// !$*UTF8*$!
{
	archiveVersion = 1;
	classes = {
	};
	objectVersion = 60;
	objects = {

/* Begin PBXBuildFile section */
		01300E62296838CE00D18B2E /* SessionManagerTests+Proxy.swift in Sources */ = {isa = PBXBuildFile; fileRef = 01300E61296838CE00D18B2E /* SessionManagerTests+Proxy.swift */; };
		0145AE842B1154010097E3B8 /* WireSyncEngineSupport.h in Headers */ = {isa = PBXBuildFile; fileRef = 0145AE832B1154010097E3B8 /* WireSyncEngineSupport.h */; settings = {ATTRIBUTES = (Public, ); }; };
		0145AE8B2B1155690097E3B8 /* WireSyncEngine.framework in Frameworks */ = {isa = PBXBuildFile; fileRef = 549815931A43232400A7CE2E /* WireSyncEngine.framework */; };
		0145AE902B1155760097E3B8 /* WireSyncEngineSupport.framework in Frameworks */ = {isa = PBXBuildFile; fileRef = 0145AE812B1154010097E3B8 /* WireSyncEngineSupport.framework */; };
		015519462C20D20800037358 /* WireDomain.framework in Frameworks */ = {isa = PBXBuildFile; fileRef = 015519452C20D20800037358 /* WireDomain.framework */; };
		0155194E2C20D29400037358 /* WireDomainSupport.framework in Frameworks */ = {isa = PBXBuildFile; fileRef = 0155194D2C20D29400037358 /* WireDomainSupport.framework */; };
		017ABBB62995278C0004C243 /* SlowSyncTests+NotificationsV3.swift in Sources */ = {isa = PBXBuildFile; fileRef = 017ABBB52995278C0004C243 /* SlowSyncTests+NotificationsV3.swift */; };
		018A3DBC2B07998400EB3D6B /* GetUserClientFingerprintUseCase.swift in Sources */ = {isa = PBXBuildFile; fileRef = 018A3DBB2B07998400EB3D6B /* GetUserClientFingerprintUseCase.swift */; };
		018A3DBF2B0799CA00EB3D6B /* GetUserClientFingerprintUseCaseTests.swift in Sources */ = {isa = PBXBuildFile; fileRef = 018A3DBE2B0799CA00EB3D6B /* GetUserClientFingerprintUseCaseTests.swift */; };
		018F17B92B83B70A00E0594D /* AVSConversationType+Conference.swift in Sources */ = {isa = PBXBuildFile; fileRef = 018F17B82B83B70A00E0594D /* AVSConversationType+Conference.swift */; };
		01D33D8129B8ED97009E94F3 /* SyncStatusLog.swift in Sources */ = {isa = PBXBuildFile; fileRef = 01D33D8029B8ED97009E94F3 /* SyncStatusLog.swift */; };
		0601900B2678750D0043F8F8 /* DeepLinkURLActionProcessorTests.swift in Sources */ = {isa = PBXBuildFile; fileRef = 161ACB3E23F6E4C200ABFF33 /* DeepLinkURLActionProcessorTests.swift */; };
		06025664248E5BC700E060E1 /* (null) in Sources */ = {isa = PBXBuildFile; };
		060C06632B73DB8800B484C6 /* SnoozeCertificateEnrollmentUseCase.swift in Sources */ = {isa = PBXBuildFile; fileRef = 060C06622B73DB8800B484C6 /* SnoozeCertificateEnrollmentUseCase.swift */; };
		060C06682B7619E300B484C6 /* SelfClientCertificateProvider.swift in Sources */ = {isa = PBXBuildFile; fileRef = 060C06672B7619E300B484C6 /* SelfClientCertificateProvider.swift */; };
		061F791C2B767B3D00E8827B /* SelfClientCertificateProviderTests.swift in Sources */ = {isa = PBXBuildFile; fileRef = 061F791A2B767AE100E8827B /* SelfClientCertificateProviderTests.swift */; };
		061F791E2B76828500E8827B /* SnoozeCertificateEnrollmentUseCaseTests.swift in Sources */ = {isa = PBXBuildFile; fileRef = 061F791D2B76828500E8827B /* SnoozeCertificateEnrollmentUseCaseTests.swift */; };
		06239126274DB73A0065A72D /* StartLoginURLActionProcessor.swift in Sources */ = {isa = PBXBuildFile; fileRef = 06239125274DB73A0065A72D /* StartLoginURLActionProcessor.swift */; };
		063AF985264B2DF800DCBCED /* CallClosedReason.swift in Sources */ = {isa = PBXBuildFile; fileRef = 0625690E264AE6560041C17B /* CallClosedReason.swift */; };
		0640C26D26EA0B5C0057AF80 /* NSManagedObjectContext+Packaging.swift in Sources */ = {isa = PBXBuildFile; fileRef = 0640C26C26EA0B5C0057AF80 /* NSManagedObjectContext+Packaging.swift */; };
		0648FC1427864783006519D1 /* Conversation+Join.swift in Sources */ = {isa = PBXBuildFile; fileRef = 0648FC1327864783006519D1 /* Conversation+Join.swift */; };
		065FEA122B866462005AE86A /* StopCertificateEnrollmentSnoozerUseCase.swift in Sources */ = {isa = PBXBuildFile; fileRef = 065FEA112B866462005AE86A /* StopCertificateEnrollmentSnoozerUseCase.swift */; };
		0664F2E62A0E25C200E5C34E /* RecurringActionService.swift in Sources */ = {isa = PBXBuildFile; fileRef = 0664F2E52A0E25C200E5C34E /* RecurringActionService.swift */; };
		0678D9922C2C53D3000DF6E3 /* CRLURLBuilder.swift in Sources */ = {isa = PBXBuildFile; fileRef = 0678D9912C2C53D3000DF6E3 /* CRLURLBuilder.swift */; };
		0678D9942C2C5B54000DF6E3 /* CRLURLBuilderTests.swift in Sources */ = {isa = PBXBuildFile; fileRef = 0678D9932C2C5B54000DF6E3 /* CRLURLBuilderTests.swift */; };
		06894D92276BA7FA00DA4E33 /* StartLoginURLActionProcessorTests.swift in Sources */ = {isa = PBXBuildFile; fileRef = 06894D91276BA7FA00DA4E33 /* StartLoginURLActionProcessorTests.swift */; };
		06ADE9E32BBFDF26008BA0B3 /* CertificateRevocationListsChecker.swift in Sources */ = {isa = PBXBuildFile; fileRef = 06ADE9E22BBFDF26008BA0B3 /* CertificateRevocationListsChecker.swift */; };
		06ADE9E82BBFE1FA008BA0B3 /* CRLsDistributionPointsObserver.swift in Sources */ = {isa = PBXBuildFile; fileRef = 06ADE9E72BBFE1FA008BA0B3 /* CRLsDistributionPointsObserver.swift */; };
		06ADE9EA2BC02B65008BA0B3 /* CertificateRevocationListsCheckerTests.swift in Sources */ = {isa = PBXBuildFile; fileRef = 06ADE9E92BC02B65008BA0B3 /* CertificateRevocationListsCheckerTests.swift */; };
		06ADE9EC2BC03C6D008BA0B3 /* CRLsDistributionPointsObserverTests.swift in Sources */ = {isa = PBXBuildFile; fileRef = 06ADE9EB2BC03C6D008BA0B3 /* CRLsDistributionPointsObserverTests.swift */; };
		06ADEA042BD15384008BA0B3 /* RemoveUserClientUseCase.swift in Sources */ = {isa = PBXBuildFile; fileRef = 06ADEA032BD15383008BA0B3 /* RemoveUserClientUseCase.swift */; };
		06ADEA082BD2723F008BA0B3 /* RemoveUserClientUseCaseTests.swift in Sources */ = {isa = PBXBuildFile; fileRef = 06ADEA072BD2723F008BA0B3 /* RemoveUserClientUseCaseTests.swift */; };
		06B99C7B242B51A300FEAFDE /* SignatureRequestStrategy.swift in Sources */ = {isa = PBXBuildFile; fileRef = 06B99C7A242B51A300FEAFDE /* SignatureRequestStrategy.swift */; };
		06CDC6F82A2DFB4400EB518D /* RecurringActionServiceTests.swift in Sources */ = {isa = PBXBuildFile; fileRef = 06CDC6F72A2DFB4400EB518D /* RecurringActionServiceTests.swift */; };
		06D16AAE2B9F3BC700D5A28A /* E2EIdentityCertificateUpdateStatusUseCase.swift in Sources */ = {isa = PBXBuildFile; fileRef = 06D16AAD2B9F3BC700D5A28A /* E2EIdentityCertificateUpdateStatusUseCase.swift */; };
		06D16AB02B9F3C9F00D5A28A /* E2EIdentityCertificateUpdateStatusUseCaseTests.swift in Sources */ = {isa = PBXBuildFile; fileRef = 06D16AAF2B9F3C9F00D5A28A /* E2EIdentityCertificateUpdateStatusUseCaseTests.swift */; };
		06D16AB52BA0624800D5A28A /* IsE2EICertificateEnrollmentRequiredUseCase.swift in Sources */ = {isa = PBXBuildFile; fileRef = 06D16AB42BA0624800D5A28A /* IsE2EICertificateEnrollmentRequiredUseCase.swift */; };
		06DE14CF24B85CA0006CB6B3 /* ZMSyncStateDelegate.h in Headers */ = {isa = PBXBuildFile; fileRef = 06DE14CE24B85BD0006CB6B3 /* ZMSyncStateDelegate.h */; settings = {ATTRIBUTES = (Public, ); }; };
		06E0979C2A261E5D00B38C4A /* ZMUserSession+RecurringAction.swift in Sources */ = {isa = PBXBuildFile; fileRef = 06E0979B2A261E5D00B38C4A /* ZMUserSession+RecurringAction.swift */; };
		06E097A02A264F0300B38C4A /* ZMUserSessionTests+RecurringActions.swift in Sources */ = {isa = PBXBuildFile; fileRef = 06E0979F2A264F0300B38C4A /* ZMUserSessionTests+RecurringActions.swift */; };
		06EB24FE27D6576500094E6E /* LoginFlowTests+PushToken.swift in Sources */ = {isa = PBXBuildFile; fileRef = 06EB24FD27D6576500094E6E /* LoginFlowTests+PushToken.swift */; };
		06F98D602437916B007E914A /* SignatureRequestStrategyTests.swift in Sources */ = {isa = PBXBuildFile; fileRef = 06F98D5E24379143007E914A /* SignatureRequestStrategyTests.swift */; };
		092083401BA95EE100F82B29 /* UserClientRequestFactory.swift in Sources */ = {isa = PBXBuildFile; fileRef = 0920833F1BA95EE100F82B29 /* UserClientRequestFactory.swift */; };
		0920C4DA1B305FF500C55728 /* UserSessionGiphyRequestStateTests.swift in Sources */ = {isa = PBXBuildFile; fileRef = 0920C4D81B305FF500C55728 /* UserSessionGiphyRequestStateTests.swift */; };
		093694451BA9633300F36B3A /* UserClientRequestFactoryTests.swift in Sources */ = {isa = PBXBuildFile; fileRef = 093694441BA9633300F36B3A /* UserClientRequestFactoryTests.swift */; };
		09531F161AE960E300B8556A /* ZMLoginCodeRequestTranscoder.h in Headers */ = {isa = PBXBuildFile; fileRef = 09531F131AE960E300B8556A /* ZMLoginCodeRequestTranscoder.h */; settings = {ATTRIBUTES = (Public, ); }; };
		09531F181AE960E300B8556A /* ZMLoginCodeRequestTranscoder.m in Sources */ = {isa = PBXBuildFile; fileRef = 09531F141AE960E300B8556A /* ZMLoginCodeRequestTranscoder.m */; };
		09531F1C1AE9644800B8556A /* ZMLoginCodeRequestTranscoderTests.m in Sources */ = {isa = PBXBuildFile; fileRef = 09531F1A1AE9644800B8556A /* ZMLoginCodeRequestTranscoderTests.m */; };
		09914E531BD6613D00C10BF8 /* ZMDecodedAPSMessageTest.m in Sources */ = {isa = PBXBuildFile; fileRef = 09914E521BD6613D00C10BF8 /* ZMDecodedAPSMessageTest.m */; };
		09B730961B3045E400A5CCC9 /* ProxiedRequestStatusTests.swift in Sources */ = {isa = PBXBuildFile; fileRef = 09B730941B3045E400A5CCC9 /* ProxiedRequestStatusTests.swift */; };
		09BA924C1BD55FA5000DC962 /* UserClientRequestStrategyTests.swift in Sources */ = {isa = PBXBuildFile; fileRef = 0920833C1BA84F3100F82B29 /* UserClientRequestStrategyTests.swift */; };
		09BCDB8E1BCE7F000020DCC7 /* ZMAPSMessageDecoder.h in Headers */ = {isa = PBXBuildFile; fileRef = 09BCDB8C1BCE7F000020DCC7 /* ZMAPSMessageDecoder.h */; settings = {ATTRIBUTES = (Public, ); }; };
		09BCDB8F1BCE7F000020DCC7 /* ZMAPSMessageDecoder.m in Sources */ = {isa = PBXBuildFile; fileRef = 09BCDB8D1BCE7F000020DCC7 /* ZMAPSMessageDecoder.m */; };
		09C77C531BA6C77000E2163F /* UserClientRequestStrategy.swift in Sources */ = {isa = PBXBuildFile; fileRef = 09C77C521BA6C77000E2163F /* UserClientRequestStrategy.swift */; };
		160195611E30C9CF00ACBFAC /* LocalNotificationDispatcherCallingTests.swift in Sources */ = {isa = PBXBuildFile; fileRef = 160195601E30C9CF00ACBFAC /* LocalNotificationDispatcherCallingTests.swift */; };
		1602B4611F3B04150061C135 /* ZMBlacklistVerificator.h in Headers */ = {isa = PBXBuildFile; fileRef = F9FD798B19EE9B9A00D70FCD /* ZMBlacklistVerificator.h */; settings = {ATTRIBUTES = (Public, ); }; };
		16030DC921B01B7500F8032E /* Conversation+ReadReceiptMode.swift in Sources */ = {isa = PBXBuildFile; fileRef = 16030DC821B01B7500F8032E /* Conversation+ReadReceiptMode.swift */; };
		16085B331F71811A000B9F22 /* UserChangeInfo+UserSession.swift in Sources */ = {isa = PBXBuildFile; fileRef = 16085B321F71811A000B9F22 /* UserChangeInfo+UserSession.swift */; };
		16085B351F719E6D000B9F22 /* NetworkStateRecorder.swift in Sources */ = {isa = PBXBuildFile; fileRef = 16085B341F719E6D000B9F22 /* NetworkStateRecorder.swift */; };
		160C31271E6434500012E4BC /* OperationStatus.swift in Sources */ = {isa = PBXBuildFile; fileRef = 160C31261E6434500012E4BC /* OperationStatus.swift */; };
		160C31411E6DDFC30012E4BC /* VoiceChannelV3Tests.swift in Sources */ = {isa = PBXBuildFile; fileRef = 160C31401E6DDFC30012E4BC /* VoiceChannelV3Tests.swift */; };
		160C31441E8049320012E4BC /* ApplicationStatusDirectory.swift in Sources */ = {isa = PBXBuildFile; fileRef = 160C31431E8049320012E4BC /* ApplicationStatusDirectory.swift */; };
		160C314A1E82AC170012E4BC /* OperationStatusTests.swift in Sources */ = {isa = PBXBuildFile; fileRef = 160C31491E82AC170012E4BC /* OperationStatusTests.swift */; };
		161681352077721600BCF33A /* ZMOperationLoop+OperationStatus.swift in Sources */ = {isa = PBXBuildFile; fileRef = 161681342077721600BCF33A /* ZMOperationLoop+OperationStatus.swift */; };
		161927242459E09C00DDD9EB /* UserClientEventConsumerTests.swift in Sources */ = {isa = PBXBuildFile; fileRef = 161927222459E08E00DDD9EB /* UserClientEventConsumerTests.swift */; };
		161ACB1623F1AFB000ABFF33 /* SessionManager+CallKitManagerDelegate.swift in Sources */ = {isa = PBXBuildFile; fileRef = 161ACB1523F1AFB000ABFF33 /* SessionManager+CallKitManagerDelegate.swift */; };
		161ACB2423F432CC00ABFF33 /* SessionManager+URLActions.swift in Sources */ = {isa = PBXBuildFile; fileRef = 161ACB2323F432CC00ABFF33 /* SessionManager+URLActions.swift */; };
		161ACB2D23F5BA0200ABFF33 /* DeepLinkURLActionProcessor.swift in Sources */ = {isa = PBXBuildFile; fileRef = 161ACB2C23F5BA0200ABFF33 /* DeepLinkURLActionProcessor.swift */; };
		161ACB2F23F5BACA00ABFF33 /* ConnectToBotURLActionProcessor.swift in Sources */ = {isa = PBXBuildFile; fileRef = 161ACB2E23F5BACA00ABFF33 /* ConnectToBotURLActionProcessor.swift */; };
		161ACB3223F5BBA100ABFF33 /* CompanyLoginURLActionProcessor.swift in Sources */ = {isa = PBXBuildFile; fileRef = 161ACB3123F5BBA100ABFF33 /* CompanyLoginURLActionProcessor.swift */; };
		161ACB3A23F6BAFE00ABFF33 /* URLActionTests.swift in Sources */ = {isa = PBXBuildFile; fileRef = 161ACB3923F6BAFE00ABFF33 /* URLActionTests.swift */; };
		161ACB4323F6EE4800ABFF33 /* CompanyLoginURLActionProcessorTests.swift in Sources */ = {isa = PBXBuildFile; fileRef = 161ACB4223F6EE4800ABFF33 /* CompanyLoginURLActionProcessorTests.swift */; };
		161C886623FD248A00CB0B8E /* RecordingMockTransportSession.swift in Sources */ = {isa = PBXBuildFile; fileRef = 161C886423FD248A00CB0B8E /* RecordingMockTransportSession.swift */; };
		161C887723FD4CFD00CB0B8E /* MockPushChannel.swift in Sources */ = {isa = PBXBuildFile; fileRef = 161C887623FD4CFD00CB0B8E /* MockPushChannel.swift */; };
		162113042B2756EB008F0F9F /* PrekeyGenerator.swift in Sources */ = {isa = PBXBuildFile; fileRef = 162113032B2756EB008F0F9F /* PrekeyGenerator.swift */; };
		1626344720D79C22000D4063 /* ZMUserSessionTests+PushNotifications.swift in Sources */ = {isa = PBXBuildFile; fileRef = 1626344620D79C22000D4063 /* ZMUserSessionTests+PushNotifications.swift */; };
		162A81D4202B453000F6200C /* SessionManager+AVS.swift in Sources */ = {isa = PBXBuildFile; fileRef = 162A81D3202B453000F6200C /* SessionManager+AVS.swift */; };
		162A81D6202B5BC600F6200C /* SessionManagerAVSTests.swift in Sources */ = {isa = PBXBuildFile; fileRef = 162A81D5202B5BC600F6200C /* SessionManagerAVSTests.swift */; };
		162DEE111F87B9800034C8F9 /* ZMUserSession+Calling.swift in Sources */ = {isa = PBXBuildFile; fileRef = 162DEE101F87B9800034C8F9 /* ZMUserSession+Calling.swift */; };
		1634958B1F0254CB004E80DB /* ServerConnection.swift in Sources */ = {isa = PBXBuildFile; fileRef = 1634958A1F0254CB004E80DB /* ServerConnection.swift */; };
		1636EAFF23F6FCCC00CD9527 /* MockPresentationDelegate.swift in Sources */ = {isa = PBXBuildFile; fileRef = 1636EAFE23F6FCCC00CD9527 /* MockPresentationDelegate.swift */; };
		1639A8272260CE5000868AB9 /* ZMLocalNotification+AvailabilityAlert.swift in Sources */ = {isa = PBXBuildFile; fileRef = 1639A8262260CE5000868AB9 /* ZMLocalNotification+AvailabilityAlert.swift */; };
		1639A8542264C52600868AB9 /* ZMLocalNotificationTests_Alerts.swift in Sources */ = {isa = PBXBuildFile; fileRef = 1639A8532264C52600868AB9 /* ZMLocalNotificationTests_Alerts.swift */; };
		163FB9942052EA4C00E74F83 /* OperationLoopNewRequestObserver.swift in Sources */ = {isa = PBXBuildFile; fileRef = 163FB9922052EA4600E74F83 /* OperationLoopNewRequestObserver.swift */; };
		163FB9992057E3F200E74F83 /* AuthenticationStatusProvider.swift in Sources */ = {isa = PBXBuildFile; fileRef = 163FB9982057E3F200E74F83 /* AuthenticationStatusProvider.swift */; };
		1645ECF82448A0A3007A82D6 /* Decodable+JSON.swift in Sources */ = {isa = PBXBuildFile; fileRef = 1645ECF72448A0A3007A82D6 /* Decodable+JSON.swift */; };
		164A55D820F4FE4A00AE62A6 /* SearchUserImageStrategyTests.swift in Sources */ = {isa = PBXBuildFile; fileRef = F95706581DE5F6D40087442C /* SearchUserImageStrategyTests.swift */; };
		164B8C211E254AD00060AB26 /* WireCallCenterV3Mock.swift in Sources */ = {isa = PBXBuildFile; fileRef = 165D3A1A1E1D43870052E654 /* WireCallCenterV3Mock.swift */; };
		164C29A31ECF437E0026562A /* SearchRequestTests.swift in Sources */ = {isa = PBXBuildFile; fileRef = 164C29A21ECF437E0026562A /* SearchRequestTests.swift */; };
		164C29A51ECF47D80026562A /* SearchDirectoryTests.swift in Sources */ = {isa = PBXBuildFile; fileRef = 164C29A41ECF47D80026562A /* SearchDirectoryTests.swift */; };
		164C29A71ED2D7B00026562A /* SearchResult.swift in Sources */ = {isa = PBXBuildFile; fileRef = 164C29A61ED2D7B00026562A /* SearchResult.swift */; };
		164EAF9C1F4455FA00B628C4 /* ZMUserSession+Actions.swift in Sources */ = {isa = PBXBuildFile; fileRef = 164EAF9B1F4455FA00B628C4 /* ZMUserSession+Actions.swift */; };
		16519D38231D3B1700C9D76D /* Conversation+Deletion.swift in Sources */ = {isa = PBXBuildFile; fileRef = 16519D37231D3B1700C9D76D /* Conversation+Deletion.swift */; };
		16519D6D231EAAF300C9D76D /* Conversation+DeletionTests.swift in Sources */ = {isa = PBXBuildFile; fileRef = 16519D6C231EAAF300C9D76D /* Conversation+DeletionTests.swift */; };
		1658C2371F503CF800889F22 /* FlowManager.swift in Sources */ = {isa = PBXBuildFile; fileRef = 1658C2361F503CF800889F22 /* FlowManager.swift */; };
		1658C23A1F5404F000889F22 /* FlowManagerMock.swift in Sources */ = {isa = PBXBuildFile; fileRef = 1658C2381F5404ED00889F22 /* FlowManagerMock.swift */; };
		1659114F1DEF1F6E007FA847 /* LocalNotificationDispatcher+Calling.swift in Sources */ = {isa = PBXBuildFile; fileRef = 1659114E1DEF1F6E007FA847 /* LocalNotificationDispatcher+Calling.swift */; };
		165911531DEF38EC007FA847 /* CallStateObserver.swift in Sources */ = {isa = PBXBuildFile; fileRef = 165911521DEF38EC007FA847 /* CallStateObserver.swift */; };
		165BB94C2004D6490077EFD5 /* SessionManager+UserActivity.swift in Sources */ = {isa = PBXBuildFile; fileRef = 165BB94B2004D6490077EFD5 /* SessionManager+UserActivity.swift */; };
		165D3A151E1D3EF30052E654 /* WireCallCenterV3.swift in Sources */ = {isa = PBXBuildFile; fileRef = 165D3A141E1D3EF30052E654 /* WireCallCenterV3.swift */; };
		165D3A211E1D43870052E654 /* VoiceChannelV3.swift in Sources */ = {isa = PBXBuildFile; fileRef = 165D3A171E1D43870052E654 /* VoiceChannelV3.swift */; };
		165D3A221E1D43870052E654 /* VoiceChannel.swift in Sources */ = {isa = PBXBuildFile; fileRef = 165D3A181E1D43870052E654 /* VoiceChannel.swift */; };
		165D3A3D1E1D60520052E654 /* ZMConversation+VoiceChannel.swift in Sources */ = {isa = PBXBuildFile; fileRef = 165D3A3C1E1D60520052E654 /* ZMConversation+VoiceChannel.swift */; };
		1660AA091ECCAC900056D403 /* SearchDirectory.swift in Sources */ = {isa = PBXBuildFile; fileRef = 1660AA081ECCAC900056D403 /* SearchDirectory.swift */; };
		1660AA0B1ECCAF4E0056D403 /* SearchRequest.swift in Sources */ = {isa = PBXBuildFile; fileRef = 1660AA0A1ECCAF4E0056D403 /* SearchRequest.swift */; };
		1660AA0D1ECDB0250056D403 /* SearchTask.swift in Sources */ = {isa = PBXBuildFile; fileRef = 1660AA0C1ECDB0250056D403 /* SearchTask.swift */; };
		1660AA0F1ECE0C870056D403 /* SearchResultTests.swift in Sources */ = {isa = PBXBuildFile; fileRef = 1660AA0E1ECE0C870056D403 /* SearchResultTests.swift */; };
		1660AA111ECE3C1C0056D403 /* SearchTaskTests.swift in Sources */ = {isa = PBXBuildFile; fileRef = 1660AA101ECE3C1C0056D403 /* SearchTaskTests.swift */; };
		166264742166093800300F45 /* CallEventStatus.swift in Sources */ = {isa = PBXBuildFile; fileRef = 166264732166093800300F45 /* CallEventStatus.swift */; };
		1662648221661C9F00300F45 /* ZMOperatonLoop+Background.swift in Sources */ = {isa = PBXBuildFile; fileRef = 1662648121661C9F00300F45 /* ZMOperatonLoop+Background.swift */; };
		166264932166517A00300F45 /* CallEventStatusTests.swift in Sources */ = {isa = PBXBuildFile; fileRef = 166264922166517A00300F45 /* CallEventStatusTests.swift */; };
		1662B0F723D9B29C00B8C7C5 /* UnauthenticatedSession+DomainLookup.swift in Sources */ = {isa = PBXBuildFile; fileRef = 1662B0F623D9B29C00B8C7C5 /* UnauthenticatedSession+DomainLookup.swift */; };
		1662B0F923D9CE8F00B8C7C5 /* UnauthenticatedSessionTests+DomainLookup.swift in Sources */ = {isa = PBXBuildFile; fileRef = 1662B0F823D9CE8F00B8C7C5 /* UnauthenticatedSessionTests+DomainLookup.swift */; };
		166507812459D7CA005300C1 /* UserClientEventConsumer.swift in Sources */ = {isa = PBXBuildFile; fileRef = 166507802459D7CA005300C1 /* UserClientEventConsumer.swift */; };
		166A8BF31E015F3B00F5EEEA /* WireCallCenterV3Factory.swift in Sources */ = {isa = PBXBuildFile; fileRef = 166A8BF21E015F3B00F5EEEA /* WireCallCenterV3Factory.swift */; };
		166A8BF91E02C7D500F5EEEA /* ZMHotFix+PendingChanges.swift in Sources */ = {isa = PBXBuildFile; fileRef = 166A8BF81E02C7D500F5EEEA /* ZMHotFix+PendingChanges.swift */; };
		166B2B5E23E86522003E8581 /* ZMUserSession.swift in Sources */ = {isa = PBXBuildFile; fileRef = 166B2B5D23E86522003E8581 /* ZMUserSession.swift */; };
		166B2B6E23EB2CD3003E8581 /* DatabaseTest.swift in Sources */ = {isa = PBXBuildFile; fileRef = 166B2B6D23EB2CD3003E8581 /* DatabaseTest.swift */; };
		166D18A4230EBFFA001288CD /* MediaManager.swift in Sources */ = {isa = PBXBuildFile; fileRef = 166D18A3230EBFFA001288CD /* MediaManager.swift */; };
		166D18A6230EC418001288CD /* MockMediaManager.swift in Sources */ = {isa = PBXBuildFile; fileRef = 166D18A5230EC418001288CD /* MockMediaManager.swift */; };
		166DCDBA2555ADD2004F4F59 /* SessionManager+EncryptionAtRest.swift in Sources */ = {isa = PBXBuildFile; fileRef = 166DCDB92555ADD1004F4F59 /* SessionManager+EncryptionAtRest.swift */; };
		166E47CF255E8B2200C161C8 /* ZMLastUpdateEventIDTranscoder.h in Headers */ = {isa = PBXBuildFile; fileRef = 5427B34D19D195A100CC18DC /* ZMLastUpdateEventIDTranscoder.h */; settings = {ATTRIBUTES = (Public, ); }; };
		166E47D0255EBFA900C161C8 /* StrategyDirectory.swift in Sources */ = {isa = PBXBuildFile; fileRef = 166E47CC255E785900C161C8 /* StrategyDirectory.swift */; };
		166E47D1255EC03E00C161C8 /* ZMSelfStrategy.h in Headers */ = {isa = PBXBuildFile; fileRef = 54F8D6E819AB535700146664 /* ZMSelfStrategy.h */; settings = {ATTRIBUTES = (Public, ); }; };
		166E47D3255EF0BE00C161C8 /* MockStrategyDirectory.swift in Sources */ = {isa = PBXBuildFile; fileRef = 166E47D2255EF0BD00C161C8 /* MockStrategyDirectory.swift */; };
		1671F7502B6A7DF500C2D8A3 /* ZMAuthenticationStatus.swift in Sources */ = {isa = PBXBuildFile; fileRef = 1671F74F2B6A7DF500C2D8A3 /* ZMAuthenticationStatus.swift */; };
		1671F7532B6A835300C2D8A3 /* ZMClientRegistrationStatusTests.swift in Sources */ = {isa = PBXBuildFile; fileRef = A9C02609266F5D1B002E542B /* ZMClientRegistrationStatusTests.swift */; };
		1671F9FF1E2FAF50009F3150 /* ZMLocalNotificationForTests_CallState.swift in Sources */ = {isa = PBXBuildFile; fileRef = 1671F9FE1E2FAF50009F3150 /* ZMLocalNotificationForTests_CallState.swift */; };
		1672A64523473EA100380537 /* LabelDownstreamRequestStrategy.swift in Sources */ = {isa = PBXBuildFile; fileRef = 1672A64423473EA100380537 /* LabelDownstreamRequestStrategy.swift */; };
		1672A653234784B500380537 /* LabelDownstreamRequestStrategyTests.swift in Sources */ = {isa = PBXBuildFile; fileRef = 1672A652234784B500380537 /* LabelDownstreamRequestStrategyTests.swift */; };
		1673C35324CB36D800AE2714 /* ZMUserSessionTests+EncryptionAtRest.swift in Sources */ = {isa = PBXBuildFile; fileRef = 1673C35224CB36D800AE2714 /* ZMUserSessionTests+EncryptionAtRest.swift */; };
		1679D1CD1EF97387007B0DF5 /* ZMUserSessionTestsBase+Calling.swift in Sources */ = {isa = PBXBuildFile; fileRef = 1679D1CB1EF9730C007B0DF5 /* ZMUserSessionTestsBase+Calling.swift */; };
		167BCB902603CAB200E9D7E3 /* AnalyticsTests.swift in Sources */ = {isa = PBXBuildFile; fileRef = BF40AC711D096A0E00287E29 /* AnalyticsTests.swift */; };
		167BCB942603CC5B00E9D7E3 /* EventProcessorTests.swift in Sources */ = {isa = PBXBuildFile; fileRef = 1693151E2588CF9500709F15 /* EventProcessorTests.swift */; };
		167F383B23E0416E006B6AA9 /* UnauthenticatedSession+SSO.swift in Sources */ = {isa = PBXBuildFile; fileRef = 167F383A23E0416E006B6AA9 /* UnauthenticatedSession+SSO.swift */; };
		167F383D23E04A93006B6AA9 /* UnauthenticatedSessionTests+SSO.swift in Sources */ = {isa = PBXBuildFile; fileRef = 167F383C23E04A93006B6AA9 /* UnauthenticatedSessionTests+SSO.swift */; };
		168474262252579A004DE9EC /* ZMUserSessionTests+Syncing.swift in Sources */ = {isa = PBXBuildFile; fileRef = 168474252252579A004DE9EC /* ZMUserSessionTests+Syncing.swift */; };
		16849B1C23EDA1FD00C025A8 /* MockUpdateEventProcessor.swift in Sources */ = {isa = PBXBuildFile; fileRef = 16849B1B23EDA1FD00C025A8 /* MockUpdateEventProcessor.swift */; };
		16849B2023EDB32B00C025A8 /* MockSessionManager.swift in Sources */ = {isa = PBXBuildFile; fileRef = 16849B1F23EDB32B00C025A8 /* MockSessionManager.swift */; };
		168C0B3F1E97CE3900315044 /* ZMLastUpdateEventIDTranscoderTests.m in Sources */ = {isa = PBXBuildFile; fileRef = 54188DCA19D19DE200DA40E4 /* ZMLastUpdateEventIDTranscoderTests.m */; };
		168CF42720077C54009FCB89 /* TeamInvitationStatus.swift in Sources */ = {isa = PBXBuildFile; fileRef = 168CF42620077C54009FCB89 /* TeamInvitationStatus.swift */; };
		168CF4292007840A009FCB89 /* Team+Invite.swift in Sources */ = {isa = PBXBuildFile; fileRef = 168CF4282007840A009FCB89 /* Team+Invite.swift */; };
		168CF42B20079A02009FCB89 /* TeamInvitationRequestStrategy.swift in Sources */ = {isa = PBXBuildFile; fileRef = 168CF42A20079A02009FCB89 /* TeamInvitationRequestStrategy.swift */; };
		168CF42D2007BCA0009FCB89 /* TeamInvitationRequestStrategyTests.swift in Sources */ = {isa = PBXBuildFile; fileRef = 168CF42C2007BCA0009FCB89 /* TeamInvitationRequestStrategyTests.swift */; };
		168CF42F2007BCD9009FCB89 /* TeamInvitationStatusTests.swift in Sources */ = {isa = PBXBuildFile; fileRef = 168CF42E2007BCD9009FCB89 /* TeamInvitationStatusTests.swift */; };
		1693151125836E5800709F15 /* EventProcessor.swift in Sources */ = {isa = PBXBuildFile; fileRef = 1693151025836E5800709F15 /* EventProcessor.swift */; };
		169BA1D725ECDBA300374343 /* WireSyncEngine.framework in Frameworks */ = {isa = PBXBuildFile; fileRef = 549815931A43232400A7CE2E /* WireSyncEngine.framework */; };
		169BA1DF25ECE4D000374343 /* IntegrationTest.m in Sources */ = {isa = PBXBuildFile; fileRef = 16FF47461F0CD58A0044C491 /* IntegrationTest.m */; };
		169BA1E025ECE4D800374343 /* IntegrationTest.swift in Sources */ = {isa = PBXBuildFile; fileRef = 16FF47431F0BF5C70044C491 /* IntegrationTest.swift */; };
		169BA1E125ECE4EC00374343 /* AppLockIntegrationTests.swift in Sources */ = {isa = PBXBuildFile; fileRef = EEA1ED4025BEBABF006D07D3 /* AppLockIntegrationTests.swift */; };
		169BA1E925ECEA1C00374343 /* PushRegistryMock.swift in Sources */ = {isa = PBXBuildFile; fileRef = 169E303120D29C200012C219 /* PushRegistryMock.swift */; };
		169BA1EA25ECEA5400374343 /* ApplicationMock.swift in Sources */ = {isa = PBXBuildFile; fileRef = 543ED0001D79E0EE00A9CDF3 /* ApplicationMock.swift */; };
		169BA1EC25ECEA9600374343 /* MockUser+LoginCredentials.swift in Sources */ = {isa = PBXBuildFile; fileRef = 5E67168F2174CA6300522E61 /* MockUser+LoginCredentials.swift */; };
		169BA1ED25ECEA9A00374343 /* OperationLoopNewRequestObserver.swift in Sources */ = {isa = PBXBuildFile; fileRef = 163FB9922052EA4600E74F83 /* OperationLoopNewRequestObserver.swift */; };
		169BA1EF25ECEAD200374343 /* WireCallCenterV3Mock.swift in Sources */ = {isa = PBXBuildFile; fileRef = 165D3A1A1E1D43870052E654 /* WireCallCenterV3Mock.swift */; };
		169BA1F025ECEB0E00374343 /* SessionManagerTests.swift in Sources */ = {isa = PBXBuildFile; fileRef = F159F4131F1E3134001B7D80 /* SessionManagerTests.swift */; };
		169BA1F125ECEB2900374343 /* FlowManagerMock.swift in Sources */ = {isa = PBXBuildFile; fileRef = 1658C2381F5404ED00889F22 /* FlowManagerMock.swift */; };
		169BA1F225ECEB3300374343 /* MockMediaManager.swift in Sources */ = {isa = PBXBuildFile; fileRef = 166D18A5230EC418001288CD /* MockMediaManager.swift */; };
		169BA1F425ECEFB400374343 /* MockPresentationDelegate.swift in Sources */ = {isa = PBXBuildFile; fileRef = 1636EAFE23F6FCCC00CD9527 /* MockPresentationDelegate.swift */; };
		169BA1F525ECF05000374343 /* IntegrationTest+Encryption.swift in Sources */ = {isa = PBXBuildFile; fileRef = 54ADA7611E3B3CBE00B90C7D /* IntegrationTest+Encryption.swift */; };
		169BA1F825ECF8F700374343 /* MockAppLock.swift in Sources */ = {isa = PBXBuildFile; fileRef = 169BA1F725ECF8F700374343 /* MockAppLock.swift */; };
		169BA1F925ECF8F700374343 /* MockAppLock.swift in Sources */ = {isa = PBXBuildFile; fileRef = 169BA1F725ECF8F700374343 /* MockAppLock.swift */; };
		169BA1FB25ED0CB200374343 /* MockPushChannel.swift in Sources */ = {isa = PBXBuildFile; fileRef = 161C887623FD4CFD00CB0B8E /* MockPushChannel.swift */; };
		169BA1FC25ED0CBD00374343 /* MockSessionManager.swift in Sources */ = {isa = PBXBuildFile; fileRef = 16849B1F23EDB32B00C025A8 /* MockSessionManager.swift */; };
		169BA1FD25ED0CCD00374343 /* MockStrategyDirectory.swift in Sources */ = {isa = PBXBuildFile; fileRef = 166E47D2255EF0BD00C161C8 /* MockStrategyDirectory.swift */; };
		169BA1FF25ED0DAD00374343 /* ZMUserSession+Messages.swift in Sources */ = {isa = PBXBuildFile; fileRef = 169BA1FE25ED0DAD00374343 /* ZMUserSession+Messages.swift */; };
		169BA20025ED0DAD00374343 /* ZMUserSession+Messages.swift in Sources */ = {isa = PBXBuildFile; fileRef = 169BA1FE25ED0DAD00374343 /* ZMUserSession+Messages.swift */; };
		169BA20125ED0EFE00374343 /* ZMUserSessionLegalHoldTests.swift in Sources */ = {isa = PBXBuildFile; fileRef = 5502C6E922B7D4DA000684B7 /* ZMUserSessionLegalHoldTests.swift */; };
		169BA20225ED0F0600374343 /* UserRichProfileIntegrationTests.swift in Sources */ = {isa = PBXBuildFile; fileRef = F188BB852223F372002BF204 /* UserRichProfileIntegrationTests.swift */; };
		169BA20425ED0F1E00374343 /* TeamTests.swift in Sources */ = {isa = PBXBuildFile; fileRef = F93F3A581ED5A67E003CD185 /* TeamTests.swift */; };
		169BA20525ED0F2D00374343 /* LinkPreviewTests.swift in Sources */ = {isa = PBXBuildFile; fileRef = 16A5FE22215B5FD000AEEBBD /* LinkPreviewTests.swift */; };
		169BA20625ED0F3800374343 /* ClientManagementTests.m in Sources */ = {isa = PBXBuildFile; fileRef = F9B171F91C0F320200E6EEC6 /* ClientManagementTests.m */; };
		169BA20725ED0F3E00374343 /* OTRTests.swift in Sources */ = {isa = PBXBuildFile; fileRef = 5422E96E1BD5A4FD005A7C77 /* OTRTests.swift */; };
		169BA20825ED0F4400374343 /* GiphyTests.m in Sources */ = {isa = PBXBuildFile; fileRef = 54DFB8EE1B30649000F1C736 /* GiphyTests.m */; };
		169BA20925ED0F4A00374343 /* IsTypingTests.swift in Sources */ = {isa = PBXBuildFile; fileRef = EE1108FC23D59720005DC663 /* IsTypingTests.swift */; };
		169BA20A25ED0F5000374343 /* BackgroundTests.m in Sources */ = {isa = PBXBuildFile; fileRef = 54A3ACC21A261603008AF8DF /* BackgroundTests.m */; };
		169BA20B25ED0F5400374343 /* ConnectionTests.m in Sources */ = {isa = PBXBuildFile; fileRef = 5492C6C319ACCCA8008F41E2 /* ConnectionTests.m */; };
		169BA20D25ED0F5E00374343 /* APNSTests+Swift.swift in Sources */ = {isa = PBXBuildFile; fileRef = 63F65F1224729B4C00534A69 /* APNSTests+Swift.swift */; };
		169BA20E25ED0F6200374343 /* APNSTests.m in Sources */ = {isa = PBXBuildFile; fileRef = 545F3DBA1AAF64FB00BF817B /* APNSTests.m */; };
		169BA20F25ED0F6900374343 /* APNSTestsBase.m in Sources */ = {isa = PBXBuildFile; fileRef = 63F65F222474378200534A69 /* APNSTestsBase.m */; };
		169BA21025ED0F6D00374343 /* PushChannelTests.swift in Sources */ = {isa = PBXBuildFile; fileRef = 63F65F02246D5A9600534A69 /* PushChannelTests.swift */; };
		169BA21125ED0F7100374343 /* UserHandleTests.swift in Sources */ = {isa = PBXBuildFile; fileRef = 54E4DD0D1DE4A9A200FEF192 /* UserHandleTests.swift */; };
		169BA21225ED0F7600374343 /* UserTests+AccountDeletion.swift in Sources */ = {isa = PBXBuildFile; fileRef = 168E96DC220C6EB700FC92FA /* UserTests+AccountDeletion.swift */; };
		169BA21325ED0F7A00374343 /* UserTests.swift in Sources */ = {isa = PBXBuildFile; fileRef = A9F269C6257800940021B99A /* UserTests.swift */; };
		169BA21425ED0F8000374343 /* UserTests.m in Sources */ = {isa = PBXBuildFile; fileRef = 3EEA678A199D079600AF7665 /* UserTests.m */; };
		169BA21525ED0F8500374343 /* UserProfileImageV3Tests.swift in Sources */ = {isa = PBXBuildFile; fileRef = F190E0A81E8D516D003E81F8 /* UserProfileImageV3Tests.swift */; };
		169BA21625ED0F8900374343 /* UserProfileTests.m in Sources */ = {isa = PBXBuildFile; fileRef = 54877C9419922C0B0097FB58 /* UserProfileTests.m */; };
		169BA21725ED0F8E00374343 /* SearchTests.swift in Sources */ = {isa = PBXBuildFile; fileRef = 163BB8151EE1B1AC00DF9384 /* SearchTests.swift */; };
		169BA21825ED0F9500374343 /* SendAndReceiveMessagesTests+Swift.swift in Sources */ = {isa = PBXBuildFile; fileRef = 06BBF6FE2472F3AC00A26626 /* SendAndReceiveMessagesTests+Swift.swift */; };
		169BA21925ED0F9900374343 /* SendAndReceiveMessagesTests.m in Sources */ = {isa = PBXBuildFile; fileRef = 541918EB195AD9D100A5023D /* SendAndReceiveMessagesTests.m */; };
		169BA21A25ED0F9E00374343 /* FileTransferTests+Swift.swift in Sources */ = {isa = PBXBuildFile; fileRef = 06BBF6FB247288DD00A26626 /* FileTransferTests+Swift.swift */; };
		169BA21B25ED0FA200374343 /* FileTransferTests.m in Sources */ = {isa = PBXBuildFile; fileRef = 5430FF141CE4A359004ECFFE /* FileTransferTests.m */; };
		169BA21C25ED0FA700374343 /* ConversationTests+LegalHold.swift in Sources */ = {isa = PBXBuildFile; fileRef = 16A86B8322A7E57100A674F8 /* ConversationTests+LegalHold.swift */; };
		169BA21D25ED0FAC00374343 /* ConversationTests+OTR.swift in Sources */ = {isa = PBXBuildFile; fileRef = 63495E4623FFF098002A7C59 /* ConversationTests+OTR.swift */; };
		169BA21E25ED0FB000374343 /* ConversationTests+OTR.m in Sources */ = {isa = PBXBuildFile; fileRef = 09914E501BD6613600C10BF8 /* ConversationTests+OTR.m */; };
		169BA21F25ED0FB400374343 /* ConversationTests+Deletion.swift in Sources */ = {isa = PBXBuildFile; fileRef = 16519D5B231EA13A00C9D76D /* ConversationTests+Deletion.swift */; };
		169BA22025ED0FB900374343 /* ConversationTests+ClearingHistory.swift in Sources */ = {isa = PBXBuildFile; fileRef = 06BBF6F5246EF65600A26626 /* ConversationTests+ClearingHistory.swift */; };
		169BA22125ED0FBD00374343 /* ConversationTests+LastRead.swift in Sources */ = {isa = PBXBuildFile; fileRef = 06BBF6F2246EF28800A26626 /* ConversationTests+LastRead.swift */; };
		169BA22225ED0FC100374343 /* ConversationTests+Reactions.swift in Sources */ = {isa = PBXBuildFile; fileRef = 06BBF6F7246EF67400A26626 /* ConversationTests+Reactions.swift */; };
		169BA22325ED0FC400374343 /* ConversationTests+Archiving.swift in Sources */ = {isa = PBXBuildFile; fileRef = 06BBF6EF246ECB2400A26626 /* ConversationTests+Archiving.swift */; };
		169BA22425ED0FC900374343 /* ConversationTests+Participants.swift in Sources */ = {isa = PBXBuildFile; fileRef = 16904A83207E078C00C92806 /* ConversationTests+Participants.swift */; };
		169BA22525ED0FCE00374343 /* ConversationTests+List.swift in Sources */ = {isa = PBXBuildFile; fileRef = 06BBF6EC246EB56B00A26626 /* ConversationTests+List.swift */; };
		169BA22625ED0FD300374343 /* ConversationTests+ReceiptMode.swift in Sources */ = {isa = PBXBuildFile; fileRef = 1675532B21B16D1E009C9FEA /* ConversationTests+ReceiptMode.swift */; };
		169BA22725ED0FD700374343 /* ConversationTests+MessageTimer.swift in Sources */ = {isa = PBXBuildFile; fileRef = BF3C1B1820DBE3B2001CE126 /* ConversationTests+MessageTimer.swift */; };
		169BA22825ED0FDB00374343 /* ConversationTests+Guests.swift in Sources */ = {isa = PBXBuildFile; fileRef = F13A26E020456002004F8E47 /* ConversationTests+Guests.swift */; };
		169BA22925ED0FDF00374343 /* ConversationTests+Ephemeral.swift in Sources */ = {isa = PBXBuildFile; fileRef = F920F4D51DA3DCF8002B860B /* ConversationTests+Ephemeral.swift */; };
		169BA22A25ED0FE300374343 /* ConversationTests+DeliveryConfirmation.swift in Sources */ = {isa = PBXBuildFile; fileRef = F9E462D91D7043C60036CFA7 /* ConversationTests+DeliveryConfirmation.swift */; };
		169BA22B25ED0FE700374343 /* ConversationTests+MessageEditing.swift in Sources */ = {isa = PBXBuildFile; fileRef = 63F65F04246D972900534A69 /* ConversationTests+MessageEditing.swift */; };
		169BA22C25ED0FEB00374343 /* ConversationTests+MessageEditing.m in Sources */ = {isa = PBXBuildFile; fileRef = F964700B1D5C720D00A81A92 /* ConversationTests+MessageEditing.m */; };
		169BA22D25ED0FEF00374343 /* AvailabilityTests.swift in Sources */ = {isa = PBXBuildFile; fileRef = 16D1383A1FD6A6F4001B4411 /* AvailabilityTests.swift */; };
		169BA22E25ED0FF400374343 /* TextSearchTests.swift in Sources */ = {isa = PBXBuildFile; fileRef = BFAB67AF1E535B4B00D67C1A /* TextSearchTests.swift */; };
		169BA22F25ED0FFB00374343 /* DeleteMessagesTests.swift in Sources */ = {isa = PBXBuildFile; fileRef = BFE53F541D5A2F7000398378 /* DeleteMessagesTests.swift */; };
		169BA23025ED100100374343 /* ConversationsTests.m in Sources */ = {isa = PBXBuildFile; fileRef = 3E6CD176194F435F00BAE83E /* ConversationsTests.m */; };
		169BA23125ED100500374343 /* ConversationTestsBase.m in Sources */ = {isa = PBXBuildFile; fileRef = 545643D51C62C1A800A2129C /* ConversationTestsBase.m */; };
		169BA23225ED100B00374343 /* SlowSyncTests+Swift.swift in Sources */ = {isa = PBXBuildFile; fileRef = F190E0DB1E8E7BA1003E81F8 /* SlowSyncTests+Swift.swift */; };
		169BA23325ED100F00374343 /* SlowSyncTests+Teams.swift in Sources */ = {isa = PBXBuildFile; fileRef = BF1F52CB1ECDD778002FB553 /* SlowSyncTests+Teams.swift */; };
		169BA23425ED101300374343 /* SlowSyncTests+ExistingData.swift in Sources */ = {isa = PBXBuildFile; fileRef = 16519D7C2320087100C9D76D /* SlowSyncTests+ExistingData.swift */; };
		169BA23525ED101700374343 /* SlowSyncTests.m in Sources */ = {isa = PBXBuildFile; fileRef = 85D85D997334755E841D13EA /* SlowSyncTests.m */; };
		169BA23625ED101C00374343 /* LoginFlowTests.m in Sources */ = {isa = PBXBuildFile; fileRef = 54FC8A0F192CD55000D3C016 /* LoginFlowTests.m */; };
		169BA23725ED102500374343 /* NotificationObservers.m in Sources */ = {isa = PBXBuildFile; fileRef = 3E288A6A19C859210031CFCE /* NotificationObservers.m */; };
		169BA23825ED103500374343 /* IntegrationTest+Search.swift in Sources */ = {isa = PBXBuildFile; fileRef = 163BB8111EE1A65A00DF9384 /* IntegrationTest+Search.swift */; };
		169BA23925ED103900374343 /* IntegrationTest+Messages.swift in Sources */ = {isa = PBXBuildFile; fileRef = 166D191E23157EBE001288CD /* IntegrationTest+Messages.swift */; };
		169BA23A25EF6D4F00374343 /* MockLinkPreviewDetector.swift in Sources */ = {isa = PBXBuildFile; fileRef = 16A5FE20215B584200AEEBBD /* MockLinkPreviewDetector.swift */; };
		169BA23D25EF6E2A00374343 /* MockRegistrationStatusDelegate.swift in Sources */ = {isa = PBXBuildFile; fileRef = 169BA23C25EF6E2A00374343 /* MockRegistrationStatusDelegate.swift */; };
		169BA23E25EF6E2A00374343 /* MockRegistrationStatusDelegate.swift in Sources */ = {isa = PBXBuildFile; fileRef = 169BA23C25EF6E2A00374343 /* MockRegistrationStatusDelegate.swift */; };
		169BA23F25EF6F0B00374343 /* TypingChange.swift in Sources */ = {isa = PBXBuildFile; fileRef = 16AD86B71F7292EB00E4C797 /* TypingChange.swift */; };
		169BA24125EF6F6700374343 /* ZMConversation+Testing.swift in Sources */ = {isa = PBXBuildFile; fileRef = 169BA24025EF6F6700374343 /* ZMConversation+Testing.swift */; };
		169BA24225EF6F6700374343 /* ZMConversation+Testing.swift in Sources */ = {isa = PBXBuildFile; fileRef = 169BA24025EF6F6700374343 /* ZMConversation+Testing.swift */; };
		169BA24425EF6FFA00374343 /* MockAnalytics.swift in Sources */ = {isa = PBXBuildFile; fileRef = 169BA24325EF6FFA00374343 /* MockAnalytics.swift */; };
		169BA24525EF6FFA00374343 /* MockAnalytics.swift in Sources */ = {isa = PBXBuildFile; fileRef = 169BA24325EF6FFA00374343 /* MockAnalytics.swift */; };
		169BA24625EF73B100374343 /* EventProcessingPerformanceTests.swift in Sources */ = {isa = PBXBuildFile; fileRef = 169E55F52518FF810092CD53 /* EventProcessingPerformanceTests.swift */; };
		169BA24725EF73DD00374343 /* ServiceUserTests.swift in Sources */ = {isa = PBXBuildFile; fileRef = 872A2EE71FFFBC3900900B22 /* ServiceUserTests.swift */; };
		169BA24825EF743700374343 /* SessionManagerTests+MessageRetention.swift in Sources */ = {isa = PBXBuildFile; fileRef = 166D191C231569DD001288CD /* SessionManagerTests+MessageRetention.swift */; };
		169BA24925EF743F00374343 /* SessionManagerTests+Backup.swift in Sources */ = {isa = PBXBuildFile; fileRef = D59F3A11206929AF0023474F /* SessionManagerTests+Backup.swift */; };
		169BA24A25EF744400374343 /* SessionManagerTests+URLActions.swift in Sources */ = {isa = PBXBuildFile; fileRef = 161ACB3B23F6BE7F00ABFF33 /* SessionManagerTests+URLActions.swift */; };
		169BA24C25EF753100374343 /* MockReachability.swift in Sources */ = {isa = PBXBuildFile; fileRef = 169BA24B25EF753100374343 /* MockReachability.swift */; };
		169BA24D25EF753100374343 /* MockReachability.swift in Sources */ = {isa = PBXBuildFile; fileRef = 169BA24B25EF753100374343 /* MockReachability.swift */; };
		169BA24E25EF765D00374343 /* ConnectToBotURLActionProcessorTests.swift in Sources */ = {isa = PBXBuildFile; fileRef = 161C886223FADDE400CB0B8E /* ConnectToBotURLActionProcessorTests.swift */; };
		169BA24F25EF76A400374343 /* NetworkStateRecorder.swift in Sources */ = {isa = PBXBuildFile; fileRef = 16085B341F719E6D000B9F22 /* NetworkStateRecorder.swift */; };
		169BA25225EF778E00374343 /* TestUserProfileUpdateObserver.swift in Sources */ = {isa = PBXBuildFile; fileRef = 169BA25125EF778E00374343 /* TestUserProfileUpdateObserver.swift */; };
		169BA25325EF778E00374343 /* TestUserProfileUpdateObserver.swift in Sources */ = {isa = PBXBuildFile; fileRef = 169BA25125EF778E00374343 /* TestUserProfileUpdateObserver.swift */; };
		169BA25725EF933000374343 /* animated.gif in Resources */ = {isa = PBXBuildFile; fileRef = 54764B9D1C931E9400BD25E3 /* animated.gif */; };
		169BA25825EF933000374343 /* not_animated.gif in Resources */ = {isa = PBXBuildFile; fileRef = 54764B9E1C931E9400BD25E3 /* not_animated.gif */; };
		169BA25925EF933000374343 /* medium.jpg in Resources */ = {isa = PBXBuildFile; fileRef = 54764B971C9303D600BD25E3 /* medium.jpg */; };
		169BA25A25EF933000374343 /* tiny.jpg in Resources */ = {isa = PBXBuildFile; fileRef = 54764B981C9303D600BD25E3 /* tiny.jpg */; };
		169BA25B25EF933000374343 /* EncryptedBase64EncondedExternalMessageTestFixture.txt in Resources */ = {isa = PBXBuildFile; fileRef = AF6415A01C9C151700A535F5 /* EncryptedBase64EncondedExternalMessageTestFixture.txt */; };
		169BA25C25EF933000374343 /* ExternalMessageTextFixture.txt in Resources */ = {isa = PBXBuildFile; fileRef = AF6415A11C9C151700A535F5 /* ExternalMessageTextFixture.txt */; };
		169BA25D25EF933000374343 /* audio.m4a in Resources */ = {isa = PBXBuildFile; fileRef = EE01E0361F90DABC001AA33C /* audio.m4a */; };
		169BA25E25EF933000374343 /* video.mp4 in Resources */ = {isa = PBXBuildFile; fileRef = BF158D2E1CE087D8007C6F8A /* video.mp4 */; };
		169BA25F25EF933000374343 /* 1900x1500.jpg in Resources */ = {isa = PBXBuildFile; fileRef = 54DFAE211C92D979004B1D15 /* 1900x1500.jpg */; };
		169BA26025EF933F00374343 /* Lorem Ipsum.txt in Resources */ = {isa = PBXBuildFile; fileRef = 54764B9B1C930AEB00BD25E3 /* Lorem Ipsum.txt */; };
		169BA26125EFA23200374343 /* ZMConversation+Testing.m in Sources */ = {isa = PBXBuildFile; fileRef = F991CE121CB55512004D8465 /* ZMConversation+Testing.m */; };
		169BA26225EFA32000374343 /* ZMUser+Testing.m in Sources */ = {isa = PBXBuildFile; fileRef = F991CE141CB55512004D8465 /* ZMUser+Testing.m */; };
		169BC10F22BD17FF0003159B /* LegalHoldRequestStrategyTests.swift in Sources */ = {isa = PBXBuildFile; fileRef = 169BC10E22BD17FF0003159B /* LegalHoldRequestStrategyTests.swift */; };
		169E303320D29C670012C219 /* PushRegistryMock.swift in Sources */ = {isa = PBXBuildFile; fileRef = 169E303120D29C200012C219 /* PushRegistryMock.swift */; };
		16A702D01E92998100B8410D /* ApplicationStatusDirectoryTests.swift in Sources */ = {isa = PBXBuildFile; fileRef = 16A702CF1E92998100B8410D /* ApplicationStatusDirectoryTests.swift */; };
		16A764611F3E0B0B00564F21 /* CallKitManager.swift in Sources */ = {isa = PBXBuildFile; fileRef = 16A764601F3E0B0B00564F21 /* CallKitManager.swift */; };
		16AD86B81F7292EB00E4C797 /* TypingChange.swift in Sources */ = {isa = PBXBuildFile; fileRef = 16AD86B71F7292EB00E4C797 /* TypingChange.swift */; };
		16C22BA41BF4D5D7007099D9 /* NSError+ZMUserSessionInternal.h in Headers */ = {isa = PBXBuildFile; fileRef = 3E05F254192A50CC00F22D80 /* NSError+ZMUserSessionInternal.h */; settings = {ATTRIBUTES = (Public, ); }; };
		16C4BDA020A309CD00BCDB17 /* CallParticipantSnapshot.swift in Sources */ = {isa = PBXBuildFile; fileRef = 16C4BD9F20A309CD00BCDB17 /* CallParticipantSnapshot.swift */; };
		16D0A119234B999600A83F87 /* LabelUpstreamRequestStrategyTests.swift in Sources */ = {isa = PBXBuildFile; fileRef = 16D0A118234B999600A83F87 /* LabelUpstreamRequestStrategyTests.swift */; };
		16D0A11D234C8CD700A83F87 /* LabelUpstreamRequestStrategy.swift in Sources */ = {isa = PBXBuildFile; fileRef = 16D0A11C234C8CD700A83F87 /* LabelUpstreamRequestStrategy.swift */; };
		16D3FCDF1E365ABC0052A535 /* CallStateObserverTests.swift in Sources */ = {isa = PBXBuildFile; fileRef = 16D3FCDE1E365ABC0052A535 /* CallStateObserverTests.swift */; };
		16D3FD021E3A5C0D0052A535 /* ZMConversationVoiceChannelRouterTests.swift in Sources */ = {isa = PBXBuildFile; fileRef = 16D3FD011E3A5C0D0052A535 /* ZMConversationVoiceChannelRouterTests.swift */; };
		16D66D6A2B0789F500CB237D /* MockCryptoboxMigrationManagerInterface.swift in Sources */ = {isa = PBXBuildFile; fileRef = EE0BA28F29D5DBD6004E93B5 /* MockCryptoboxMigrationManagerInterface.swift */; };
		16D74BF42B59670B00160298 /* ChangeUsernameUseCase.swift in Sources */ = {isa = PBXBuildFile; fileRef = 16D74BF32B59670B00160298 /* ChangeUsernameUseCase.swift */; };
		16D74BF62B5A961800160298 /* ChangeUsernameUseCaseTests.swift in Sources */ = {isa = PBXBuildFile; fileRef = 16D74BF52B5A961800160298 /* ChangeUsernameUseCaseTests.swift */; };
		16D9E8BA22BCD39200FA463F /* LegalHoldRequestStrategy.swift in Sources */ = {isa = PBXBuildFile; fileRef = 16D9E8B922BCD39200FA463F /* LegalHoldRequestStrategy.swift */; };
		16DABFAE1DCF98D3001973E3 /* CallingRequestStrategy.swift in Sources */ = {isa = PBXBuildFile; fileRef = 16DABFAD1DCF98D3001973E3 /* CallingRequestStrategy.swift */; };
		16DCB91C213449620002E910 /* ZMOperationLoop+PushChannel.swift in Sources */ = {isa = PBXBuildFile; fileRef = 16DCB91B213449620002E910 /* ZMOperationLoop+PushChannel.swift */; };
		16E0FB87232F8933000E3235 /* ZMUserSession+Authentication.swift in Sources */ = {isa = PBXBuildFile; fileRef = 16E0FB86232F8933000E3235 /* ZMUserSession+Authentication.swift */; };
		16E0FBB623311A19000E3235 /* ZMUserSessionTests+Authentication.swift in Sources */ = {isa = PBXBuildFile; fileRef = 16E0FBB4233119FE000E3235 /* ZMUserSessionTests+Authentication.swift */; };
		16E6F26224B371190015B249 /* ZMUserSession+EncryptionAtRest.swift in Sources */ = {isa = PBXBuildFile; fileRef = 16E6F26124B371190015B249 /* ZMUserSession+EncryptionAtRest.swift */; };
		16ED865A23E2E91900CB1766 /* ZMUserSession+LifeCycle.swift in Sources */ = {isa = PBXBuildFile; fileRef = 16ED865923E2E91900CB1766 /* ZMUserSession+LifeCycle.swift */; };
		16ED865B23E2EE3C00CB1766 /* ZMMissingUpdateEventsTranscoder.h in Headers */ = {isa = PBXBuildFile; fileRef = 54F8D6E419AB535700146664 /* ZMMissingUpdateEventsTranscoder.h */; settings = {ATTRIBUTES = (Public, ); }; };
		16ED865D23E30F7E00CB1766 /* ZMUserSesson+Proxy.swift in Sources */ = {isa = PBXBuildFile; fileRef = 16ED865C23E30F7E00CB1766 /* ZMUserSesson+Proxy.swift */; };
		16ED865F23E3145C00CB1766 /* ZMUserSession+Clients.swift in Sources */ = {isa = PBXBuildFile; fileRef = 16ED865E23E3145C00CB1766 /* ZMUserSession+Clients.swift */; };
		16F5F16C1E4092C00062F0AE /* NSManagedObjectContext+CTCallCenter.swift in Sources */ = {isa = PBXBuildFile; fileRef = 16F5F16B1E4092C00062F0AE /* NSManagedObjectContext+CTCallCenter.swift */; };
		16F6BB381EDEA659009EA803 /* SearchResult+AddressBook.swift in Sources */ = {isa = PBXBuildFile; fileRef = 16F6BB371EDEA659009EA803 /* SearchResult+AddressBook.swift */; };
		16FF474C1F0D54B20044C491 /* SessionManager+Logs.swift in Sources */ = {isa = PBXBuildFile; fileRef = 16FF474B1F0D54B20044C491 /* SessionManager+Logs.swift */; };
		1836188BC0E48C1AC1671FC2 /* ZMSyncStrategyTests.swift in Sources */ = {isa = PBXBuildFile; fileRef = 3D6B0837E10BD4D5E88805E3 /* ZMSyncStrategyTests.swift */; };
		259AAB0D2B9F477F00B13A7C /* LastE2EIdentityUpdateDateProtocol.swift in Sources */ = {isa = PBXBuildFile; fileRef = 259AAB0C2B9F477F00B13A7C /* LastE2EIdentityUpdateDateProtocol.swift */; };
		25CCE9DC2BA4A943002AB21F /* String+Mocks.swift in Sources */ = {isa = PBXBuildFile; fileRef = 25CCE9DB2BA4A943002AB21F /* String+Mocks.swift */; };
		25D57F1D2BA892720038521E /* MessagingTest+Swift.swift in Sources */ = {isa = PBXBuildFile; fileRef = 06BBF7002473D51D00A26626 /* MessagingTest+Swift.swift */; };
		25D57F202BA8928E0038521E /* MessagingTest.h in Headers */ = {isa = PBXBuildFile; fileRef = 5474C8051921309400185A3A /* MessagingTest.h */; };
		25E11B0B2B56A15F005D51FA /* GetE2eIdentityCertificatesUseCase.swift in Sources */ = {isa = PBXBuildFile; fileRef = 25E11B0A2B56A15F005D51FA /* GetE2eIdentityCertificatesUseCase.swift */; };
		25E11B0D2B56B497005D51FA /* GetIsE2EIdentityEnabledUseCase.swift in Sources */ = {isa = PBXBuildFile; fileRef = 25E11B0C2B56B497005D51FA /* GetIsE2EIdentityEnabledUseCase.swift */; };
		2B15596A295093360069AE34 /* HotfixPatch.swift in Sources */ = {isa = PBXBuildFile; fileRef = 2B155969295093360069AE34 /* HotfixPatch.swift */; };
		3E05F252192A4FBD00F22D80 /* UserSessionErrorTests.m in Sources */ = {isa = PBXBuildFile; fileRef = 3E05F250192A4FBD00F22D80 /* UserSessionErrorTests.m */; };
		3E1858BC1951D6DA005FE78F /* MemoryLeaksObserver.m in Sources */ = {isa = PBXBuildFile; fileRef = 3E1858B31951D69B005FE78F /* MemoryLeaksObserver.m */; };
		3E1860BA191A5D99000FE027 /* TestHost-main.m in Sources */ = {isa = PBXBuildFile; fileRef = 3E1860B6191A5D99000FE027 /* TestHost-main.m */; };
		3E1860BB191A5D99000FE027 /* TestHostAppDelegate.m in Sources */ = {isa = PBXBuildFile; fileRef = 3E1860B8191A5D99000FE027 /* TestHostAppDelegate.m */; };
		3E27131F1A8A68BF008EE50F /* Push.strings in Resources */ = {isa = PBXBuildFile; fileRef = 3E27131A1A8A68BF008EE50F /* Push.strings */; };
		3E2713211A8A68BF008EE50F /* Push.stringsdict in Resources */ = {isa = PBXBuildFile; fileRef = 3E27131C1A8A68BF008EE50F /* Push.stringsdict */; };
		3E288A6C19C859210031CFCE /* NotificationObservers.m in Sources */ = {isa = PBXBuildFile; fileRef = 3E288A6A19C859210031CFCE /* NotificationObservers.m */; };
		3E9848BD1A65253000F7B050 /* Hack.swift in Sources */ = {isa = PBXBuildFile; fileRef = 3E9848BC1A65253000F7B050 /* Hack.swift */; };
		3ED972FB1A0A65D800BAFC61 /* ZMBlacklistVerificatorTest.m in Sources */ = {isa = PBXBuildFile; fileRef = F9F11A061A0A630900F1DCEE /* ZMBlacklistVerificatorTest.m */; };
		54034F381BB1A6D900F4ED62 /* ZMUserSession+Logs.swift in Sources */ = {isa = PBXBuildFile; fileRef = 54034F371BB1A6D900F4ED62 /* ZMUserSession+Logs.swift */; };
		540818A61BCA647D00257CA7 /* ZMBlacklistVerificator+Testing.h in Headers */ = {isa = PBXBuildFile; fileRef = 540818A51BCA647D00257CA7 /* ZMBlacklistVerificator+Testing.h */; };
		540A0BA51954859E00FB7D61 /* ZMSyncStrategyTests.m in Sources */ = {isa = PBXBuildFile; fileRef = 85D85104C6D06FA902E3253C /* ZMSyncStrategyTests.m */; };
		541228451AEE422C00D9ED1C /* ZMAuthenticationStatusTests.m in Sources */ = {isa = PBXBuildFile; fileRef = 541228431AEE422C00D9ED1C /* ZMAuthenticationStatusTests.m */; };
		54131BC625C7F71400CE2CA2 /* LoginDelegate.swift in Sources */ = {isa = PBXBuildFile; fileRef = 54131BC525C7F71400CE2CA2 /* LoginDelegate.swift */; };
		54131BCE25C7FFCA00CE2CA2 /* SessionManager+AuthenticationStatusDelegate.swift in Sources */ = {isa = PBXBuildFile; fileRef = 54131BCD25C7FFCA00CE2CA2 /* SessionManager+AuthenticationStatusDelegate.swift */; };
		54257C081DF1C94200107FE7 /* TopConversationsDirectory.swift in Sources */ = {isa = PBXBuildFile; fileRef = 54257C071DF1C94200107FE7 /* TopConversationsDirectory.swift */; };
		542DFEE61DDCA452000F5B95 /* UserProfileUpdateStatusTests.swift in Sources */ = {isa = PBXBuildFile; fileRef = 542DFEE51DDCA452000F5B95 /* UserProfileUpdateStatusTests.swift */; };
		542DFEE81DDCA4FD000F5B95 /* UserProfileUpdateRequestStrategyTests.swift in Sources */ = {isa = PBXBuildFile; fileRef = 542DFEE71DDCA4FD000F5B95 /* UserProfileUpdateRequestStrategyTests.swift */; };
		543095931DE76B170065367F /* random1.txt in Resources */ = {isa = PBXBuildFile; fileRef = 543095921DE76B170065367F /* random1.txt */; };
		543095951DE76B270065367F /* random2.txt in Resources */ = {isa = PBXBuildFile; fileRef = 543095941DE76B270065367F /* random2.txt */; };
		5430E9251BAA0D9F00395E05 /* WireSyncEngineLogs.h in Headers */ = {isa = PBXBuildFile; fileRef = 5430E9231BAA0D9F00395E05 /* WireSyncEngineLogs.h */; };
		543ED0011D79E0EE00A9CDF3 /* ApplicationMock.swift in Sources */ = {isa = PBXBuildFile; fileRef = 543ED0001D79E0EE00A9CDF3 /* ApplicationMock.swift */; };
		544BA11A1A433DE400D3B852 /* WireSyncEngine.h in Headers */ = {isa = PBXBuildFile; fileRef = 542049EF196AB84B000D8A94 /* WireSyncEngine.h */; settings = {ATTRIBUTES = (Public, ); }; };
		544BA1271A433DE400D3B852 /* NSError+ZMUserSession.h in Headers */ = {isa = PBXBuildFile; fileRef = 3E05F247192A4F8900F22D80 /* NSError+ZMUserSession.h */; settings = {ATTRIBUTES = (Public, ); }; };
		544BA1571A43424F00D3B852 /* WireSyncEngine.framework in Frameworks */ = {isa = PBXBuildFile; fileRef = 549815931A43232400A7CE2E /* WireSyncEngine.framework */; };
		544F8FF31DDCD34600D1AB04 /* UserProfileUpdateNotifications.swift in Sources */ = {isa = PBXBuildFile; fileRef = 544F8FF21DDCD34600D1AB04 /* UserProfileUpdateNotifications.swift */; };
		545434AB19AB6ADA003892D9 /* ZMMissingUpdateEventsTranscoderTests.m in Sources */ = {isa = PBXBuildFile; fileRef = 54F8D72F19AB677300146664 /* ZMMissingUpdateEventsTranscoderTests.m */; };
		545434AC19AB6ADA003892D9 /* ZMSelfTranscoderTests.m in Sources */ = {isa = PBXBuildFile; fileRef = 54F8D73119AB677400146664 /* ZMSelfTranscoderTests.m */; };
		5458273E2541C3A9002B8F83 /* PresentationDelegate.swift in Sources */ = {isa = PBXBuildFile; fileRef = 5458273D2541C3A9002B8F83 /* PresentationDelegate.swift */; };
		5458AF841F7021B800E45977 /* PreLoginAuthenticationNotification.swift in Sources */ = {isa = PBXBuildFile; fileRef = 5458AF831F7021B800E45977 /* PreLoginAuthenticationNotification.swift */; };
		545F601C1D6C336D00C2C55B /* AddressBookSearchTests.swift in Sources */ = {isa = PBXBuildFile; fileRef = 545F601B1D6C336D00C2C55B /* AddressBookSearchTests.swift */; };
		545FC3341A5B003A005EEA26 /* ObjectTranscoderTests.m in Sources */ = {isa = PBXBuildFile; fileRef = 54F8D74919AB67B300146664 /* ObjectTranscoderTests.m */; };
		546392721D79D5210094EC66 /* Application.swift in Sources */ = {isa = PBXBuildFile; fileRef = 546392711D79D5210094EC66 /* Application.swift */; };
		5463C897193F3C74006799DE /* ZMTimingTests.m in Sources */ = {isa = PBXBuildFile; fileRef = 5463C890193F38A6006799DE /* ZMTimingTests.m */; };
		5467F1C61E0AE421008C1745 /* KeyValueStore+AccessToken.swift in Sources */ = {isa = PBXBuildFile; fileRef = 5467F1C51E0AE421008C1745 /* KeyValueStore+AccessToken.swift */; };
		546F815C1E685F6E00775059 /* LocalNotificationDispatcherTests.swift in Sources */ = {isa = PBXBuildFile; fileRef = 546F815A1E685F1A00775059 /* LocalNotificationDispatcherTests.swift */; };
		5474C80A1921309400185A3A /* MessagingTest.m in Sources */ = {isa = PBXBuildFile; fileRef = 5474C8061921309400185A3A /* MessagingTest.m */; };
		5474C80C1921309400185A3A /* MessagingTestTests.m in Sources */ = {isa = PBXBuildFile; fileRef = 5474C8081921309400185A3A /* MessagingTestTests.m */; };
		54764B961C92FDC100BD25E3 /* 1900x1500.jpg in Resources */ = {isa = PBXBuildFile; fileRef = 54DFAE211C92D979004B1D15 /* 1900x1500.jpg */; };
		54764B991C9303D600BD25E3 /* medium.jpg in Resources */ = {isa = PBXBuildFile; fileRef = 54764B971C9303D600BD25E3 /* medium.jpg */; };
		54764B9A1C9303D600BD25E3 /* tiny.jpg in Resources */ = {isa = PBXBuildFile; fileRef = 54764B981C9303D600BD25E3 /* tiny.jpg */; };
		54764B9C1C930AEB00BD25E3 /* Lorem Ipsum.txt in Resources */ = {isa = PBXBuildFile; fileRef = 54764B9B1C930AEB00BD25E3 /* Lorem Ipsum.txt */; };
		54764B9F1C931E9400BD25E3 /* animated.gif in Resources */ = {isa = PBXBuildFile; fileRef = 54764B9D1C931E9400BD25E3 /* animated.gif */; };
		54764BA01C931E9400BD25E3 /* not_animated.gif in Resources */ = {isa = PBXBuildFile; fileRef = 54764B9E1C931E9400BD25E3 /* not_animated.gif */; };
		5478A1411DEC4048006F7268 /* UserProfile.swift in Sources */ = {isa = PBXBuildFile; fileRef = 5478A1401DEC4048006F7268 /* UserProfile.swift */; };
		547E5B581DDB4B800038D936 /* UserProfileUpdateStatus.swift in Sources */ = {isa = PBXBuildFile; fileRef = 547E5B571DDB4B800038D936 /* UserProfileUpdateStatus.swift */; };
		547E5B5A1DDB67390038D936 /* UserProfileUpdateRequestStrategy.swift in Sources */ = {isa = PBXBuildFile; fileRef = 547E5B591DDB67390038D936 /* UserProfileUpdateRequestStrategy.swift */; };
		54880E3D194B5845007271AA /* ZMOperationLoopTests.m in Sources */ = {isa = PBXBuildFile; fileRef = 85D858D72B109C5D9A85645B /* ZMOperationLoopTests.m */; };
		549552541D645683004F21F6 /* AddressBookTests.swift in Sources */ = {isa = PBXBuildFile; fileRef = 549552511D64567C004F21F6 /* AddressBookTests.swift */; };
		549710081F6FF5C100026EDD /* NotificationInContext+UserSession.swift in Sources */ = {isa = PBXBuildFile; fileRef = 549710071F6FF5C100026EDD /* NotificationInContext+UserSession.swift */; };
		5497100A1F6FFE9900026EDD /* ClientUpdateNotification.swift in Sources */ = {isa = PBXBuildFile; fileRef = 549710091F6FFE9900026EDD /* ClientUpdateNotification.swift */; };
		54973A361DD48CAB007F8702 /* NSManagedObject+CryptoStack.swift in Sources */ = {isa = PBXBuildFile; fileRef = 54973A351DD48CAB007F8702 /* NSManagedObject+CryptoStack.swift */; };
		549815CD1A432BC700A7CE2E /* ZMBlacklistDownloader.m in Sources */ = {isa = PBXBuildFile; fileRef = F9FD798619EE742600D70FCD /* ZMBlacklistDownloader.m */; };
		549815CE1A432BC700A7CE2E /* ZMBlacklistVerificator.m in Sources */ = {isa = PBXBuildFile; fileRef = F9FD798C19EE9B9A00D70FCD /* ZMBlacklistVerificator.m */; };
		549815DC1A432BC700A7CE2E /* NSError+ZMUserSession.m in Sources */ = {isa = PBXBuildFile; fileRef = 3E05F253192A50CC00F22D80 /* NSError+ZMUserSession.m */; };
		5498162D1A432BC800A7CE2E /* ZMMissingUpdateEventsTranscoder.m in Sources */ = {isa = PBXBuildFile; fileRef = 54F8D6E519AB535700146664 /* ZMMissingUpdateEventsTranscoder.m */; };
		5498162E1A432BC800A7CE2E /* ZMLastUpdateEventIDTranscoder.m in Sources */ = {isa = PBXBuildFile; fileRef = 5427B34E19D195A100CC18DC /* ZMLastUpdateEventIDTranscoder.m */; };
		549816301A432BC800A7CE2E /* ZMSelfStrategy.m in Sources */ = {isa = PBXBuildFile; fileRef = 54F8D6E919AB535700146664 /* ZMSelfStrategy.m */; };
		549816351A432BC800A7CE2E /* ZMLoginTranscoder.m in Sources */ = {isa = PBXBuildFile; fileRef = 54C11B9F19D1E4A100576A96 /* ZMLoginTranscoder.m */; };
		549816451A432BC800A7CE2E /* ZMOperationLoop.m in Sources */ = {isa = PBXBuildFile; fileRef = 85D8502FFC4412F91D0CC1A4 /* ZMOperationLoop.m */; };
		549816471A432BC800A7CE2E /* ZMSyncStrategy.m in Sources */ = {isa = PBXBuildFile; fileRef = 85D859D47B6EBF09E4137658 /* ZMSyncStrategy.m */; };
		54991D581DEDCF2B007E282F /* AddressBook.swift in Sources */ = {isa = PBXBuildFile; fileRef = 54991D571DEDCF2B007E282F /* AddressBook.swift */; };
		54991D5A1DEDD07E007E282F /* ContactAddressBook.swift in Sources */ = {isa = PBXBuildFile; fileRef = 54991D591DEDD07E007E282F /* ContactAddressBook.swift */; };
		54A0A6311BCE9864001A3A4C /* ZMHotFix.m in Sources */ = {isa = PBXBuildFile; fileRef = F95ECF4D1B94A553009F91BA /* ZMHotFix.m */; };
		54A0A6321BCE9867001A3A4C /* ZMHotFixDirectory.m in Sources */ = {isa = PBXBuildFile; fileRef = 54DE26B21BC56E62002B5FBC /* ZMHotFixDirectory.m */; };
		54A170651B300696001B41A5 /* ProxiedRequestStrategy.swift in Sources */ = {isa = PBXBuildFile; fileRef = 54A170631B300696001B41A5 /* ProxiedRequestStrategy.swift */; };
		54A170691B300717001B41A5 /* ProxiedRequestStrategyTests.swift in Sources */ = {isa = PBXBuildFile; fileRef = 54A170671B300717001B41A5 /* ProxiedRequestStrategyTests.swift */; };
		54A227D61D6604A5009414C0 /* SynchronizationMocks.swift in Sources */ = {isa = PBXBuildFile; fileRef = 54A227D51D6604A5009414C0 /* SynchronizationMocks.swift */; };
		54A343471D6B589A004B65EA /* AddressBookSearch.swift in Sources */ = {isa = PBXBuildFile; fileRef = 54A343461D6B589A004B65EA /* AddressBookSearch.swift */; };
		54A3F24F1C08523500FE3A6B /* ZMOperationLoop.h in Headers */ = {isa = PBXBuildFile; fileRef = 85D85F3EC8565FD102AC0E5B /* ZMOperationLoop.h */; settings = {ATTRIBUTES = (Public, ); }; };
		54AB428E1DF5C5B400381F2C /* TopConversationsDirectoryTests.swift in Sources */ = {isa = PBXBuildFile; fileRef = 54AB428D1DF5C5B400381F2C /* TopConversationsDirectoryTests.swift */; };
		54BFDF681BDA6F9A0034A3DB /* HistorySynchronizationStatus.swift in Sources */ = {isa = PBXBuildFile; fileRef = 54BFDF671BDA6F9A0034A3DB /* HistorySynchronizationStatus.swift */; };
		54BFDF6A1BDA87D20034A3DB /* HistorySynchronizationStatusTests.swift in Sources */ = {isa = PBXBuildFile; fileRef = 54BFDF691BDA87D20034A3DB /* HistorySynchronizationStatusTests.swift */; };
		54C11BAD19D1EB7500576A96 /* ZMLoginTranscoderTests.m in Sources */ = {isa = PBXBuildFile; fileRef = 54C11BAB19D1EB7500576A96 /* ZMLoginTranscoderTests.m */; };
		54C8A39C1F7536DB004961DF /* ZMOperationLoop+Notifications.swift in Sources */ = {isa = PBXBuildFile; fileRef = 54C8A39B1F7536DB004961DF /* ZMOperationLoop+Notifications.swift */; };
		54D785011A37256C00F47798 /* ZMEncodedNSUUIDWithTimestampTests.m in Sources */ = {isa = PBXBuildFile; fileRef = 54D784FD1A37248000F47798 /* ZMEncodedNSUUIDWithTimestampTests.m */; };
		54DE26B31BC56E62002B5FBC /* ZMHotFixDirectory.h in Headers */ = {isa = PBXBuildFile; fileRef = 54DE26B11BC56E62002B5FBC /* ZMHotFixDirectory.h */; settings = {ATTRIBUTES = (Public, ); }; };
		54DE9BEB1DE74FFB00EFFB9C /* RandomHandleGenerator.swift in Sources */ = {isa = PBXBuildFile; fileRef = 54DE9BEA1DE74FFB00EFFB9C /* RandomHandleGenerator.swift */; };
		54DE9BEF1DE760A900EFFB9C /* RandomHandleGeneratorTests.swift in Sources */ = {isa = PBXBuildFile; fileRef = 54DE9BEC1DE75D4900EFFB9C /* RandomHandleGeneratorTests.swift */; };
		54E2C1E01E682DC400536569 /* LocalNotificationDispatcher.swift in Sources */ = {isa = PBXBuildFile; fileRef = 54E2C1DF1E682DC400536569 /* LocalNotificationDispatcher.swift */; };
		54F0A0951B3018D7003386BC /* ProxiedRequestsStatus.swift in Sources */ = {isa = PBXBuildFile; fileRef = 54F0A0931B3018D7003386BC /* ProxiedRequestsStatus.swift */; };
		54F4DC5A1A4438B300FDB6EA /* WireSyncEngine.framework in Frameworks */ = {isa = PBXBuildFile; fileRef = 549815931A43232400A7CE2E /* WireSyncEngine.framework */; };
		54FEAAA91BC7BB9C002DE521 /* ZMBlacklistDownloader+Testing.h in Headers */ = {isa = PBXBuildFile; fileRef = 54FEAAA81BC7BB9C002DE521 /* ZMBlacklistDownloader+Testing.h */; };
		54FF64291F73D00C00787EF2 /* NSManagedObjectContext+AuthenticationStatus.swift in Sources */ = {isa = PBXBuildFile; fileRef = 54FF64281F73D00C00787EF2 /* NSManagedObjectContext+AuthenticationStatus.swift */; };
		554FEE2122AFF20600B1A8A1 /* ZMUserSession+LegalHold.swift in Sources */ = {isa = PBXBuildFile; fileRef = 554FEE2022AFF20600B1A8A1 /* ZMUserSession+LegalHold.swift */; };
		59271BE82B908DAC0019B726 /* SecurityClassificationProviding.swift in Sources */ = {isa = PBXBuildFile; fileRef = 59271BE72B908DAC0019B726 /* SecurityClassificationProviding.swift */; };
		59271BEA2B908E150019B726 /* SecurityClassification.swift in Sources */ = {isa = PBXBuildFile; fileRef = 59271BE92B908E150019B726 /* SecurityClassification.swift */; };
		597B70C32B03984C006C2121 /* ZMUserSession+DeveloperMenu.swift in Sources */ = {isa = PBXBuildFile; fileRef = 597B70C22B03984C006C2121 /* ZMUserSession+DeveloperMenu.swift */; };
		598E87022BF4DE9600FC5438 /* WireSystemSupport.framework in Frameworks */ = {isa = PBXBuildFile; fileRef = 598E87012BF4DE9600FC5438 /* WireSystemSupport.framework */; };
		598E87052BF4E01300FC5438 /* WireUtilitiesSupport.framework in Frameworks */ = {isa = PBXBuildFile; fileRef = 598E87042BF4E01300FC5438 /* WireUtilitiesSupport.framework */; };
		5996E88F2C19CAF3007A52F0 /* WireDataModelSupport.framework in Frameworks */ = {isa = PBXBuildFile; fileRef = 59D1C30F2B1DEE6E0016F6B2 /* WireDataModelSupport.framework */; };
		5996E8902C19CAF3007A52F0 /* WireDataModelSupport.framework in Embed Frameworks */ = {isa = PBXBuildFile; fileRef = 59D1C30F2B1DEE6E0016F6B2 /* WireDataModelSupport.framework */; settings = {ATTRIBUTES = (CodeSignOnCopy, RemoveHeadersOnCopy, ); }; };
		5996E8922C19CB28007A52F0 /* WireSystemSupport.framework in Frameworks */ = {isa = PBXBuildFile; fileRef = 598E87012BF4DE9600FC5438 /* WireSystemSupport.framework */; };
		5996E8932C19CB28007A52F0 /* WireSystemSupport.framework in Embed Frameworks */ = {isa = PBXBuildFile; fileRef = 598E87012BF4DE9600FC5438 /* WireSystemSupport.framework */; settings = {ATTRIBUTES = (CodeSignOnCopy, RemoveHeadersOnCopy, ); }; };
		5996E8952C19CB36007A52F0 /* WireUtilitiesSupport.framework in Frameworks */ = {isa = PBXBuildFile; fileRef = 598E87042BF4E01300FC5438 /* WireUtilitiesSupport.framework */; };
		5996E8962C19CB36007A52F0 /* WireUtilitiesSupport.framework in Embed Frameworks */ = {isa = PBXBuildFile; fileRef = 598E87042BF4E01300FC5438 /* WireUtilitiesSupport.framework */; settings = {ATTRIBUTES = (CodeSignOnCopy, RemoveHeadersOnCopy, ); }; };
		5996E89E2C19CF54007A52F0 /* AutoMockable.generated.swift in Sources */ = {isa = PBXBuildFile; fileRef = 5996E89B2C19CF54007A52F0 /* AutoMockable.generated.swift */; };
		5996E89F2C19CF54007A52F0 /* AutoMockable.manual.swift in Sources */ = {isa = PBXBuildFile; fileRef = 5996E89C2C19CF54007A52F0 /* AutoMockable.manual.swift */; };
		59D1C3102B1DEE6E0016F6B2 /* WireDataModelSupport.framework in Frameworks */ = {isa = PBXBuildFile; fileRef = 59D1C30F2B1DEE6E0016F6B2 /* WireDataModelSupport.framework */; };
		59D5C2312C35846600CE1D5E /* AppendTextMessageUseCaseTests.swift in Sources */ = {isa = PBXBuildFile; fileRef = 59D5C2302C35846600CE1D5E /* AppendTextMessageUseCaseTests.swift */; };
		59DA04A32BD25486003F9195 /* WireSyncEngineSupport.framework in Frameworks */ = {isa = PBXBuildFile; fileRef = 0145AE812B1154010097E3B8 /* WireSyncEngineSupport.framework */; };
		59E6A9142B4EE5CF00DBCC6B /* RecurringAction.swift in Sources */ = {isa = PBXBuildFile; fileRef = 59E6A9132B4EE5CF00DBCC6B /* RecurringAction.swift */; };
		59E6A9162B4EE5D500DBCC6B /* RecurringActionServiceInterface.swift in Sources */ = {isa = PBXBuildFile; fileRef = 59E6A9152B4EE5D500DBCC6B /* RecurringActionServiceInterface.swift */; };
		59E6A91A2B4EE62100DBCC6B /* RecurringAction+dummy.swift in Sources */ = {isa = PBXBuildFile; fileRef = 59E6A9192B4EE62100DBCC6B /* RecurringAction+dummy.swift */; };
		5E0EB1F421008C1900B5DC2B /* CompanyLoginRequester.swift in Sources */ = {isa = PBXBuildFile; fileRef = 5E0EB1F321008C1900B5DC2B /* CompanyLoginRequester.swift */; };
		5E0EB1F72100A14A00B5DC2B /* CompanyLoginRequesterTests.swift in Sources */ = {isa = PBXBuildFile; fileRef = 5E0EB1F52100A13200B5DC2B /* CompanyLoginRequesterTests.swift */; };
		5E0EB1F92100A46F00B5DC2B /* MockCompanyLoginRequesterDelegate.swift in Sources */ = {isa = PBXBuildFile; fileRef = 5E0EB1F82100A46F00B5DC2B /* MockCompanyLoginRequesterDelegate.swift */; };
		5E2C354D21A806A80034F1EE /* MockBackgroundActivityManager.swift in Sources */ = {isa = PBXBuildFile; fileRef = 5E2C354C21A806A80034F1EE /* MockBackgroundActivityManager.swift */; };
		5E6716912174CA6700522E61 /* MockUser+LoginCredentials.swift in Sources */ = {isa = PBXBuildFile; fileRef = 5E67168F2174CA6300522E61 /* MockUser+LoginCredentials.swift */; };
		5E8BB8992147CD3F00EEA64B /* AVSBridging.swift in Sources */ = {isa = PBXBuildFile; fileRef = 5E8BB8982147CD3F00EEA64B /* AVSBridging.swift */; };
		5E8BB89C2147CE1600EEA64B /* AVSCallMember.swift in Sources */ = {isa = PBXBuildFile; fileRef = 5E8BB89B2147CE1600EEA64B /* AVSCallMember.swift */; };
		5E8BB89E2147E9DF00EEA64B /* AVSWrapper+Handlers.swift in Sources */ = {isa = PBXBuildFile; fileRef = 5E8BB89D2147E9DF00EEA64B /* AVSWrapper+Handlers.swift */; };
		5E8BB8A02147F5BC00EEA64B /* CallSnapshot.swift in Sources */ = {isa = PBXBuildFile; fileRef = 5E8BB89F2147F5BC00EEA64B /* CallSnapshot.swift */; };
		5E8BB8A22147F89000EEA64B /* CallCenterSupport.swift in Sources */ = {isa = PBXBuildFile; fileRef = 5E8BB8A12147F89000EEA64B /* CallCenterSupport.swift */; };
		5E8BB8A52149130800EEA64B /* AVSBridgingTests.swift in Sources */ = {isa = PBXBuildFile; fileRef = 5E8BB8A3214912D100EEA64B /* AVSBridgingTests.swift */; };
		5E8EE1F720FDC6B900DB1F9B /* CompanyLoginRequestDetector.swift in Sources */ = {isa = PBXBuildFile; fileRef = 5E8EE1F620FDC6B900DB1F9B /* CompanyLoginRequestDetector.swift */; };
		5E8EE1FA20FDC7D700DB1F9B /* Pasteboard.swift in Sources */ = {isa = PBXBuildFile; fileRef = 5E8EE1F920FDC7D700DB1F9B /* Pasteboard.swift */; };
		5E8EE1FC20FDCCE200DB1F9B /* CompanyLoginRequestDetectorTests.swift in Sources */ = {isa = PBXBuildFile; fileRef = 5E8EE1FB20FDCCE200DB1F9B /* CompanyLoginRequestDetectorTests.swift */; };
		5E9D326F2109C1740032FB06 /* CompanyLoginErrorCode.swift in Sources */ = {isa = PBXBuildFile; fileRef = 5E9D326E2109C1740032FB06 /* CompanyLoginErrorCode.swift */; };
		5E9D32712109C54B0032FB06 /* CompanyLoginActionTests.swift in Sources */ = {isa = PBXBuildFile; fileRef = 5E9D32702109C54B0032FB06 /* CompanyLoginActionTests.swift */; };
		5EC2C5912137F80E00C6CE35 /* CallState.swift in Sources */ = {isa = PBXBuildFile; fileRef = 5EC2C5902137F80E00C6CE35 /* CallState.swift */; };
		5EC2C593213827BF00C6CE35 /* WireCallCenterV3+Events.swift in Sources */ = {isa = PBXBuildFile; fileRef = 5EC2C592213827BF00C6CE35 /* WireCallCenterV3+Events.swift */; };
		5EDF03EC2245563C00C04007 /* LinkPreviewAssetUploadRequestStrategy+Helper.swift in Sources */ = {isa = PBXBuildFile; fileRef = 5EDF03EB2245563C00C04007 /* LinkPreviewAssetUploadRequestStrategy+Helper.swift */; };
		5EFE9C15212AB138007932A6 /* UnregisteredUser+Payload.swift in Sources */ = {isa = PBXBuildFile; fileRef = 5EFE9C14212AB138007932A6 /* UnregisteredUser+Payload.swift */; };
		5EFE9C17212AB945007932A6 /* RegistrationPhase.swift in Sources */ = {isa = PBXBuildFile; fileRef = 5EFE9C16212AB945007932A6 /* RegistrationPhase.swift */; };
		632A582025CC43DA00F0C4BD /* CallParticipantsListKind.swift in Sources */ = {isa = PBXBuildFile; fileRef = 632A581F25CC43DA00F0C4BD /* CallParticipantsListKind.swift */; };
		632A582225CD9DF900F0C4BD /* CallParticipantsKindTests.swift in Sources */ = {isa = PBXBuildFile; fileRef = 632A582125CD9DF900F0C4BD /* CallParticipantsKindTests.swift */; };
		634976E9268A185A00824A05 /* AVSVideoStreams.swift in Sources */ = {isa = PBXBuildFile; fileRef = 634976E8268A185A00824A05 /* AVSVideoStreams.swift */; };
		634976F8268A200C00824A05 /* AVSClient.swift in Sources */ = {isa = PBXBuildFile; fileRef = 634976F7268A200C00824A05 /* AVSClient.swift */; };
		634976FD268A205A00824A05 /* AVSClientList.swift in Sources */ = {isa = PBXBuildFile; fileRef = 634976FC268A205A00824A05 /* AVSClientList.swift */; };
		63497702268A20EC00824A05 /* AVSParticipantsChange.swift in Sources */ = {isa = PBXBuildFile; fileRef = 63497701268A20EC00824A05 /* AVSParticipantsChange.swift */; };
		6349770A268A250E00824A05 /* Encodable+JSONString.swift in Sources */ = {isa = PBXBuildFile; fileRef = 63497709268A250E00824A05 /* Encodable+JSONString.swift */; };
		6349771E268B7C4300824A05 /* AVSVideoStreamsTest.swift in Sources */ = {isa = PBXBuildFile; fileRef = 6349771D268B7C4300824A05 /* AVSVideoStreamsTest.swift */; };
		636826F82953465F00D904C2 /* ZMUserSessionTests+AccessToken.swift in Sources */ = {isa = PBXBuildFile; fileRef = 636826F72953465F00D904C2 /* ZMUserSessionTests+AccessToken.swift */; };
		636826FC2954550900D904C2 /* APIMigrationManagerTests.swift in Sources */ = {isa = PBXBuildFile; fileRef = 636826FB2954550900D904C2 /* APIMigrationManagerTests.swift */; };
		636F70452A5F3EE900E086B6 /* MLSConferenceStaleParticipantsRemover.swift in Sources */ = {isa = PBXBuildFile; fileRef = 636F70442A5F3EE900E086B6 /* MLSConferenceStaleParticipantsRemover.swift */; };
		6391A8012A7A529000832665 /* MLSConferenceStaleParticipantsRemoverTests.swift in Sources */ = {isa = PBXBuildFile; fileRef = 6391A8002A7A529000832665 /* MLSConferenceStaleParticipantsRemoverTests.swift */; };
		639290A4252CA53200046171 /* CallSnapshotTestFixture.swift in Sources */ = {isa = PBXBuildFile; fileRef = 639290A3252CA53100046171 /* CallSnapshotTestFixture.swift */; };
		639290A7252DEDB500046171 /* WireCallCenterV3+Degradation.swift in Sources */ = {isa = PBXBuildFile; fileRef = 639290A6252DEDB400046171 /* WireCallCenterV3+Degradation.swift */; };
		63A2E19F2770D7E900D8F271 /* AVSIdentifier+Stub.swift in Sources */ = {isa = PBXBuildFile; fileRef = 63CF3FFD2768DF8C0079FF2B /* AVSIdentifier+Stub.swift */; };
		63A8F576276B7B3100513750 /* AVSClientTests.swift in Sources */ = {isa = PBXBuildFile; fileRef = 63A8F575276B7B3100513750 /* AVSClientTests.swift */; };
		63B1FAD92763A510000766F8 /* AVSIdentifier.swift in Sources */ = {isa = PBXBuildFile; fileRef = 63B1FAD82763A510000766F8 /* AVSIdentifier.swift */; };
		63B1FADB2763A636000766F8 /* ZMUser+AVSIdentifier.swift in Sources */ = {isa = PBXBuildFile; fileRef = 63B1FADA2763A636000766F8 /* ZMUser+AVSIdentifier.swift */; };
		63C4B3C22C35B07A00C09A93 /* FetchShareableConversationUseCase.swift in Sources */ = {isa = PBXBuildFile; fileRef = 63C4B3C12C35B07A00C09A93 /* FetchShareableConversationUseCase.swift */; };
		63C4B3C62C35B56A00C09A93 /* ShareFileUseCase.swift in Sources */ = {isa = PBXBuildFile; fileRef = 63C4B3C52C35B56A00C09A93 /* ShareFileUseCase.swift */; };
		63C4B3C82C36A4C900C09A93 /* FetchShareableConversationUseCaseTests.swift in Sources */ = {isa = PBXBuildFile; fileRef = 63C4B3C72C36A4C900C09A93 /* FetchShareableConversationUseCaseTests.swift */; };
		63C4B3CA2C36A4DB00C09A93 /* ShareFileUseCaseTests.swift in Sources */ = {isa = PBXBuildFile; fileRef = 63C4B3C92C36A4DB00C09A93 /* ShareFileUseCaseTests.swift */; };
		63C5321F27FDB283009DFFF4 /* SyncStatus.swift in Sources */ = {isa = PBXBuildFile; fileRef = 63C5321E27FDB283009DFFF4 /* SyncStatus.swift */; };
		63C5322027FDB4C4009DFFF4 /* BuildType.swift in Sources */ = {isa = PBXBuildFile; fileRef = 063AFA3E264B30C400DCBCED /* BuildType.swift */; };
		63CD5958296434A700385037 /* ZMUserSession+AccessToken.swift in Sources */ = {isa = PBXBuildFile; fileRef = 63CD59562964346400385037 /* ZMUserSession+AccessToken.swift */; };
		63CD5959296442D800385037 /* AccessTokenMigrationTests.swift in Sources */ = {isa = PBXBuildFile; fileRef = 63CD59542964332B00385037 /* AccessTokenMigrationTests.swift */; };
		63CDCA772BCD8AB500DA0F0A /* CheckOneOnOneConversationIsReadyUseCase.swift in Sources */ = {isa = PBXBuildFile; fileRef = 63CDCA762BCD8AB500DA0F0A /* CheckOneOnOneConversationIsReadyUseCase.swift */; };
		63CDCA792BD157E100DA0F0A /* CheckOneOnOneConversationIsReadyUseCaseTests.swift in Sources */ = {isa = PBXBuildFile; fileRef = 63CDCA782BD157E100DA0F0A /* CheckOneOnOneConversationIsReadyUseCaseTests.swift */; };
		63CF4000276B4D110079FF2B /* AVSIdentifierTests.swift in Sources */ = {isa = PBXBuildFile; fileRef = 63CF3FFF276B4D110079FF2B /* AVSIdentifierTests.swift */; };
		63E313D627553CA0002EAF1D /* ZMConversation+AVSIdentifier.swift in Sources */ = {isa = PBXBuildFile; fileRef = 63E313D527553CA0002EAF1D /* ZMConversation+AVSIdentifier.swift */; };
		63E69AEA27EA293900D6CE88 /* ConnectionTests+Swift.swift in Sources */ = {isa = PBXBuildFile; fileRef = 63E69AE927EA293900D6CE88 /* ConnectionTests+Swift.swift */; };
		63EB9B2D258131F700B44635 /* AVSActiveSpeakerChange.swift in Sources */ = {isa = PBXBuildFile; fileRef = 63EB9B2C258131F700B44635 /* AVSActiveSpeakerChange.swift */; };
		63F1DF1F294B68380061565E /* APIMigrationManager.swift in Sources */ = {isa = PBXBuildFile; fileRef = 63F1DF1E294B68380061565E /* APIMigrationManager.swift */; };
		63F1DF21294B69B20061565E /* AccessTokenMigration.swift in Sources */ = {isa = PBXBuildFile; fileRef = 63F1DF20294B69B20061565E /* AccessTokenMigration.swift */; };
		63F376E12835644800FE1F05 /* SessionManagerTests+APIVersionResolver.swift in Sources */ = {isa = PBXBuildFile; fileRef = 63F376DF283519CC00FE1F05 /* SessionManagerTests+APIVersionResolver.swift */; };
		63FE4B9E25C1D2EC002878E5 /* VideoGridPresentationMode.swift in Sources */ = {isa = PBXBuildFile; fileRef = 63FE4B9D25C1D2EC002878E5 /* VideoGridPresentationMode.swift */; };
		70355A7327AAE62E00F02C76 /* ZMUserSession+SecurityClassificationProviding.swift in Sources */ = {isa = PBXBuildFile; fileRef = 70355A7227AAE62D00F02C76 /* ZMUserSession+SecurityClassificationProviding.swift */; };
		707CEBB727B515B200E080A4 /* ZMUserSessionTests+SecurityClassification.swift in Sources */ = {isa = PBXBuildFile; fileRef = 707CEBB627B515B200E080A4 /* ZMUserSessionTests+SecurityClassification.swift */; };
		71AE6F20A2708DCF3BAD54F7 /* ZMOperationLoopTests.swift in Sources */ = {isa = PBXBuildFile; fileRef = C3BF3961360B7EB12679AF27 /* ZMOperationLoopTests.swift */; };
		7C1F4BF5203C4F67000537A8 /* Analytics+Push.swift in Sources */ = {isa = PBXBuildFile; fileRef = 7C1F4BF4203C4F67000537A8 /* Analytics+Push.swift */; };
		7C26879D21F7193800570AA9 /* EventProcessingTracker.swift in Sources */ = {isa = PBXBuildFile; fileRef = 7C26879C21F7193800570AA9 /* EventProcessingTracker.swift */; };
		7C419ED821F8D81D00B95770 /* EventProcessingTrackerTests.swift in Sources */ = {isa = PBXBuildFile; fileRef = 7C419ED621F8D7EB00B95770 /* EventProcessingTrackerTests.swift */; };
		7C5482DA225380160055F1AB /* CallReceivedResult.swift in Sources */ = {isa = PBXBuildFile; fileRef = 7C5482D9225380160055F1AB /* CallReceivedResult.swift */; };
		7C5B94F622DC6BC500A6F8BB /* JailbreakDetector.swift in Sources */ = {isa = PBXBuildFile; fileRef = 7C5B94F522DC6BC500A6F8BB /* JailbreakDetector.swift */; };
		7CD279842338B74600E638CD /* SessionManagerConfiguration.swift in Sources */ = {isa = PBXBuildFile; fileRef = 7CD279832338B74600E638CD /* SessionManagerConfiguration.swift */; };
		7CD279862338E31D00E638CD /* SessionManager+Authentication.swift in Sources */ = {isa = PBXBuildFile; fileRef = 7CD279852338E31D00E638CD /* SessionManager+Authentication.swift */; };
		7CD279882338E52000E638CD /* ProcessInfo+SystemBootTime.swift in Sources */ = {isa = PBXBuildFile; fileRef = 7CD279872338E52000E638CD /* ProcessInfo+SystemBootTime.swift */; };
		7CE017152317D07E00144905 /* ZMAuthenticationStatusTests.swift in Sources */ = {isa = PBXBuildFile; fileRef = 7CE017142317D07E00144905 /* ZMAuthenticationStatusTests.swift */; };
		85D8522CF8DE246DDD5BD12C /* MockEntity.m in Sources */ = {isa = PBXBuildFile; fileRef = 85D85AAE7FA09852AB9B0D6A /* MockEntity.m */; };
		85D85EAFA1CB6E457D14E3B7 /* MockEntity2.m in Sources */ = {isa = PBXBuildFile; fileRef = 85D85C9E7A2AAAE14D4BC2CC /* MockEntity2.m */; };
		85D85EEDD5DD19FB747ED4A5 /* MockModelObjectContextFactory.m in Sources */ = {isa = PBXBuildFile; fileRef = 85D852DA0CD2C94CADB3B6FE /* MockModelObjectContextFactory.m */; };
		871667FA1BB2AE9C009C6EEA /* APSSignalingKeysStore.swift in Sources */ = {isa = PBXBuildFile; fileRef = 871667F91BB2AE9C009C6EEA /* APSSignalingKeysStore.swift */; };
		8717DFA71F6EF44E0087EFE4 /* SessionManager+Push.swift in Sources */ = {isa = PBXBuildFile; fileRef = 8717DFA61F6EF44E0087EFE4 /* SessionManager+Push.swift */; };
		872A2EE61FFFBC2A00900B22 /* ServiceUser.swift in Sources */ = {isa = PBXBuildFile; fileRef = 872A2EE51FFFBC2900900B22 /* ServiceUser.swift */; };
		872A2EFD2004B85F00900B22 /* ZMOperationLoop+Private.h in Headers */ = {isa = PBXBuildFile; fileRef = F962A8EF19FFD4DC00FD0F80 /* ZMOperationLoop+Private.h */; settings = {ATTRIBUTES = (Public, ); }; };
		872A2EFE2004B86D00900B22 /* ZMSyncStrategy.h in Headers */ = {isa = PBXBuildFile; fileRef = 85D853338EC38D9B021D71BF /* ZMSyncStrategy.h */; settings = {ATTRIBUTES = (Public, ); }; };
		872C99531DB525A1006A3BDE /* CallKitManagerTests.swift in Sources */ = {isa = PBXBuildFile; fileRef = 872C99511DB5256E006A3BDE /* CallKitManagerTests.swift */; };
		872C99591DB659E6006A3BDE /* ringing_from_them_long.caf in Resources */ = {isa = PBXBuildFile; fileRef = 872C99571DB659E6006A3BDE /* ringing_from_them_long.caf */; };
		872C995B1DB65D0D006A3BDE /* harp.m4a in Resources */ = {isa = PBXBuildFile; fileRef = 872C995A1DB65D0D006A3BDE /* harp.m4a */; };
		872C99601DB6722C006A3BDE /* CallKitDelegateTests+Mocking.m in Sources */ = {isa = PBXBuildFile; fileRef = 872C995F1DB6722C006A3BDE /* CallKitDelegateTests+Mocking.m */; };
		8737D554209217BD00E5A4AF /* URLActions.swift in Sources */ = {isa = PBXBuildFile; fileRef = 8737D553209217BD00E5A4AF /* URLActions.swift */; };
		873B893E20445F4400FBE254 /* ZMConversationAccessModeTests.swift in Sources */ = {isa = PBXBuildFile; fileRef = 873B893D20445F4400FBE254 /* ZMConversationAccessModeTests.swift */; };
		874A16902052BE5E001C6760 /* ZMUserSession+OpenConversation.swift in Sources */ = {isa = PBXBuildFile; fileRef = 874A168F2052BE5E001C6760 /* ZMUserSession+OpenConversation.swift */; };
		874A16922052BEC5001C6760 /* UserExpirationObserver.swift in Sources */ = {isa = PBXBuildFile; fileRef = 874A16912052BEC5001C6760 /* UserExpirationObserver.swift */; };
		874A16942052C64B001C6760 /* UserExpirationObserverTests.swift in Sources */ = {isa = PBXBuildFile; fileRef = 874A16932052C64B001C6760 /* UserExpirationObserverTests.swift */; };
		874A174A205812B6001C6760 /* ZMUserSessionTests.swift in Sources */ = {isa = PBXBuildFile; fileRef = 874A1749205812B6001C6760 /* ZMUserSessionTests.swift */; };
		874F142D1C16FD9700C15118 /* Device.swift in Sources */ = {isa = PBXBuildFile; fileRef = 874F142C1C16FD9700C15118 /* Device.swift */; };
		8751DA061F66BFA6000D308B /* ZMUserSession+Push.swift in Sources */ = {isa = PBXBuildFile; fileRef = 8751DA051F66BFA6000D308B /* ZMUserSession+Push.swift */; };
		8754B84A1F73C25400EC02AD /* ConversationListChangeInfo+UserSession.swift in Sources */ = {isa = PBXBuildFile; fileRef = 8754B8491F73C25400EC02AD /* ConversationListChangeInfo+UserSession.swift */; };
		8754B84C1F73C38900EC02AD /* MessageChangeInfo+UserSession.swift in Sources */ = {isa = PBXBuildFile; fileRef = 8754B84B1F73C38900EC02AD /* MessageChangeInfo+UserSession.swift */; };
		8766853C1F2A1AA00031081B /* UnauthenticatedSessionTests.swift in Sources */ = {isa = PBXBuildFile; fileRef = 8766853A1F2A1A860031081B /* UnauthenticatedSessionTests.swift */; };
		878ACB4620ADBBAA0016E68A /* Blacklist.swift in Sources */ = {isa = PBXBuildFile; fileRef = 878ACB4520ADBBAA0016E68A /* Blacklist.swift */; };
		878ACB4820AEFB980016E68A /* ZMUser+Consent.swift in Sources */ = {isa = PBXBuildFile; fileRef = 878ACB4720AEFB980016E68A /* ZMUser+Consent.swift */; };
		878ACB5920AF12C10016E68A /* ZMUserConsentTests.swift in Sources */ = {isa = PBXBuildFile; fileRef = 878ACB5820AF12C10016E68A /* ZMUserConsentTests.swift */; };
		879634401F7BEA4700FC79BA /* DispatchQueue+SerialAsync.swift in Sources */ = {isa = PBXBuildFile; fileRef = 8796343F1F7BEA4700FC79BA /* DispatchQueue+SerialAsync.swift */; };
		879634421F7BEC5100FC79BA /* DispatchQueueSerialAsyncTests.swift in Sources */ = {isa = PBXBuildFile; fileRef = 879634411F7BEC5100FC79BA /* DispatchQueueSerialAsyncTests.swift */; };
		8798607B1C3D48A400218A3E /* DeleteAccountRequestStrategy.swift in Sources */ = {isa = PBXBuildFile; fileRef = 8798607A1C3D48A400218A3E /* DeleteAccountRequestStrategy.swift */; };
		87AEA67D1EFBF46600C94BF3 /* DiskDatabaseTest.swift in Sources */ = {isa = PBXBuildFile; fileRef = 87AEA67B1EFBD27700C94BF3 /* DiskDatabaseTest.swift */; };
		87B30C5C1FA756220054DFB1 /* FlowManagerTests.swift in Sources */ = {isa = PBXBuildFile; fileRef = 87B30C5B1FA756220054DFB1 /* FlowManagerTests.swift */; };
		87D003FF1BB5810D00472E06 /* APSSignalingKeyStoreTests.swift in Sources */ = {isa = PBXBuildFile; fileRef = 87D003FE1BB5810D00472E06 /* APSSignalingKeyStoreTests.swift */; };
		87D2555921D6275800D03789 /* BuildTypeTests.swift in Sources */ = {isa = PBXBuildFile; fileRef = 87D2555821D6275800D03789 /* BuildTypeTests.swift */; };
		87D4625D1C3D526D00433469 /* DeleteAccountRequestStrategyTests.swift in Sources */ = {isa = PBXBuildFile; fileRef = 87D4625C1C3D526D00433469 /* DeleteAccountRequestStrategyTests.swift */; };
		A901FE9B258B562F003EAF5C /* CallParticipantTests.swift in Sources */ = {isa = PBXBuildFile; fileRef = A901FE9A258B562F003EAF5C /* CallParticipantTests.swift */; };
		A913C02223A7EDFB0048CE74 /* TeamRolesDownloadRequestStrategy.swift in Sources */ = {isa = PBXBuildFile; fileRef = A913C02123A7EDFA0048CE74 /* TeamRolesDownloadRequestStrategy.swift */; };
		A913C02423A7F1C00048CE74 /* TeamRolesDownloadRequestStrategyTests.swift in Sources */ = {isa = PBXBuildFile; fileRef = A913C02323A7F1C00048CE74 /* TeamRolesDownloadRequestStrategyTests.swift */; };
		A934C6E6266E0945008D9E68 /* ZMSyncStrategy.swift in Sources */ = {isa = PBXBuildFile; fileRef = A934C6E5266E0945008D9E68 /* ZMSyncStrategy.swift */; };
		A938BDC823A7964200D4C208 /* ConversationRoleDownstreamRequestStrategy.swift in Sources */ = {isa = PBXBuildFile; fileRef = A938BDC723A7964100D4C208 /* ConversationRoleDownstreamRequestStrategy.swift */; };
		A938BDCA23A7966700D4C208 /* ConversationRoleDownstreamRequestStrategyTests.swift in Sources */ = {isa = PBXBuildFile; fileRef = A938BDC923A7966700D4C208 /* ConversationRoleDownstreamRequestStrategyTests.swift */; };
		A93B528B250101AC0061255E /* ZMUserSession+Debugging.swift in Sources */ = {isa = PBXBuildFile; fileRef = A93B528A250101AC0061255E /* ZMUserSession+Debugging.swift */; };
		A95D0B1223F6B75A0057014F /* AVSLogObserver.swift in Sources */ = {isa = PBXBuildFile; fileRef = A95D0B1123F6B75A0057014F /* AVSLogObserver.swift */; };
		A9692F8A1986476900849241 /* NSString_NormalizationTests.m in Sources */ = {isa = PBXBuildFile; fileRef = A9692F881986476900849241 /* NSString_NormalizationTests.m */; };
		A97E4F56267CF681006FC545 /* ZMUserSessionTestsBase.swift in Sources */ = {isa = PBXBuildFile; fileRef = A97E4F55267CF681006FC545 /* ZMUserSessionTestsBase.swift */; };
		A97E4F5B267CFB2D006FC545 /* ZMUserSessionTests_NetworkState.swift in Sources */ = {isa = PBXBuildFile; fileRef = A97E4F5A267CFB2D006FC545 /* ZMUserSessionTests_NetworkState.swift */; };
		A9B53AAA24E12E240066FCC6 /* ZMAccountDeletedReason.swift in Sources */ = {isa = PBXBuildFile; fileRef = A9B53AA924E12E240066FCC6 /* ZMAccountDeletedReason.swift */; };
		A9C02605266F5B4B002E542B /* ZMClientRegistrationStatus.swift in Sources */ = {isa = PBXBuildFile; fileRef = A9C02604266F5B4B002E542B /* ZMClientRegistrationStatus.swift */; };
		AF6415A41C9C17FF00A535F5 /* EncryptedBase64EncondedExternalMessageTestFixture.txt in Resources */ = {isa = PBXBuildFile; fileRef = AF6415A01C9C151700A535F5 /* EncryptedBase64EncondedExternalMessageTestFixture.txt */; };
		AF6415A51C9C180200A535F5 /* ExternalMessageTextFixture.txt in Resources */ = {isa = PBXBuildFile; fileRef = AF6415A11C9C151700A535F5 /* ExternalMessageTextFixture.txt */; };
		BF158D2F1CE087D8007C6F8A /* video.mp4 in Resources */ = {isa = PBXBuildFile; fileRef = BF158D2E1CE087D8007C6F8A /* video.mp4 */; };
		BF2ADA001F41A3DF000980E8 /* SessionFactories.swift in Sources */ = {isa = PBXBuildFile; fileRef = BF2AD9FF1F41A3DF000980E8 /* SessionFactories.swift */; };
		BF2ADA021F41A450000980E8 /* BackendEnvironmentProvider+Cookie.swift in Sources */ = {isa = PBXBuildFile; fileRef = BF2ADA011F41A450000980E8 /* BackendEnvironmentProvider+Cookie.swift */; };
		BF3C1B1720DBE254001CE126 /* Conversation+MessageDestructionTimeout.swift in Sources */ = {isa = PBXBuildFile; fileRef = BF3C1B1620DBE254001CE126 /* Conversation+MessageDestructionTimeout.swift */; };
		BF44A3511C71D5FC00C6928E /* store127.wiredatabase in Resources */ = {isa = PBXBuildFile; fileRef = BF44A3501C71D5FC00C6928E /* store127.wiredatabase */; };
		BF491CD11F03D7CF0055EE44 /* PermissionsDownloadRequestStrategy.swift in Sources */ = {isa = PBXBuildFile; fileRef = BF491CD01F03D7CF0055EE44 /* PermissionsDownloadRequestStrategy.swift */; };
		BF491CD51F03E0FC0055EE44 /* PermissionsDownloadRequestStrategyTests.swift in Sources */ = {isa = PBXBuildFile; fileRef = BF491CD41F03E0FC0055EE44 /* PermissionsDownloadRequestStrategyTests.swift */; };
		BF50CFA71F39ACE8007833A4 /* MockUserInfoParser.swift in Sources */ = {isa = PBXBuildFile; fileRef = BF50CFA51F39ABCF007833A4 /* MockUserInfoParser.swift */; };
		BF6D5D031C4948830049F712 /* WireSyncEngine124.momd in Resources */ = {isa = PBXBuildFile; fileRef = BF6D5D021C4948830049F712 /* WireSyncEngine124.momd */; };
		BF6D5D051C494D730049F712 /* WireSyncEngine125.momd in Resources */ = {isa = PBXBuildFile; fileRef = BF6D5D041C494D730049F712 /* WireSyncEngine125.momd */; };
		BF735CFA1E70003D003BC61F /* SystemMessageCallObserver.swift in Sources */ = {isa = PBXBuildFile; fileRef = BF735CF91E70003D003BC61F /* SystemMessageCallObserver.swift */; };
		BF80542B2102175800E97053 /* CompanyLoginVerificationTokenTests.swift in Sources */ = {isa = PBXBuildFile; fileRef = BF80542A2102175800E97053 /* CompanyLoginVerificationTokenTests.swift */; };
		BF8367311C52651900364B37 /* store125.wiredatabase in Resources */ = {isa = PBXBuildFile; fileRef = BF8367301C52651900364B37 /* store125.wiredatabase */; };
		BFCE9A5B1C4E4C4D00951B3D /* store124.wiredatabase in Resources */ = {isa = PBXBuildFile; fileRef = BFCE9A581C4E4C4D00951B3D /* store124.wiredatabase */; };
		BFE7FCBF2101E50700D1165F /* CompanyLoginVerificationToken.swift in Sources */ = {isa = PBXBuildFile; fileRef = BFE7FCBE2101E50700D1165F /* CompanyLoginVerificationToken.swift */; };
		D522571E2062552800562561 /* AssetDeletionRequestStrategy.swift in Sources */ = {isa = PBXBuildFile; fileRef = D522571D2062552800562561 /* AssetDeletionRequestStrategy.swift */; };
		D5225720206261AA00562561 /* AssetDeletionStatus.swift in Sources */ = {isa = PBXBuildFile; fileRef = D522571F206261AA00562561 /* AssetDeletionStatus.swift */; };
		D52257232062637500562561 /* DeletableAssetIdentifierProvider.swift in Sources */ = {isa = PBXBuildFile; fileRef = D52257222062637500562561 /* DeletableAssetIdentifierProvider.swift */; };
		D55272EA2062732100F542BE /* AssetDeletionStatusTests.swift in Sources */ = {isa = PBXBuildFile; fileRef = D55272E92062732100F542BE /* AssetDeletionStatusTests.swift */; };
		D55272EC2062733F00F542BE /* AssetDeletionRequestStrategyTests.swift in Sources */ = {isa = PBXBuildFile; fileRef = D55272EB2062733F00F542BE /* AssetDeletionRequestStrategyTests.swift */; };
		D5D10DA4203AE43200145497 /* Conversation+AccessMode.swift in Sources */ = {isa = PBXBuildFile; fileRef = D5D10DA3203AE43200145497 /* Conversation+AccessMode.swift */; };
		E60579D62C1C3E3D003D4A98 /* ZMNetworkAvailabilityChangeNotification.swift in Sources */ = {isa = PBXBuildFile; fileRef = E60579D52C1C3E3D003D4A98 /* ZMNetworkAvailabilityChangeNotification.swift */; };
		E623B6382BD688D400F91B37 /* Caches.swift in Sources */ = {isa = PBXBuildFile; fileRef = E623B6372BD688D400F91B37 /* Caches.swift */; };
		E623B63A2BD68DAE00F91B37 /* UserSessionDependencies.swift in Sources */ = {isa = PBXBuildFile; fileRef = E623B6392BD68DAE00F91B37 /* UserSessionDependencies.swift */; };
		E62F31C52B71165A0095777A /* EvaluateOneOnOneConversationsStrategy.swift in Sources */ = {isa = PBXBuildFile; fileRef = E62F31C42B71165A0095777A /* EvaluateOneOnOneConversationsStrategy.swift */; };
		E62F31C72B711DDF0095777A /* EvaluateOneOnOneConversationsStrategyTests.swift in Sources */ = {isa = PBXBuildFile; fileRef = E62F31C62B711DDF0095777A /* EvaluateOneOnOneConversationsStrategyTests.swift */; };
		E6425FDF2BCD5B9D003EC8CF /* ZMUserSessionBuilder.swift in Sources */ = {isa = PBXBuildFile; fileRef = E6425FDE2BCD5B9D003EC8CF /* ZMUserSessionBuilder.swift */; };
		E6425FE32BD0021B003EC8CF /* SessionManager+UserSessionSelfUserClientDelegate.swift in Sources */ = {isa = PBXBuildFile; fileRef = E6425FE22BD0021B003EC8CF /* SessionManager+UserSessionSelfUserClientDelegate.swift */; };
		E6425FE52BD005C0003EC8CF /* SessionManager+UserSessionLogoutDelegate.swift in Sources */ = {isa = PBXBuildFile; fileRef = E6425FE42BD005C0003EC8CF /* SessionManager+UserSessionLogoutDelegate.swift */; };
		E662328D2BF4BBED002B680A /* ZMUserSession+MLS.swift in Sources */ = {isa = PBXBuildFile; fileRef = E662328C2BF4BBED002B680A /* ZMUserSession+MLS.swift */; };
		E662328F2BF4BDB0002B680A /* ZMUserSession+CertificateRevocationLists.swift in Sources */ = {isa = PBXBuildFile; fileRef = E662328E2BF4BDB0002B680A /* ZMUserSession+CertificateRevocationLists.swift */; };
		E666EDDF2B74CEE600C03E2B /* SessionManagerBuilder.swift in Sources */ = {isa = PBXBuildFile; fileRef = E666EDDD2B74CEE000C03E2B /* SessionManagerBuilder.swift */; };
		E666EDE22B74E78C00C03E2B /* SessionManagerTests+AccountDeletion.swift in Sources */ = {isa = PBXBuildFile; fileRef = E666EDE02B74E75A00C03E2B /* SessionManagerTests+AccountDeletion.swift */; };
		E666EDE42B74E7BD00C03E2B /* SessionManagerTests+AuthenticationFailure.swift in Sources */ = {isa = PBXBuildFile; fileRef = E666EDE32B74E7BD00C03E2B /* SessionManagerTests+AuthenticationFailure.swift */; };
		E666EDE62B74E85300C03E2B /* SessionManagerTests+EncryptionAtRestMigration.swift in Sources */ = {isa = PBXBuildFile; fileRef = E666EDE52B74E85300C03E2B /* SessionManagerTests+EncryptionAtRestMigration.swift */; };
		E666EDE82B74E8CE00C03E2B /* SessionManagerTests+EncryptionAtRestDefaults.swift in Sources */ = {isa = PBXBuildFile; fileRef = E666EDE72B74E8CE00C03E2B /* SessionManagerTests+EncryptionAtRestDefaults.swift */; };
		E666EDEA2B74E9EF00C03E2B /* SessionManagerTests+Teams.swift in Sources */ = {isa = PBXBuildFile; fileRef = E666EDE92B74E9EF00C03E2B /* SessionManagerTests+Teams.swift */; };
		E666EDEC2B74EA5000C03E2B /* SessionManagerTests+MultiUserSession.swift in Sources */ = {isa = PBXBuildFile; fileRef = E666EDEB2B74EA5000C03E2B /* SessionManagerTests+MultiUserSession.swift */; };
		E666EDEE2B74EAC300C03E2B /* SessionManagerTests+AppLock.swift in Sources */ = {isa = PBXBuildFile; fileRef = E666EDED2B74EAC300C03E2B /* SessionManagerTests+AppLock.swift */; };
		E666EDF22B74ED2F00C03E2B /* MockSessionManagerObserver.swift in Sources */ = {isa = PBXBuildFile; fileRef = E666EDF12B74ED2F00C03E2B /* MockSessionManagerObserver.swift */; };
		E6BB79542C36B36E003B821B /* NetworkState.swift in Sources */ = {isa = PBXBuildFile; fileRef = E6BB79532C36B36E003B821B /* NetworkState.swift */; };
		E6BD767F2BDBAAE300FB1F8B /* CoreDataStack+Caches.swift in Sources */ = {isa = PBXBuildFile; fileRef = E6BD767E2BDBAAE300FB1F8B /* CoreDataStack+Caches.swift */; };
		E6C6C6B62B877429007585DF /* TeamMembersDownloadRequestStrategyTests.swift in Sources */ = {isa = PBXBuildFile; fileRef = E6C6C6B42B87741D007585DF /* TeamMembersDownloadRequestStrategyTests.swift */; };
		E6C6C6B72B87745F007585DF /* TeamMembersDownloadRequestStrategy.swift in Sources */ = {isa = PBXBuildFile; fileRef = E6C6C6B22B877404007585DF /* TeamMembersDownloadRequestStrategy.swift */; };
		E6C983EC2B98627200D55177 /* GetMLSFeatureUseCase.swift in Sources */ = {isa = PBXBuildFile; fileRef = E6C983EB2B98627200D55177 /* GetMLSFeatureUseCase.swift */; };
		E6C983EE2B986ABA00D55177 /* ZMUserSession+UserSession.swift in Sources */ = {isa = PBXBuildFile; fileRef = E6C983ED2B986ABA00D55177 /* ZMUserSession+UserSession.swift */; };
		E6D1B1F22B988166001CA68B /* GetMLSFeatureUseCaseTests.swift in Sources */ = {isa = PBXBuildFile; fileRef = E6D1B1F12B988166001CA68B /* GetMLSFeatureUseCaseTests.swift */; };
		E6E5579A2BBD4D9C0033E62B /* ZMReachability+ServerConnection.swift in Sources */ = {isa = PBXBuildFile; fileRef = E6E557992BBD4D9C0033E62B /* ZMReachability+ServerConnection.swift */; };
		E6F31B502C19B42E005DFA0C /* ZMUserSession+Notifications.swift in Sources */ = {isa = PBXBuildFile; fileRef = E6F31B4F2C19B42E005DFA0C /* ZMUserSession+Notifications.swift */; };
		E934249E2C2D3BBA001A8EBD /* ProcessInfo+Tests.swift in Sources */ = {isa = PBXBuildFile; fileRef = E934249D2C2D3BBA001A8EBD /* ProcessInfo+Tests.swift */; };
		E948DB142C4AB09D00146025 /* AppendLocationMessageUseCaseTests.swift in Sources */ = {isa = PBXBuildFile; fileRef = E948DB132C4AB09D00146025 /* AppendLocationMessageUseCaseTests.swift */; };
		E955D3DF2C36CFFF0090BEAB /* ConversationType+ZMConversationType.swift in Sources */ = {isa = PBXBuildFile; fileRef = E955D3DE2C36CFFF0090BEAB /* ConversationType+ZMConversationType.swift */; };
		E955D3E32C36E9240090BEAB /* AppendKnockMessageUseCaseTests.swift in Sources */ = {isa = PBXBuildFile; fileRef = E955D3E22C36E9240090BEAB /* AppendKnockMessageUseCaseTests.swift */; };
		E965B10C2C3431EC009BEAB3 /* AppendLocationMessageUseCase.swift in Sources */ = {isa = PBXBuildFile; fileRef = E965B10B2C3431EC009BEAB3 /* AppendLocationMessageUseCase.swift */; };
		E967757F2BD8237D00EFEED5 /* SetAllowGuestAndServicesUseCase.swift in Sources */ = {isa = PBXBuildFile; fileRef = E967757E2BD8237D00EFEED5 /* SetAllowGuestAndServicesUseCase.swift */; };
		E97296252C4A784300C4F1DB /* MessageAppendableConversation.swift in Sources */ = {isa = PBXBuildFile; fileRef = E97296242C4A784300C4F1DB /* MessageAppendableConversation.swift */; };
		E97296282C4AA7D300C4F1DB /* AppendImageMessageUseCaseTests.swift in Sources */ = {isa = PBXBuildFile; fileRef = E97296262C4AA72100C4F1DB /* AppendImageMessageUseCaseTests.swift */; };
		E98E5DFC2B8DF45100A2CFF5 /* ResolveOneOnOneConversationsUseCaseTests.swift in Sources */ = {isa = PBXBuildFile; fileRef = E98E5DFB2B8DF45100A2CFF5 /* ResolveOneOnOneConversationsUseCaseTests.swift */; };
		E998FE8E2C184C9800EAA672 /* UserCredentials.swift in Sources */ = {isa = PBXBuildFile; fileRef = E998FE8D2C184C9800EAA672 /* UserCredentials.swift */; };
		E9A71BD32C32EA8B0027EC01 /* AppendTextMessageUseCase.swift in Sources */ = {isa = PBXBuildFile; fileRef = E9A71BD22C32EA8B0027EC01 /* AppendTextMessageUseCase.swift */; };
		E9A71BD52C33EE080027EC01 /* AppendImageMessageUseCase.swift in Sources */ = {isa = PBXBuildFile; fileRef = E9A71BD42C33EE080027EC01 /* AppendImageMessageUseCase.swift */; };
		E9A71BD72C33F4850027EC01 /* AppendKnockMessagekUseCase.swift in Sources */ = {isa = PBXBuildFile; fileRef = E9A71BD62C33F4850027EC01 /* AppendKnockMessagekUseCase.swift */; };
		E9A96E7E2B88E0EA00914FDD /* ResolveOneOnOneConversationsUseCase.swift in Sources */ = {isa = PBXBuildFile; fileRef = E9A96E7D2B88E0EA00914FDD /* ResolveOneOnOneConversationsUseCase.swift */; };
		E9AD0A362C2AF9B300CA88DF /* AnalyticsSessionConfiguration.swift in Sources */ = {isa = PBXBuildFile; fileRef = E9AD0A352C2AF9B300CA88DF /* AnalyticsSessionConfiguration.swift */; };
		E9C60E922C259F3C004E5F13 /* WireAnalytics in Frameworks */ = {isa = PBXBuildFile; productRef = E9C60E912C259F3C004E5F13 /* WireAnalytics */; };
		E9E4D4712C2AD61500364352 /* TeamRole+AnalyticsValue.swift in Sources */ = {isa = PBXBuildFile; fileRef = E9E4D4702C2AD61500364352 /* TeamRole+AnalyticsValue.swift */; };
		E9EAEAA72BC7C50B0042F5C9 /* CreateConversationGuestLinkUseCase.swift in Sources */ = {isa = PBXBuildFile; fileRef = E9EAEAA62BC7C50B0042F5C9 /* CreateConversationGuestLinkUseCase.swift */; };
		E9EB58202C357FDE00A2325E /* WireAnalyticsSupport in Frameworks */ = {isa = PBXBuildFile; productRef = E9EB581F2C357FDE00A2325E /* WireAnalyticsSupport */; };
		E9F627B32BE4BF4A008C2B1C /* CreateConversationGuestLinkUseCaseTests.swift in Sources */ = {isa = PBXBuildFile; fileRef = E9F627B22BE4BF4A008C2B1C /* CreateConversationGuestLinkUseCaseTests.swift */; };
		E9F7FE292BE0C61900699356 /* SetAllowGuestsAndServicesUseCaseTests.swift in Sources */ = {isa = PBXBuildFile; fileRef = E9F7FE282BE0C61900699356 /* SetAllowGuestsAndServicesUseCaseTests.swift */; };
		EE01E0371F90DD67001AA33C /* audio.m4a in Resources */ = {isa = PBXBuildFile; fileRef = EE01E0361F90DABC001AA33C /* audio.m4a */; };
		EE01E0391F90FEC1001AA33C /* ZMLocalNotificationTests_ExpiredMessage.swift in Sources */ = {isa = PBXBuildFile; fileRef = EE01E0381F90FEC1001AA33C /* ZMLocalNotificationTests_ExpiredMessage.swift */; };
		EE0BA29029D5DBD6004E93B5 /* MockCryptoboxMigrationManagerInterface.swift in Sources */ = {isa = PBXBuildFile; fileRef = EE0BA28F29D5DBD6004E93B5 /* MockCryptoboxMigrationManagerInterface.swift */; };
		EE0CAEAF2AAF2E8E00BD2DB7 /* URLSession+MinTLSVersion.swift in Sources */ = {isa = PBXBuildFile; fileRef = EE0CAEAE2AAF2E8E00BD2DB7 /* URLSession+MinTLSVersion.swift */; };
		EE0CAEB12AAF306000BD2DB7 /* ZMBlacklistDownloader.h in Headers */ = {isa = PBXBuildFile; fileRef = F9FD798519EE742600D70FCD /* ZMBlacklistDownloader.h */; };
		EE1108B723D1B367005DC663 /* TypingUsers.swift in Sources */ = {isa = PBXBuildFile; fileRef = EE1108B623D1B367005DC663 /* TypingUsers.swift */; };
		EE1108F923D1F945005DC663 /* TypingUsersTimeout.swift in Sources */ = {isa = PBXBuildFile; fileRef = EE1108F823D1F945005DC663 /* TypingUsersTimeout.swift */; };
		EE1108FB23D2087F005DC663 /* Typing.swift in Sources */ = {isa = PBXBuildFile; fileRef = EE1108FA23D2087F005DC663 /* Typing.swift */; };
		EE13BD8B2BC948FC006561F8 /* ZMUserSession+APIAdapter.swift in Sources */ = {isa = PBXBuildFile; fileRef = EE13BD8A2BC948FC006561F8 /* ZMUserSession+APIAdapter.swift */; };
		EE1DEBB323D5A6930087EE1F /* TypingTests.swift in Sources */ = {isa = PBXBuildFile; fileRef = EE1DEBB223D5A6930087EE1F /* TypingTests.swift */; };
		EE1DEBB523D5AEE50087EE1F /* TypingUsersTimeoutTests.swift in Sources */ = {isa = PBXBuildFile; fileRef = EE1DEBB423D5AEE50087EE1F /* TypingUsersTimeoutTests.swift */; };
		EE1DEBB723D5B62C0087EE1F /* TypingUsersTests.swift in Sources */ = {isa = PBXBuildFile; fileRef = EE1DEBB623D5B62C0087EE1F /* TypingUsersTests.swift */; };
		EE1DEBB923D5B9BC0087EE1F /* ZMConversation+TypingUsersTests.swift in Sources */ = {isa = PBXBuildFile; fileRef = EE1DEBB823D5B9BC0087EE1F /* ZMConversation+TypingUsersTests.swift */; };
		EE1DEBBE23D5E12F0087EE1F /* TypingUsersTimeout+Key.swift in Sources */ = {isa = PBXBuildFile; fileRef = EE1DEBBC23D5E0390087EE1F /* TypingUsersTimeout+Key.swift */; };
		EE1DEBC423D5F1970087EE1F /* Conversation+TypingUsers.swift in Sources */ = {isa = PBXBuildFile; fileRef = EE1DEBC223D5F1920087EE1F /* Conversation+TypingUsers.swift */; };
		EE1DEBC723D5F1F30087EE1F /* NSManagedObjectContext+TypingUsers.swift in Sources */ = {isa = PBXBuildFile; fileRef = EE1DEBC523D5F1D00087EE1F /* NSManagedObjectContext+TypingUsers.swift */; };
		EE2DE5E229250C1A00F42F4C /* CallHandle.swift in Sources */ = {isa = PBXBuildFile; fileRef = EE2DE5E129250C1A00F42F4C /* CallHandle.swift */; };
		EE2DE5E429250CC400F42F4C /* CallKitCall.swift in Sources */ = {isa = PBXBuildFile; fileRef = EE2DE5E329250CC400F42F4C /* CallKitCall.swift */; };
		EE2DE5E8292519EC00F42F4C /* CallKitCallRegister.swift in Sources */ = {isa = PBXBuildFile; fileRef = EE2DE5E7292519EC00F42F4C /* CallKitCallRegister.swift */; };
		EE2DE5EA2926377C00F42F4C /* CallObserver.swift in Sources */ = {isa = PBXBuildFile; fileRef = EE2DE5E92926377C00F42F4C /* CallObserver.swift */; };
		EE2DE5EC29263C5100F42F4C /* Logger.swift in Sources */ = {isa = PBXBuildFile; fileRef = EE2DE5EB29263C5100F42F4C /* Logger.swift */; };
		EE2DF75A2875DB1C0028ECA2 /* XCTestCase+APIVersion.swift in Sources */ = {isa = PBXBuildFile; fileRef = EE2DF7592875DB1C0028ECA2 /* XCTestCase+APIVersion.swift */; };
		EE2DF75B2875DB1C0028ECA2 /* XCTestCase+APIVersion.swift in Sources */ = {isa = PBXBuildFile; fileRef = EE2DF7592875DB1C0028ECA2 /* XCTestCase+APIVersion.swift */; };
		EE38DDEE280437E500D4983D /* BlacklistReason.swift in Sources */ = {isa = PBXBuildFile; fileRef = EE38DDED280437E500D4983D /* BlacklistReason.swift */; };
		EE3E43F62BF62BB9001A43A1 /* SupportedProtocolsServiceTests.swift in Sources */ = {isa = PBXBuildFile; fileRef = EE3E43F52BF62BB9001A43A1 /* SupportedProtocolsServiceTests.swift */; };
		EE3E43F92BF62BF6001A43A1 /* SelfSupportedProtocolsRequestStrategyTests.swift in Sources */ = {isa = PBXBuildFile; fileRef = EE3E43F82BF62BF6001A43A1 /* SelfSupportedProtocolsRequestStrategyTests.swift */; };
		EE419B58256FEA3D004618E2 /* ZMUserSession.Configuration.swift in Sources */ = {isa = PBXBuildFile; fileRef = EE419B57256FEA3D004618E2 /* ZMUserSession.Configuration.swift */; };
		EE458B0B27CCD58800F04038 /* ZMOperationLoop+APIVersion.swift in Sources */ = {isa = PBXBuildFile; fileRef = EE458B0A27CCD58800F04038 /* ZMOperationLoop+APIVersion.swift */; };
		EE46EF262942033C007BBD99 /* SessionManager+PushToken.swift in Sources */ = {isa = PBXBuildFile; fileRef = EE46EF252942033C007BBD99 /* SessionManager+PushToken.swift */; };
		EE4E6A262B714490007C476D /* WireRequestStrategySupport.framework in Frameworks */ = {isa = PBXBuildFile; fileRef = EE4E6A252B714490007C476D /* WireRequestStrategySupport.framework */; };
		EE51FBEE2AE1305B002B503B /* UserSession.swift in Sources */ = {isa = PBXBuildFile; fileRef = EE51FBED2AE1305B002B503B /* UserSession.swift */; };
		EE5AAF3A2874E8C70018FA01 /* BackendEnvironmentProvider+Reachability.swift in Sources */ = {isa = PBXBuildFile; fileRef = EE5AAF392874E8C70018FA01 /* BackendEnvironmentProvider+Reachability.swift */; };
		EE5BF6351F8F907C00B49D06 /* ZMLocalNotificationTests.swift in Sources */ = {isa = PBXBuildFile; fileRef = EE5BF6341F8F907C00B49D06 /* ZMLocalNotificationTests.swift */; };
		EE5D9B60290A7CEE007D78D6 /* VoIPPushManager.swift in Sources */ = {isa = PBXBuildFile; fileRef = EE5D9B5F290A7CEE007D78D6 /* VoIPPushManager.swift */; };
		EE5D9B62290A8557007D78D6 /* SessionManager+VoIPPushManagerDelegate.swift in Sources */ = {isa = PBXBuildFile; fileRef = EE5D9B61290A8557007D78D6 /* SessionManager+VoIPPushManagerDelegate.swift */; };
		EE5FEF0521E8948F00E24F7F /* ZMUserSession+DarwinNotificationCenter.swift in Sources */ = {isa = PBXBuildFile; fileRef = EE5FEF0421E8948F00E24F7F /* ZMUserSession+DarwinNotificationCenter.swift */; };
		EE6654642445D4EE00CBF8D3 /* MockAddressBook.swift in Sources */ = {isa = PBXBuildFile; fileRef = EE6654632445D4EE00CBF8D3 /* MockAddressBook.swift */; };
		EE668BB62954AA7F00D939E7 /* WireRequestStrategy.framework in Frameworks */ = {isa = PBXBuildFile; fileRef = EE668BB52954AA7F00D939E7 /* WireRequestStrategy.framework */; };
		EE668BBA2954AA9300D939E7 /* WireMockTransport.framework in Frameworks */ = {isa = PBXBuildFile; fileRef = EE668BB92954AA9300D939E7 /* WireMockTransport.framework */; };
		EE668BBB2954AA9300D939E7 /* WireMockTransport.framework in Embed Frameworks */ = {isa = PBXBuildFile; fileRef = EE668BB92954AA9300D939E7 /* WireMockTransport.framework */; settings = {ATTRIBUTES = (CodeSignOnCopy, RemoveHeadersOnCopy, ); }; };
		EE67F6C8296F0622001D7C88 /* libPhoneNumberiOS.xcframework in Frameworks */ = {isa = PBXBuildFile; fileRef = EE67F6C5296F0622001D7C88 /* libPhoneNumberiOS.xcframework */; };
		EE67F6CA296F0622001D7C88 /* ZipArchive.xcframework in Frameworks */ = {isa = PBXBuildFile; fileRef = EE67F6C6296F0622001D7C88 /* ZipArchive.xcframework */; };
		EE67F6CC296F0622001D7C88 /* avs.xcframework in Frameworks */ = {isa = PBXBuildFile; fileRef = EE67F6C7296F0622001D7C88 /* avs.xcframework */; };
		EE8584DB2B6938390045EAD4 /* CreateTeamOneOnOneConversationUseCase.swift in Sources */ = {isa = PBXBuildFile; fileRef = EE8584DA2B6938390045EAD4 /* CreateTeamOneOnOneConversationUseCase.swift */; };
		EE8584DD2B6BD33B0045EAD4 /* ZMUserSession+OneOnOne.swift in Sources */ = {isa = PBXBuildFile; fileRef = EE8584DC2B6BD33B0045EAD4 /* ZMUserSession+OneOnOne.swift */; };
		EE88B0252BF4D8060013F0BD /* WireAPI in Frameworks */ = {isa = PBXBuildFile; productRef = EE88B0242BF4D8060013F0BD /* WireAPI */; };
		EE88B0272BF4D8060013F0BD /* WireAPISupport in Frameworks */ = {isa = PBXBuildFile; productRef = EE88B0262BF4D8060013F0BD /* WireAPISupport */; };
		EE88B04F2BF62B140013F0BD /* SelfSupportedProtocolsRequestStrategy.swift in Sources */ = {isa = PBXBuildFile; fileRef = EE88B04E2BF62B140013F0BD /* SelfSupportedProtocolsRequestStrategy.swift */; };
		EE88B0512BF62B3F0013F0BD /* SupportedProtocolsService.swift in Sources */ = {isa = PBXBuildFile; fileRef = EE88B0502BF62B3F0013F0BD /* SupportedProtocolsService.swift */; };
		EE8B934E2B838AFD00D5E670 /* GetE2eIdentityCertificatesUseCaseTests.swift in Sources */ = {isa = PBXBuildFile; fileRef = EE8B934D2B838AFD00D5E670 /* GetE2eIdentityCertificatesUseCaseTests.swift */; };
		EE95DECD247C0049001EA010 /* SessionManagerConfigurationTests.swift in Sources */ = {isa = PBXBuildFile; fileRef = EE95DECC247C0049001EA010 /* SessionManagerConfigurationTests.swift */; };
		EE9CDE8E27D9FF5900C4DAC8 /* APIVersionResolver.swift in Sources */ = {isa = PBXBuildFile; fileRef = EE9CDE8D27D9FF5900C4DAC8 /* APIVersionResolver.swift */; };
		EE9CDE9027DA04A300C4DAC8 /* SessionManager+APIVersionResolver.swift in Sources */ = {isa = PBXBuildFile; fileRef = EE9CDE8F27DA04A300C4DAC8 /* SessionManager+APIVersionResolver.swift */; };
		EE9CDE9227DA05D100C4DAC8 /* APIVersionResolverTests.swift in Sources */ = {isa = PBXBuildFile; fileRef = EE9CDE9127DA05D100C4DAC8 /* APIVersionResolverTests.swift */; };
		EEA58F102B70D59F006DEE32 /* CreateTeamOneOnOneConversationUseCaseTests.swift in Sources */ = {isa = PBXBuildFile; fileRef = EEA58F0F2B70D59F006DEE32 /* CreateTeamOneOnOneConversationUseCaseTests.swift */; };
		EEC7AB0C2A08F3DF005614BE /* OperationStateProvider.swift in Sources */ = {isa = PBXBuildFile; fileRef = EEC7AB0B2A08F3DF005614BE /* OperationStateProvider.swift */; };
		EECE27C429435FFE00419A8B /* PushTokenService.swift in Sources */ = {isa = PBXBuildFile; fileRef = EECE27C329435FFE00419A8B /* PushTokenService.swift */; };
		EECE27C6294362F100419A8B /* MockPushTokenService.swift in Sources */ = {isa = PBXBuildFile; fileRef = EECE27C5294362F100419A8B /* MockPushTokenService.swift */; };
		EECE27C729436CF900419A8B /* MockPushTokenService.swift in Sources */ = {isa = PBXBuildFile; fileRef = EECE27C5294362F100419A8B /* MockPushTokenService.swift */; };
		EECE27C829436DC000419A8B /* SessionManagerTests+PushToken.swift in Sources */ = {isa = PBXBuildFile; fileRef = EEC0A2D229433D360032C1C9 /* SessionManagerTests+PushToken.swift */; };
		EEDDB6A42BCFC5E7009ECF97 /* WireSyncEngine.docc in Sources */ = {isa = PBXBuildFile; fileRef = EEDDB6A32BCFC5E4009ECF97 /* WireSyncEngine.docc */; };
		EEE186B4259CC92D008707CA /* ZMUserSession+AppLock.swift in Sources */ = {isa = PBXBuildFile; fileRef = EEE186B3259CC92D008707CA /* ZMUserSession+AppLock.swift */; };
		EEE186B6259CCA14008707CA /* SessionManager+AppLock.swift in Sources */ = {isa = PBXBuildFile; fileRef = EEE186B5259CCA14008707CA /* SessionManager+AppLock.swift */; };
		EEE46E5728C5EF56005F48D7 /* FetchUserClientsUseCase.swift in Sources */ = {isa = PBXBuildFile; fileRef = EEE46E5628C5EF56005F48D7 /* FetchUserClientsUseCase.swift */; };
		EEE95CF62A442A0100E136CB /* WireCallCenterV3+MLS.swift in Sources */ = {isa = PBXBuildFile; fileRef = EEE95CF52A442A0100E136CB /* WireCallCenterV3+MLS.swift */; };
		EEEA75FA1F8A6142006D1070 /* ZMLocalNotification+ExpiredMessages.swift in Sources */ = {isa = PBXBuildFile; fileRef = EEEA75F51F8A613F006D1070 /* ZMLocalNotification+ExpiredMessages.swift */; };
		EEEA75FC1F8A6142006D1070 /* ZMLocalNotification+Calling.swift in Sources */ = {isa = PBXBuildFile; fileRef = EEEA75F71F8A6141006D1070 /* ZMLocalNotification+Calling.swift */; };
		EEEED9A823F6BC00008C94CA /* SelfUserProvider.swift in Sources */ = {isa = PBXBuildFile; fileRef = EEEED9A723F6BC00008C94CA /* SelfUserProvider.swift */; };
		EEEED9AA23F6BD75008C94CA /* ZMUserSession+SelfUserProvider.swift in Sources */ = {isa = PBXBuildFile; fileRef = EEEED9A923F6BD75008C94CA /* ZMUserSession+SelfUserProvider.swift */; };
		EF2CB12722D5E58B00350B0A /* TeamImageAssetUpdateStrategy.swift in Sources */ = {isa = PBXBuildFile; fileRef = EF2CB12622D5E58B00350B0A /* TeamImageAssetUpdateStrategy.swift */; };
		EF2CB12A22D5E5BF00350B0A /* TeamImageAssetUpdateStrategyTests.swift in Sources */ = {isa = PBXBuildFile; fileRef = EF2CB12822D5E5BB00350B0A /* TeamImageAssetUpdateStrategyTests.swift */; };
		EFC8281C1FB343B600E27E21 /* RegistationCredentialVerificationStrategy.swift in Sources */ = {isa = PBXBuildFile; fileRef = EFC8281B1FB343B600E27E21 /* RegistationCredentialVerificationStrategy.swift */; };
		EFC8281E1FB34F9600E27E21 /* EmailVerificationStrategyTests.swift in Sources */ = {isa = PBXBuildFile; fileRef = EFC8281D1FB34F9600E27E21 /* EmailVerificationStrategyTests.swift */; };
		EFC828221FB356CE00E27E21 /* RegistrationStatusTests.swift in Sources */ = {isa = PBXBuildFile; fileRef = EFC828211FB356CE00E27E21 /* RegistrationStatusTests.swift */; };
		EFF9403E2240FE5D004F3115 /* URL+DeepLink.swift in Sources */ = {isa = PBXBuildFile; fileRef = EFF9403D2240FE5D004F3115 /* URL+DeepLink.swift */; };
		EFF940402240FF12004F3115 /* DeepLinkError.swift in Sources */ = {isa = PBXBuildFile; fileRef = EFF9403F2240FF12004F3115 /* DeepLinkError.swift */; };
		F11E35D62040172200D4D5DB /* ZMHotFixTests.swift in Sources */ = {isa = PBXBuildFile; fileRef = F11E35D52040172200D4D5DB /* ZMHotFixTests.swift */; };
		F130BF282062C05600DBE261 /* SessionManager+Backup.swift in Sources */ = {isa = PBXBuildFile; fileRef = F130BF272062C05600DBE261 /* SessionManager+Backup.swift */; };
		F132C114203F20AB00C58933 /* ZMHotFixDirectoryTests.swift in Sources */ = {isa = PBXBuildFile; fileRef = F132C113203F20AB00C58933 /* ZMHotFixDirectoryTests.swift */; };
		F148F6671FB9AA7600BD6909 /* UnregisteredTeam.swift in Sources */ = {isa = PBXBuildFile; fileRef = F148F6661FB9AA7600BD6909 /* UnregisteredTeam.swift */; };
		F148F6691FBAF55800BD6909 /* TeamRegistrationStrategyTests.swift in Sources */ = {isa = PBXBuildFile; fileRef = F148F6681FBAF55800BD6909 /* TeamRegistrationStrategyTests.swift */; };
		F148F66B1FBAFAF600BD6909 /* RegistrationStatusTestHelper.swift in Sources */ = {isa = PBXBuildFile; fileRef = F148F66A1FBAFAF600BD6909 /* RegistrationStatusTestHelper.swift */; };
		F16558D1225F3F2A00EA2F2A /* SessionManager+SwitchBackend.swift in Sources */ = {isa = PBXBuildFile; fileRef = F16558D0225F3F2A00EA2F2A /* SessionManager+SwitchBackend.swift */; };
		F16C8BC42040715800677D31 /* ZMUpdateEvent+Testing.swift in Sources */ = {isa = PBXBuildFile; fileRef = F16C8BC32040715800677D31 /* ZMUpdateEvent+Testing.swift */; };
		F170AF211E78013A0033DC33 /* UserImageAssetUpdateStrategyTests.swift in Sources */ = {isa = PBXBuildFile; fileRef = F170AF1F1E7800CF0033DC33 /* UserImageAssetUpdateStrategyTests.swift */; };
		F19E55A022B3A2C5005C792D /* UNNotification+SafeLogging.swift in Sources */ = {isa = PBXBuildFile; fileRef = F19E559F22B3A2C5005C792D /* UNNotification+SafeLogging.swift */; };
		F19E55A222B3A3FA005C792D /* UNNotificationResponse+SafeLogging.swift in Sources */ = {isa = PBXBuildFile; fileRef = F19E55A122B3A3FA005C792D /* UNNotificationResponse+SafeLogging.swift */; };
		F19E55A422B3A740005C792D /* PKPushPayload+SafeLogging.swift in Sources */ = {isa = PBXBuildFile; fileRef = F19E55A322B3A740005C792D /* PKPushPayload+SafeLogging.swift */; };
		F19E55A622B3AAA8005C792D /* PKPushCredentials+SafeLogging.swift in Sources */ = {isa = PBXBuildFile; fileRef = F19E55A522B3AAA8005C792D /* PKPushCredentials+SafeLogging.swift */; };
		F19F1D141EFBC18E00275E27 /* UnauthenticatedSession.swift in Sources */ = {isa = PBXBuildFile; fileRef = F19F1D131EFBC18E00275E27 /* UnauthenticatedSession.swift */; };
		F19F1D1D1EFBC2F000275E27 /* ZMAuthenticationStatus_Internal.h in Headers */ = {isa = PBXBuildFile; fileRef = F19F1D191EFBC2F000275E27 /* ZMAuthenticationStatus_Internal.h */; };
		F19F1D1E1EFBC2F000275E27 /* ZMAuthenticationStatus.h in Headers */ = {isa = PBXBuildFile; fileRef = F19F1D1A1EFBC2F000275E27 /* ZMAuthenticationStatus.h */; settings = {ATTRIBUTES = (Public, ); }; };
		F19F1D1F1EFBC2F000275E27 /* ZMAuthenticationStatus.m in Sources */ = {isa = PBXBuildFile; fileRef = F19F1D1B1EFBC2F000275E27 /* ZMAuthenticationStatus.m */; };
		F19F1D271EFBC34E00275E27 /* ZMUserSessionRegistrationNotification.h in Headers */ = {isa = PBXBuildFile; fileRef = F19F1D231EFBC34E00275E27 /* ZMUserSessionRegistrationNotification.h */; settings = {ATTRIBUTES = (Public, ); }; };
		F19F1D281EFBC34E00275E27 /* ZMUserSessionRegistrationNotification.m in Sources */ = {isa = PBXBuildFile; fileRef = F19F1D241EFBC34E00275E27 /* ZMUserSessionRegistrationNotification.m */; };
		F19F1D311EFBCBD300275E27 /* ZMLoginTranscoder.h in Headers */ = {isa = PBXBuildFile; fileRef = 54C11B9E19D1E4A100576A96 /* ZMLoginTranscoder.h */; settings = {ATTRIBUTES = (Public, ); }; };
		F19F1D331EFBE3FE00275E27 /* UnauthenticatedOperationLoop.swift in Sources */ = {isa = PBXBuildFile; fileRef = F19F1D321EFBE3FE00275E27 /* UnauthenticatedOperationLoop.swift */; };
		F19F1D381EFBF61800275E27 /* SessionManager.swift in Sources */ = {isa = PBXBuildFile; fileRef = F19F1D371EFBF61800275E27 /* SessionManager.swift */; };
		F19F4F3A1E5F1AE400F4D8FF /* UserProfileImageUpdateStatus.swift in Sources */ = {isa = PBXBuildFile; fileRef = F19F4F391E5F1AE400F4D8FF /* UserProfileImageUpdateStatus.swift */; };
		F19F4F3C1E604AA700F4D8FF /* UserImageAssetUpdateStrategy.swift in Sources */ = {isa = PBXBuildFile; fileRef = F19F4F3B1E604AA700F4D8FF /* UserImageAssetUpdateStrategy.swift */; };
		F19F4F4D1E646C3C00F4D8FF /* UserProfileImageUpdateStatusTests.swift in Sources */ = {isa = PBXBuildFile; fileRef = F19F4F4C1E646C3C00F4D8FF /* UserProfileImageUpdateStatusTests.swift */; };
		F19F4F4F1E6575F700F4D8FF /* UserProfileImageOwner.swift in Sources */ = {isa = PBXBuildFile; fileRef = F19F4F4E1E6575F700F4D8FF /* UserProfileImageOwner.swift */; };
		F1A94BD21F010287003083D9 /* UnauthenticatedSession+Login.swift in Sources */ = {isa = PBXBuildFile; fileRef = F1A94BD11F010287003083D9 /* UnauthenticatedSession+Login.swift */; };
		F1A989BA1FD03E1B00B8A82E /* ZMLocalizable.strings in Resources */ = {isa = PBXBuildFile; fileRef = F1A989BC1FD03E1B00B8A82E /* ZMLocalizable.strings */; };
		F1AE5F6F21F73388009CDBBC /* ZMUserSessionTests+Timers.swift in Sources */ = {isa = PBXBuildFile; fileRef = F1AE5F6E21F73388009CDBBC /* ZMUserSessionTests+Timers.swift */; };
		F1B5D53D2181FDA300986911 /* NetworkQuality.swift in Sources */ = {isa = PBXBuildFile; fileRef = F1B5D53C2181FDA300986911 /* NetworkQuality.swift */; };
		F1C1E70D21F74667007FBDA1 /* ZMUserSession+Timers.swift in Sources */ = {isa = PBXBuildFile; fileRef = F1AE5F6C21F72FC6009CDBBC /* ZMUserSession+Timers.swift */; };
		F1C1F3EE1FCF0C85007273E3 /* ZMUserSessionErrorCode+Localized.swift in Sources */ = {isa = PBXBuildFile; fileRef = F1C1F3ED1FCF0C85007273E3 /* ZMUserSessionErrorCode+Localized.swift */; };
		F1C1F3F01FCF18C5007273E3 /* NSError+Localized.swift in Sources */ = {isa = PBXBuildFile; fileRef = F1C1F3EF1FCF18C5007273E3 /* NSError+Localized.swift */; };
		F1C51FE71FB49660009C2269 /* RegistrationStatus.swift in Sources */ = {isa = PBXBuildFile; fileRef = F1C51FE61FB49660009C2269 /* RegistrationStatus.swift */; };
		F1C51FE91FB4A9C7009C2269 /* RegistrationStrategy.swift in Sources */ = {isa = PBXBuildFile; fileRef = F1C51FE81FB4A9C7009C2269 /* RegistrationStrategy.swift */; };
		F1E48003207E3789008D4299 /* Default-568h@2x.png in Resources */ = {isa = PBXBuildFile; fileRef = F1E48002207E3789008D4299 /* Default-568h@2x.png */; };
		F905C47F1E79A86A00AF34A5 /* WireCallCenterV3Tests.swift in Sources */ = {isa = PBXBuildFile; fileRef = F905C47E1E79A86A00AF34A5 /* WireCallCenterV3Tests.swift */; };
		F90EC5A31E7BF1AC00A6779E /* AVSWrapper.swift in Sources */ = {isa = PBXBuildFile; fileRef = F90EC5A21E7BF1AC00A6779E /* AVSWrapper.swift */; };
		F9245BED1CBF95A8009D1E85 /* ZMHotFixDirectory+Swift.swift in Sources */ = {isa = PBXBuildFile; fileRef = F9245BEC1CBF95A8009D1E85 /* ZMHotFixDirectory+Swift.swift */; };
		F925468E1C63B61000CE2D7C /* MessagingTest+EventFactory.m in Sources */ = {isa = PBXBuildFile; fileRef = F925468D1C63B61000CE2D7C /* MessagingTest+EventFactory.m */; };
		F92CA9651F153622007D8570 /* CacheFileRelocatorTests.swift in Sources */ = {isa = PBXBuildFile; fileRef = F92CA9641F153622007D8570 /* CacheFileRelocatorTests.swift */; };
		F93A75F21C1F219800252586 /* ConversationStatusStrategy.swift in Sources */ = {isa = PBXBuildFile; fileRef = F93A75F11C1F219800252586 /* ConversationStatusStrategy.swift */; };
		F9410F631DE44C2E007451FF /* TypingStrategyTests.swift in Sources */ = {isa = PBXBuildFile; fileRef = F9410F621DE44C2E007451FF /* TypingStrategyTests.swift */; };
		F94F6B331E54B9C000D46A29 /* CallingRequestStrategyTests.swift in Sources */ = {isa = PBXBuildFile; fileRef = F94F6B321E54B9C000D46A29 /* CallingRequestStrategyTests.swift */; };
		F95706541DE5D1CC0087442C /* SearchUserImageStrategy.swift in Sources */ = {isa = PBXBuildFile; fileRef = F95706531DE5D1CC0087442C /* SearchUserImageStrategy.swift */; };
		F95ECF4E1B94A553009F91BA /* ZMHotFix.h in Headers */ = {isa = PBXBuildFile; fileRef = F95ECF4C1B94A553009F91BA /* ZMHotFix.h */; settings = {ATTRIBUTES = (Public, ); }; };
		F95ECF511B94BD05009F91BA /* ZMHotFixTests.m in Sources */ = {isa = PBXBuildFile; fileRef = F95ECF501B94BD05009F91BA /* ZMHotFixTests.m */; };
		F95FFBD11EB8A478004031CB /* CallSystemMessageGeneratorTests.swift in Sources */ = {isa = PBXBuildFile; fileRef = F95FFBCF1EB8A44D004031CB /* CallSystemMessageGeneratorTests.swift */; };
		F96DBEEA1DF9A570008FE832 /* ZMSyncStrategy+ManagedObjectChanges.h in Headers */ = {isa = PBXBuildFile; fileRef = F96DBEE81DF9A570008FE832 /* ZMSyncStrategy+ManagedObjectChanges.h */; };
		F96DBEEB1DF9A570008FE832 /* ZMSyncStrategy+ManagedObjectChanges.m in Sources */ = {isa = PBXBuildFile; fileRef = F96DBEE91DF9A570008FE832 /* ZMSyncStrategy+ManagedObjectChanges.m */; };
		F991CE151CB55512004D8465 /* ZMConversation+Testing.m in Sources */ = {isa = PBXBuildFile; fileRef = F991CE121CB55512004D8465 /* ZMConversation+Testing.m */; };
		F991CE161CB55512004D8465 /* ZMUser+Testing.m in Sources */ = {isa = PBXBuildFile; fileRef = F991CE141CB55512004D8465 /* ZMUser+Testing.m */; };
		F9AB00221F0CDAF00037B437 /* CacheFileRelocator.swift in Sources */ = {isa = PBXBuildFile; fileRef = F9AB00211F0CDAF00037B437 /* CacheFileRelocator.swift */; };
		F9ABE84F1EFD568B00D83214 /* TeamDownloadRequestStrategy.swift in Sources */ = {isa = PBXBuildFile; fileRef = F9ABE84B1EFD568B00D83214 /* TeamDownloadRequestStrategy.swift */; };
		F9ABE8511EFD568B00D83214 /* TeamRequestFactory.swift in Sources */ = {isa = PBXBuildFile; fileRef = F9ABE84D1EFD568B00D83214 /* TeamRequestFactory.swift */; };
		F9ABE8561EFD56BF00D83214 /* TeamDownloadRequestStrategyTests.swift in Sources */ = {isa = PBXBuildFile; fileRef = F9ABE8531EFD56BF00D83214 /* TeamDownloadRequestStrategyTests.swift */; };
		F9ABE8571EFD56BF00D83214 /* TeamDownloadRequestStrategy+EventsTests.swift in Sources */ = {isa = PBXBuildFile; fileRef = F9ABE8541EFD56BF00D83214 /* TeamDownloadRequestStrategy+EventsTests.swift */; };
		F9B171F61C0EF21100E6EEC6 /* ClientUpdateStatus.swift in Sources */ = {isa = PBXBuildFile; fileRef = F9B171F51C0EF21100E6EEC6 /* ClientUpdateStatus.swift */; };
		F9B171F81C0F00E700E6EEC6 /* ClientUpdateStatusTests.swift in Sources */ = {isa = PBXBuildFile; fileRef = F9B171F71C0F00E700E6EEC6 /* ClientUpdateStatusTests.swift */; };
		F9B71F4C1CB2B841001DB03F /* NSManagedObjectContext+TestHelpers.m in Sources */ = {isa = PBXBuildFile; fileRef = F9B71F4B1CB2B841001DB03F /* NSManagedObjectContext+TestHelpers.m */; };
		F9C598AD1A0947B300B1F760 /* ZMBlacklistDownloaderTest.m in Sources */ = {isa = PBXBuildFile; fileRef = F9FD798919EE962F00D70FCD /* ZMBlacklistDownloaderTest.m */; };
		F9C9A4F01CAD29190039E10C /* store128.wiredatabase in Resources */ = {isa = PBXBuildFile; fileRef = F9C9A4ED1CAD290B0039E10C /* store128.wiredatabase */; };
		F9D1CD141DF6C131002F6E80 /* SyncStatusTests.swift in Sources */ = {isa = PBXBuildFile; fileRef = F9D1CD131DF6C131002F6E80 /* SyncStatusTests.swift */; };
		F9DAC54F1C2035660001F11E /* ConversationStatusStrategyTests.swift in Sources */ = {isa = PBXBuildFile; fileRef = F9DAC54D1C2034E70001F11E /* ConversationStatusStrategyTests.swift */; };
		F9E577211E77EC6D0065EFE4 /* WireCallCenterV3+Notifications.swift in Sources */ = {isa = PBXBuildFile; fileRef = F9E577201E77EC6D0065EFE4 /* WireCallCenterV3+Notifications.swift */; };
		F9F631421DE3524100416938 /* TypingStrategy.swift in Sources */ = {isa = PBXBuildFile; fileRef = F9F631411DE3524100416938 /* TypingStrategy.swift */; };
		F9F846351ED307F70087C1A4 /* CallParticipantsSnapshotTests.swift in Sources */ = {isa = PBXBuildFile; fileRef = F9F846331ED307F10087C1A4 /* CallParticipantsSnapshotTests.swift */; };
		F9F9F5621D75D62100AE6499 /* RequestStrategyTestBase.swift in Sources */ = {isa = PBXBuildFile; fileRef = F9F9F5611D75D62100AE6499 /* RequestStrategyTestBase.swift */; };
/* End PBXBuildFile section */

/* Begin PBXContainerItemProxy section */
		0145AE8D2B1155690097E3B8 /* PBXContainerItemProxy */ = {
			isa = PBXContainerItemProxy;
			containerPortal = 540029AB1918CA8500578793 /* Project object */;
			proxyType = 1;
			remoteGlobalIDString = 549815921A43232400A7CE2E;
			remoteInfo = "WireSyncEngine-ios";
		};
		0145AE922B1155760097E3B8 /* PBXContainerItemProxy */ = {
			isa = PBXContainerItemProxy;
			containerPortal = 540029AB1918CA8500578793 /* Project object */;
			proxyType = 1;
			remoteGlobalIDString = 0145AE802B1154010097E3B8;
			remoteInfo = WireSyncEngineSupport;
		};
		169BA1D825ECDBA300374343 /* PBXContainerItemProxy */ = {
			isa = PBXContainerItemProxy;
			containerPortal = 540029AB1918CA8500578793 /* Project object */;
			proxyType = 1;
			remoteGlobalIDString = 549815921A43232400A7CE2E;
			remoteInfo = "WireSyncEngine-ios";
		};
		169BA1DD25ECDBC800374343 /* PBXContainerItemProxy */ = {
			isa = PBXContainerItemProxy;
			containerPortal = 540029AB1918CA8500578793 /* Project object */;
			proxyType = 1;
			remoteGlobalIDString = 3E186087191A56F6000FE027;
			remoteInfo = "WireSyncEngine Test Host";
		};
		3E1860D0191A649D000FE027 /* PBXContainerItemProxy */ = {
			isa = PBXContainerItemProxy;
			containerPortal = 540029AB1918CA8500578793 /* Project object */;
			proxyType = 1;
			remoteGlobalIDString = 3E186087191A56F6000FE027;
			remoteInfo = "WireSyncEngine Test Host";
		};
		54F4DC571A4438AC00FDB6EA /* PBXContainerItemProxy */ = {
			isa = PBXContainerItemProxy;
			containerPortal = 540029AB1918CA8500578793 /* Project object */;
			proxyType = 1;
			remoteGlobalIDString = 549815921A43232400A7CE2E;
			remoteInfo = "WireSyncEngine-ios.framework";
		};
		59DA04A52BD25486003F9195 /* PBXContainerItemProxy */ = {
			isa = PBXContainerItemProxy;
			containerPortal = 540029AB1918CA8500578793 /* Project object */;
			proxyType = 1;
			remoteGlobalIDString = 0145AE802B1154010097E3B8;
			remoteInfo = WireSyncEngineSupport;
		};
		A9FF8088195B17B3002CD44B /* PBXContainerItemProxy */ = {
			isa = PBXContainerItemProxy;
			containerPortal = 540029AB1918CA8500578793 /* Project object */;
			proxyType = 1;
			remoteGlobalIDString = 3E186087191A56F6000FE027;
			remoteInfo = "WireSyncEngine Test Host";
		};
/* End PBXContainerItemProxy section */

/* Begin PBXCopyFilesBuildPhase section */
		5996E8912C19CAF3007A52F0 /* Embed Frameworks */ = {
			isa = PBXCopyFilesBuildPhase;
			buildActionMask = 2147483647;
			dstPath = "";
			dstSubfolderSpec = 10;
			files = (
				5996E8902C19CAF3007A52F0 /* WireDataModelSupport.framework in Embed Frameworks */,
			);
			name = "Embed Frameworks";
			runOnlyForDeploymentPostprocessing = 0;
		};
		5996E8942C19CB28007A52F0 /* Embed Frameworks */ = {
			isa = PBXCopyFilesBuildPhase;
			buildActionMask = 2147483647;
			dstPath = "";
			dstSubfolderSpec = 10;
			files = (
				5996E8962C19CB36007A52F0 /* WireUtilitiesSupport.framework in Embed Frameworks */,
				5996E8932C19CB28007A52F0 /* WireSystemSupport.framework in Embed Frameworks */,
			);
			name = "Embed Frameworks";
			runOnlyForDeploymentPostprocessing = 0;
		};
		EE668BBC2954AA9300D939E7 /* Embed Frameworks */ = {
			isa = PBXCopyFilesBuildPhase;
			buildActionMask = 2147483647;
			dstPath = "";
			dstSubfolderSpec = 10;
			files = (
				EE668BBB2954AA9300D939E7 /* WireMockTransport.framework in Embed Frameworks */,
			);
			name = "Embed Frameworks";
			runOnlyForDeploymentPostprocessing = 0;
		};
/* End PBXCopyFilesBuildPhase section */

/* Begin PBXFileReference section */
		01300E61296838CE00D18B2E /* SessionManagerTests+Proxy.swift */ = {isa = PBXFileReference; lastKnownFileType = sourcecode.swift; path = "SessionManagerTests+Proxy.swift"; sourceTree = "<group>"; };
		0145AE812B1154010097E3B8 /* WireSyncEngineSupport.framework */ = {isa = PBXFileReference; explicitFileType = wrapper.framework; includeInIndex = 0; path = WireSyncEngineSupport.framework; sourceTree = BUILT_PRODUCTS_DIR; };
		0145AE832B1154010097E3B8 /* WireSyncEngineSupport.h */ = {isa = PBXFileReference; lastKnownFileType = sourcecode.c.h; path = WireSyncEngineSupport.h; sourceTree = "<group>"; };
		015519452C20D20800037358 /* WireDomain.framework */ = {isa = PBXFileReference; explicitFileType = wrapper.framework; path = WireDomain.framework; sourceTree = BUILT_PRODUCTS_DIR; };
		015519492C20D25300037358 /* WireDomainSupport.framework */ = {isa = PBXFileReference; explicitFileType = wrapper.framework; path = WireDomainSupport.framework; sourceTree = BUILT_PRODUCTS_DIR; };
		0155194D2C20D29400037358 /* WireDomainSupport.framework */ = {isa = PBXFileReference; explicitFileType = wrapper.framework; path = WireDomainSupport.framework; sourceTree = BUILT_PRODUCTS_DIR; };
		017ABBB52995278C0004C243 /* SlowSyncTests+NotificationsV3.swift */ = {isa = PBXFileReference; fileEncoding = 4; lastKnownFileType = sourcecode.swift; path = "SlowSyncTests+NotificationsV3.swift"; sourceTree = "<group>"; };
		018A3DBB2B07998400EB3D6B /* GetUserClientFingerprintUseCase.swift */ = {isa = PBXFileReference; fileEncoding = 4; lastKnownFileType = sourcecode.swift; path = GetUserClientFingerprintUseCase.swift; sourceTree = "<group>"; };
		018A3DBE2B0799CA00EB3D6B /* GetUserClientFingerprintUseCaseTests.swift */ = {isa = PBXFileReference; fileEncoding = 4; lastKnownFileType = sourcecode.swift; path = GetUserClientFingerprintUseCaseTests.swift; sourceTree = "<group>"; };
		018F17B82B83B70A00E0594D /* AVSConversationType+Conference.swift */ = {isa = PBXFileReference; lastKnownFileType = sourcecode.swift; path = "AVSConversationType+Conference.swift"; sourceTree = "<group>"; };
		01D33D8029B8ED97009E94F3 /* SyncStatusLog.swift */ = {isa = PBXFileReference; lastKnownFileType = sourcecode.swift; path = SyncStatusLog.swift; sourceTree = "<group>"; };
		060C06622B73DB8800B484C6 /* SnoozeCertificateEnrollmentUseCase.swift */ = {isa = PBXFileReference; lastKnownFileType = sourcecode.swift; path = SnoozeCertificateEnrollmentUseCase.swift; sourceTree = "<group>"; };
		060C06672B7619E300B484C6 /* SelfClientCertificateProvider.swift */ = {isa = PBXFileReference; lastKnownFileType = sourcecode.swift; path = SelfClientCertificateProvider.swift; sourceTree = "<group>"; };
		061F791A2B767AE100E8827B /* SelfClientCertificateProviderTests.swift */ = {isa = PBXFileReference; lastKnownFileType = sourcecode.swift; path = SelfClientCertificateProviderTests.swift; sourceTree = "<group>"; };
		061F791D2B76828500E8827B /* SnoozeCertificateEnrollmentUseCaseTests.swift */ = {isa = PBXFileReference; lastKnownFileType = sourcecode.swift; path = SnoozeCertificateEnrollmentUseCaseTests.swift; sourceTree = "<group>"; };
		06239125274DB73A0065A72D /* StartLoginURLActionProcessor.swift */ = {isa = PBXFileReference; lastKnownFileType = sourcecode.swift; path = StartLoginURLActionProcessor.swift; sourceTree = "<group>"; };
		0625690E264AE6560041C17B /* CallClosedReason.swift */ = {isa = PBXFileReference; fileEncoding = 4; lastKnownFileType = sourcecode.swift; path = CallClosedReason.swift; sourceTree = "<group>"; };
		063AFA3E264B30C400DCBCED /* BuildType.swift */ = {isa = PBXFileReference; fileEncoding = 4; lastKnownFileType = sourcecode.swift; path = BuildType.swift; sourceTree = "<group>"; };
		0640C26C26EA0B5C0057AF80 /* NSManagedObjectContext+Packaging.swift */ = {isa = PBXFileReference; lastKnownFileType = sourcecode.swift; path = "NSManagedObjectContext+Packaging.swift"; sourceTree = "<group>"; };
		0648FC1327864783006519D1 /* Conversation+Join.swift */ = {isa = PBXFileReference; fileEncoding = 4; lastKnownFileType = sourcecode.swift; path = "Conversation+Join.swift"; sourceTree = "<group>"; };
		065FEA112B866462005AE86A /* StopCertificateEnrollmentSnoozerUseCase.swift */ = {isa = PBXFileReference; lastKnownFileType = sourcecode.swift; path = StopCertificateEnrollmentSnoozerUseCase.swift; sourceTree = "<group>"; };
		0664F2E52A0E25C200E5C34E /* RecurringActionService.swift */ = {isa = PBXFileReference; lastKnownFileType = sourcecode.swift; path = RecurringActionService.swift; sourceTree = "<group>"; };
		0678D9912C2C53D3000DF6E3 /* CRLURLBuilder.swift */ = {isa = PBXFileReference; lastKnownFileType = sourcecode.swift; path = CRLURLBuilder.swift; sourceTree = "<group>"; };
		0678D9932C2C5B54000DF6E3 /* CRLURLBuilderTests.swift */ = {isa = PBXFileReference; lastKnownFileType = sourcecode.swift; path = CRLURLBuilderTests.swift; sourceTree = "<group>"; };
		06894D91276BA7FA00DA4E33 /* StartLoginURLActionProcessorTests.swift */ = {isa = PBXFileReference; lastKnownFileType = sourcecode.swift; path = StartLoginURLActionProcessorTests.swift; sourceTree = "<group>"; };
		06ADE9E22BBFDF26008BA0B3 /* CertificateRevocationListsChecker.swift */ = {isa = PBXFileReference; lastKnownFileType = sourcecode.swift; path = CertificateRevocationListsChecker.swift; sourceTree = "<group>"; };
		06ADE9E72BBFE1FA008BA0B3 /* CRLsDistributionPointsObserver.swift */ = {isa = PBXFileReference; lastKnownFileType = sourcecode.swift; path = CRLsDistributionPointsObserver.swift; sourceTree = "<group>"; };
		06ADE9E92BC02B65008BA0B3 /* CertificateRevocationListsCheckerTests.swift */ = {isa = PBXFileReference; lastKnownFileType = sourcecode.swift; path = CertificateRevocationListsCheckerTests.swift; sourceTree = "<group>"; };
		06ADE9EB2BC03C6D008BA0B3 /* CRLsDistributionPointsObserverTests.swift */ = {isa = PBXFileReference; lastKnownFileType = sourcecode.swift; path = CRLsDistributionPointsObserverTests.swift; sourceTree = "<group>"; };
		06ADEA032BD15383008BA0B3 /* RemoveUserClientUseCase.swift */ = {isa = PBXFileReference; lastKnownFileType = sourcecode.swift; path = RemoveUserClientUseCase.swift; sourceTree = "<group>"; };
		06ADEA072BD2723F008BA0B3 /* RemoveUserClientUseCaseTests.swift */ = {isa = PBXFileReference; lastKnownFileType = sourcecode.swift; path = RemoveUserClientUseCaseTests.swift; sourceTree = "<group>"; };
		06B99C7A242B51A300FEAFDE /* SignatureRequestStrategy.swift */ = {isa = PBXFileReference; lastKnownFileType = sourcecode.swift; path = SignatureRequestStrategy.swift; sourceTree = "<group>"; };
		06BBF6EC246EB56B00A26626 /* ConversationTests+List.swift */ = {isa = PBXFileReference; lastKnownFileType = sourcecode.swift; path = "ConversationTests+List.swift"; sourceTree = "<group>"; };
		06BBF6EF246ECB2400A26626 /* ConversationTests+Archiving.swift */ = {isa = PBXFileReference; lastKnownFileType = sourcecode.swift; path = "ConversationTests+Archiving.swift"; sourceTree = "<group>"; };
		06BBF6F2246EF28800A26626 /* ConversationTests+LastRead.swift */ = {isa = PBXFileReference; lastKnownFileType = sourcecode.swift; path = "ConversationTests+LastRead.swift"; sourceTree = "<group>"; };
		06BBF6F5246EF65600A26626 /* ConversationTests+ClearingHistory.swift */ = {isa = PBXFileReference; lastKnownFileType = sourcecode.swift; path = "ConversationTests+ClearingHistory.swift"; sourceTree = "<group>"; };
		06BBF6F7246EF67400A26626 /* ConversationTests+Reactions.swift */ = {isa = PBXFileReference; lastKnownFileType = sourcecode.swift; path = "ConversationTests+Reactions.swift"; sourceTree = "<group>"; };
		06BBF6FB247288DD00A26626 /* FileTransferTests+Swift.swift */ = {isa = PBXFileReference; lastKnownFileType = sourcecode.swift; path = "FileTransferTests+Swift.swift"; sourceTree = "<group>"; };
		06BBF6FE2472F3AC00A26626 /* SendAndReceiveMessagesTests+Swift.swift */ = {isa = PBXFileReference; lastKnownFileType = sourcecode.swift; path = "SendAndReceiveMessagesTests+Swift.swift"; sourceTree = "<group>"; };
		06BBF7002473D51D00A26626 /* MessagingTest+Swift.swift */ = {isa = PBXFileReference; lastKnownFileType = sourcecode.swift; path = "MessagingTest+Swift.swift"; sourceTree = "<group>"; };
		06CDC6F72A2DFB4400EB518D /* RecurringActionServiceTests.swift */ = {isa = PBXFileReference; lastKnownFileType = sourcecode.swift; path = RecurringActionServiceTests.swift; sourceTree = "<group>"; };
		06D16AAD2B9F3BC700D5A28A /* E2EIdentityCertificateUpdateStatusUseCase.swift */ = {isa = PBXFileReference; lastKnownFileType = sourcecode.swift; path = E2EIdentityCertificateUpdateStatusUseCase.swift; sourceTree = "<group>"; };
		06D16AAF2B9F3C9F00D5A28A /* E2EIdentityCertificateUpdateStatusUseCaseTests.swift */ = {isa = PBXFileReference; lastKnownFileType = sourcecode.swift; path = E2EIdentityCertificateUpdateStatusUseCaseTests.swift; sourceTree = "<group>"; };
		06D16AB42BA0624800D5A28A /* IsE2EICertificateEnrollmentRequiredUseCase.swift */ = {isa = PBXFileReference; lastKnownFileType = sourcecode.swift; path = IsE2EICertificateEnrollmentRequiredUseCase.swift; sourceTree = "<group>"; };
		06DE14CE24B85BD0006CB6B3 /* ZMSyncStateDelegate.h */ = {isa = PBXFileReference; lastKnownFileType = sourcecode.c.h; path = ZMSyncStateDelegate.h; sourceTree = "<group>"; };
		06E0979B2A261E5D00B38C4A /* ZMUserSession+RecurringAction.swift */ = {isa = PBXFileReference; lastKnownFileType = sourcecode.swift; path = "ZMUserSession+RecurringAction.swift"; sourceTree = "<group>"; };
		06E0979F2A264F0300B38C4A /* ZMUserSessionTests+RecurringActions.swift */ = {isa = PBXFileReference; lastKnownFileType = sourcecode.swift; path = "ZMUserSessionTests+RecurringActions.swift"; sourceTree = "<group>"; };
		06EB24FD27D6576500094E6E /* LoginFlowTests+PushToken.swift */ = {isa = PBXFileReference; fileEncoding = 4; lastKnownFileType = sourcecode.swift; path = "LoginFlowTests+PushToken.swift"; sourceTree = "<group>"; };
		06F98D5E24379143007E914A /* SignatureRequestStrategyTests.swift */ = {isa = PBXFileReference; lastKnownFileType = sourcecode.swift; path = SignatureRequestStrategyTests.swift; sourceTree = "<group>"; };
		0920833C1BA84F3100F82B29 /* UserClientRequestStrategyTests.swift */ = {isa = PBXFileReference; fileEncoding = 4; lastKnownFileType = sourcecode.swift; path = UserClientRequestStrategyTests.swift; sourceTree = "<group>"; };
		0920833F1BA95EE100F82B29 /* UserClientRequestFactory.swift */ = {isa = PBXFileReference; fileEncoding = 4; lastKnownFileType = sourcecode.swift; path = UserClientRequestFactory.swift; sourceTree = "<group>"; };
		0920C4D81B305FF500C55728 /* UserSessionGiphyRequestStateTests.swift */ = {isa = PBXFileReference; fileEncoding = 4; lastKnownFileType = sourcecode.swift; path = UserSessionGiphyRequestStateTests.swift; sourceTree = "<group>"; };
		09284B6A1B8272C300EEE10E /* WireSyncEngine Test Host.entitlements */ = {isa = PBXFileReference; lastKnownFileType = text.xml; path = "WireSyncEngine Test Host.entitlements"; sourceTree = "<group>"; };
		093694441BA9633300F36B3A /* UserClientRequestFactoryTests.swift */ = {isa = PBXFileReference; fileEncoding = 4; lastKnownFileType = sourcecode.swift; path = UserClientRequestFactoryTests.swift; sourceTree = "<group>"; };
		09531F131AE960E300B8556A /* ZMLoginCodeRequestTranscoder.h */ = {isa = PBXFileReference; fileEncoding = 4; lastKnownFileType = sourcecode.c.h; path = ZMLoginCodeRequestTranscoder.h; sourceTree = "<group>"; };
		09531F141AE960E300B8556A /* ZMLoginCodeRequestTranscoder.m */ = {isa = PBXFileReference; fileEncoding = 4; lastKnownFileType = sourcecode.c.objc; path = ZMLoginCodeRequestTranscoder.m; sourceTree = "<group>"; };
		09531F1A1AE9644800B8556A /* ZMLoginCodeRequestTranscoderTests.m */ = {isa = PBXFileReference; fileEncoding = 4; lastKnownFileType = sourcecode.c.objc; path = ZMLoginCodeRequestTranscoderTests.m; sourceTree = "<group>"; };
		09914E501BD6613600C10BF8 /* ConversationTests+OTR.m */ = {isa = PBXFileReference; fileEncoding = 4; lastKnownFileType = sourcecode.c.objc; name = "ConversationTests+OTR.m"; path = "../E2EE/ConversationTests+OTR.m"; sourceTree = "<group>"; };
		09914E521BD6613D00C10BF8 /* ZMDecodedAPSMessageTest.m */ = {isa = PBXFileReference; fileEncoding = 4; lastKnownFileType = sourcecode.c.objc; path = ZMDecodedAPSMessageTest.m; sourceTree = "<group>"; };
		0994E1DD1B835C4900A51721 /* ios-test-host.xcconfig */ = {isa = PBXFileReference; lastKnownFileType = text.xcconfig; path = "ios-test-host.xcconfig"; sourceTree = "<group>"; };
		0994E1DE1B835C4900A51721 /* ios-test-target.xcconfig */ = {isa = PBXFileReference; lastKnownFileType = text.xcconfig; path = "ios-test-target.xcconfig"; sourceTree = "<group>"; };
		0994E1E21B835C4900A51721 /* project-common.xcconfig */ = {isa = PBXFileReference; lastKnownFileType = text.xcconfig; path = "project-common.xcconfig"; sourceTree = "<group>"; };
		0994E1E31B835C4900A51721 /* project-debug.xcconfig */ = {isa = PBXFileReference; lastKnownFileType = text.xcconfig; path = "project-debug.xcconfig"; sourceTree = "<group>"; };
		0994E1E41B835C4900A51721 /* project.xcconfig */ = {isa = PBXFileReference; lastKnownFileType = text.xcconfig; path = project.xcconfig; sourceTree = "<group>"; };
		0994E1E81B835C4900A51721 /* tests.xcconfig */ = {isa = PBXFileReference; lastKnownFileType = text.xcconfig; path = tests.xcconfig; sourceTree = "<group>"; };
		0994E1EA1B835C4900A51721 /* warnings.xcconfig */ = {isa = PBXFileReference; lastKnownFileType = text.xcconfig; path = warnings.xcconfig; sourceTree = "<group>"; };
		0994E1F01B835C4900A51721 /* WireSyncEngine.xcconfig */ = {isa = PBXFileReference; lastKnownFileType = text.xcconfig; path = WireSyncEngine.xcconfig; sourceTree = "<group>"; };
		0994E1F11B835D1100A51721 /* version.xcconfig */ = {isa = PBXFileReference; lastKnownFileType = text.xcconfig; path = version.xcconfig; sourceTree = "<group>"; };
		09B730941B3045E400A5CCC9 /* ProxiedRequestStatusTests.swift */ = {isa = PBXFileReference; fileEncoding = 4; lastKnownFileType = sourcecode.swift; path = ProxiedRequestStatusTests.swift; sourceTree = "<group>"; };
		09BCDB8C1BCE7F000020DCC7 /* ZMAPSMessageDecoder.h */ = {isa = PBXFileReference; fileEncoding = 4; lastKnownFileType = sourcecode.c.h; path = ZMAPSMessageDecoder.h; sourceTree = "<group>"; };
		09BCDB8D1BCE7F000020DCC7 /* ZMAPSMessageDecoder.m */ = {isa = PBXFileReference; fileEncoding = 4; lastKnownFileType = sourcecode.c.objc; path = ZMAPSMessageDecoder.m; sourceTree = "<group>"; };
		09C77C521BA6C77000E2163F /* UserClientRequestStrategy.swift */ = {isa = PBXFileReference; fileEncoding = 4; lastKnownFileType = sourcecode.swift; path = UserClientRequestStrategy.swift; sourceTree = "<group>"; };
		160195601E30C9CF00ACBFAC /* LocalNotificationDispatcherCallingTests.swift */ = {isa = PBXFileReference; fileEncoding = 4; lastKnownFileType = sourcecode.swift; path = LocalNotificationDispatcherCallingTests.swift; sourceTree = "<group>"; };
		16030DC821B01B7500F8032E /* Conversation+ReadReceiptMode.swift */ = {isa = PBXFileReference; lastKnownFileType = sourcecode.swift; path = "Conversation+ReadReceiptMode.swift"; sourceTree = "<group>"; };
		16085B321F71811A000B9F22 /* UserChangeInfo+UserSession.swift */ = {isa = PBXFileReference; fileEncoding = 4; lastKnownFileType = sourcecode.swift; path = "UserChangeInfo+UserSession.swift"; sourceTree = "<group>"; };
		16085B341F719E6D000B9F22 /* NetworkStateRecorder.swift */ = {isa = PBXFileReference; fileEncoding = 4; lastKnownFileType = sourcecode.swift; path = NetworkStateRecorder.swift; sourceTree = "<group>"; };
		160C31261E6434500012E4BC /* OperationStatus.swift */ = {isa = PBXFileReference; fileEncoding = 4; lastKnownFileType = sourcecode.swift; path = OperationStatus.swift; sourceTree = "<group>"; };
		160C31401E6DDFC30012E4BC /* VoiceChannelV3Tests.swift */ = {isa = PBXFileReference; fileEncoding = 4; lastKnownFileType = sourcecode.swift; path = VoiceChannelV3Tests.swift; sourceTree = "<group>"; };
		160C31431E8049320012E4BC /* ApplicationStatusDirectory.swift */ = {isa = PBXFileReference; fileEncoding = 4; lastKnownFileType = sourcecode.swift; path = ApplicationStatusDirectory.swift; sourceTree = "<group>"; };
		160C31491E82AC170012E4BC /* OperationStatusTests.swift */ = {isa = PBXFileReference; fileEncoding = 4; lastKnownFileType = sourcecode.swift; path = OperationStatusTests.swift; sourceTree = "<group>"; };
		161681342077721600BCF33A /* ZMOperationLoop+OperationStatus.swift */ = {isa = PBXFileReference; lastKnownFileType = sourcecode.swift; path = "ZMOperationLoop+OperationStatus.swift"; sourceTree = "<group>"; };
		161927222459E08E00DDD9EB /* UserClientEventConsumerTests.swift */ = {isa = PBXFileReference; lastKnownFileType = sourcecode.swift; path = UserClientEventConsumerTests.swift; sourceTree = "<group>"; };
		161ACB1523F1AFB000ABFF33 /* SessionManager+CallKitManagerDelegate.swift */ = {isa = PBXFileReference; lastKnownFileType = sourcecode.swift; path = "SessionManager+CallKitManagerDelegate.swift"; sourceTree = "<group>"; };
		161ACB2323F432CC00ABFF33 /* SessionManager+URLActions.swift */ = {isa = PBXFileReference; lastKnownFileType = sourcecode.swift; path = "SessionManager+URLActions.swift"; sourceTree = "<group>"; };
		161ACB2C23F5BA0200ABFF33 /* DeepLinkURLActionProcessor.swift */ = {isa = PBXFileReference; lastKnownFileType = sourcecode.swift; path = DeepLinkURLActionProcessor.swift; sourceTree = "<group>"; };
		161ACB2E23F5BACA00ABFF33 /* ConnectToBotURLActionProcessor.swift */ = {isa = PBXFileReference; lastKnownFileType = sourcecode.swift; path = ConnectToBotURLActionProcessor.swift; sourceTree = "<group>"; };
		161ACB3123F5BBA100ABFF33 /* CompanyLoginURLActionProcessor.swift */ = {isa = PBXFileReference; lastKnownFileType = sourcecode.swift; path = CompanyLoginURLActionProcessor.swift; sourceTree = "<group>"; };
		161ACB3923F6BAFE00ABFF33 /* URLActionTests.swift */ = {isa = PBXFileReference; lastKnownFileType = sourcecode.swift; path = URLActionTests.swift; sourceTree = "<group>"; };
		161ACB3B23F6BE7F00ABFF33 /* SessionManagerTests+URLActions.swift */ = {isa = PBXFileReference; lastKnownFileType = sourcecode.swift; path = "SessionManagerTests+URLActions.swift"; sourceTree = "<group>"; };
		161ACB3E23F6E4C200ABFF33 /* DeepLinkURLActionProcessorTests.swift */ = {isa = PBXFileReference; lastKnownFileType = sourcecode.swift; path = DeepLinkURLActionProcessorTests.swift; sourceTree = "<group>"; };
		161ACB4223F6EE4800ABFF33 /* CompanyLoginURLActionProcessorTests.swift */ = {isa = PBXFileReference; lastKnownFileType = sourcecode.swift; path = CompanyLoginURLActionProcessorTests.swift; sourceTree = "<group>"; };
		161C886223FADDE400CB0B8E /* ConnectToBotURLActionProcessorTests.swift */ = {isa = PBXFileReference; lastKnownFileType = sourcecode.swift; path = ConnectToBotURLActionProcessorTests.swift; sourceTree = "<group>"; };
		161C886423FD248A00CB0B8E /* RecordingMockTransportSession.swift */ = {isa = PBXFileReference; lastKnownFileType = sourcecode.swift; path = RecordingMockTransportSession.swift; sourceTree = "<group>"; };
		161C887623FD4CFD00CB0B8E /* MockPushChannel.swift */ = {isa = PBXFileReference; lastKnownFileType = sourcecode.swift; path = MockPushChannel.swift; sourceTree = "<group>"; };
		162113032B2756EB008F0F9F /* PrekeyGenerator.swift */ = {isa = PBXFileReference; lastKnownFileType = sourcecode.swift; path = PrekeyGenerator.swift; sourceTree = "<group>"; };
		1626344620D79C22000D4063 /* ZMUserSessionTests+PushNotifications.swift */ = {isa = PBXFileReference; lastKnownFileType = sourcecode.swift; path = "ZMUserSessionTests+PushNotifications.swift"; sourceTree = "<group>"; };
		162A81D3202B453000F6200C /* SessionManager+AVS.swift */ = {isa = PBXFileReference; lastKnownFileType = sourcecode.swift; path = "SessionManager+AVS.swift"; sourceTree = "<group>"; };
		162A81D5202B5BC600F6200C /* SessionManagerAVSTests.swift */ = {isa = PBXFileReference; lastKnownFileType = sourcecode.swift; path = SessionManagerAVSTests.swift; sourceTree = "<group>"; };
		162DEE101F87B9800034C8F9 /* ZMUserSession+Calling.swift */ = {isa = PBXFileReference; fileEncoding = 4; lastKnownFileType = sourcecode.swift; path = "ZMUserSession+Calling.swift"; sourceTree = "<group>"; };
		1634958A1F0254CB004E80DB /* ServerConnection.swift */ = {isa = PBXFileReference; fileEncoding = 4; lastKnownFileType = sourcecode.swift; path = ServerConnection.swift; sourceTree = "<group>"; };
		1636EAFE23F6FCCC00CD9527 /* MockPresentationDelegate.swift */ = {isa = PBXFileReference; lastKnownFileType = sourcecode.swift; path = MockPresentationDelegate.swift; sourceTree = "<group>"; };
		1639A8262260CE5000868AB9 /* ZMLocalNotification+AvailabilityAlert.swift */ = {isa = PBXFileReference; lastKnownFileType = sourcecode.swift; path = "ZMLocalNotification+AvailabilityAlert.swift"; sourceTree = "<group>"; };
		1639A8532264C52600868AB9 /* ZMLocalNotificationTests_Alerts.swift */ = {isa = PBXFileReference; lastKnownFileType = sourcecode.swift; path = ZMLocalNotificationTests_Alerts.swift; sourceTree = "<group>"; };
		163BB8111EE1A65A00DF9384 /* IntegrationTest+Search.swift */ = {isa = PBXFileReference; fileEncoding = 4; lastKnownFileType = sourcecode.swift; path = "IntegrationTest+Search.swift"; sourceTree = "<group>"; };
		163BB8151EE1B1AC00DF9384 /* SearchTests.swift */ = {isa = PBXFileReference; fileEncoding = 4; lastKnownFileType = sourcecode.swift; path = SearchTests.swift; sourceTree = "<group>"; };
		163FB9922052EA4600E74F83 /* OperationLoopNewRequestObserver.swift */ = {isa = PBXFileReference; lastKnownFileType = sourcecode.swift; path = OperationLoopNewRequestObserver.swift; sourceTree = "<group>"; };
		163FB9982057E3F200E74F83 /* AuthenticationStatusProvider.swift */ = {isa = PBXFileReference; lastKnownFileType = sourcecode.swift; path = AuthenticationStatusProvider.swift; sourceTree = "<group>"; };
		1645ECF72448A0A3007A82D6 /* Decodable+JSON.swift */ = {isa = PBXFileReference; lastKnownFileType = sourcecode.swift; path = "Decodable+JSON.swift"; sourceTree = "<group>"; };
		164C29A21ECF437E0026562A /* SearchRequestTests.swift */ = {isa = PBXFileReference; fileEncoding = 4; lastKnownFileType = sourcecode.swift; path = SearchRequestTests.swift; sourceTree = "<group>"; };
		164C29A41ECF47D80026562A /* SearchDirectoryTests.swift */ = {isa = PBXFileReference; fileEncoding = 4; lastKnownFileType = sourcecode.swift; path = SearchDirectoryTests.swift; sourceTree = "<group>"; };
		164C29A61ED2D7B00026562A /* SearchResult.swift */ = {isa = PBXFileReference; fileEncoding = 4; lastKnownFileType = sourcecode.swift; path = SearchResult.swift; sourceTree = "<group>"; };
		164EAF9B1F4455FA00B628C4 /* ZMUserSession+Actions.swift */ = {isa = PBXFileReference; fileEncoding = 4; lastKnownFileType = sourcecode.swift; path = "ZMUserSession+Actions.swift"; sourceTree = "<group>"; };
		16519D37231D3B1700C9D76D /* Conversation+Deletion.swift */ = {isa = PBXFileReference; lastKnownFileType = sourcecode.swift; path = "Conversation+Deletion.swift"; sourceTree = "<group>"; };
		16519D5B231EA13A00C9D76D /* ConversationTests+Deletion.swift */ = {isa = PBXFileReference; lastKnownFileType = sourcecode.swift; path = "ConversationTests+Deletion.swift"; sourceTree = "<group>"; };
		16519D6C231EAAF300C9D76D /* Conversation+DeletionTests.swift */ = {isa = PBXFileReference; lastKnownFileType = sourcecode.swift; path = "Conversation+DeletionTests.swift"; sourceTree = "<group>"; };
		16519D7C2320087100C9D76D /* SlowSyncTests+ExistingData.swift */ = {isa = PBXFileReference; lastKnownFileType = sourcecode.swift; path = "SlowSyncTests+ExistingData.swift"; sourceTree = "<group>"; };
		1658C2361F503CF800889F22 /* FlowManager.swift */ = {isa = PBXFileReference; fileEncoding = 4; lastKnownFileType = sourcecode.swift; path = FlowManager.swift; sourceTree = "<group>"; };
		1658C2381F5404ED00889F22 /* FlowManagerMock.swift */ = {isa = PBXFileReference; fileEncoding = 4; lastKnownFileType = sourcecode.swift; path = FlowManagerMock.swift; sourceTree = "<group>"; };
		1659114E1DEF1F6E007FA847 /* LocalNotificationDispatcher+Calling.swift */ = {isa = PBXFileReference; fileEncoding = 4; lastKnownFileType = sourcecode.swift; path = "LocalNotificationDispatcher+Calling.swift"; sourceTree = "<group>"; };
		165911521DEF38EC007FA847 /* CallStateObserver.swift */ = {isa = PBXFileReference; fileEncoding = 4; lastKnownFileType = sourcecode.swift; name = CallStateObserver.swift; path = ../UserSession/CallStateObserver.swift; sourceTree = "<group>"; };
		165BB94B2004D6490077EFD5 /* SessionManager+UserActivity.swift */ = {isa = PBXFileReference; lastKnownFileType = sourcecode.swift; path = "SessionManager+UserActivity.swift"; sourceTree = "<group>"; };
		165D3A141E1D3EF30052E654 /* WireCallCenterV3.swift */ = {isa = PBXFileReference; fileEncoding = 4; lastKnownFileType = sourcecode.swift; path = WireCallCenterV3.swift; sourceTree = "<group>"; };
		165D3A171E1D43870052E654 /* VoiceChannelV3.swift */ = {isa = PBXFileReference; fileEncoding = 4; lastKnownFileType = sourcecode.swift; path = VoiceChannelV3.swift; sourceTree = "<group>"; };
		165D3A181E1D43870052E654 /* VoiceChannel.swift */ = {isa = PBXFileReference; fileEncoding = 4; lastKnownFileType = sourcecode.swift; path = VoiceChannel.swift; sourceTree = "<group>"; };
		165D3A1A1E1D43870052E654 /* WireCallCenterV3Mock.swift */ = {isa = PBXFileReference; fileEncoding = 4; lastKnownFileType = sourcecode.swift; path = WireCallCenterV3Mock.swift; sourceTree = "<group>"; };
		165D3A3C1E1D60520052E654 /* ZMConversation+VoiceChannel.swift */ = {isa = PBXFileReference; fileEncoding = 4; lastKnownFileType = sourcecode.swift; path = "ZMConversation+VoiceChannel.swift"; sourceTree = "<group>"; };
		1660AA081ECCAC900056D403 /* SearchDirectory.swift */ = {isa = PBXFileReference; fileEncoding = 4; lastKnownFileType = sourcecode.swift; path = SearchDirectory.swift; sourceTree = "<group>"; };
		1660AA0A1ECCAF4E0056D403 /* SearchRequest.swift */ = {isa = PBXFileReference; fileEncoding = 4; lastKnownFileType = sourcecode.swift; path = SearchRequest.swift; sourceTree = "<group>"; };
		1660AA0C1ECDB0250056D403 /* SearchTask.swift */ = {isa = PBXFileReference; fileEncoding = 4; lastKnownFileType = sourcecode.swift; path = SearchTask.swift; sourceTree = "<group>"; };
		1660AA0E1ECE0C870056D403 /* SearchResultTests.swift */ = {isa = PBXFileReference; fileEncoding = 4; lastKnownFileType = sourcecode.swift; path = SearchResultTests.swift; sourceTree = "<group>"; };
		1660AA101ECE3C1C0056D403 /* SearchTaskTests.swift */ = {isa = PBXFileReference; fileEncoding = 4; lastKnownFileType = sourcecode.swift; path = SearchTaskTests.swift; sourceTree = "<group>"; };
		166264732166093800300F45 /* CallEventStatus.swift */ = {isa = PBXFileReference; lastKnownFileType = sourcecode.swift; path = CallEventStatus.swift; sourceTree = "<group>"; };
		1662648121661C9F00300F45 /* ZMOperatonLoop+Background.swift */ = {isa = PBXFileReference; lastKnownFileType = sourcecode.swift; path = "ZMOperatonLoop+Background.swift"; sourceTree = "<group>"; };
		166264922166517A00300F45 /* CallEventStatusTests.swift */ = {isa = PBXFileReference; lastKnownFileType = sourcecode.swift; path = CallEventStatusTests.swift; sourceTree = "<group>"; };
		1662B0F623D9B29C00B8C7C5 /* UnauthenticatedSession+DomainLookup.swift */ = {isa = PBXFileReference; lastKnownFileType = sourcecode.swift; path = "UnauthenticatedSession+DomainLookup.swift"; sourceTree = "<group>"; };
		1662B0F823D9CE8F00B8C7C5 /* UnauthenticatedSessionTests+DomainLookup.swift */ = {isa = PBXFileReference; lastKnownFileType = sourcecode.swift; path = "UnauthenticatedSessionTests+DomainLookup.swift"; sourceTree = "<group>"; };
		166507802459D7CA005300C1 /* UserClientEventConsumer.swift */ = {isa = PBXFileReference; lastKnownFileType = sourcecode.swift; path = UserClientEventConsumer.swift; sourceTree = "<group>"; };
		166A8BF21E015F3B00F5EEEA /* WireCallCenterV3Factory.swift */ = {isa = PBXFileReference; fileEncoding = 4; lastKnownFileType = sourcecode.swift; path = WireCallCenterV3Factory.swift; sourceTree = "<group>"; };
		166A8BF81E02C7D500F5EEEA /* ZMHotFix+PendingChanges.swift */ = {isa = PBXFileReference; fileEncoding = 4; lastKnownFileType = sourcecode.swift; path = "ZMHotFix+PendingChanges.swift"; sourceTree = "<group>"; };
		166B2B5D23E86522003E8581 /* ZMUserSession.swift */ = {isa = PBXFileReference; lastKnownFileType = sourcecode.swift; path = ZMUserSession.swift; sourceTree = "<group>"; };
		166B2B6D23EB2CD3003E8581 /* DatabaseTest.swift */ = {isa = PBXFileReference; lastKnownFileType = sourcecode.swift; path = DatabaseTest.swift; sourceTree = "<group>"; };
		166D18A3230EBFFA001288CD /* MediaManager.swift */ = {isa = PBXFileReference; lastKnownFileType = sourcecode.swift; path = MediaManager.swift; sourceTree = "<group>"; };
		166D18A5230EC418001288CD /* MockMediaManager.swift */ = {isa = PBXFileReference; lastKnownFileType = sourcecode.swift; path = MockMediaManager.swift; sourceTree = "<group>"; };
		166D191C231569DD001288CD /* SessionManagerTests+MessageRetention.swift */ = {isa = PBXFileReference; lastKnownFileType = sourcecode.swift; path = "SessionManagerTests+MessageRetention.swift"; sourceTree = "<group>"; };
		166D191E23157EBE001288CD /* IntegrationTest+Messages.swift */ = {isa = PBXFileReference; lastKnownFileType = sourcecode.swift; path = "IntegrationTest+Messages.swift"; sourceTree = "<group>"; };
		166DCDB92555ADD1004F4F59 /* SessionManager+EncryptionAtRest.swift */ = {isa = PBXFileReference; lastKnownFileType = sourcecode.swift; path = "SessionManager+EncryptionAtRest.swift"; sourceTree = "<group>"; };
		166E47CC255E785900C161C8 /* StrategyDirectory.swift */ = {isa = PBXFileReference; lastKnownFileType = sourcecode.swift; path = StrategyDirectory.swift; sourceTree = "<group>"; };
		166E47D2255EF0BD00C161C8 /* MockStrategyDirectory.swift */ = {isa = PBXFileReference; lastKnownFileType = sourcecode.swift; path = MockStrategyDirectory.swift; sourceTree = "<group>"; };
		1671F74F2B6A7DF500C2D8A3 /* ZMAuthenticationStatus.swift */ = {isa = PBXFileReference; lastKnownFileType = sourcecode.swift; path = ZMAuthenticationStatus.swift; sourceTree = "<group>"; };
		1671F9FE1E2FAF50009F3150 /* ZMLocalNotificationForTests_CallState.swift */ = {isa = PBXFileReference; fileEncoding = 4; lastKnownFileType = sourcecode.swift; path = ZMLocalNotificationForTests_CallState.swift; sourceTree = "<group>"; };
		1672A64423473EA100380537 /* LabelDownstreamRequestStrategy.swift */ = {isa = PBXFileReference; lastKnownFileType = sourcecode.swift; path = LabelDownstreamRequestStrategy.swift; sourceTree = "<group>"; };
		1672A652234784B500380537 /* LabelDownstreamRequestStrategyTests.swift */ = {isa = PBXFileReference; lastKnownFileType = sourcecode.swift; path = LabelDownstreamRequestStrategyTests.swift; sourceTree = "<group>"; };
		1673C35224CB36D800AE2714 /* ZMUserSessionTests+EncryptionAtRest.swift */ = {isa = PBXFileReference; lastKnownFileType = sourcecode.swift; path = "ZMUserSessionTests+EncryptionAtRest.swift"; sourceTree = "<group>"; };
		1675532B21B16D1E009C9FEA /* ConversationTests+ReceiptMode.swift */ = {isa = PBXFileReference; lastKnownFileType = sourcecode.swift; path = "ConversationTests+ReceiptMode.swift"; sourceTree = "<group>"; };
		1679D1CB1EF9730C007B0DF5 /* ZMUserSessionTestsBase+Calling.swift */ = {isa = PBXFileReference; fileEncoding = 4; lastKnownFileType = sourcecode.swift; path = "ZMUserSessionTestsBase+Calling.swift"; sourceTree = "<group>"; };
		167F383A23E0416E006B6AA9 /* UnauthenticatedSession+SSO.swift */ = {isa = PBXFileReference; lastKnownFileType = sourcecode.swift; path = "UnauthenticatedSession+SSO.swift"; sourceTree = "<group>"; };
		167F383C23E04A93006B6AA9 /* UnauthenticatedSessionTests+SSO.swift */ = {isa = PBXFileReference; lastKnownFileType = sourcecode.swift; path = "UnauthenticatedSessionTests+SSO.swift"; sourceTree = "<group>"; };
		168474252252579A004DE9EC /* ZMUserSessionTests+Syncing.swift */ = {isa = PBXFileReference; lastKnownFileType = sourcecode.swift; path = "ZMUserSessionTests+Syncing.swift"; sourceTree = "<group>"; };
		16849B1B23EDA1FD00C025A8 /* MockUpdateEventProcessor.swift */ = {isa = PBXFileReference; lastKnownFileType = sourcecode.swift; path = MockUpdateEventProcessor.swift; sourceTree = "<group>"; };
		16849B1F23EDB32B00C025A8 /* MockSessionManager.swift */ = {isa = PBXFileReference; lastKnownFileType = sourcecode.swift; path = MockSessionManager.swift; sourceTree = "<group>"; };
		168818A025F1512400BB51C3 /* AllTests.xctestplan */ = {isa = PBXFileReference; lastKnownFileType = text; path = AllTests.xctestplan; sourceTree = "<group>"; };
		168818AB25F1533A00BB51C3 /* IntegrationTests.xctestplan */ = {isa = PBXFileReference; lastKnownFileType = text; path = IntegrationTests.xctestplan; sourceTree = "<group>"; };
		168CF42620077C54009FCB89 /* TeamInvitationStatus.swift */ = {isa = PBXFileReference; lastKnownFileType = sourcecode.swift; path = TeamInvitationStatus.swift; sourceTree = "<group>"; };
		168CF4282007840A009FCB89 /* Team+Invite.swift */ = {isa = PBXFileReference; lastKnownFileType = sourcecode.swift; path = "Team+Invite.swift"; sourceTree = "<group>"; };
		168CF42A20079A02009FCB89 /* TeamInvitationRequestStrategy.swift */ = {isa = PBXFileReference; lastKnownFileType = sourcecode.swift; path = TeamInvitationRequestStrategy.swift; sourceTree = "<group>"; };
		168CF42C2007BCA0009FCB89 /* TeamInvitationRequestStrategyTests.swift */ = {isa = PBXFileReference; lastKnownFileType = sourcecode.swift; path = TeamInvitationRequestStrategyTests.swift; sourceTree = "<group>"; };
		168CF42E2007BCD9009FCB89 /* TeamInvitationStatusTests.swift */ = {isa = PBXFileReference; lastKnownFileType = sourcecode.swift; path = TeamInvitationStatusTests.swift; sourceTree = "<group>"; };
		168E96DC220C6EB700FC92FA /* UserTests+AccountDeletion.swift */ = {isa = PBXFileReference; lastKnownFileType = sourcecode.swift; path = "UserTests+AccountDeletion.swift"; sourceTree = "<group>"; };
		16904A83207E078C00C92806 /* ConversationTests+Participants.swift */ = {isa = PBXFileReference; lastKnownFileType = sourcecode.swift; path = "ConversationTests+Participants.swift"; sourceTree = "<group>"; };
		1693151025836E5800709F15 /* EventProcessor.swift */ = {isa = PBXFileReference; lastKnownFileType = sourcecode.swift; path = EventProcessor.swift; sourceTree = "<group>"; };
		1693151E2588CF9500709F15 /* EventProcessorTests.swift */ = {isa = PBXFileReference; lastKnownFileType = sourcecode.swift; path = EventProcessorTests.swift; sourceTree = "<group>"; };
		169BA1D225ECDBA300374343 /* IntegrationTests.xctest */ = {isa = PBXFileReference; explicitFileType = wrapper.cfbundle; includeInIndex = 0; path = IntegrationTests.xctest; sourceTree = BUILT_PRODUCTS_DIR; };
		169BA1D625ECDBA300374343 /* IntegrationTests-Info.plist */ = {isa = PBXFileReference; lastKnownFileType = text.plist.xml; path = "IntegrationTests-Info.plist"; sourceTree = "<group>"; };
		169BA1F725ECF8F700374343 /* MockAppLock.swift */ = {isa = PBXFileReference; lastKnownFileType = sourcecode.swift; path = MockAppLock.swift; sourceTree = "<group>"; };
		169BA1FE25ED0DAD00374343 /* ZMUserSession+Messages.swift */ = {isa = PBXFileReference; lastKnownFileType = sourcecode.swift; path = "ZMUserSession+Messages.swift"; sourceTree = "<group>"; };
		169BA23C25EF6E2A00374343 /* MockRegistrationStatusDelegate.swift */ = {isa = PBXFileReference; lastKnownFileType = sourcecode.swift; path = MockRegistrationStatusDelegate.swift; sourceTree = "<group>"; };
		169BA24025EF6F6700374343 /* ZMConversation+Testing.swift */ = {isa = PBXFileReference; lastKnownFileType = sourcecode.swift; path = "ZMConversation+Testing.swift"; sourceTree = "<group>"; };
		169BA24325EF6FFA00374343 /* MockAnalytics.swift */ = {isa = PBXFileReference; lastKnownFileType = sourcecode.swift; path = MockAnalytics.swift; sourceTree = "<group>"; };
		169BA24B25EF753100374343 /* MockReachability.swift */ = {isa = PBXFileReference; lastKnownFileType = sourcecode.swift; path = MockReachability.swift; sourceTree = "<group>"; };
		169BA25125EF778E00374343 /* TestUserProfileUpdateObserver.swift */ = {isa = PBXFileReference; lastKnownFileType = sourcecode.swift; path = TestUserProfileUpdateObserver.swift; sourceTree = "<group>"; };
		169BC10E22BD17FF0003159B /* LegalHoldRequestStrategyTests.swift */ = {isa = PBXFileReference; lastKnownFileType = sourcecode.swift; path = LegalHoldRequestStrategyTests.swift; sourceTree = "<group>"; };
		169E303120D29C200012C219 /* PushRegistryMock.swift */ = {isa = PBXFileReference; lastKnownFileType = sourcecode.swift; path = PushRegistryMock.swift; sourceTree = "<group>"; };
		169E55F52518FF810092CD53 /* EventProcessingPerformanceTests.swift */ = {isa = PBXFileReference; lastKnownFileType = sourcecode.swift; path = EventProcessingPerformanceTests.swift; sourceTree = "<group>"; };
		16A5FE20215B584200AEEBBD /* MockLinkPreviewDetector.swift */ = {isa = PBXFileReference; lastKnownFileType = sourcecode.swift; path = MockLinkPreviewDetector.swift; sourceTree = "<group>"; };
		16A5FE22215B5FD000AEEBBD /* LinkPreviewTests.swift */ = {isa = PBXFileReference; lastKnownFileType = sourcecode.swift; path = LinkPreviewTests.swift; sourceTree = "<group>"; };
		16A702CF1E92998100B8410D /* ApplicationStatusDirectoryTests.swift */ = {isa = PBXFileReference; fileEncoding = 4; lastKnownFileType = sourcecode.swift; path = ApplicationStatusDirectoryTests.swift; sourceTree = "<group>"; };
		16A764601F3E0B0B00564F21 /* CallKitManager.swift */ = {isa = PBXFileReference; fileEncoding = 4; lastKnownFileType = sourcecode.swift; path = CallKitManager.swift; sourceTree = "<group>"; };
		16A86B8322A7E57100A674F8 /* ConversationTests+LegalHold.swift */ = {isa = PBXFileReference; lastKnownFileType = sourcecode.swift; path = "ConversationTests+LegalHold.swift"; sourceTree = "<group>"; };
		16AD86B71F7292EB00E4C797 /* TypingChange.swift */ = {isa = PBXFileReference; fileEncoding = 4; lastKnownFileType = sourcecode.swift; path = TypingChange.swift; sourceTree = "<group>"; };
		16C4BD9F20A309CD00BCDB17 /* CallParticipantSnapshot.swift */ = {isa = PBXFileReference; lastKnownFileType = sourcecode.swift; path = CallParticipantSnapshot.swift; sourceTree = "<group>"; };
		16D0A118234B999600A83F87 /* LabelUpstreamRequestStrategyTests.swift */ = {isa = PBXFileReference; lastKnownFileType = sourcecode.swift; path = LabelUpstreamRequestStrategyTests.swift; sourceTree = "<group>"; };
		16D0A11C234C8CD700A83F87 /* LabelUpstreamRequestStrategy.swift */ = {isa = PBXFileReference; lastKnownFileType = sourcecode.swift; path = LabelUpstreamRequestStrategy.swift; sourceTree = "<group>"; };
		16D1383A1FD6A6F4001B4411 /* AvailabilityTests.swift */ = {isa = PBXFileReference; lastKnownFileType = sourcecode.swift; path = AvailabilityTests.swift; sourceTree = "<group>"; };
		16D3FCDE1E365ABC0052A535 /* CallStateObserverTests.swift */ = {isa = PBXFileReference; fileEncoding = 4; lastKnownFileType = sourcecode.swift; path = CallStateObserverTests.swift; sourceTree = "<group>"; };
		16D3FD011E3A5C0D0052A535 /* ZMConversationVoiceChannelRouterTests.swift */ = {isa = PBXFileReference; fileEncoding = 4; lastKnownFileType = sourcecode.swift; path = ZMConversationVoiceChannelRouterTests.swift; sourceTree = "<group>"; };
		16D74BF32B59670B00160298 /* ChangeUsernameUseCase.swift */ = {isa = PBXFileReference; lastKnownFileType = sourcecode.swift; path = ChangeUsernameUseCase.swift; sourceTree = "<group>"; };
		16D74BF52B5A961800160298 /* ChangeUsernameUseCaseTests.swift */ = {isa = PBXFileReference; lastKnownFileType = sourcecode.swift; path = ChangeUsernameUseCaseTests.swift; sourceTree = "<group>"; };
		16D9E8B922BCD39200FA463F /* LegalHoldRequestStrategy.swift */ = {isa = PBXFileReference; lastKnownFileType = sourcecode.swift; path = LegalHoldRequestStrategy.swift; sourceTree = "<group>"; };
		16DABFAD1DCF98D3001973E3 /* CallingRequestStrategy.swift */ = {isa = PBXFileReference; fileEncoding = 4; lastKnownFileType = sourcecode.swift; path = CallingRequestStrategy.swift; sourceTree = "<group>"; };
		16DCB91B213449620002E910 /* ZMOperationLoop+PushChannel.swift */ = {isa = PBXFileReference; lastKnownFileType = sourcecode.swift; path = "ZMOperationLoop+PushChannel.swift"; sourceTree = "<group>"; };
		16E0FB86232F8933000E3235 /* ZMUserSession+Authentication.swift */ = {isa = PBXFileReference; lastKnownFileType = sourcecode.swift; path = "ZMUserSession+Authentication.swift"; sourceTree = "<group>"; };
		16E0FBB4233119FE000E3235 /* ZMUserSessionTests+Authentication.swift */ = {isa = PBXFileReference; lastKnownFileType = sourcecode.swift; path = "ZMUserSessionTests+Authentication.swift"; sourceTree = "<group>"; };
		16E6F26124B371190015B249 /* ZMUserSession+EncryptionAtRest.swift */ = {isa = PBXFileReference; lastKnownFileType = sourcecode.swift; path = "ZMUserSession+EncryptionAtRest.swift"; sourceTree = "<group>"; };
		16ED865923E2E91900CB1766 /* ZMUserSession+LifeCycle.swift */ = {isa = PBXFileReference; lastKnownFileType = sourcecode.swift; path = "ZMUserSession+LifeCycle.swift"; sourceTree = "<group>"; };
		16ED865C23E30F7E00CB1766 /* ZMUserSesson+Proxy.swift */ = {isa = PBXFileReference; lastKnownFileType = sourcecode.swift; path = "ZMUserSesson+Proxy.swift"; sourceTree = "<group>"; };
		16ED865E23E3145C00CB1766 /* ZMUserSession+Clients.swift */ = {isa = PBXFileReference; lastKnownFileType = sourcecode.swift; path = "ZMUserSession+Clients.swift"; sourceTree = "<group>"; };
		16F5F16B1E4092C00062F0AE /* NSManagedObjectContext+CTCallCenter.swift */ = {isa = PBXFileReference; fileEncoding = 4; lastKnownFileType = sourcecode.swift; path = "NSManagedObjectContext+CTCallCenter.swift"; sourceTree = "<group>"; };
		16F6BB371EDEA659009EA803 /* SearchResult+AddressBook.swift */ = {isa = PBXFileReference; fileEncoding = 4; lastKnownFileType = sourcecode.swift; path = "SearchResult+AddressBook.swift"; sourceTree = "<group>"; };
		16FF47431F0BF5C70044C491 /* IntegrationTest.swift */ = {isa = PBXFileReference; fileEncoding = 4; lastKnownFileType = sourcecode.swift; path = IntegrationTest.swift; sourceTree = "<group>"; };
		16FF47461F0CD58A0044C491 /* IntegrationTest.m */ = {isa = PBXFileReference; fileEncoding = 4; lastKnownFileType = sourcecode.c.objc; path = IntegrationTest.m; sourceTree = "<group>"; };
		16FF47481F0CD6610044C491 /* IntegrationTest.h */ = {isa = PBXFileReference; lastKnownFileType = sourcecode.c.h; path = IntegrationTest.h; sourceTree = "<group>"; };
		16FF474B1F0D54B20044C491 /* SessionManager+Logs.swift */ = {isa = PBXFileReference; fileEncoding = 4; lastKnownFileType = sourcecode.swift; path = "SessionManager+Logs.swift"; sourceTree = "<group>"; };
		259AAB0C2B9F477F00B13A7C /* LastE2EIdentityUpdateDateProtocol.swift */ = {isa = PBXFileReference; lastKnownFileType = sourcecode.swift; path = LastE2EIdentityUpdateDateProtocol.swift; sourceTree = "<group>"; };
		25CCE9DB2BA4A943002AB21F /* String+Mocks.swift */ = {isa = PBXFileReference; lastKnownFileType = sourcecode.swift; path = "String+Mocks.swift"; sourceTree = "<group>"; };
		25E11B0A2B56A15F005D51FA /* GetE2eIdentityCertificatesUseCase.swift */ = {isa = PBXFileReference; lastKnownFileType = sourcecode.swift; path = GetE2eIdentityCertificatesUseCase.swift; sourceTree = "<group>"; };
		25E11B0C2B56B497005D51FA /* GetIsE2EIdentityEnabledUseCase.swift */ = {isa = PBXFileReference; lastKnownFileType = sourcecode.swift; path = GetIsE2EIdentityEnabledUseCase.swift; sourceTree = "<group>"; };
		2B155969295093360069AE34 /* HotfixPatch.swift */ = {isa = PBXFileReference; lastKnownFileType = sourcecode.swift; path = HotfixPatch.swift; sourceTree = "<group>"; };
		2B56189B29A5074000D8CCCA /* SecurityTests.xctestplan */ = {isa = PBXFileReference; lastKnownFileType = text; path = SecurityTests.xctestplan; sourceTree = "<group>"; };
		3D6B0837E10BD4D5E88805E3 /* ZMSyncStrategyTests.swift */ = {isa = PBXFileReference; lastKnownFileType = sourcecode.swift; path = ZMSyncStrategyTests.swift; sourceTree = "<group>"; };
		3E05F247192A4F8900F22D80 /* NSError+ZMUserSession.h */ = {isa = PBXFileReference; fileEncoding = 4; lastKnownFileType = sourcecode.c.h; path = "NSError+ZMUserSession.h"; sourceTree = "<group>"; };
		3E05F250192A4FBD00F22D80 /* UserSessionErrorTests.m */ = {isa = PBXFileReference; fileEncoding = 4; lastKnownFileType = sourcecode.c.objc; path = UserSessionErrorTests.m; sourceTree = "<group>"; };
		3E05F253192A50CC00F22D80 /* NSError+ZMUserSession.m */ = {isa = PBXFileReference; fileEncoding = 4; lastKnownFileType = sourcecode.c.objc; path = "NSError+ZMUserSession.m"; sourceTree = "<group>"; };
		3E05F254192A50CC00F22D80 /* NSError+ZMUserSessionInternal.h */ = {isa = PBXFileReference; fileEncoding = 4; lastKnownFileType = sourcecode.c.h; path = "NSError+ZMUserSessionInternal.h"; sourceTree = "<group>"; };
		3E1858B21951D69B005FE78F /* MemoryLeaksObserver.h */ = {isa = PBXFileReference; fileEncoding = 4; lastKnownFileType = sourcecode.c.h; path = MemoryLeaksObserver.h; sourceTree = "<group>"; };
		3E1858B31951D69B005FE78F /* MemoryLeaksObserver.m */ = {isa = PBXFileReference; fileEncoding = 4; lastKnownFileType = sourcecode.c.objc; path = MemoryLeaksObserver.m; sourceTree = "<group>"; };
		3E18605C191A4F3B000FE027 /* WireSyncEngine-iOS.pch */ = {isa = PBXFileReference; lastKnownFileType = sourcecode.c.h; path = "WireSyncEngine-iOS.pch"; sourceTree = "<group>"; };
		3E18605F191A4F6A000FE027 /* README.md */ = {isa = PBXFileReference; lastKnownFileType = text; path = README.md; sourceTree = "<group>"; };
		3E186088191A56F6000FE027 /* WireSyncEngine Test Host.app */ = {isa = PBXFileReference; explicitFileType = wrapper.application; includeInIndex = 0; path = "WireSyncEngine Test Host.app"; sourceTree = BUILT_PRODUCTS_DIR; };
		3E1860B4191A5D99000FE027 /* Test-Host-Info.plist */ = {isa = PBXFileReference; fileEncoding = 4; lastKnownFileType = text.plist.xml; path = "Test-Host-Info.plist"; sourceTree = "<group>"; };
		3E1860B5191A5D99000FE027 /* Test-Host-Prefix.pch */ = {isa = PBXFileReference; fileEncoding = 4; lastKnownFileType = sourcecode.c.h; path = "Test-Host-Prefix.pch"; sourceTree = "<group>"; };
		3E1860B6191A5D99000FE027 /* TestHost-main.m */ = {isa = PBXFileReference; fileEncoding = 4; lastKnownFileType = sourcecode.c.objc; path = "TestHost-main.m"; sourceTree = "<group>"; };
		3E1860B7191A5D99000FE027 /* TestHostAppDelegate.h */ = {isa = PBXFileReference; fileEncoding = 4; lastKnownFileType = sourcecode.c.h; path = TestHostAppDelegate.h; sourceTree = "<group>"; };
		3E1860B8191A5D99000FE027 /* TestHostAppDelegate.m */ = {isa = PBXFileReference; fileEncoding = 4; lastKnownFileType = sourcecode.c.objc; path = TestHostAppDelegate.m; sourceTree = "<group>"; };
		3E1860C3191A649D000FE027 /* UnitTests.xctest */ = {isa = PBXFileReference; explicitFileType = wrapper.cfbundle; includeInIndex = 0; path = UnitTests.xctest; sourceTree = BUILT_PRODUCTS_DIR; };
		3E2712FE1A891781008EE50F /* UnitTests-Info.plist */ = {isa = PBXFileReference; lastKnownFileType = text.plist.xml; path = "UnitTests-Info.plist"; sourceTree = "<group>"; };
		3E288A6919C859210031CFCE /* NotificationObservers.h */ = {isa = PBXFileReference; fileEncoding = 4; lastKnownFileType = sourcecode.c.h; path = NotificationObservers.h; sourceTree = "<group>"; };
		3E288A6A19C859210031CFCE /* NotificationObservers.m */ = {isa = PBXFileReference; fileEncoding = 4; lastKnownFileType = sourcecode.c.objc; path = NotificationObservers.m; sourceTree = "<group>"; };
		3E6CD176194F435F00BAE83E /* ConversationsTests.m */ = {isa = PBXFileReference; fileEncoding = 4; lastKnownFileType = sourcecode.c.objc; path = ConversationsTests.m; sourceTree = "<group>"; };
		3E799CF2192140300020A438 /* WireSyncEngine-Tests.pch */ = {isa = PBXFileReference; lastKnownFileType = sourcecode.c.h; path = "WireSyncEngine-Tests.pch"; sourceTree = "<group>"; };
		3E9848BC1A65253000F7B050 /* Hack.swift */ = {isa = PBXFileReference; fileEncoding = 4; lastKnownFileType = sourcecode.swift; path = Hack.swift; sourceTree = "<group>"; };
		3EEA678A199D079600AF7665 /* UserTests.m */ = {isa = PBXFileReference; fileEncoding = 4; lastKnownFileType = sourcecode.c.objc; path = UserTests.m; sourceTree = "<group>"; };
		54034F371BB1A6D900F4ED62 /* ZMUserSession+Logs.swift */ = {isa = PBXFileReference; fileEncoding = 4; lastKnownFileType = sourcecode.swift; path = "ZMUserSession+Logs.swift"; sourceTree = "<group>"; };
		540818A51BCA647D00257CA7 /* ZMBlacklistVerificator+Testing.h */ = {isa = PBXFileReference; fileEncoding = 4; lastKnownFileType = sourcecode.c.h; path = "ZMBlacklistVerificator+Testing.h"; sourceTree = "<group>"; };
		541228431AEE422C00D9ED1C /* ZMAuthenticationStatusTests.m */ = {isa = PBXFileReference; fileEncoding = 4; lastKnownFileType = sourcecode.c.objc; path = ZMAuthenticationStatusTests.m; sourceTree = "<group>"; };
		54131BC525C7F71400CE2CA2 /* LoginDelegate.swift */ = {isa = PBXFileReference; lastKnownFileType = sourcecode.swift; path = LoginDelegate.swift; sourceTree = "<group>"; };
		54131BCD25C7FFCA00CE2CA2 /* SessionManager+AuthenticationStatusDelegate.swift */ = {isa = PBXFileReference; lastKnownFileType = sourcecode.swift; path = "SessionManager+AuthenticationStatusDelegate.swift"; sourceTree = "<group>"; };
		54188DCA19D19DE200DA40E4 /* ZMLastUpdateEventIDTranscoderTests.m */ = {isa = PBXFileReference; fileEncoding = 4; lastKnownFileType = sourcecode.c.objc; path = ZMLastUpdateEventIDTranscoderTests.m; sourceTree = "<group>"; };
		541918EB195AD9D100A5023D /* SendAndReceiveMessagesTests.m */ = {isa = PBXFileReference; fileEncoding = 4; lastKnownFileType = sourcecode.c.objc; path = SendAndReceiveMessagesTests.m; sourceTree = "<group>"; };
		542049EF196AB84B000D8A94 /* WireSyncEngine.h */ = {isa = PBXFileReference; lastKnownFileType = sourcecode.c.h; path = WireSyncEngine.h; sourceTree = "<group>"; };
		5422E96E1BD5A4FD005A7C77 /* OTRTests.swift */ = {isa = PBXFileReference; fileEncoding = 4; lastKnownFileType = sourcecode.swift; path = OTRTests.swift; sourceTree = "<group>"; };
		5423B999191A4A1B0044347D /* en */ = {isa = PBXFileReference; lastKnownFileType = text.plist.strings; name = en; path = en.lproj/InfoPlist.strings; sourceTree = "<group>"; };
		54257C071DF1C94200107FE7 /* TopConversationsDirectory.swift */ = {isa = PBXFileReference; fileEncoding = 4; lastKnownFileType = sourcecode.swift; path = TopConversationsDirectory.swift; sourceTree = "<group>"; };
		5427B34619D17ACE00CC18DC /* ZMMissingUpdateEventsTranscoder+Internal.h */ = {isa = PBXFileReference; fileEncoding = 4; lastKnownFileType = sourcecode.c.h; path = "ZMMissingUpdateEventsTranscoder+Internal.h"; sourceTree = "<group>"; };
		5427B34D19D195A100CC18DC /* ZMLastUpdateEventIDTranscoder.h */ = {isa = PBXFileReference; fileEncoding = 4; lastKnownFileType = sourcecode.c.h; path = ZMLastUpdateEventIDTranscoder.h; sourceTree = "<group>"; };
		5427B34E19D195A100CC18DC /* ZMLastUpdateEventIDTranscoder.m */ = {isa = PBXFileReference; fileEncoding = 4; lastKnownFileType = sourcecode.c.objc; lineEnding = 0; path = ZMLastUpdateEventIDTranscoder.m; sourceTree = "<group>"; xcLanguageSpecificationIdentifier = xcode.lang.objc; };
		5427B35319D1965A00CC18DC /* ZMLastUpdateEventIDTranscoder+Internal.h */ = {isa = PBXFileReference; fileEncoding = 4; lastKnownFileType = sourcecode.c.h; path = "ZMLastUpdateEventIDTranscoder+Internal.h"; sourceTree = "<group>"; };
		542DFEE51DDCA452000F5B95 /* UserProfileUpdateStatusTests.swift */ = {isa = PBXFileReference; fileEncoding = 4; lastKnownFileType = sourcecode.swift; path = UserProfileUpdateStatusTests.swift; sourceTree = "<group>"; };
		542DFEE71DDCA4FD000F5B95 /* UserProfileUpdateRequestStrategyTests.swift */ = {isa = PBXFileReference; fileEncoding = 4; lastKnownFileType = sourcecode.swift; path = UserProfileUpdateRequestStrategyTests.swift; sourceTree = "<group>"; };
		543095921DE76B170065367F /* random1.txt */ = {isa = PBXFileReference; fileEncoding = 4; lastKnownFileType = text; path = random1.txt; sourceTree = "<group>"; };
		543095941DE76B270065367F /* random2.txt */ = {isa = PBXFileReference; fileEncoding = 4; lastKnownFileType = text; path = random2.txt; sourceTree = "<group>"; };
		5430E9231BAA0D9F00395E05 /* WireSyncEngineLogs.h */ = {isa = PBXFileReference; fileEncoding = 4; lastKnownFileType = sourcecode.c.h; path = WireSyncEngineLogs.h; sourceTree = "<group>"; };
		5430FF141CE4A359004ECFFE /* FileTransferTests.m */ = {isa = PBXFileReference; fileEncoding = 4; lastKnownFileType = sourcecode.c.objc; path = FileTransferTests.m; sourceTree = "<group>"; };
		543ED0001D79E0EE00A9CDF3 /* ApplicationMock.swift */ = {isa = PBXFileReference; fileEncoding = 4; lastKnownFileType = sourcecode.swift; path = ApplicationMock.swift; sourceTree = "<group>"; };
		544F8FF21DDCD34600D1AB04 /* UserProfileUpdateNotifications.swift */ = {isa = PBXFileReference; fileEncoding = 4; lastKnownFileType = sourcecode.swift; path = UserProfileUpdateNotifications.swift; sourceTree = "<group>"; };
		545643D41C62C1A800A2129C /* ConversationTestsBase.h */ = {isa = PBXFileReference; fileEncoding = 4; lastKnownFileType = sourcecode.c.h; path = ConversationTestsBase.h; sourceTree = "<group>"; };
		545643D51C62C1A800A2129C /* ConversationTestsBase.m */ = {isa = PBXFileReference; fileEncoding = 4; lastKnownFileType = sourcecode.c.objc; path = ConversationTestsBase.m; sourceTree = "<group>"; };
		5458273D2541C3A9002B8F83 /* PresentationDelegate.swift */ = {isa = PBXFileReference; lastKnownFileType = sourcecode.swift; path = PresentationDelegate.swift; sourceTree = "<group>"; };
		5458AF831F7021B800E45977 /* PreLoginAuthenticationNotification.swift */ = {isa = PBXFileReference; fileEncoding = 4; lastKnownFileType = sourcecode.swift; path = PreLoginAuthenticationNotification.swift; sourceTree = "<group>"; };
		545F3DBA1AAF64FB00BF817B /* APNSTests.m */ = {isa = PBXFileReference; fileEncoding = 4; lastKnownFileType = sourcecode.c.objc; lineEnding = 0; path = APNSTests.m; sourceTree = "<group>"; xcLanguageSpecificationIdentifier = xcode.lang.objc; };
		545F601B1D6C336D00C2C55B /* AddressBookSearchTests.swift */ = {isa = PBXFileReference; fileEncoding = 4; lastKnownFileType = sourcecode.swift; path = AddressBookSearchTests.swift; sourceTree = "<group>"; };
		546392711D79D5210094EC66 /* Application.swift */ = {isa = PBXFileReference; fileEncoding = 4; lastKnownFileType = sourcecode.swift; path = Application.swift; sourceTree = "<group>"; };
		5463C88F193F38A6006799DE /* ZMTimingTests.h */ = {isa = PBXFileReference; fileEncoding = 4; lastKnownFileType = sourcecode.c.h; path = ZMTimingTests.h; sourceTree = "<group>"; };
		5463C890193F38A6006799DE /* ZMTimingTests.m */ = {isa = PBXFileReference; fileEncoding = 4; lastKnownFileType = sourcecode.c.objc; path = ZMTimingTests.m; sourceTree = "<group>"; };
		5467F1C51E0AE421008C1745 /* KeyValueStore+AccessToken.swift */ = {isa = PBXFileReference; fileEncoding = 4; lastKnownFileType = sourcecode.swift; path = "KeyValueStore+AccessToken.swift"; sourceTree = "<group>"; };
		546BAD5F19F8149B007C4938 /* ZMSyncStrategy+Internal.h */ = {isa = PBXFileReference; fileEncoding = 4; lastKnownFileType = sourcecode.c.h; path = "ZMSyncStrategy+Internal.h"; sourceTree = "<group>"; };
		546F815A1E685F1A00775059 /* LocalNotificationDispatcherTests.swift */ = {isa = PBXFileReference; fileEncoding = 4; lastKnownFileType = sourcecode.swift; path = LocalNotificationDispatcherTests.swift; sourceTree = "<group>"; };
		5474C8051921309400185A3A /* MessagingTest.h */ = {isa = PBXFileReference; fileEncoding = 4; lastKnownFileType = sourcecode.c.h; path = MessagingTest.h; sourceTree = "<group>"; };
		5474C8061921309400185A3A /* MessagingTest.m */ = {isa = PBXFileReference; fileEncoding = 4; lastKnownFileType = sourcecode.c.objc; path = MessagingTest.m; sourceTree = "<group>"; };
		5474C8081921309400185A3A /* MessagingTestTests.m */ = {isa = PBXFileReference; fileEncoding = 4; lastKnownFileType = sourcecode.c.objc; path = MessagingTestTests.m; sourceTree = "<group>"; };
		54764B971C9303D600BD25E3 /* medium.jpg */ = {isa = PBXFileReference; lastKnownFileType = image.jpeg; path = medium.jpg; sourceTree = "<group>"; };
		54764B981C9303D600BD25E3 /* tiny.jpg */ = {isa = PBXFileReference; lastKnownFileType = image.jpeg; path = tiny.jpg; sourceTree = "<group>"; };
		54764B9B1C930AEB00BD25E3 /* Lorem Ipsum.txt */ = {isa = PBXFileReference; fileEncoding = 4; lastKnownFileType = text; path = "Lorem Ipsum.txt"; sourceTree = "<group>"; };
		54764B9D1C931E9400BD25E3 /* animated.gif */ = {isa = PBXFileReference; lastKnownFileType = image.gif; path = animated.gif; sourceTree = "<group>"; };
		54764B9E1C931E9400BD25E3 /* not_animated.gif */ = {isa = PBXFileReference; lastKnownFileType = image.gif; path = not_animated.gif; sourceTree = "<group>"; };
		5478A1401DEC4048006F7268 /* UserProfile.swift */ = {isa = PBXFileReference; fileEncoding = 4; lastKnownFileType = sourcecode.swift; path = UserProfile.swift; sourceTree = "<group>"; };
		547E5B571DDB4B800038D936 /* UserProfileUpdateStatus.swift */ = {isa = PBXFileReference; fileEncoding = 4; lastKnownFileType = sourcecode.swift; path = UserProfileUpdateStatus.swift; sourceTree = "<group>"; };
		547E5B591DDB67390038D936 /* UserProfileUpdateRequestStrategy.swift */ = {isa = PBXFileReference; fileEncoding = 4; lastKnownFileType = sourcecode.swift; path = UserProfileUpdateRequestStrategy.swift; sourceTree = "<group>"; };
		54877C9419922C0B0097FB58 /* UserProfileTests.m */ = {isa = PBXFileReference; fileEncoding = 4; lastKnownFileType = sourcecode.c.objc; path = UserProfileTests.m; sourceTree = "<group>"; };
		5492C6C319ACCCA8008F41E2 /* ConnectionTests.m */ = {isa = PBXFileReference; fileEncoding = 4; lastKnownFileType = sourcecode.c.objc; lineEnding = 0; path = ConnectionTests.m; sourceTree = "<group>"; xcLanguageSpecificationIdentifier = xcode.lang.objc; };
		549552511D64567C004F21F6 /* AddressBookTests.swift */ = {isa = PBXFileReference; fileEncoding = 4; lastKnownFileType = sourcecode.swift; path = AddressBookTests.swift; sourceTree = "<group>"; };
		549710071F6FF5C100026EDD /* NotificationInContext+UserSession.swift */ = {isa = PBXFileReference; fileEncoding = 4; lastKnownFileType = sourcecode.swift; path = "NotificationInContext+UserSession.swift"; sourceTree = "<group>"; };
		549710091F6FFE9900026EDD /* ClientUpdateNotification.swift */ = {isa = PBXFileReference; fileEncoding = 4; lastKnownFileType = sourcecode.swift; path = ClientUpdateNotification.swift; sourceTree = "<group>"; };
		54973A351DD48CAB007F8702 /* NSManagedObject+CryptoStack.swift */ = {isa = PBXFileReference; fileEncoding = 4; lastKnownFileType = sourcecode.swift; path = "NSManagedObject+CryptoStack.swift"; sourceTree = "<group>"; };
		549815931A43232400A7CE2E /* WireSyncEngine.framework */ = {isa = PBXFileReference; explicitFileType = wrapper.framework; includeInIndex = 0; path = WireSyncEngine.framework; sourceTree = BUILT_PRODUCTS_DIR; };
		549815961A43232400A7CE2E /* WireSyncEngine-ios-Info.plist */ = {isa = PBXFileReference; lastKnownFileType = text.plist.xml; path = "WireSyncEngine-ios-Info.plist"; sourceTree = "<group>"; };
		54991D571DEDCF2B007E282F /* AddressBook.swift */ = {isa = PBXFileReference; fileEncoding = 4; lastKnownFileType = sourcecode.swift; path = AddressBook.swift; sourceTree = "<group>"; };
		54991D591DEDD07E007E282F /* ContactAddressBook.swift */ = {isa = PBXFileReference; fileEncoding = 4; lastKnownFileType = sourcecode.swift; path = ContactAddressBook.swift; sourceTree = "<group>"; };
		54A170631B300696001B41A5 /* ProxiedRequestStrategy.swift */ = {isa = PBXFileReference; fileEncoding = 4; lastKnownFileType = sourcecode.swift; path = ProxiedRequestStrategy.swift; sourceTree = "<group>"; };
		54A170671B300717001B41A5 /* ProxiedRequestStrategyTests.swift */ = {isa = PBXFileReference; fileEncoding = 4; lastKnownFileType = sourcecode.swift; path = ProxiedRequestStrategyTests.swift; sourceTree = "<group>"; };
		54A227D51D6604A5009414C0 /* SynchronizationMocks.swift */ = {isa = PBXFileReference; fileEncoding = 4; lastKnownFileType = sourcecode.swift; lineEnding = 0; path = SynchronizationMocks.swift; sourceTree = "<group>"; xcLanguageSpecificationIdentifier = xcode.lang.swift; };
		54A343461D6B589A004B65EA /* AddressBookSearch.swift */ = {isa = PBXFileReference; fileEncoding = 4; lastKnownFileType = sourcecode.swift; path = AddressBookSearch.swift; sourceTree = "<group>"; };
		54A3ACC21A261603008AF8DF /* BackgroundTests.m */ = {isa = PBXFileReference; fileEncoding = 4; lastKnownFileType = sourcecode.c.objc; path = BackgroundTests.m; sourceTree = "<group>"; };
		54AB428D1DF5C5B400381F2C /* TopConversationsDirectoryTests.swift */ = {isa = PBXFileReference; fileEncoding = 4; lastKnownFileType = sourcecode.swift; path = TopConversationsDirectoryTests.swift; sourceTree = "<group>"; };
		54ADA7611E3B3CBE00B90C7D /* IntegrationTest+Encryption.swift */ = {isa = PBXFileReference; fileEncoding = 4; lastKnownFileType = sourcecode.swift; path = "IntegrationTest+Encryption.swift"; sourceTree = "<group>"; };
		54BD32D01A5ACCF9008EB1B0 /* Test-Bridging-Header.h */ = {isa = PBXFileReference; fileEncoding = 4; lastKnownFileType = sourcecode.c.h; path = "Test-Bridging-Header.h"; sourceTree = "<group>"; };
		54BFDF671BDA6F9A0034A3DB /* HistorySynchronizationStatus.swift */ = {isa = PBXFileReference; fileEncoding = 4; lastKnownFileType = sourcecode.swift; path = HistorySynchronizationStatus.swift; sourceTree = "<group>"; };
		54BFDF691BDA87D20034A3DB /* HistorySynchronizationStatusTests.swift */ = {isa = PBXFileReference; fileEncoding = 4; lastKnownFileType = sourcecode.swift; path = HistorySynchronizationStatusTests.swift; sourceTree = "<group>"; };
		54C11B9E19D1E4A100576A96 /* ZMLoginTranscoder.h */ = {isa = PBXFileReference; fileEncoding = 4; lastKnownFileType = sourcecode.c.h; path = ZMLoginTranscoder.h; sourceTree = "<group>"; };
		54C11B9F19D1E4A100576A96 /* ZMLoginTranscoder.m */ = {isa = PBXFileReference; fileEncoding = 4; lastKnownFileType = sourcecode.c.objc; path = ZMLoginTranscoder.m; sourceTree = "<group>"; };
		54C11BA819D1E70900576A96 /* ZMLoginTranscoder+Internal.h */ = {isa = PBXFileReference; fileEncoding = 4; lastKnownFileType = sourcecode.c.h; path = "ZMLoginTranscoder+Internal.h"; sourceTree = "<group>"; };
		54C11BAB19D1EB7500576A96 /* ZMLoginTranscoderTests.m */ = {isa = PBXFileReference; fileEncoding = 4; lastKnownFileType = sourcecode.c.objc; path = ZMLoginTranscoderTests.m; sourceTree = "<group>"; };
		54C8A39B1F7536DB004961DF /* ZMOperationLoop+Notifications.swift */ = {isa = PBXFileReference; fileEncoding = 4; lastKnownFileType = sourcecode.swift; path = "ZMOperationLoop+Notifications.swift"; sourceTree = "<group>"; };
		54D784FD1A37248000F47798 /* ZMEncodedNSUUIDWithTimestampTests.m */ = {isa = PBXFileReference; fileEncoding = 4; lastKnownFileType = sourcecode.c.objc; path = ZMEncodedNSUUIDWithTimestampTests.m; sourceTree = "<group>"; };
		54DE26B11BC56E62002B5FBC /* ZMHotFixDirectory.h */ = {isa = PBXFileReference; fileEncoding = 4; lastKnownFileType = sourcecode.c.h; path = ZMHotFixDirectory.h; sourceTree = "<group>"; };
		54DE26B21BC56E62002B5FBC /* ZMHotFixDirectory.m */ = {isa = PBXFileReference; fileEncoding = 4; lastKnownFileType = sourcecode.c.objc; path = ZMHotFixDirectory.m; sourceTree = "<group>"; };
		54DE9BEA1DE74FFB00EFFB9C /* RandomHandleGenerator.swift */ = {isa = PBXFileReference; fileEncoding = 4; lastKnownFileType = sourcecode.swift; path = RandomHandleGenerator.swift; sourceTree = "<group>"; };
		54DE9BEC1DE75D4900EFFB9C /* RandomHandleGeneratorTests.swift */ = {isa = PBXFileReference; fileEncoding = 4; lastKnownFileType = sourcecode.swift; path = RandomHandleGeneratorTests.swift; sourceTree = "<group>"; };
		54DFAE211C92D979004B1D15 /* 1900x1500.jpg */ = {isa = PBXFileReference; lastKnownFileType = image.jpeg; path = 1900x1500.jpg; sourceTree = "<group>"; };
		54DFB8EE1B30649000F1C736 /* GiphyTests.m */ = {isa = PBXFileReference; fileEncoding = 4; lastKnownFileType = sourcecode.c.objc; path = GiphyTests.m; sourceTree = "<group>"; };
		54E2C1DF1E682DC400536569 /* LocalNotificationDispatcher.swift */ = {isa = PBXFileReference; fileEncoding = 4; lastKnownFileType = sourcecode.swift; path = LocalNotificationDispatcher.swift; sourceTree = "<group>"; };
		54E4DD0D1DE4A9A200FEF192 /* UserHandleTests.swift */ = {isa = PBXFileReference; fileEncoding = 4; lastKnownFileType = sourcecode.swift; path = UserHandleTests.swift; sourceTree = "<group>"; };
		54F0A0931B3018D7003386BC /* ProxiedRequestsStatus.swift */ = {isa = PBXFileReference; fileEncoding = 4; lastKnownFileType = sourcecode.swift; path = ProxiedRequestsStatus.swift; sourceTree = "<group>"; };
		54F8D6E419AB535700146664 /* ZMMissingUpdateEventsTranscoder.h */ = {isa = PBXFileReference; fileEncoding = 4; lastKnownFileType = sourcecode.c.h; path = ZMMissingUpdateEventsTranscoder.h; sourceTree = "<group>"; };
		54F8D6E519AB535700146664 /* ZMMissingUpdateEventsTranscoder.m */ = {isa = PBXFileReference; fileEncoding = 4; lastKnownFileType = sourcecode.c.objc; lineEnding = 0; path = ZMMissingUpdateEventsTranscoder.m; sourceTree = "<group>"; xcLanguageSpecificationIdentifier = xcode.lang.objc; };
		54F8D6E819AB535700146664 /* ZMSelfStrategy.h */ = {isa = PBXFileReference; fileEncoding = 4; lastKnownFileType = sourcecode.c.h; path = ZMSelfStrategy.h; sourceTree = "<group>"; };
		54F8D6E919AB535700146664 /* ZMSelfStrategy.m */ = {isa = PBXFileReference; fileEncoding = 4; lastKnownFileType = sourcecode.c.objc; path = ZMSelfStrategy.m; sourceTree = "<group>"; };
		54F8D72F19AB677300146664 /* ZMMissingUpdateEventsTranscoderTests.m */ = {isa = PBXFileReference; fileEncoding = 4; lastKnownFileType = sourcecode.c.objc; path = ZMMissingUpdateEventsTranscoderTests.m; sourceTree = "<group>"; };
		54F8D73119AB677400146664 /* ZMSelfTranscoderTests.m */ = {isa = PBXFileReference; fileEncoding = 4; lastKnownFileType = sourcecode.c.objc; path = ZMSelfTranscoderTests.m; sourceTree = "<group>"; };
		54F8D74819AB67B300146664 /* ObjectTranscoderTests.h */ = {isa = PBXFileReference; fileEncoding = 4; lastKnownFileType = sourcecode.c.h; path = ObjectTranscoderTests.h; sourceTree = "<group>"; };
		54F8D74919AB67B300146664 /* ObjectTranscoderTests.m */ = {isa = PBXFileReference; fileEncoding = 4; lastKnownFileType = sourcecode.c.objc; path = ObjectTranscoderTests.m; sourceTree = "<group>"; };
		54FC8A0F192CD55000D3C016 /* LoginFlowTests.m */ = {isa = PBXFileReference; fileEncoding = 4; lastKnownFileType = sourcecode.c.objc; path = LoginFlowTests.m; sourceTree = "<group>"; };
		54FEAAA81BC7BB9C002DE521 /* ZMBlacklistDownloader+Testing.h */ = {isa = PBXFileReference; fileEncoding = 4; lastKnownFileType = sourcecode.c.h; path = "ZMBlacklistDownloader+Testing.h"; sourceTree = "<group>"; };
		54FF64281F73D00C00787EF2 /* NSManagedObjectContext+AuthenticationStatus.swift */ = {isa = PBXFileReference; fileEncoding = 4; lastKnownFileType = sourcecode.swift; path = "NSManagedObjectContext+AuthenticationStatus.swift"; sourceTree = "<group>"; };
		5502C6E922B7D4DA000684B7 /* ZMUserSessionLegalHoldTests.swift */ = {isa = PBXFileReference; lastKnownFileType = sourcecode.swift; path = ZMUserSessionLegalHoldTests.swift; sourceTree = "<group>"; };
		554FEE2022AFF20600B1A8A1 /* ZMUserSession+LegalHold.swift */ = {isa = PBXFileReference; lastKnownFileType = sourcecode.swift; path = "ZMUserSession+LegalHold.swift"; sourceTree = "<group>"; };
		59271BE72B908DAC0019B726 /* SecurityClassificationProviding.swift */ = {isa = PBXFileReference; lastKnownFileType = sourcecode.swift; path = SecurityClassificationProviding.swift; sourceTree = "<group>"; };
		59271BE92B908E150019B726 /* SecurityClassification.swift */ = {isa = PBXFileReference; lastKnownFileType = sourcecode.swift; path = SecurityClassification.swift; sourceTree = "<group>"; };
		597B70C22B03984C006C2121 /* ZMUserSession+DeveloperMenu.swift */ = {isa = PBXFileReference; fileEncoding = 4; lastKnownFileType = sourcecode.swift; path = "ZMUserSession+DeveloperMenu.swift"; sourceTree = "<group>"; };
		598E87012BF4DE9600FC5438 /* WireSystemSupport.framework */ = {isa = PBXFileReference; explicitFileType = wrapper.framework; path = WireSystemSupport.framework; sourceTree = BUILT_PRODUCTS_DIR; };
		598E87042BF4E01300FC5438 /* WireUtilitiesSupport.framework */ = {isa = PBXFileReference; explicitFileType = wrapper.framework; path = WireUtilitiesSupport.framework; sourceTree = BUILT_PRODUCTS_DIR; };
		5996E89B2C19CF54007A52F0 /* AutoMockable.generated.swift */ = {isa = PBXFileReference; fileEncoding = 4; lastKnownFileType = sourcecode.swift; path = AutoMockable.generated.swift; sourceTree = "<group>"; };
		5996E89C2C19CF54007A52F0 /* AutoMockable.manual.swift */ = {isa = PBXFileReference; fileEncoding = 4; lastKnownFileType = sourcecode.swift; path = AutoMockable.manual.swift; sourceTree = "<group>"; };
		59D1C30F2B1DEE6E0016F6B2 /* WireDataModelSupport.framework */ = {isa = PBXFileReference; explicitFileType = wrapper.framework; path = WireDataModelSupport.framework; sourceTree = BUILT_PRODUCTS_DIR; };
		59D5C2302C35846600CE1D5E /* AppendTextMessageUseCaseTests.swift */ = {isa = PBXFileReference; lastKnownFileType = sourcecode.swift; path = AppendTextMessageUseCaseTests.swift; sourceTree = "<group>"; };
		59E6A9132B4EE5CF00DBCC6B /* RecurringAction.swift */ = {isa = PBXFileReference; fileEncoding = 4; lastKnownFileType = sourcecode.swift; path = RecurringAction.swift; sourceTree = "<group>"; };
		59E6A9152B4EE5D500DBCC6B /* RecurringActionServiceInterface.swift */ = {isa = PBXFileReference; fileEncoding = 4; lastKnownFileType = sourcecode.swift; path = RecurringActionServiceInterface.swift; sourceTree = "<group>"; };
		59E6A9192B4EE62100DBCC6B /* RecurringAction+dummy.swift */ = {isa = PBXFileReference; lastKnownFileType = sourcecode.swift; path = "RecurringAction+dummy.swift"; sourceTree = "<group>"; };
		5E0EB1F321008C1900B5DC2B /* CompanyLoginRequester.swift */ = {isa = PBXFileReference; lastKnownFileType = sourcecode.swift; path = CompanyLoginRequester.swift; sourceTree = "<group>"; };
		5E0EB1F52100A13200B5DC2B /* CompanyLoginRequesterTests.swift */ = {isa = PBXFileReference; lastKnownFileType = sourcecode.swift; path = CompanyLoginRequesterTests.swift; sourceTree = "<group>"; };
		5E0EB1F82100A46F00B5DC2B /* MockCompanyLoginRequesterDelegate.swift */ = {isa = PBXFileReference; lastKnownFileType = sourcecode.swift; path = MockCompanyLoginRequesterDelegate.swift; sourceTree = "<group>"; };
		5E2C354C21A806A80034F1EE /* MockBackgroundActivityManager.swift */ = {isa = PBXFileReference; lastKnownFileType = sourcecode.swift; path = MockBackgroundActivityManager.swift; sourceTree = "<group>"; };
		5E67168F2174CA6300522E61 /* MockUser+LoginCredentials.swift */ = {isa = PBXFileReference; lastKnownFileType = sourcecode.swift; path = "MockUser+LoginCredentials.swift"; sourceTree = "<group>"; };
		5E8BB8982147CD3F00EEA64B /* AVSBridging.swift */ = {isa = PBXFileReference; lastKnownFileType = sourcecode.swift; path = AVSBridging.swift; sourceTree = "<group>"; };
		5E8BB89B2147CE1600EEA64B /* AVSCallMember.swift */ = {isa = PBXFileReference; lastKnownFileType = sourcecode.swift; path = AVSCallMember.swift; sourceTree = "<group>"; };
		5E8BB89D2147E9DF00EEA64B /* AVSWrapper+Handlers.swift */ = {isa = PBXFileReference; lastKnownFileType = sourcecode.swift; path = "AVSWrapper+Handlers.swift"; sourceTree = "<group>"; };
		5E8BB89F2147F5BC00EEA64B /* CallSnapshot.swift */ = {isa = PBXFileReference; lastKnownFileType = sourcecode.swift; path = CallSnapshot.swift; sourceTree = "<group>"; };
		5E8BB8A12147F89000EEA64B /* CallCenterSupport.swift */ = {isa = PBXFileReference; lastKnownFileType = sourcecode.swift; path = CallCenterSupport.swift; sourceTree = "<group>"; };
		5E8BB8A3214912D100EEA64B /* AVSBridgingTests.swift */ = {isa = PBXFileReference; lastKnownFileType = sourcecode.swift; path = AVSBridgingTests.swift; sourceTree = "<group>"; };
		5E8EE1F620FDC6B900DB1F9B /* CompanyLoginRequestDetector.swift */ = {isa = PBXFileReference; lastKnownFileType = sourcecode.swift; path = CompanyLoginRequestDetector.swift; sourceTree = "<group>"; };
		5E8EE1F920FDC7D700DB1F9B /* Pasteboard.swift */ = {isa = PBXFileReference; lastKnownFileType = sourcecode.swift; path = Pasteboard.swift; sourceTree = "<group>"; };
		5E8EE1FB20FDCCE200DB1F9B /* CompanyLoginRequestDetectorTests.swift */ = {isa = PBXFileReference; lastKnownFileType = sourcecode.swift; path = CompanyLoginRequestDetectorTests.swift; sourceTree = "<group>"; };
		5E9D326E2109C1740032FB06 /* CompanyLoginErrorCode.swift */ = {isa = PBXFileReference; lastKnownFileType = sourcecode.swift; path = CompanyLoginErrorCode.swift; sourceTree = "<group>"; };
		5E9D32702109C54B0032FB06 /* CompanyLoginActionTests.swift */ = {isa = PBXFileReference; lastKnownFileType = sourcecode.swift; path = CompanyLoginActionTests.swift; sourceTree = "<group>"; };
		5EC2C5902137F80E00C6CE35 /* CallState.swift */ = {isa = PBXFileReference; lastKnownFileType = sourcecode.swift; path = CallState.swift; sourceTree = "<group>"; };
		5EC2C592213827BF00C6CE35 /* WireCallCenterV3+Events.swift */ = {isa = PBXFileReference; lastKnownFileType = sourcecode.swift; path = "WireCallCenterV3+Events.swift"; sourceTree = "<group>"; };
		5EDF03EB2245563C00C04007 /* LinkPreviewAssetUploadRequestStrategy+Helper.swift */ = {isa = PBXFileReference; lastKnownFileType = sourcecode.swift; path = "LinkPreviewAssetUploadRequestStrategy+Helper.swift"; sourceTree = "<group>"; };
		5EFE9C14212AB138007932A6 /* UnregisteredUser+Payload.swift */ = {isa = PBXFileReference; lastKnownFileType = sourcecode.swift; path = "UnregisteredUser+Payload.swift"; sourceTree = "<group>"; };
		5EFE9C16212AB945007932A6 /* RegistrationPhase.swift */ = {isa = PBXFileReference; lastKnownFileType = sourcecode.swift; path = RegistrationPhase.swift; sourceTree = "<group>"; };
		632A581F25CC43DA00F0C4BD /* CallParticipantsListKind.swift */ = {isa = PBXFileReference; lastKnownFileType = sourcecode.swift; path = CallParticipantsListKind.swift; sourceTree = "<group>"; };
		632A582125CD9DF900F0C4BD /* CallParticipantsKindTests.swift */ = {isa = PBXFileReference; lastKnownFileType = sourcecode.swift; path = CallParticipantsKindTests.swift; sourceTree = "<group>"; };
		63495E4623FFF098002A7C59 /* ConversationTests+OTR.swift */ = {isa = PBXFileReference; lastKnownFileType = sourcecode.swift; path = "ConversationTests+OTR.swift"; sourceTree = "<group>"; };
		634976E8268A185A00824A05 /* AVSVideoStreams.swift */ = {isa = PBXFileReference; lastKnownFileType = sourcecode.swift; path = AVSVideoStreams.swift; sourceTree = "<group>"; };
		634976F7268A200C00824A05 /* AVSClient.swift */ = {isa = PBXFileReference; lastKnownFileType = sourcecode.swift; path = AVSClient.swift; sourceTree = "<group>"; };
		634976FC268A205A00824A05 /* AVSClientList.swift */ = {isa = PBXFileReference; lastKnownFileType = sourcecode.swift; path = AVSClientList.swift; sourceTree = "<group>"; };
		63497701268A20EC00824A05 /* AVSParticipantsChange.swift */ = {isa = PBXFileReference; lastKnownFileType = sourcecode.swift; path = AVSParticipantsChange.swift; sourceTree = "<group>"; };
		63497709268A250E00824A05 /* Encodable+JSONString.swift */ = {isa = PBXFileReference; lastKnownFileType = sourcecode.swift; path = "Encodable+JSONString.swift"; sourceTree = "<group>"; };
		6349771D268B7C4300824A05 /* AVSVideoStreamsTest.swift */ = {isa = PBXFileReference; lastKnownFileType = sourcecode.swift; path = AVSVideoStreamsTest.swift; sourceTree = "<group>"; };
		636826F72953465F00D904C2 /* ZMUserSessionTests+AccessToken.swift */ = {isa = PBXFileReference; lastKnownFileType = sourcecode.swift; path = "ZMUserSessionTests+AccessToken.swift"; sourceTree = "<group>"; };
		636826FB2954550900D904C2 /* APIMigrationManagerTests.swift */ = {isa = PBXFileReference; lastKnownFileType = sourcecode.swift; path = APIMigrationManagerTests.swift; sourceTree = "<group>"; };
		636F70442A5F3EE900E086B6 /* MLSConferenceStaleParticipantsRemover.swift */ = {isa = PBXFileReference; lastKnownFileType = sourcecode.swift; path = MLSConferenceStaleParticipantsRemover.swift; sourceTree = "<group>"; };
		6391A8002A7A529000832665 /* MLSConferenceStaleParticipantsRemoverTests.swift */ = {isa = PBXFileReference; lastKnownFileType = sourcecode.swift; path = MLSConferenceStaleParticipantsRemoverTests.swift; sourceTree = "<group>"; };
		639290A3252CA53100046171 /* CallSnapshotTestFixture.swift */ = {isa = PBXFileReference; lastKnownFileType = sourcecode.swift; path = CallSnapshotTestFixture.swift; sourceTree = "<group>"; };
		639290A6252DEDB400046171 /* WireCallCenterV3+Degradation.swift */ = {isa = PBXFileReference; lastKnownFileType = sourcecode.swift; path = "WireCallCenterV3+Degradation.swift"; sourceTree = "<group>"; };
		63A8F575276B7B3100513750 /* AVSClientTests.swift */ = {isa = PBXFileReference; lastKnownFileType = sourcecode.swift; path = AVSClientTests.swift; sourceTree = "<group>"; };
		63B1FAD82763A510000766F8 /* AVSIdentifier.swift */ = {isa = PBXFileReference; lastKnownFileType = sourcecode.swift; path = AVSIdentifier.swift; sourceTree = "<group>"; };
		63B1FADA2763A636000766F8 /* ZMUser+AVSIdentifier.swift */ = {isa = PBXFileReference; lastKnownFileType = sourcecode.swift; path = "ZMUser+AVSIdentifier.swift"; sourceTree = "<group>"; };
		63C4B3C12C35B07A00C09A93 /* FetchShareableConversationUseCase.swift */ = {isa = PBXFileReference; lastKnownFileType = sourcecode.swift; path = FetchShareableConversationUseCase.swift; sourceTree = "<group>"; };
		63C4B3C52C35B56A00C09A93 /* ShareFileUseCase.swift */ = {isa = PBXFileReference; lastKnownFileType = sourcecode.swift; path = ShareFileUseCase.swift; sourceTree = "<group>"; };
		63C4B3C72C36A4C900C09A93 /* FetchShareableConversationUseCaseTests.swift */ = {isa = PBXFileReference; lastKnownFileType = sourcecode.swift; path = FetchShareableConversationUseCaseTests.swift; sourceTree = "<group>"; };
		63C4B3C92C36A4DB00C09A93 /* ShareFileUseCaseTests.swift */ = {isa = PBXFileReference; lastKnownFileType = sourcecode.swift; path = ShareFileUseCaseTests.swift; sourceTree = "<group>"; };
		63C5321E27FDB283009DFFF4 /* SyncStatus.swift */ = {isa = PBXFileReference; fileEncoding = 4; lastKnownFileType = sourcecode.swift; path = SyncStatus.swift; sourceTree = "<group>"; };
		63CD59542964332B00385037 /* AccessTokenMigrationTests.swift */ = {isa = PBXFileReference; lastKnownFileType = sourcecode.swift; path = AccessTokenMigrationTests.swift; sourceTree = "<group>"; };
		63CD59562964346400385037 /* ZMUserSession+AccessToken.swift */ = {isa = PBXFileReference; lastKnownFileType = sourcecode.swift; path = "ZMUserSession+AccessToken.swift"; sourceTree = "<group>"; };
		63CDCA762BCD8AB500DA0F0A /* CheckOneOnOneConversationIsReadyUseCase.swift */ = {isa = PBXFileReference; lastKnownFileType = sourcecode.swift; path = CheckOneOnOneConversationIsReadyUseCase.swift; sourceTree = "<group>"; };
		63CDCA782BD157E100DA0F0A /* CheckOneOnOneConversationIsReadyUseCaseTests.swift */ = {isa = PBXFileReference; lastKnownFileType = sourcecode.swift; path = CheckOneOnOneConversationIsReadyUseCaseTests.swift; sourceTree = "<group>"; };
		63CF3FFD2768DF8C0079FF2B /* AVSIdentifier+Stub.swift */ = {isa = PBXFileReference; lastKnownFileType = sourcecode.swift; path = "AVSIdentifier+Stub.swift"; sourceTree = "<group>"; };
		63CF3FFF276B4D110079FF2B /* AVSIdentifierTests.swift */ = {isa = PBXFileReference; lastKnownFileType = sourcecode.swift; path = AVSIdentifierTests.swift; sourceTree = "<group>"; };
		63E313D527553CA0002EAF1D /* ZMConversation+AVSIdentifier.swift */ = {isa = PBXFileReference; lastKnownFileType = sourcecode.swift; path = "ZMConversation+AVSIdentifier.swift"; sourceTree = "<group>"; };
		63E69AE927EA293900D6CE88 /* ConnectionTests+Swift.swift */ = {isa = PBXFileReference; lastKnownFileType = sourcecode.swift; path = "ConnectionTests+Swift.swift"; sourceTree = "<group>"; };
		63EB9B2C258131F700B44635 /* AVSActiveSpeakerChange.swift */ = {isa = PBXFileReference; lastKnownFileType = sourcecode.swift; path = AVSActiveSpeakerChange.swift; sourceTree = "<group>"; };
		63F1DF1E294B68380061565E /* APIMigrationManager.swift */ = {isa = PBXFileReference; lastKnownFileType = sourcecode.swift; path = APIMigrationManager.swift; sourceTree = "<group>"; };
		63F1DF20294B69B20061565E /* AccessTokenMigration.swift */ = {isa = PBXFileReference; lastKnownFileType = sourcecode.swift; path = AccessTokenMigration.swift; sourceTree = "<group>"; };
		63F376DF283519CC00FE1F05 /* SessionManagerTests+APIVersionResolver.swift */ = {isa = PBXFileReference; lastKnownFileType = sourcecode.swift; path = "SessionManagerTests+APIVersionResolver.swift"; sourceTree = "<group>"; };
		63F65F02246D5A9600534A69 /* PushChannelTests.swift */ = {isa = PBXFileReference; lastKnownFileType = sourcecode.swift; path = PushChannelTests.swift; sourceTree = "<group>"; };
		63F65F04246D972900534A69 /* ConversationTests+MessageEditing.swift */ = {isa = PBXFileReference; lastKnownFileType = sourcecode.swift; path = "ConversationTests+MessageEditing.swift"; sourceTree = "<group>"; };
		63F65F1224729B4C00534A69 /* APNSTests+Swift.swift */ = {isa = PBXFileReference; lastKnownFileType = sourcecode.swift; path = "APNSTests+Swift.swift"; sourceTree = "<group>"; };
		63F65F212474153E00534A69 /* APNSTestsBase.h */ = {isa = PBXFileReference; lastKnownFileType = sourcecode.c.h; path = APNSTestsBase.h; sourceTree = "<group>"; };
		63F65F222474378200534A69 /* APNSTestsBase.m */ = {isa = PBXFileReference; lastKnownFileType = sourcecode.c.objc; path = APNSTestsBase.m; sourceTree = "<group>"; };
		63FE4B9D25C1D2EC002878E5 /* VideoGridPresentationMode.swift */ = {isa = PBXFileReference; lastKnownFileType = sourcecode.swift; path = VideoGridPresentationMode.swift; sourceTree = "<group>"; };
		70355A7227AAE62D00F02C76 /* ZMUserSession+SecurityClassificationProviding.swift */ = {isa = PBXFileReference; lastKnownFileType = sourcecode.swift; path = "ZMUserSession+SecurityClassificationProviding.swift"; sourceTree = "<group>"; };
		707CEBB627B515B200E080A4 /* ZMUserSessionTests+SecurityClassification.swift */ = {isa = PBXFileReference; lastKnownFileType = sourcecode.swift; path = "ZMUserSessionTests+SecurityClassification.swift"; sourceTree = "<group>"; };
		7C1F4BF4203C4F67000537A8 /* Analytics+Push.swift */ = {isa = PBXFileReference; lastKnownFileType = sourcecode.swift; path = "Analytics+Push.swift"; sourceTree = "<group>"; };
		7C26879C21F7193800570AA9 /* EventProcessingTracker.swift */ = {isa = PBXFileReference; lastKnownFileType = sourcecode.swift; path = EventProcessingTracker.swift; sourceTree = "<group>"; };
		7C419ED621F8D7EB00B95770 /* EventProcessingTrackerTests.swift */ = {isa = PBXFileReference; lastKnownFileType = sourcecode.swift; path = EventProcessingTrackerTests.swift; sourceTree = "<group>"; };
		7C5482D9225380160055F1AB /* CallReceivedResult.swift */ = {isa = PBXFileReference; lastKnownFileType = sourcecode.swift; path = CallReceivedResult.swift; sourceTree = "<group>"; };
		7C5B94F522DC6BC500A6F8BB /* JailbreakDetector.swift */ = {isa = PBXFileReference; fileEncoding = 4; lastKnownFileType = sourcecode.swift; path = JailbreakDetector.swift; sourceTree = "<group>"; };
		7CD279832338B74600E638CD /* SessionManagerConfiguration.swift */ = {isa = PBXFileReference; lastKnownFileType = sourcecode.swift; path = SessionManagerConfiguration.swift; sourceTree = "<group>"; };
		7CD279852338E31D00E638CD /* SessionManager+Authentication.swift */ = {isa = PBXFileReference; lastKnownFileType = sourcecode.swift; path = "SessionManager+Authentication.swift"; sourceTree = "<group>"; };
		7CD279872338E52000E638CD /* ProcessInfo+SystemBootTime.swift */ = {isa = PBXFileReference; lastKnownFileType = sourcecode.swift; path = "ProcessInfo+SystemBootTime.swift"; sourceTree = "<group>"; };
		7CE017142317D07E00144905 /* ZMAuthenticationStatusTests.swift */ = {isa = PBXFileReference; lastKnownFileType = sourcecode.swift; path = ZMAuthenticationStatusTests.swift; sourceTree = "<group>"; };
		85D8502FFC4412F91D0CC1A4 /* ZMOperationLoop.m */ = {isa = PBXFileReference; fileEncoding = 4; lastKnownFileType = sourcecode.c.objc; path = ZMOperationLoop.m; sourceTree = "<group>"; };
		85D85104C6D06FA902E3253C /* ZMSyncStrategyTests.m */ = {isa = PBXFileReference; fileEncoding = 4; lastKnownFileType = sourcecode.c.objc; path = ZMSyncStrategyTests.m; sourceTree = "<group>"; };
		85D85110893896EBA6E879CE /* MockEntity2.h */ = {isa = PBXFileReference; fileEncoding = 4; lastKnownFileType = sourcecode.c.h; path = MockEntity2.h; sourceTree = "<group>"; };
		85D852DA0CD2C94CADB3B6FE /* MockModelObjectContextFactory.m */ = {isa = PBXFileReference; fileEncoding = 4; lastKnownFileType = sourcecode.c.objc; path = MockModelObjectContextFactory.m; sourceTree = "<group>"; };
		85D853338EC38D9B021D71BF /* ZMSyncStrategy.h */ = {isa = PBXFileReference; fileEncoding = 4; lastKnownFileType = sourcecode.c.h; path = ZMSyncStrategy.h; sourceTree = "<group>"; };
		85D858D72B109C5D9A85645B /* ZMOperationLoopTests.m */ = {isa = PBXFileReference; fileEncoding = 4; lastKnownFileType = sourcecode.c.objc; path = ZMOperationLoopTests.m; sourceTree = "<group>"; };
		85D859D47B6EBF09E4137658 /* ZMSyncStrategy.m */ = {isa = PBXFileReference; fileEncoding = 4; lastKnownFileType = sourcecode.c.objc; path = ZMSyncStrategy.m; sourceTree = "<group>"; };
		85D85A3CF8F1D3B0D2532954 /* MockModelObjectContextFactory.h */ = {isa = PBXFileReference; fileEncoding = 4; lastKnownFileType = sourcecode.c.h; path = MockModelObjectContextFactory.h; sourceTree = "<group>"; };
		85D85AAE7FA09852AB9B0D6A /* MockEntity.m */ = {isa = PBXFileReference; fileEncoding = 4; lastKnownFileType = sourcecode.c.objc; path = MockEntity.m; sourceTree = "<group>"; };
		85D85BDE1EC2D916896D3132 /* MockEntity.h */ = {isa = PBXFileReference; fileEncoding = 4; lastKnownFileType = sourcecode.c.h; path = MockEntity.h; sourceTree = "<group>"; };
		85D85C9E7A2AAAE14D4BC2CC /* MockEntity2.m */ = {isa = PBXFileReference; fileEncoding = 4; lastKnownFileType = sourcecode.c.objc; path = MockEntity2.m; sourceTree = "<group>"; };
		85D85D997334755E841D13EA /* SlowSyncTests.m */ = {isa = PBXFileReference; fileEncoding = 4; lastKnownFileType = sourcecode.c.objc; path = SlowSyncTests.m; sourceTree = "<group>"; };
		85D85F3EC8565FD102AC0E5B /* ZMOperationLoop.h */ = {isa = PBXFileReference; fileEncoding = 4; lastKnownFileType = sourcecode.c.h; path = ZMOperationLoop.h; sourceTree = "<group>"; };
		871667F91BB2AE9C009C6EEA /* APSSignalingKeysStore.swift */ = {isa = PBXFileReference; fileEncoding = 4; lastKnownFileType = sourcecode.swift; path = APSSignalingKeysStore.swift; sourceTree = "<group>"; };
		8717DFA61F6EF44E0087EFE4 /* SessionManager+Push.swift */ = {isa = PBXFileReference; fileEncoding = 4; lastKnownFileType = sourcecode.swift; path = "SessionManager+Push.swift"; sourceTree = "<group>"; };
		872A2EE51FFFBC2900900B22 /* ServiceUser.swift */ = {isa = PBXFileReference; fileEncoding = 4; lastKnownFileType = sourcecode.swift; path = ServiceUser.swift; sourceTree = "<group>"; };
		872A2EE71FFFBC3900900B22 /* ServiceUserTests.swift */ = {isa = PBXFileReference; lastKnownFileType = sourcecode.swift; path = ServiceUserTests.swift; sourceTree = "<group>"; };
		872C99511DB5256E006A3BDE /* CallKitManagerTests.swift */ = {isa = PBXFileReference; fileEncoding = 4; lastKnownFileType = sourcecode.swift; path = CallKitManagerTests.swift; sourceTree = "<group>"; };
		872C99571DB659E6006A3BDE /* ringing_from_them_long.caf */ = {isa = PBXFileReference; lastKnownFileType = file; path = ringing_from_them_long.caf; sourceTree = "<group>"; };
		872C995A1DB65D0D006A3BDE /* harp.m4a */ = {isa = PBXFileReference; lastKnownFileType = file; path = harp.m4a; sourceTree = "<group>"; };
		872C995E1DB6722C006A3BDE /* CallKitDelegateTests+Mocking.h */ = {isa = PBXFileReference; fileEncoding = 4; lastKnownFileType = sourcecode.c.h; path = "CallKitDelegateTests+Mocking.h"; sourceTree = "<group>"; };
		872C995F1DB6722C006A3BDE /* CallKitDelegateTests+Mocking.m */ = {isa = PBXFileReference; fileEncoding = 4; lastKnownFileType = sourcecode.c.objc; path = "CallKitDelegateTests+Mocking.m"; sourceTree = "<group>"; };
		8737D553209217BD00E5A4AF /* URLActions.swift */ = {isa = PBXFileReference; lastKnownFileType = sourcecode.swift; path = URLActions.swift; sourceTree = "<group>"; };
		873B893D20445F4400FBE254 /* ZMConversationAccessModeTests.swift */ = {isa = PBXFileReference; lastKnownFileType = sourcecode.swift; path = ZMConversationAccessModeTests.swift; sourceTree = "<group>"; };
		874A168F2052BE5E001C6760 /* ZMUserSession+OpenConversation.swift */ = {isa = PBXFileReference; lastKnownFileType = sourcecode.swift; path = "ZMUserSession+OpenConversation.swift"; sourceTree = "<group>"; };
		874A16912052BEC5001C6760 /* UserExpirationObserver.swift */ = {isa = PBXFileReference; lastKnownFileType = sourcecode.swift; path = UserExpirationObserver.swift; sourceTree = "<group>"; };
		874A16932052C64B001C6760 /* UserExpirationObserverTests.swift */ = {isa = PBXFileReference; lastKnownFileType = sourcecode.swift; path = UserExpirationObserverTests.swift; sourceTree = "<group>"; };
		874A1749205812B6001C6760 /* ZMUserSessionTests.swift */ = {isa = PBXFileReference; lastKnownFileType = sourcecode.swift; path = ZMUserSessionTests.swift; sourceTree = "<group>"; };
		874F142C1C16FD9700C15118 /* Device.swift */ = {isa = PBXFileReference; fileEncoding = 4; lastKnownFileType = sourcecode.swift; path = Device.swift; sourceTree = "<group>"; };
		8751DA051F66BFA6000D308B /* ZMUserSession+Push.swift */ = {isa = PBXFileReference; fileEncoding = 4; lastKnownFileType = sourcecode.swift; path = "ZMUserSession+Push.swift"; sourceTree = "<group>"; };
		8754B8491F73C25400EC02AD /* ConversationListChangeInfo+UserSession.swift */ = {isa = PBXFileReference; fileEncoding = 4; lastKnownFileType = sourcecode.swift; path = "ConversationListChangeInfo+UserSession.swift"; sourceTree = "<group>"; };
		8754B84B1F73C38900EC02AD /* MessageChangeInfo+UserSession.swift */ = {isa = PBXFileReference; fileEncoding = 4; lastKnownFileType = sourcecode.swift; path = "MessageChangeInfo+UserSession.swift"; sourceTree = "<group>"; };
		8766853A1F2A1A860031081B /* UnauthenticatedSessionTests.swift */ = {isa = PBXFileReference; fileEncoding = 4; lastKnownFileType = sourcecode.swift; path = UnauthenticatedSessionTests.swift; sourceTree = "<group>"; };
		878ACB4520ADBBAA0016E68A /* Blacklist.swift */ = {isa = PBXFileReference; lastKnownFileType = sourcecode.swift; path = Blacklist.swift; sourceTree = "<group>"; };
		878ACB4720AEFB980016E68A /* ZMUser+Consent.swift */ = {isa = PBXFileReference; lastKnownFileType = sourcecode.swift; path = "ZMUser+Consent.swift"; sourceTree = "<group>"; };
		878ACB5820AF12C10016E68A /* ZMUserConsentTests.swift */ = {isa = PBXFileReference; lastKnownFileType = sourcecode.swift; path = ZMUserConsentTests.swift; sourceTree = "<group>"; };
		8796343F1F7BEA4700FC79BA /* DispatchQueue+SerialAsync.swift */ = {isa = PBXFileReference; fileEncoding = 4; lastKnownFileType = sourcecode.swift; path = "DispatchQueue+SerialAsync.swift"; sourceTree = "<group>"; };
		879634411F7BEC5100FC79BA /* DispatchQueueSerialAsyncTests.swift */ = {isa = PBXFileReference; fileEncoding = 4; lastKnownFileType = sourcecode.swift; path = DispatchQueueSerialAsyncTests.swift; sourceTree = "<group>"; };
		8798607A1C3D48A400218A3E /* DeleteAccountRequestStrategy.swift */ = {isa = PBXFileReference; fileEncoding = 4; lastKnownFileType = sourcecode.swift; path = DeleteAccountRequestStrategy.swift; sourceTree = "<group>"; };
		87AEA67B1EFBD27700C94BF3 /* DiskDatabaseTest.swift */ = {isa = PBXFileReference; fileEncoding = 4; lastKnownFileType = sourcecode.swift; path = DiskDatabaseTest.swift; sourceTree = "<group>"; };
		87B30C5B1FA756220054DFB1 /* FlowManagerTests.swift */ = {isa = PBXFileReference; lastKnownFileType = sourcecode.swift; path = FlowManagerTests.swift; sourceTree = "<group>"; };
		87D003FE1BB5810D00472E06 /* APSSignalingKeyStoreTests.swift */ = {isa = PBXFileReference; fileEncoding = 4; lastKnownFileType = sourcecode.swift; path = APSSignalingKeyStoreTests.swift; sourceTree = "<group>"; };
		87D2555821D6275800D03789 /* BuildTypeTests.swift */ = {isa = PBXFileReference; lastKnownFileType = sourcecode.swift; path = BuildTypeTests.swift; sourceTree = "<group>"; };
		87D4625C1C3D526D00433469 /* DeleteAccountRequestStrategyTests.swift */ = {isa = PBXFileReference; fileEncoding = 4; lastKnownFileType = sourcecode.swift; path = DeleteAccountRequestStrategyTests.swift; sourceTree = "<group>"; };
		87DF28C61F680495007E1702 /* PushDispatcherTests.swift */ = {isa = PBXFileReference; fileEncoding = 4; lastKnownFileType = sourcecode.swift; path = PushDispatcherTests.swift; sourceTree = "<group>"; };
		A0387BDC1F692EF9FB237767 /* ZMSyncStrategyTests.h */ = {isa = PBXFileReference; lastKnownFileType = sourcecode.c.h; path = ZMSyncStrategyTests.h; sourceTree = "<group>"; };
		A901FE9A258B562F003EAF5C /* CallParticipantTests.swift */ = {isa = PBXFileReference; lastKnownFileType = sourcecode.swift; path = CallParticipantTests.swift; sourceTree = "<group>"; };
		A913C02123A7EDFA0048CE74 /* TeamRolesDownloadRequestStrategy.swift */ = {isa = PBXFileReference; lastKnownFileType = sourcecode.swift; path = TeamRolesDownloadRequestStrategy.swift; sourceTree = "<group>"; };
		A913C02323A7F1C00048CE74 /* TeamRolesDownloadRequestStrategyTests.swift */ = {isa = PBXFileReference; lastKnownFileType = sourcecode.swift; path = TeamRolesDownloadRequestStrategyTests.swift; sourceTree = "<group>"; };
		A934C6E5266E0945008D9E68 /* ZMSyncStrategy.swift */ = {isa = PBXFileReference; fileEncoding = 4; lastKnownFileType = sourcecode.swift; path = ZMSyncStrategy.swift; sourceTree = "<group>"; };
		A93724C226984D2F005FD532 /* ios.xcconfig */ = {isa = PBXFileReference; lastKnownFileType = text.xcconfig; name = ios.xcconfig; path = "Carthage/Checkouts/wire-ios-system/Resources/Configurations/zmc-config/ios.xcconfig"; sourceTree = SOURCE_ROOT; };
		A938BDC723A7964100D4C208 /* ConversationRoleDownstreamRequestStrategy.swift */ = {isa = PBXFileReference; fileEncoding = 4; lastKnownFileType = sourcecode.swift; path = ConversationRoleDownstreamRequestStrategy.swift; sourceTree = "<group>"; };
		A938BDC923A7966700D4C208 /* ConversationRoleDownstreamRequestStrategyTests.swift */ = {isa = PBXFileReference; fileEncoding = 4; lastKnownFileType = sourcecode.swift; path = ConversationRoleDownstreamRequestStrategyTests.swift; sourceTree = "<group>"; };
		A93B528A250101AC0061255E /* ZMUserSession+Debugging.swift */ = {isa = PBXFileReference; lastKnownFileType = sourcecode.swift; path = "ZMUserSession+Debugging.swift"; sourceTree = "<group>"; };
		A95D0B1123F6B75A0057014F /* AVSLogObserver.swift */ = {isa = PBXFileReference; fileEncoding = 4; lastKnownFileType = sourcecode.swift; path = AVSLogObserver.swift; sourceTree = "<group>"; };
		A9692F881986476900849241 /* NSString_NormalizationTests.m */ = {isa = PBXFileReference; fileEncoding = 4; lastKnownFileType = sourcecode.c.objc; path = NSString_NormalizationTests.m; sourceTree = "<group>"; };
		A97E4F55267CF681006FC545 /* ZMUserSessionTestsBase.swift */ = {isa = PBXFileReference; lastKnownFileType = sourcecode.swift; path = ZMUserSessionTestsBase.swift; sourceTree = "<group>"; };
		A97E4F5A267CFB2D006FC545 /* ZMUserSessionTests_NetworkState.swift */ = {isa = PBXFileReference; lastKnownFileType = sourcecode.swift; path = ZMUserSessionTests_NetworkState.swift; sourceTree = "<group>"; };
		A9B53AA924E12E240066FCC6 /* ZMAccountDeletedReason.swift */ = {isa = PBXFileReference; lastKnownFileType = sourcecode.swift; path = ZMAccountDeletedReason.swift; sourceTree = "<group>"; };
		A9C02604266F5B4B002E542B /* ZMClientRegistrationStatus.swift */ = {isa = PBXFileReference; fileEncoding = 4; lastKnownFileType = sourcecode.swift; path = ZMClientRegistrationStatus.swift; sourceTree = "<group>"; };
		A9C02609266F5D1B002E542B /* ZMClientRegistrationStatusTests.swift */ = {isa = PBXFileReference; lastKnownFileType = sourcecode.swift; path = ZMClientRegistrationStatusTests.swift; sourceTree = "<group>"; };
		A9C02620266F630E002E542B /* UserProfileTests.h */ = {isa = PBXFileReference; lastKnownFileType = sourcecode.c.h; path = UserProfileTests.h; sourceTree = "<group>"; };
		A9F269C6257800940021B99A /* UserTests.swift */ = {isa = PBXFileReference; lastKnownFileType = sourcecode.swift; path = UserTests.swift; sourceTree = "<group>"; };
		AF6415A01C9C151700A535F5 /* EncryptedBase64EncondedExternalMessageTestFixture.txt */ = {isa = PBXFileReference; fileEncoding = 4; lastKnownFileType = text; path = EncryptedBase64EncondedExternalMessageTestFixture.txt; sourceTree = "<group>"; };
		AF6415A11C9C151700A535F5 /* ExternalMessageTextFixture.txt */ = {isa = PBXFileReference; fileEncoding = 4; lastKnownFileType = text; path = ExternalMessageTextFixture.txt; sourceTree = "<group>"; };
		B40964971DAD3D110098667A /* ja */ = {isa = PBXFileReference; lastKnownFileType = text.plist.strings; name = ja; path = ja.lproj/Push.strings; sourceTree = "<group>"; };
		B40964981DAD3D110098667A /* ja */ = {isa = PBXFileReference; lastKnownFileType = text.plist.stringsdict; name = ja; path = ja.lproj/Push.stringsdict; sourceTree = "<group>"; };
		B40964991DAD3D170098667A /* it */ = {isa = PBXFileReference; lastKnownFileType = text.plist.strings; name = it; path = it.lproj/Push.strings; sourceTree = "<group>"; };
		B409649A1DAD3D170098667A /* it */ = {isa = PBXFileReference; lastKnownFileType = text.plist.stringsdict; name = it; path = it.lproj/Push.stringsdict; sourceTree = "<group>"; };
		B409649B1DAD3D1E0098667A /* nl */ = {isa = PBXFileReference; lastKnownFileType = text.plist.strings; name = nl; path = nl.lproj/Push.strings; sourceTree = "<group>"; };
		B409649C1DAD3D1E0098667A /* nl */ = {isa = PBXFileReference; lastKnownFileType = text.plist.stringsdict; name = nl; path = nl.lproj/Push.stringsdict; sourceTree = "<group>"; };
		B409649D1DAD3D260098667A /* tr */ = {isa = PBXFileReference; lastKnownFileType = text.plist.strings; name = tr; path = tr.lproj/Push.strings; sourceTree = "<group>"; };
		B409649E1DAD3D260098667A /* tr */ = {isa = PBXFileReference; lastKnownFileType = text.plist.stringsdict; name = tr; path = tr.lproj/Push.stringsdict; sourceTree = "<group>"; };
		B40CD09F1DB7997E0008DA45 /* fr */ = {isa = PBXFileReference; lastKnownFileType = text.plist.strings; name = fr; path = fr.lproj/Push.strings; sourceTree = "<group>"; };
		B40CD0A01DB7997E0008DA45 /* fr */ = {isa = PBXFileReference; lastKnownFileType = text.plist.stringsdict; name = fr; path = fr.lproj/Push.stringsdict; sourceTree = "<group>"; };
		B40CD0A11DB799850008DA45 /* da */ = {isa = PBXFileReference; lastKnownFileType = text.plist.strings; name = da; path = da.lproj/Push.strings; sourceTree = "<group>"; };
		B40CD0A21DB799850008DA45 /* da */ = {isa = PBXFileReference; lastKnownFileType = text.plist.stringsdict; name = da; path = da.lproj/Push.stringsdict; sourceTree = "<group>"; };
		B40DC79C1D01A61600CEF65C /* pt-BR */ = {isa = PBXFileReference; lastKnownFileType = text.plist.strings; name = "pt-BR"; path = "pt-BR.lproj/Push.strings"; sourceTree = "<group>"; };
		B40DC79D1D01A61600CEF65C /* pt-BR */ = {isa = PBXFileReference; lastKnownFileType = text.plist.stringsdict; name = "pt-BR"; path = "pt-BR.lproj/Push.stringsdict"; sourceTree = "<group>"; };
		B422BB981DCCC3F60076EAD5 /* ar */ = {isa = PBXFileReference; lastKnownFileType = text.plist.strings; name = ar; path = ar.lproj/Push.strings; sourceTree = "<group>"; };
		B422BB991DCCC3F60076EAD5 /* ar */ = {isa = PBXFileReference; lastKnownFileType = text.plist.stringsdict; name = ar; path = ar.lproj/Push.stringsdict; sourceTree = "<group>"; };
		B42430E01E55CB6B00D73D1B /* pl */ = {isa = PBXFileReference; lastKnownFileType = text.plist.strings; name = pl; path = pl.lproj/Push.strings; sourceTree = "<group>"; };
		B42430E11E55CB6B00D73D1B /* pl */ = {isa = PBXFileReference; lastKnownFileType = text.plist.stringsdict; name = pl; path = pl.lproj/Push.stringsdict; sourceTree = "<group>"; };
		B42783671E363D3A00747363 /* fi */ = {isa = PBXFileReference; lastKnownFileType = text.plist.strings; name = fi; path = fi.lproj/Push.strings; sourceTree = "<group>"; };
		B42783681E363D3A00747363 /* fi */ = {isa = PBXFileReference; lastKnownFileType = text.plist.stringsdict; name = fi; path = fi.lproj/Push.stringsdict; sourceTree = "<group>"; };
		B432ADBF1E02DE9500147768 /* et */ = {isa = PBXFileReference; lastKnownFileType = text.plist.strings; name = et; path = et.lproj/Push.strings; sourceTree = "<group>"; };
		B432ADC01E02DE9500147768 /* et */ = {isa = PBXFileReference; lastKnownFileType = text.plist.stringsdict; name = et; path = et.lproj/Push.stringsdict; sourceTree = "<group>"; };
		B49AFC271DCCCB3D006B753B /* zh-Hans */ = {isa = PBXFileReference; lastKnownFileType = text.plist.strings; name = "zh-Hans"; path = "zh-Hans.lproj/Push.strings"; sourceTree = "<group>"; };
		B49AFC281DCCCB3D006B753B /* zh-Hans */ = {isa = PBXFileReference; lastKnownFileType = text.plist.stringsdict; name = "zh-Hans"; path = "zh-Hans.lproj/Push.stringsdict"; sourceTree = "<group>"; };
		B4A124851DDCB58900FD9D66 /* sl */ = {isa = PBXFileReference; lastKnownFileType = text.plist.strings; name = sl; path = sl.lproj/Push.strings; sourceTree = "<group>"; };
		B4A124861DDCB58A00FD9D66 /* sl */ = {isa = PBXFileReference; lastKnownFileType = text.plist.stringsdict; name = sl; path = sl.lproj/Push.stringsdict; sourceTree = "<group>"; };
		B4D37F921D7EEA3F00D0C1BC /* es */ = {isa = PBXFileReference; lastKnownFileType = text.plist.strings; name = es; path = es.lproj/Push.strings; sourceTree = "<group>"; };
		B4D37F931D7EEA3F00D0C1BC /* es */ = {isa = PBXFileReference; lastKnownFileType = text.plist.stringsdict; name = es; path = es.lproj/Push.stringsdict; sourceTree = "<group>"; };
		B4D37F941D7EEA5100D0C1BC /* uk */ = {isa = PBXFileReference; lastKnownFileType = text.plist.strings; name = uk; path = uk.lproj/Push.strings; sourceTree = "<group>"; };
		B4D37F951D7EEA5100D0C1BC /* uk */ = {isa = PBXFileReference; lastKnownFileType = text.plist.stringsdict; name = uk; path = uk.lproj/Push.stringsdict; sourceTree = "<group>"; };
		B4D37F961D7EEA5B00D0C1BC /* ru */ = {isa = PBXFileReference; lastKnownFileType = text.plist.strings; name = ru; path = ru.lproj/Push.strings; sourceTree = "<group>"; };
		B4D37F971D7EEA5B00D0C1BC /* ru */ = {isa = PBXFileReference; lastKnownFileType = text.plist.stringsdict; name = ru; path = ru.lproj/Push.stringsdict; sourceTree = "<group>"; };
		BF158D2E1CE087D8007C6F8A /* video.mp4 */ = {isa = PBXFileReference; lastKnownFileType = file; path = video.mp4; sourceTree = "<group>"; };
		BF1F52CB1ECDD778002FB553 /* SlowSyncTests+Teams.swift */ = {isa = PBXFileReference; fileEncoding = 4; lastKnownFileType = sourcecode.swift; path = "SlowSyncTests+Teams.swift"; sourceTree = "<group>"; };
		BF2AD9FF1F41A3DF000980E8 /* SessionFactories.swift */ = {isa = PBXFileReference; fileEncoding = 4; lastKnownFileType = sourcecode.swift; path = SessionFactories.swift; sourceTree = "<group>"; };
		BF2ADA011F41A450000980E8 /* BackendEnvironmentProvider+Cookie.swift */ = {isa = PBXFileReference; fileEncoding = 4; lastKnownFileType = sourcecode.swift; path = "BackendEnvironmentProvider+Cookie.swift"; sourceTree = "<group>"; };
		BF3C1B1620DBE254001CE126 /* Conversation+MessageDestructionTimeout.swift */ = {isa = PBXFileReference; fileEncoding = 4; lastKnownFileType = sourcecode.swift; path = "Conversation+MessageDestructionTimeout.swift"; sourceTree = "<group>"; };
		BF3C1B1820DBE3B2001CE126 /* ConversationTests+MessageTimer.swift */ = {isa = PBXFileReference; lastKnownFileType = sourcecode.swift; path = "ConversationTests+MessageTimer.swift"; sourceTree = "<group>"; };
		BF40AC711D096A0E00287E29 /* AnalyticsTests.swift */ = {isa = PBXFileReference; fileEncoding = 4; lastKnownFileType = sourcecode.swift; path = AnalyticsTests.swift; sourceTree = "<group>"; };
		BF44A3501C71D5FC00C6928E /* store127.wiredatabase */ = {isa = PBXFileReference; lastKnownFileType = file; path = store127.wiredatabase; sourceTree = "<group>"; };
		BF491CD01F03D7CF0055EE44 /* PermissionsDownloadRequestStrategy.swift */ = {isa = PBXFileReference; fileEncoding = 4; lastKnownFileType = sourcecode.swift; path = PermissionsDownloadRequestStrategy.swift; sourceTree = "<group>"; };
		BF491CD41F03E0FC0055EE44 /* PermissionsDownloadRequestStrategyTests.swift */ = {isa = PBXFileReference; fileEncoding = 4; lastKnownFileType = sourcecode.swift; path = PermissionsDownloadRequestStrategyTests.swift; sourceTree = "<group>"; };
		BF50CFA51F39ABCF007833A4 /* MockUserInfoParser.swift */ = {isa = PBXFileReference; fileEncoding = 4; lastKnownFileType = sourcecode.swift; path = MockUserInfoParser.swift; sourceTree = "<group>"; };
		BF6D5D021C4948830049F712 /* WireSyncEngine124.momd */ = {isa = PBXFileReference; lastKnownFileType = folder; path = WireSyncEngine124.momd; sourceTree = "<group>"; };
		BF6D5D041C494D730049F712 /* WireSyncEngine125.momd */ = {isa = PBXFileReference; lastKnownFileType = folder; path = WireSyncEngine125.momd; sourceTree = "<group>"; };
		BF735CF91E70003D003BC61F /* SystemMessageCallObserver.swift */ = {isa = PBXFileReference; fileEncoding = 4; lastKnownFileType = sourcecode.swift; path = SystemMessageCallObserver.swift; sourceTree = "<group>"; };
		BF80542A2102175800E97053 /* CompanyLoginVerificationTokenTests.swift */ = {isa = PBXFileReference; lastKnownFileType = sourcecode.swift; path = CompanyLoginVerificationTokenTests.swift; sourceTree = "<group>"; };
		BF8367301C52651900364B37 /* store125.wiredatabase */ = {isa = PBXFileReference; lastKnownFileType = file; path = store125.wiredatabase; sourceTree = "<group>"; };
		BFAB67AF1E535B4B00D67C1A /* TextSearchTests.swift */ = {isa = PBXFileReference; fileEncoding = 4; lastKnownFileType = sourcecode.swift; path = TextSearchTests.swift; sourceTree = "<group>"; };
		BFCE9A581C4E4C4D00951B3D /* store124.wiredatabase */ = {isa = PBXFileReference; lastKnownFileType = file; path = store124.wiredatabase; sourceTree = "<group>"; };
		BFE53F541D5A2F7000398378 /* DeleteMessagesTests.swift */ = {isa = PBXFileReference; fileEncoding = 4; lastKnownFileType = sourcecode.swift; path = DeleteMessagesTests.swift; sourceTree = "<group>"; };
		BFE7FCBE2101E50700D1165F /* CompanyLoginVerificationToken.swift */ = {isa = PBXFileReference; lastKnownFileType = sourcecode.swift; path = CompanyLoginVerificationToken.swift; sourceTree = "<group>"; };
		C3BF3961360B7EB12679AF27 /* ZMOperationLoopTests.swift */ = {isa = PBXFileReference; fileEncoding = 4; lastKnownFileType = sourcecode.swift; path = ZMOperationLoopTests.swift; sourceTree = "<group>"; };
		D522571D2062552800562561 /* AssetDeletionRequestStrategy.swift */ = {isa = PBXFileReference; lastKnownFileType = sourcecode.swift; path = AssetDeletionRequestStrategy.swift; sourceTree = "<group>"; };
		D522571F206261AA00562561 /* AssetDeletionStatus.swift */ = {isa = PBXFileReference; lastKnownFileType = sourcecode.swift; path = AssetDeletionStatus.swift; sourceTree = "<group>"; };
		D52257222062637500562561 /* DeletableAssetIdentifierProvider.swift */ = {isa = PBXFileReference; lastKnownFileType = sourcecode.swift; path = DeletableAssetIdentifierProvider.swift; sourceTree = "<group>"; };
		D55272E92062732100F542BE /* AssetDeletionStatusTests.swift */ = {isa = PBXFileReference; lastKnownFileType = sourcecode.swift; path = AssetDeletionStatusTests.swift; sourceTree = "<group>"; };
		D55272EB2062733F00F542BE /* AssetDeletionRequestStrategyTests.swift */ = {isa = PBXFileReference; lastKnownFileType = sourcecode.swift; path = AssetDeletionRequestStrategyTests.swift; sourceTree = "<group>"; };
		D59F3A11206929AF0023474F /* SessionManagerTests+Backup.swift */ = {isa = PBXFileReference; lastKnownFileType = sourcecode.swift; path = "SessionManagerTests+Backup.swift"; sourceTree = "<group>"; };
		D5D10DA3203AE43200145497 /* Conversation+AccessMode.swift */ = {isa = PBXFileReference; lastKnownFileType = sourcecode.swift; path = "Conversation+AccessMode.swift"; sourceTree = "<group>"; };
		E60579D52C1C3E3D003D4A98 /* ZMNetworkAvailabilityChangeNotification.swift */ = {isa = PBXFileReference; lastKnownFileType = sourcecode.swift; path = ZMNetworkAvailabilityChangeNotification.swift; sourceTree = "<group>"; };
		E623B6372BD688D400F91B37 /* Caches.swift */ = {isa = PBXFileReference; lastKnownFileType = sourcecode.swift; path = Caches.swift; sourceTree = "<group>"; };
		E623B6392BD68DAE00F91B37 /* UserSessionDependencies.swift */ = {isa = PBXFileReference; lastKnownFileType = sourcecode.swift; path = UserSessionDependencies.swift; sourceTree = "<group>"; };
		E62F31C42B71165A0095777A /* EvaluateOneOnOneConversationsStrategy.swift */ = {isa = PBXFileReference; lastKnownFileType = sourcecode.swift; path = EvaluateOneOnOneConversationsStrategy.swift; sourceTree = "<group>"; };
		E62F31C62B711DDF0095777A /* EvaluateOneOnOneConversationsStrategyTests.swift */ = {isa = PBXFileReference; lastKnownFileType = sourcecode.swift; path = EvaluateOneOnOneConversationsStrategyTests.swift; sourceTree = "<group>"; };
		E6425FDE2BCD5B9D003EC8CF /* ZMUserSessionBuilder.swift */ = {isa = PBXFileReference; lastKnownFileType = sourcecode.swift; path = ZMUserSessionBuilder.swift; sourceTree = "<group>"; };
		E6425FE22BD0021B003EC8CF /* SessionManager+UserSessionSelfUserClientDelegate.swift */ = {isa = PBXFileReference; lastKnownFileType = sourcecode.swift; path = "SessionManager+UserSessionSelfUserClientDelegate.swift"; sourceTree = "<group>"; };
		E6425FE42BD005C0003EC8CF /* SessionManager+UserSessionLogoutDelegate.swift */ = {isa = PBXFileReference; lastKnownFileType = sourcecode.swift; path = "SessionManager+UserSessionLogoutDelegate.swift"; sourceTree = "<group>"; };
		E662328C2BF4BBED002B680A /* ZMUserSession+MLS.swift */ = {isa = PBXFileReference; lastKnownFileType = sourcecode.swift; path = "ZMUserSession+MLS.swift"; sourceTree = "<group>"; };
		E662328E2BF4BDB0002B680A /* ZMUserSession+CertificateRevocationLists.swift */ = {isa = PBXFileReference; lastKnownFileType = sourcecode.swift; path = "ZMUserSession+CertificateRevocationLists.swift"; sourceTree = "<group>"; };
		E666EDDD2B74CEE000C03E2B /* SessionManagerBuilder.swift */ = {isa = PBXFileReference; lastKnownFileType = sourcecode.swift; path = SessionManagerBuilder.swift; sourceTree = "<group>"; };
		E666EDE02B74E75A00C03E2B /* SessionManagerTests+AccountDeletion.swift */ = {isa = PBXFileReference; lastKnownFileType = sourcecode.swift; path = "SessionManagerTests+AccountDeletion.swift"; sourceTree = "<group>"; };
		E666EDE32B74E7BD00C03E2B /* SessionManagerTests+AuthenticationFailure.swift */ = {isa = PBXFileReference; lastKnownFileType = sourcecode.swift; path = "SessionManagerTests+AuthenticationFailure.swift"; sourceTree = "<group>"; };
		E666EDE52B74E85300C03E2B /* SessionManagerTests+EncryptionAtRestMigration.swift */ = {isa = PBXFileReference; lastKnownFileType = sourcecode.swift; path = "SessionManagerTests+EncryptionAtRestMigration.swift"; sourceTree = "<group>"; };
		E666EDE72B74E8CE00C03E2B /* SessionManagerTests+EncryptionAtRestDefaults.swift */ = {isa = PBXFileReference; lastKnownFileType = sourcecode.swift; path = "SessionManagerTests+EncryptionAtRestDefaults.swift"; sourceTree = "<group>"; };
		E666EDE92B74E9EF00C03E2B /* SessionManagerTests+Teams.swift */ = {isa = PBXFileReference; lastKnownFileType = sourcecode.swift; path = "SessionManagerTests+Teams.swift"; sourceTree = "<group>"; };
		E666EDEB2B74EA5000C03E2B /* SessionManagerTests+MultiUserSession.swift */ = {isa = PBXFileReference; lastKnownFileType = sourcecode.swift; path = "SessionManagerTests+MultiUserSession.swift"; sourceTree = "<group>"; };
		E666EDED2B74EAC300C03E2B /* SessionManagerTests+AppLock.swift */ = {isa = PBXFileReference; lastKnownFileType = sourcecode.swift; path = "SessionManagerTests+AppLock.swift"; sourceTree = "<group>"; };
		E666EDF12B74ED2F00C03E2B /* MockSessionManagerObserver.swift */ = {isa = PBXFileReference; lastKnownFileType = sourcecode.swift; path = MockSessionManagerObserver.swift; sourceTree = "<group>"; };
		E6BB79532C36B36E003B821B /* NetworkState.swift */ = {isa = PBXFileReference; lastKnownFileType = sourcecode.swift; path = NetworkState.swift; sourceTree = "<group>"; };
		E6BD767E2BDBAAE300FB1F8B /* CoreDataStack+Caches.swift */ = {isa = PBXFileReference; fileEncoding = 4; lastKnownFileType = sourcecode.swift; path = "CoreDataStack+Caches.swift"; sourceTree = "<group>"; };
		E6C6C6B22B877404007585DF /* TeamMembersDownloadRequestStrategy.swift */ = {isa = PBXFileReference; fileEncoding = 4; lastKnownFileType = sourcecode.swift; path = TeamMembersDownloadRequestStrategy.swift; sourceTree = "<group>"; };
		E6C6C6B42B87741D007585DF /* TeamMembersDownloadRequestStrategyTests.swift */ = {isa = PBXFileReference; fileEncoding = 4; lastKnownFileType = sourcecode.swift; path = TeamMembersDownloadRequestStrategyTests.swift; sourceTree = "<group>"; };
		E6C983EB2B98627200D55177 /* GetMLSFeatureUseCase.swift */ = {isa = PBXFileReference; fileEncoding = 4; lastKnownFileType = sourcecode.swift; path = GetMLSFeatureUseCase.swift; sourceTree = "<group>"; };
		E6C983ED2B986ABA00D55177 /* ZMUserSession+UserSession.swift */ = {isa = PBXFileReference; lastKnownFileType = sourcecode.swift; path = "ZMUserSession+UserSession.swift"; sourceTree = "<group>"; };
		E6D1B1F12B988166001CA68B /* GetMLSFeatureUseCaseTests.swift */ = {isa = PBXFileReference; lastKnownFileType = sourcecode.swift; path = GetMLSFeatureUseCaseTests.swift; sourceTree = "<group>"; };
		E6E557992BBD4D9C0033E62B /* ZMReachability+ServerConnection.swift */ = {isa = PBXFileReference; lastKnownFileType = sourcecode.swift; path = "ZMReachability+ServerConnection.swift"; sourceTree = "<group>"; };
		E6F31B4F2C19B42E005DFA0C /* ZMUserSession+Notifications.swift */ = {isa = PBXFileReference; lastKnownFileType = sourcecode.swift; path = "ZMUserSession+Notifications.swift"; sourceTree = "<group>"; };
		E934249D2C2D3BBA001A8EBD /* ProcessInfo+Tests.swift */ = {isa = PBXFileReference; lastKnownFileType = sourcecode.swift; path = "ProcessInfo+Tests.swift"; sourceTree = "<group>"; };
		E948DB132C4AB09D00146025 /* AppendLocationMessageUseCaseTests.swift */ = {isa = PBXFileReference; lastKnownFileType = sourcecode.swift; path = AppendLocationMessageUseCaseTests.swift; sourceTree = "<group>"; };
		E955D3DE2C36CFFF0090BEAB /* ConversationType+ZMConversationType.swift */ = {isa = PBXFileReference; lastKnownFileType = sourcecode.swift; path = "ConversationType+ZMConversationType.swift"; sourceTree = "<group>"; };
		E955D3E22C36E9240090BEAB /* AppendKnockMessageUseCaseTests.swift */ = {isa = PBXFileReference; lastKnownFileType = sourcecode.swift; path = AppendKnockMessageUseCaseTests.swift; sourceTree = "<group>"; };
		E965B10B2C3431EC009BEAB3 /* AppendLocationMessageUseCase.swift */ = {isa = PBXFileReference; lastKnownFileType = sourcecode.swift; path = AppendLocationMessageUseCase.swift; sourceTree = "<group>"; };
		E967757E2BD8237D00EFEED5 /* SetAllowGuestAndServicesUseCase.swift */ = {isa = PBXFileReference; lastKnownFileType = sourcecode.swift; path = SetAllowGuestAndServicesUseCase.swift; sourceTree = "<group>"; };
		E97296242C4A784300C4F1DB /* MessageAppendableConversation.swift */ = {isa = PBXFileReference; lastKnownFileType = sourcecode.swift; path = MessageAppendableConversation.swift; sourceTree = "<group>"; };
		E97296262C4AA72100C4F1DB /* AppendImageMessageUseCaseTests.swift */ = {isa = PBXFileReference; lastKnownFileType = sourcecode.swift; path = AppendImageMessageUseCaseTests.swift; sourceTree = "<group>"; };
		E98E5DFB2B8DF45100A2CFF5 /* ResolveOneOnOneConversationsUseCaseTests.swift */ = {isa = PBXFileReference; lastKnownFileType = sourcecode.swift; path = ResolveOneOnOneConversationsUseCaseTests.swift; sourceTree = "<group>"; };
		E998FE8D2C184C9800EAA672 /* UserCredentials.swift */ = {isa = PBXFileReference; lastKnownFileType = sourcecode.swift; path = UserCredentials.swift; sourceTree = "<group>"; };
		E9A71BD22C32EA8B0027EC01 /* AppendTextMessageUseCase.swift */ = {isa = PBXFileReference; lastKnownFileType = sourcecode.swift; path = AppendTextMessageUseCase.swift; sourceTree = "<group>"; };
		E9A71BD42C33EE080027EC01 /* AppendImageMessageUseCase.swift */ = {isa = PBXFileReference; lastKnownFileType = sourcecode.swift; path = AppendImageMessageUseCase.swift; sourceTree = "<group>"; };
		E9A71BD62C33F4850027EC01 /* AppendKnockMessagekUseCase.swift */ = {isa = PBXFileReference; lastKnownFileType = sourcecode.swift; path = AppendKnockMessagekUseCase.swift; sourceTree = "<group>"; };
		E9A96E7D2B88E0EA00914FDD /* ResolveOneOnOneConversationsUseCase.swift */ = {isa = PBXFileReference; lastKnownFileType = sourcecode.swift; path = ResolveOneOnOneConversationsUseCase.swift; sourceTree = "<group>"; };
		E9AD0A352C2AF9B300CA88DF /* AnalyticsSessionConfiguration.swift */ = {isa = PBXFileReference; lastKnownFileType = sourcecode.swift; path = AnalyticsSessionConfiguration.swift; sourceTree = "<group>"; };
		E9E4D4702C2AD61500364352 /* TeamRole+AnalyticsValue.swift */ = {isa = PBXFileReference; lastKnownFileType = sourcecode.swift; path = "TeamRole+AnalyticsValue.swift"; sourceTree = "<group>"; };
		E9EAEAA62BC7C50B0042F5C9 /* CreateConversationGuestLinkUseCase.swift */ = {isa = PBXFileReference; lastKnownFileType = sourcecode.swift; path = CreateConversationGuestLinkUseCase.swift; sourceTree = "<group>"; };
		E9F627B22BE4BF4A008C2B1C /* CreateConversationGuestLinkUseCaseTests.swift */ = {isa = PBXFileReference; lastKnownFileType = sourcecode.swift; path = CreateConversationGuestLinkUseCaseTests.swift; sourceTree = "<group>"; };
		E9F7FE282BE0C61900699356 /* SetAllowGuestsAndServicesUseCaseTests.swift */ = {isa = PBXFileReference; lastKnownFileType = sourcecode.swift; path = SetAllowGuestsAndServicesUseCaseTests.swift; sourceTree = "<group>"; };
		EBD7B55754FDA4E74F1006FD /* ZMOperationLoopTests.h */ = {isa = PBXFileReference; lastKnownFileType = sourcecode.c.h; path = ZMOperationLoopTests.h; sourceTree = "<group>"; };
		EE01E0361F90DABC001AA33C /* audio.m4a */ = {isa = PBXFileReference; lastKnownFileType = file; path = audio.m4a; sourceTree = "<group>"; };
		EE01E0381F90FEC1001AA33C /* ZMLocalNotificationTests_ExpiredMessage.swift */ = {isa = PBXFileReference; lastKnownFileType = sourcecode.swift; path = ZMLocalNotificationTests_ExpiredMessage.swift; sourceTree = "<group>"; };
		EE0BA28F29D5DBD6004E93B5 /* MockCryptoboxMigrationManagerInterface.swift */ = {isa = PBXFileReference; lastKnownFileType = sourcecode.swift; path = MockCryptoboxMigrationManagerInterface.swift; sourceTree = "<group>"; };
		EE0CAEAE2AAF2E8E00BD2DB7 /* URLSession+MinTLSVersion.swift */ = {isa = PBXFileReference; lastKnownFileType = sourcecode.swift; path = "URLSession+MinTLSVersion.swift"; sourceTree = "<group>"; };
		EE1108B623D1B367005DC663 /* TypingUsers.swift */ = {isa = PBXFileReference; lastKnownFileType = sourcecode.swift; path = TypingUsers.swift; sourceTree = "<group>"; };
		EE1108F823D1F945005DC663 /* TypingUsersTimeout.swift */ = {isa = PBXFileReference; lastKnownFileType = sourcecode.swift; path = TypingUsersTimeout.swift; sourceTree = "<group>"; };
		EE1108FA23D2087F005DC663 /* Typing.swift */ = {isa = PBXFileReference; lastKnownFileType = sourcecode.swift; path = Typing.swift; sourceTree = "<group>"; };
		EE1108FC23D59720005DC663 /* IsTypingTests.swift */ = {isa = PBXFileReference; lastKnownFileType = sourcecode.swift; path = IsTypingTests.swift; sourceTree = "<group>"; };
		EE13BD8A2BC948FC006561F8 /* ZMUserSession+APIAdapter.swift */ = {isa = PBXFileReference; lastKnownFileType = sourcecode.swift; path = "ZMUserSession+APIAdapter.swift"; sourceTree = "<group>"; };
		EE1DEBB223D5A6930087EE1F /* TypingTests.swift */ = {isa = PBXFileReference; lastKnownFileType = sourcecode.swift; path = TypingTests.swift; sourceTree = "<group>"; };
		EE1DEBB423D5AEE50087EE1F /* TypingUsersTimeoutTests.swift */ = {isa = PBXFileReference; lastKnownFileType = sourcecode.swift; path = TypingUsersTimeoutTests.swift; sourceTree = "<group>"; };
		EE1DEBB623D5B62C0087EE1F /* TypingUsersTests.swift */ = {isa = PBXFileReference; lastKnownFileType = sourcecode.swift; path = TypingUsersTests.swift; sourceTree = "<group>"; };
		EE1DEBB823D5B9BC0087EE1F /* ZMConversation+TypingUsersTests.swift */ = {isa = PBXFileReference; lastKnownFileType = sourcecode.swift; path = "ZMConversation+TypingUsersTests.swift"; sourceTree = "<group>"; };
		EE1DEBBC23D5E0390087EE1F /* TypingUsersTimeout+Key.swift */ = {isa = PBXFileReference; lastKnownFileType = sourcecode.swift; path = "TypingUsersTimeout+Key.swift"; sourceTree = "<group>"; };
		EE1DEBC223D5F1920087EE1F /* Conversation+TypingUsers.swift */ = {isa = PBXFileReference; lastKnownFileType = sourcecode.swift; path = "Conversation+TypingUsers.swift"; sourceTree = "<group>"; };
		EE1DEBC523D5F1D00087EE1F /* NSManagedObjectContext+TypingUsers.swift */ = {isa = PBXFileReference; lastKnownFileType = sourcecode.swift; path = "NSManagedObjectContext+TypingUsers.swift"; sourceTree = "<group>"; };
		EE2DE5E129250C1A00F42F4C /* CallHandle.swift */ = {isa = PBXFileReference; lastKnownFileType = sourcecode.swift; path = CallHandle.swift; sourceTree = "<group>"; };
		EE2DE5E329250CC400F42F4C /* CallKitCall.swift */ = {isa = PBXFileReference; lastKnownFileType = sourcecode.swift; path = CallKitCall.swift; sourceTree = "<group>"; };
		EE2DE5E7292519EC00F42F4C /* CallKitCallRegister.swift */ = {isa = PBXFileReference; lastKnownFileType = sourcecode.swift; path = CallKitCallRegister.swift; sourceTree = "<group>"; };
		EE2DE5E92926377C00F42F4C /* CallObserver.swift */ = {isa = PBXFileReference; lastKnownFileType = sourcecode.swift; path = CallObserver.swift; sourceTree = "<group>"; };
		EE2DE5EB29263C5100F42F4C /* Logger.swift */ = {isa = PBXFileReference; lastKnownFileType = sourcecode.swift; path = Logger.swift; sourceTree = "<group>"; };
		EE2DF7592875DB1C0028ECA2 /* XCTestCase+APIVersion.swift */ = {isa = PBXFileReference; lastKnownFileType = sourcecode.swift; path = "XCTestCase+APIVersion.swift"; sourceTree = "<group>"; };
		EE38DDED280437E500D4983D /* BlacklistReason.swift */ = {isa = PBXFileReference; fileEncoding = 4; lastKnownFileType = sourcecode.swift; path = BlacklistReason.swift; sourceTree = "<group>"; };
		EE3E43F52BF62BB9001A43A1 /* SupportedProtocolsServiceTests.swift */ = {isa = PBXFileReference; fileEncoding = 4; lastKnownFileType = sourcecode.swift; path = SupportedProtocolsServiceTests.swift; sourceTree = "<group>"; };
		EE3E43F82BF62BF6001A43A1 /* SelfSupportedProtocolsRequestStrategyTests.swift */ = {isa = PBXFileReference; lastKnownFileType = sourcecode.swift; path = SelfSupportedProtocolsRequestStrategyTests.swift; sourceTree = "<group>"; };
		EE419B57256FEA3D004618E2 /* ZMUserSession.Configuration.swift */ = {isa = PBXFileReference; lastKnownFileType = sourcecode.swift; path = ZMUserSession.Configuration.swift; sourceTree = "<group>"; };
		EE458B0A27CCD58800F04038 /* ZMOperationLoop+APIVersion.swift */ = {isa = PBXFileReference; lastKnownFileType = sourcecode.swift; path = "ZMOperationLoop+APIVersion.swift"; sourceTree = "<group>"; };
		EE46EF252942033C007BBD99 /* SessionManager+PushToken.swift */ = {isa = PBXFileReference; lastKnownFileType = sourcecode.swift; path = "SessionManager+PushToken.swift"; sourceTree = "<group>"; };
		EE4E6A252B714490007C476D /* WireRequestStrategySupport.framework */ = {isa = PBXFileReference; explicitFileType = wrapper.framework; path = WireRequestStrategySupport.framework; sourceTree = BUILT_PRODUCTS_DIR; };
		EE51FBED2AE1305B002B503B /* UserSession.swift */ = {isa = PBXFileReference; lastKnownFileType = sourcecode.swift; path = UserSession.swift; sourceTree = "<group>"; };
		EE5AAF392874E8C70018FA01 /* BackendEnvironmentProvider+Reachability.swift */ = {isa = PBXFileReference; lastKnownFileType = sourcecode.swift; path = "BackendEnvironmentProvider+Reachability.swift"; sourceTree = "<group>"; };
		EE5BF6341F8F907C00B49D06 /* ZMLocalNotificationTests.swift */ = {isa = PBXFileReference; lastKnownFileType = sourcecode.swift; name = ZMLocalNotificationTests.swift; path = Tests/Source/Notifications/PushNotifications/ZMLocalNotificationTests.swift; sourceTree = SOURCE_ROOT; };
		EE5D9B5F290A7CEE007D78D6 /* VoIPPushManager.swift */ = {isa = PBXFileReference; lastKnownFileType = sourcecode.swift; path = VoIPPushManager.swift; sourceTree = "<group>"; };
		EE5D9B61290A8557007D78D6 /* SessionManager+VoIPPushManagerDelegate.swift */ = {isa = PBXFileReference; lastKnownFileType = sourcecode.swift; path = "SessionManager+VoIPPushManagerDelegate.swift"; sourceTree = "<group>"; };
		EE5FEF0421E8948F00E24F7F /* ZMUserSession+DarwinNotificationCenter.swift */ = {isa = PBXFileReference; lastKnownFileType = sourcecode.swift; path = "ZMUserSession+DarwinNotificationCenter.swift"; sourceTree = "<group>"; };
		EE6654632445D4EE00CBF8D3 /* MockAddressBook.swift */ = {isa = PBXFileReference; fileEncoding = 4; lastKnownFileType = sourcecode.swift; path = MockAddressBook.swift; sourceTree = "<group>"; };
		EE668BB52954AA7F00D939E7 /* WireRequestStrategy.framework */ = {isa = PBXFileReference; explicitFileType = wrapper.framework; path = WireRequestStrategy.framework; sourceTree = BUILT_PRODUCTS_DIR; };
		EE668BB92954AA9300D939E7 /* WireMockTransport.framework */ = {isa = PBXFileReference; explicitFileType = wrapper.framework; path = WireMockTransport.framework; sourceTree = BUILT_PRODUCTS_DIR; };
		EE67F6C5296F0622001D7C88 /* libPhoneNumberiOS.xcframework */ = {isa = PBXFileReference; lastKnownFileType = wrapper.xcframework; name = libPhoneNumberiOS.xcframework; path = ../Carthage/Build/libPhoneNumberiOS.xcframework; sourceTree = "<group>"; };
		EE67F6C6296F0622001D7C88 /* ZipArchive.xcframework */ = {isa = PBXFileReference; lastKnownFileType = wrapper.xcframework; name = ZipArchive.xcframework; path = ../Carthage/Build/ZipArchive.xcframework; sourceTree = "<group>"; };
		EE67F6C7296F0622001D7C88 /* avs.xcframework */ = {isa = PBXFileReference; lastKnownFileType = wrapper.xcframework; name = avs.xcframework; path = ../Carthage/Build/avs.xcframework; sourceTree = "<group>"; };
		EE8584DA2B6938390045EAD4 /* CreateTeamOneOnOneConversationUseCase.swift */ = {isa = PBXFileReference; lastKnownFileType = sourcecode.swift; path = CreateTeamOneOnOneConversationUseCase.swift; sourceTree = "<group>"; };
		EE8584DC2B6BD33B0045EAD4 /* ZMUserSession+OneOnOne.swift */ = {isa = PBXFileReference; lastKnownFileType = sourcecode.swift; path = "ZMUserSession+OneOnOne.swift"; sourceTree = "<group>"; };
		EE88B04E2BF62B140013F0BD /* SelfSupportedProtocolsRequestStrategy.swift */ = {isa = PBXFileReference; lastKnownFileType = sourcecode.swift; path = SelfSupportedProtocolsRequestStrategy.swift; sourceTree = "<group>"; };
		EE88B0502BF62B3F0013F0BD /* SupportedProtocolsService.swift */ = {isa = PBXFileReference; fileEncoding = 4; lastKnownFileType = sourcecode.swift; path = SupportedProtocolsService.swift; sourceTree = "<group>"; };
		EE8B934D2B838AFD00D5E670 /* GetE2eIdentityCertificatesUseCaseTests.swift */ = {isa = PBXFileReference; lastKnownFileType = sourcecode.swift; path = GetE2eIdentityCertificatesUseCaseTests.swift; sourceTree = "<group>"; };
		EE95DECC247C0049001EA010 /* SessionManagerConfigurationTests.swift */ = {isa = PBXFileReference; lastKnownFileType = sourcecode.swift; path = SessionManagerConfigurationTests.swift; sourceTree = "<group>"; };
		EE9CDE8D27D9FF5900C4DAC8 /* APIVersionResolver.swift */ = {isa = PBXFileReference; lastKnownFileType = sourcecode.swift; path = APIVersionResolver.swift; sourceTree = "<group>"; };
		EE9CDE8F27DA04A300C4DAC8 /* SessionManager+APIVersionResolver.swift */ = {isa = PBXFileReference; lastKnownFileType = sourcecode.swift; path = "SessionManager+APIVersionResolver.swift"; sourceTree = "<group>"; };
		EE9CDE9127DA05D100C4DAC8 /* APIVersionResolverTests.swift */ = {isa = PBXFileReference; lastKnownFileType = sourcecode.swift; path = APIVersionResolverTests.swift; sourceTree = "<group>"; };
		EEA1ED4025BEBABF006D07D3 /* AppLockIntegrationTests.swift */ = {isa = PBXFileReference; lastKnownFileType = sourcecode.swift; path = AppLockIntegrationTests.swift; sourceTree = "<group>"; };
		EEA58F0F2B70D59F006DEE32 /* CreateTeamOneOnOneConversationUseCaseTests.swift */ = {isa = PBXFileReference; lastKnownFileType = sourcecode.swift; path = CreateTeamOneOnOneConversationUseCaseTests.swift; sourceTree = "<group>"; };
		EEC0A2D229433D360032C1C9 /* SessionManagerTests+PushToken.swift */ = {isa = PBXFileReference; lastKnownFileType = sourcecode.swift; path = "SessionManagerTests+PushToken.swift"; sourceTree = "<group>"; };
		EEC7AB0B2A08F3DF005614BE /* OperationStateProvider.swift */ = {isa = PBXFileReference; lastKnownFileType = sourcecode.swift; path = OperationStateProvider.swift; sourceTree = "<group>"; };
		EECE27C329435FFE00419A8B /* PushTokenService.swift */ = {isa = PBXFileReference; lastKnownFileType = sourcecode.swift; path = PushTokenService.swift; sourceTree = "<group>"; };
		EECE27C5294362F100419A8B /* MockPushTokenService.swift */ = {isa = PBXFileReference; lastKnownFileType = sourcecode.swift; path = MockPushTokenService.swift; sourceTree = "<group>"; };
		EEDDB6A32BCFC5E4009ECF97 /* WireSyncEngine.docc */ = {isa = PBXFileReference; lastKnownFileType = folder.documentationcatalog; path = WireSyncEngine.docc; sourceTree = "<group>"; };
		EEE186B3259CC92D008707CA /* ZMUserSession+AppLock.swift */ = {isa = PBXFileReference; lastKnownFileType = sourcecode.swift; path = "ZMUserSession+AppLock.swift"; sourceTree = "<group>"; };
		EEE186B5259CCA14008707CA /* SessionManager+AppLock.swift */ = {isa = PBXFileReference; lastKnownFileType = sourcecode.swift; path = "SessionManager+AppLock.swift"; sourceTree = "<group>"; };
		EEE46E5628C5EF56005F48D7 /* FetchUserClientsUseCase.swift */ = {isa = PBXFileReference; lastKnownFileType = sourcecode.swift; path = FetchUserClientsUseCase.swift; sourceTree = "<group>"; };
		EEE95CF52A442A0100E136CB /* WireCallCenterV3+MLS.swift */ = {isa = PBXFileReference; lastKnownFileType = sourcecode.swift; path = "WireCallCenterV3+MLS.swift"; sourceTree = "<group>"; };
		EEEA75F51F8A613F006D1070 /* ZMLocalNotification+ExpiredMessages.swift */ = {isa = PBXFileReference; fileEncoding = 4; lastKnownFileType = sourcecode.swift; path = "ZMLocalNotification+ExpiredMessages.swift"; sourceTree = "<group>"; };
		EEEA75F71F8A6141006D1070 /* ZMLocalNotification+Calling.swift */ = {isa = PBXFileReference; fileEncoding = 4; lastKnownFileType = sourcecode.swift; path = "ZMLocalNotification+Calling.swift"; sourceTree = "<group>"; };
		EEEED9A723F6BC00008C94CA /* SelfUserProvider.swift */ = {isa = PBXFileReference; lastKnownFileType = sourcecode.swift; path = SelfUserProvider.swift; sourceTree = "<group>"; };
		EEEED9A923F6BD75008C94CA /* ZMUserSession+SelfUserProvider.swift */ = {isa = PBXFileReference; lastKnownFileType = sourcecode.swift; path = "ZMUserSession+SelfUserProvider.swift"; sourceTree = "<group>"; };
		EF2CB12622D5E58B00350B0A /* TeamImageAssetUpdateStrategy.swift */ = {isa = PBXFileReference; lastKnownFileType = sourcecode.swift; path = TeamImageAssetUpdateStrategy.swift; sourceTree = "<group>"; };
		EF2CB12822D5E5BB00350B0A /* TeamImageAssetUpdateStrategyTests.swift */ = {isa = PBXFileReference; lastKnownFileType = sourcecode.swift; path = TeamImageAssetUpdateStrategyTests.swift; sourceTree = "<group>"; };
		EF797FE71FB5E8DB00F7FF21 /* RegistrationTests.swift */ = {isa = PBXFileReference; lastKnownFileType = sourcecode.swift; path = RegistrationTests.swift; sourceTree = "<group>"; };
		EFC8281B1FB343B600E27E21 /* RegistationCredentialVerificationStrategy.swift */ = {isa = PBXFileReference; lastKnownFileType = sourcecode.swift; path = RegistationCredentialVerificationStrategy.swift; sourceTree = "<group>"; };
		EFC8281D1FB34F9600E27E21 /* EmailVerificationStrategyTests.swift */ = {isa = PBXFileReference; lastKnownFileType = sourcecode.swift; path = EmailVerificationStrategyTests.swift; sourceTree = "<group>"; };
		EFC828211FB356CE00E27E21 /* RegistrationStatusTests.swift */ = {isa = PBXFileReference; fileEncoding = 4; lastKnownFileType = sourcecode.swift; path = RegistrationStatusTests.swift; sourceTree = "<group>"; };
		EFF9403D2240FE5D004F3115 /* URL+DeepLink.swift */ = {isa = PBXFileReference; lastKnownFileType = sourcecode.swift; path = "URL+DeepLink.swift"; sourceTree = "<group>"; };
		EFF9403F2240FF12004F3115 /* DeepLinkError.swift */ = {isa = PBXFileReference; lastKnownFileType = sourcecode.swift; path = DeepLinkError.swift; sourceTree = "<group>"; };
		F11E35D52040172200D4D5DB /* ZMHotFixTests.swift */ = {isa = PBXFileReference; lastKnownFileType = sourcecode.swift; path = ZMHotFixTests.swift; sourceTree = "<group>"; };
		F130BF272062C05600DBE261 /* SessionManager+Backup.swift */ = {isa = PBXFileReference; lastKnownFileType = sourcecode.swift; path = "SessionManager+Backup.swift"; sourceTree = "<group>"; };
		F132C113203F20AB00C58933 /* ZMHotFixDirectoryTests.swift */ = {isa = PBXFileReference; lastKnownFileType = sourcecode.swift; path = ZMHotFixDirectoryTests.swift; sourceTree = "<group>"; };
		F13A26E020456002004F8E47 /* ConversationTests+Guests.swift */ = {isa = PBXFileReference; lastKnownFileType = sourcecode.swift; path = "ConversationTests+Guests.swift"; sourceTree = "<group>"; };
		F14417221FD946F100CB2850 /* zh-Hant */ = {isa = PBXFileReference; lastKnownFileType = text.plist.strings; name = "zh-Hant"; path = "zh-Hant.lproj/Push.strings"; sourceTree = "<group>"; };
		F14417231FD946F200CB2850 /* zh-Hant */ = {isa = PBXFileReference; lastKnownFileType = text.plist.stringsdict; name = "zh-Hant"; path = "zh-Hant.lproj/Push.stringsdict"; sourceTree = "<group>"; };
		F14417241FD946F200CB2850 /* zh-Hant */ = {isa = PBXFileReference; lastKnownFileType = text.plist.strings; name = "zh-Hant"; path = "zh-Hant.lproj/ZMLocalizable.strings"; sourceTree = "<group>"; };
		F14417251FD9470E00CB2850 /* lt */ = {isa = PBXFileReference; lastKnownFileType = text.plist.strings; name = lt; path = lt.lproj/Push.strings; sourceTree = "<group>"; };
		F14417261FD9470E00CB2850 /* lt */ = {isa = PBXFileReference; lastKnownFileType = text.plist.stringsdict; name = lt; path = lt.lproj/Push.stringsdict; sourceTree = "<group>"; };
		F14417271FD9470E00CB2850 /* lt */ = {isa = PBXFileReference; lastKnownFileType = text.plist.strings; name = lt; path = lt.lproj/ZMLocalizable.strings; sourceTree = "<group>"; };
		F148F6661FB9AA7600BD6909 /* UnregisteredTeam.swift */ = {isa = PBXFileReference; lastKnownFileType = sourcecode.swift; path = UnregisteredTeam.swift; sourceTree = "<group>"; };
		F148F6681FBAF55800BD6909 /* TeamRegistrationStrategyTests.swift */ = {isa = PBXFileReference; lastKnownFileType = sourcecode.swift; path = TeamRegistrationStrategyTests.swift; sourceTree = "<group>"; };
		F148F66A1FBAFAF600BD6909 /* RegistrationStatusTestHelper.swift */ = {isa = PBXFileReference; lastKnownFileType = sourcecode.swift; path = RegistrationStatusTestHelper.swift; sourceTree = "<group>"; };
		F159F4131F1E3134001B7D80 /* SessionManagerTests.swift */ = {isa = PBXFileReference; fileEncoding = 4; lastKnownFileType = sourcecode.swift; path = SessionManagerTests.swift; sourceTree = "<group>"; };
		F16558D0225F3F2A00EA2F2A /* SessionManager+SwitchBackend.swift */ = {isa = PBXFileReference; lastKnownFileType = sourcecode.swift; path = "SessionManager+SwitchBackend.swift"; sourceTree = "<group>"; };
		F16C8BC32040715800677D31 /* ZMUpdateEvent+Testing.swift */ = {isa = PBXFileReference; lastKnownFileType = sourcecode.swift; path = "ZMUpdateEvent+Testing.swift"; sourceTree = "<group>"; };
		F170AF1F1E7800CF0033DC33 /* UserImageAssetUpdateStrategyTests.swift */ = {isa = PBXFileReference; fileEncoding = 4; lastKnownFileType = sourcecode.swift; path = UserImageAssetUpdateStrategyTests.swift; sourceTree = "<group>"; };
		F188BB852223F372002BF204 /* UserRichProfileIntegrationTests.swift */ = {isa = PBXFileReference; fileEncoding = 4; lastKnownFileType = sourcecode.swift; path = UserRichProfileIntegrationTests.swift; sourceTree = "<group>"; };
		F190E0A81E8D516D003E81F8 /* UserProfileImageV3Tests.swift */ = {isa = PBXFileReference; fileEncoding = 4; lastKnownFileType = sourcecode.swift; path = UserProfileImageV3Tests.swift; sourceTree = "<group>"; };
		F190E0DB1E8E7BA1003E81F8 /* SlowSyncTests+Swift.swift */ = {isa = PBXFileReference; fileEncoding = 4; lastKnownFileType = sourcecode.swift; path = "SlowSyncTests+Swift.swift"; sourceTree = "<group>"; };
		F19E559F22B3A2C5005C792D /* UNNotification+SafeLogging.swift */ = {isa = PBXFileReference; lastKnownFileType = sourcecode.swift; path = "UNNotification+SafeLogging.swift"; sourceTree = "<group>"; };
		F19E55A122B3A3FA005C792D /* UNNotificationResponse+SafeLogging.swift */ = {isa = PBXFileReference; lastKnownFileType = sourcecode.swift; path = "UNNotificationResponse+SafeLogging.swift"; sourceTree = "<group>"; };
		F19E55A322B3A740005C792D /* PKPushPayload+SafeLogging.swift */ = {isa = PBXFileReference; lastKnownFileType = sourcecode.swift; path = "PKPushPayload+SafeLogging.swift"; sourceTree = "<group>"; };
		F19E55A522B3AAA8005C792D /* PKPushCredentials+SafeLogging.swift */ = {isa = PBXFileReference; lastKnownFileType = sourcecode.swift; path = "PKPushCredentials+SafeLogging.swift"; sourceTree = "<group>"; };
		F19F1D131EFBC18E00275E27 /* UnauthenticatedSession.swift */ = {isa = PBXFileReference; fileEncoding = 4; lastKnownFileType = sourcecode.swift; path = UnauthenticatedSession.swift; sourceTree = "<group>"; };
		F19F1D191EFBC2F000275E27 /* ZMAuthenticationStatus_Internal.h */ = {isa = PBXFileReference; fileEncoding = 4; lastKnownFileType = sourcecode.c.h; path = ZMAuthenticationStatus_Internal.h; sourceTree = "<group>"; };
		F19F1D1A1EFBC2F000275E27 /* ZMAuthenticationStatus.h */ = {isa = PBXFileReference; fileEncoding = 4; lastKnownFileType = sourcecode.c.h; path = ZMAuthenticationStatus.h; sourceTree = "<group>"; };
		F19F1D1B1EFBC2F000275E27 /* ZMAuthenticationStatus.m */ = {isa = PBXFileReference; fileEncoding = 4; lastKnownFileType = sourcecode.c.objc; path = ZMAuthenticationStatus.m; sourceTree = "<group>"; };
		F19F1D231EFBC34E00275E27 /* ZMUserSessionRegistrationNotification.h */ = {isa = PBXFileReference; fileEncoding = 4; lastKnownFileType = sourcecode.c.h; path = ZMUserSessionRegistrationNotification.h; sourceTree = "<group>"; };
		F19F1D241EFBC34E00275E27 /* ZMUserSessionRegistrationNotification.m */ = {isa = PBXFileReference; fileEncoding = 4; lastKnownFileType = sourcecode.c.objc; path = ZMUserSessionRegistrationNotification.m; sourceTree = "<group>"; };
		F19F1D321EFBE3FE00275E27 /* UnauthenticatedOperationLoop.swift */ = {isa = PBXFileReference; fileEncoding = 4; lastKnownFileType = sourcecode.swift; path = UnauthenticatedOperationLoop.swift; sourceTree = "<group>"; };
		F19F1D371EFBF61800275E27 /* SessionManager.swift */ = {isa = PBXFileReference; fileEncoding = 4; lastKnownFileType = sourcecode.swift; path = SessionManager.swift; sourceTree = "<group>"; };
		F19F4F391E5F1AE400F4D8FF /* UserProfileImageUpdateStatus.swift */ = {isa = PBXFileReference; fileEncoding = 4; lastKnownFileType = sourcecode.swift; path = UserProfileImageUpdateStatus.swift; sourceTree = "<group>"; };
		F19F4F3B1E604AA700F4D8FF /* UserImageAssetUpdateStrategy.swift */ = {isa = PBXFileReference; fileEncoding = 4; lastKnownFileType = sourcecode.swift; path = UserImageAssetUpdateStrategy.swift; sourceTree = "<group>"; };
		F19F4F4C1E646C3C00F4D8FF /* UserProfileImageUpdateStatusTests.swift */ = {isa = PBXFileReference; fileEncoding = 4; lastKnownFileType = sourcecode.swift; path = UserProfileImageUpdateStatusTests.swift; sourceTree = "<group>"; };
		F19F4F4E1E6575F700F4D8FF /* UserProfileImageOwner.swift */ = {isa = PBXFileReference; fileEncoding = 4; lastKnownFileType = sourcecode.swift; path = UserProfileImageOwner.swift; sourceTree = "<group>"; };
		F1A94BD11F010287003083D9 /* UnauthenticatedSession+Login.swift */ = {isa = PBXFileReference; fileEncoding = 4; lastKnownFileType = sourcecode.swift; path = "UnauthenticatedSession+Login.swift"; sourceTree = "<group>"; };
		F1A989BD1FD03E2200B8A82E /* Base */ = {isa = PBXFileReference; lastKnownFileType = text.plist.strings; name = Base; path = Base.lproj/ZMLocalizable.strings; sourceTree = "<group>"; };
		F1A989BE1FD03E2400B8A82E /* pt-BR */ = {isa = PBXFileReference; lastKnownFileType = text.plist.strings; name = "pt-BR"; path = "pt-BR.lproj/ZMLocalizable.strings"; sourceTree = "<group>"; };
		F1A989BF1FD03E2500B8A82E /* es */ = {isa = PBXFileReference; lastKnownFileType = text.plist.strings; name = es; path = es.lproj/ZMLocalizable.strings; sourceTree = "<group>"; };
		F1A989C01FD03E2600B8A82E /* uk */ = {isa = PBXFileReference; lastKnownFileType = text.plist.strings; name = uk; path = uk.lproj/ZMLocalizable.strings; sourceTree = "<group>"; };
		F1A989C11FD03E2600B8A82E /* ru */ = {isa = PBXFileReference; lastKnownFileType = text.plist.strings; name = ru; path = ru.lproj/ZMLocalizable.strings; sourceTree = "<group>"; };
		F1A989C21FD03E2700B8A82E /* ja */ = {isa = PBXFileReference; lastKnownFileType = text.plist.strings; name = ja; path = ja.lproj/ZMLocalizable.strings; sourceTree = "<group>"; };
		F1A989C31FD03E2700B8A82E /* it */ = {isa = PBXFileReference; lastKnownFileType = text.plist.strings; name = it; path = it.lproj/ZMLocalizable.strings; sourceTree = "<group>"; };
		F1A989C41FD03E2800B8A82E /* nl */ = {isa = PBXFileReference; lastKnownFileType = text.plist.strings; name = nl; path = nl.lproj/ZMLocalizable.strings; sourceTree = "<group>"; };
		F1A989C51FD03E2800B8A82E /* tr */ = {isa = PBXFileReference; lastKnownFileType = text.plist.strings; name = tr; path = tr.lproj/ZMLocalizable.strings; sourceTree = "<group>"; };
		F1A989C61FD03E2900B8A82E /* fr */ = {isa = PBXFileReference; lastKnownFileType = text.plist.strings; name = fr; path = fr.lproj/ZMLocalizable.strings; sourceTree = "<group>"; };
		F1A989C71FD03E2A00B8A82E /* ar */ = {isa = PBXFileReference; lastKnownFileType = text.plist.strings; name = ar; path = ar.lproj/ZMLocalizable.strings; sourceTree = "<group>"; };
		F1A989C81FD03E2B00B8A82E /* da */ = {isa = PBXFileReference; lastKnownFileType = text.plist.strings; name = da; path = da.lproj/ZMLocalizable.strings; sourceTree = "<group>"; };
		F1A989C91FD03E2B00B8A82E /* zh-Hans */ = {isa = PBXFileReference; lastKnownFileType = text.plist.strings; name = "zh-Hans"; path = "zh-Hans.lproj/ZMLocalizable.strings"; sourceTree = "<group>"; };
		F1A989CA1FD03E2C00B8A82E /* sl */ = {isa = PBXFileReference; lastKnownFileType = text.plist.strings; name = sl; path = sl.lproj/ZMLocalizable.strings; sourceTree = "<group>"; };
		F1A989CB1FD03E2C00B8A82E /* fi */ = {isa = PBXFileReference; lastKnownFileType = text.plist.strings; name = fi; path = fi.lproj/ZMLocalizable.strings; sourceTree = "<group>"; };
		F1A989CC1FD03E2D00B8A82E /* et */ = {isa = PBXFileReference; lastKnownFileType = text.plist.strings; name = et; path = et.lproj/ZMLocalizable.strings; sourceTree = "<group>"; };
		F1A989CD1FD03E2E00B8A82E /* pl */ = {isa = PBXFileReference; lastKnownFileType = text.plist.strings; name = pl; path = pl.lproj/ZMLocalizable.strings; sourceTree = "<group>"; };
		F1A989CE1FD0579F00B8A82E /* de */ = {isa = PBXFileReference; lastKnownFileType = text.plist.strings; name = de; path = de.lproj/ZMLocalizable.strings; sourceTree = "<group>"; };
		F1AE5F6C21F72FC6009CDBBC /* ZMUserSession+Timers.swift */ = {isa = PBXFileReference; lastKnownFileType = sourcecode.swift; path = "ZMUserSession+Timers.swift"; sourceTree = "<group>"; };
		F1AE5F6E21F73388009CDBBC /* ZMUserSessionTests+Timers.swift */ = {isa = PBXFileReference; lastKnownFileType = sourcecode.swift; path = "ZMUserSessionTests+Timers.swift"; sourceTree = "<group>"; };
		F1B5D53C2181FDA300986911 /* NetworkQuality.swift */ = {isa = PBXFileReference; lastKnownFileType = sourcecode.swift; path = NetworkQuality.swift; sourceTree = "<group>"; };
		F1C1F3ED1FCF0C85007273E3 /* ZMUserSessionErrorCode+Localized.swift */ = {isa = PBXFileReference; lastKnownFileType = sourcecode.swift; path = "ZMUserSessionErrorCode+Localized.swift"; sourceTree = "<group>"; };
		F1C1F3EF1FCF18C5007273E3 /* NSError+Localized.swift */ = {isa = PBXFileReference; lastKnownFileType = sourcecode.swift; path = "NSError+Localized.swift"; sourceTree = "<group>"; };
		F1C51FE61FB49660009C2269 /* RegistrationStatus.swift */ = {isa = PBXFileReference; lastKnownFileType = sourcecode.swift; path = RegistrationStatus.swift; sourceTree = "<group>"; };
		F1C51FE81FB4A9C7009C2269 /* RegistrationStrategy.swift */ = {isa = PBXFileReference; lastKnownFileType = sourcecode.swift; path = RegistrationStrategy.swift; sourceTree = "<group>"; };
		F1E48002207E3789008D4299 /* Default-568h@2x.png */ = {isa = PBXFileReference; lastKnownFileType = image.png; path = "Default-568h@2x.png"; sourceTree = "<group>"; };
		F905C47E1E79A86A00AF34A5 /* WireCallCenterV3Tests.swift */ = {isa = PBXFileReference; fileEncoding = 4; lastKnownFileType = sourcecode.swift; path = WireCallCenterV3Tests.swift; sourceTree = "<group>"; };
		F90EC5A21E7BF1AC00A6779E /* AVSWrapper.swift */ = {isa = PBXFileReference; fileEncoding = 4; lastKnownFileType = sourcecode.swift; path = AVSWrapper.swift; sourceTree = "<group>"; };
		F91CA6AC1BECBD3F000EE5C2 /* Base */ = {isa = PBXFileReference; lastKnownFileType = text.plist.strings; name = Base; path = Base.lproj/Push.strings; sourceTree = "<group>"; };
		F91CA6AD1BECBD46000EE5C2 /* Base */ = {isa = PBXFileReference; lastKnownFileType = text.plist.stringsdict; name = Base; path = Base.lproj/Push.stringsdict; sourceTree = "<group>"; };
		F91CA6AE1BECBD51000EE5C2 /* de */ = {isa = PBXFileReference; lastKnownFileType = text.plist.strings; name = de; path = de.lproj/Push.strings; sourceTree = "<group>"; };
		F91CA6AF1BECBD51000EE5C2 /* de */ = {isa = PBXFileReference; lastKnownFileType = text.plist.stringsdict; name = de; path = de.lproj/Push.stringsdict; sourceTree = "<group>"; };
		F920F4D51DA3DCF8002B860B /* ConversationTests+Ephemeral.swift */ = {isa = PBXFileReference; fileEncoding = 4; lastKnownFileType = sourcecode.swift; path = "ConversationTests+Ephemeral.swift"; sourceTree = "<group>"; };
		F9245BEC1CBF95A8009D1E85 /* ZMHotFixDirectory+Swift.swift */ = {isa = PBXFileReference; fileEncoding = 4; lastKnownFileType = sourcecode.swift; path = "ZMHotFixDirectory+Swift.swift"; sourceTree = "<group>"; };
		F925468C1C63B61000CE2D7C /* MessagingTest+EventFactory.h */ = {isa = PBXFileReference; fileEncoding = 4; lastKnownFileType = sourcecode.c.h; path = "MessagingTest+EventFactory.h"; sourceTree = "<group>"; };
		F925468D1C63B61000CE2D7C /* MessagingTest+EventFactory.m */ = {isa = PBXFileReference; fileEncoding = 4; lastKnownFileType = sourcecode.c.objc; path = "MessagingTest+EventFactory.m"; sourceTree = "<group>"; };
		F92CA9641F153622007D8570 /* CacheFileRelocatorTests.swift */ = {isa = PBXFileReference; fileEncoding = 4; lastKnownFileType = sourcecode.swift; path = CacheFileRelocatorTests.swift; sourceTree = "<group>"; };
		F93A75F11C1F219800252586 /* ConversationStatusStrategy.swift */ = {isa = PBXFileReference; fileEncoding = 4; lastKnownFileType = sourcecode.swift; path = ConversationStatusStrategy.swift; sourceTree = "<group>"; };
		F93F3A581ED5A67E003CD185 /* TeamTests.swift */ = {isa = PBXFileReference; fileEncoding = 4; lastKnownFileType = sourcecode.swift; path = TeamTests.swift; sourceTree = "<group>"; };
		F9410F621DE44C2E007451FF /* TypingStrategyTests.swift */ = {isa = PBXFileReference; fileEncoding = 4; lastKnownFileType = sourcecode.swift; path = TypingStrategyTests.swift; sourceTree = "<group>"; };
		F94F6B321E54B9C000D46A29 /* CallingRequestStrategyTests.swift */ = {isa = PBXFileReference; fileEncoding = 4; lastKnownFileType = sourcecode.swift; path = CallingRequestStrategyTests.swift; sourceTree = "<group>"; };
		F95706531DE5D1CC0087442C /* SearchUserImageStrategy.swift */ = {isa = PBXFileReference; fileEncoding = 4; lastKnownFileType = sourcecode.swift; path = SearchUserImageStrategy.swift; sourceTree = "<group>"; };
		F95706581DE5F6D40087442C /* SearchUserImageStrategyTests.swift */ = {isa = PBXFileReference; fileEncoding = 4; lastKnownFileType = sourcecode.swift; path = SearchUserImageStrategyTests.swift; sourceTree = "<group>"; };
		F95ECF4C1B94A553009F91BA /* ZMHotFix.h */ = {isa = PBXFileReference; fileEncoding = 4; lastKnownFileType = sourcecode.c.h; path = ZMHotFix.h; sourceTree = "<group>"; };
		F95ECF4D1B94A553009F91BA /* ZMHotFix.m */ = {isa = PBXFileReference; fileEncoding = 4; lastKnownFileType = sourcecode.c.objc; path = ZMHotFix.m; sourceTree = "<group>"; };
		F95ECF501B94BD05009F91BA /* ZMHotFixTests.m */ = {isa = PBXFileReference; fileEncoding = 4; lastKnownFileType = sourcecode.c.objc; path = ZMHotFixTests.m; sourceTree = "<group>"; };
		F95FFBCF1EB8A44D004031CB /* CallSystemMessageGeneratorTests.swift */ = {isa = PBXFileReference; fileEncoding = 4; lastKnownFileType = sourcecode.swift; path = CallSystemMessageGeneratorTests.swift; sourceTree = "<group>"; };
		F962A8EF19FFD4DC00FD0F80 /* ZMOperationLoop+Private.h */ = {isa = PBXFileReference; lastKnownFileType = sourcecode.c.h; path = "ZMOperationLoop+Private.h"; sourceTree = "<group>"; };
		F9644AE91E83CDD100A1887B /* CallingV3Tests.swift */ = {isa = PBXFileReference; fileEncoding = 4; lastKnownFileType = sourcecode.swift; path = CallingV3Tests.swift; sourceTree = "<group>"; };
		F964700B1D5C720D00A81A92 /* ConversationTests+MessageEditing.m */ = {isa = PBXFileReference; fileEncoding = 4; lastKnownFileType = sourcecode.c.objc; path = "ConversationTests+MessageEditing.m"; sourceTree = "<group>"; };
		F96DBEE81DF9A570008FE832 /* ZMSyncStrategy+ManagedObjectChanges.h */ = {isa = PBXFileReference; fileEncoding = 4; lastKnownFileType = sourcecode.c.h; path = "ZMSyncStrategy+ManagedObjectChanges.h"; sourceTree = "<group>"; };
		F96DBEE91DF9A570008FE832 /* ZMSyncStrategy+ManagedObjectChanges.m */ = {isa = PBXFileReference; fileEncoding = 4; lastKnownFileType = sourcecode.c.objc; path = "ZMSyncStrategy+ManagedObjectChanges.m"; sourceTree = "<group>"; };
		F991CE111CB55512004D8465 /* ZMConversation+Testing.h */ = {isa = PBXFileReference; fileEncoding = 4; lastKnownFileType = sourcecode.c.h; path = "ZMConversation+Testing.h"; sourceTree = "<group>"; };
		F991CE121CB55512004D8465 /* ZMConversation+Testing.m */ = {isa = PBXFileReference; fileEncoding = 4; lastKnownFileType = sourcecode.c.objc; path = "ZMConversation+Testing.m"; sourceTree = "<group>"; };
		F991CE131CB55512004D8465 /* ZMUser+Testing.h */ = {isa = PBXFileReference; fileEncoding = 4; lastKnownFileType = sourcecode.c.h; path = "ZMUser+Testing.h"; sourceTree = "<group>"; };
		F991CE141CB55512004D8465 /* ZMUser+Testing.m */ = {isa = PBXFileReference; fileEncoding = 4; lastKnownFileType = sourcecode.c.objc; path = "ZMUser+Testing.m"; sourceTree = "<group>"; };
		F9AB00211F0CDAF00037B437 /* CacheFileRelocator.swift */ = {isa = PBXFileReference; fileEncoding = 4; lastKnownFileType = sourcecode.swift; path = CacheFileRelocator.swift; sourceTree = "<group>"; };
		F9ABE84B1EFD568B00D83214 /* TeamDownloadRequestStrategy.swift */ = {isa = PBXFileReference; fileEncoding = 4; lastKnownFileType = sourcecode.swift; path = TeamDownloadRequestStrategy.swift; sourceTree = "<group>"; };
		F9ABE84D1EFD568B00D83214 /* TeamRequestFactory.swift */ = {isa = PBXFileReference; fileEncoding = 4; lastKnownFileType = sourcecode.swift; path = TeamRequestFactory.swift; sourceTree = "<group>"; };
		F9ABE8531EFD56BF00D83214 /* TeamDownloadRequestStrategyTests.swift */ = {isa = PBXFileReference; fileEncoding = 4; lastKnownFileType = sourcecode.swift; path = TeamDownloadRequestStrategyTests.swift; sourceTree = "<group>"; };
		F9ABE8541EFD56BF00D83214 /* TeamDownloadRequestStrategy+EventsTests.swift */ = {isa = PBXFileReference; fileEncoding = 4; lastKnownFileType = sourcecode.swift; path = "TeamDownloadRequestStrategy+EventsTests.swift"; sourceTree = "<group>"; };
		F9B171F51C0EF21100E6EEC6 /* ClientUpdateStatus.swift */ = {isa = PBXFileReference; fileEncoding = 4; lastKnownFileType = sourcecode.swift; path = ClientUpdateStatus.swift; sourceTree = "<group>"; };
		F9B171F71C0F00E700E6EEC6 /* ClientUpdateStatusTests.swift */ = {isa = PBXFileReference; fileEncoding = 4; lastKnownFileType = sourcecode.swift; path = ClientUpdateStatusTests.swift; sourceTree = "<group>"; };
		F9B171F91C0F320200E6EEC6 /* ClientManagementTests.m */ = {isa = PBXFileReference; fileEncoding = 4; lastKnownFileType = sourcecode.c.objc; path = ClientManagementTests.m; sourceTree = "<group>"; };
		F9B71F4A1CB2B841001DB03F /* NSManagedObjectContext+TestHelpers.h */ = {isa = PBXFileReference; fileEncoding = 4; lastKnownFileType = sourcecode.c.h; path = "NSManagedObjectContext+TestHelpers.h"; sourceTree = "<group>"; };
		F9B71F4B1CB2B841001DB03F /* NSManagedObjectContext+TestHelpers.m */ = {isa = PBXFileReference; fileEncoding = 4; lastKnownFileType = sourcecode.c.objc; path = "NSManagedObjectContext+TestHelpers.m"; sourceTree = "<group>"; };
		F9C9A4ED1CAD290B0039E10C /* store128.wiredatabase */ = {isa = PBXFileReference; lastKnownFileType = file; path = store128.wiredatabase; sourceTree = "<group>"; };
		F9D1CD131DF6C131002F6E80 /* SyncStatusTests.swift */ = {isa = PBXFileReference; fileEncoding = 4; lastKnownFileType = sourcecode.swift; lineEnding = 0; path = SyncStatusTests.swift; sourceTree = "<group>"; xcLanguageSpecificationIdentifier = xcode.lang.swift; };
		F9DAC54D1C2034E70001F11E /* ConversationStatusStrategyTests.swift */ = {isa = PBXFileReference; fileEncoding = 4; lastKnownFileType = sourcecode.swift; path = ConversationStatusStrategyTests.swift; sourceTree = "<group>"; };
		F9E3AB511BEA017300C1A6AA /* ZMSelfStrategy+Internal.h */ = {isa = PBXFileReference; fileEncoding = 4; lastKnownFileType = sourcecode.c.h; path = "ZMSelfStrategy+Internal.h"; sourceTree = "<group>"; };
		F9E462D91D7043C60036CFA7 /* ConversationTests+DeliveryConfirmation.swift */ = {isa = PBXFileReference; fileEncoding = 4; lastKnownFileType = sourcecode.swift; path = "ConversationTests+DeliveryConfirmation.swift"; sourceTree = "<group>"; };
		F9E577201E77EC6D0065EFE4 /* WireCallCenterV3+Notifications.swift */ = {isa = PBXFileReference; fileEncoding = 4; lastKnownFileType = sourcecode.swift; path = "WireCallCenterV3+Notifications.swift"; sourceTree = "<group>"; };
		F9F11A061A0A630900F1DCEE /* ZMBlacklistVerificatorTest.m */ = {isa = PBXFileReference; fileEncoding = 4; lastKnownFileType = sourcecode.c.objc; path = ZMBlacklistVerificatorTest.m; sourceTree = "<group>"; };
		F9F631411DE3524100416938 /* TypingStrategy.swift */ = {isa = PBXFileReference; fileEncoding = 4; lastKnownFileType = sourcecode.swift; path = TypingStrategy.swift; sourceTree = "<group>"; };
		F9F846331ED307F10087C1A4 /* CallParticipantsSnapshotTests.swift */ = {isa = PBXFileReference; fileEncoding = 4; lastKnownFileType = sourcecode.swift; path = CallParticipantsSnapshotTests.swift; sourceTree = "<group>"; };
		F9F9F5611D75D62100AE6499 /* RequestStrategyTestBase.swift */ = {isa = PBXFileReference; fileEncoding = 4; lastKnownFileType = sourcecode.swift; path = RequestStrategyTestBase.swift; sourceTree = "<group>"; };
		F9FD798519EE742600D70FCD /* ZMBlacklistDownloader.h */ = {isa = PBXFileReference; fileEncoding = 4; lastKnownFileType = sourcecode.c.h; path = ZMBlacklistDownloader.h; sourceTree = "<group>"; };
		F9FD798619EE742600D70FCD /* ZMBlacklistDownloader.m */ = {isa = PBXFileReference; fileEncoding = 4; lastKnownFileType = sourcecode.c.objc; path = ZMBlacklistDownloader.m; sourceTree = "<group>"; };
		F9FD798919EE962F00D70FCD /* ZMBlacklistDownloaderTest.m */ = {isa = PBXFileReference; fileEncoding = 4; lastKnownFileType = sourcecode.c.objc; path = ZMBlacklistDownloaderTest.m; sourceTree = "<group>"; };
		F9FD798B19EE9B9A00D70FCD /* ZMBlacklistVerificator.h */ = {isa = PBXFileReference; fileEncoding = 4; lastKnownFileType = sourcecode.c.h; path = ZMBlacklistVerificator.h; sourceTree = "<group>"; };
		F9FD798C19EE9B9A00D70FCD /* ZMBlacklistVerificator.m */ = {isa = PBXFileReference; fileEncoding = 4; lastKnownFileType = sourcecode.c.objc; path = ZMBlacklistVerificator.m; sourceTree = "<group>"; };
/* End PBXFileReference section */

/* Begin PBXFrameworksBuildPhase section */
		0145AE7E2B1154010097E3B8 /* Frameworks */ = {
			isa = PBXFrameworksBuildPhase;
			buildActionMask = 2147483647;
			files = (
				0145AE8B2B1155690097E3B8 /* WireSyncEngine.framework in Frameworks */,
			);
			runOnlyForDeploymentPostprocessing = 0;
		};
		169BA1CF25ECDBA300374343 /* Frameworks */ = {
			isa = PBXFrameworksBuildPhase;
			buildActionMask = 2147483647;
			files = (
				598E87022BF4DE9600FC5438 /* WireSystemSupport.framework in Frameworks */,
				169BA1D725ECDBA300374343 /* WireSyncEngine.framework in Frameworks */,
				5996E88F2C19CAF3007A52F0 /* WireDataModelSupport.framework in Frameworks */,
				59DA04A32BD25486003F9195 /* WireSyncEngineSupport.framework in Frameworks */,
				598E87052BF4E01300FC5438 /* WireUtilitiesSupport.framework in Frameworks */,
			);
			runOnlyForDeploymentPostprocessing = 0;
		};
		3E186085191A56F6000FE027 /* Frameworks */ = {
			isa = PBXFrameworksBuildPhase;
			buildActionMask = 2147483647;
			files = (
				544BA1571A43424F00D3B852 /* WireSyncEngine.framework in Frameworks */,
				EE668BBA2954AA9300D939E7 /* WireMockTransport.framework in Frameworks */,
			);
			runOnlyForDeploymentPostprocessing = 0;
		};
		3E1860C0191A649D000FE027 /* Frameworks */ = {
			isa = PBXFrameworksBuildPhase;
			buildActionMask = 2147483647;
			files = (
				0155194E2C20D29400037358 /* WireDomainSupport.framework in Frameworks */,
				5996E8922C19CB28007A52F0 /* WireSystemSupport.framework in Frameworks */,
				5996E8952C19CB36007A52F0 /* WireUtilitiesSupport.framework in Frameworks */,
				E9EB58202C357FDE00A2325E /* WireAnalyticsSupport in Frameworks */,
				0145AE902B1155760097E3B8 /* WireSyncEngineSupport.framework in Frameworks */,
				54F4DC5A1A4438B300FDB6EA /* WireSyncEngine.framework in Frameworks */,
				59D1C3102B1DEE6E0016F6B2 /* WireDataModelSupport.framework in Frameworks */,
				EE88B0272BF4D8060013F0BD /* WireAPISupport in Frameworks */,
				EE4E6A262B714490007C476D /* WireRequestStrategySupport.framework in Frameworks */,
			);
			runOnlyForDeploymentPostprocessing = 0;
		};
		5498158F1A43232400A7CE2E /* Frameworks */ = {
			isa = PBXFrameworksBuildPhase;
			buildActionMask = 2147483647;
			files = (
				E9C60E922C259F3C004E5F13 /* WireAnalytics in Frameworks */,
				EE88B0252BF4D8060013F0BD /* WireAPI in Frameworks */,
				EE67F6CC296F0622001D7C88 /* avs.xcframework in Frameworks */,
				EE668BB62954AA7F00D939E7 /* WireRequestStrategy.framework in Frameworks */,
				015519462C20D20800037358 /* WireDomain.framework in Frameworks */,
				EE67F6C8296F0622001D7C88 /* libPhoneNumberiOS.xcframework in Frameworks */,
				EE67F6CA296F0622001D7C88 /* ZipArchive.xcframework in Frameworks */,
			);
			runOnlyForDeploymentPostprocessing = 0;
		};
/* End PBXFrameworksBuildPhase section */

/* Begin PBXGroup section */
		0145AE822B1154010097E3B8 /* Support */ = {
			isa = PBXGroup;
			children = (
				5996E8992C19CCE1007A52F0 /* Sourcery */,
				5996E89A2C19CD2A007A52F0 /* Sources */,
				0145AE832B1154010097E3B8 /* WireSyncEngineSupport.h */,
			);
			path = Support;
			sourceTree = "<group>";
		};
		018A3DBD2B0799CA00EB3D6B /* Use cases */ = {
			isa = PBXGroup;
			children = (
				16D74BF52B5A961800160298 /* ChangeUsernameUseCaseTests.swift */,
				EEA58F0F2B70D59F006DEE32 /* CreateTeamOneOnOneConversationUseCaseTests.swift */,
				EE8B934D2B838AFD00D5E670 /* GetE2eIdentityCertificatesUseCaseTests.swift */,
				E6D1B1F12B988166001CA68B /* GetMLSFeatureUseCaseTests.swift */,
				018A3DBE2B0799CA00EB3D6B /* GetUserClientFingerprintUseCaseTests.swift */,
				E98E5DFB2B8DF45100A2CFF5 /* ResolveOneOnOneConversationsUseCaseTests.swift */,
				061F791D2B76828500E8827B /* SnoozeCertificateEnrollmentUseCaseTests.swift */,
				06D16AAF2B9F3C9F00D5A28A /* E2EIdentityCertificateUpdateStatusUseCaseTests.swift */,
				E9F7FE282BE0C61900699356 /* SetAllowGuestsAndServicesUseCaseTests.swift */,
				E9F627B22BE4BF4A008C2B1C /* CreateConversationGuestLinkUseCaseTests.swift */,
				63CDCA782BD157E100DA0F0A /* CheckOneOnOneConversationIsReadyUseCaseTests.swift */,
				06ADEA072BD2723F008BA0B3 /* RemoveUserClientUseCaseTests.swift */,
				59D5C2302C35846600CE1D5E /* AppendTextMessageUseCaseTests.swift */,
				E955D3E22C36E9240090BEAB /* AppendKnockMessageUseCaseTests.swift */,
				63C4B3C72C36A4C900C09A93 /* FetchShareableConversationUseCaseTests.swift */,
				63C4B3C92C36A4DB00C09A93 /* ShareFileUseCaseTests.swift */,
				E97296262C4AA72100C4F1DB /* AppendImageMessageUseCaseTests.swift */,
				E948DB132C4AB09D00146025 /* AppendLocationMessageUseCaseTests.swift */,
			);
			path = "Use cases";
			sourceTree = "<group>";
		};
		060C06662B7619C600B484C6 /* E2EI */ = {
			isa = PBXGroup;
			children = (
				06ADE9E42BBFE0D7008BA0B3 /* CRL */,
				060C06672B7619E300B484C6 /* SelfClientCertificateProvider.swift */,
				259AAB0C2B9F477F00B13A7C /* LastE2EIdentityUpdateDateProtocol.swift */,
			);
			path = E2EI;
			sourceTree = "<group>";
		};
		061F79192B767ACD00E8827B /* E2EI */ = {
			isa = PBXGroup;
			children = (
				061F791A2B767AE100E8827B /* SelfClientCertificateProviderTests.swift */,
				06ADE9E92BC02B65008BA0B3 /* CertificateRevocationListsCheckerTests.swift */,
				06ADE9EB2BC03C6D008BA0B3 /* CRLsDistributionPointsObserverTests.swift */,
				0678D9932C2C5B54000DF6E3 /* CRLURLBuilderTests.swift */,
			);
			path = E2EI;
			sourceTree = "<group>";
		};
		06ADE9E42BBFE0D7008BA0B3 /* CRL */ = {
			isa = PBXGroup;
			children = (
				06ADE9E22BBFDF26008BA0B3 /* CertificateRevocationListsChecker.swift */,
				06ADE9E72BBFE1FA008BA0B3 /* CRLsDistributionPointsObserver.swift */,
				0678D9912C2C53D3000DF6E3 /* CRLURLBuilder.swift */,
			);
			path = CRL;
			sourceTree = "<group>";
		};
		0928E38F1BA2CFF60057232E /* E2EE */ = {
			isa = PBXGroup;
			children = (
				871667F91BB2AE9C009C6EEA /* APSSignalingKeysStore.swift */,
				09BCDB8C1BCE7F000020DCC7 /* ZMAPSMessageDecoder.h */,
				09BCDB8D1BCE7F000020DCC7 /* ZMAPSMessageDecoder.m */,
			);
			path = E2EE;
			sourceTree = "<group>";
		};
		0994E1DB1B835C4900A51721 /* zmc-config */ = {
			isa = PBXGroup;
			children = (
				A93724C226984D2F005FD532 /* ios.xcconfig */,
				0994E1DD1B835C4900A51721 /* ios-test-host.xcconfig */,
				0994E1DE1B835C4900A51721 /* ios-test-target.xcconfig */,
				0994E1E21B835C4900A51721 /* project-common.xcconfig */,
				0994E1E31B835C4900A51721 /* project-debug.xcconfig */,
				0994E1E41B835C4900A51721 /* project.xcconfig */,
				0994E1E81B835C4900A51721 /* tests.xcconfig */,
				0994E1EA1B835C4900A51721 /* warnings.xcconfig */,
			);
			path = "zmc-config";
			sourceTree = "<group>";
		};
		09C77C3C1BA2E38D00E2163F /* E2EE */ = {
			isa = PBXGroup;
			children = (
				F9F9F5611D75D62100AE6499 /* RequestStrategyTestBase.swift */,
				0920833C1BA84F3100F82B29 /* UserClientRequestStrategyTests.swift */,
				161927222459E08E00DDD9EB /* UserClientEventConsumerTests.swift */,
				093694441BA9633300F36B3A /* UserClientRequestFactoryTests.swift */,
				87D003FE1BB5810D00472E06 /* APSSignalingKeyStoreTests.swift */,
				09914E521BD6613D00C10BF8 /* ZMDecodedAPSMessageTest.m */,
			);
			path = E2EE;
			sourceTree = "<group>";
		};
		161ACB2B23F5B9E900ABFF33 /* URLActionProcessors */ = {
			isa = PBXGroup;
			children = (
				161ACB2C23F5BA0200ABFF33 /* DeepLinkURLActionProcessor.swift */,
				161ACB2E23F5BACA00ABFF33 /* ConnectToBotURLActionProcessor.swift */,
			);
			path = URLActionProcessors;
			sourceTree = "<group>";
		};
		161ACB3023F5BB7E00ABFF33 /* URLActionProcessors */ = {
			isa = PBXGroup;
			children = (
				161ACB3123F5BBA100ABFF33 /* CompanyLoginURLActionProcessor.swift */,
				06239125274DB73A0065A72D /* StartLoginURLActionProcessor.swift */,
			);
			path = URLActionProcessors;
			sourceTree = "<group>";
		};
		161ACB3D23F6E49400ABFF33 /* URLActionProcessors */ = {
			isa = PBXGroup;
			children = (
				161ACB3E23F6E4C200ABFF33 /* DeepLinkURLActionProcessorTests.swift */,
				161C886223FADDE400CB0B8E /* ConnectToBotURLActionProcessorTests.swift */,
			);
			name = URLActionProcessors;
			sourceTree = "<group>";
		};
		161ACB4023F6EDF900ABFF33 /* UnauthenticatedSession */ = {
			isa = PBXGroup;
			children = (
				161ACB4123F6EE1E00ABFF33 /* URLActionProcessors */,
			);
			path = UnauthenticatedSession;
			sourceTree = "<group>";
		};
		161ACB4123F6EE1E00ABFF33 /* URLActionProcessors */ = {
			isa = PBXGroup;
			children = (
				161ACB4223F6EE4800ABFF33 /* CompanyLoginURLActionProcessorTests.swift */,
				06894D91276BA7FA00DA4E33 /* StartLoginURLActionProcessorTests.swift */,
			);
			path = URLActionProcessors;
			sourceTree = "<group>";
		};
		1688189C25F150E100BB51C3 /* TestsPlans */ = {
			isa = PBXGroup;
			children = (
				168818A025F1512400BB51C3 /* AllTests.xctestplan */,
				168818AB25F1533A00BB51C3 /* IntegrationTests.xctestplan */,
				2B56189B29A5074000D8CCCA /* SecurityTests.xctestplan */,
			);
			path = TestsPlans;
			sourceTree = "<group>";
		};
		169BA1F625ECF8C300374343 /* Mocks */ = {
			isa = PBXGroup;
			children = (
				169BA1F725ECF8F700374343 /* MockAppLock.swift */,
				169BA23C25EF6E2A00374343 /* MockRegistrationStatusDelegate.swift */,
				169BA24325EF6FFA00374343 /* MockAnalytics.swift */,
				169BA24B25EF753100374343 /* MockReachability.swift */,
				EECE27C5294362F100419A8B /* MockPushTokenService.swift */,
			);
			path = Mocks;
			sourceTree = "<group>";
		};
		169BA25025EF777300374343 /* Recorders */ = {
			isa = PBXGroup;
			children = (
				169BA25125EF778E00374343 /* TestUserProfileUpdateObserver.swift */,
			);
			path = Recorders;
			sourceTree = "<group>";
		};
		3E18605A191A4EF8000FE027 /* Resources */ = {
			isa = PBXGroup;
			children = (
				54764B9D1C931E9400BD25E3 /* animated.gif */,
				54764B9E1C931E9400BD25E3 /* not_animated.gif */,
				54764B971C9303D600BD25E3 /* medium.jpg */,
				54764B981C9303D600BD25E3 /* tiny.jpg */,
				AF6415A01C9C151700A535F5 /* EncryptedBase64EncondedExternalMessageTestFixture.txt */,
				AF6415A11C9C151700A535F5 /* ExternalMessageTextFixture.txt */,
				EE01E0361F90DABC001AA33C /* audio.m4a */,
				BF158D2E1CE087D8007C6F8A /* video.mp4 */,
				54DFAE211C92D979004B1D15 /* 1900x1500.jpg */,
				F9C9A4F11CAD2A200039E10C /* DB Ficture 1.28 */,
				BF44A3521C71D60100C6928E /* DB Fixture 1.27 */,
				BF72DF111C4D257C002B324F /* DB Fixture 1.24 */,
				BF72DF101C4D256B002B324F /* DB Fixture 1.25 / 1.26 */,
				5423B998191A4A1B0044347D /* InfoPlist.strings */,
				3E2712FE1A891781008EE50F /* UnitTests-Info.plist */,
				169BA1D625ECDBA300374343 /* IntegrationTests-Info.plist */,
				54764B9B1C930AEB00BD25E3 /* Lorem Ipsum.txt */,
			);
			path = Resources;
			sourceTree = "<group>";
		};
		3E18605B191A4F28000FE027 /* Public */ = {
			isa = PBXGroup;
			children = (
				542049EF196AB84B000D8A94 /* WireSyncEngine.h */,
				A9B53AA924E12E240066FCC6 /* ZMAccountDeletedReason.swift */,
				3E05F247192A4F8900F22D80 /* NSError+ZMUserSession.h */,
				E6BB79532C36B36E003B821B /* NetworkState.swift */,
			);
			path = Public;
			sourceTree = "<group>";
		};
		3E18605E191A4F4F000FE027 /* Resources */ = {
			isa = PBXGroup;
			children = (
				3E799CC9192134900020A438 /* Configurations */,
				3E27131A1A8A68BF008EE50F /* Push.strings */,
				3E27131C1A8A68BF008EE50F /* Push.stringsdict */,
				549815961A43232400A7CE2E /* WireSyncEngine-ios-Info.plist */,
				F1A989BC1FD03E1B00B8A82E /* ZMLocalizable.strings */,
				543095921DE76B170065367F /* random1.txt */,
				543095941DE76B270065367F /* random2.txt */,
			);
			path = Resources;
			sourceTree = "<group>";
		};
		3E1860B3191A5D1D000FE027 /* iOS Test Host */ = {
			isa = PBXGroup;
			children = (
				3E1860B4191A5D99000FE027 /* Test-Host-Info.plist */,
				3E1860B5191A5D99000FE027 /* Test-Host-Prefix.pch */,
				3E1860B6191A5D99000FE027 /* TestHost-main.m */,
				3E1860B7191A5D99000FE027 /* TestHostAppDelegate.h */,
				3E1860B8191A5D99000FE027 /* TestHostAppDelegate.m */,
				F1E48002207E3789008D4299 /* Default-568h@2x.png */,
				3E9848BC1A65253000F7B050 /* Hack.swift */,
				872C995A1DB65D0D006A3BDE /* harp.m4a */,
				872C99571DB659E6006A3BDE /* ringing_from_them_long.caf */,
			);
			path = "iOS Test Host";
			sourceTree = "<group>";
		};
		3E799CC9192134900020A438 /* Configurations */ = {
			isa = PBXGroup;
			children = (
				0994E1DB1B835C4900A51721 /* zmc-config */,
				0994E1F01B835C4900A51721 /* WireSyncEngine.xcconfig */,
				0994E1F11B835D1100A51721 /* version.xcconfig */,
			);
			path = Configurations;
			sourceTree = "<group>";
		};
		3E89FFA3191B6E15002D3A3E /* Data Model */ = {
			isa = PBXGroup;
			children = (
				0648FC1327864783006519D1 /* Conversation+Join.swift */,
				EEEED9A723F6BC00008C94CA /* SelfUserProvider.swift */,
				EE1108FA23D2087F005DC663 /* Typing.swift */,
				EE1108F823D1F945005DC663 /* TypingUsersTimeout.swift */,
				EE1DEBBC23D5E0390087EE1F /* TypingUsersTimeout+Key.swift */,
				EE1108B623D1B367005DC663 /* TypingUsers.swift */,
				16F5F16B1E4092C00062F0AE /* NSManagedObjectContext+CTCallCenter.swift */,
				EE1DEBC523D5F1D00087EE1F /* NSManagedObjectContext+TypingUsers.swift */,
				0640C26C26EA0B5C0057AF80 /* NSManagedObjectContext+Packaging.swift */,
				16085B321F71811A000B9F22 /* UserChangeInfo+UserSession.swift */,
				8754B8491F73C25400EC02AD /* ConversationListChangeInfo+UserSession.swift */,
				8754B84B1F73C38900EC02AD /* MessageChangeInfo+UserSession.swift */,
				872A2EE51FFFBC2900900B22 /* ServiceUser.swift */,
				168CF4282007840A009FCB89 /* Team+Invite.swift */,
				BF3C1B1620DBE254001CE126 /* Conversation+MessageDestructionTimeout.swift */,
				D5D10DA3203AE43200145497 /* Conversation+AccessMode.swift */,
				16030DC821B01B7500F8032E /* Conversation+ReadReceiptMode.swift */,
				16519D37231D3B1700C9D76D /* Conversation+Deletion.swift */,
				EE1DEBC223D5F1920087EE1F /* Conversation+TypingUsers.swift */,
				878ACB4720AEFB980016E68A /* ZMUser+Consent.swift */,
			);
			path = "Data Model";
			sourceTree = "<group>";
		};
		3EAD6A08199BB6C800D519DB /* Calling */ = {
			isa = PBXGroup;
			children = (
				16A764601F3E0B0B00564F21 /* CallKitManager.swift */,
				EE2DE5E7292519EC00F42F4C /* CallKitCallRegister.swift */,
				EE2DE5E329250CC400F42F4C /* CallKitCall.swift */,
				EE2DE5E129250C1A00F42F4C /* CallHandle.swift */,
				EE2DE5E92926377C00F42F4C /* CallObserver.swift */,
				0625690E264AE6560041C17B /* CallClosedReason.swift */,
				63B1FAD72763A4E7000766F8 /* AVSIdentifier */,
				634976ED268A18B000824A05 /* AVS */,
				165D3A181E1D43870052E654 /* VoiceChannel.swift */,
				165D3A171E1D43870052E654 /* VoiceChannelV3.swift */,
				165D3A3C1E1D60520052E654 /* ZMConversation+VoiceChannel.swift */,
				1658C2361F503CF800889F22 /* FlowManager.swift */,
				166D18A3230EBFFA001288CD /* MediaManager.swift */,
				BF735CF91E70003D003BC61F /* SystemMessageCallObserver.swift */,
				165911521DEF38EC007FA847 /* CallStateObserver.swift */,
				5E8BB89F2147F5BC00EEA64B /* CallSnapshot.swift */,
				16C4BD9F20A309CD00BCDB17 /* CallParticipantSnapshot.swift */,
				632A581F25CC43DA00F0C4BD /* CallParticipantsListKind.swift */,
				5EC2C5902137F80E00C6CE35 /* CallState.swift */,
				F1B5D53C2181FDA300986911 /* NetworkQuality.swift */,
				7C5482D9225380160055F1AB /* CallReceivedResult.swift */,
				5E8BB8A12147F89000EEA64B /* CallCenterSupport.swift */,
				165D3A141E1D3EF30052E654 /* WireCallCenterV3.swift */,
				EEE95CF52A442A0100E136CB /* WireCallCenterV3+MLS.swift */,
				639290A6252DEDB400046171 /* WireCallCenterV3+Degradation.swift */,
				5EC2C592213827BF00C6CE35 /* WireCallCenterV3+Events.swift */,
				F9E577201E77EC6D0065EFE4 /* WireCallCenterV3+Notifications.swift */,
				166A8BF21E015F3B00F5EEEA /* WireCallCenterV3Factory.swift */,
				63FE4B9D25C1D2EC002878E5 /* VideoGridPresentationMode.swift */,
				636F70442A5F3EE900E086B6 /* MLSConferenceStaleParticipantsRemover.swift */,
				018F17B82B83B70A00E0594D /* AVSConversationType+Conference.swift */,
			);
			path = Calling;
			sourceTree = "<group>";
		};
		3EAD6A0F199BBE5D00D519DB /* Calling */ = {
			isa = PBXGroup;
			children = (
				16D3FCDE1E365ABC0052A535 /* CallStateObserverTests.swift */,
				160C31401E6DDFC30012E4BC /* VoiceChannelV3Tests.swift */,
				872C99511DB5256E006A3BDE /* CallKitManagerTests.swift */,
				872C995E1DB6722C006A3BDE /* CallKitDelegateTests+Mocking.h */,
				872C995F1DB6722C006A3BDE /* CallKitDelegateTests+Mocking.m */,
				165D3A1A1E1D43870052E654 /* WireCallCenterV3Mock.swift */,
				F905C47E1E79A86A00AF34A5 /* WireCallCenterV3Tests.swift */,
				1658C2381F5404ED00889F22 /* FlowManagerMock.swift */,
				F95FFBCF1EB8A44D004031CB /* CallSystemMessageGeneratorTests.swift */,
				F9F846331ED307F10087C1A4 /* CallParticipantsSnapshotTests.swift */,
				87B30C5B1FA756220054DFB1 /* FlowManagerTests.swift */,
				5E8BB8A3214912D100EEA64B /* AVSBridgingTests.swift */,
				166D18A5230EC418001288CD /* MockMediaManager.swift */,
				639290A3252CA53100046171 /* CallSnapshotTestFixture.swift */,
				A901FE9A258B562F003EAF5C /* CallParticipantTests.swift */,
				632A582125CD9DF900F0C4BD /* CallParticipantsKindTests.swift */,
				6349771D268B7C4300824A05 /* AVSVideoStreamsTest.swift */,
				63CF3FFF276B4D110079FF2B /* AVSIdentifierTests.swift */,
				63A8F575276B7B3100513750 /* AVSClientTests.swift */,
				6391A8002A7A529000832665 /* MLSConferenceStaleParticipantsRemoverTests.swift */,
			);
			path = Calling;
			sourceTree = "<group>";
		};
		540029AA1918CA8500578793 = {
			isa = PBXGroup;
			children = (
				EEDDB6A32BCFC5E4009ECF97 /* WireSyncEngine.docc */,
				09284B6A1B8272C300EEE10E /* WireSyncEngine Test Host.entitlements */,
				3E18605F191A4F6A000FE027 /* README.md */,
				5423B98C191A49CD0044347D /* Source */,
				3E18605E191A4F4F000FE027 /* Resources */,
				5423B997191A4A1B0044347D /* Tests */,
				0145AE822B1154010097E3B8 /* Support */,
				540029B61918CA8500578793 /* Frameworks */,
				540029B51918CA8500578793 /* Products */,
			);
			indentWidth = 4;
			sourceTree = "<group>";
			tabWidth = 4;
			usesTabs = 0;
			wrapsLines = 1;
		};
		540029B51918CA8500578793 /* Products */ = {
			isa = PBXGroup;
			children = (
				3E186088191A56F6000FE027 /* WireSyncEngine Test Host.app */,
				3E1860C3191A649D000FE027 /* UnitTests.xctest */,
				549815931A43232400A7CE2E /* WireSyncEngine.framework */,
				169BA1D225ECDBA300374343 /* IntegrationTests.xctest */,
				0145AE812B1154010097E3B8 /* WireSyncEngineSupport.framework */,
			);
			name = Products;
			sourceTree = "<group>";
		};
		540029B61918CA8500578793 /* Frameworks */ = {
			isa = PBXGroup;
			children = (
				0155194D2C20D29400037358 /* WireDomainSupport.framework */,
				015519492C20D25300037358 /* WireDomainSupport.framework */,
				015519452C20D20800037358 /* WireDomain.framework */,
				59D1C30F2B1DEE6E0016F6B2 /* WireDataModelSupport.framework */,
				EE668BB92954AA9300D939E7 /* WireMockTransport.framework */,
				EE668BB52954AA7F00D939E7 /* WireRequestStrategy.framework */,
				EE4E6A252B714490007C476D /* WireRequestStrategySupport.framework */,
				598E87012BF4DE9600FC5438 /* WireSystemSupport.framework */,
				598E87042BF4E01300FC5438 /* WireUtilitiesSupport.framework */,
				EE67F6C7296F0622001D7C88 /* avs.xcframework */,
				EE67F6C5296F0622001D7C88 /* libPhoneNumberiOS.xcframework */,
				EE67F6C6296F0622001D7C88 /* ZipArchive.xcframework */,
			);
			name = Frameworks;
			sourceTree = "<group>";
		};
		5423B98C191A49CD0044347D /* Source */ = {
			isa = PBXGroup;
			children = (
				060C06662B7619C600B484C6 /* E2EI */,
				EFF9403C2240FE12004F3115 /* DeepLink */,
				54B2A0821DAE71F100BB40B1 /* Analytics */,
				0928E38F1BA2CFF60057232E /* E2EE */,
				A9EADFFF19DBF20A00FD386C /* Utility */,
				A926F1E0196C12ED0045BB47 /* Registration */,
				A957B4B91962FB610060EE03 /* Notifications */,
				54BAF1BB19212EBA008042FB /* UserSession */,
				F19F1D361EFBF60A00275E27 /* SessionManager */,
				F19F1D121EFBC17A00275E27 /* UnauthenticatedSession */,
				3E89FFA3191B6E15002D3A3E /* Data Model */,
				85D85DBFC1F3A95767DEEA45 /* Synchronization */,
				3EAD6A08199BB6C800D519DB /* Calling */,
				EE88B0522BF62B430013F0BD /* Services */,
				EEE46E5528C5EF3B005F48D7 /* Use cases */,
				3E18605B191A4F28000FE027 /* Public */,
				3E18605C191A4F3B000FE027 /* WireSyncEngine-iOS.pch */,
				E9E4D4702C2AD61500364352 /* TeamRole+AnalyticsValue.swift */,
				E934249D2C2D3BBA001A8EBD /* ProcessInfo+Tests.swift */,
				E955D3DE2C36CFFF0090BEAB /* ConversationType+ZMConversationType.swift */,
			);
			path = Source;
			sourceTree = "<group>";
		};
		5423B997191A4A1B0044347D /* Tests */ = {
			isa = PBXGroup;
			children = (
				1688189C25F150E100BB51C3 /* TestsPlans */,
				5474C7DC1921303400185A3A /* Source */,
				3E1860B3191A5D1D000FE027 /* iOS Test Host */,
				3E18605A191A4EF8000FE027 /* Resources */,
			);
			path = Tests;
			sourceTree = "<group>";
		};
		5474C7DC1921303400185A3A /* Source */ = {
			isa = PBXGroup;
			children = (
				061F79192B767ACD00E8827B /* E2EI */,
				018A3DBD2B0799CA00EB3D6B /* Use cases */,
				169BA25025EF777300374343 /* Recorders */,
				169BA1F625ECF8C300374343 /* Mocks */,
				09C77C3C1BA2E38D00E2163F /* E2EE */,
				54C2F6751A6FA988003D09D9 /* Notifications */,
				A9EAE00A19DBF24100FD386C /* Utility */,
				54CEC9BB19AB34CE006817BB /* Registration */,
				5474C7EB1921303400185A3A /* UserSession */,
				F159F4121F1E310C001B7D80 /* SessionManager */,
				161ACB4023F6EDF900ABFF33 /* UnauthenticatedSession */,
				5474C7DD1921303400185A3A /* Data Model */,
				85D850FC5E45F9F688A64419 /* Synchronization */,
				54FC8A0E192CD52800D3C016 /* Integration */,
				3EAD6A0F199BBE5D00D519DB /* Calling */,
				EE3E43F72BF62BC4001A43A1 /* Services */,
				3E799CF2192140300020A438 /* WireSyncEngine-Tests.pch */,
				5474C8051921309400185A3A /* MessagingTest.h */,
				5474C8061921309400185A3A /* MessagingTest.m */,
				06BBF7002473D51D00A26626 /* MessagingTest+Swift.swift */,
				5474C8081921309400185A3A /* MessagingTestTests.m */,
				3E1858B21951D69B005FE78F /* MemoryLeaksObserver.h */,
				3E1858B31951D69B005FE78F /* MemoryLeaksObserver.m */,
				5463C88F193F38A6006799DE /* ZMTimingTests.h */,
				5463C890193F38A6006799DE /* ZMTimingTests.m */,
				5E2C354C21A806A80034F1EE /* MockBackgroundActivityManager.swift */,
				16849B1B23EDA1FD00C025A8 /* MockUpdateEventProcessor.swift */,
				16849B1F23EDB32B00C025A8 /* MockSessionManager.swift */,
				1636EAFE23F6FCCC00CD9527 /* MockPresentationDelegate.swift */,
				161C887623FD4CFD00CB0B8E /* MockPushChannel.swift */,
				161C886423FD248A00CB0B8E /* RecordingMockTransportSession.swift */,
				54BD32D01A5ACCF9008EB1B0 /* Test-Bridging-Header.h */,
				16A5FE20215B584200AEEBBD /* MockLinkPreviewDetector.swift */,
				166B2B6D23EB2CD3003E8581 /* DatabaseTest.swift */,
				87AEA67B1EFBD27700C94BF3 /* DiskDatabaseTest.swift */,
				5E0EB1F82100A46F00B5DC2B /* MockCompanyLoginRequesterDelegate.swift */,
				EE6654632445D4EE00CBF8D3 /* MockAddressBook.swift */,
			);
			path = Source;
			sourceTree = "<group>";
		};
		5474C7DD1921303400185A3A /* Data Model */ = {
			isa = PBXGroup;
			children = (
				F991CE111CB55512004D8465 /* ZMConversation+Testing.h */,
				F991CE121CB55512004D8465 /* ZMConversation+Testing.m */,
				169BA24025EF6F6700374343 /* ZMConversation+Testing.swift */,
				F991CE131CB55512004D8465 /* ZMUser+Testing.h */,
				F991CE141CB55512004D8465 /* ZMUser+Testing.m */,
				F9B71F4A1CB2B841001DB03F /* NSManagedObjectContext+TestHelpers.h */,
				F9B71F4B1CB2B841001DB03F /* NSManagedObjectContext+TestHelpers.m */,
				85D856D10F3CD0262DCB5730 /* MockDataModel */,
				EE1DEBB223D5A6930087EE1F /* TypingTests.swift */,
				EE1DEBB423D5AEE50087EE1F /* TypingUsersTimeoutTests.swift */,
				EE1DEBB823D5B9BC0087EE1F /* ZMConversation+TypingUsersTests.swift */,
				EE1DEBB623D5B62C0087EE1F /* TypingUsersTests.swift */,
				16AD86B71F7292EB00E4C797 /* TypingChange.swift */,
				16D3FD011E3A5C0D0052A535 /* ZMConversationVoiceChannelRouterTests.swift */,
				16519D6C231EAAF300C9D76D /* Conversation+DeletionTests.swift */,
				872A2EE71FFFBC3900900B22 /* ServiceUserTests.swift */,
				878ACB5820AF12C10016E68A /* ZMUserConsentTests.swift */,
			);
			path = "Data Model";
			sourceTree = "<group>";
		};
		5474C7EB1921303400185A3A /* UserSession */ = {
			isa = PBXGroup;
			children = (
				161ACB3D23F6E49400ABFF33 /* URLActionProcessors */,
				549127E819E7FDAB005871F5 /* Search */,
				A97E4F55267CF681006FC545 /* ZMUserSessionTestsBase.swift */,
				1679D1CB1EF9730C007B0DF5 /* ZMUserSessionTestsBase+Calling.swift */,
				874A1749205812B6001C6760 /* ZMUserSessionTests.swift */,
				A97E4F5A267CFB2D006FC545 /* ZMUserSessionTests_NetworkState.swift */,
				1626344620D79C22000D4063 /* ZMUserSessionTests+PushNotifications.swift */,
				F1AE5F6E21F73388009CDBBC /* ZMUserSessionTests+Timers.swift */,
				06E0979F2A264F0300B38C4A /* ZMUserSessionTests+RecurringActions.swift */,
				06CDC6F72A2DFB4400EB518D /* RecurringActionServiceTests.swift */,
				168474252252579A004DE9EC /* ZMUserSessionTests+Syncing.swift */,
				16E0FBB4233119FE000E3235 /* ZMUserSessionTests+Authentication.swift */,
				1673C35224CB36D800AE2714 /* ZMUserSessionTests+EncryptionAtRest.swift */,
				707CEBB627B515B200E080A4 /* ZMUserSessionTests+SecurityClassification.swift */,
				636826F72953465F00D904C2 /* ZMUserSessionTests+AccessToken.swift */,
				0920C4D81B305FF500C55728 /* UserSessionGiphyRequestStateTests.swift */,
				541228431AEE422C00D9ED1C /* ZMAuthenticationStatusTests.m */,
				7CE017142317D07E00144905 /* ZMAuthenticationStatusTests.swift */,
				A9C02609266F5D1B002E542B /* ZMClientRegistrationStatusTests.swift */,
				F92CA9641F153622007D8570 /* CacheFileRelocatorTests.swift */,
				F9B171F71C0F00E700E6EEC6 /* ClientUpdateStatusTests.swift */,
				54BFDF691BDA87D20034A3DB /* HistorySynchronizationStatusTests.swift */,
				09B730941B3045E400A5CCC9 /* ProxiedRequestStatusTests.swift */,
				542DFEE51DDCA452000F5B95 /* UserProfileUpdateStatusTests.swift */,
				F19F4F4C1E646C3C00F4D8FF /* UserProfileImageUpdateStatusTests.swift */,
				3E05F250192A4FBD00F22D80 /* UserSessionErrorTests.m */,
				A9692F881986476900849241 /* NSString_NormalizationTests.m */,
				F9FD798919EE962F00D70FCD /* ZMBlacklistDownloaderTest.m */,
				F9F11A061A0A630900F1DCEE /* ZMBlacklistVerificatorTest.m */,
				54D784FD1A37248000F47798 /* ZMEncodedNSUUIDWithTimestampTests.m */,
				F9D1CD131DF6C131002F6E80 /* SyncStatusTests.swift */,
				160C31491E82AC170012E4BC /* OperationStatusTests.swift */,
				16A702CF1E92998100B8410D /* ApplicationStatusDirectoryTests.swift */,
				8766853A1F2A1A860031081B /* UnauthenticatedSessionTests.swift */,
				1662B0F823D9CE8F00B8C7C5 /* UnauthenticatedSessionTests+DomainLookup.swift */,
				167F383C23E04A93006B6AA9 /* UnauthenticatedSessionTests+SSO.swift */,
				16085B341F719E6D000B9F22 /* NetworkStateRecorder.swift */,
				168CF42E2007BCD9009FCB89 /* TeamInvitationStatusTests.swift */,
				D55272E92062732100F542BE /* AssetDeletionStatusTests.swift */,
				874A16932052C64B001C6760 /* UserExpirationObserverTests.swift */,
				166264922166517A00300F45 /* CallEventStatusTests.swift */,
				87D2555821D6275800D03789 /* BuildTypeTests.swift */,
			);
			path = UserSession;
			sourceTree = "<group>";
		};
		549127E819E7FDAB005871F5 /* Search */ = {
			isa = PBXGroup;
			children = (
				1660AA0E1ECE0C870056D403 /* SearchResultTests.swift */,
				1660AA101ECE3C1C0056D403 /* SearchTaskTests.swift */,
				164C29A21ECF437E0026562A /* SearchRequestTests.swift */,
				164C29A41ECF47D80026562A /* SearchDirectoryTests.swift */,
				545F601B1D6C336D00C2C55B /* AddressBookSearchTests.swift */,
				54AB428D1DF5C5B400381F2C /* TopConversationsDirectoryTests.swift */,
			);
			name = Search;
			sourceTree = "<group>";
		};
		54A170621B30068B001B41A5 /* Strategies */ = {
			isa = PBXGroup;
			children = (
				D5225721206261C100562561 /* Asset Deletion */,
				16DABFAD1DCF98D3001973E3 /* CallingRequestStrategy.swift */,
				A938BDC723A7964100D4C208 /* ConversationRoleDownstreamRequestStrategy.swift */,
				8798607A1C3D48A400218A3E /* DeleteAccountRequestStrategy.swift */,
				E62F31C42B71165A0095777A /* EvaluateOneOnOneConversationsStrategy.swift */,
				1672A64423473EA100380537 /* LabelDownstreamRequestStrategy.swift */,
				16D0A11C234C8CD700A83F87 /* LabelUpstreamRequestStrategy.swift */,
				16D9E8B922BCD39200FA463F /* LegalHoldRequestStrategy.swift */,
				BF491CD01F03D7CF0055EE44 /* PermissionsDownloadRequestStrategy.swift */,
				162113032B2756EB008F0F9F /* PrekeyGenerator.swift */,
				54A170631B300696001B41A5 /* ProxiedRequestStrategy.swift */,
				EFC8281B1FB343B600E27E21 /* RegistationCredentialVerificationStrategy.swift */,
				F1C51FE81FB4A9C7009C2269 /* RegistrationStrategy.swift */,
				F95706531DE5D1CC0087442C /* SearchUserImageStrategy.swift */,
				EE88B04E2BF62B140013F0BD /* SelfSupportedProtocolsRequestStrategy.swift */,
				06B99C7A242B51A300FEAFDE /* SignatureRequestStrategy.swift */,
				F9ABE84B1EFD568B00D83214 /* TeamDownloadRequestStrategy.swift */,
				EF2CB12622D5E58B00350B0A /* TeamImageAssetUpdateStrategy.swift */,
				168CF42A20079A02009FCB89 /* TeamInvitationRequestStrategy.swift */,
				E6C6C6B22B877404007585DF /* TeamMembersDownloadRequestStrategy.swift */,
				F9ABE84D1EFD568B00D83214 /* TeamRequestFactory.swift */,
				A913C02123A7EDFA0048CE74 /* TeamRolesDownloadRequestStrategy.swift */,
				F9F631411DE3524100416938 /* TypingStrategy.swift */,
				166507802459D7CA005300C1 /* UserClientEventConsumer.swift */,
				0920833F1BA95EE100F82B29 /* UserClientRequestFactory.swift */,
				09C77C521BA6C77000E2163F /* UserClientRequestStrategy.swift */,
				F19F4F3B1E604AA700F4D8FF /* UserImageAssetUpdateStrategy.swift */,
				547E5B591DDB67390038D936 /* UserProfileUpdateRequestStrategy.swift */,
			);
			path = Strategies;
			sourceTree = "<group>";
		};
		54A170661B300700001B41A5 /* Strategies */ = {
			isa = PBXGroup;
			children = (
				D55272EB2062733F00F542BE /* AssetDeletionRequestStrategyTests.swift */,
				F94F6B321E54B9C000D46A29 /* CallingRequestStrategyTests.swift */,
				A938BDC923A7966700D4C208 /* ConversationRoleDownstreamRequestStrategyTests.swift */,
				87D4625C1C3D526D00433469 /* DeleteAccountRequestStrategyTests.swift */,
				EFC8281D1FB34F9600E27E21 /* EmailVerificationStrategyTests.swift */,
				E62F31C62B711DDF0095777A /* EvaluateOneOnOneConversationsStrategyTests.swift */,
				1672A652234784B500380537 /* LabelDownstreamRequestStrategyTests.swift */,
				16D0A118234B999600A83F87 /* LabelUpstreamRequestStrategyTests.swift */,
				169BC10E22BD17FF0003159B /* LegalHoldRequestStrategyTests.swift */,
				BF491CD41F03E0FC0055EE44 /* PermissionsDownloadRequestStrategyTests.swift */,
				54A170671B300717001B41A5 /* ProxiedRequestStrategyTests.swift */,
				F148F66A1FBAFAF600BD6909 /* RegistrationStatusTestHelper.swift */,
				EFC828211FB356CE00E27E21 /* RegistrationStatusTests.swift */,
				F95706581DE5F6D40087442C /* SearchUserImageStrategyTests.swift */,
				EE3E43F82BF62BF6001A43A1 /* SelfSupportedProtocolsRequestStrategyTests.swift */,
				06F98D5E24379143007E914A /* SignatureRequestStrategyTests.swift */,
				F9ABE8541EFD56BF00D83214 /* TeamDownloadRequestStrategy+EventsTests.swift */,
				F9ABE8531EFD56BF00D83214 /* TeamDownloadRequestStrategyTests.swift */,
				EF2CB12822D5E5BB00350B0A /* TeamImageAssetUpdateStrategyTests.swift */,
				168CF42C2007BCA0009FCB89 /* TeamInvitationRequestStrategyTests.swift */,
				E6C6C6B42B87741D007585DF /* TeamMembersDownloadRequestStrategyTests.swift */,
				F148F6681FBAF55800BD6909 /* TeamRegistrationStrategyTests.swift */,
				A913C02323A7F1C00048CE74 /* TeamRolesDownloadRequestStrategyTests.swift */,
				F9410F621DE44C2E007451FF /* TypingStrategyTests.swift */,
				F170AF1F1E7800CF0033DC33 /* UserImageAssetUpdateStrategyTests.swift */,
			);
			path = Strategies;
			sourceTree = "<group>";
		};
		54B2A0821DAE71F100BB40B1 /* Analytics */ = {
			isa = PBXGroup;
			children = (
				7C1F4BF4203C4F67000537A8 /* Analytics+Push.swift */,
			);
			path = Analytics;
			sourceTree = "<group>";
		};
		54BAF1BB19212EBA008042FB /* UserSession */ = {
			isa = PBXGroup;
			children = (
				161ACB2B23F5B9E900ABFF33 /* URLActionProcessors */,
				874A168E2052BE32001C6760 /* OpenConversationObserver */,
				F9FD798019EE73C500D70FCD /* VersionBlacklist */,
				A9BABE5E19BA1EF300E9E5A3 /* Search */,
				59271BE62B908D8C0019B726 /* SecurityClassification */,
				E6C983EF2B986B2900D55177 /* ZMUserSession */,
				EE38DDED280437E500D4983D /* BlacklistReason.swift */,
				63C5321E27FDB283009DFFF4 /* SyncStatus.swift */,
				063AFA3E264B30C400DCBCED /* BuildType.swift */,
				F9AB00211F0CDAF00037B437 /* CacheFileRelocator.swift */,
				EE51FBED2AE1305B002B503B /* UserSession.swift */,
				3E05F253192A50CC00F22D80 /* NSError+ZMUserSession.m */,
				3E05F254192A50CC00F22D80 /* NSError+ZMUserSessionInternal.h */,
				F1C1F3EF1FCF18C5007273E3 /* NSError+Localized.swift */,
				F1C1F3ED1FCF0C85007273E3 /* ZMUserSessionErrorCode+Localized.swift */,
				54F0A0931B3018D7003386BC /* ProxiedRequestsStatus.swift */,
				54BFDF671BDA6F9A0034A3DB /* HistorySynchronizationStatus.swift */,
				A9C02604266F5B4B002E542B /* ZMClientRegistrationStatus.swift */,
				54973A351DD48CAB007F8702 /* NSManagedObject+CryptoStack.swift */,
				163FB9982057E3F200E74F83 /* AuthenticationStatusProvider.swift */,
				F9B171F51C0EF21100E6EEC6 /* ClientUpdateStatus.swift */,
				166264732166093800300F45 /* CallEventStatus.swift */,
				160C31261E6434500012E4BC /* OperationStatus.swift */,
				EEC7AB0B2A08F3DF005614BE /* OperationStateProvider.swift */,
				549710091F6FFE9900026EDD /* ClientUpdateNotification.swift */,
				F19F4F4E1E6575F700F4D8FF /* UserProfileImageOwner.swift */,
				F19F4F391E5F1AE400F4D8FF /* UserProfileImageUpdateStatus.swift */,
				547E5B571DDB4B800038D936 /* UserProfileUpdateStatus.swift */,
				168CF42620077C54009FCB89 /* TeamInvitationStatus.swift */,
				5478A1401DEC4048006F7268 /* UserProfile.swift */,
				5467F1C51E0AE421008C1745 /* KeyValueStore+AccessToken.swift */,
				544F8FF21DDCD34600D1AB04 /* UserProfileUpdateNotifications.swift */,
				E998FE8D2C184C9800EAA672 /* UserCredentials.swift */,
				549710071F6FF5C100026EDD /* NotificationInContext+UserSession.swift */,
				E60579D52C1C3E3D003D4A98 /* ZMNetworkAvailabilityChangeNotification.swift */,
				5458AF831F7021B800E45977 /* PreLoginAuthenticationNotification.swift */,
				E9AD0A352C2AF9B300CA88DF /* AnalyticsSessionConfiguration.swift */,
			);
			path = UserSession;
			sourceTree = "<group>";
		};
		54C2F6751A6FA988003D09D9 /* Notifications */ = {
			isa = PBXGroup;
			children = (
				54C2F67C1A6FA988003D09D9 /* PushNotifications */,
			);
			path = Notifications;
			sourceTree = "<group>";
		};
		54C2F67C1A6FA988003D09D9 /* PushNotifications */ = {
			isa = PBXGroup;
			children = (
				EE5BF6341F8F907C00B49D06 /* ZMLocalNotificationTests.swift */,
				1639A8532264C52600868AB9 /* ZMLocalNotificationTests_Alerts.swift */,
				EE01E0381F90FEC1001AA33C /* ZMLocalNotificationTests_ExpiredMessage.swift */,
				546F815A1E685F1A00775059 /* LocalNotificationDispatcherTests.swift */,
				160195601E30C9CF00ACBFAC /* LocalNotificationDispatcherCallingTests.swift */,
				1671F9FE1E2FAF50009F3150 /* ZMLocalNotificationForTests_CallState.swift */,
			);
			path = PushNotifications;
			sourceTree = "<group>";
		};
		54CEC9BB19AB34CE006817BB /* Registration */ = {
			isa = PBXGroup;
			children = (
				549552511D64567C004F21F6 /* AddressBookTests.swift */,
				54DE9BEC1DE75D4900EFFB9C /* RandomHandleGeneratorTests.swift */,
				5E8EE1FB20FDCCE200DB1F9B /* CompanyLoginRequestDetectorTests.swift */,
				5E0EB1F52100A13200B5DC2B /* CompanyLoginRequesterTests.swift */,
				BF80542A2102175800E97053 /* CompanyLoginVerificationTokenTests.swift */,
				5E9D32702109C54B0032FB06 /* CompanyLoginActionTests.swift */,
			);
			path = Registration;
			sourceTree = "<group>";
		};
		54F8D6D619AB525400146664 /* Transcoders */ = {
			isa = PBXGroup;
			children = (
				F93A75F11C1F219800252586 /* ConversationStatusStrategy.swift */,
				54F8D6E419AB535700146664 /* ZMMissingUpdateEventsTranscoder.h */,
				5427B34619D17ACE00CC18DC /* ZMMissingUpdateEventsTranscoder+Internal.h */,
				54F8D6E519AB535700146664 /* ZMMissingUpdateEventsTranscoder.m */,
				5427B34D19D195A100CC18DC /* ZMLastUpdateEventIDTranscoder.h */,
				5427B35319D1965A00CC18DC /* ZMLastUpdateEventIDTranscoder+Internal.h */,
				5427B34E19D195A100CC18DC /* ZMLastUpdateEventIDTranscoder.m */,
				54F8D6E819AB535700146664 /* ZMSelfStrategy.h */,
				F9E3AB511BEA017300C1A6AA /* ZMSelfStrategy+Internal.h */,
				54F8D6E919AB535700146664 /* ZMSelfStrategy.m */,
				54C11B9E19D1E4A100576A96 /* ZMLoginTranscoder.h */,
				54C11BA819D1E70900576A96 /* ZMLoginTranscoder+Internal.h */,
				54C11B9F19D1E4A100576A96 /* ZMLoginTranscoder.m */,
				09531F131AE960E300B8556A /* ZMLoginCodeRequestTranscoder.h */,
				09531F141AE960E300B8556A /* ZMLoginCodeRequestTranscoder.m */,
			);
			path = Transcoders;
			sourceTree = "<group>";
		};
		54F8D72919AB66CB00146664 /* Transcoders */ = {
			isa = PBXGroup;
			children = (
				A97042E019E2BEC700FE746B /* Helper */,
				54F8D74819AB67B300146664 /* ObjectTranscoderTests.h */,
				54F8D74919AB67B300146664 /* ObjectTranscoderTests.m */,
				F9DAC54D1C2034E70001F11E /* ConversationStatusStrategyTests.swift */,
				54F8D72F19AB677300146664 /* ZMMissingUpdateEventsTranscoderTests.m */,
				54188DCA19D19DE200DA40E4 /* ZMLastUpdateEventIDTranscoderTests.m */,
				54F8D73119AB677400146664 /* ZMSelfTranscoderTests.m */,
				542DFEE71DDCA4FD000F5B95 /* UserProfileUpdateRequestStrategyTests.swift */,
				54C11BAB19D1EB7500576A96 /* ZMLoginTranscoderTests.m */,
				BF50CFA51F39ABCF007833A4 /* MockUserInfoParser.swift */,
				09531F1A1AE9644800B8556A /* ZMLoginCodeRequestTranscoderTests.m */,
			);
			path = Transcoders;
			sourceTree = "<group>";
		};
		54FC8A0E192CD52800D3C016 /* Integration */ = {
			isa = PBXGroup;
			children = (
				06EB24FD27D6576500094E6E /* LoginFlowTests+PushToken.swift */,
				F9644AE91E83CDD100A1887B /* CallingV3Tests.swift */,
				16FF47481F0CD6610044C491 /* IntegrationTest.h */,
				16FF47461F0CD58A0044C491 /* IntegrationTest.m */,
				16FF47431F0BF5C70044C491 /* IntegrationTest.swift */,
				54ADA7611E3B3CBE00B90C7D /* IntegrationTest+Encryption.swift */,
				166D191E23157EBE001288CD /* IntegrationTest+Messages.swift */,
				163BB8111EE1A65A00DF9384 /* IntegrationTest+Search.swift */,
				3E288A6919C859210031CFCE /* NotificationObservers.h */,
				3E288A6A19C859210031CFCE /* NotificationObservers.m */,
				54FC8A0F192CD55000D3C016 /* LoginFlowTests.m */,
				85D85D997334755E841D13EA /* SlowSyncTests.m */,
				16519D7C2320087100C9D76D /* SlowSyncTests+ExistingData.swift */,
				017ABBB52995278C0004C243 /* SlowSyncTests+NotificationsV3.swift */,
				BF1F52CB1ECDD778002FB553 /* SlowSyncTests+Teams.swift */,
				F190E0DB1E8E7BA1003E81F8 /* SlowSyncTests+Swift.swift */,
				545643D41C62C1A800A2129C /* ConversationTestsBase.h */,
				545643D51C62C1A800A2129C /* ConversationTestsBase.m */,
				3E6CD176194F435F00BAE83E /* ConversationsTests.m */,
				BFE53F541D5A2F7000398378 /* DeleteMessagesTests.swift */,
				BFAB67AF1E535B4B00D67C1A /* TextSearchTests.swift */,
				16D1383A1FD6A6F4001B4411 /* AvailabilityTests.swift */,
				F964700B1D5C720D00A81A92 /* ConversationTests+MessageEditing.m */,
				63F65F04246D972900534A69 /* ConversationTests+MessageEditing.swift */,
				F9E462D91D7043C60036CFA7 /* ConversationTests+DeliveryConfirmation.swift */,
				F920F4D51DA3DCF8002B860B /* ConversationTests+Ephemeral.swift */,
				F13A26E020456002004F8E47 /* ConversationTests+Guests.swift */,
				BF3C1B1820DBE3B2001CE126 /* ConversationTests+MessageTimer.swift */,
				1675532B21B16D1E009C9FEA /* ConversationTests+ReceiptMode.swift */,
				06BBF6EC246EB56B00A26626 /* ConversationTests+List.swift */,
				16904A83207E078C00C92806 /* ConversationTests+Participants.swift */,
				06BBF6EF246ECB2400A26626 /* ConversationTests+Archiving.swift */,
				06BBF6F7246EF67400A26626 /* ConversationTests+Reactions.swift */,
				06BBF6F2246EF28800A26626 /* ConversationTests+LastRead.swift */,
				06BBF6F5246EF65600A26626 /* ConversationTests+ClearingHistory.swift */,
				16519D5B231EA13A00C9D76D /* ConversationTests+Deletion.swift */,
				09914E501BD6613600C10BF8 /* ConversationTests+OTR.m */,
				63495E4623FFF098002A7C59 /* ConversationTests+OTR.swift */,
				16A86B8322A7E57100A674F8 /* ConversationTests+LegalHold.swift */,
				5430FF141CE4A359004ECFFE /* FileTransferTests.m */,
				06BBF6FB247288DD00A26626 /* FileTransferTests+Swift.swift */,
				541918EB195AD9D100A5023D /* SendAndReceiveMessagesTests.m */,
				06BBF6FE2472F3AC00A26626 /* SendAndReceiveMessagesTests+Swift.swift */,
				163BB8151EE1B1AC00DF9384 /* SearchTests.swift */,
				A9C02620266F630E002E542B /* UserProfileTests.h */,
				54877C9419922C0B0097FB58 /* UserProfileTests.m */,
				F190E0A81E8D516D003E81F8 /* UserProfileImageV3Tests.swift */,
				3EEA678A199D079600AF7665 /* UserTests.m */,
				A9F269C6257800940021B99A /* UserTests.swift */,
				168E96DC220C6EB700FC92FA /* UserTests+AccountDeletion.swift */,
				54E4DD0D1DE4A9A200FEF192 /* UserHandleTests.swift */,
				63F65F02246D5A9600534A69 /* PushChannelTests.swift */,
				63F65F212474153E00534A69 /* APNSTestsBase.h */,
				63F65F222474378200534A69 /* APNSTestsBase.m */,
				545F3DBA1AAF64FB00BF817B /* APNSTests.m */,
				63F65F1224729B4C00534A69 /* APNSTests+Swift.swift */,
				5492C6C319ACCCA8008F41E2 /* ConnectionTests.m */,
				63E69AE927EA293900D6CE88 /* ConnectionTests+Swift.swift */,
				54A3ACC21A261603008AF8DF /* BackgroundTests.m */,
				EE1108FC23D59720005DC663 /* IsTypingTests.swift */,
				54DFB8EE1B30649000F1C736 /* GiphyTests.m */,
				5422E96E1BD5A4FD005A7C77 /* OTRTests.swift */,
				F9B171F91C0F320200E6EEC6 /* ClientManagementTests.m */,
				16A5FE22215B5FD000AEEBBD /* LinkPreviewTests.swift */,
				F93F3A581ED5A67E003CD185 /* TeamTests.swift */,
				EF797FE71FB5E8DB00F7FF21 /* RegistrationTests.swift */,
				F188BB852223F372002BF204 /* UserRichProfileIntegrationTests.swift */,
				5502C6E922B7D4DA000684B7 /* ZMUserSessionLegalHoldTests.swift */,
				169E55F52518FF810092CD53 /* EventProcessingPerformanceTests.swift */,
				EEA1ED4025BEBABF006D07D3 /* AppLockIntegrationTests.swift */,
			);
			path = Integration;
			sourceTree = "<group>";
		};
		59271BE62B908D8C0019B726 /* SecurityClassification */ = {
			isa = PBXGroup;
			children = (
				59271BE92B908E150019B726 /* SecurityClassification.swift */,
				59271BE72B908DAC0019B726 /* SecurityClassificationProviding.swift */,
				70355A7227AAE62D00F02C76 /* ZMUserSession+SecurityClassificationProviding.swift */,
			);
			path = SecurityClassification;
			sourceTree = "<group>";
		};
		5996E8992C19CCE1007A52F0 /* Sourcery */ = {
			isa = PBXGroup;
			children = (
				5996E89D2C19CF54007A52F0 /* generated */,
			);
			path = Sourcery;
			sourceTree = "<group>";
		};
		5996E89A2C19CD2A007A52F0 /* Sources */ = {
			isa = PBXGroup;
			children = (
				25CCE9DB2BA4A943002AB21F /* String+Mocks.swift */,
				59E6A9112B4EE57000DBCC6B /* Synchronization */,
			);
			path = Sources;
			sourceTree = "<group>";
		};
		5996E89D2C19CF54007A52F0 /* generated */ = {
			isa = PBXGroup;
			children = (
				5996E89B2C19CF54007A52F0 /* AutoMockable.generated.swift */,
				5996E89C2C19CF54007A52F0 /* AutoMockable.manual.swift */,
			);
			path = generated;
			sourceTree = "<group>";
		};
		59E6A9112B4EE57000DBCC6B /* Synchronization */ = {
			isa = PBXGroup;
			children = (
				59E6A9182B4EE61000DBCC6B /* RecurringActionService */,
			);
			path = Synchronization;
			sourceTree = "<group>";
		};
		59E6A9122B4EE58600DBCC6B /* RecurringActionService */ = {
			isa = PBXGroup;
			children = (
				59E6A9132B4EE5CF00DBCC6B /* RecurringAction.swift */,
				0664F2E52A0E25C200E5C34E /* RecurringActionService.swift */,
				59E6A9152B4EE5D500DBCC6B /* RecurringActionServiceInterface.swift */,
			);
			path = RecurringActionService;
			sourceTree = "<group>";
		};
		59E6A9182B4EE61000DBCC6B /* RecurringActionService */ = {
			isa = PBXGroup;
			children = (
				59E6A9192B4EE62100DBCC6B /* RecurringAction+dummy.swift */,
			);
			path = RecurringActionService;
			sourceTree = "<group>";
		};
		5E8EE1F820FDC7C900DB1F9B /* Company */ = {
			isa = PBXGroup;
			children = (
				5E8EE1F620FDC6B900DB1F9B /* CompanyLoginRequestDetector.swift */,
				5E0EB1F321008C1900B5DC2B /* CompanyLoginRequester.swift */,
				BFE7FCBE2101E50700D1165F /* CompanyLoginVerificationToken.swift */,
				5E9D326E2109C1740032FB06 /* CompanyLoginErrorCode.swift */,
			);
			path = Company;
			sourceTree = "<group>";
		};
		5EC3A469210F110E00B76C78 /* Content */ = {
			isa = PBXGroup;
			children = (
				EEEA75F71F8A6141006D1070 /* ZMLocalNotification+Calling.swift */,
				1639A8262260CE5000868AB9 /* ZMLocalNotification+AvailabilityAlert.swift */,
				EEEA75F51F8A613F006D1070 /* ZMLocalNotification+ExpiredMessages.swift */,
			);
			path = Content;
			sourceTree = "<group>";
		};
		634976ED268A18B000824A05 /* AVS */ = {
			isa = PBXGroup;
			children = (
				634976E8268A185A00824A05 /* AVSVideoStreams.swift */,
				63EB9B2C258131F700B44635 /* AVSActiveSpeakerChange.swift */,
				5E8BB89B2147CE1600EEA64B /* AVSCallMember.swift */,
				634976F7268A200C00824A05 /* AVSClient.swift */,
				634976FC268A205A00824A05 /* AVSClientList.swift */,
				63497701268A20EC00824A05 /* AVSParticipantsChange.swift */,
				5E8BB89D2147E9DF00EEA64B /* AVSWrapper+Handlers.swift */,
				F90EC5A21E7BF1AC00A6779E /* AVSWrapper.swift */,
				5E8BB8982147CD3F00EEA64B /* AVSBridging.swift */,
				63497709268A250E00824A05 /* Encodable+JSONString.swift */,
			);
			path = AVS;
			sourceTree = "<group>";
		};
		63B1FAD72763A4E7000766F8 /* AVSIdentifier */ = {
			isa = PBXGroup;
			children = (
				63B1FAD82763A510000766F8 /* AVSIdentifier.swift */,
				63CF3FFD2768DF8C0079FF2B /* AVSIdentifier+Stub.swift */,
				63E313D527553CA0002EAF1D /* ZMConversation+AVSIdentifier.swift */,
				63B1FADA2763A636000766F8 /* ZMUser+AVSIdentifier.swift */,
			);
			path = AVSIdentifier;
			sourceTree = "<group>";
		};
		63F1DF22294B69E10061565E /* APIMigration */ = {
			isa = PBXGroup;
			children = (
				63F1DF1E294B68380061565E /* APIMigrationManager.swift */,
				63F1DF20294B69B20061565E /* AccessTokenMigration.swift */,
			);
			path = APIMigration;
			sourceTree = "<group>";
		};
		85D850FC5E45F9F688A64419 /* Synchronization */ = {
			isa = PBXGroup;
			children = (
				54F8D72919AB66CB00146664 /* Transcoders */,
				54A170661B300700001B41A5 /* Strategies */,
				85D85104C6D06FA902E3253C /* ZMSyncStrategyTests.m */,
				85D858D72B109C5D9A85645B /* ZMOperationLoopTests.m */,
				F95ECF501B94BD05009F91BA /* ZMHotFixTests.m */,
				F11E35D52040172200D4D5DB /* ZMHotFixTests.swift */,
				F132C113203F20AB00C58933 /* ZMHotFixDirectoryTests.swift */,
				54A227D51D6604A5009414C0 /* SynchronizationMocks.swift */,
				873B893D20445F4400FBE254 /* ZMConversationAccessModeTests.swift */,
				7C419ED621F8D7EB00B95770 /* EventProcessingTrackerTests.swift */,
				166E47D2255EF0BD00C161C8 /* MockStrategyDirectory.swift */,
				1693151E2588CF9500709F15 /* EventProcessorTests.swift */,
				A0387BDC1F692EF9FB237767 /* ZMSyncStrategyTests.h */,
				3D6B0837E10BD4D5E88805E3 /* ZMSyncStrategyTests.swift */,
				EBD7B55754FDA4E74F1006FD /* ZMOperationLoopTests.h */,
				C3BF3961360B7EB12679AF27 /* ZMOperationLoopTests.swift */,
			);
			path = Synchronization;
			sourceTree = "<group>";
		};
		85D856D10F3CD0262DCB5730 /* MockDataModel */ = {
			isa = PBXGroup;
			children = (
				85D85BDE1EC2D916896D3132 /* MockEntity.h */,
				85D85AAE7FA09852AB9B0D6A /* MockEntity.m */,
				85D85110893896EBA6E879CE /* MockEntity2.h */,
				85D85C9E7A2AAAE14D4BC2CC /* MockEntity2.m */,
				85D85A3CF8F1D3B0D2532954 /* MockModelObjectContextFactory.h */,
				85D852DA0CD2C94CADB3B6FE /* MockModelObjectContextFactory.m */,
			);
			path = MockDataModel;
			sourceTree = "<group>";
		};
		85D85DBFC1F3A95767DEEA45 /* Synchronization */ = {
			isa = PBXGroup;
			children = (
				59E6A9122B4EE58600DBCC6B /* RecurringActionService */,
				54F8D6D619AB525400146664 /* Transcoders */,
				54A170621B30068B001B41A5 /* Strategies */,
				85D85F3EC8565FD102AC0E5B /* ZMOperationLoop.h */,
				F962A8EF19FFD4DC00FD0F80 /* ZMOperationLoop+Private.h */,
				85D8502FFC4412F91D0CC1A4 /* ZMOperationLoop.m */,
				EE458B0A27CCD58800F04038 /* ZMOperationLoop+APIVersion.swift */,
				54C8A39B1F7536DB004961DF /* ZMOperationLoop+Notifications.swift */,
				161681342077721600BCF33A /* ZMOperationLoop+OperationStatus.swift */,
				16DCB91B213449620002E910 /* ZMOperationLoop+PushChannel.swift */,
				1662648121661C9F00300F45 /* ZMOperatonLoop+Background.swift */,
				166E47CC255E785900C161C8 /* StrategyDirectory.swift */,
				85D853338EC38D9B021D71BF /* ZMSyncStrategy.h */,
				546BAD5F19F8149B007C4938 /* ZMSyncStrategy+Internal.h */,
				85D859D47B6EBF09E4137658 /* ZMSyncStrategy.m */,
				A934C6E5266E0945008D9E68 /* ZMSyncStrategy.swift */,
				F96DBEE81DF9A570008FE832 /* ZMSyncStrategy+ManagedObjectChanges.h */,
				F96DBEE91DF9A570008FE832 /* ZMSyncStrategy+ManagedObjectChanges.m */,
				1693151025836E5800709F15 /* EventProcessor.swift */,
				160C31431E8049320012E4BC /* ApplicationStatusDirectory.swift */,
				F95ECF4C1B94A553009F91BA /* ZMHotFix.h */,
				F95ECF4D1B94A553009F91BA /* ZMHotFix.m */,
				54DE26B11BC56E62002B5FBC /* ZMHotFixDirectory.h */,
				54DE26B21BC56E62002B5FBC /* ZMHotFixDirectory.m */,
				F9245BEC1CBF95A8009D1E85 /* ZMHotFixDirectory+Swift.swift */,
				166A8BF81E02C7D500F5EEEA /* ZMHotFix+PendingChanges.swift */,
				7C26879C21F7193800570AA9 /* EventProcessingTracker.swift */,
				5EDF03EB2245563C00C04007 /* LinkPreviewAssetUploadRequestStrategy+Helper.swift */,
				06DE14CE24B85BD0006CB6B3 /* ZMSyncStateDelegate.h */,
				2B155969295093360069AE34 /* HotfixPatch.swift */,
			);
			path = Synchronization;
			sourceTree = "<group>";
		};
		874A168E2052BE32001C6760 /* OpenConversationObserver */ = {
			isa = PBXGroup;
			children = (
				874A168F2052BE5E001C6760 /* ZMUserSession+OpenConversation.swift */,
				874A16912052BEC5001C6760 /* UserExpirationObserver.swift */,
			);
			path = OpenConversationObserver;
			sourceTree = "<group>";
		};
		A926F1E0196C12ED0045BB47 /* Registration */ = {
			isa = PBXGroup;
			children = (
				5EFE9C16212AB945007932A6 /* RegistrationPhase.swift */,
				F1C51FE61FB49660009C2269 /* RegistrationStatus.swift */,
				F148F6661FB9AA7600BD6909 /* UnregisteredTeam.swift */,
				5EFE9C14212AB138007932A6 /* UnregisteredUser+Payload.swift */,
				54991D571DEDCF2B007E282F /* AddressBook.swift */,
				54991D591DEDD07E007E282F /* ContactAddressBook.swift */,
				54DE9BEA1DE74FFB00EFFB9C /* RandomHandleGenerator.swift */,
				5E8EE1F820FDC7C900DB1F9B /* Company */,
			);
			path = Registration;
			sourceTree = "<group>";
		};
		A957B4B91962FB610060EE03 /* Notifications */ = {
			isa = PBXGroup;
			children = (
				EE5D9B5F290A7CEE007D78D6 /* VoIPPushManager.swift */,
				F928651C19F7A3D30097539C /* Push Notifications */,
			);
			path = Notifications;
			sourceTree = "<group>";
		};
		A97042E019E2BEC700FE746B /* Helper */ = {
			isa = PBXGroup;
			children = (
				F925468C1C63B61000CE2D7C /* MessagingTest+EventFactory.h */,
				F925468D1C63B61000CE2D7C /* MessagingTest+EventFactory.m */,
			);
			path = Helper;
			sourceTree = "<group>";
		};
		A9BABE5E19BA1EF300E9E5A3 /* Search */ = {
			isa = PBXGroup;
			children = (
				54A343461D6B589A004B65EA /* AddressBookSearch.swift */,
				1660AA081ECCAC900056D403 /* SearchDirectory.swift */,
				1660AA0C1ECDB0250056D403 /* SearchTask.swift */,
				164C29A61ED2D7B00026562A /* SearchResult.swift */,
				16F6BB371EDEA659009EA803 /* SearchResult+AddressBook.swift */,
				1660AA0A1ECCAF4E0056D403 /* SearchRequest.swift */,
				54257C071DF1C94200107FE7 /* TopConversationsDirectory.swift */,
			);
			path = Search;
			sourceTree = "<group>";
		};
		A9EADFFF19DBF20A00FD386C /* Utility */ = {
			isa = PBXGroup;
			children = (
				5430E9231BAA0D9F00395E05 /* WireSyncEngineLogs.h */,
				546392711D79D5210094EC66 /* Application.swift */,
				1645ECF72448A0A3007A82D6 /* Decodable+JSON.swift */,
				874F142C1C16FD9700C15118 /* Device.swift */,
				8796343F1F7BEA4700FC79BA /* DispatchQueue+SerialAsync.swift */,
				EE2DE5EB29263C5100F42F4C /* Logger.swift */,
				5E8EE1F920FDC7D700DB1F9B /* Pasteboard.swift */,
				1634958A1F0254CB004E80DB /* ServerConnection.swift */,
				01D33D8029B8ED97009E94F3 /* SyncStatusLog.swift */,
				EE0CAEAE2AAF2E8E00BD2DB7 /* URLSession+MinTLSVersion.swift */,
				E6E557992BBD4D9C0033E62B /* ZMReachability+ServerConnection.swift */,
			);
			path = Utility;
			sourceTree = "<group>";
		};
		A9EAE00A19DBF24100FD386C /* Utility */ = {
			isa = PBXGroup;
			children = (
				BF40AC711D096A0E00287E29 /* AnalyticsTests.swift */,
				543ED0001D79E0EE00A9CDF3 /* ApplicationMock.swift */,
				879634411F7BEC5100FC79BA /* DispatchQueueSerialAsyncTests.swift */,
				F16C8BC32040715800677D31 /* ZMUpdateEvent+Testing.swift */,
				163FB9922052EA4600E74F83 /* OperationLoopNewRequestObserver.swift */,
				169E303120D29C200012C219 /* PushRegistryMock.swift */,
				5E67168F2174CA6300522E61 /* MockUser+LoginCredentials.swift */,
				169BA1FE25ED0DAD00374343 /* ZMUserSession+Messages.swift */,
				EE2DF7592875DB1C0028ECA2 /* XCTestCase+APIVersion.swift */,
			);
			path = Utility;
			sourceTree = "<group>";
		};
		BF44A3521C71D60100C6928E /* DB Fixture 1.27 */ = {
			isa = PBXGroup;
			children = (
				BF44A3501C71D5FC00C6928E /* store127.wiredatabase */,
			);
			name = "DB Fixture 1.27";
			sourceTree = "<group>";
		};
		BF72DF101C4D256B002B324F /* DB Fixture 1.25 / 1.26 */ = {
			isa = PBXGroup;
			children = (
				BF8367301C52651900364B37 /* store125.wiredatabase */,
				BF6D5D041C494D730049F712 /* WireSyncEngine125.momd */,
			);
			name = "DB Fixture 1.25 / 1.26";
			sourceTree = "<group>";
		};
		BF72DF111C4D257C002B324F /* DB Fixture 1.24 */ = {
			isa = PBXGroup;
			children = (
				BFCE9A581C4E4C4D00951B3D /* store124.wiredatabase */,
				BF6D5D021C4948830049F712 /* WireSyncEngine124.momd */,
			);
			name = "DB Fixture 1.24";
			sourceTree = "<group>";
		};
		D5225721206261C100562561 /* Asset Deletion */ = {
			isa = PBXGroup;
			children = (
				D522571D2062552800562561 /* AssetDeletionRequestStrategy.swift */,
				D522571F206261AA00562561 /* AssetDeletionStatus.swift */,
				D52257222062637500562561 /* DeletableAssetIdentifierProvider.swift */,
			);
			path = "Asset Deletion";
			sourceTree = "<group>";
		};
		E623B6362BD688A100F91B37 /* Dependencies */ = {
			isa = PBXGroup;
			children = (
				E623B6372BD688D400F91B37 /* Caches.swift */,
				E623B6392BD68DAE00F91B37 /* UserSessionDependencies.swift */,
			);
			path = Dependencies;
			sourceTree = "<group>";
		};
		E6A55E2B2B762ED80020818D /* Mocks */ = {
			isa = PBXGroup;
			children = (
				EE0BA28F29D5DBD6004E93B5 /* MockCryptoboxMigrationManagerInterface.swift */,
				E666EDF12B74ED2F00C03E2B /* MockSessionManagerObserver.swift */,
			);
			path = Mocks;
			sourceTree = "<group>";
		};
		E6C983EF2B986B2900D55177 /* ZMUserSession */ = {
			isa = PBXGroup;
			children = (
				E623B6362BD688A100F91B37 /* Dependencies */,
				E6BD767E2BDBAAE300FB1F8B /* CoreDataStack+Caches.swift */,
				EE419B57256FEA3D004618E2 /* ZMUserSession.Configuration.swift */,
				166B2B5D23E86522003E8581 /* ZMUserSession.swift */,
				EE13BD8A2BC948FC006561F8 /* ZMUserSession+APIAdapter.swift */,
				63CD59562964346400385037 /* ZMUserSession+AccessToken.swift */,
				164EAF9B1F4455FA00B628C4 /* ZMUserSession+Actions.swift */,
				EEE186B3259CC92D008707CA /* ZMUserSession+AppLock.swift */,
				16E0FB86232F8933000E3235 /* ZMUserSession+Authentication.swift */,
				162DEE101F87B9800034C8F9 /* ZMUserSession+Calling.swift */,
				E662328E2BF4BDB0002B680A /* ZMUserSession+CertificateRevocationLists.swift */,
				16ED865E23E3145C00CB1766 /* ZMUserSession+Clients.swift */,
				EE5FEF0421E8948F00E24F7F /* ZMUserSession+DarwinNotificationCenter.swift */,
				A93B528A250101AC0061255E /* ZMUserSession+Debugging.swift */,
				597B70C22B03984C006C2121 /* ZMUserSession+DeveloperMenu.swift */,
				16E6F26124B371190015B249 /* ZMUserSession+EncryptionAtRest.swift */,
				E662328C2BF4BBED002B680A /* ZMUserSession+MLS.swift */,
				E6F31B4F2C19B42E005DFA0C /* ZMUserSession+Notifications.swift */,
				554FEE2022AFF20600B1A8A1 /* ZMUserSession+LegalHold.swift */,
				16ED865923E2E91900CB1766 /* ZMUserSession+LifeCycle.swift */,
				54034F371BB1A6D900F4ED62 /* ZMUserSession+Logs.swift */,
				EE8584DC2B6BD33B0045EAD4 /* ZMUserSession+OneOnOne.swift */,
				8751DA051F66BFA6000D308B /* ZMUserSession+Push.swift */,
				06E0979B2A261E5D00B38C4A /* ZMUserSession+RecurringAction.swift */,
				EEEED9A923F6BD75008C94CA /* ZMUserSession+SelfUserProvider.swift */,
				F1AE5F6C21F72FC6009CDBBC /* ZMUserSession+Timers.swift */,
				E6C983ED2B986ABA00D55177 /* ZMUserSession+UserSession.swift */,
				E6425FDE2BCD5B9D003EC8CF /* ZMUserSessionBuilder.swift */,
				16ED865C23E30F7E00CB1766 /* ZMUserSesson+Proxy.swift */,
			);
			path = ZMUserSession;
			sourceTree = "<group>";
		};
		EE3E43F72BF62BC4001A43A1 /* Services */ = {
			isa = PBXGroup;
			children = (
				EE3E43F52BF62BB9001A43A1 /* SupportedProtocolsServiceTests.swift */,
			);
			path = Services;
			sourceTree = "<group>";
		};
		EE88B0522BF62B430013F0BD /* Services */ = {
			isa = PBXGroup;
			children = (
				EE88B0502BF62B3F0013F0BD /* SupportedProtocolsService.swift */,
			);
			path = Services;
			sourceTree = "<group>";
		};
		EEE46E5528C5EF3B005F48D7 /* Use cases */ = {
			isa = PBXGroup;
			children = (
				16D74BF32B59670B00160298 /* ChangeUsernameUseCase.swift */,
				EE8584DA2B6938390045EAD4 /* CreateTeamOneOnOneConversationUseCase.swift */,
				EEE46E5628C5EF56005F48D7 /* FetchUserClientsUseCase.swift */,
				25E11B0A2B56A15F005D51FA /* GetE2eIdentityCertificatesUseCase.swift */,
				E6C983EB2B98627200D55177 /* GetMLSFeatureUseCase.swift */,
				25E11B0C2B56B497005D51FA /* GetIsE2EIdentityEnabledUseCase.swift */,
				018A3DBB2B07998400EB3D6B /* GetUserClientFingerprintUseCase.swift */,
				E9A96E7D2B88E0EA00914FDD /* ResolveOneOnOneConversationsUseCase.swift */,
				060C06622B73DB8800B484C6 /* SnoozeCertificateEnrollmentUseCase.swift */,
				065FEA112B866462005AE86A /* StopCertificateEnrollmentSnoozerUseCase.swift */,
				06D16AAD2B9F3BC700D5A28A /* E2EIdentityCertificateUpdateStatusUseCase.swift */,
				06D16AB42BA0624800D5A28A /* IsE2EICertificateEnrollmentRequiredUseCase.swift */,
				E9EAEAA62BC7C50B0042F5C9 /* CreateConversationGuestLinkUseCase.swift */,
				E967757E2BD8237D00EFEED5 /* SetAllowGuestAndServicesUseCase.swift */,
				63CDCA762BCD8AB500DA0F0A /* CheckOneOnOneConversationIsReadyUseCase.swift */,
				06ADEA032BD15383008BA0B3 /* RemoveUserClientUseCase.swift */,
				E9A71BD22C32EA8B0027EC01 /* AppendTextMessageUseCase.swift */,
				E9A71BD42C33EE080027EC01 /* AppendImageMessageUseCase.swift */,
				E9A71BD62C33F4850027EC01 /* AppendKnockMessagekUseCase.swift */,
				E965B10B2C3431EC009BEAB3 /* AppendLocationMessageUseCase.swift */,
				63C4B3C12C35B07A00C09A93 /* FetchShareableConversationUseCase.swift */,
				63C4B3C52C35B56A00C09A93 /* ShareFileUseCase.swift */,
				E97296242C4A784300C4F1DB /* MessageAppendableConversation.swift */,
			);
			path = "Use cases";
			sourceTree = "<group>";
		};
		EFF9403C2240FE12004F3115 /* DeepLink */ = {
			isa = PBXGroup;
			children = (
				EFF9403D2240FE5D004F3115 /* URL+DeepLink.swift */,
				EFF9403F2240FF12004F3115 /* DeepLinkError.swift */,
			);
			path = DeepLink;
			sourceTree = "<group>";
		};
		F159F4121F1E310C001B7D80 /* SessionManager */ = {
			isa = PBXGroup;
			children = (
				E6A55E2B2B762ED80020818D /* Mocks */,
				63CD59542964332B00385037 /* AccessTokenMigrationTests.swift */,
				636826FB2954550900D904C2 /* APIMigrationManagerTests.swift */,
				EE9CDE9127DA05D100C4DAC8 /* APIVersionResolverTests.swift */,
				87DF28C61F680495007E1702 /* PushDispatcherTests.swift */,
				162A81D5202B5BC600F6200C /* SessionManagerAVSTests.swift */,
				EE95DECC247C0049001EA010 /* SessionManagerConfigurationTests.swift */,
				E666EDDD2B74CEE000C03E2B /* SessionManagerBuilder.swift */,
				F159F4131F1E3134001B7D80 /* SessionManagerTests.swift */,
				E666EDE02B74E75A00C03E2B /* SessionManagerTests+AccountDeletion.swift */,
				63F376DF283519CC00FE1F05 /* SessionManagerTests+APIVersionResolver.swift */,
				E666EDED2B74EAC300C03E2B /* SessionManagerTests+AppLock.swift */,
				E666EDE32B74E7BD00C03E2B /* SessionManagerTests+AuthenticationFailure.swift */,
				D59F3A11206929AF0023474F /* SessionManagerTests+Backup.swift */,
				E666EDE72B74E8CE00C03E2B /* SessionManagerTests+EncryptionAtRestDefaults.swift */,
				E666EDE52B74E85300C03E2B /* SessionManagerTests+EncryptionAtRestMigration.swift */,
				166D191C231569DD001288CD /* SessionManagerTests+MessageRetention.swift */,
				E666EDEB2B74EA5000C03E2B /* SessionManagerTests+MultiUserSession.swift */,
				01300E61296838CE00D18B2E /* SessionManagerTests+Proxy.swift */,
				EEC0A2D229433D360032C1C9 /* SessionManagerTests+PushToken.swift */,
				E666EDE92B74E9EF00C03E2B /* SessionManagerTests+Teams.swift */,
				161ACB3B23F6BE7F00ABFF33 /* SessionManagerTests+URLActions.swift */,
				161ACB3923F6BAFE00ABFF33 /* URLActionTests.swift */,
			);
			path = SessionManager;
			sourceTree = "<group>";
		};
		F19F1D121EFBC17A00275E27 /* UnauthenticatedSession */ = {
			isa = PBXGroup;
			children = (
				161ACB3023F5BB7E00ABFF33 /* URLActionProcessors */,
				F19F1D231EFBC34E00275E27 /* ZMUserSessionRegistrationNotification.h */,
				F19F1D241EFBC34E00275E27 /* ZMUserSessionRegistrationNotification.m */,
				F19F1D191EFBC2F000275E27 /* ZMAuthenticationStatus_Internal.h */,
				F19F1D1A1EFBC2F000275E27 /* ZMAuthenticationStatus.h */,
				F19F1D1B1EFBC2F000275E27 /* ZMAuthenticationStatus.m */,
				1671F74F2B6A7DF500C2D8A3 /* ZMAuthenticationStatus.swift */,
				54FF64281F73D00C00787EF2 /* NSManagedObjectContext+AuthenticationStatus.swift */,
				F19F1D131EFBC18E00275E27 /* UnauthenticatedSession.swift */,
				167F383A23E0416E006B6AA9 /* UnauthenticatedSession+SSO.swift */,
				1662B0F623D9B29C00B8C7C5 /* UnauthenticatedSession+DomainLookup.swift */,
				F1A94BD11F010287003083D9 /* UnauthenticatedSession+Login.swift */,
				F19F1D321EFBE3FE00275E27 /* UnauthenticatedOperationLoop.swift */,
			);
			path = UnauthenticatedSession;
			sourceTree = "<group>";
		};
		F19F1D361EFBF60A00275E27 /* SessionManager */ = {
			isa = PBXGroup;
			children = (
				63F1DF22294B69E10061565E /* APIMigration */,
				EE9CDE8D27D9FF5900C4DAC8 /* APIVersionResolver.swift */,
				A95D0B1123F6B75A0057014F /* AVSLogObserver.swift */,
				7C5B94F522DC6BC500A6F8BB /* JailbreakDetector.swift */,
				54131BC525C7F71400CE2CA2 /* LoginDelegate.swift */,
				BF2AD9FF1F41A3DF000980E8 /* SessionFactories.swift */,
				F19F1D371EFBF61800275E27 /* SessionManager.swift */,
				E6425FE42BD005C0003EC8CF /* SessionManager+UserSessionLogoutDelegate.swift */,
				E6425FE22BD0021B003EC8CF /* SessionManager+UserSessionSelfUserClientDelegate.swift */,
				EE9CDE8F27DA04A300C4DAC8 /* SessionManager+APIVersionResolver.swift */,
				EEE186B5259CCA14008707CA /* SessionManager+AppLock.swift */,
				16FF474B1F0D54B20044C491 /* SessionManager+Logs.swift */,
				8717DFA61F6EF44E0087EFE4 /* SessionManager+Push.swift */,
				EE46EF252942033C007BBD99 /* SessionManager+PushToken.swift */,
				EE5D9B61290A8557007D78D6 /* SessionManager+VoIPPushManagerDelegate.swift */,
				165BB94B2004D6490077EFD5 /* SessionManager+UserActivity.swift */,
				162A81D3202B453000F6200C /* SessionManager+AVS.swift */,
				F130BF272062C05600DBE261 /* SessionManager+Backup.swift */,
				166DCDB92555ADD1004F4F59 /* SessionManager+EncryptionAtRest.swift */,
				F16558D0225F3F2A00EA2F2A /* SessionManager+SwitchBackend.swift */,
				161ACB1523F1AFB000ABFF33 /* SessionManager+CallKitManagerDelegate.swift */,
				54131BCD25C7FFCA00CE2CA2 /* SessionManager+AuthenticationStatusDelegate.swift */,
				161ACB2323F432CC00ABFF33 /* SessionManager+URLActions.swift */,
				BF2ADA011F41A450000980E8 /* BackendEnvironmentProvider+Cookie.swift */,
				EE5AAF392874E8C70018FA01 /* BackendEnvironmentProvider+Reachability.swift */,
				7CD279832338B74600E638CD /* SessionManagerConfiguration.swift */,
				7CD279852338E31D00E638CD /* SessionManager+Authentication.swift */,
				7CD279872338E52000E638CD /* ProcessInfo+SystemBootTime.swift */,
				8737D553209217BD00E5A4AF /* URLActions.swift */,
				5458273D2541C3A9002B8F83 /* PresentationDelegate.swift */,
				EECE27C329435FFE00419A8B /* PushTokenService.swift */,
			);
			path = SessionManager;
			sourceTree = "<group>";
		};
		F928651C19F7A3D30097539C /* Push Notifications */ = {
			isa = PBXGroup;
			children = (
				F98EDCDD1D82B924001E65CB /* Helpers */,
				F98EDCC61D82B913001E65CB /* Notification Types */,
				54E2C1DF1E682DC400536569 /* LocalNotificationDispatcher.swift */,
				1659114E1DEF1F6E007FA847 /* LocalNotificationDispatcher+Calling.swift */,
			);
			name = "Push Notifications";
			path = "Push notifications";
			sourceTree = "<group>";
		};
		F98EDCC61D82B913001E65CB /* Notification Types */ = {
			isa = PBXGroup;
			children = (
				5EC3A469210F110E00B76C78 /* Content */,
			);
			path = "Notification Types";
			sourceTree = "<group>";
		};
		F98EDCDD1D82B924001E65CB /* Helpers */ = {
			isa = PBXGroup;
			children = (
				F19E559F22B3A2C5005C792D /* UNNotification+SafeLogging.swift */,
				F19E55A122B3A3FA005C792D /* UNNotificationResponse+SafeLogging.swift */,
				F19E55A322B3A740005C792D /* PKPushPayload+SafeLogging.swift */,
				F19E55A522B3AAA8005C792D /* PKPushCredentials+SafeLogging.swift */,
			);
			path = Helpers;
			sourceTree = "<group>";
		};
		F9C9A4F11CAD2A200039E10C /* DB Ficture 1.28 */ = {
			isa = PBXGroup;
			children = (
				F9C9A4ED1CAD290B0039E10C /* store128.wiredatabase */,
			);
			name = "DB Ficture 1.28";
			sourceTree = "<group>";
		};
		F9FD798019EE73C500D70FCD /* VersionBlacklist */ = {
			isa = PBXGroup;
			children = (
				F9FD798519EE742600D70FCD /* ZMBlacklistDownloader.h */,
				54FEAAA81BC7BB9C002DE521 /* ZMBlacklistDownloader+Testing.h */,
				F9FD798619EE742600D70FCD /* ZMBlacklistDownloader.m */,
				878ACB4520ADBBAA0016E68A /* Blacklist.swift */,
				F9FD798B19EE9B9A00D70FCD /* ZMBlacklistVerificator.h */,
				540818A51BCA647D00257CA7 /* ZMBlacklistVerificator+Testing.h */,
				F9FD798C19EE9B9A00D70FCD /* ZMBlacklistVerificator.m */,
			);
			name = VersionBlacklist;
			sourceTree = "<group>";
		};
/* End PBXGroup section */

/* Begin PBXHeadersBuildPhase section */
		0145AE7C2B1154010097E3B8 /* Headers */ = {
			isa = PBXHeadersBuildPhase;
			buildActionMask = 2147483647;
			files = (
				0145AE842B1154010097E3B8 /* WireSyncEngineSupport.h in Headers */,
				25D57F202BA8928E0038521E /* MessagingTest.h in Headers */,
			);
			runOnlyForDeploymentPostprocessing = 0;
		};
		549815901A43232400A7CE2E /* Headers */ = {
			isa = PBXHeadersBuildPhase;
			buildActionMask = 2147483647;
			files = (
				F19F1D1E1EFBC2F000275E27 /* ZMAuthenticationStatus.h in Headers */,
				16C22BA41BF4D5D7007099D9 /* NSError+ZMUserSessionInternal.h in Headers */,
				544BA11A1A433DE400D3B852 /* WireSyncEngine.h in Headers */,
				F95ECF4E1B94A553009F91BA /* ZMHotFix.h in Headers */,
				872A2EFE2004B86D00900B22 /* ZMSyncStrategy.h in Headers */,
				166E47D1255EC03E00C161C8 /* ZMSelfStrategy.h in Headers */,
				F19F1D311EFBCBD300275E27 /* ZMLoginTranscoder.h in Headers */,
				54DE26B31BC56E62002B5FBC /* ZMHotFixDirectory.h in Headers */,
				1602B4611F3B04150061C135 /* ZMBlacklistVerificator.h in Headers */,
				5430E9251BAA0D9F00395E05 /* WireSyncEngineLogs.h in Headers */,
				06DE14CF24B85CA0006CB6B3 /* ZMSyncStateDelegate.h in Headers */,
				09531F161AE960E300B8556A /* ZMLoginCodeRequestTranscoder.h in Headers */,
				EE0CAEB12AAF306000BD2DB7 /* ZMBlacklistDownloader.h in Headers */,
				544BA1271A433DE400D3B852 /* NSError+ZMUserSession.h in Headers */,
				16ED865B23E2EE3C00CB1766 /* ZMMissingUpdateEventsTranscoder.h in Headers */,
				09BCDB8E1BCE7F000020DCC7 /* ZMAPSMessageDecoder.h in Headers */,
				540818A61BCA647D00257CA7 /* ZMBlacklistVerificator+Testing.h in Headers */,
				54A3F24F1C08523500FE3A6B /* ZMOperationLoop.h in Headers */,
				54FEAAA91BC7BB9C002DE521 /* ZMBlacklistDownloader+Testing.h in Headers */,
				166E47CF255E8B2200C161C8 /* ZMLastUpdateEventIDTranscoder.h in Headers */,
				F19F1D1D1EFBC2F000275E27 /* ZMAuthenticationStatus_Internal.h in Headers */,
				F96DBEEA1DF9A570008FE832 /* ZMSyncStrategy+ManagedObjectChanges.h in Headers */,
				F19F1D271EFBC34E00275E27 /* ZMUserSessionRegistrationNotification.h in Headers */,
				872A2EFD2004B85F00900B22 /* ZMOperationLoop+Private.h in Headers */,
			);
			runOnlyForDeploymentPostprocessing = 0;
		};
/* End PBXHeadersBuildPhase section */

/* Begin PBXNativeTarget section */
		0145AE802B1154010097E3B8 /* WireSyncEngineSupport */ = {
			isa = PBXNativeTarget;
			buildConfigurationList = 0145AE872B1154010097E3B8 /* Build configuration list for PBXNativeTarget "WireSyncEngineSupport" */;
			buildPhases = (
				5996E8972C19CC3E007A52F0 /* Run Sourcery */,
				0145AE7C2B1154010097E3B8 /* Headers */,
				0145AE7D2B1154010097E3B8 /* Sources */,
				0145AE7E2B1154010097E3B8 /* Frameworks */,
				0145AE7F2B1154010097E3B8 /* Resources */,
			);
			buildRules = (
			);
			dependencies = (
				0145AE8E2B1155690097E3B8 /* PBXTargetDependency */,
			);
			name = WireSyncEngineSupport;
			productName = WireSyncEngineSupport;
			productReference = 0145AE812B1154010097E3B8 /* WireSyncEngineSupport.framework */;
			productType = "com.apple.product-type.framework";
		};
		169BA1D125ECDBA300374343 /* IntegrationTests */ = {
			isa = PBXNativeTarget;
			buildConfigurationList = 169BA1DA25ECDBA300374343 /* Build configuration list for PBXNativeTarget "IntegrationTests" */;
			buildPhases = (
				169BA1CE25ECDBA300374343 /* Sources */,
				169BA1CF25ECDBA300374343 /* Frameworks */,
				169BA1D025ECDBA300374343 /* Resources */,
				5996E8912C19CAF3007A52F0 /* Embed Frameworks */,
			);
			buildRules = (
			);
			dependencies = (
				169BA1D925ECDBA300374343 /* PBXTargetDependency */,
				169BA1DE25ECDBC800374343 /* PBXTargetDependency */,
				59DA04A62BD25486003F9195 /* PBXTargetDependency */,
			);
			name = IntegrationTests;
			productName = IntegrationTests;
			productReference = 169BA1D225ECDBA300374343 /* IntegrationTests.xctest */;
			productType = "com.apple.product-type.bundle.unit-test";
		};
		3E186087191A56F6000FE027 /* WireSyncEngine Test Host */ = {
			isa = PBXNativeTarget;
			buildConfigurationList = 3E1860AD191A56F7000FE027 /* Build configuration list for PBXNativeTarget "WireSyncEngine Test Host" */;
			buildPhases = (
				3E186084191A56F6000FE027 /* Sources */,
				3E186085191A56F6000FE027 /* Frameworks */,
				3E186086191A56F6000FE027 /* Resources */,
				EE668BBC2954AA9300D939E7 /* Embed Frameworks */,
			);
			buildRules = (
			);
			dependencies = (
			);
			name = "WireSyncEngine Test Host";
			productName = "WireSyncEngine Test Host";
			productReference = 3E186088191A56F6000FE027 /* WireSyncEngine Test Host.app */;
			productType = "com.apple.product-type.application";
		};
		3E1860C2191A649D000FE027 /* UnitTests */ = {
			isa = PBXNativeTarget;
			buildConfigurationList = 3E1860D2191A649D000FE027 /* Build configuration list for PBXNativeTarget "UnitTests" */;
			buildPhases = (
				3E1860BF191A649D000FE027 /* Sources */,
				3E1860C0191A649D000FE027 /* Frameworks */,
				3E1860C1191A649D000FE027 /* Resources */,
				5996E8942C19CB28007A52F0 /* Embed Frameworks */,
			);
			buildRules = (
			);
			dependencies = (
				54F4DC581A4438AC00FDB6EA /* PBXTargetDependency */,
				3E1860D1191A649D000FE027 /* PBXTargetDependency */,
				A9FF8089195B17B3002CD44B /* PBXTargetDependency */,
				0145AE932B1155760097E3B8 /* PBXTargetDependency */,
			);
			name = UnitTests;
			packageProductDependencies = (
				EE88B0262BF4D8060013F0BD /* WireAPISupport */,
<<<<<<< HEAD
				EE88B0282BF4D84F0013F0BD /* WireAPI */,
				E9EB581F2C357FDE00A2325E /* WireAnalyticsSupport */,
=======
>>>>>>> 761dcd61
			);
			productName = "WireSyncEngine-iOS-Tests";
			productReference = 3E1860C3191A649D000FE027 /* UnitTests.xctest */;
			productType = "com.apple.product-type.bundle.unit-test";
		};
		549815921A43232400A7CE2E /* WireSyncEngine-ios */ = {
			isa = PBXNativeTarget;
			buildConfigurationList = 549815A61A43232500A7CE2E /* Build configuration list for PBXNativeTarget "WireSyncEngine-ios" */;
			buildPhases = (
				549815901A43232400A7CE2E /* Headers */,
				5498158E1A43232400A7CE2E /* Sources */,
				5498158F1A43232400A7CE2E /* Frameworks */,
				549815911A43232400A7CE2E /* Resources */,
			);
			buildRules = (
			);
			dependencies = (
			);
			name = "WireSyncEngine-ios";
			packageProductDependencies = (
				EE88B0242BF4D8060013F0BD /* WireAPI */,
				E9C60E912C259F3C004E5F13 /* WireAnalytics */,
			);
			productName = "WireSyncEngine-ios";
			productReference = 549815931A43232400A7CE2E /* WireSyncEngine.framework */;
			productType = "com.apple.product-type.framework";
		};
/* End PBXNativeTarget section */

/* Begin PBXProject section */
		540029AB1918CA8500578793 /* Project object */ = {
			isa = PBXProject;
			attributes = {
				DefaultBuildSystemTypeForWorkspace = Latest;
				LastSwiftMigration = 0710;
				LastSwiftUpdateCheck = 1140;
				LastUpgradeCheck = 1310;
				ORGANIZATIONNAME = "Zeta Project Gmbh";
				TargetAttributes = {
					0145AE802B1154010097E3B8 = {
						CreatedOnToolsVersion = 15.0.1;
					};
					169BA1D125ECDBA300374343 = {
						CreatedOnToolsVersion = 11.4.1;
						ProvisioningStyle = Manual;
						TestTargetID = 3E186087191A56F6000FE027;
					};
					3E186087191A56F6000FE027 = {
						LastSwiftMigration = 1000;
						ProvisioningStyle = Manual;
						SystemCapabilities = {
							com.apple.ApplicationGroups.iOS = {
								enabled = 1;
							};
							com.apple.Keychain = {
								enabled = 1;
							};
						};
					};
					3E1860C2191A649D000FE027 = {
						LastSwiftMigration = 1000;
						ProvisioningStyle = Manual;
						TestTargetID = 3E186087191A56F6000FE027;
					};
					549815921A43232400A7CE2E = {
						CreatedOnToolsVersion = 6.2;
						LastSwiftMigration = 1000;
						ProvisioningStyle = Manual;
					};
				};
			};
			buildConfigurationList = 540029AE1918CA8500578793 /* Build configuration list for PBXProject "WireSyncEngine" */;
			compatibilityVersion = "Xcode 3.2";
			developmentRegion = en;
			hasScannedForEncodings = 0;
			knownRegions = (
				en,
				Base,
				de,
				"pt-BR",
				es,
				uk,
				ru,
				ja,
				it,
				nl,
				tr,
				fr,
				da,
				ar,
				"zh-Hans",
				sl,
				et,
				fi,
				pl,
				"zh-Hant",
				lt,
			);
			mainGroup = 540029AA1918CA8500578793;
			packageReferences = (
				EE88B0232BF4D8060013F0BD /* XCLocalSwiftPackageReference "../WireAPI" */,
				E9C60E902C259F3C004E5F13 /* XCLocalSwiftPackageReference "../WireAnalytics" */,
			);
			productRefGroup = 540029B51918CA8500578793 /* Products */;
			projectDirPath = "";
			projectRoot = "";
			targets = (
				549815921A43232400A7CE2E /* WireSyncEngine-ios */,
				3E1860C2191A649D000FE027 /* UnitTests */,
				3E186087191A56F6000FE027 /* WireSyncEngine Test Host */,
				169BA1D125ECDBA300374343 /* IntegrationTests */,
				0145AE802B1154010097E3B8 /* WireSyncEngineSupport */,
			);
		};
/* End PBXProject section */

/* Begin PBXResourcesBuildPhase section */
		0145AE7F2B1154010097E3B8 /* Resources */ = {
			isa = PBXResourcesBuildPhase;
			buildActionMask = 2147483647;
			files = (
			);
			runOnlyForDeploymentPostprocessing = 0;
		};
		169BA1D025ECDBA300374343 /* Resources */ = {
			isa = PBXResourcesBuildPhase;
			buildActionMask = 2147483647;
			files = (
				169BA25D25EF933000374343 /* audio.m4a in Resources */,
				169BA25C25EF933000374343 /* ExternalMessageTextFixture.txt in Resources */,
				169BA26025EF933F00374343 /* Lorem Ipsum.txt in Resources */,
				169BA25725EF933000374343 /* animated.gif in Resources */,
				169BA25B25EF933000374343 /* EncryptedBase64EncondedExternalMessageTestFixture.txt in Resources */,
				169BA25F25EF933000374343 /* 1900x1500.jpg in Resources */,
				169BA25825EF933000374343 /* not_animated.gif in Resources */,
				169BA25925EF933000374343 /* medium.jpg in Resources */,
				169BA25A25EF933000374343 /* tiny.jpg in Resources */,
				169BA25E25EF933000374343 /* video.mp4 in Resources */,
			);
			runOnlyForDeploymentPostprocessing = 0;
		};
		3E186086191A56F6000FE027 /* Resources */ = {
			isa = PBXResourcesBuildPhase;
			buildActionMask = 2147483647;
			files = (
				872C995B1DB65D0D006A3BDE /* harp.m4a in Resources */,
				872C99591DB659E6006A3BDE /* ringing_from_them_long.caf in Resources */,
				F1E48003207E3789008D4299 /* Default-568h@2x.png in Resources */,
			);
			runOnlyForDeploymentPostprocessing = 0;
		};
		3E1860C1191A649D000FE027 /* Resources */ = {
			isa = PBXResourcesBuildPhase;
			buildActionMask = 2147483647;
			files = (
				54764B961C92FDC100BD25E3 /* 1900x1500.jpg in Resources */,
				BF158D2F1CE087D8007C6F8A /* video.mp4 in Resources */,
				54764B9A1C9303D600BD25E3 /* tiny.jpg in Resources */,
				BF6D5D031C4948830049F712 /* WireSyncEngine124.momd in Resources */,
				BF6D5D051C494D730049F712 /* WireSyncEngine125.momd in Resources */,
				AF6415A51C9C180200A535F5 /* ExternalMessageTextFixture.txt in Resources */,
				BF44A3511C71D5FC00C6928E /* store127.wiredatabase in Resources */,
				AF6415A41C9C17FF00A535F5 /* EncryptedBase64EncondedExternalMessageTestFixture.txt in Resources */,
				54764B991C9303D600BD25E3 /* medium.jpg in Resources */,
				BF8367311C52651900364B37 /* store125.wiredatabase in Resources */,
				F9C9A4F01CAD29190039E10C /* store128.wiredatabase in Resources */,
				EE01E0371F90DD67001AA33C /* audio.m4a in Resources */,
				54764B9C1C930AEB00BD25E3 /* Lorem Ipsum.txt in Resources */,
				BFCE9A5B1C4E4C4D00951B3D /* store124.wiredatabase in Resources */,
				54764BA01C931E9400BD25E3 /* not_animated.gif in Resources */,
				54764B9F1C931E9400BD25E3 /* animated.gif in Resources */,
			);
			runOnlyForDeploymentPostprocessing = 0;
		};
		549815911A43232400A7CE2E /* Resources */ = {
			isa = PBXResourcesBuildPhase;
			buildActionMask = 2147483647;
			files = (
				3E2713211A8A68BF008EE50F /* Push.stringsdict in Resources */,
				543095951DE76B270065367F /* random2.txt in Resources */,
				3E27131F1A8A68BF008EE50F /* Push.strings in Resources */,
				F1A989BA1FD03E1B00B8A82E /* ZMLocalizable.strings in Resources */,
				543095931DE76B170065367F /* random1.txt in Resources */,
			);
			runOnlyForDeploymentPostprocessing = 0;
		};
/* End PBXResourcesBuildPhase section */

/* Begin PBXShellScriptBuildPhase section */
		5996E8972C19CC3E007A52F0 /* Run Sourcery */ = {
			isa = PBXShellScriptBuildPhase;
			alwaysOutOfDate = 1;
			buildActionMask = 2147483647;
			files = (
			);
			inputFileListPaths = (
			);
			inputPaths = (
			);
			name = "Run Sourcery";
			outputFileListPaths = (
			);
			outputPaths = (
			);
			runOnlyForDeploymentPostprocessing = 0;
			shellPath = /bin/sh;
			shellScript = "../scripts/run-sourcery.sh --config ./Support/Sourcery/config.yml\n";
		};
/* End PBXShellScriptBuildPhase section */

/* Begin PBXSourcesBuildPhase section */
		0145AE7D2B1154010097E3B8 /* Sources */ = {
			isa = PBXSourcesBuildPhase;
			buildActionMask = 2147483647;
			files = (
				59E6A91A2B4EE62100DBCC6B /* RecurringAction+dummy.swift in Sources */,
				25CCE9DC2BA4A943002AB21F /* String+Mocks.swift in Sources */,
				5996E89E2C19CF54007A52F0 /* AutoMockable.generated.swift in Sources */,
				5996E89F2C19CF54007A52F0 /* AutoMockable.manual.swift in Sources */,
			);
			runOnlyForDeploymentPostprocessing = 0;
		};
		169BA1CE25ECDBA300374343 /* Sources */ = {
			isa = PBXSourcesBuildPhase;
			buildActionMask = 2147483647;
			files = (
				E666EDE82B74E8CE00C03E2B /* SessionManagerTests+EncryptionAtRestDefaults.swift in Sources */,
				169BA23A25EF6D4F00374343 /* MockLinkPreviewDetector.swift in Sources */,
				169BA23025ED100100374343 /* ConversationsTests.m in Sources */,
				169BA24E25EF765D00374343 /* ConnectToBotURLActionProcessorTests.swift in Sources */,
				169BA22925ED0FDF00374343 /* ConversationTests+Ephemeral.swift in Sources */,
				169BA23E25EF6E2A00374343 /* MockRegistrationStatusDelegate.swift in Sources */,
				169BA22725ED0FD700374343 /* ConversationTests+MessageTimer.swift in Sources */,
				169BA21825ED0F9500374343 /* SendAndReceiveMessagesTests+Swift.swift in Sources */,
				169BA20425ED0F1E00374343 /* TeamTests.swift in Sources */,
				169BA20025ED0DAD00374343 /* ZMUserSession+Messages.swift in Sources */,
				169BA21325ED0F7A00374343 /* UserTests.swift in Sources */,
				169BA21725ED0F8E00374343 /* SearchTests.swift in Sources */,
				63E69AEA27EA293900D6CE88 /* ConnectionTests+Swift.swift in Sources */,
				169BA1F925ECF8F700374343 /* MockAppLock.swift in Sources */,
				169BA20825ED0F4400374343 /* GiphyTests.m in Sources */,
				169BA20F25ED0F6900374343 /* APNSTestsBase.m in Sources */,
				169BA22E25ED0FF400374343 /* TextSearchTests.swift in Sources */,
				169BA26125EFA23200374343 /* ZMConversation+Testing.m in Sources */,
				169BA21F25ED0FB400374343 /* ConversationTests+Deletion.swift in Sources */,
				169BA1FC25ED0CBD00374343 /* MockSessionManager.swift in Sources */,
				169BA20525ED0F2D00374343 /* LinkPreviewTests.swift in Sources */,
				169BA24225EF6F6700374343 /* ZMConversation+Testing.swift in Sources */,
				169BA24625EF73B100374343 /* EventProcessingPerformanceTests.swift in Sources */,
				169BA23625ED101C00374343 /* LoginFlowTests.m in Sources */,
				169BA21225ED0F7600374343 /* UserTests+AccountDeletion.swift in Sources */,
				E666EDEA2B74E9EF00C03E2B /* SessionManagerTests+Teams.swift in Sources */,
				169BA1DF25ECE4D000374343 /* IntegrationTest.m in Sources */,
				169BA1F125ECEB2900374343 /* FlowManagerMock.swift in Sources */,
				169BA21C25ED0FA700374343 /* ConversationTests+LegalHold.swift in Sources */,
				169BA20725ED0F3E00374343 /* OTRTests.swift in Sources */,
				169BA21025ED0F6D00374343 /* PushChannelTests.swift in Sources */,
				169BA21A25ED0F9E00374343 /* FileTransferTests+Swift.swift in Sources */,
				169BA1E125ECE4EC00374343 /* AppLockIntegrationTests.swift in Sources */,
				169BA22C25ED0FEB00374343 /* ConversationTests+MessageEditing.m in Sources */,
				169BA22A25ED0FE300374343 /* ConversationTests+DeliveryConfirmation.swift in Sources */,
				169BA1F225ECEB3300374343 /* MockMediaManager.swift in Sources */,
				169BA23925ED103900374343 /* IntegrationTest+Messages.swift in Sources */,
				169BA24D25EF753100374343 /* MockReachability.swift in Sources */,
				169BA24F25EF76A400374343 /* NetworkStateRecorder.swift in Sources */,
				169BA21D25ED0FAC00374343 /* ConversationTests+OTR.swift in Sources */,
				EE2DF75B2875DB1C0028ECA2 /* XCTestCase+APIVersion.swift in Sources */,
				169BA20125ED0EFE00374343 /* ZMUserSessionLegalHoldTests.swift in Sources */,
				169BA21925ED0F9900374343 /* SendAndReceiveMessagesTests.m in Sources */,
				169BA22625ED0FD300374343 /* ConversationTests+ReceiptMode.swift in Sources */,
				E666EDF22B74ED2F00C03E2B /* MockSessionManagerObserver.swift in Sources */,
				E666EDE22B74E78C00C03E2B /* SessionManagerTests+AccountDeletion.swift in Sources */,
				169BA21625ED0F8900374343 /* UserProfileTests.m in Sources */,
				169BA20D25ED0F5E00374343 /* APNSTests+Swift.swift in Sources */,
				E666EDEC2B74EA5000C03E2B /* SessionManagerTests+MultiUserSession.swift in Sources */,
				169BA24925EF743F00374343 /* SessionManagerTests+Backup.swift in Sources */,
				169BA26225EFA32000374343 /* ZMUser+Testing.m in Sources */,
				169BA22D25ED0FEF00374343 /* AvailabilityTests.swift in Sources */,
				E666EDEE2B74EAC300C03E2B /* SessionManagerTests+AppLock.swift in Sources */,
				169BA1F025ECEB0E00374343 /* SessionManagerTests.swift in Sources */,
				EE0BA29029D5DBD6004E93B5 /* MockCryptoboxMigrationManagerInterface.swift in Sources */,
				EECE27C729436CF900419A8B /* MockPushTokenService.swift in Sources */,
				169BA21425ED0F8000374343 /* UserTests.m in Sources */,
				169BA21E25ED0FB000374343 /* ConversationTests+OTR.m in Sources */,
				169BA23325ED100F00374343 /* SlowSyncTests+Teams.swift in Sources */,
				169BA21125ED0F7100374343 /* UserHandleTests.swift in Sources */,
				169BA23125ED100500374343 /* ConversationTestsBase.m in Sources */,
				169BA24825EF743700374343 /* SessionManagerTests+MessageRetention.swift in Sources */,
				169BA1E025ECE4D800374343 /* IntegrationTest.swift in Sources */,
				169BA25325EF778E00374343 /* TestUserProfileUpdateObserver.swift in Sources */,
				01300E62296838CE00D18B2E /* SessionManagerTests+Proxy.swift in Sources */,
				169BA22425ED0FC900374343 /* ConversationTests+Participants.swift in Sources */,
				169BA23825ED103500374343 /* IntegrationTest+Search.swift in Sources */,
				63F376E12835644800FE1F05 /* SessionManagerTests+APIVersionResolver.swift in Sources */,
				169BA1EC25ECEA9600374343 /* MockUser+LoginCredentials.swift in Sources */,
				169BA1F525ECF05000374343 /* IntegrationTest+Encryption.swift in Sources */,
				169BA21B25ED0FA200374343 /* FileTransferTests.m in Sources */,
				169BA1EA25ECEA5400374343 /* ApplicationMock.swift in Sources */,
				169BA24725EF73DD00374343 /* ServiceUserTests.swift in Sources */,
				169BA23525ED101700374343 /* SlowSyncTests.m in Sources */,
				E666EDE62B74E85300C03E2B /* SessionManagerTests+EncryptionAtRestMigration.swift in Sources */,
				169BA22125ED0FBD00374343 /* ConversationTests+LastRead.swift in Sources */,
				169BA1E925ECEA1C00374343 /* PushRegistryMock.swift in Sources */,
				169BA1EF25ECEAD200374343 /* WireCallCenterV3Mock.swift in Sources */,
				169BA22025ED0FB900374343 /* ConversationTests+ClearingHistory.swift in Sources */,
				169BA22B25ED0FE700374343 /* ConversationTests+MessageEditing.swift in Sources */,
				169BA1FD25ED0CCD00374343 /* MockStrategyDirectory.swift in Sources */,
				169BA20E25ED0F6200374343 /* APNSTests.m in Sources */,
				E666EDE42B74E7BD00C03E2B /* SessionManagerTests+AuthenticationFailure.swift in Sources */,
				169BA1F425ECEFB400374343 /* MockPresentationDelegate.swift in Sources */,
				169BA22525ED0FCE00374343 /* ConversationTests+List.swift in Sources */,
				169BA21525ED0F8500374343 /* UserProfileImageV3Tests.swift in Sources */,
				06EB24FE27D6576500094E6E /* LoginFlowTests+PushToken.swift in Sources */,
				169BA22F25ED0FFB00374343 /* DeleteMessagesTests.swift in Sources */,
				169BA23725ED102500374343 /* NotificationObservers.m in Sources */,
				169BA22825ED0FDB00374343 /* ConversationTests+Guests.swift in Sources */,
				169BA20225ED0F0600374343 /* UserRichProfileIntegrationTests.swift in Sources */,
				017ABBB62995278C0004C243 /* SlowSyncTests+NotificationsV3.swift in Sources */,
				169BA20925ED0F4A00374343 /* IsTypingTests.swift in Sources */,
				169BA20A25ED0F5000374343 /* BackgroundTests.m in Sources */,
				169BA22225ED0FC100374343 /* ConversationTests+Reactions.swift in Sources */,
				169BA1ED25ECEA9A00374343 /* OperationLoopNewRequestObserver.swift in Sources */,
				169BA1FB25ED0CB200374343 /* MockPushChannel.swift in Sources */,
				169BA20625ED0F3800374343 /* ClientManagementTests.m in Sources */,
				EECE27C829436DC000419A8B /* SessionManagerTests+PushToken.swift in Sources */,
				169BA24A25EF744400374343 /* SessionManagerTests+URLActions.swift in Sources */,
				169BA22325ED0FC400374343 /* ConversationTests+Archiving.swift in Sources */,
				169BA20B25ED0F5400374343 /* ConnectionTests.m in Sources */,
				E666EDDF2B74CEE600C03E2B /* SessionManagerBuilder.swift in Sources */,
				169BA23425ED101300374343 /* SlowSyncTests+ExistingData.swift in Sources */,
				169BA24525EF6FFA00374343 /* MockAnalytics.swift in Sources */,
				169BA23225ED100B00374343 /* SlowSyncTests+Swift.swift in Sources */,
				169BA23F25EF6F0B00374343 /* TypingChange.swift in Sources */,
			);
			runOnlyForDeploymentPostprocessing = 0;
		};
		3E186084191A56F6000FE027 /* Sources */ = {
			isa = PBXSourcesBuildPhase;
			buildActionMask = 2147483647;
			files = (
				3E9848BD1A65253000F7B050 /* Hack.swift in Sources */,
				3E1860BB191A5D99000FE027 /* TestHostAppDelegate.m in Sources */,
				3E1860BA191A5D99000FE027 /* TestHost-main.m in Sources */,
			);
			runOnlyForDeploymentPostprocessing = 0;
		};
		3E1860BF191A649D000FE027 /* Sources */ = {
			isa = PBXSourcesBuildPhase;
			buildActionMask = 2147483647;
			files = (
				EE3E43F62BF62BB9001A43A1 /* SupportedProtocolsServiceTests.swift in Sources */,
				5E8EE1FC20FDCCE200DB1F9B /* CompanyLoginRequestDetectorTests.swift in Sources */,
				F991CE161CB55512004D8465 /* ZMUser+Testing.m in Sources */,
				5E2C354D21A806A80034F1EE /* MockBackgroundActivityManager.swift in Sources */,
				F9D1CD141DF6C131002F6E80 /* SyncStatusTests.swift in Sources */,
				EE1DEBB523D5AEE50087EE1F /* TypingUsersTimeoutTests.swift in Sources */,
				09531F1C1AE9644800B8556A /* ZMLoginCodeRequestTranscoderTests.m in Sources */,
				87D003FF1BB5810D00472E06 /* APSSignalingKeyStoreTests.swift in Sources */,
				542DFEE61DDCA452000F5B95 /* UserProfileUpdateStatusTests.swift in Sources */,
				F95FFBD11EB8A478004031CB /* CallSystemMessageGeneratorTests.swift in Sources */,
				16E0FBB623311A19000E3235 /* ZMUserSessionTests+Authentication.swift in Sources */,
				E97296282C4AA7D300C4F1DB /* AppendImageMessageUseCaseTests.swift in Sources */,
				D55272EC2062733F00F542BE /* AssetDeletionRequestStrategyTests.swift in Sources */,
				545434AB19AB6ADA003892D9 /* ZMMissingUpdateEventsTranscoderTests.m in Sources */,
				018A3DBF2B0799CA00EB3D6B /* GetUserClientFingerprintUseCaseTests.swift in Sources */,
				BF491CD51F03E0FC0055EE44 /* PermissionsDownloadRequestStrategyTests.swift in Sources */,
				54BFDF6A1BDA87D20034A3DB /* HistorySynchronizationStatusTests.swift in Sources */,
				545434AC19AB6ADA003892D9 /* ZMSelfTranscoderTests.m in Sources */,
				54A227D61D6604A5009414C0 /* SynchronizationMocks.swift in Sources */,
				54A170691B300717001B41A5 /* ProxiedRequestStrategyTests.swift in Sources */,
				06ADEA082BD2723F008BA0B3 /* RemoveUserClientUseCaseTests.swift in Sources */,
				1660AA111ECE3C1C0056D403 /* SearchTaskTests.swift in Sources */,
				16D66D6A2B0789F500CB237D /* MockCryptoboxMigrationManagerInterface.swift in Sources */,
				873B893E20445F4400FBE254 /* ZMConversationAccessModeTests.swift in Sources */,
				543ED0011D79E0EE00A9CDF3 /* ApplicationMock.swift in Sources */,
				160C314A1E82AC170012E4BC /* OperationStatusTests.swift in Sources */,
				169E303320D29C670012C219 /* PushRegistryMock.swift in Sources */,
				1671F7532B6A835300C2D8A3 /* ZMClientRegistrationStatusTests.swift in Sources */,
				EE2DF75A2875DB1C0028ECA2 /* XCTestCase+APIVersion.swift in Sources */,
				3E05F252192A4FBD00F22D80 /* UserSessionErrorTests.m in Sources */,
				E98E5DFC2B8DF45100A2CFF5 /* ResolveOneOnOneConversationsUseCaseTests.swift in Sources */,
				06ADE9EA2BC02B65008BA0B3 /* CertificateRevocationListsCheckerTests.swift in Sources */,
				F148F6691FBAF55800BD6909 /* TeamRegistrationStrategyTests.swift in Sources */,
				168C0B3F1E97CE3900315044 /* ZMLastUpdateEventIDTranscoderTests.m in Sources */,
				EE3E43F92BF62BF6001A43A1 /* SelfSupportedProtocolsRequestStrategyTests.swift in Sources */,
				E6C6C6B62B877429007585DF /* TeamMembersDownloadRequestStrategyTests.swift in Sources */,
				879634421F7BEC5100FC79BA /* DispatchQueueSerialAsyncTests.swift in Sources */,
				63CF4000276B4D110079FF2B /* AVSIdentifierTests.swift in Sources */,
				54AB428E1DF5C5B400381F2C /* TopConversationsDirectoryTests.swift in Sources */,
				EE9CDE9227DA05D100C4DAC8 /* APIVersionResolverTests.swift in Sources */,
				636826F82953465F00D904C2 /* ZMUserSessionTests+AccessToken.swift in Sources */,
				0601900B2678750D0043F8F8 /* DeepLinkURLActionProcessorTests.swift in Sources */,
				549552541D645683004F21F6 /* AddressBookTests.swift in Sources */,
				161C886623FD248A00CB0B8E /* RecordingMockTransportSession.swift in Sources */,
				F19F4F4D1E646C3C00F4D8FF /* UserProfileImageUpdateStatusTests.swift in Sources */,
				167BCB902603CAB200E9D7E3 /* AnalyticsTests.swift in Sources */,
				1679D1CD1EF97387007B0DF5 /* ZMUserSessionTestsBase+Calling.swift in Sources */,
				167F383D23E04A93006B6AA9 /* UnauthenticatedSessionTests+SSO.swift in Sources */,
				63C4B3C82C36A4C900C09A93 /* FetchShareableConversationUseCaseTests.swift in Sources */,
				16519D6D231EAAF300C9D76D /* Conversation+DeletionTests.swift in Sources */,
				169BA24425EF6FFA00374343 /* MockAnalytics.swift in Sources */,
				F925468E1C63B61000CE2D7C /* MessagingTest+EventFactory.m in Sources */,
				E9F7FE292BE0C61900699356 /* SetAllowGuestsAndServicesUseCaseTests.swift in Sources */,
				16849B2023EDB32B00C025A8 /* MockSessionManager.swift in Sources */,
				06E097A02A264F0300B38C4A /* ZMUserSessionTests+RecurringActions.swift in Sources */,
				878ACB5920AF12C10016E68A /* ZMUserConsentTests.swift in Sources */,
				8766853C1F2A1AA00031081B /* UnauthenticatedSessionTests.swift in Sources */,
				16D0A119234B999600A83F87 /* LabelUpstreamRequestStrategyTests.swift in Sources */,
				169BA23D25EF6E2A00374343 /* MockRegistrationStatusDelegate.swift in Sources */,
				542DFEE81DDCA4FD000F5B95 /* UserProfileUpdateRequestStrategyTests.swift in Sources */,
				7CE017152317D07E00144905 /* ZMAuthenticationStatusTests.swift in Sources */,
				16085B351F719E6D000B9F22 /* NetworkStateRecorder.swift in Sources */,
				EE1DEBB323D5A6930087EE1F /* TypingTests.swift in Sources */,
				63CD5959296442D800385037 /* AccessTokenMigrationTests.swift in Sources */,
				09BA924C1BD55FA5000DC962 /* UserClientRequestStrategyTests.swift in Sources */,
				A9692F8A1986476900849241 /* NSString_NormalizationTests.m in Sources */,
				54880E3D194B5845007271AA /* ZMOperationLoopTests.m in Sources */,
				F9410F631DE44C2E007451FF /* TypingStrategyTests.swift in Sources */,
				EE5BF6351F8F907C00B49D06 /* ZMLocalNotificationTests.swift in Sources */,
				169BA25225EF778E00374343 /* TestUserProfileUpdateObserver.swift in Sources */,
				BF50CFA71F39ACE8007833A4 /* MockUserInfoParser.swift in Sources */,
				5E0EB1F92100A46F00B5DC2B /* MockCompanyLoginRequesterDelegate.swift in Sources */,
				169BA24C25EF753100374343 /* MockReachability.swift in Sources */,
				541228451AEE422C00D9ED1C /* ZMAuthenticationStatusTests.m in Sources */,
				5E0EB1F72100A14A00B5DC2B /* CompanyLoginRequesterTests.swift in Sources */,
				1671F9FF1E2FAF50009F3150 /* ZMLocalNotificationForTests_CallState.swift in Sources */,
				EE6654642445D4EE00CBF8D3 /* MockAddressBook.swift in Sources */,
				161ACB3A23F6BAFE00ABFF33 /* URLActionTests.swift in Sources */,
				63CDCA792BD157E100DA0F0A /* CheckOneOnOneConversationIsReadyUseCaseTests.swift in Sources */,
				16849B1C23EDA1FD00C025A8 /* MockUpdateEventProcessor.swift in Sources */,
				545F601C1D6C336D00C2C55B /* AddressBookSearchTests.swift in Sources */,
				162A81D6202B5BC600F6200C /* SessionManagerAVSTests.swift in Sources */,
				169BA1F825ECF8F700374343 /* MockAppLock.swift in Sources */,
				06F98D602437916B007E914A /* SignatureRequestStrategyTests.swift in Sources */,
				06D16AB02B9F3C9F00D5A28A /* E2EIdentityCertificateUpdateStatusUseCaseTests.swift in Sources */,
				5474C80C1921309400185A3A /* MessagingTestTests.m in Sources */,
				16D74BF62B5A961800160298 /* ChangeUsernameUseCaseTests.swift in Sources */,
				EE1DEBB723D5B62C0087EE1F /* TypingUsersTests.swift in Sources */,
				540A0BA51954859E00FB7D61 /* ZMSyncStrategyTests.m in Sources */,
				5E6716912174CA6700522E61 /* MockUser+LoginCredentials.swift in Sources */,
				F92CA9651F153622007D8570 /* CacheFileRelocatorTests.swift in Sources */,
				F9B71F4C1CB2B841001DB03F /* NSManagedObjectContext+TestHelpers.m in Sources */,
				F991CE151CB55512004D8465 /* ZMConversation+Testing.m in Sources */,
				54D785011A37256C00F47798 /* ZMEncodedNSUUIDWithTimestampTests.m in Sources */,
				161927242459E09C00DDD9EB /* UserClientEventConsumerTests.swift in Sources */,
				632A582225CD9DF900F0C4BD /* CallParticipantsKindTests.swift in Sources */,
				639290A4252CA53200046171 /* CallSnapshotTestFixture.swift in Sources */,
				87B30C5C1FA756220054DFB1 /* FlowManagerTests.swift in Sources */,
				169BA24125EF6F6700374343 /* ZMConversation+Testing.swift in Sources */,
				1626344720D79C22000D4063 /* ZMUserSessionTests+PushNotifications.swift in Sources */,
				16D3FD021E3A5C0D0052A535 /* ZMConversationVoiceChannelRouterTests.swift in Sources */,
				EEA58F102B70D59F006DEE32 /* CreateTeamOneOnOneConversationUseCaseTests.swift in Sources */,
				1658C23A1F5404F000889F22 /* FlowManagerMock.swift in Sources */,
				3E1858BC1951D6DA005FE78F /* MemoryLeaksObserver.m in Sources */,
				F905C47F1E79A86A00AF34A5 /* WireCallCenterV3Tests.swift in Sources */,
				1636EAFF23F6FCCC00CD9527 /* MockPresentationDelegate.swift in Sources */,
				E6D1B1F22B988166001CA68B /* GetMLSFeatureUseCaseTests.swift in Sources */,
				872C99601DB6722C006A3BDE /* CallKitDelegateTests+Mocking.m in Sources */,
				061F791C2B767B3D00E8827B /* SelfClientCertificateProviderTests.swift in Sources */,
				164C29A51ECF47D80026562A /* SearchDirectoryTests.swift in Sources */,
				06CDC6F82A2DFB4400EB518D /* RecurringActionServiceTests.swift in Sources */,
				D55272EA2062732100F542BE /* AssetDeletionStatusTests.swift in Sources */,
				A913C02423A7F1C00048CE74 /* TeamRolesDownloadRequestStrategyTests.swift in Sources */,
				EFC8281E1FB34F9600E27E21 /* EmailVerificationStrategyTests.swift in Sources */,
				87D4625D1C3D526D00433469 /* DeleteAccountRequestStrategyTests.swift in Sources */,
				A97E4F56267CF681006FC545 /* ZMUserSessionTestsBase.swift in Sources */,
				166264932166517A00300F45 /* CallEventStatusTests.swift in Sources */,
				160C31411E6DDFC30012E4BC /* VoiceChannelV3Tests.swift in Sources */,
				F9ABE8561EFD56BF00D83214 /* TeamDownloadRequestStrategyTests.swift in Sources */,
				87D2555921D6275800D03789 /* BuildTypeTests.swift in Sources */,
				169BA1FF25ED0DAD00374343 /* ZMUserSession+Messages.swift in Sources */,
				166E47D3255EF0BE00C161C8 /* MockStrategyDirectory.swift in Sources */,
				EE95DECD247C0049001EA010 /* SessionManagerConfigurationTests.swift in Sources */,
				A938BDCA23A7966700D4C208 /* ConversationRoleDownstreamRequestStrategyTests.swift in Sources */,
				0920C4DA1B305FF500C55728 /* UserSessionGiphyRequestStateTests.swift in Sources */,
				63A8F576276B7B3100513750 /* AVSClientTests.swift in Sources */,
				06ADE9EC2BC03C6D008BA0B3 /* CRLsDistributionPointsObserverTests.swift in Sources */,
				169BC10F22BD17FF0003159B /* LegalHoldRequestStrategyTests.swift in Sources */,
				87AEA67D1EFBF46600C94BF3 /* DiskDatabaseTest.swift in Sources */,
				F9F846351ED307F70087C1A4 /* CallParticipantsSnapshotTests.swift in Sources */,
				1673C35324CB36D800AE2714 /* ZMUserSessionTests+EncryptionAtRest.swift in Sources */,
				54DE9BEF1DE760A900EFFB9C /* RandomHandleGeneratorTests.swift in Sources */,
				F9C598AD1A0947B300B1F760 /* ZMBlacklistDownloaderTest.m in Sources */,
				1672A653234784B500380537 /* LabelDownstreamRequestStrategyTests.swift in Sources */,
				874A16942052C64B001C6760 /* UserExpirationObserverTests.swift in Sources */,
				16A702D01E92998100B8410D /* ApplicationStatusDirectoryTests.swift in Sources */,
				093694451BA9633300F36B3A /* UserClientRequestFactoryTests.swift in Sources */,
				E948DB142C4AB09D00146025 /* AppendLocationMessageUseCaseTests.swift in Sources */,
				168474262252579A004DE9EC /* ZMUserSessionTests+Syncing.swift in Sources */,
				F94F6B331E54B9C000D46A29 /* CallingRequestStrategyTests.swift in Sources */,
				166B2B6E23EB2CD3003E8581 /* DatabaseTest.swift in Sources */,
				5E8BB8A52149130800EEA64B /* AVSBridgingTests.swift in Sources */,
				161C887723FD4CFD00CB0B8E /* MockPushChannel.swift in Sources */,
				59D5C2312C35846600CE1D5E /* AppendTextMessageUseCaseTests.swift in Sources */,
				F9DAC54F1C2035660001F11E /* ConversationStatusStrategyTests.swift in Sources */,
				164C29A31ECF437E0026562A /* SearchRequestTests.swift in Sources */,
				168CF42F2007BCD9009FCB89 /* TeamInvitationStatusTests.swift in Sources */,
				EE8B934E2B838AFD00D5E670 /* GetE2eIdentityCertificatesUseCaseTests.swift in Sources */,
				E9F627B32BE4BF4A008C2B1C /* CreateConversationGuestLinkUseCaseTests.swift in Sources */,
				A901FE9B258B562F003EAF5C /* CallParticipantTests.swift in Sources */,
				874A174A205812B6001C6760 /* ZMUserSessionTests.swift in Sources */,
				546F815C1E685F6E00775059 /* LocalNotificationDispatcherTests.swift in Sources */,
				F1AE5F6F21F73388009CDBBC /* ZMUserSessionTests+Timers.swift in Sources */,
				E62F31C72B711DDF0095777A /* EvaluateOneOnOneConversationsStrategyTests.swift in Sources */,
				161ACB4323F6EE4800ABFF33 /* CompanyLoginURLActionProcessorTests.swift in Sources */,
				5474C80A1921309400185A3A /* MessagingTest.m in Sources */,
				872C99531DB525A1006A3BDE /* CallKitManagerTests.swift in Sources */,
				F16C8BC42040715800677D31 /* ZMUpdateEvent+Testing.swift in Sources */,
				160195611E30C9CF00ACBFAC /* LocalNotificationDispatcherCallingTests.swift in Sources */,
				6391A8012A7A529000832665 /* MLSConferenceStaleParticipantsRemoverTests.swift in Sources */,
				164A55D820F4FE4A00AE62A6 /* SearchUserImageStrategyTests.swift in Sources */,
				09B730961B3045E400A5CCC9 /* ProxiedRequestStatusTests.swift in Sources */,
				061F791E2B76828500E8827B /* SnoozeCertificateEnrollmentUseCaseTests.swift in Sources */,
				F148F66B1FBAFAF600BD6909 /* RegistrationStatusTestHelper.swift in Sources */,
				E955D3E32C36E9240090BEAB /* AppendKnockMessageUseCaseTests.swift in Sources */,
				EFC828221FB356CE00E27E21 /* RegistrationStatusTests.swift in Sources */,
				163FB9942052EA4C00E74F83 /* OperationLoopNewRequestObserver.swift in Sources */,
				F9B171F81C0F00E700E6EEC6 /* ClientUpdateStatusTests.swift in Sources */,
				3ED972FB1A0A65D800BAFC61 /* ZMBlacklistVerificatorTest.m in Sources */,
				EECE27C6294362F100419A8B /* MockPushTokenService.swift in Sources */,
				167BCB942603CC5B00E9D7E3 /* EventProcessorTests.swift in Sources */,
				F132C114203F20AB00C58933 /* ZMHotFixDirectoryTests.swift in Sources */,
				5463C897193F3C74006799DE /* ZMTimingTests.m in Sources */,
				1660AA0F1ECE0C870056D403 /* SearchResultTests.swift in Sources */,
				1662B0F923D9CE8F00B8C7C5 /* UnauthenticatedSessionTests+DomainLookup.swift in Sources */,
				EE1DEBB923D5B9BC0087EE1F /* ZMConversation+TypingUsersTests.swift in Sources */,
				164B8C211E254AD00060AB26 /* WireCallCenterV3Mock.swift in Sources */,
				F170AF211E78013A0033DC33 /* UserImageAssetUpdateStrategyTests.swift in Sources */,
				F95ECF511B94BD05009F91BA /* ZMHotFixTests.m in Sources */,
				F9ABE8571EFD56BF00D83214 /* TeamDownloadRequestStrategy+EventsTests.swift in Sources */,
				85D85EAFA1CB6E457D14E3B7 /* MockEntity2.m in Sources */,
				166D18A6230EC418001288CD /* MockMediaManager.swift in Sources */,
				09914E531BD6613D00C10BF8 /* ZMDecodedAPSMessageTest.m in Sources */,
				6349771E268B7C4300824A05 /* AVSVideoStreamsTest.swift in Sources */,
				636826FC2954550900D904C2 /* APIMigrationManagerTests.swift in Sources */,
				F9F9F5621D75D62100AE6499 /* RequestStrategyTestBase.swift in Sources */,
				7C419ED821F8D81D00B95770 /* EventProcessingTrackerTests.swift in Sources */,
				707CEBB727B515B200E080A4 /* ZMUserSessionTests+SecurityClassification.swift in Sources */,
				25D57F1D2BA892720038521E /* MessagingTest+Swift.swift in Sources */,
				85D8522CF8DE246DDD5BD12C /* MockEntity.m in Sources */,
				EF2CB12A22D5E5BF00350B0A /* TeamImageAssetUpdateStrategyTests.swift in Sources */,
				3E288A6C19C859210031CFCE /* NotificationObservers.m in Sources */,
				63C4B3CA2C36A4DB00C09A93 /* ShareFileUseCaseTests.swift in Sources */,
				168CF42D2007BCA0009FCB89 /* TeamInvitationRequestStrategyTests.swift in Sources */,
				A97E4F5B267CFB2D006FC545 /* ZMUserSessionTests_NetworkState.swift in Sources */,
				EE01E0391F90FEC1001AA33C /* ZMLocalNotificationTests_ExpiredMessage.swift in Sources */,
				54C11BAD19D1EB7500576A96 /* ZMLoginTranscoderTests.m in Sources */,
				16AD86B81F7292EB00E4C797 /* TypingChange.swift in Sources */,
				16D3FCDF1E365ABC0052A535 /* CallStateObserverTests.swift in Sources */,
				85D85EEDD5DD19FB747ED4A5 /* MockModelObjectContextFactory.m in Sources */,
				06894D92276BA7FA00DA4E33 /* StartLoginURLActionProcessorTests.swift in Sources */,
				BF80542B2102175800E97053 /* CompanyLoginVerificationTokenTests.swift in Sources */,
				0678D9942C2C5B54000DF6E3 /* CRLURLBuilderTests.swift in Sources */,
				F11E35D62040172200D4D5DB /* ZMHotFixTests.swift in Sources */,
				1639A8542264C52600868AB9 /* ZMLocalNotificationTests_Alerts.swift in Sources */,
				545FC3341A5B003A005EEA26 /* ObjectTranscoderTests.m in Sources */,
				5E9D32712109C54B0032FB06 /* CompanyLoginActionTests.swift in Sources */,
				1836188BC0E48C1AC1671FC2 /* ZMSyncStrategyTests.swift in Sources */,
				71AE6F20A2708DCF3BAD54F7 /* ZMOperationLoopTests.swift in Sources */,
			);
			runOnlyForDeploymentPostprocessing = 0;
		};
		5498158E1A43232400A7CE2E /* Sources */ = {
			isa = PBXSourcesBuildPhase;
			buildActionMask = 2147483647;
			files = (
				1660AA0B1ECCAF4E0056D403 /* SearchRequest.swift in Sources */,
				E6C983EE2B986ABA00D55177 /* ZMUserSession+UserSession.swift in Sources */,
				0664F2E62A0E25C200E5C34E /* RecurringActionService.swift in Sources */,
				878ACB4620ADBBAA0016E68A /* Blacklist.swift in Sources */,
				06ADE9E32BBFDF26008BA0B3 /* CertificateRevocationListsChecker.swift in Sources */,
				166A8BF91E02C7D500F5EEEA /* ZMHotFix+PendingChanges.swift in Sources */,
				166507812459D7CA005300C1 /* UserClientEventConsumer.swift in Sources */,
				F9E577211E77EC6D0065EFE4 /* WireCallCenterV3+Notifications.swift in Sources */,
				092083401BA95EE100F82B29 /* UserClientRequestFactory.swift in Sources */,
				59E6A9142B4EE5CF00DBCC6B /* RecurringAction.swift in Sources */,
				16D74BF42B59670B00160298 /* ChangeUsernameUseCase.swift in Sources */,
				06025664248E5BC700E060E1 /* (null) in Sources */,
				EE5FEF0521E8948F00E24F7F /* ZMUserSession+DarwinNotificationCenter.swift in Sources */,
				549815DC1A432BC700A7CE2E /* NSError+ZMUserSession.m in Sources */,
				1662B0F723D9B29C00B8C7C5 /* UnauthenticatedSession+DomainLookup.swift in Sources */,
				E6F31B502C19B42E005DFA0C /* ZMUserSession+Notifications.swift in Sources */,
				63C5322027FDB4C4009DFFF4 /* BuildType.swift in Sources */,
				5E9D326F2109C1740032FB06 /* CompanyLoginErrorCode.swift in Sources */,
				16ED865A23E2E91900CB1766 /* ZMUserSession+LifeCycle.swift in Sources */,
				F95706541DE5D1CC0087442C /* SearchUserImageStrategy.swift in Sources */,
				163FB9992057E3F200E74F83 /* AuthenticationStatusProvider.swift in Sources */,
				0648FC1427864783006519D1 /* Conversation+Join.swift in Sources */,
				872A2EE61FFFBC2A00900B22 /* ServiceUser.swift in Sources */,
				16ED865D23E30F7E00CB1766 /* ZMUserSesson+Proxy.swift in Sources */,
				A938BDC823A7964200D4C208 /* ConversationRoleDownstreamRequestStrategy.swift in Sources */,
				EE88B0512BF62B3F0013F0BD /* SupportedProtocolsService.swift in Sources */,
				F19E55A622B3AAA8005C792D /* PKPushCredentials+SafeLogging.swift in Sources */,
				59E6A9162B4EE5D500DBCC6B /* RecurringActionServiceInterface.swift in Sources */,
				09C77C531BA6C77000E2163F /* UserClientRequestStrategy.swift in Sources */,
				F1B5D53D2181FDA300986911 /* NetworkQuality.swift in Sources */,
				634976E9268A185A00824A05 /* AVSVideoStreams.swift in Sources */,
				5EC2C593213827BF00C6CE35 /* WireCallCenterV3+Events.swift in Sources */,
				EE1DEBBE23D5E12F0087EE1F /* TypingUsersTimeout+Key.swift in Sources */,
				F1C1F3EE1FCF0C85007273E3 /* ZMUserSessionErrorCode+Localized.swift in Sources */,
				166264742166093800300F45 /* CallEventStatus.swift in Sources */,
				63C5321F27FDB283009DFFF4 /* SyncStatus.swift in Sources */,
				E6425FE52BD005C0003EC8CF /* SessionManager+UserSessionLogoutDelegate.swift in Sources */,
				549815CD1A432BC700A7CE2E /* ZMBlacklistDownloader.m in Sources */,
				549815CE1A432BC700A7CE2E /* ZMBlacklistVerificator.m in Sources */,
				16D9E8BA22BCD39200FA463F /* LegalHoldRequestStrategy.swift in Sources */,
				164C29A71ED2D7B00026562A /* SearchResult.swift in Sources */,
				01D33D8129B8ED97009E94F3 /* SyncStatusLog.swift in Sources */,
				1660AA091ECCAC900056D403 /* SearchDirectory.swift in Sources */,
				166E47D0255EBFA900C161C8 /* StrategyDirectory.swift in Sources */,
				63EB9B2D258131F700B44635 /* AVSActiveSpeakerChange.swift in Sources */,
				161681352077721600BCF33A /* ZMOperationLoop+OperationStatus.swift in Sources */,
				A934C6E6266E0945008D9E68 /* ZMSyncStrategy.swift in Sources */,
				7C26879D21F7193800570AA9 /* EventProcessingTracker.swift in Sources */,
				E60579D62C1C3E3D003D4A98 /* ZMNetworkAvailabilityChangeNotification.swift in Sources */,
				EE5D9B62290A8557007D78D6 /* SessionManager+VoIPPushManagerDelegate.swift in Sources */,
				54A0A6311BCE9864001A3A4C /* ZMHotFix.m in Sources */,
				F19F4F3C1E604AA700F4D8FF /* UserImageAssetUpdateStrategy.swift in Sources */,
				E9A71BD32C32EA8B0027EC01 /* AppendTextMessageUseCase.swift in Sources */,
				EE1108FB23D2087F005DC663 /* Typing.swift in Sources */,
				164EAF9C1F4455FA00B628C4 /* ZMUserSession+Actions.swift in Sources */,
				5EFE9C17212AB945007932A6 /* RegistrationPhase.swift in Sources */,
				EE2DE5E8292519EC00F42F4C /* CallKitCallRegister.swift in Sources */,
				EECE27C429435FFE00419A8B /* PushTokenService.swift in Sources */,
				BF2ADA001F41A3DF000980E8 /* SessionFactories.swift in Sources */,
				636F70452A5F3EE900E086B6 /* MLSConferenceStaleParticipantsRemover.swift in Sources */,
				E6C6C6B72B87745F007585DF /* TeamMembersDownloadRequestStrategy.swift in Sources */,
				EE458B0B27CCD58800F04038 /* ZMOperationLoop+APIVersion.swift in Sources */,
				F130BF282062C05600DBE261 /* SessionManager+Backup.swift in Sources */,
				54A0A6321BCE9867001A3A4C /* ZMHotFixDirectory.m in Sources */,
				54F0A0951B3018D7003386BC /* ProxiedRequestsStatus.swift in Sources */,
				F19F1D141EFBC18E00275E27 /* UnauthenticatedSession.swift in Sources */,
				F9F631421DE3524100416938 /* TypingStrategy.swift in Sources */,
				EEEED9A823F6BC00008C94CA /* SelfUserProvider.swift in Sources */,
				EE51FBEE2AE1305B002B503B /* UserSession.swift in Sources */,
				7C5482DA225380160055F1AB /* CallReceivedResult.swift in Sources */,
				54C8A39C1F7536DB004961DF /* ZMOperationLoop+Notifications.swift in Sources */,
				7C5B94F622DC6BC500A6F8BB /* JailbreakDetector.swift in Sources */,
				1693151125836E5800709F15 /* EventProcessor.swift in Sources */,
				EF2CB12722D5E58B00350B0A /* TeamImageAssetUpdateStrategy.swift in Sources */,
				BF2ADA021F41A450000980E8 /* BackendEnvironmentProvider+Cookie.swift in Sources */,
				EE1108B723D1B367005DC663 /* TypingUsers.swift in Sources */,
				06B99C7B242B51A300FEAFDE /* SignatureRequestStrategy.swift in Sources */,
				06E0979C2A261E5D00B38C4A /* ZMUserSession+RecurringAction.swift in Sources */,
				5EFE9C15212AB138007932A6 /* UnregisteredUser+Payload.swift in Sources */,
				161ACB2D23F5BA0200ABFF33 /* DeepLinkURLActionProcessor.swift in Sources */,
				060C06632B73DB8800B484C6 /* SnoozeCertificateEnrollmentUseCase.swift in Sources */,
				54131BCE25C7FFCA00CE2CA2 /* SessionManager+AuthenticationStatusDelegate.swift in Sources */,
				EE88B04F2BF62B140013F0BD /* SelfSupportedProtocolsRequestStrategy.swift in Sources */,
				160C31271E6434500012E4BC /* OperationStatus.swift in Sources */,
				165911531DEF38EC007FA847 /* CallStateObserver.swift in Sources */,
				5458273E2541C3A9002B8F83 /* PresentationDelegate.swift in Sources */,
				A9B53AAA24E12E240066FCC6 /* ZMAccountDeletedReason.swift in Sources */,
				54E2C1E01E682DC400536569 /* LocalNotificationDispatcher.swift in Sources */,
				879634401F7BEA4700FC79BA /* DispatchQueue+SerialAsync.swift in Sources */,
				F93A75F21C1F219800252586 /* ConversationStatusStrategy.swift in Sources */,
				632A582025CC43DA00F0C4BD /* CallParticipantsListKind.swift in Sources */,
				0678D9922C2C53D3000DF6E3 /* CRLURLBuilder.swift in Sources */,
				544F8FF31DDCD34600D1AB04 /* UserProfileUpdateNotifications.swift in Sources */,
				F19F1D1F1EFBC2F000275E27 /* ZMAuthenticationStatus.m in Sources */,
				634976FD268A205A00824A05 /* AVSClientList.swift in Sources */,
				F1A94BD21F010287003083D9 /* UnauthenticatedSession+Login.swift in Sources */,
				F1C1E70D21F74667007FBDA1 /* ZMUserSession+Timers.swift in Sources */,
				162113042B2756EB008F0F9F /* PrekeyGenerator.swift in Sources */,
				7CD279842338B74600E638CD /* SessionManagerConfiguration.swift in Sources */,
				166DCDBA2555ADD2004F4F59 /* SessionManager+EncryptionAtRest.swift in Sources */,
				54A170651B300696001B41A5 /* ProxiedRequestStrategy.swift in Sources */,
				160C31441E8049320012E4BC /* ApplicationStatusDirectory.swift in Sources */,
				7CD279862338E31D00E638CD /* SessionManager+Authentication.swift in Sources */,
				E9A71BD72C33F4850027EC01 /* AppendKnockMessagekUseCase.swift in Sources */,
				16FF474C1F0D54B20044C491 /* SessionManager+Logs.swift in Sources */,
				F19F1D281EFBC34E00275E27 /* ZMUserSessionRegistrationNotification.m in Sources */,
				E934249E2C2D3BBA001A8EBD /* ProcessInfo+Tests.swift in Sources */,
				A93B528B250101AC0061255E /* ZMUserSession+Debugging.swift in Sources */,
				A913C02223A7EDFB0048CE74 /* TeamRolesDownloadRequestStrategy.swift in Sources */,
				E955D3DF2C36CFFF0090BEAB /* ConversationType+ZMConversationType.swift in Sources */,
				E662328D2BF4BBED002B680A /* ZMUserSession+MLS.swift in Sources */,
				597B70C32B03984C006C2121 /* ZMUserSession+DeveloperMenu.swift in Sources */,
				59271BEA2B908E150019B726 /* SecurityClassification.swift in Sources */,
				5EC2C5912137F80E00C6CE35 /* CallState.swift in Sources */,
				E9EAEAA72BC7C50B0042F5C9 /* CreateConversationGuestLinkUseCase.swift in Sources */,
				259AAB0D2B9F477F00B13A7C /* LastE2EIdentityUpdateDateProtocol.swift in Sources */,
				5478A1411DEC4048006F7268 /* UserProfile.swift in Sources */,
				E6425FDF2BCD5B9D003EC8CF /* ZMUserSessionBuilder.swift in Sources */,
				EE419B58256FEA3D004618E2 /* ZMUserSession.Configuration.swift in Sources */,
				5E8BB89E2147E9DF00EEA64B /* AVSWrapper+Handlers.swift in Sources */,
				E97296252C4A784300C4F1DB /* MessageAppendableConversation.swift in Sources */,
				63B1FAD92763A510000766F8 /* AVSIdentifier.swift in Sources */,
				F19E55A222B3A3FA005C792D /* UNNotificationResponse+SafeLogging.swift in Sources */,
				EFF940402240FF12004F3115 /* DeepLinkError.swift in Sources */,
				F90EC5A31E7BF1AC00A6779E /* AVSWrapper.swift in Sources */,
				018A3DBC2B07998400EB3D6B /* GetUserClientFingerprintUseCase.swift in Sources */,
				5E8BB8992147CD3F00EEA64B /* AVSBridging.swift in Sources */,
				16F5F16C1E4092C00062F0AE /* NSManagedObjectContext+CTCallCenter.swift in Sources */,
				09531F181AE960E300B8556A /* ZMLoginCodeRequestTranscoder.m in Sources */,
				06D16AB52BA0624800D5A28A /* IsE2EICertificateEnrollmentRequiredUseCase.swift in Sources */,
				F148F6671FB9AA7600BD6909 /* UnregisteredTeam.swift in Sources */,
				1672A64523473EA100380537 /* LabelDownstreamRequestStrategy.swift in Sources */,
				09BCDB8F1BCE7F000020DCC7 /* ZMAPSMessageDecoder.m in Sources */,
				E623B6382BD688D400F91B37 /* Caches.swift in Sources */,
				E6BB79542C36B36E003B821B /* NetworkState.swift in Sources */,
				546392721D79D5210094EC66 /* Application.swift in Sources */,
				06ADEA042BD15384008BA0B3 /* RemoveUserClientUseCase.swift in Sources */,
				EFC8281C1FB343B600E27E21 /* RegistationCredentialVerificationStrategy.swift in Sources */,
				874A16902052BE5E001C6760 /* ZMUserSession+OpenConversation.swift in Sources */,
				EE1DEBC423D5F1970087EE1F /* Conversation+TypingUsers.swift in Sources */,
				EEDDB6A42BCFC5E7009ECF97 /* WireSyncEngine.docc in Sources */,
				16E6F26224B371190015B249 /* ZMUserSession+EncryptionAtRest.swift in Sources */,
				BFE7FCBF2101E50700D1165F /* CompanyLoginVerificationToken.swift in Sources */,
				5498162E1A432BC800A7CE2E /* ZMLastUpdateEventIDTranscoder.m in Sources */,
				F9B171F61C0EF21100E6EEC6 /* ClientUpdateStatus.swift in Sources */,
				EEC7AB0C2A08F3DF005614BE /* OperationStateProvider.swift in Sources */,
				549816351A432BC800A7CE2E /* ZMLoginTranscoder.m in Sources */,
				5E8BB89C2147CE1600EEA64B /* AVSCallMember.swift in Sources */,
				166D18A4230EBFFA001288CD /* MediaManager.swift in Sources */,
				874F142D1C16FD9700C15118 /* Device.swift in Sources */,
				F19E55A422B3A740005C792D /* PKPushPayload+SafeLogging.swift in Sources */,
				EE1108F923D1F945005DC663 /* TypingUsersTimeout.swift in Sources */,
				16C4BDA020A309CD00BCDB17 /* CallParticipantSnapshot.swift in Sources */,
				1639A8272260CE5000868AB9 /* ZMLocalNotification+AvailabilityAlert.swift in Sources */,
				EE8584DD2B6BD33B0045EAD4 /* ZMUserSession+OneOnOne.swift in Sources */,
				16ED865F23E3145C00CB1766 /* ZMUserSession+Clients.swift in Sources */,
				06D16AAE2B9F3BC700D5A28A /* E2EIdentityCertificateUpdateStatusUseCase.swift in Sources */,
				878ACB4820AEFB980016E68A /* ZMUser+Consent.swift in Sources */,
				0640C26D26EA0B5C0057AF80 /* NSManagedObjectContext+Packaging.swift in Sources */,
				E6E5579A2BBD4D9C0033E62B /* ZMReachability+ServerConnection.swift in Sources */,
				F1C51FE71FB49660009C2269 /* RegistrationStatus.swift in Sources */,
				5E8EE1FA20FDC7D700DB1F9B /* Pasteboard.swift in Sources */,
				874A16922052BEC5001C6760 /* UserExpirationObserver.swift in Sources */,
				8751DA061F66BFA6000D308B /* ZMUserSession+Push.swift in Sources */,
				EEEA75FA1F8A6142006D1070 /* ZMLocalNotification+ExpiredMessages.swift in Sources */,
				547E5B5A1DDB67390038D936 /* UserProfileUpdateRequestStrategy.swift in Sources */,
				54FF64291F73D00C00787EF2 /* NSManagedObjectContext+AuthenticationStatus.swift in Sources */,
				A9C02605266F5B4B002E542B /* ZMClientRegistrationStatus.swift in Sources */,
				BF735CFA1E70003D003BC61F /* SystemMessageCallObserver.swift in Sources */,
				1645ECF82448A0A3007A82D6 /* Decodable+JSON.swift in Sources */,
				63F1DF21294B69B20061565E /* AccessTokenMigration.swift in Sources */,
				165D3A211E1D43870052E654 /* VoiceChannelV3.swift in Sources */,
				F19F4F3A1E5F1AE400F4D8FF /* UserProfileImageUpdateStatus.swift in Sources */,
				5498162D1A432BC800A7CE2E /* ZMMissingUpdateEventsTranscoder.m in Sources */,
				549816451A432BC800A7CE2E /* ZMOperationLoop.m in Sources */,
				D5D10DA4203AE43200145497 /* Conversation+AccessMode.swift in Sources */,
				7C1F4BF5203C4F67000537A8 /* Analytics+Push.swift in Sources */,
				F9AB00221F0CDAF00037B437 /* CacheFileRelocator.swift in Sources */,
				EEE46E5728C5EF56005F48D7 /* FetchUserClientsUseCase.swift in Sources */,
				E965B10C2C3431EC009BEAB3 /* AppendLocationMessageUseCase.swift in Sources */,
				166A8BF31E015F3B00F5EEEA /* WireCallCenterV3Factory.swift in Sources */,
				16519D38231D3B1700C9D76D /* Conversation+Deletion.swift in Sources */,
				E9A71BD52C33EE080027EC01 /* AppendImageMessageUseCase.swift in Sources */,
				F1C1F3F01FCF18C5007273E3 /* NSError+Localized.swift in Sources */,
				EE2DE5E429250CC400F42F4C /* CallKitCall.swift in Sources */,
				5467F1C61E0AE421008C1745 /* KeyValueStore+AccessToken.swift in Sources */,
				639290A7252DEDB500046171 /* WireCallCenterV3+Degradation.swift in Sources */,
				E62F31C52B71165A0095777A /* EvaluateOneOnOneConversationsStrategy.swift in Sources */,
				8754B84A1F73C25400EC02AD /* ConversationListChangeInfo+UserSession.swift in Sources */,
				8737D554209217BD00E5A4AF /* URLActions.swift in Sources */,
				E662328F2BF4BDB0002B680A /* ZMUserSession+CertificateRevocationLists.swift in Sources */,
				547E5B581DDB4B800038D936 /* UserProfileUpdateStatus.swift in Sources */,
				EEEA75FC1F8A6142006D1070 /* ZMLocalNotification+Calling.swift in Sources */,
				EE2DE5EC29263C5100F42F4C /* Logger.swift in Sources */,
				F19F1D331EFBE3FE00275E27 /* UnauthenticatedOperationLoop.swift in Sources */,
				16030DC921B01B7500F8032E /* Conversation+ReadReceiptMode.swift in Sources */,
				F19F4F4F1E6575F700F4D8FF /* UserProfileImageOwner.swift in Sources */,
				8754B84C1F73C38900EC02AD /* MessageChangeInfo+UserSession.swift in Sources */,
				59271BE82B908DAC0019B726 /* SecurityClassificationProviding.swift in Sources */,
				EE46EF262942033C007BBD99 /* SessionManager+PushToken.swift in Sources */,
				63C4B3C22C35B07A00C09A93 /* FetchShareableConversationUseCase.swift in Sources */,
				162DEE111F87B9800034C8F9 /* ZMUserSession+Calling.swift in Sources */,
				161ACB2423F432CC00ABFF33 /* SessionManager+URLActions.swift in Sources */,
				BF3C1B1720DBE254001CE126 /* Conversation+MessageDestructionTimeout.swift in Sources */,
				1659114F1DEF1F6E007FA847 /* LocalNotificationDispatcher+Calling.swift in Sources */,
				E623B63A2BD68DAE00F91B37 /* UserSessionDependencies.swift in Sources */,
				16DABFAE1DCF98D3001973E3 /* CallingRequestStrategy.swift in Sources */,
				54DE9BEB1DE74FFB00EFFB9C /* RandomHandleGenerator.swift in Sources */,
				63CDCA772BCD8AB500DA0F0A /* CheckOneOnOneConversationIsReadyUseCase.swift in Sources */,
				F1C51FE91FB4A9C7009C2269 /* RegistrationStrategy.swift in Sources */,
				549816301A432BC800A7CE2E /* ZMSelfStrategy.m in Sources */,
				63CD5958296434A700385037 /* ZMUserSession+AccessToken.swift in Sources */,
				63A2E19F2770D7E900D8F271 /* AVSIdentifier+Stub.swift in Sources */,
				5E8EE1F720FDC6B900DB1F9B /* CompanyLoginRequestDetector.swift in Sources */,
				16E0FB87232F8933000E3235 /* ZMUserSession+Authentication.swift in Sources */,
				F19F1D381EFBF61800275E27 /* SessionManager.swift in Sources */,
				634976F8268A200C00824A05 /* AVSClient.swift in Sources */,
				D522571E2062552800562561 /* AssetDeletionRequestStrategy.swift in Sources */,
				060C06682B7619E300B484C6 /* SelfClientCertificateProvider.swift in Sources */,
				161ACB1623F1AFB000ABFF33 /* SessionManager+CallKitManagerDelegate.swift in Sources */,
				6349770A268A250E00824A05 /* Encodable+JSONString.swift in Sources */,
				1671F7502B6A7DF500C2D8A3 /* ZMAuthenticationStatus.swift in Sources */,
				1658C2371F503CF800889F22 /* FlowManager.swift in Sources */,
				7CD279882338E52000E638CD /* ProcessInfo+SystemBootTime.swift in Sources */,
				25E11B0D2B56B497005D51FA /* GetIsE2EIdentityEnabledUseCase.swift in Sources */,
				549710081F6FF5C100026EDD /* NotificationInContext+UserSession.swift in Sources */,
				16D0A11D234C8CD700A83F87 /* LabelUpstreamRequestStrategy.swift in Sources */,
				63FE4B9E25C1D2EC002878E5 /* VideoGridPresentationMode.swift in Sources */,
				8798607B1C3D48A400218A3E /* DeleteAccountRequestStrategy.swift in Sources */,
				E9A96E7E2B88E0EA00914FDD /* ResolveOneOnOneConversationsUseCase.swift in Sources */,
				E967757F2BD8237D00EFEED5 /* SetAllowGuestAndServicesUseCase.swift in Sources */,
				5E0EB1F421008C1900B5DC2B /* CompanyLoginRequester.swift in Sources */,
				16A764611F3E0B0B00564F21 /* CallKitManager.swift in Sources */,
				BF491CD11F03D7CF0055EE44 /* PermissionsDownloadRequestStrategy.swift in Sources */,
				E6BD767F2BDBAAE300FB1F8B /* CoreDataStack+Caches.swift in Sources */,
				54973A361DD48CAB007F8702 /* NSManagedObject+CryptoStack.swift in Sources */,
				165D3A3D1E1D60520052E654 /* ZMConversation+VoiceChannel.swift in Sources */,
				EE1DEBC723D5F1F30087EE1F /* NSManagedObjectContext+TypingUsers.swift in Sources */,
				EEE186B4259CC92D008707CA /* ZMUserSession+AppLock.swift in Sources */,
				165D3A221E1D43870052E654 /* VoiceChannel.swift in Sources */,
				EE9CDE9027DA04A300C4DAC8 /* SessionManager+APIVersionResolver.swift in Sources */,
				63E313D627553CA0002EAF1D /* ZMConversation+AVSIdentifier.swift in Sources */,
				5EDF03EC2245563C00C04007 /* LinkPreviewAssetUploadRequestStrategy+Helper.swift in Sources */,
				54991D581DEDCF2B007E282F /* AddressBook.swift in Sources */,
				F96DBEEB1DF9A570008FE832 /* ZMSyncStrategy+ManagedObjectChanges.m in Sources */,
				EEE95CF62A442A0100E136CB /* WireCallCenterV3+MLS.swift in Sources */,
				168CF4292007840A009FCB89 /* Team+Invite.swift in Sources */,
				168CF42720077C54009FCB89 /* TeamInvitationStatus.swift in Sources */,
				63497702268A20EC00824A05 /* AVSParticipantsChange.swift in Sources */,
				8717DFA71F6EF44E0087EFE4 /* SessionManager+Push.swift in Sources */,
				D52257232062637500562561 /* DeletableAssetIdentifierProvider.swift in Sources */,
				70355A7327AAE62E00F02C76 /* ZMUserSession+SecurityClassificationProviding.swift in Sources */,
				25E11B0B2B56A15F005D51FA /* GetE2eIdentityCertificatesUseCase.swift in Sources */,
				D5225720206261AA00562561 /* AssetDeletionStatus.swift in Sources */,
				5E8BB8A02147F5BC00EEA64B /* CallSnapshot.swift in Sources */,
				63B1FADB2763A636000766F8 /* ZMUser+AVSIdentifier.swift in Sources */,
				065FEA122B866462005AE86A /* StopCertificateEnrollmentSnoozerUseCase.swift in Sources */,
				A95D0B1223F6B75A0057014F /* AVSLogObserver.swift in Sources */,
				EE13BD8B2BC948FC006561F8 /* ZMUserSession+APIAdapter.swift in Sources */,
				E9E4D4712C2AD61500364352 /* TeamRole+AnalyticsValue.swift in Sources */,
				5E8BB8A22147F89000EEA64B /* CallCenterSupport.swift in Sources */,
				63C4B3C62C35B56A00C09A93 /* ShareFileUseCase.swift in Sources */,
				1660AA0D1ECDB0250056D403 /* SearchTask.swift in Sources */,
				E9AD0A362C2AF9B300CA88DF /* AnalyticsSessionConfiguration.swift in Sources */,
				F9245BED1CBF95A8009D1E85 /* ZMHotFixDirectory+Swift.swift in Sources */,
				E6C983EC2B98627200D55177 /* GetMLSFeatureUseCase.swift in Sources */,
				54991D5A1DEDD07E007E282F /* ContactAddressBook.swift in Sources */,
				EE0CAEAF2AAF2E8E00BD2DB7 /* URLSession+MinTLSVersion.swift in Sources */,
				2B15596A295093360069AE34 /* HotfixPatch.swift in Sources */,
				E998FE8E2C184C9800EAA672 /* UserCredentials.swift in Sources */,
				165BB94C2004D6490077EFD5 /* SessionManager+UserActivity.swift in Sources */,
				165D3A151E1D3EF30052E654 /* WireCallCenterV3.swift in Sources */,
				554FEE2122AFF20600B1A8A1 /* ZMUserSession+LegalHold.swift in Sources */,
				EE5D9B60290A7CEE007D78D6 /* VoIPPushManager.swift in Sources */,
				EE5AAF3A2874E8C70018FA01 /* BackendEnvironmentProvider+Reachability.swift in Sources */,
				1634958B1F0254CB004E80DB /* ServerConnection.swift in Sources */,
				54034F381BB1A6D900F4ED62 /* ZMUserSession+Logs.swift in Sources */,
				549816471A432BC800A7CE2E /* ZMSyncStrategy.m in Sources */,
				54BFDF681BDA6F9A0034A3DB /* HistorySynchronizationStatus.swift in Sources */,
				16DCB91C213449620002E910 /* ZMOperationLoop+PushChannel.swift in Sources */,
				162A81D4202B453000F6200C /* SessionManager+AVS.swift in Sources */,
				1662648221661C9F00300F45 /* ZMOperatonLoop+Background.swift in Sources */,
				168CF42B20079A02009FCB89 /* TeamInvitationRequestStrategy.swift in Sources */,
				06239126274DB73A0065A72D /* StartLoginURLActionProcessor.swift in Sources */,
				EEEED9AA23F6BD75008C94CA /* ZMUserSession+SelfUserProvider.swift in Sources */,
				EE8584DB2B6938390045EAD4 /* CreateTeamOneOnOneConversationUseCase.swift in Sources */,
				63F1DF1F294B68380061565E /* APIMigrationManager.swift in Sources */,
				F19E55A022B3A2C5005C792D /* UNNotification+SafeLogging.swift in Sources */,
				161ACB3223F5BBA100ABFF33 /* CompanyLoginURLActionProcessor.swift in Sources */,
				063AF985264B2DF800DCBCED /* CallClosedReason.swift in Sources */,
				EE9CDE8E27D9FF5900C4DAC8 /* APIVersionResolver.swift in Sources */,
				16F6BB381EDEA659009EA803 /* SearchResult+AddressBook.swift in Sources */,
				5458AF841F7021B800E45977 /* PreLoginAuthenticationNotification.swift in Sources */,
				F9ABE84F1EFD568B00D83214 /* TeamDownloadRequestStrategy.swift in Sources */,
				EE38DDEE280437E500D4983D /* BlacklistReason.swift in Sources */,
				EE2DE5E229250C1A00F42F4C /* CallHandle.swift in Sources */,
				871667FA1BB2AE9C009C6EEA /* APSSignalingKeysStore.swift in Sources */,
				018F17B92B83B70A00E0594D /* AVSConversationType+Conference.swift in Sources */,
				54A343471D6B589A004B65EA /* AddressBookSearch.swift in Sources */,
				5497100A1F6FFE9900026EDD /* ClientUpdateNotification.swift in Sources */,
				16085B331F71811A000B9F22 /* UserChangeInfo+UserSession.swift in Sources */,
				54131BC625C7F71400CE2CA2 /* LoginDelegate.swift in Sources */,
				167F383B23E0416E006B6AA9 /* UnauthenticatedSession+SSO.swift in Sources */,
				EEE186B6259CCA14008707CA /* SessionManager+AppLock.swift in Sources */,
				54257C081DF1C94200107FE7 /* TopConversationsDirectory.swift in Sources */,
				166B2B5E23E86522003E8581 /* ZMUserSession.swift in Sources */,
				F9ABE8511EFD568B00D83214 /* TeamRequestFactory.swift in Sources */,
				F16558D1225F3F2A00EA2F2A /* SessionManager+SwitchBackend.swift in Sources */,
				06ADE9E82BBFE1FA008BA0B3 /* CRLsDistributionPointsObserver.swift in Sources */,
				EE2DE5EA2926377C00F42F4C /* CallObserver.swift in Sources */,
				161ACB2F23F5BACA00ABFF33 /* ConnectToBotURLActionProcessor.swift in Sources */,
				E6425FE32BD0021B003EC8CF /* SessionManager+UserSessionSelfUserClientDelegate.swift in Sources */,
				EFF9403E2240FE5D004F3115 /* URL+DeepLink.swift in Sources */,
			);
			runOnlyForDeploymentPostprocessing = 0;
		};
/* End PBXSourcesBuildPhase section */

/* Begin PBXTargetDependency section */
		0145AE8E2B1155690097E3B8 /* PBXTargetDependency */ = {
			isa = PBXTargetDependency;
			target = 549815921A43232400A7CE2E /* WireSyncEngine-ios */;
			targetProxy = 0145AE8D2B1155690097E3B8 /* PBXContainerItemProxy */;
		};
		0145AE932B1155760097E3B8 /* PBXTargetDependency */ = {
			isa = PBXTargetDependency;
			target = 0145AE802B1154010097E3B8 /* WireSyncEngineSupport */;
			targetProxy = 0145AE922B1155760097E3B8 /* PBXContainerItemProxy */;
		};
		169BA1D925ECDBA300374343 /* PBXTargetDependency */ = {
			isa = PBXTargetDependency;
			target = 549815921A43232400A7CE2E /* WireSyncEngine-ios */;
			targetProxy = 169BA1D825ECDBA300374343 /* PBXContainerItemProxy */;
		};
		169BA1DE25ECDBC800374343 /* PBXTargetDependency */ = {
			isa = PBXTargetDependency;
			target = 3E186087191A56F6000FE027 /* WireSyncEngine Test Host */;
			targetProxy = 169BA1DD25ECDBC800374343 /* PBXContainerItemProxy */;
		};
		3E1860D1191A649D000FE027 /* PBXTargetDependency */ = {
			isa = PBXTargetDependency;
			target = 3E186087191A56F6000FE027 /* WireSyncEngine Test Host */;
			targetProxy = 3E1860D0191A649D000FE027 /* PBXContainerItemProxy */;
		};
		54F4DC581A4438AC00FDB6EA /* PBXTargetDependency */ = {
			isa = PBXTargetDependency;
			target = 549815921A43232400A7CE2E /* WireSyncEngine-ios */;
			targetProxy = 54F4DC571A4438AC00FDB6EA /* PBXContainerItemProxy */;
		};
		59DA04A62BD25486003F9195 /* PBXTargetDependency */ = {
			isa = PBXTargetDependency;
			target = 0145AE802B1154010097E3B8 /* WireSyncEngineSupport */;
			targetProxy = 59DA04A52BD25486003F9195 /* PBXContainerItemProxy */;
		};
		A9FF8089195B17B3002CD44B /* PBXTargetDependency */ = {
			isa = PBXTargetDependency;
			target = 3E186087191A56F6000FE027 /* WireSyncEngine Test Host */;
			targetProxy = A9FF8088195B17B3002CD44B /* PBXContainerItemProxy */;
		};
/* End PBXTargetDependency section */

/* Begin PBXVariantGroup section */
		3E27131A1A8A68BF008EE50F /* Push.strings */ = {
			isa = PBXVariantGroup;
			children = (
				F91CA6AC1BECBD3F000EE5C2 /* Base */,
				F91CA6AE1BECBD51000EE5C2 /* de */,
				B40DC79C1D01A61600CEF65C /* pt-BR */,
				B4D37F921D7EEA3F00D0C1BC /* es */,
				B4D37F941D7EEA5100D0C1BC /* uk */,
				B4D37F961D7EEA5B00D0C1BC /* ru */,
				B40964971DAD3D110098667A /* ja */,
				B40964991DAD3D170098667A /* it */,
				B409649B1DAD3D1E0098667A /* nl */,
				B409649D1DAD3D260098667A /* tr */,
				B40CD09F1DB7997E0008DA45 /* fr */,
				B40CD0A11DB799850008DA45 /* da */,
				B422BB981DCCC3F60076EAD5 /* ar */,
				B49AFC271DCCCB3D006B753B /* zh-Hans */,
				B4A124851DDCB58900FD9D66 /* sl */,
				B432ADBF1E02DE9500147768 /* et */,
				B42783671E363D3A00747363 /* fi */,
				B42430E01E55CB6B00D73D1B /* pl */,
				F14417221FD946F100CB2850 /* zh-Hant */,
				F14417251FD9470E00CB2850 /* lt */,
			);
			name = Push.strings;
			sourceTree = "<group>";
		};
		3E27131C1A8A68BF008EE50F /* Push.stringsdict */ = {
			isa = PBXVariantGroup;
			children = (
				F91CA6AD1BECBD46000EE5C2 /* Base */,
				F91CA6AF1BECBD51000EE5C2 /* de */,
				B40DC79D1D01A61600CEF65C /* pt-BR */,
				B4D37F931D7EEA3F00D0C1BC /* es */,
				B4D37F951D7EEA5100D0C1BC /* uk */,
				B4D37F971D7EEA5B00D0C1BC /* ru */,
				B40964981DAD3D110098667A /* ja */,
				B409649A1DAD3D170098667A /* it */,
				B409649C1DAD3D1E0098667A /* nl */,
				B409649E1DAD3D260098667A /* tr */,
				B40CD0A01DB7997E0008DA45 /* fr */,
				B40CD0A21DB799850008DA45 /* da */,
				B422BB991DCCC3F60076EAD5 /* ar */,
				B49AFC281DCCCB3D006B753B /* zh-Hans */,
				B4A124861DDCB58A00FD9D66 /* sl */,
				B432ADC01E02DE9500147768 /* et */,
				B42783681E363D3A00747363 /* fi */,
				B42430E11E55CB6B00D73D1B /* pl */,
				F14417231FD946F200CB2850 /* zh-Hant */,
				F14417261FD9470E00CB2850 /* lt */,
			);
			name = Push.stringsdict;
			sourceTree = "<group>";
		};
		5423B998191A4A1B0044347D /* InfoPlist.strings */ = {
			isa = PBXVariantGroup;
			children = (
				5423B999191A4A1B0044347D /* en */,
			);
			name = InfoPlist.strings;
			sourceTree = "<group>";
		};
		F1A989BC1FD03E1B00B8A82E /* ZMLocalizable.strings */ = {
			isa = PBXVariantGroup;
			children = (
				F1A989BD1FD03E2200B8A82E /* Base */,
				F1A989BE1FD03E2400B8A82E /* pt-BR */,
				F1A989BF1FD03E2500B8A82E /* es */,
				F1A989C01FD03E2600B8A82E /* uk */,
				F1A989C11FD03E2600B8A82E /* ru */,
				F1A989C21FD03E2700B8A82E /* ja */,
				F1A989C31FD03E2700B8A82E /* it */,
				F1A989C41FD03E2800B8A82E /* nl */,
				F1A989C51FD03E2800B8A82E /* tr */,
				F1A989C61FD03E2900B8A82E /* fr */,
				F1A989C71FD03E2A00B8A82E /* ar */,
				F1A989C81FD03E2B00B8A82E /* da */,
				F1A989C91FD03E2B00B8A82E /* zh-Hans */,
				F1A989CA1FD03E2C00B8A82E /* sl */,
				F1A989CB1FD03E2C00B8A82E /* fi */,
				F1A989CC1FD03E2D00B8A82E /* et */,
				F1A989CD1FD03E2E00B8A82E /* pl */,
				F1A989CE1FD0579F00B8A82E /* de */,
				F14417241FD946F200CB2850 /* zh-Hant */,
				F14417271FD9470E00CB2850 /* lt */,
			);
			name = ZMLocalizable.strings;
			sourceTree = "<group>";
		};
/* End PBXVariantGroup section */

/* Begin XCBuildConfiguration section */
		0145AE852B1154010097E3B8 /* Debug */ = {
			isa = XCBuildConfiguration;
			buildSettings = {
				ALWAYS_SEARCH_USER_PATHS = NO;
				"ARCHS[sdk=iphonesimulator*]" = (
					x86_64,
					arm64,
				);
				ASSETCATALOG_COMPILER_GENERATE_SWIFT_ASSET_SYMBOL_EXTENSIONS = YES;
				CLANG_ANALYZER_NONNULL = YES;
				CLANG_ANALYZER_NUMBER_OBJECT_CONVERSION = YES_AGGRESSIVE;
				CLANG_CXX_LANGUAGE_STANDARD = "gnu++20";
				CLANG_ENABLE_MODULES = YES;
				CLANG_ENABLE_OBJC_ARC = YES;
				CLANG_ENABLE_OBJC_WEAK = YES;
				CLANG_WARN_BLOCK_CAPTURE_AUTORELEASING = YES;
				CLANG_WARN_BOOL_CONVERSION = YES;
				CLANG_WARN_COMMA = YES;
				CLANG_WARN_CONSTANT_CONVERSION = YES;
				CLANG_WARN_DEPRECATED_OBJC_IMPLEMENTATIONS = YES;
				CLANG_WARN_DIRECT_OBJC_ISA_USAGE = YES_ERROR;
				CLANG_WARN_DOCUMENTATION_COMMENTS = YES;
				CLANG_WARN_EMPTY_BODY = YES;
				CLANG_WARN_ENUM_CONVERSION = YES;
				CLANG_WARN_INFINITE_RECURSION = YES;
				CLANG_WARN_INT_CONVERSION = YES;
				CLANG_WARN_NON_LITERAL_NULL_CONVERSION = YES;
				CLANG_WARN_OBJC_IMPLICIT_RETAIN_SELF = YES;
				CLANG_WARN_OBJC_LITERAL_CONVERSION = YES;
				CLANG_WARN_OBJC_ROOT_CLASS = YES_ERROR;
				CLANG_WARN_QUOTED_INCLUDE_IN_FRAMEWORK_HEADER = YES;
				CLANG_WARN_RANGE_LOOP_ANALYSIS = YES;
				CLANG_WARN_STRICT_PROTOTYPES = YES;
				CLANG_WARN_SUSPICIOUS_MOVE = YES;
				CLANG_WARN_UNGUARDED_AVAILABILITY = YES_AGGRESSIVE;
				CLANG_WARN_UNREACHABLE_CODE = YES;
				CLANG_WARN__DUPLICATE_METHOD_MATCH = YES;
				CODE_SIGN_STYLE = Automatic;
				COPY_PHASE_STRIP = NO;
				CURRENT_PROJECT_VERSION = 1;
				DEBUG_INFORMATION_FORMAT = dwarf;
				DEFINES_MODULE = YES;
				DEVELOPMENT_TEAM = EDF3JCE8BC;
				DYLIB_COMPATIBILITY_VERSION = 1;
				DYLIB_CURRENT_VERSION = 1;
				DYLIB_INSTALL_NAME_BASE = "@rpath";
				ENABLE_MODULE_VERIFIER = YES;
				ENABLE_STRICT_OBJC_MSGSEND = YES;
				ENABLE_TESTABILITY = YES;
				GCC_C_LANGUAGE_STANDARD = gnu17;
				GCC_DYNAMIC_NO_PIC = NO;
				GCC_NO_COMMON_BLOCKS = YES;
				GCC_OPTIMIZATION_LEVEL = 0;
				GCC_PREPROCESSOR_DEFINITIONS = (
					"DEBUG=1",
					"$(inherited)",
				);
				GCC_WARN_64_TO_32_BIT_CONVERSION = YES;
				GCC_WARN_ABOUT_RETURN_TYPE = YES_ERROR;
				GCC_WARN_UNDECLARED_SELECTOR = YES;
				GCC_WARN_UNINITIALIZED_AUTOS = YES_AGGRESSIVE;
				GCC_WARN_UNUSED_FUNCTION = YES;
				GCC_WARN_UNUSED_VARIABLE = YES;
				GENERATE_INFOPLIST_FILE = YES;
				INFOPLIST_KEY_NSHumanReadableCopyright = "Copyright © 2023 Zeta Project Gmbh. All rights reserved.";
				INSTALL_PATH = "$(LOCAL_LIBRARY_DIR)/Frameworks";
				LD_RUNPATH_SEARCH_PATHS = (
					"$(inherited)",
					"@executable_path/Frameworks",
					"@loader_path/Frameworks",
				);
				LOCALIZATION_PREFERS_STRING_CATALOGS = YES;
				MARKETING_VERSION = 1.0;
				MODULE_VERIFIER_SUPPORTED_LANGUAGES = "objective-c objective-c++";
				MODULE_VERIFIER_SUPPORTED_LANGUAGE_STANDARDS = "gnu17 gnu++20";
				MTL_ENABLE_DEBUG_INFO = INCLUDE_SOURCE;
				MTL_FAST_MATH = YES;
				ONLY_ACTIVE_ARCH = YES;
				PRODUCT_BUNDLE_IDENTIFIER = com.wire.WireSyncEngineSupport;
				PRODUCT_NAME = "$(TARGET_NAME:c99extidentifier)";
				SDKROOT = iphoneos;
				SKIP_INSTALL = YES;
				SWIFT_ACTIVE_COMPILATION_CONDITIONS = "DEBUG $(inherited)";
				SWIFT_EMIT_LOC_STRINGS = YES;
				SWIFT_OPTIMIZATION_LEVEL = "-Onone";
				SWIFT_VERSION = 5.0;
				TARGETED_DEVICE_FAMILY = "1,2";
				VERSIONING_SYSTEM = "apple-generic";
				VERSION_INFO_PREFIX = "";
			};
			name = Debug;
		};
		0145AE862B1154010097E3B8 /* Release */ = {
			isa = XCBuildConfiguration;
			buildSettings = {
				ALWAYS_SEARCH_USER_PATHS = NO;
				"ARCHS[sdk=iphonesimulator*]" = (
					x86_64,
					arm64,
				);
				ASSETCATALOG_COMPILER_GENERATE_SWIFT_ASSET_SYMBOL_EXTENSIONS = YES;
				CLANG_ANALYZER_NONNULL = YES;
				CLANG_ANALYZER_NUMBER_OBJECT_CONVERSION = YES_AGGRESSIVE;
				CLANG_CXX_LANGUAGE_STANDARD = "gnu++20";
				CLANG_ENABLE_MODULES = YES;
				CLANG_ENABLE_OBJC_ARC = YES;
				CLANG_ENABLE_OBJC_WEAK = YES;
				CLANG_WARN_BLOCK_CAPTURE_AUTORELEASING = YES;
				CLANG_WARN_BOOL_CONVERSION = YES;
				CLANG_WARN_COMMA = YES;
				CLANG_WARN_CONSTANT_CONVERSION = YES;
				CLANG_WARN_DEPRECATED_OBJC_IMPLEMENTATIONS = YES;
				CLANG_WARN_DIRECT_OBJC_ISA_USAGE = YES_ERROR;
				CLANG_WARN_DOCUMENTATION_COMMENTS = YES;
				CLANG_WARN_EMPTY_BODY = YES;
				CLANG_WARN_ENUM_CONVERSION = YES;
				CLANG_WARN_INFINITE_RECURSION = YES;
				CLANG_WARN_INT_CONVERSION = YES;
				CLANG_WARN_NON_LITERAL_NULL_CONVERSION = YES;
				CLANG_WARN_OBJC_IMPLICIT_RETAIN_SELF = YES;
				CLANG_WARN_OBJC_LITERAL_CONVERSION = YES;
				CLANG_WARN_OBJC_ROOT_CLASS = YES_ERROR;
				CLANG_WARN_QUOTED_INCLUDE_IN_FRAMEWORK_HEADER = YES;
				CLANG_WARN_RANGE_LOOP_ANALYSIS = YES;
				CLANG_WARN_STRICT_PROTOTYPES = YES;
				CLANG_WARN_SUSPICIOUS_MOVE = YES;
				CLANG_WARN_UNGUARDED_AVAILABILITY = YES_AGGRESSIVE;
				CLANG_WARN_UNREACHABLE_CODE = YES;
				CLANG_WARN__DUPLICATE_METHOD_MATCH = YES;
				CODE_SIGN_STYLE = Automatic;
				COPY_PHASE_STRIP = NO;
				CURRENT_PROJECT_VERSION = 1;
				DEBUG_INFORMATION_FORMAT = "dwarf-with-dsym";
				DEFINES_MODULE = YES;
				DEVELOPMENT_TEAM = EDF3JCE8BC;
				DYLIB_COMPATIBILITY_VERSION = 1;
				DYLIB_CURRENT_VERSION = 1;
				DYLIB_INSTALL_NAME_BASE = "@rpath";
				ENABLE_MODULE_VERIFIER = YES;
				ENABLE_NS_ASSERTIONS = NO;
				ENABLE_STRICT_OBJC_MSGSEND = YES;
				GCC_C_LANGUAGE_STANDARD = gnu17;
				GCC_NO_COMMON_BLOCKS = YES;
				GCC_WARN_64_TO_32_BIT_CONVERSION = YES;
				GCC_WARN_ABOUT_RETURN_TYPE = YES_ERROR;
				GCC_WARN_UNDECLARED_SELECTOR = YES;
				GCC_WARN_UNINITIALIZED_AUTOS = YES_AGGRESSIVE;
				GCC_WARN_UNUSED_FUNCTION = YES;
				GCC_WARN_UNUSED_VARIABLE = YES;
				GENERATE_INFOPLIST_FILE = YES;
				INFOPLIST_KEY_NSHumanReadableCopyright = "Copyright © 2023 Zeta Project Gmbh. All rights reserved.";
				INSTALL_PATH = "$(LOCAL_LIBRARY_DIR)/Frameworks";
				LD_RUNPATH_SEARCH_PATHS = (
					"$(inherited)",
					"@executable_path/Frameworks",
					"@loader_path/Frameworks",
				);
				LOCALIZATION_PREFERS_STRING_CATALOGS = YES;
				MARKETING_VERSION = 1.0;
				MODULE_VERIFIER_SUPPORTED_LANGUAGES = "objective-c objective-c++";
				MODULE_VERIFIER_SUPPORTED_LANGUAGE_STANDARDS = "gnu17 gnu++20";
				MTL_ENABLE_DEBUG_INFO = NO;
				MTL_FAST_MATH = YES;
				PRODUCT_BUNDLE_IDENTIFIER = com.wire.WireSyncEngineSupport;
				PRODUCT_NAME = "$(TARGET_NAME:c99extidentifier)";
				SDKROOT = iphoneos;
				SKIP_INSTALL = YES;
				SWIFT_COMPILATION_MODE = wholemodule;
				SWIFT_EMIT_LOC_STRINGS = YES;
				SWIFT_VERSION = 5.0;
				TARGETED_DEVICE_FAMILY = "1,2";
				VALIDATE_PRODUCT = YES;
				VERSIONING_SYSTEM = "apple-generic";
				VERSION_INFO_PREFIX = "";
			};
			name = Release;
		};
		169BA1DB25ECDBA300374343 /* Debug */ = {
			isa = XCBuildConfiguration;
			baseConfigurationReference = 0994E1DE1B835C4900A51721 /* ios-test-target.xcconfig */;
			buildSettings = {
				"ARCHS[sdk=iphonesimulator*]" = (
					x86_64,
					arm64,
				);
				BUNDLE_LOADER = "$(TEST_HOST)";
				INFOPLIST_FILE = "$(SRCROOT)/Tests/Resources/UnitTests-Info.plist";
				PRODUCT_BUNDLE_IDENTIFIER = com.wire.IntegrationTests;
				PRODUCT_NAME = "$(TARGET_NAME)";
				SWIFT_OBJC_BRIDGING_HEADER = "$(SRCROOT)/Tests/Source/Test-Bridging-Header.h";
				SWIFT_OBJC_INTERFACE_HEADER_NAME = "Tests-Swift.h";
				TEST_HOST = "$(BUILT_PRODUCTS_DIR)/WireSyncEngine Test Host.app/WireSyncEngine Test Host";
				WRAPPER_EXTENSION = xctest;
			};
			name = Debug;
		};
		169BA1DC25ECDBA300374343 /* Release */ = {
			isa = XCBuildConfiguration;
			baseConfigurationReference = 0994E1DE1B835C4900A51721 /* ios-test-target.xcconfig */;
			buildSettings = {
				"ARCHS[sdk=iphonesimulator*]" = (
					x86_64,
					arm64,
				);
				BUNDLE_LOADER = "$(TEST_HOST)";
				INFOPLIST_FILE = "$(SRCROOT)/Tests/Resources/UnitTests-Info.plist";
				PRODUCT_BUNDLE_IDENTIFIER = com.wire.IntegrationTests;
				PRODUCT_NAME = "$(TARGET_NAME)";
				SWIFT_OBJC_BRIDGING_HEADER = "$(SRCROOT)/Tests/Source/Test-Bridging-Header.h";
				SWIFT_OBJC_INTERFACE_HEADER_NAME = "Tests-Swift.h";
				TEST_HOST = "$(BUILT_PRODUCTS_DIR)/WireSyncEngine Test Host.app/WireSyncEngine Test Host";
				WRAPPER_EXTENSION = xctest;
			};
			name = Release;
		};
		3E1860AE191A56F7000FE027 /* Debug */ = {
			isa = XCBuildConfiguration;
			baseConfigurationReference = 0994E1DD1B835C4900A51721 /* ios-test-host.xcconfig */;
			buildSettings = {
				"ARCHS[sdk=iphonesimulator*]" = (
					x86_64,
					arm64,
				);
				CODE_SIGN_ENTITLEMENTS = "WireSyncEngine Test Host.entitlements";
				GCC_PRECOMPILE_PREFIX_HEADER = YES;
				GCC_PREFIX_HEADER = "Tests/iOS Test Host/Test-Host-Prefix.pch";
				INFOPLIST_FILE = "Tests/iOS Test Host/Test-Host-Info.plist";
				LD_RUNPATH_SEARCH_PATHS = (
					"$(inherited)",
					"@executable_path/Frameworks",
				);
				ONLY_ACTIVE_ARCH = YES;
				PRODUCT_BUNDLE_IDENTIFIER = "com.wire.${PRODUCT_NAME:rfc1034identifier}";
				PRODUCT_NAME = "$(TARGET_NAME)";
				WRAPPER_EXTENSION = app;
			};
			name = Debug;
		};
		3E1860AF191A56F7000FE027 /* Release */ = {
			isa = XCBuildConfiguration;
			baseConfigurationReference = 0994E1DD1B835C4900A51721 /* ios-test-host.xcconfig */;
			buildSettings = {
				"ARCHS[sdk=iphonesimulator*]" = (
					x86_64,
					arm64,
				);
				CODE_SIGN_ENTITLEMENTS = "WireSyncEngine Test Host.entitlements";
				GCC_PRECOMPILE_PREFIX_HEADER = YES;
				GCC_PREFIX_HEADER = "Tests/iOS Test Host/Test-Host-Prefix.pch";
				INFOPLIST_FILE = "Tests/iOS Test Host/Test-Host-Info.plist";
				LD_RUNPATH_SEARCH_PATHS = (
					"$(inherited)",
					"@executable_path/Frameworks",
				);
				PRODUCT_BUNDLE_IDENTIFIER = "com.wire.${PRODUCT_NAME:rfc1034identifier}";
				PRODUCT_NAME = "$(TARGET_NAME)";
				WRAPPER_EXTENSION = app;
			};
			name = Release;
		};
		3E1860D3191A649D000FE027 /* Debug */ = {
			isa = XCBuildConfiguration;
			baseConfigurationReference = 0994E1DE1B835C4900A51721 /* ios-test-target.xcconfig */;
			buildSettings = {
				"ARCHS[sdk=iphonesimulator*]" = (
					x86_64,
					arm64,
				);
				BUNDLE_LOADER = "$(TEST_HOST)";
				INFOPLIST_FILE = "$(SRCROOT)/Tests/Resources/UnitTests-Info.plist";
				PRODUCT_BUNDLE_IDENTIFIER = "com.wire.WireSyncEngine-Test-Host";
				PRODUCT_NAME = "$(TARGET_NAME)";
				SWIFT_OBJC_BRIDGING_HEADER = "$(SRCROOT)/Tests/Source/Test-Bridging-Header.h";
				SWIFT_OBJC_INTERFACE_HEADER_NAME = "Tests-Swift.h";
				TEST_HOST = "$(BUILT_PRODUCTS_DIR)/WireSyncEngine Test Host.app/WireSyncEngine Test Host";
				WRAPPER_EXTENSION = xctest;
			};
			name = Debug;
		};
		3E1860D4191A649D000FE027 /* Release */ = {
			isa = XCBuildConfiguration;
			baseConfigurationReference = 0994E1DE1B835C4900A51721 /* ios-test-target.xcconfig */;
			buildSettings = {
				"ARCHS[sdk=iphonesimulator*]" = (
					x86_64,
					arm64,
				);
				BUNDLE_LOADER = "$(TEST_HOST)";
				INFOPLIST_FILE = "$(SRCROOT)/Tests/Resources/UnitTests-Info.plist";
				PRODUCT_BUNDLE_IDENTIFIER = "com.wire.WireSyncEngine-Test-Host";
				PRODUCT_NAME = "$(TARGET_NAME)";
				SWIFT_OBJC_BRIDGING_HEADER = "$(SRCROOT)/Tests/Source/Test-Bridging-Header.h";
				SWIFT_OBJC_INTERFACE_HEADER_NAME = "Tests-Swift.h";
				TEST_HOST = "$(BUILT_PRODUCTS_DIR)/WireSyncEngine Test Host.app/WireSyncEngine Test Host";
				WRAPPER_EXTENSION = xctest;
			};
			name = Release;
		};
		540029DA1918CA8500578793 /* Debug */ = {
			isa = XCBuildConfiguration;
			baseConfigurationReference = 0994E1E31B835C4900A51721 /* project-debug.xcconfig */;
			buildSettings = {
				HEADER_SEARCH_PATHS = "$(SDKROOT)/usr/include/libxml2";
				SWIFT_SWIFT3_OBJC_INFERENCE = Off;
			};
			name = Debug;
		};
		540029DB1918CA8500578793 /* Release */ = {
			isa = XCBuildConfiguration;
			baseConfigurationReference = 0994E1E41B835C4900A51721 /* project.xcconfig */;
			buildSettings = {
				HEADER_SEARCH_PATHS = "$(SDKROOT)/usr/include/libxml2";
				SWIFT_SWIFT3_OBJC_INFERENCE = Off;
			};
			name = Release;
		};
		549815A71A43232500A7CE2E /* Debug */ = {
			isa = XCBuildConfiguration;
			baseConfigurationReference = 0994E1F01B835C4900A51721 /* WireSyncEngine.xcconfig */;
			buildSettings = {
				"ARCHS[sdk=iphonesimulator*]" = (
					x86_64,
					arm64,
				);
				GCC_PREFIX_HEADER = "$(SRCROOT)/Source/WireSyncEngine-iOS.pch";
				INFOPLIST_FILE = "$(SRCROOT)/Resources/WireSyncEngine-ios-Info.plist";
				MOMC_NO_INVERSE_RELATIONSHIP_WARNINGS = YES;
				ONLY_ACTIVE_ARCH = YES;
				PRODUCT_BUNDLE_IDENTIFIER = "com.wire.$(PRODUCT_NAME:rfc1034identifier)";
				SKIP_INSTALL = YES;
			};
			name = Debug;
		};
		549815A91A43232500A7CE2E /* Release */ = {
			isa = XCBuildConfiguration;
			baseConfigurationReference = 0994E1F01B835C4900A51721 /* WireSyncEngine.xcconfig */;
			buildSettings = {
				"ARCHS[sdk=iphonesimulator*]" = (
					x86_64,
					arm64,
				);
				GCC_PREFIX_HEADER = "$(SRCROOT)/Source/WireSyncEngine-iOS.pch";
				INFOPLIST_FILE = "$(SRCROOT)/Resources/WireSyncEngine-ios-Info.plist";
				MOMC_NO_INVERSE_RELATIONSHIP_WARNINGS = YES;
				PRODUCT_BUNDLE_IDENTIFIER = "com.wire.$(PRODUCT_NAME:rfc1034identifier)";
				SKIP_INSTALL = YES;
			};
			name = Release;
		};
/* End XCBuildConfiguration section */

/* Begin XCConfigurationList section */
		0145AE872B1154010097E3B8 /* Build configuration list for PBXNativeTarget "WireSyncEngineSupport" */ = {
			isa = XCConfigurationList;
			buildConfigurations = (
				0145AE852B1154010097E3B8 /* Debug */,
				0145AE862B1154010097E3B8 /* Release */,
			);
			defaultConfigurationIsVisible = 0;
			defaultConfigurationName = Release;
		};
		169BA1DA25ECDBA300374343 /* Build configuration list for PBXNativeTarget "IntegrationTests" */ = {
			isa = XCConfigurationList;
			buildConfigurations = (
				169BA1DB25ECDBA300374343 /* Debug */,
				169BA1DC25ECDBA300374343 /* Release */,
			);
			defaultConfigurationIsVisible = 0;
			defaultConfigurationName = Release;
		};
		3E1860AD191A56F7000FE027 /* Build configuration list for PBXNativeTarget "WireSyncEngine Test Host" */ = {
			isa = XCConfigurationList;
			buildConfigurations = (
				3E1860AE191A56F7000FE027 /* Debug */,
				3E1860AF191A56F7000FE027 /* Release */,
			);
			defaultConfigurationIsVisible = 0;
			defaultConfigurationName = Release;
		};
		3E1860D2191A649D000FE027 /* Build configuration list for PBXNativeTarget "UnitTests" */ = {
			isa = XCConfigurationList;
			buildConfigurations = (
				3E1860D3191A649D000FE027 /* Debug */,
				3E1860D4191A649D000FE027 /* Release */,
			);
			defaultConfigurationIsVisible = 0;
			defaultConfigurationName = Release;
		};
		540029AE1918CA8500578793 /* Build configuration list for PBXProject "WireSyncEngine" */ = {
			isa = XCConfigurationList;
			buildConfigurations = (
				540029DA1918CA8500578793 /* Debug */,
				540029DB1918CA8500578793 /* Release */,
			);
			defaultConfigurationIsVisible = 0;
			defaultConfigurationName = Release;
		};
		549815A61A43232500A7CE2E /* Build configuration list for PBXNativeTarget "WireSyncEngine-ios" */ = {
			isa = XCConfigurationList;
			buildConfigurations = (
				549815A71A43232500A7CE2E /* Debug */,
				549815A91A43232500A7CE2E /* Release */,
			);
			defaultConfigurationIsVisible = 0;
			defaultConfigurationName = Release;
		};
/* End XCConfigurationList section */

/* Begin XCLocalSwiftPackageReference section */
		E9C60E902C259F3C004E5F13 /* XCLocalSwiftPackageReference "../WireAnalytics" */ = {
			isa = XCLocalSwiftPackageReference;
			relativePath = ../WireAnalytics;
		};
		EE88B0232BF4D8060013F0BD /* XCLocalSwiftPackageReference "../WireAPI" */ = {
			isa = XCLocalSwiftPackageReference;
			relativePath = ../WireAPI;
		};
/* End XCLocalSwiftPackageReference section */

/* Begin XCSwiftPackageProductDependency section */
		E9C60E912C259F3C004E5F13 /* WireAnalytics */ = {
			isa = XCSwiftPackageProductDependency;
			productName = WireAnalytics;
		};
		E9EB581F2C357FDE00A2325E /* WireAnalyticsSupport */ = {
			isa = XCSwiftPackageProductDependency;
			package = E9C60E902C259F3C004E5F13 /* XCLocalSwiftPackageReference "../WireAnalytics" */;
			productName = WireAnalyticsSupport;
		};
		EE88B0242BF4D8060013F0BD /* WireAPI */ = {
			isa = XCSwiftPackageProductDependency;
			productName = WireAPI;
		};
		EE88B0262BF4D8060013F0BD /* WireAPISupport */ = {
			isa = XCSwiftPackageProductDependency;
			productName = WireAPISupport;
		};
/* End XCSwiftPackageProductDependency section */
	};
	rootObject = 540029AB1918CA8500578793 /* Project object */;
}<|MERGE_RESOLUTION|>--- conflicted
+++ resolved
@@ -3206,11 +3206,8 @@
 			name = UnitTests;
 			packageProductDependencies = (
 				EE88B0262BF4D8060013F0BD /* WireAPISupport */,
-<<<<<<< HEAD
 				EE88B0282BF4D84F0013F0BD /* WireAPI */,
 				E9EB581F2C357FDE00A2325E /* WireAnalyticsSupport */,
-=======
->>>>>>> 761dcd61
 			);
 			productName = "WireSyncEngine-iOS-Tests";
 			productReference = 3E1860C3191A649D000FE027 /* UnitTests.xctest */;
