// !$*UTF8*$!
{
	archiveVersion = 1;
	classes = {
	};
	objectVersion = 60;
	objects = {

/* Begin PBXBuildFile section */
		01300E62296838CE00D18B2E /* SessionManagerTests+Proxy.swift in Sources */ = {isa = PBXBuildFile; fileRef = 01300E61296838CE00D18B2E /* SessionManagerTests+Proxy.swift */; };
		0145AE842B1154010097E3B8 /* WireSyncEngineSupport.h in Headers */ = {isa = PBXBuildFile; fileRef = 0145AE832B1154010097E3B8 /* WireSyncEngineSupport.h */; settings = {ATTRIBUTES = (Public, ); }; };
		0145AE8B2B1155690097E3B8 /* WireSyncEngine.framework in Frameworks */ = {isa = PBXBuildFile; fileRef = 549815931A43232400A7CE2E /* WireSyncEngine.framework */; };
		0145AE902B1155760097E3B8 /* WireSyncEngineSupport.framework in Frameworks */ = {isa = PBXBuildFile; fileRef = 0145AE812B1154010097E3B8 /* WireSyncEngineSupport.framework */; };
		015519462C20D20800037358 /* WireDomain.framework in Frameworks */ = {isa = PBXBuildFile; fileRef = 015519452C20D20800037358 /* WireDomain.framework */; };
		0155194E2C20D29400037358 /* WireDomainSupport.framework in Frameworks */ = {isa = PBXBuildFile; fileRef = 0155194D2C20D29400037358 /* WireDomainSupport.framework */; };
		017704E42CA4503C00BE69ED /* EnableAnalyticsUseCaseTests.swift in Sources */ = {isa = PBXBuildFile; fileRef = 017704D92CA44C0D00BE69ED /* EnableAnalyticsUseCaseTests.swift */; };
		017704E52CA4505A00BE69ED /* DisableAnalyticsUseCaseTests.swift in Sources */ = {isa = PBXBuildFile; fileRef = 017704DB2CA44C0D00BE69ED /* DisableAnalyticsUseCaseTests.swift */; };
		017ABBB62995278C0004C243 /* SlowSyncTests+NotificationsV3.swift in Sources */ = {isa = PBXBuildFile; fileRef = 017ABBB52995278C0004C243 /* SlowSyncTests+NotificationsV3.swift */; };
		018A3DBC2B07998400EB3D6B /* GetUserClientFingerprintUseCase.swift in Sources */ = {isa = PBXBuildFile; fileRef = 018A3DBB2B07998400EB3D6B /* GetUserClientFingerprintUseCase.swift */; };
		018A3DBF2B0799CA00EB3D6B /* GetUserClientFingerprintUseCaseTests.swift in Sources */ = {isa = PBXBuildFile; fileRef = 018A3DBE2B0799CA00EB3D6B /* GetUserClientFingerprintUseCaseTests.swift */; };
		018F17B92B83B70A00E0594D /* AVSConversationType+Conference.swift in Sources */ = {isa = PBXBuildFile; fileRef = 018F17B82B83B70A00E0594D /* AVSConversationType+Conference.swift */; };
		01D33D8129B8ED97009E94F3 /* SyncStatusLog.swift in Sources */ = {isa = PBXBuildFile; fileRef = 01D33D8029B8ED97009E94F3 /* SyncStatusLog.swift */; };
		0601900B2678750D0043F8F8 /* DeepLinkURLActionProcessorTests.swift in Sources */ = {isa = PBXBuildFile; fileRef = 161ACB3E23F6E4C200ABFF33 /* DeepLinkURLActionProcessorTests.swift */; };
		06025664248E5BC700E060E1 /* (null) in Sources */ = {isa = PBXBuildFile; };
		060C06632B73DB8800B484C6 /* SnoozeCertificateEnrollmentUseCase.swift in Sources */ = {isa = PBXBuildFile; fileRef = 060C06622B73DB8800B484C6 /* SnoozeCertificateEnrollmentUseCase.swift */; };
		060C06682B7619E300B484C6 /* SelfClientCertificateProvider.swift in Sources */ = {isa = PBXBuildFile; fileRef = 060C06672B7619E300B484C6 /* SelfClientCertificateProvider.swift */; };
		061F791C2B767B3D00E8827B /* SelfClientCertificateProviderTests.swift in Sources */ = {isa = PBXBuildFile; fileRef = 061F791A2B767AE100E8827B /* SelfClientCertificateProviderTests.swift */; };
		061F791E2B76828500E8827B /* SnoozeCertificateEnrollmentUseCaseTests.swift in Sources */ = {isa = PBXBuildFile; fileRef = 061F791D2B76828500E8827B /* SnoozeCertificateEnrollmentUseCaseTests.swift */; };
		06239126274DB73A0065A72D /* StartLoginURLActionProcessor.swift in Sources */ = {isa = PBXBuildFile; fileRef = 06239125274DB73A0065A72D /* StartLoginURLActionProcessor.swift */; };
		063AF985264B2DF800DCBCED /* CallClosedReason.swift in Sources */ = {isa = PBXBuildFile; fileRef = 0625690E264AE6560041C17B /* CallClosedReason.swift */; };
		0640C26D26EA0B5C0057AF80 /* NSManagedObjectContext+Packaging.swift in Sources */ = {isa = PBXBuildFile; fileRef = 0640C26C26EA0B5C0057AF80 /* NSManagedObjectContext+Packaging.swift */; };
		0648FC1427864783006519D1 /* Conversation+Join.swift in Sources */ = {isa = PBXBuildFile; fileRef = 0648FC1327864783006519D1 /* Conversation+Join.swift */; };
		065FEA122B866462005AE86A /* StopCertificateEnrollmentSnoozerUseCase.swift in Sources */ = {isa = PBXBuildFile; fileRef = 065FEA112B866462005AE86A /* StopCertificateEnrollmentSnoozerUseCase.swift */; };
		0664F2E62A0E25C200E5C34E /* RecurringActionService.swift in Sources */ = {isa = PBXBuildFile; fileRef = 0664F2E52A0E25C200E5C34E /* RecurringActionService.swift */; };
		0678D9922C2C53D3000DF6E3 /* CRLURLBuilder.swift in Sources */ = {isa = PBXBuildFile; fileRef = 0678D9912C2C53D3000DF6E3 /* CRLURLBuilder.swift */; };
		0678D9942C2C5B54000DF6E3 /* CRLURLBuilderTests.swift in Sources */ = {isa = PBXBuildFile; fileRef = 0678D9932C2C5B54000DF6E3 /* CRLURLBuilderTests.swift */; };
		06894D92276BA7FA00DA4E33 /* StartLoginURLActionProcessorTests.swift in Sources */ = {isa = PBXBuildFile; fileRef = 06894D91276BA7FA00DA4E33 /* StartLoginURLActionProcessorTests.swift */; };
		06ADE9E32BBFDF26008BA0B3 /* CertificateRevocationListsChecker.swift in Sources */ = {isa = PBXBuildFile; fileRef = 06ADE9E22BBFDF26008BA0B3 /* CertificateRevocationListsChecker.swift */; };
		06ADE9E82BBFE1FA008BA0B3 /* CRLsDistributionPointsObserver.swift in Sources */ = {isa = PBXBuildFile; fileRef = 06ADE9E72BBFE1FA008BA0B3 /* CRLsDistributionPointsObserver.swift */; };
		06ADE9EA2BC02B65008BA0B3 /* CertificateRevocationListsCheckerTests.swift in Sources */ = {isa = PBXBuildFile; fileRef = 06ADE9E92BC02B65008BA0B3 /* CertificateRevocationListsCheckerTests.swift */; };
		06ADE9EC2BC03C6D008BA0B3 /* CRLsDistributionPointsObserverTests.swift in Sources */ = {isa = PBXBuildFile; fileRef = 06ADE9EB2BC03C6D008BA0B3 /* CRLsDistributionPointsObserverTests.swift */; };
		06ADEA042BD15384008BA0B3 /* RemoveUserClientUseCase.swift in Sources */ = {isa = PBXBuildFile; fileRef = 06ADEA032BD15383008BA0B3 /* RemoveUserClientUseCase.swift */; };
		06ADEA082BD2723F008BA0B3 /* RemoveUserClientUseCaseTests.swift in Sources */ = {isa = PBXBuildFile; fileRef = 06ADEA072BD2723F008BA0B3 /* RemoveUserClientUseCaseTests.swift */; };
		06B99C7B242B51A300FEAFDE /* SignatureRequestStrategy.swift in Sources */ = {isa = PBXBuildFile; fileRef = 06B99C7A242B51A300FEAFDE /* SignatureRequestStrategy.swift */; };
		06CDC6F82A2DFB4400EB518D /* RecurringActionServiceTests.swift in Sources */ = {isa = PBXBuildFile; fileRef = 06CDC6F72A2DFB4400EB518D /* RecurringActionServiceTests.swift */; };
		06D16AAE2B9F3BC700D5A28A /* E2EIdentityCertificateUpdateStatusUseCase.swift in Sources */ = {isa = PBXBuildFile; fileRef = 06D16AAD2B9F3BC700D5A28A /* E2EIdentityCertificateUpdateStatusUseCase.swift */; };
		06D16AB02B9F3C9F00D5A28A /* E2EIdentityCertificateUpdateStatusUseCaseTests.swift in Sources */ = {isa = PBXBuildFile; fileRef = 06D16AAF2B9F3C9F00D5A28A /* E2EIdentityCertificateUpdateStatusUseCaseTests.swift */; };
		06D16AB52BA0624800D5A28A /* IsE2EICertificateEnrollmentRequiredUseCase.swift in Sources */ = {isa = PBXBuildFile; fileRef = 06D16AB42BA0624800D5A28A /* IsE2EICertificateEnrollmentRequiredUseCase.swift */; };
		06DE14CF24B85CA0006CB6B3 /* ZMSyncStateDelegate.h in Headers */ = {isa = PBXBuildFile; fileRef = 06DE14CE24B85BD0006CB6B3 /* ZMSyncStateDelegate.h */; settings = {ATTRIBUTES = (Public, ); }; };
		06E0979C2A261E5D00B38C4A /* ZMUserSession+RecurringAction.swift in Sources */ = {isa = PBXBuildFile; fileRef = 06E0979B2A261E5D00B38C4A /* ZMUserSession+RecurringAction.swift */; };
		06E097A02A264F0300B38C4A /* ZMUserSessionTests+RecurringActions.swift in Sources */ = {isa = PBXBuildFile; fileRef = 06E0979F2A264F0300B38C4A /* ZMUserSessionTests+RecurringActions.swift */; };
		06EB24FE27D6576500094E6E /* LoginFlowTests+PushToken.swift in Sources */ = {isa = PBXBuildFile; fileRef = 06EB24FD27D6576500094E6E /* LoginFlowTests+PushToken.swift */; };
		06F98D602437916B007E914A /* SignatureRequestStrategyTests.swift in Sources */ = {isa = PBXBuildFile; fileRef = 06F98D5E24379143007E914A /* SignatureRequestStrategyTests.swift */; };
		092083401BA95EE100F82B29 /* UserClientRequestFactory.swift in Sources */ = {isa = PBXBuildFile; fileRef = 0920833F1BA95EE100F82B29 /* UserClientRequestFactory.swift */; };
		0920C4DA1B305FF500C55728 /* UserSessionGiphyRequestStateTests.swift in Sources */ = {isa = PBXBuildFile; fileRef = 0920C4D81B305FF500C55728 /* UserSessionGiphyRequestStateTests.swift */; };
		093694451BA9633300F36B3A /* UserClientRequestFactoryTests.swift in Sources */ = {isa = PBXBuildFile; fileRef = 093694441BA9633300F36B3A /* UserClientRequestFactoryTests.swift */; };
		09531F161AE960E300B8556A /* ZMLoginCodeRequestTranscoder.h in Headers */ = {isa = PBXBuildFile; fileRef = 09531F131AE960E300B8556A /* ZMLoginCodeRequestTranscoder.h */; settings = {ATTRIBUTES = (Public, ); }; };
		09531F181AE960E300B8556A /* ZMLoginCodeRequestTranscoder.m in Sources */ = {isa = PBXBuildFile; fileRef = 09531F141AE960E300B8556A /* ZMLoginCodeRequestTranscoder.m */; };
		09531F1C1AE9644800B8556A /* ZMLoginCodeRequestTranscoderTests.m in Sources */ = {isa = PBXBuildFile; fileRef = 09531F1A1AE9644800B8556A /* ZMLoginCodeRequestTranscoderTests.m */; };
		09914E531BD6613D00C10BF8 /* ZMDecodedAPSMessageTest.m in Sources */ = {isa = PBXBuildFile; fileRef = 09914E521BD6613D00C10BF8 /* ZMDecodedAPSMessageTest.m */; };
		09B730961B3045E400A5CCC9 /* ProxiedRequestStatusTests.swift in Sources */ = {isa = PBXBuildFile; fileRef = 09B730941B3045E400A5CCC9 /* ProxiedRequestStatusTests.swift */; };
		09BA924C1BD55FA5000DC962 /* UserClientRequestStrategyTests.swift in Sources */ = {isa = PBXBuildFile; fileRef = 0920833C1BA84F3100F82B29 /* UserClientRequestStrategyTests.swift */; };
		09BCDB8E1BCE7F000020DCC7 /* ZMAPSMessageDecoder.h in Headers */ = {isa = PBXBuildFile; fileRef = 09BCDB8C1BCE7F000020DCC7 /* ZMAPSMessageDecoder.h */; settings = {ATTRIBUTES = (Public, ); }; };
		09BCDB8F1BCE7F000020DCC7 /* ZMAPSMessageDecoder.m in Sources */ = {isa = PBXBuildFile; fileRef = 09BCDB8D1BCE7F000020DCC7 /* ZMAPSMessageDecoder.m */; };
		09C77C531BA6C77000E2163F /* UserClientRequestStrategy.swift in Sources */ = {isa = PBXBuildFile; fileRef = 09C77C521BA6C77000E2163F /* UserClientRequestStrategy.swift */; };
		160195611E30C9CF00ACBFAC /* LocalNotificationDispatcherCallingTests.swift in Sources */ = {isa = PBXBuildFile; fileRef = 160195601E30C9CF00ACBFAC /* LocalNotificationDispatcherCallingTests.swift */; };
		1602B4611F3B04150061C135 /* ZMBlacklistVerificator.h in Headers */ = {isa = PBXBuildFile; fileRef = F9FD798B19EE9B9A00D70FCD /* ZMBlacklistVerificator.h */; settings = {ATTRIBUTES = (Public, ); }; };
		16030DC921B01B7500F8032E /* Conversation+ReadReceiptMode.swift in Sources */ = {isa = PBXBuildFile; fileRef = 16030DC821B01B7500F8032E /* Conversation+ReadReceiptMode.swift */; };
		16085B331F71811A000B9F22 /* UserChangeInfo+UserSession.swift in Sources */ = {isa = PBXBuildFile; fileRef = 16085B321F71811A000B9F22 /* UserChangeInfo+UserSession.swift */; };
		16085B351F719E6D000B9F22 /* NetworkStateRecorder.swift in Sources */ = {isa = PBXBuildFile; fileRef = 16085B341F719E6D000B9F22 /* NetworkStateRecorder.swift */; };
		160C31271E6434500012E4BC /* OperationStatus.swift in Sources */ = {isa = PBXBuildFile; fileRef = 160C31261E6434500012E4BC /* OperationStatus.swift */; };
		160C31411E6DDFC30012E4BC /* VoiceChannelV3Tests.swift in Sources */ = {isa = PBXBuildFile; fileRef = 160C31401E6DDFC30012E4BC /* VoiceChannelV3Tests.swift */; };
		160C31441E8049320012E4BC /* ApplicationStatusDirectory.swift in Sources */ = {isa = PBXBuildFile; fileRef = 160C31431E8049320012E4BC /* ApplicationStatusDirectory.swift */; };
		160C314A1E82AC170012E4BC /* OperationStatusTests.swift in Sources */ = {isa = PBXBuildFile; fileRef = 160C31491E82AC170012E4BC /* OperationStatusTests.swift */; };
		161681352077721600BCF33A /* ZMOperationLoop+OperationStatus.swift in Sources */ = {isa = PBXBuildFile; fileRef = 161681342077721600BCF33A /* ZMOperationLoop+OperationStatus.swift */; };
		161927242459E09C00DDD9EB /* UserClientEventConsumerTests.swift in Sources */ = {isa = PBXBuildFile; fileRef = 161927222459E08E00DDD9EB /* UserClientEventConsumerTests.swift */; };
		161ACB1623F1AFB000ABFF33 /* SessionManager+CallKitManagerDelegate.swift in Sources */ = {isa = PBXBuildFile; fileRef = 161ACB1523F1AFB000ABFF33 /* SessionManager+CallKitManagerDelegate.swift */; };
		161ACB2423F432CC00ABFF33 /* SessionManager+URLActions.swift in Sources */ = {isa = PBXBuildFile; fileRef = 161ACB2323F432CC00ABFF33 /* SessionManager+URLActions.swift */; };
		161ACB2D23F5BA0200ABFF33 /* DeepLinkURLActionProcessor.swift in Sources */ = {isa = PBXBuildFile; fileRef = 161ACB2C23F5BA0200ABFF33 /* DeepLinkURLActionProcessor.swift */; };
		161ACB2F23F5BACA00ABFF33 /* ConnectToBotURLActionProcessor.swift in Sources */ = {isa = PBXBuildFile; fileRef = 161ACB2E23F5BACA00ABFF33 /* ConnectToBotURLActionProcessor.swift */; };
		161ACB3223F5BBA100ABFF33 /* CompanyLoginURLActionProcessor.swift in Sources */ = {isa = PBXBuildFile; fileRef = 161ACB3123F5BBA100ABFF33 /* CompanyLoginURLActionProcessor.swift */; };
		161ACB3A23F6BAFE00ABFF33 /* URLActionTests.swift in Sources */ = {isa = PBXBuildFile; fileRef = 161ACB3923F6BAFE00ABFF33 /* URLActionTests.swift */; };
		161ACB4323F6EE4800ABFF33 /* CompanyLoginURLActionProcessorTests.swift in Sources */ = {isa = PBXBuildFile; fileRef = 161ACB4223F6EE4800ABFF33 /* CompanyLoginURLActionProcessorTests.swift */; };
		161C886623FD248A00CB0B8E /* RecordingMockTransportSession.swift in Sources */ = {isa = PBXBuildFile; fileRef = 161C886423FD248A00CB0B8E /* RecordingMockTransportSession.swift */; };
		161C887723FD4CFD00CB0B8E /* MockPushChannel.swift in Sources */ = {isa = PBXBuildFile; fileRef = 161C887623FD4CFD00CB0B8E /* MockPushChannel.swift */; };
		162113042B2756EB008F0F9F /* PrekeyGenerator.swift in Sources */ = {isa = PBXBuildFile; fileRef = 162113032B2756EB008F0F9F /* PrekeyGenerator.swift */; };
		1626344720D79C22000D4063 /* ZMUserSessionTests+PushNotifications.swift in Sources */ = {isa = PBXBuildFile; fileRef = 1626344620D79C22000D4063 /* ZMUserSessionTests+PushNotifications.swift */; };
		162A81D4202B453000F6200C /* SessionManager+AVS.swift in Sources */ = {isa = PBXBuildFile; fileRef = 162A81D3202B453000F6200C /* SessionManager+AVS.swift */; };
		162A81D6202B5BC600F6200C /* SessionManagerAVSTests.swift in Sources */ = {isa = PBXBuildFile; fileRef = 162A81D5202B5BC600F6200C /* SessionManagerAVSTests.swift */; };
		162DEE111F87B9800034C8F9 /* ZMUserSession+Calling.swift in Sources */ = {isa = PBXBuildFile; fileRef = 162DEE101F87B9800034C8F9 /* ZMUserSession+Calling.swift */; };
		1634958B1F0254CB004E80DB /* ServerConnection.swift in Sources */ = {isa = PBXBuildFile; fileRef = 1634958A1F0254CB004E80DB /* ServerConnection.swift */; };
		1636EAFF23F6FCCC00CD9527 /* MockPresentationDelegate.swift in Sources */ = {isa = PBXBuildFile; fileRef = 1636EAFE23F6FCCC00CD9527 /* MockPresentationDelegate.swift */; };
		1639A8272260CE5000868AB9 /* ZMLocalNotification+AvailabilityAlert.swift in Sources */ = {isa = PBXBuildFile; fileRef = 1639A8262260CE5000868AB9 /* ZMLocalNotification+AvailabilityAlert.swift */; };
		1639A8542264C52600868AB9 /* ZMLocalNotificationTests_Alerts.swift in Sources */ = {isa = PBXBuildFile; fileRef = 1639A8532264C52600868AB9 /* ZMLocalNotificationTests_Alerts.swift */; };
		163FB9942052EA4C00E74F83 /* OperationLoopNewRequestObserver.swift in Sources */ = {isa = PBXBuildFile; fileRef = 163FB9922052EA4600E74F83 /* OperationLoopNewRequestObserver.swift */; };
		1645ECF82448A0A3007A82D6 /* Decodable+JSON.swift in Sources */ = {isa = PBXBuildFile; fileRef = 1645ECF72448A0A3007A82D6 /* Decodable+JSON.swift */; };
		164A55D820F4FE4A00AE62A6 /* SearchUserImageStrategyTests.swift in Sources */ = {isa = PBXBuildFile; fileRef = F95706581DE5F6D40087442C /* SearchUserImageStrategyTests.swift */; };
		164B8C211E254AD00060AB26 /* WireCallCenterV3Mock.swift in Sources */ = {isa = PBXBuildFile; fileRef = 165D3A1A1E1D43870052E654 /* WireCallCenterV3Mock.swift */; };
		164C29A31ECF437E0026562A /* SearchRequestTests.swift in Sources */ = {isa = PBXBuildFile; fileRef = 164C29A21ECF437E0026562A /* SearchRequestTests.swift */; };
		164C29A51ECF47D80026562A /* SearchDirectoryTests.swift in Sources */ = {isa = PBXBuildFile; fileRef = 164C29A41ECF47D80026562A /* SearchDirectoryTests.swift */; };
		164C29A71ED2D7B00026562A /* SearchResult.swift in Sources */ = {isa = PBXBuildFile; fileRef = 164C29A61ED2D7B00026562A /* SearchResult.swift */; };
		164EAF9C1F4455FA00B628C4 /* ZMUserSession+Actions.swift in Sources */ = {isa = PBXBuildFile; fileRef = 164EAF9B1F4455FA00B628C4 /* ZMUserSession+Actions.swift */; };
		16519D38231D3B1700C9D76D /* Conversation+Deletion.swift in Sources */ = {isa = PBXBuildFile; fileRef = 16519D37231D3B1700C9D76D /* Conversation+Deletion.swift */; };
		16519D6D231EAAF300C9D76D /* Conversation+DeletionTests.swift in Sources */ = {isa = PBXBuildFile; fileRef = 16519D6C231EAAF300C9D76D /* Conversation+DeletionTests.swift */; };
		1658C2371F503CF800889F22 /* FlowManager.swift in Sources */ = {isa = PBXBuildFile; fileRef = 1658C2361F503CF800889F22 /* FlowManager.swift */; };
		1658C23A1F5404F000889F22 /* FlowManagerMock.swift in Sources */ = {isa = PBXBuildFile; fileRef = 1658C2381F5404ED00889F22 /* FlowManagerMock.swift */; };
		1659114F1DEF1F6E007FA847 /* LocalNotificationDispatcher+Calling.swift in Sources */ = {isa = PBXBuildFile; fileRef = 1659114E1DEF1F6E007FA847 /* LocalNotificationDispatcher+Calling.swift */; };
		165911531DEF38EC007FA847 /* CallStateObserver.swift in Sources */ = {isa = PBXBuildFile; fileRef = 165911521DEF38EC007FA847 /* CallStateObserver.swift */; };
		165BB94C2004D6490077EFD5 /* SessionManager+UserActivity.swift in Sources */ = {isa = PBXBuildFile; fileRef = 165BB94B2004D6490077EFD5 /* SessionManager+UserActivity.swift */; };
		165D3A151E1D3EF30052E654 /* WireCallCenterV3.swift in Sources */ = {isa = PBXBuildFile; fileRef = 165D3A141E1D3EF30052E654 /* WireCallCenterV3.swift */; };
		165D3A211E1D43870052E654 /* VoiceChannelV3.swift in Sources */ = {isa = PBXBuildFile; fileRef = 165D3A171E1D43870052E654 /* VoiceChannelV3.swift */; };
		165D3A221E1D43870052E654 /* VoiceChannel.swift in Sources */ = {isa = PBXBuildFile; fileRef = 165D3A181E1D43870052E654 /* VoiceChannel.swift */; };
		165D3A3D1E1D60520052E654 /* ZMConversation+VoiceChannel.swift in Sources */ = {isa = PBXBuildFile; fileRef = 165D3A3C1E1D60520052E654 /* ZMConversation+VoiceChannel.swift */; };
		1660AA091ECCAC900056D403 /* SearchDirectory.swift in Sources */ = {isa = PBXBuildFile; fileRef = 1660AA081ECCAC900056D403 /* SearchDirectory.swift */; };
		1660AA0B1ECCAF4E0056D403 /* SearchRequest.swift in Sources */ = {isa = PBXBuildFile; fileRef = 1660AA0A1ECCAF4E0056D403 /* SearchRequest.swift */; };
		1660AA0D1ECDB0250056D403 /* SearchTask.swift in Sources */ = {isa = PBXBuildFile; fileRef = 1660AA0C1ECDB0250056D403 /* SearchTask.swift */; };
		1660AA0F1ECE0C870056D403 /* SearchResultTests.swift in Sources */ = {isa = PBXBuildFile; fileRef = 1660AA0E1ECE0C870056D403 /* SearchResultTests.swift */; };
		1660AA111ECE3C1C0056D403 /* SearchTaskTests.swift in Sources */ = {isa = PBXBuildFile; fileRef = 1660AA101ECE3C1C0056D403 /* SearchTaskTests.swift */; };
		166264742166093800300F45 /* CallEventStatus.swift in Sources */ = {isa = PBXBuildFile; fileRef = 166264732166093800300F45 /* CallEventStatus.swift */; };
		1662648221661C9F00300F45 /* ZMOperatonLoop+Background.swift in Sources */ = {isa = PBXBuildFile; fileRef = 1662648121661C9F00300F45 /* ZMOperatonLoop+Background.swift */; };
		166264932166517A00300F45 /* CallEventStatusTests.swift in Sources */ = {isa = PBXBuildFile; fileRef = 166264922166517A00300F45 /* CallEventStatusTests.swift */; };
		1662B0F723D9B29C00B8C7C5 /* UnauthenticatedSession+DomainLookup.swift in Sources */ = {isa = PBXBuildFile; fileRef = 1662B0F623D9B29C00B8C7C5 /* UnauthenticatedSession+DomainLookup.swift */; };
		1662B0F923D9CE8F00B8C7C5 /* UnauthenticatedSessionTests+DomainLookup.swift in Sources */ = {isa = PBXBuildFile; fileRef = 1662B0F823D9CE8F00B8C7C5 /* UnauthenticatedSessionTests+DomainLookup.swift */; };
		166507812459D7CA005300C1 /* UserClientEventConsumer.swift in Sources */ = {isa = PBXBuildFile; fileRef = 166507802459D7CA005300C1 /* UserClientEventConsumer.swift */; };
		166A8BF31E015F3B00F5EEEA /* WireCallCenterV3Factory.swift in Sources */ = {isa = PBXBuildFile; fileRef = 166A8BF21E015F3B00F5EEEA /* WireCallCenterV3Factory.swift */; };
		166A8BF91E02C7D500F5EEEA /* ZMHotFix+PendingChanges.swift in Sources */ = {isa = PBXBuildFile; fileRef = 166A8BF81E02C7D500F5EEEA /* ZMHotFix+PendingChanges.swift */; };
		166B2B5E23E86522003E8581 /* ZMUserSession.swift in Sources */ = {isa = PBXBuildFile; fileRef = 166B2B5D23E86522003E8581 /* ZMUserSession.swift */; };
		166B2B6E23EB2CD3003E8581 /* DatabaseTest.swift in Sources */ = {isa = PBXBuildFile; fileRef = 166B2B6D23EB2CD3003E8581 /* DatabaseTest.swift */; };
		166D18A4230EBFFA001288CD /* MediaManager.swift in Sources */ = {isa = PBXBuildFile; fileRef = 166D18A3230EBFFA001288CD /* MediaManager.swift */; };
		166D18A6230EC418001288CD /* MockMediaManager.swift in Sources */ = {isa = PBXBuildFile; fileRef = 166D18A5230EC418001288CD /* MockMediaManager.swift */; };
		166DCDBA2555ADD2004F4F59 /* SessionManager+EncryptionAtRest.swift in Sources */ = {isa = PBXBuildFile; fileRef = 166DCDB92555ADD1004F4F59 /* SessionManager+EncryptionAtRest.swift */; };
		166E47CF255E8B2200C161C8 /* ZMLastUpdateEventIDTranscoder.h in Headers */ = {isa = PBXBuildFile; fileRef = 5427B34D19D195A100CC18DC /* ZMLastUpdateEventIDTranscoder.h */; settings = {ATTRIBUTES = (Public, ); }; };
		166E47D0255EBFA900C161C8 /* StrategyDirectory.swift in Sources */ = {isa = PBXBuildFile; fileRef = 166E47CC255E785900C161C8 /* StrategyDirectory.swift */; };
		166E47D1255EC03E00C161C8 /* ZMSelfStrategy.h in Headers */ = {isa = PBXBuildFile; fileRef = 54F8D6E819AB535700146664 /* ZMSelfStrategy.h */; settings = {ATTRIBUTES = (Public, ); }; };
		166E47D3255EF0BE00C161C8 /* MockStrategyDirectory.swift in Sources */ = {isa = PBXBuildFile; fileRef = 166E47D2255EF0BD00C161C8 /* MockStrategyDirectory.swift */; };
		1671F7502B6A7DF500C2D8A3 /* ZMAuthenticationStatus.swift in Sources */ = {isa = PBXBuildFile; fileRef = 1671F74F2B6A7DF500C2D8A3 /* ZMAuthenticationStatus.swift */; };
		1671F7532B6A835300C2D8A3 /* ZMClientRegistrationStatusTests.swift in Sources */ = {isa = PBXBuildFile; fileRef = A9C02609266F5D1B002E542B /* ZMClientRegistrationStatusTests.swift */; };
		1671F9FF1E2FAF50009F3150 /* ZMLocalNotificationForTests_CallState.swift in Sources */ = {isa = PBXBuildFile; fileRef = 1671F9FE1E2FAF50009F3150 /* ZMLocalNotificationForTests_CallState.swift */; };
		1672A64523473EA100380537 /* LabelDownstreamRequestStrategy.swift in Sources */ = {isa = PBXBuildFile; fileRef = 1672A64423473EA100380537 /* LabelDownstreamRequestStrategy.swift */; };
		1672A653234784B500380537 /* LabelDownstreamRequestStrategyTests.swift in Sources */ = {isa = PBXBuildFile; fileRef = 1672A652234784B500380537 /* LabelDownstreamRequestStrategyTests.swift */; };
		1673C35324CB36D800AE2714 /* ZMUserSessionTests+EncryptionAtRest.swift in Sources */ = {isa = PBXBuildFile; fileRef = 1673C35224CB36D800AE2714 /* ZMUserSessionTests+EncryptionAtRest.swift */; };
		1679D1CD1EF97387007B0DF5 /* ZMUserSessionTestsBase+Calling.swift in Sources */ = {isa = PBXBuildFile; fileRef = 1679D1CB1EF9730C007B0DF5 /* ZMUserSessionTestsBase+Calling.swift */; };
		167BCB902603CAB200E9D7E3 /* AnalyticsTests.swift in Sources */ = {isa = PBXBuildFile; fileRef = BF40AC711D096A0E00287E29 /* AnalyticsTests.swift */; };
		167BCB942603CC5B00E9D7E3 /* EventProcessorTests.swift in Sources */ = {isa = PBXBuildFile; fileRef = 1693151E2588CF9500709F15 /* EventProcessorTests.swift */; };
		167F383B23E0416E006B6AA9 /* UnauthenticatedSession+SSO.swift in Sources */ = {isa = PBXBuildFile; fileRef = 167F383A23E0416E006B6AA9 /* UnauthenticatedSession+SSO.swift */; };
		167F383D23E04A93006B6AA9 /* UnauthenticatedSessionTests+SSO.swift in Sources */ = {isa = PBXBuildFile; fileRef = 167F383C23E04A93006B6AA9 /* UnauthenticatedSessionTests+SSO.swift */; };
		168474262252579A004DE9EC /* ZMUserSessionTests+Syncing.swift in Sources */ = {isa = PBXBuildFile; fileRef = 168474252252579A004DE9EC /* ZMUserSessionTests+Syncing.swift */; };
		16849B1C23EDA1FD00C025A8 /* MockUpdateEventProcessor.swift in Sources */ = {isa = PBXBuildFile; fileRef = 16849B1B23EDA1FD00C025A8 /* MockUpdateEventProcessor.swift */; };
		16849B2023EDB32B00C025A8 /* MockSessionManager.swift in Sources */ = {isa = PBXBuildFile; fileRef = 16849B1F23EDB32B00C025A8 /* MockSessionManager.swift */; };
		168C0B3F1E97CE3900315044 /* ZMLastUpdateEventIDTranscoderTests.m in Sources */ = {isa = PBXBuildFile; fileRef = 54188DCA19D19DE200DA40E4 /* ZMLastUpdateEventIDTranscoderTests.m */; };
		168CF42720077C54009FCB89 /* TeamInvitationStatus.swift in Sources */ = {isa = PBXBuildFile; fileRef = 168CF42620077C54009FCB89 /* TeamInvitationStatus.swift */; };
		168CF4292007840A009FCB89 /* Team+Invite.swift in Sources */ = {isa = PBXBuildFile; fileRef = 168CF4282007840A009FCB89 /* Team+Invite.swift */; };
		168CF42B20079A02009FCB89 /* TeamInvitationRequestStrategy.swift in Sources */ = {isa = PBXBuildFile; fileRef = 168CF42A20079A02009FCB89 /* TeamInvitationRequestStrategy.swift */; };
		168CF42D2007BCA0009FCB89 /* TeamInvitationRequestStrategyTests.swift in Sources */ = {isa = PBXBuildFile; fileRef = 168CF42C2007BCA0009FCB89 /* TeamInvitationRequestStrategyTests.swift */; };
		168CF42F2007BCD9009FCB89 /* TeamInvitationStatusTests.swift in Sources */ = {isa = PBXBuildFile; fileRef = 168CF42E2007BCD9009FCB89 /* TeamInvitationStatusTests.swift */; };
		1693151125836E5800709F15 /* EventProcessor.swift in Sources */ = {isa = PBXBuildFile; fileRef = 1693151025836E5800709F15 /* EventProcessor.swift */; };
		169BA1D725ECDBA300374343 /* WireSyncEngine.framework in Frameworks */ = {isa = PBXBuildFile; fileRef = 549815931A43232400A7CE2E /* WireSyncEngine.framework */; };
		169BA1DF25ECE4D000374343 /* IntegrationTest.m in Sources */ = {isa = PBXBuildFile; fileRef = 16FF47461F0CD58A0044C491 /* IntegrationTest.m */; };
		169BA1E025ECE4D800374343 /* IntegrationTest.swift in Sources */ = {isa = PBXBuildFile; fileRef = 16FF47431F0BF5C70044C491 /* IntegrationTest.swift */; };
		169BA1E125ECE4EC00374343 /* AppLockIntegrationTests.swift in Sources */ = {isa = PBXBuildFile; fileRef = EEA1ED4025BEBABF006D07D3 /* AppLockIntegrationTests.swift */; };
		169BA1E925ECEA1C00374343 /* PushRegistryMock.swift in Sources */ = {isa = PBXBuildFile; fileRef = 169E303120D29C200012C219 /* PushRegistryMock.swift */; };
		169BA1EA25ECEA5400374343 /* ApplicationMock.swift in Sources */ = {isa = PBXBuildFile; fileRef = 543ED0001D79E0EE00A9CDF3 /* ApplicationMock.swift */; };
		169BA1EC25ECEA9600374343 /* MockUser+LoginCredentials.swift in Sources */ = {isa = PBXBuildFile; fileRef = 5E67168F2174CA6300522E61 /* MockUser+LoginCredentials.swift */; };
		169BA1ED25ECEA9A00374343 /* OperationLoopNewRequestObserver.swift in Sources */ = {isa = PBXBuildFile; fileRef = 163FB9922052EA4600E74F83 /* OperationLoopNewRequestObserver.swift */; };
		169BA1EF25ECEAD200374343 /* WireCallCenterV3Mock.swift in Sources */ = {isa = PBXBuildFile; fileRef = 165D3A1A1E1D43870052E654 /* WireCallCenterV3Mock.swift */; };
		169BA1F025ECEB0E00374343 /* SessionManagerTests.swift in Sources */ = {isa = PBXBuildFile; fileRef = F159F4131F1E3134001B7D80 /* SessionManagerTests.swift */; };
		169BA1F125ECEB2900374343 /* FlowManagerMock.swift in Sources */ = {isa = PBXBuildFile; fileRef = 1658C2381F5404ED00889F22 /* FlowManagerMock.swift */; };
		169BA1F225ECEB3300374343 /* MockMediaManager.swift in Sources */ = {isa = PBXBuildFile; fileRef = 166D18A5230EC418001288CD /* MockMediaManager.swift */; };
		169BA1F425ECEFB400374343 /* MockPresentationDelegate.swift in Sources */ = {isa = PBXBuildFile; fileRef = 1636EAFE23F6FCCC00CD9527 /* MockPresentationDelegate.swift */; };
		169BA1F525ECF05000374343 /* IntegrationTest+Encryption.swift in Sources */ = {isa = PBXBuildFile; fileRef = 54ADA7611E3B3CBE00B90C7D /* IntegrationTest+Encryption.swift */; };
		169BA1F825ECF8F700374343 /* MockAppLock.swift in Sources */ = {isa = PBXBuildFile; fileRef = 169BA1F725ECF8F700374343 /* MockAppLock.swift */; };
		169BA1F925ECF8F700374343 /* MockAppLock.swift in Sources */ = {isa = PBXBuildFile; fileRef = 169BA1F725ECF8F700374343 /* MockAppLock.swift */; };
		169BA1FB25ED0CB200374343 /* MockPushChannel.swift in Sources */ = {isa = PBXBuildFile; fileRef = 161C887623FD4CFD00CB0B8E /* MockPushChannel.swift */; };
		169BA1FC25ED0CBD00374343 /* MockSessionManager.swift in Sources */ = {isa = PBXBuildFile; fileRef = 16849B1F23EDB32B00C025A8 /* MockSessionManager.swift */; };
		169BA1FD25ED0CCD00374343 /* MockStrategyDirectory.swift in Sources */ = {isa = PBXBuildFile; fileRef = 166E47D2255EF0BD00C161C8 /* MockStrategyDirectory.swift */; };
		169BA1FF25ED0DAD00374343 /* ZMUserSession+Messages.swift in Sources */ = {isa = PBXBuildFile; fileRef = 169BA1FE25ED0DAD00374343 /* ZMUserSession+Messages.swift */; };
		169BA20025ED0DAD00374343 /* ZMUserSession+Messages.swift in Sources */ = {isa = PBXBuildFile; fileRef = 169BA1FE25ED0DAD00374343 /* ZMUserSession+Messages.swift */; };
		169BA20125ED0EFE00374343 /* ZMUserSessionLegalHoldTests.swift in Sources */ = {isa = PBXBuildFile; fileRef = 5502C6E922B7D4DA000684B7 /* ZMUserSessionLegalHoldTests.swift */; };
		169BA20225ED0F0600374343 /* UserRichProfileIntegrationTests.swift in Sources */ = {isa = PBXBuildFile; fileRef = F188BB852223F372002BF204 /* UserRichProfileIntegrationTests.swift */; };
		169BA20425ED0F1E00374343 /* TeamTests.swift in Sources */ = {isa = PBXBuildFile; fileRef = F93F3A581ED5A67E003CD185 /* TeamTests.swift */; };
		169BA20525ED0F2D00374343 /* LinkPreviewTests.swift in Sources */ = {isa = PBXBuildFile; fileRef = 16A5FE22215B5FD000AEEBBD /* LinkPreviewTests.swift */; };
		169BA20625ED0F3800374343 /* ClientManagementTests.m in Sources */ = {isa = PBXBuildFile; fileRef = F9B171F91C0F320200E6EEC6 /* ClientManagementTests.m */; };
		169BA20725ED0F3E00374343 /* OTRTests.swift in Sources */ = {isa = PBXBuildFile; fileRef = 5422E96E1BD5A4FD005A7C77 /* OTRTests.swift */; };
		169BA20825ED0F4400374343 /* GiphyTests.m in Sources */ = {isa = PBXBuildFile; fileRef = 54DFB8EE1B30649000F1C736 /* GiphyTests.m */; };
		169BA20925ED0F4A00374343 /* IsTypingTests.swift in Sources */ = {isa = PBXBuildFile; fileRef = EE1108FC23D59720005DC663 /* IsTypingTests.swift */; };
		169BA20A25ED0F5000374343 /* BackgroundTests.m in Sources */ = {isa = PBXBuildFile; fileRef = 54A3ACC21A261603008AF8DF /* BackgroundTests.m */; };
		169BA20B25ED0F5400374343 /* ConnectionTests.m in Sources */ = {isa = PBXBuildFile; fileRef = 5492C6C319ACCCA8008F41E2 /* ConnectionTests.m */; };
		169BA20D25ED0F5E00374343 /* APNSTests+Swift.swift in Sources */ = {isa = PBXBuildFile; fileRef = 63F65F1224729B4C00534A69 /* APNSTests+Swift.swift */; };
		169BA20E25ED0F6200374343 /* APNSTests.m in Sources */ = {isa = PBXBuildFile; fileRef = 545F3DBA1AAF64FB00BF817B /* APNSTests.m */; };
		169BA20F25ED0F6900374343 /* APNSTestsBase.m in Sources */ = {isa = PBXBuildFile; fileRef = 63F65F222474378200534A69 /* APNSTestsBase.m */; };
		169BA21025ED0F6D00374343 /* PushChannelTests.swift in Sources */ = {isa = PBXBuildFile; fileRef = 63F65F02246D5A9600534A69 /* PushChannelTests.swift */; };
		169BA21125ED0F7100374343 /* UserHandleTests.swift in Sources */ = {isa = PBXBuildFile; fileRef = 54E4DD0D1DE4A9A200FEF192 /* UserHandleTests.swift */; };
		169BA21225ED0F7600374343 /* UserTests+AccountDeletion.swift in Sources */ = {isa = PBXBuildFile; fileRef = 168E96DC220C6EB700FC92FA /* UserTests+AccountDeletion.swift */; };
		169BA21325ED0F7A00374343 /* UserTests.swift in Sources */ = {isa = PBXBuildFile; fileRef = A9F269C6257800940021B99A /* UserTests.swift */; };
		169BA21425ED0F8000374343 /* UserTests.m in Sources */ = {isa = PBXBuildFile; fileRef = 3EEA678A199D079600AF7665 /* UserTests.m */; };
		169BA21525ED0F8500374343 /* UserProfileImageV3Tests.swift in Sources */ = {isa = PBXBuildFile; fileRef = F190E0A81E8D516D003E81F8 /* UserProfileImageV3Tests.swift */; };
		169BA21625ED0F8900374343 /* UserProfileTests.m in Sources */ = {isa = PBXBuildFile; fileRef = 54877C9419922C0B0097FB58 /* UserProfileTests.m */; };
		169BA21725ED0F8E00374343 /* SearchTests.swift in Sources */ = {isa = PBXBuildFile; fileRef = 163BB8151EE1B1AC00DF9384 /* SearchTests.swift */; };
		169BA21825ED0F9500374343 /* SendAndReceiveMessagesTests+Swift.swift in Sources */ = {isa = PBXBuildFile; fileRef = 06BBF6FE2472F3AC00A26626 /* SendAndReceiveMessagesTests+Swift.swift */; };
		169BA21925ED0F9900374343 /* SendAndReceiveMessagesTests.m in Sources */ = {isa = PBXBuildFile; fileRef = 541918EB195AD9D100A5023D /* SendAndReceiveMessagesTests.m */; };
		169BA21A25ED0F9E00374343 /* FileTransferTests+Swift.swift in Sources */ = {isa = PBXBuildFile; fileRef = 06BBF6FB247288DD00A26626 /* FileTransferTests+Swift.swift */; };
		169BA21B25ED0FA200374343 /* FileTransferTests.m in Sources */ = {isa = PBXBuildFile; fileRef = 5430FF141CE4A359004ECFFE /* FileTransferTests.m */; };
		169BA21C25ED0FA700374343 /* ConversationTests+LegalHold.swift in Sources */ = {isa = PBXBuildFile; fileRef = 16A86B8322A7E57100A674F8 /* ConversationTests+LegalHold.swift */; };
		169BA21D25ED0FAC00374343 /* ConversationTests+OTR.swift in Sources */ = {isa = PBXBuildFile; fileRef = 63495E4623FFF098002A7C59 /* ConversationTests+OTR.swift */; };
		169BA21E25ED0FB000374343 /* ConversationTests+OTR.m in Sources */ = {isa = PBXBuildFile; fileRef = 09914E501BD6613600C10BF8 /* ConversationTests+OTR.m */; };
		169BA21F25ED0FB400374343 /* ConversationTests+Deletion.swift in Sources */ = {isa = PBXBuildFile; fileRef = 16519D5B231EA13A00C9D76D /* ConversationTests+Deletion.swift */; };
		169BA22025ED0FB900374343 /* ConversationTests+ClearingHistory.swift in Sources */ = {isa = PBXBuildFile; fileRef = 06BBF6F5246EF65600A26626 /* ConversationTests+ClearingHistory.swift */; };
		169BA22125ED0FBD00374343 /* ConversationTests+LastRead.swift in Sources */ = {isa = PBXBuildFile; fileRef = 06BBF6F2246EF28800A26626 /* ConversationTests+LastRead.swift */; };
		169BA22225ED0FC100374343 /* ConversationTests+Reactions.swift in Sources */ = {isa = PBXBuildFile; fileRef = 06BBF6F7246EF67400A26626 /* ConversationTests+Reactions.swift */; };
		169BA22325ED0FC400374343 /* ConversationTests+Archiving.swift in Sources */ = {isa = PBXBuildFile; fileRef = 06BBF6EF246ECB2400A26626 /* ConversationTests+Archiving.swift */; };
		169BA22425ED0FC900374343 /* ConversationTests+Participants.swift in Sources */ = {isa = PBXBuildFile; fileRef = 16904A83207E078C00C92806 /* ConversationTests+Participants.swift */; };
		169BA22525ED0FCE00374343 /* ConversationTests+List.swift in Sources */ = {isa = PBXBuildFile; fileRef = 06BBF6EC246EB56B00A26626 /* ConversationTests+List.swift */; };
		169BA22625ED0FD300374343 /* ConversationTests+ReceiptMode.swift in Sources */ = {isa = PBXBuildFile; fileRef = 1675532B21B16D1E009C9FEA /* ConversationTests+ReceiptMode.swift */; };
		169BA22725ED0FD700374343 /* ConversationTests+MessageTimer.swift in Sources */ = {isa = PBXBuildFile; fileRef = BF3C1B1820DBE3B2001CE126 /* ConversationTests+MessageTimer.swift */; };
		169BA22825ED0FDB00374343 /* ConversationTests+Guests.swift in Sources */ = {isa = PBXBuildFile; fileRef = F13A26E020456002004F8E47 /* ConversationTests+Guests.swift */; };
		169BA22925ED0FDF00374343 /* ConversationTests+Ephemeral.swift in Sources */ = {isa = PBXBuildFile; fileRef = F920F4D51DA3DCF8002B860B /* ConversationTests+Ephemeral.swift */; };
		169BA22A25ED0FE300374343 /* ConversationTests+DeliveryConfirmation.swift in Sources */ = {isa = PBXBuildFile; fileRef = F9E462D91D7043C60036CFA7 /* ConversationTests+DeliveryConfirmation.swift */; };
		169BA22B25ED0FE700374343 /* ConversationTests+MessageEditing.swift in Sources */ = {isa = PBXBuildFile; fileRef = 63F65F04246D972900534A69 /* ConversationTests+MessageEditing.swift */; };
		169BA22C25ED0FEB00374343 /* ConversationTests+MessageEditing.m in Sources */ = {isa = PBXBuildFile; fileRef = F964700B1D5C720D00A81A92 /* ConversationTests+MessageEditing.m */; };
		169BA22D25ED0FEF00374343 /* AvailabilityTests.swift in Sources */ = {isa = PBXBuildFile; fileRef = 16D1383A1FD6A6F4001B4411 /* AvailabilityTests.swift */; };
		169BA22E25ED0FF400374343 /* TextSearchTests.swift in Sources */ = {isa = PBXBuildFile; fileRef = BFAB67AF1E535B4B00D67C1A /* TextSearchTests.swift */; };
		169BA22F25ED0FFB00374343 /* DeleteMessagesTests.swift in Sources */ = {isa = PBXBuildFile; fileRef = BFE53F541D5A2F7000398378 /* DeleteMessagesTests.swift */; };
		169BA23025ED100100374343 /* ConversationsTests.m in Sources */ = {isa = PBXBuildFile; fileRef = 3E6CD176194F435F00BAE83E /* ConversationsTests.m */; };
		169BA23125ED100500374343 /* ConversationTestsBase.m in Sources */ = {isa = PBXBuildFile; fileRef = 545643D51C62C1A800A2129C /* ConversationTestsBase.m */; };
		169BA23225ED100B00374343 /* SlowSyncTests+Swift.swift in Sources */ = {isa = PBXBuildFile; fileRef = F190E0DB1E8E7BA1003E81F8 /* SlowSyncTests+Swift.swift */; };
		169BA23325ED100F00374343 /* SlowSyncTests+Teams.swift in Sources */ = {isa = PBXBuildFile; fileRef = BF1F52CB1ECDD778002FB553 /* SlowSyncTests+Teams.swift */; };
		169BA23425ED101300374343 /* SlowSyncTests+ExistingData.swift in Sources */ = {isa = PBXBuildFile; fileRef = 16519D7C2320087100C9D76D /* SlowSyncTests+ExistingData.swift */; };
		169BA23525ED101700374343 /* SlowSyncTests.m in Sources */ = {isa = PBXBuildFile; fileRef = 85D85D997334755E841D13EA /* SlowSyncTests.m */; };
		169BA23625ED101C00374343 /* LoginFlowTests.m in Sources */ = {isa = PBXBuildFile; fileRef = 54FC8A0F192CD55000D3C016 /* LoginFlowTests.m */; };
		169BA23725ED102500374343 /* NotificationObservers.m in Sources */ = {isa = PBXBuildFile; fileRef = 3E288A6A19C859210031CFCE /* NotificationObservers.m */; };
		169BA23825ED103500374343 /* IntegrationTest+Search.swift in Sources */ = {isa = PBXBuildFile; fileRef = 163BB8111EE1A65A00DF9384 /* IntegrationTest+Search.swift */; };
		169BA23925ED103900374343 /* IntegrationTest+Messages.swift in Sources */ = {isa = PBXBuildFile; fileRef = 166D191E23157EBE001288CD /* IntegrationTest+Messages.swift */; };
		169BA23A25EF6D4F00374343 /* MockLinkPreviewDetector.swift in Sources */ = {isa = PBXBuildFile; fileRef = 16A5FE20215B584200AEEBBD /* MockLinkPreviewDetector.swift */; };
		169BA23D25EF6E2A00374343 /* MockRegistrationStatusDelegate.swift in Sources */ = {isa = PBXBuildFile; fileRef = 169BA23C25EF6E2A00374343 /* MockRegistrationStatusDelegate.swift */; };
		169BA23E25EF6E2A00374343 /* MockRegistrationStatusDelegate.swift in Sources */ = {isa = PBXBuildFile; fileRef = 169BA23C25EF6E2A00374343 /* MockRegistrationStatusDelegate.swift */; };
		169BA23F25EF6F0B00374343 /* TypingChange.swift in Sources */ = {isa = PBXBuildFile; fileRef = 16AD86B71F7292EB00E4C797 /* TypingChange.swift */; };
		169BA24125EF6F6700374343 /* ZMConversation+Testing.swift in Sources */ = {isa = PBXBuildFile; fileRef = 169BA24025EF6F6700374343 /* ZMConversation+Testing.swift */; };
		169BA24225EF6F6700374343 /* ZMConversation+Testing.swift in Sources */ = {isa = PBXBuildFile; fileRef = 169BA24025EF6F6700374343 /* ZMConversation+Testing.swift */; };
		169BA24425EF6FFA00374343 /* MockAnalytics.swift in Sources */ = {isa = PBXBuildFile; fileRef = 169BA24325EF6FFA00374343 /* MockAnalytics.swift */; };
		169BA24525EF6FFA00374343 /* MockAnalytics.swift in Sources */ = {isa = PBXBuildFile; fileRef = 169BA24325EF6FFA00374343 /* MockAnalytics.swift */; };
		169BA24625EF73B100374343 /* EventProcessingPerformanceTests.swift in Sources */ = {isa = PBXBuildFile; fileRef = 169E55F52518FF810092CD53 /* EventProcessingPerformanceTests.swift */; };
		169BA24725EF73DD00374343 /* ServiceUserTests.swift in Sources */ = {isa = PBXBuildFile; fileRef = 872A2EE71FFFBC3900900B22 /* ServiceUserTests.swift */; };
		169BA24825EF743700374343 /* SessionManagerTests+MessageRetention.swift in Sources */ = {isa = PBXBuildFile; fileRef = 166D191C231569DD001288CD /* SessionManagerTests+MessageRetention.swift */; };
		169BA24925EF743F00374343 /* SessionManagerTests+Backup.swift in Sources */ = {isa = PBXBuildFile; fileRef = D59F3A11206929AF0023474F /* SessionManagerTests+Backup.swift */; };
		169BA24A25EF744400374343 /* SessionManagerTests+URLActions.swift in Sources */ = {isa = PBXBuildFile; fileRef = 161ACB3B23F6BE7F00ABFF33 /* SessionManagerTests+URLActions.swift */; };
		169BA24C25EF753100374343 /* MockReachability.swift in Sources */ = {isa = PBXBuildFile; fileRef = 169BA24B25EF753100374343 /* MockReachability.swift */; };
		169BA24D25EF753100374343 /* MockReachability.swift in Sources */ = {isa = PBXBuildFile; fileRef = 169BA24B25EF753100374343 /* MockReachability.swift */; };
		169BA24E25EF765D00374343 /* ConnectToBotURLActionProcessorTests.swift in Sources */ = {isa = PBXBuildFile; fileRef = 161C886223FADDE400CB0B8E /* ConnectToBotURLActionProcessorTests.swift */; };
		169BA24F25EF76A400374343 /* NetworkStateRecorder.swift in Sources */ = {isa = PBXBuildFile; fileRef = 16085B341F719E6D000B9F22 /* NetworkStateRecorder.swift */; };
		169BA25225EF778E00374343 /* TestUserProfileUpdateObserver.swift in Sources */ = {isa = PBXBuildFile; fileRef = 169BA25125EF778E00374343 /* TestUserProfileUpdateObserver.swift */; };
		169BA25325EF778E00374343 /* TestUserProfileUpdateObserver.swift in Sources */ = {isa = PBXBuildFile; fileRef = 169BA25125EF778E00374343 /* TestUserProfileUpdateObserver.swift */; };
		169BA25725EF933000374343 /* animated.gif in Resources */ = {isa = PBXBuildFile; fileRef = 54764B9D1C931E9400BD25E3 /* animated.gif */; };
		169BA25825EF933000374343 /* not_animated.gif in Resources */ = {isa = PBXBuildFile; fileRef = 54764B9E1C931E9400BD25E3 /* not_animated.gif */; };
		169BA25925EF933000374343 /* medium.jpg in Resources */ = {isa = PBXBuildFile; fileRef = 54764B971C9303D600BD25E3 /* medium.jpg */; };
		169BA25A25EF933000374343 /* tiny.jpg in Resources */ = {isa = PBXBuildFile; fileRef = 54764B981C9303D600BD25E3 /* tiny.jpg */; };
		169BA25B25EF933000374343 /* EncryptedBase64EncondedExternalMessageTestFixture.txt in Resources */ = {isa = PBXBuildFile; fileRef = AF6415A01C9C151700A535F5 /* EncryptedBase64EncondedExternalMessageTestFixture.txt */; };
		169BA25C25EF933000374343 /* ExternalMessageTextFixture.txt in Resources */ = {isa = PBXBuildFile; fileRef = AF6415A11C9C151700A535F5 /* ExternalMessageTextFixture.txt */; };
		169BA25D25EF933000374343 /* audio.m4a in Resources */ = {isa = PBXBuildFile; fileRef = EE01E0361F90DABC001AA33C /* audio.m4a */; };
		169BA25E25EF933000374343 /* video.mp4 in Resources */ = {isa = PBXBuildFile; fileRef = BF158D2E1CE087D8007C6F8A /* video.mp4 */; };
		169BA25F25EF933000374343 /* 1900x1500.jpg in Resources */ = {isa = PBXBuildFile; fileRef = 54DFAE211C92D979004B1D15 /* 1900x1500.jpg */; };
		169BA26025EF933F00374343 /* Lorem Ipsum.txt in Resources */ = {isa = PBXBuildFile; fileRef = 54764B9B1C930AEB00BD25E3 /* Lorem Ipsum.txt */; };
		169BA26125EFA23200374343 /* ZMConversation+Testing.m in Sources */ = {isa = PBXBuildFile; fileRef = F991CE121CB55512004D8465 /* ZMConversation+Testing.m */; };
		169BA26225EFA32000374343 /* ZMUser+Testing.m in Sources */ = {isa = PBXBuildFile; fileRef = F991CE141CB55512004D8465 /* ZMUser+Testing.m */; };
		169BC10F22BD17FF0003159B /* LegalHoldRequestStrategyTests.swift in Sources */ = {isa = PBXBuildFile; fileRef = 169BC10E22BD17FF0003159B /* LegalHoldRequestStrategyTests.swift */; };
		169E303320D29C670012C219 /* PushRegistryMock.swift in Sources */ = {isa = PBXBuildFile; fileRef = 169E303120D29C200012C219 /* PushRegistryMock.swift */; };
		16A702D01E92998100B8410D /* ApplicationStatusDirectoryTests.swift in Sources */ = {isa = PBXBuildFile; fileRef = 16A702CF1E92998100B8410D /* ApplicationStatusDirectoryTests.swift */; };
		16A764611F3E0B0B00564F21 /* CallKitManager.swift in Sources */ = {isa = PBXBuildFile; fileRef = 16A764601F3E0B0B00564F21 /* CallKitManager.swift */; };
		16AD86B81F7292EB00E4C797 /* TypingChange.swift in Sources */ = {isa = PBXBuildFile; fileRef = 16AD86B71F7292EB00E4C797 /* TypingChange.swift */; };
		16C22BA41BF4D5D7007099D9 /* NSError+ZMUserSessionInternal.h in Headers */ = {isa = PBXBuildFile; fileRef = 3E05F254192A50CC00F22D80 /* NSError+ZMUserSessionInternal.h */; settings = {ATTRIBUTES = (Public, ); }; };
		16C4BDA020A309CD00BCDB17 /* CallParticipantSnapshot.swift in Sources */ = {isa = PBXBuildFile; fileRef = 16C4BD9F20A309CD00BCDB17 /* CallParticipantSnapshot.swift */; };
		16D0A119234B999600A83F87 /* LabelUpstreamRequestStrategyTests.swift in Sources */ = {isa = PBXBuildFile; fileRef = 16D0A118234B999600A83F87 /* LabelUpstreamRequestStrategyTests.swift */; };
		16D0A11D234C8CD700A83F87 /* LabelUpstreamRequestStrategy.swift in Sources */ = {isa = PBXBuildFile; fileRef = 16D0A11C234C8CD700A83F87 /* LabelUpstreamRequestStrategy.swift */; };
		16D3FCDF1E365ABC0052A535 /* CallStateObserverTests.swift in Sources */ = {isa = PBXBuildFile; fileRef = 16D3FCDE1E365ABC0052A535 /* CallStateObserverTests.swift */; };
		16D3FD021E3A5C0D0052A535 /* ZMConversationVoiceChannelRouterTests.swift in Sources */ = {isa = PBXBuildFile; fileRef = 16D3FD011E3A5C0D0052A535 /* ZMConversationVoiceChannelRouterTests.swift */; };
		16D66D6A2B0789F500CB237D /* MockCryptoboxMigrationManagerInterface.swift in Sources */ = {isa = PBXBuildFile; fileRef = EE0BA28F29D5DBD6004E93B5 /* MockCryptoboxMigrationManagerInterface.swift */; };
		16D74BF42B59670B00160298 /* ChangeUsernameUseCase.swift in Sources */ = {isa = PBXBuildFile; fileRef = 16D74BF32B59670B00160298 /* ChangeUsernameUseCase.swift */; };
		16D74BF62B5A961800160298 /* ChangeUsernameUseCaseTests.swift in Sources */ = {isa = PBXBuildFile; fileRef = 16D74BF52B5A961800160298 /* ChangeUsernameUseCaseTests.swift */; };
		16D9E8BA22BCD39200FA463F /* LegalHoldRequestStrategy.swift in Sources */ = {isa = PBXBuildFile; fileRef = 16D9E8B922BCD39200FA463F /* LegalHoldRequestStrategy.swift */; };
		16DABFAE1DCF98D3001973E3 /* CallingRequestStrategy.swift in Sources */ = {isa = PBXBuildFile; fileRef = 16DABFAD1DCF98D3001973E3 /* CallingRequestStrategy.swift */; };
		16DCB91C213449620002E910 /* ZMOperationLoop+PushChannel.swift in Sources */ = {isa = PBXBuildFile; fileRef = 16DCB91B213449620002E910 /* ZMOperationLoop+PushChannel.swift */; };
		16E0FB87232F8933000E3235 /* ZMUserSession+Authentication.swift in Sources */ = {isa = PBXBuildFile; fileRef = 16E0FB86232F8933000E3235 /* ZMUserSession+Authentication.swift */; };
		16E0FBB623311A19000E3235 /* ZMUserSessionTests+Authentication.swift in Sources */ = {isa = PBXBuildFile; fileRef = 16E0FBB4233119FE000E3235 /* ZMUserSessionTests+Authentication.swift */; };
		16E6F26224B371190015B249 /* ZMUserSession+EncryptionAtRest.swift in Sources */ = {isa = PBXBuildFile; fileRef = 16E6F26124B371190015B249 /* ZMUserSession+EncryptionAtRest.swift */; };
		16ED865A23E2E91900CB1766 /* ZMUserSession+LifeCycle.swift in Sources */ = {isa = PBXBuildFile; fileRef = 16ED865923E2E91900CB1766 /* ZMUserSession+LifeCycle.swift */; };
		16ED865B23E2EE3C00CB1766 /* ZMMissingUpdateEventsTranscoder.h in Headers */ = {isa = PBXBuildFile; fileRef = 54F8D6E419AB535700146664 /* ZMMissingUpdateEventsTranscoder.h */; settings = {ATTRIBUTES = (Public, ); }; };
		16ED865D23E30F7E00CB1766 /* ZMUserSesson+Proxy.swift in Sources */ = {isa = PBXBuildFile; fileRef = 16ED865C23E30F7E00CB1766 /* ZMUserSesson+Proxy.swift */; };
		16ED865F23E3145C00CB1766 /* ZMUserSession+Clients.swift in Sources */ = {isa = PBXBuildFile; fileRef = 16ED865E23E3145C00CB1766 /* ZMUserSession+Clients.swift */; };
		16F5F16C1E4092C00062F0AE /* NSManagedObjectContext+CTCallCenter.swift in Sources */ = {isa = PBXBuildFile; fileRef = 16F5F16B1E4092C00062F0AE /* NSManagedObjectContext+CTCallCenter.swift */; };
		16F6BB381EDEA659009EA803 /* SearchResult+AddressBook.swift in Sources */ = {isa = PBXBuildFile; fileRef = 16F6BB371EDEA659009EA803 /* SearchResult+AddressBook.swift */; };
		16FF474C1F0D54B20044C491 /* SessionManager+Logs.swift in Sources */ = {isa = PBXBuildFile; fileRef = 16FF474B1F0D54B20044C491 /* SessionManager+Logs.swift */; };
		1836188BC0E48C1AC1671FC2 /* ZMSyncStrategyTests.swift in Sources */ = {isa = PBXBuildFile; fileRef = 3D6B0837E10BD4D5E88805E3 /* ZMSyncStrategyTests.swift */; };
		259AAB0D2B9F477F00B13A7C /* LastE2EIdentityUpdateDateProtocol.swift in Sources */ = {isa = PBXBuildFile; fileRef = 259AAB0C2B9F477F00B13A7C /* LastE2EIdentityUpdateDateProtocol.swift */; };
		25CCE9DC2BA4A943002AB21F /* String+Mocks.swift in Sources */ = {isa = PBXBuildFile; fileRef = 25CCE9DB2BA4A943002AB21F /* String+Mocks.swift */; };
		25D57F1D2BA892720038521E /* MessagingTest+Swift.swift in Sources */ = {isa = PBXBuildFile; fileRef = 06BBF7002473D51D00A26626 /* MessagingTest+Swift.swift */; };
		25D57F202BA8928E0038521E /* MessagingTest.h in Headers */ = {isa = PBXBuildFile; fileRef = 5474C8051921309400185A3A /* MessagingTest.h */; };
		25E11B0B2B56A15F005D51FA /* GetE2eIdentityCertificatesUseCase.swift in Sources */ = {isa = PBXBuildFile; fileRef = 25E11B0A2B56A15F005D51FA /* GetE2eIdentityCertificatesUseCase.swift */; };
		25E11B0D2B56B497005D51FA /* GetIsE2EIdentityEnabledUseCase.swift in Sources */ = {isa = PBXBuildFile; fileRef = 25E11B0C2B56B497005D51FA /* GetIsE2EIdentityEnabledUseCase.swift */; };
		2B15596A295093360069AE34 /* HotfixPatch.swift in Sources */ = {isa = PBXBuildFile; fileRef = 2B155969295093360069AE34 /* HotfixPatch.swift */; };
		3E05F252192A4FBD00F22D80 /* UserSessionErrorTests.m in Sources */ = {isa = PBXBuildFile; fileRef = 3E05F250192A4FBD00F22D80 /* UserSessionErrorTests.m */; };
		3E1858BC1951D6DA005FE78F /* MemoryLeaksObserver.m in Sources */ = {isa = PBXBuildFile; fileRef = 3E1858B31951D69B005FE78F /* MemoryLeaksObserver.m */; };
		3E1860BA191A5D99000FE027 /* TestHost-main.m in Sources */ = {isa = PBXBuildFile; fileRef = 3E1860B6191A5D99000FE027 /* TestHost-main.m */; };
		3E1860BB191A5D99000FE027 /* TestHostAppDelegate.m in Sources */ = {isa = PBXBuildFile; fileRef = 3E1860B8191A5D99000FE027 /* TestHostAppDelegate.m */; };
		3E27131F1A8A68BF008EE50F /* Push.strings in Resources */ = {isa = PBXBuildFile; fileRef = 3E27131A1A8A68BF008EE50F /* Push.strings */; };
		3E2713211A8A68BF008EE50F /* Push.stringsdict in Resources */ = {isa = PBXBuildFile; fileRef = 3E27131C1A8A68BF008EE50F /* Push.stringsdict */; };
		3E288A6C19C859210031CFCE /* NotificationObservers.m in Sources */ = {isa = PBXBuildFile; fileRef = 3E288A6A19C859210031CFCE /* NotificationObservers.m */; };
		3E9848BD1A65253000F7B050 /* Hack.swift in Sources */ = {isa = PBXBuildFile; fileRef = 3E9848BC1A65253000F7B050 /* Hack.swift */; };
		3ED972FB1A0A65D800BAFC61 /* ZMBlacklistVerificatorTest.m in Sources */ = {isa = PBXBuildFile; fileRef = F9F11A061A0A630900F1DCEE /* ZMBlacklistVerificatorTest.m */; };
		54034F381BB1A6D900F4ED62 /* ZMUserSession+Logs.swift in Sources */ = {isa = PBXBuildFile; fileRef = 54034F371BB1A6D900F4ED62 /* ZMUserSession+Logs.swift */; };
		540818A61BCA647D00257CA7 /* ZMBlacklistVerificator+Testing.h in Headers */ = {isa = PBXBuildFile; fileRef = 540818A51BCA647D00257CA7 /* ZMBlacklistVerificator+Testing.h */; };
		540A0BA51954859E00FB7D61 /* ZMSyncStrategyTests.m in Sources */ = {isa = PBXBuildFile; fileRef = 85D85104C6D06FA902E3253C /* ZMSyncStrategyTests.m */; };
		541228451AEE422C00D9ED1C /* ZMAuthenticationStatusTests.m in Sources */ = {isa = PBXBuildFile; fileRef = 541228431AEE422C00D9ED1C /* ZMAuthenticationStatusTests.m */; };
		54131BC625C7F71400CE2CA2 /* LoginDelegate.swift in Sources */ = {isa = PBXBuildFile; fileRef = 54131BC525C7F71400CE2CA2 /* LoginDelegate.swift */; };
		54131BCE25C7FFCA00CE2CA2 /* SessionManager+AuthenticationStatusDelegate.swift in Sources */ = {isa = PBXBuildFile; fileRef = 54131BCD25C7FFCA00CE2CA2 /* SessionManager+AuthenticationStatusDelegate.swift */; };
		54257C081DF1C94200107FE7 /* TopConversationsDirectory.swift in Sources */ = {isa = PBXBuildFile; fileRef = 54257C071DF1C94200107FE7 /* TopConversationsDirectory.swift */; };
		542DFEE61DDCA452000F5B95 /* UserProfileUpdateStatusTests.swift in Sources */ = {isa = PBXBuildFile; fileRef = 542DFEE51DDCA452000F5B95 /* UserProfileUpdateStatusTests.swift */; };
		542DFEE81DDCA4FD000F5B95 /* UserProfileUpdateRequestStrategyTests.swift in Sources */ = {isa = PBXBuildFile; fileRef = 542DFEE71DDCA4FD000F5B95 /* UserProfileUpdateRequestStrategyTests.swift */; };
		543095931DE76B170065367F /* random1.txt in Resources */ = {isa = PBXBuildFile; fileRef = 543095921DE76B170065367F /* random1.txt */; };
		543095951DE76B270065367F /* random2.txt in Resources */ = {isa = PBXBuildFile; fileRef = 543095941DE76B270065367F /* random2.txt */; };
		5430E9251BAA0D9F00395E05 /* WireSyncEngineLogs.h in Headers */ = {isa = PBXBuildFile; fileRef = 5430E9231BAA0D9F00395E05 /* WireSyncEngineLogs.h */; };
		543ED0011D79E0EE00A9CDF3 /* ApplicationMock.swift in Sources */ = {isa = PBXBuildFile; fileRef = 543ED0001D79E0EE00A9CDF3 /* ApplicationMock.swift */; };
		544BA11A1A433DE400D3B852 /* WireSyncEngine.h in Headers */ = {isa = PBXBuildFile; fileRef = 542049EF196AB84B000D8A94 /* WireSyncEngine.h */; settings = {ATTRIBUTES = (Public, ); }; };
		544BA1271A433DE400D3B852 /* NSError+ZMUserSession.h in Headers */ = {isa = PBXBuildFile; fileRef = 3E05F247192A4F8900F22D80 /* NSError+ZMUserSession.h */; settings = {ATTRIBUTES = (Public, ); }; };
		544BA1571A43424F00D3B852 /* WireSyncEngine.framework in Frameworks */ = {isa = PBXBuildFile; fileRef = 549815931A43232400A7CE2E /* WireSyncEngine.framework */; };
		544F8FF31DDCD34600D1AB04 /* UserProfileUpdateNotifications.swift in Sources */ = {isa = PBXBuildFile; fileRef = 544F8FF21DDCD34600D1AB04 /* UserProfileUpdateNotifications.swift */; };
		545434AB19AB6ADA003892D9 /* ZMMissingUpdateEventsTranscoderTests.m in Sources */ = {isa = PBXBuildFile; fileRef = 54F8D72F19AB677300146664 /* ZMMissingUpdateEventsTranscoderTests.m */; };
		545434AC19AB6ADA003892D9 /* ZMSelfTranscoderTests.m in Sources */ = {isa = PBXBuildFile; fileRef = 54F8D73119AB677400146664 /* ZMSelfTranscoderTests.m */; };
		5458273E2541C3A9002B8F83 /* PresentationDelegate.swift in Sources */ = {isa = PBXBuildFile; fileRef = 5458273D2541C3A9002B8F83 /* PresentationDelegate.swift */; };
		5458AF841F7021B800E45977 /* PreLoginAuthenticationNotification.swift in Sources */ = {isa = PBXBuildFile; fileRef = 5458AF831F7021B800E45977 /* PreLoginAuthenticationNotification.swift */; };
		545F601C1D6C336D00C2C55B /* AddressBookSearchTests.swift in Sources */ = {isa = PBXBuildFile; fileRef = 545F601B1D6C336D00C2C55B /* AddressBookSearchTests.swift */; };
		545FC3341A5B003A005EEA26 /* ObjectTranscoderTests.m in Sources */ = {isa = PBXBuildFile; fileRef = 54F8D74919AB67B300146664 /* ObjectTranscoderTests.m */; };
		546392721D79D5210094EC66 /* Application.swift in Sources */ = {isa = PBXBuildFile; fileRef = 546392711D79D5210094EC66 /* Application.swift */; };
		5463C897193F3C74006799DE /* ZMTimingTests.m in Sources */ = {isa = PBXBuildFile; fileRef = 5463C890193F38A6006799DE /* ZMTimingTests.m */; };
		5467F1C61E0AE421008C1745 /* KeyValueStore+AccessToken.swift in Sources */ = {isa = PBXBuildFile; fileRef = 5467F1C51E0AE421008C1745 /* KeyValueStore+AccessToken.swift */; };
		546F815C1E685F6E00775059 /* LocalNotificationDispatcherTests.swift in Sources */ = {isa = PBXBuildFile; fileRef = 546F815A1E685F1A00775059 /* LocalNotificationDispatcherTests.swift */; };
		5474C80A1921309400185A3A /* MessagingTest.m in Sources */ = {isa = PBXBuildFile; fileRef = 5474C8061921309400185A3A /* MessagingTest.m */; };
		5474C80C1921309400185A3A /* MessagingTestTests.m in Sources */ = {isa = PBXBuildFile; fileRef = 5474C8081921309400185A3A /* MessagingTestTests.m */; };
		54764B961C92FDC100BD25E3 /* 1900x1500.jpg in Resources */ = {isa = PBXBuildFile; fileRef = 54DFAE211C92D979004B1D15 /* 1900x1500.jpg */; };
		54764B991C9303D600BD25E3 /* medium.jpg in Resources */ = {isa = PBXBuildFile; fileRef = 54764B971C9303D600BD25E3 /* medium.jpg */; };
		54764B9A1C9303D600BD25E3 /* tiny.jpg in Resources */ = {isa = PBXBuildFile; fileRef = 54764B981C9303D600BD25E3 /* tiny.jpg */; };
		54764B9C1C930AEB00BD25E3 /* Lorem Ipsum.txt in Resources */ = {isa = PBXBuildFile; fileRef = 54764B9B1C930AEB00BD25E3 /* Lorem Ipsum.txt */; };
		54764B9F1C931E9400BD25E3 /* animated.gif in Resources */ = {isa = PBXBuildFile; fileRef = 54764B9D1C931E9400BD25E3 /* animated.gif */; };
		54764BA01C931E9400BD25E3 /* not_animated.gif in Resources */ = {isa = PBXBuildFile; fileRef = 54764B9E1C931E9400BD25E3 /* not_animated.gif */; };
		5478A1411DEC4048006F7268 /* UserProfile.swift in Sources */ = {isa = PBXBuildFile; fileRef = 5478A1401DEC4048006F7268 /* UserProfile.swift */; };
		547E5B581DDB4B800038D936 /* UserProfileUpdateStatus.swift in Sources */ = {isa = PBXBuildFile; fileRef = 547E5B571DDB4B800038D936 /* UserProfileUpdateStatus.swift */; };
		547E5B5A1DDB67390038D936 /* UserProfileUpdateRequestStrategy.swift in Sources */ = {isa = PBXBuildFile; fileRef = 547E5B591DDB67390038D936 /* UserProfileUpdateRequestStrategy.swift */; };
		54880E3D194B5845007271AA /* ZMOperationLoopTests.m in Sources */ = {isa = PBXBuildFile; fileRef = 85D858D72B109C5D9A85645B /* ZMOperationLoopTests.m */; };
		549552541D645683004F21F6 /* AddressBookTests.swift in Sources */ = {isa = PBXBuildFile; fileRef = 549552511D64567C004F21F6 /* AddressBookTests.swift */; };
		549710081F6FF5C100026EDD /* NotificationInContext+UserSession.swift in Sources */ = {isa = PBXBuildFile; fileRef = 549710071F6FF5C100026EDD /* NotificationInContext+UserSession.swift */; };
		5497100A1F6FFE9900026EDD /* ClientUpdateNotification.swift in Sources */ = {isa = PBXBuildFile; fileRef = 549710091F6FFE9900026EDD /* ClientUpdateNotification.swift */; };
		54973A361DD48CAB007F8702 /* NSManagedObject+CryptoStack.swift in Sources */ = {isa = PBXBuildFile; fileRef = 54973A351DD48CAB007F8702 /* NSManagedObject+CryptoStack.swift */; };
		549815CD1A432BC700A7CE2E /* ZMBlacklistDownloader.m in Sources */ = {isa = PBXBuildFile; fileRef = F9FD798619EE742600D70FCD /* ZMBlacklistDownloader.m */; };
		549815CE1A432BC700A7CE2E /* ZMBlacklistVerificator.m in Sources */ = {isa = PBXBuildFile; fileRef = F9FD798C19EE9B9A00D70FCD /* ZMBlacklistVerificator.m */; };
		549815DC1A432BC700A7CE2E /* NSError+ZMUserSession.m in Sources */ = {isa = PBXBuildFile; fileRef = 3E05F253192A50CC00F22D80 /* NSError+ZMUserSession.m */; };
		5498162D1A432BC800A7CE2E /* ZMMissingUpdateEventsTranscoder.m in Sources */ = {isa = PBXBuildFile; fileRef = 54F8D6E519AB535700146664 /* ZMMissingUpdateEventsTranscoder.m */; };
		5498162E1A432BC800A7CE2E /* ZMLastUpdateEventIDTranscoder.m in Sources */ = {isa = PBXBuildFile; fileRef = 5427B34E19D195A100CC18DC /* ZMLastUpdateEventIDTranscoder.m */; };
		549816301A432BC800A7CE2E /* ZMSelfStrategy.m in Sources */ = {isa = PBXBuildFile; fileRef = 54F8D6E919AB535700146664 /* ZMSelfStrategy.m */; };
		549816351A432BC800A7CE2E /* ZMLoginTranscoder.m in Sources */ = {isa = PBXBuildFile; fileRef = 54C11B9F19D1E4A100576A96 /* ZMLoginTranscoder.m */; };
		549816451A432BC800A7CE2E /* ZMOperationLoop.m in Sources */ = {isa = PBXBuildFile; fileRef = 85D8502FFC4412F91D0CC1A4 /* ZMOperationLoop.m */; };
		549816471A432BC800A7CE2E /* ZMSyncStrategy.m in Sources */ = {isa = PBXBuildFile; fileRef = 85D859D47B6EBF09E4137658 /* ZMSyncStrategy.m */; };
		54991D581DEDCF2B007E282F /* AddressBook.swift in Sources */ = {isa = PBXBuildFile; fileRef = 54991D571DEDCF2B007E282F /* AddressBook.swift */; };
		54991D5A1DEDD07E007E282F /* ContactAddressBook.swift in Sources */ = {isa = PBXBuildFile; fileRef = 54991D591DEDD07E007E282F /* ContactAddressBook.swift */; };
		54A0A6311BCE9864001A3A4C /* ZMHotFix.m in Sources */ = {isa = PBXBuildFile; fileRef = F95ECF4D1B94A553009F91BA /* ZMHotFix.m */; };
		54A0A6321BCE9867001A3A4C /* ZMHotFixDirectory.m in Sources */ = {isa = PBXBuildFile; fileRef = 54DE26B21BC56E62002B5FBC /* ZMHotFixDirectory.m */; };
		54A170651B300696001B41A5 /* ProxiedRequestStrategy.swift in Sources */ = {isa = PBXBuildFile; fileRef = 54A170631B300696001B41A5 /* ProxiedRequestStrategy.swift */; };
		54A170691B300717001B41A5 /* ProxiedRequestStrategyTests.swift in Sources */ = {isa = PBXBuildFile; fileRef = 54A170671B300717001B41A5 /* ProxiedRequestStrategyTests.swift */; };
		54A227D61D6604A5009414C0 /* SynchronizationMocks.swift in Sources */ = {isa = PBXBuildFile; fileRef = 54A227D51D6604A5009414C0 /* SynchronizationMocks.swift */; };
		54A343471D6B589A004B65EA /* AddressBookSearch.swift in Sources */ = {isa = PBXBuildFile; fileRef = 54A343461D6B589A004B65EA /* AddressBookSearch.swift */; };
		54A3F24F1C08523500FE3A6B /* ZMOperationLoop.h in Headers */ = {isa = PBXBuildFile; fileRef = 85D85F3EC8565FD102AC0E5B /* ZMOperationLoop.h */; settings = {ATTRIBUTES = (Public, ); }; };
		54AB428E1DF5C5B400381F2C /* TopConversationsDirectoryTests.swift in Sources */ = {isa = PBXBuildFile; fileRef = 54AB428D1DF5C5B400381F2C /* TopConversationsDirectoryTests.swift */; };
		54BFDF681BDA6F9A0034A3DB /* HistorySynchronizationStatus.swift in Sources */ = {isa = PBXBuildFile; fileRef = 54BFDF671BDA6F9A0034A3DB /* HistorySynchronizationStatus.swift */; };
		54BFDF6A1BDA87D20034A3DB /* HistorySynchronizationStatusTests.swift in Sources */ = {isa = PBXBuildFile; fileRef = 54BFDF691BDA87D20034A3DB /* HistorySynchronizationStatusTests.swift */; };
		54C11BAD19D1EB7500576A96 /* ZMLoginTranscoderTests.m in Sources */ = {isa = PBXBuildFile; fileRef = 54C11BAB19D1EB7500576A96 /* ZMLoginTranscoderTests.m */; };
		54C8A39C1F7536DB004961DF /* ZMOperationLoop+Notifications.swift in Sources */ = {isa = PBXBuildFile; fileRef = 54C8A39B1F7536DB004961DF /* ZMOperationLoop+Notifications.swift */; };
		54D785011A37256C00F47798 /* ZMEncodedNSUUIDWithTimestampTests.m in Sources */ = {isa = PBXBuildFile; fileRef = 54D784FD1A37248000F47798 /* ZMEncodedNSUUIDWithTimestampTests.m */; };
		54DE26B31BC56E62002B5FBC /* ZMHotFixDirectory.h in Headers */ = {isa = PBXBuildFile; fileRef = 54DE26B11BC56E62002B5FBC /* ZMHotFixDirectory.h */; settings = {ATTRIBUTES = (Public, ); }; };
		54DE9BEB1DE74FFB00EFFB9C /* RandomHandleGenerator.swift in Sources */ = {isa = PBXBuildFile; fileRef = 54DE9BEA1DE74FFB00EFFB9C /* RandomHandleGenerator.swift */; };
		54DE9BEF1DE760A900EFFB9C /* RandomHandleGeneratorTests.swift in Sources */ = {isa = PBXBuildFile; fileRef = 54DE9BEC1DE75D4900EFFB9C /* RandomHandleGeneratorTests.swift */; };
		54E2C1E01E682DC400536569 /* LocalNotificationDispatcher.swift in Sources */ = {isa = PBXBuildFile; fileRef = 54E2C1DF1E682DC400536569 /* LocalNotificationDispatcher.swift */; };
		54F0A0951B3018D7003386BC /* ProxiedRequestsStatus.swift in Sources */ = {isa = PBXBuildFile; fileRef = 54F0A0931B3018D7003386BC /* ProxiedRequestsStatus.swift */; };
		54F4DC5A1A4438B300FDB6EA /* WireSyncEngine.framework in Frameworks */ = {isa = PBXBuildFile; fileRef = 549815931A43232400A7CE2E /* WireSyncEngine.framework */; };
		54FEAAA91BC7BB9C002DE521 /* ZMBlacklistDownloader+Testing.h in Headers */ = {isa = PBXBuildFile; fileRef = 54FEAAA81BC7BB9C002DE521 /* ZMBlacklistDownloader+Testing.h */; };
		54FF64291F73D00C00787EF2 /* NSManagedObjectContext+AuthenticationStatus.swift in Sources */ = {isa = PBXBuildFile; fileRef = 54FF64281F73D00C00787EF2 /* NSManagedObjectContext+AuthenticationStatus.swift */; };
		554FEE2122AFF20600B1A8A1 /* ZMUserSession+LegalHold.swift in Sources */ = {isa = PBXBuildFile; fileRef = 554FEE2022AFF20600B1A8A1 /* ZMUserSession+LegalHold.swift */; };
		59271BE82B908DAC0019B726 /* SecurityClassificationProviding.swift in Sources */ = {isa = PBXBuildFile; fileRef = 59271BE72B908DAC0019B726 /* SecurityClassificationProviding.swift */; };
		59271BEA2B908E150019B726 /* SecurityClassification.swift in Sources */ = {isa = PBXBuildFile; fileRef = 59271BE92B908E150019B726 /* SecurityClassification.swift */; };
		597B70C32B03984C006C2121 /* ZMUserSession+DeveloperMenu.swift in Sources */ = {isa = PBXBuildFile; fileRef = 597B70C22B03984C006C2121 /* ZMUserSession+DeveloperMenu.swift */; };
		598E87022BF4DE9600FC5438 /* WireSystemSupport.framework in Frameworks */ = {isa = PBXBuildFile; fileRef = 598E87012BF4DE9600FC5438 /* WireSystemSupport.framework */; };
		598E87052BF4E01300FC5438 /* WireUtilitiesSupport.framework in Frameworks */ = {isa = PBXBuildFile; fileRef = 598E87042BF4E01300FC5438 /* WireUtilitiesSupport.framework */; };
		59909A652C5BBFCC009C41DE /* WireAPI in Frameworks */ = {isa = PBXBuildFile; productRef = 59909A642C5BBFCC009C41DE /* WireAPI */; };
		5996E88F2C19CAF3007A52F0 /* WireDataModelSupport.framework in Frameworks */ = {isa = PBXBuildFile; fileRef = 59D1C30F2B1DEE6E0016F6B2 /* WireDataModelSupport.framework */; };
		5996E8902C19CAF3007A52F0 /* WireDataModelSupport.framework in Embed Frameworks */ = {isa = PBXBuildFile; fileRef = 59D1C30F2B1DEE6E0016F6B2 /* WireDataModelSupport.framework */; settings = {ATTRIBUTES = (CodeSignOnCopy, RemoveHeadersOnCopy, ); }; };
		5996E8922C19CB28007A52F0 /* WireSystemSupport.framework in Frameworks */ = {isa = PBXBuildFile; fileRef = 598E87012BF4DE9600FC5438 /* WireSystemSupport.framework */; };
		5996E8932C19CB28007A52F0 /* WireSystemSupport.framework in Embed Frameworks */ = {isa = PBXBuildFile; fileRef = 598E87012BF4DE9600FC5438 /* WireSystemSupport.framework */; settings = {ATTRIBUTES = (CodeSignOnCopy, RemoveHeadersOnCopy, ); }; };
		5996E8952C19CB36007A52F0 /* WireUtilitiesSupport.framework in Frameworks */ = {isa = PBXBuildFile; fileRef = 598E87042BF4E01300FC5438 /* WireUtilitiesSupport.framework */; };
		5996E8962C19CB36007A52F0 /* WireUtilitiesSupport.framework in Embed Frameworks */ = {isa = PBXBuildFile; fileRef = 598E87042BF4E01300FC5438 /* WireUtilitiesSupport.framework */; settings = {ATTRIBUTES = (CodeSignOnCopy, RemoveHeadersOnCopy, ); }; };
		5996E89E2C19CF54007A52F0 /* AutoMockable.generated.swift in Sources */ = {isa = PBXBuildFile; fileRef = 5996E89B2C19CF54007A52F0 /* AutoMockable.generated.swift */; };
		5996E89F2C19CF54007A52F0 /* AutoMockable.manual.swift in Sources */ = {isa = PBXBuildFile; fileRef = 5996E89C2C19CF54007A52F0 /* AutoMockable.manual.swift */; };
		59D1C3102B1DEE6E0016F6B2 /* WireDataModelSupport.framework in Frameworks */ = {isa = PBXBuildFile; fileRef = 59D1C30F2B1DEE6E0016F6B2 /* WireDataModelSupport.framework */; };
		59D5C2312C35846600CE1D5E /* AppendTextMessageUseCaseTests.swift in Sources */ = {isa = PBXBuildFile; fileRef = 59D5C2302C35846600CE1D5E /* AppendTextMessageUseCaseTests.swift */; };
		59DA04A32BD25486003F9195 /* WireSyncEngineSupport.framework in Frameworks */ = {isa = PBXBuildFile; fileRef = 0145AE812B1154010097E3B8 /* WireSyncEngineSupport.framework */; };
		59E6A9142B4EE5CF00DBCC6B /* RecurringAction.swift in Sources */ = {isa = PBXBuildFile; fileRef = 59E6A9132B4EE5CF00DBCC6B /* RecurringAction.swift */; };
		59E6A9162B4EE5D500DBCC6B /* RecurringActionServiceInterface.swift in Sources */ = {isa = PBXBuildFile; fileRef = 59E6A9152B4EE5D500DBCC6B /* RecurringActionServiceInterface.swift */; };
		59E6A91A2B4EE62100DBCC6B /* RecurringAction+dummy.swift in Sources */ = {isa = PBXBuildFile; fileRef = 59E6A9192B4EE62100DBCC6B /* RecurringAction+dummy.swift */; };
		5E0EB1F421008C1900B5DC2B /* CompanyLoginRequester.swift in Sources */ = {isa = PBXBuildFile; fileRef = 5E0EB1F321008C1900B5DC2B /* CompanyLoginRequester.swift */; };
		5E0EB1F72100A14A00B5DC2B /* CompanyLoginRequesterTests.swift in Sources */ = {isa = PBXBuildFile; fileRef = 5E0EB1F52100A13200B5DC2B /* CompanyLoginRequesterTests.swift */; };
		5E0EB1F92100A46F00B5DC2B /* MockCompanyLoginRequesterDelegate.swift in Sources */ = {isa = PBXBuildFile; fileRef = 5E0EB1F82100A46F00B5DC2B /* MockCompanyLoginRequesterDelegate.swift */; };
		5E2C354D21A806A80034F1EE /* MockBackgroundActivityManager.swift in Sources */ = {isa = PBXBuildFile; fileRef = 5E2C354C21A806A80034F1EE /* MockBackgroundActivityManager.swift */; };
		5E6716912174CA6700522E61 /* MockUser+LoginCredentials.swift in Sources */ = {isa = PBXBuildFile; fileRef = 5E67168F2174CA6300522E61 /* MockUser+LoginCredentials.swift */; };
		5E8BB8992147CD3F00EEA64B /* AVSBridging.swift in Sources */ = {isa = PBXBuildFile; fileRef = 5E8BB8982147CD3F00EEA64B /* AVSBridging.swift */; };
		5E8BB89C2147CE1600EEA64B /* AVSCallMember.swift in Sources */ = {isa = PBXBuildFile; fileRef = 5E8BB89B2147CE1600EEA64B /* AVSCallMember.swift */; };
		5E8BB89E2147E9DF00EEA64B /* AVSWrapper+Handlers.swift in Sources */ = {isa = PBXBuildFile; fileRef = 5E8BB89D2147E9DF00EEA64B /* AVSWrapper+Handlers.swift */; };
		5E8BB8A02147F5BC00EEA64B /* CallSnapshot.swift in Sources */ = {isa = PBXBuildFile; fileRef = 5E8BB89F2147F5BC00EEA64B /* CallSnapshot.swift */; };
		5E8BB8A22147F89000EEA64B /* CallCenterSupport.swift in Sources */ = {isa = PBXBuildFile; fileRef = 5E8BB8A12147F89000EEA64B /* CallCenterSupport.swift */; };
		5E8BB8A52149130800EEA64B /* AVSBridgingTests.swift in Sources */ = {isa = PBXBuildFile; fileRef = 5E8BB8A3214912D100EEA64B /* AVSBridgingTests.swift */; };
		5E8EE1F720FDC6B900DB1F9B /* CompanyLoginRequestDetector.swift in Sources */ = {isa = PBXBuildFile; fileRef = 5E8EE1F620FDC6B900DB1F9B /* CompanyLoginRequestDetector.swift */; };
		5E8EE1FA20FDC7D700DB1F9B /* Pasteboard.swift in Sources */ = {isa = PBXBuildFile; fileRef = 5E8EE1F920FDC7D700DB1F9B /* Pasteboard.swift */; };
		5E8EE1FC20FDCCE200DB1F9B /* CompanyLoginRequestDetectorTests.swift in Sources */ = {isa = PBXBuildFile; fileRef = 5E8EE1FB20FDCCE200DB1F9B /* CompanyLoginRequestDetectorTests.swift */; };
		5E9D326F2109C1740032FB06 /* CompanyLoginErrorCode.swift in Sources */ = {isa = PBXBuildFile; fileRef = 5E9D326E2109C1740032FB06 /* CompanyLoginErrorCode.swift */; };
		5E9D32712109C54B0032FB06 /* CompanyLoginActionTests.swift in Sources */ = {isa = PBXBuildFile; fileRef = 5E9D32702109C54B0032FB06 /* CompanyLoginActionTests.swift */; };
		5EC2C5912137F80E00C6CE35 /* CallState.swift in Sources */ = {isa = PBXBuildFile; fileRef = 5EC2C5902137F80E00C6CE35 /* CallState.swift */; };
		5EC2C593213827BF00C6CE35 /* WireCallCenterV3+Events.swift in Sources */ = {isa = PBXBuildFile; fileRef = 5EC2C592213827BF00C6CE35 /* WireCallCenterV3+Events.swift */; };
		5EDF03EC2245563C00C04007 /* LinkPreviewAssetUploadRequestStrategy+Helper.swift in Sources */ = {isa = PBXBuildFile; fileRef = 5EDF03EB2245563C00C04007 /* LinkPreviewAssetUploadRequestStrategy+Helper.swift */; };
		5EFE9C15212AB138007932A6 /* UnregisteredUser+Payload.swift in Sources */ = {isa = PBXBuildFile; fileRef = 5EFE9C14212AB138007932A6 /* UnregisteredUser+Payload.swift */; };
		5EFE9C17212AB945007932A6 /* RegistrationPhase.swift in Sources */ = {isa = PBXBuildFile; fileRef = 5EFE9C16212AB945007932A6 /* RegistrationPhase.swift */; };
		632A582025CC43DA00F0C4BD /* CallParticipantsListKind.swift in Sources */ = {isa = PBXBuildFile; fileRef = 632A581F25CC43DA00F0C4BD /* CallParticipantsListKind.swift */; };
		632A582225CD9DF900F0C4BD /* CallParticipantsKindTests.swift in Sources */ = {isa = PBXBuildFile; fileRef = 632A582125CD9DF900F0C4BD /* CallParticipantsKindTests.swift */; };
		634976E9268A185A00824A05 /* AVSVideoStreams.swift in Sources */ = {isa = PBXBuildFile; fileRef = 634976E8268A185A00824A05 /* AVSVideoStreams.swift */; };
		634976F8268A200C00824A05 /* AVSClient.swift in Sources */ = {isa = PBXBuildFile; fileRef = 634976F7268A200C00824A05 /* AVSClient.swift */; };
		634976FD268A205A00824A05 /* AVSClientList.swift in Sources */ = {isa = PBXBuildFile; fileRef = 634976FC268A205A00824A05 /* AVSClientList.swift */; };
		63497702268A20EC00824A05 /* AVSParticipantsChange.swift in Sources */ = {isa = PBXBuildFile; fileRef = 63497701268A20EC00824A05 /* AVSParticipantsChange.swift */; };
		6349770A268A250E00824A05 /* Encodable+JSONString.swift in Sources */ = {isa = PBXBuildFile; fileRef = 63497709268A250E00824A05 /* Encodable+JSONString.swift */; };
		6349771E268B7C4300824A05 /* AVSVideoStreamsTest.swift in Sources */ = {isa = PBXBuildFile; fileRef = 6349771D268B7C4300824A05 /* AVSVideoStreamsTest.swift */; };
		636826F82953465F00D904C2 /* ZMUserSessionTests+AccessToken.swift in Sources */ = {isa = PBXBuildFile; fileRef = 636826F72953465F00D904C2 /* ZMUserSessionTests+AccessToken.swift */; };
		636826FC2954550900D904C2 /* APIMigrationManagerTests.swift in Sources */ = {isa = PBXBuildFile; fileRef = 636826FB2954550900D904C2 /* APIMigrationManagerTests.swift */; };
		636F70452A5F3EE900E086B6 /* MLSConferenceStaleParticipantsRemover.swift in Sources */ = {isa = PBXBuildFile; fileRef = 636F70442A5F3EE900E086B6 /* MLSConferenceStaleParticipantsRemover.swift */; };
		6391A8012A7A529000832665 /* MLSConferenceStaleParticipantsRemoverTests.swift in Sources */ = {isa = PBXBuildFile; fileRef = 6391A8002A7A529000832665 /* MLSConferenceStaleParticipantsRemoverTests.swift */; };
		639290A4252CA53200046171 /* CallSnapshotTestFixture.swift in Sources */ = {isa = PBXBuildFile; fileRef = 639290A3252CA53100046171 /* CallSnapshotTestFixture.swift */; };
		639290A7252DEDB500046171 /* WireCallCenterV3+Degradation.swift in Sources */ = {isa = PBXBuildFile; fileRef = 639290A6252DEDB400046171 /* WireCallCenterV3+Degradation.swift */; };
		63A2E19F2770D7E900D8F271 /* AVSIdentifier+Stub.swift in Sources */ = {isa = PBXBuildFile; fileRef = 63CF3FFD2768DF8C0079FF2B /* AVSIdentifier+Stub.swift */; };
		63A8F576276B7B3100513750 /* AVSClientTests.swift in Sources */ = {isa = PBXBuildFile; fileRef = 63A8F575276B7B3100513750 /* AVSClientTests.swift */; };
		63B1FAD92763A510000766F8 /* AVSIdentifier.swift in Sources */ = {isa = PBXBuildFile; fileRef = 63B1FAD82763A510000766F8 /* AVSIdentifier.swift */; };
		63B1FADB2763A636000766F8 /* ZMUser+AVSIdentifier.swift in Sources */ = {isa = PBXBuildFile; fileRef = 63B1FADA2763A636000766F8 /* ZMUser+AVSIdentifier.swift */; };
		63C4B3C22C35B07A00C09A93 /* FetchShareableConversationUseCase.swift in Sources */ = {isa = PBXBuildFile; fileRef = 63C4B3C12C35B07A00C09A93 /* FetchShareableConversationUseCase.swift */; };
		63C4B3C62C35B56A00C09A93 /* ShareFileUseCase.swift in Sources */ = {isa = PBXBuildFile; fileRef = 63C4B3C52C35B56A00C09A93 /* ShareFileUseCase.swift */; };
		63C4B3C82C36A4C900C09A93 /* FetchShareableConversationUseCaseTests.swift in Sources */ = {isa = PBXBuildFile; fileRef = 63C4B3C72C36A4C900C09A93 /* FetchShareableConversationUseCaseTests.swift */; };
		63C4B3CA2C36A4DB00C09A93 /* ShareFileUseCaseTests.swift in Sources */ = {isa = PBXBuildFile; fileRef = 63C4B3C92C36A4DB00C09A93 /* ShareFileUseCaseTests.swift */; };
		63C5321F27FDB283009DFFF4 /* SyncStatus.swift in Sources */ = {isa = PBXBuildFile; fileRef = 63C5321E27FDB283009DFFF4 /* SyncStatus.swift */; };
		63C5322027FDB4C4009DFFF4 /* BuildType.swift in Sources */ = {isa = PBXBuildFile; fileRef = 063AFA3E264B30C400DCBCED /* BuildType.swift */; };
		63CD5958296434A700385037 /* ZMUserSession+AccessToken.swift in Sources */ = {isa = PBXBuildFile; fileRef = 63CD59562964346400385037 /* ZMUserSession+AccessToken.swift */; };
		63CD5959296442D800385037 /* AccessTokenMigrationTests.swift in Sources */ = {isa = PBXBuildFile; fileRef = 63CD59542964332B00385037 /* AccessTokenMigrationTests.swift */; };
		63CDCA772BCD8AB500DA0F0A /* CheckOneOnOneConversationIsReadyUseCase.swift in Sources */ = {isa = PBXBuildFile; fileRef = 63CDCA762BCD8AB500DA0F0A /* CheckOneOnOneConversationIsReadyUseCase.swift */; };
		63CDCA792BD157E100DA0F0A /* CheckOneOnOneConversationIsReadyUseCaseTests.swift in Sources */ = {isa = PBXBuildFile; fileRef = 63CDCA782BD157E100DA0F0A /* CheckOneOnOneConversationIsReadyUseCaseTests.swift */; };
		63CF4000276B4D110079FF2B /* AVSIdentifierTests.swift in Sources */ = {isa = PBXBuildFile; fileRef = 63CF3FFF276B4D110079FF2B /* AVSIdentifierTests.swift */; };
		63E313D627553CA0002EAF1D /* ZMConversation+AVSIdentifier.swift in Sources */ = {isa = PBXBuildFile; fileRef = 63E313D527553CA0002EAF1D /* ZMConversation+AVSIdentifier.swift */; };
		63E69AEA27EA293900D6CE88 /* ConnectionTests+Swift.swift in Sources */ = {isa = PBXBuildFile; fileRef = 63E69AE927EA293900D6CE88 /* ConnectionTests+Swift.swift */; };
		63EB9B2D258131F700B44635 /* AVSActiveSpeakerChange.swift in Sources */ = {isa = PBXBuildFile; fileRef = 63EB9B2C258131F700B44635 /* AVSActiveSpeakerChange.swift */; };
		63F1DF1F294B68380061565E /* APIMigrationManager.swift in Sources */ = {isa = PBXBuildFile; fileRef = 63F1DF1E294B68380061565E /* APIMigrationManager.swift */; };
		63F1DF21294B69B20061565E /* AccessTokenMigration.swift in Sources */ = {isa = PBXBuildFile; fileRef = 63F1DF20294B69B20061565E /* AccessTokenMigration.swift */; };
		63F376E12835644800FE1F05 /* SessionManagerTests+APIVersionResolver.swift in Sources */ = {isa = PBXBuildFile; fileRef = 63F376DF283519CC00FE1F05 /* SessionManagerTests+APIVersionResolver.swift */; };
		63FE4B9E25C1D2EC002878E5 /* VideoGridPresentationMode.swift in Sources */ = {isa = PBXBuildFile; fileRef = 63FE4B9D25C1D2EC002878E5 /* VideoGridPresentationMode.swift */; };
		661A37632C5C0E6100FD511C /* WireAPI in Frameworks */ = {isa = PBXBuildFile; productRef = EE88B0242BF4D8060013F0BD /* WireAPI */; };
		70355A7327AAE62E00F02C76 /* ZMUserSession+SecurityClassificationProviding.swift in Sources */ = {isa = PBXBuildFile; fileRef = 70355A7227AAE62D00F02C76 /* ZMUserSession+SecurityClassificationProviding.swift */; };
		707CEBB727B515B200E080A4 /* ZMUserSessionTests+SecurityClassification.swift in Sources */ = {isa = PBXBuildFile; fileRef = 707CEBB627B515B200E080A4 /* ZMUserSessionTests+SecurityClassification.swift */; };
		71AE6F20A2708DCF3BAD54F7 /* ZMOperationLoopTests.swift in Sources */ = {isa = PBXBuildFile; fileRef = C3BF3961360B7EB12679AF27 /* ZMOperationLoopTests.swift */; };
		7C26879D21F7193800570AA9 /* EventProcessingTracker.swift in Sources */ = {isa = PBXBuildFile; fileRef = 7C26879C21F7193800570AA9 /* EventProcessingTracker.swift */; };
		7C419ED821F8D81D00B95770 /* EventProcessingTrackerTests.swift in Sources */ = {isa = PBXBuildFile; fileRef = 7C419ED621F8D7EB00B95770 /* EventProcessingTrackerTests.swift */; };
		7C5482DA225380160055F1AB /* CallReceivedResult.swift in Sources */ = {isa = PBXBuildFile; fileRef = 7C5482D9225380160055F1AB /* CallReceivedResult.swift */; };
		7C5B94F622DC6BC500A6F8BB /* JailbreakDetector.swift in Sources */ = {isa = PBXBuildFile; fileRef = 7C5B94F522DC6BC500A6F8BB /* JailbreakDetector.swift */; };
		7CD279842338B74600E638CD /* SessionManagerConfiguration.swift in Sources */ = {isa = PBXBuildFile; fileRef = 7CD279832338B74600E638CD /* SessionManagerConfiguration.swift */; };
		7CD279862338E31D00E638CD /* SessionManager+Authentication.swift in Sources */ = {isa = PBXBuildFile; fileRef = 7CD279852338E31D00E638CD /* SessionManager+Authentication.swift */; };
		7CD279882338E52000E638CD /* ProcessInfo+SystemBootTime.swift in Sources */ = {isa = PBXBuildFile; fileRef = 7CD279872338E52000E638CD /* ProcessInfo+SystemBootTime.swift */; };
		7CE017152317D07E00144905 /* ZMAuthenticationStatusTests.swift in Sources */ = {isa = PBXBuildFile; fileRef = 7CE017142317D07E00144905 /* ZMAuthenticationStatusTests.swift */; };
		85D8522CF8DE246DDD5BD12C /* MockEntity.m in Sources */ = {isa = PBXBuildFile; fileRef = 85D85AAE7FA09852AB9B0D6A /* MockEntity.m */; };
		85D85EAFA1CB6E457D14E3B7 /* MockEntity2.m in Sources */ = {isa = PBXBuildFile; fileRef = 85D85C9E7A2AAAE14D4BC2CC /* MockEntity2.m */; };
		85D85EEDD5DD19FB747ED4A5 /* MockModelObjectContextFactory.m in Sources */ = {isa = PBXBuildFile; fileRef = 85D852DA0CD2C94CADB3B6FE /* MockModelObjectContextFactory.m */; };
		871667FA1BB2AE9C009C6EEA /* APSSignalingKeysStore.swift in Sources */ = {isa = PBXBuildFile; fileRef = 871667F91BB2AE9C009C6EEA /* APSSignalingKeysStore.swift */; };
		8717DFA71F6EF44E0087EFE4 /* SessionManager+Push.swift in Sources */ = {isa = PBXBuildFile; fileRef = 8717DFA61F6EF44E0087EFE4 /* SessionManager+Push.swift */; };
		872A2EE61FFFBC2A00900B22 /* ServiceUser.swift in Sources */ = {isa = PBXBuildFile; fileRef = 872A2EE51FFFBC2900900B22 /* ServiceUser.swift */; };
		872A2EFD2004B85F00900B22 /* ZMOperationLoop+Private.h in Headers */ = {isa = PBXBuildFile; fileRef = F962A8EF19FFD4DC00FD0F80 /* ZMOperationLoop+Private.h */; settings = {ATTRIBUTES = (Public, ); }; };
		872A2EFE2004B86D00900B22 /* ZMSyncStrategy.h in Headers */ = {isa = PBXBuildFile; fileRef = 85D853338EC38D9B021D71BF /* ZMSyncStrategy.h */; settings = {ATTRIBUTES = (Public, ); }; };
		872C99531DB525A1006A3BDE /* CallKitManagerTests.swift in Sources */ = {isa = PBXBuildFile; fileRef = 872C99511DB5256E006A3BDE /* CallKitManagerTests.swift */; };
		872C99591DB659E6006A3BDE /* ringing_from_them_long.caf in Resources */ = {isa = PBXBuildFile; fileRef = 872C99571DB659E6006A3BDE /* ringing_from_them_long.caf */; };
		872C995B1DB65D0D006A3BDE /* harp.m4a in Resources */ = {isa = PBXBuildFile; fileRef = 872C995A1DB65D0D006A3BDE /* harp.m4a */; };
		872C99601DB6722C006A3BDE /* CallKitDelegateTests+Mocking.m in Sources */ = {isa = PBXBuildFile; fileRef = 872C995F1DB6722C006A3BDE /* CallKitDelegateTests+Mocking.m */; };
		8737D554209217BD00E5A4AF /* URLActions.swift in Sources */ = {isa = PBXBuildFile; fileRef = 8737D553209217BD00E5A4AF /* URLActions.swift */; };
		873B893E20445F4400FBE254 /* ZMConversationAccessModeTests.swift in Sources */ = {isa = PBXBuildFile; fileRef = 873B893D20445F4400FBE254 /* ZMConversationAccessModeTests.swift */; };
		874A16902052BE5E001C6760 /* ZMUserSession+OpenConversation.swift in Sources */ = {isa = PBXBuildFile; fileRef = 874A168F2052BE5E001C6760 /* ZMUserSession+OpenConversation.swift */; };
		874A16922052BEC5001C6760 /* UserExpirationObserver.swift in Sources */ = {isa = PBXBuildFile; fileRef = 874A16912052BEC5001C6760 /* UserExpirationObserver.swift */; };
		874A16942052C64B001C6760 /* UserExpirationObserverTests.swift in Sources */ = {isa = PBXBuildFile; fileRef = 874A16932052C64B001C6760 /* UserExpirationObserverTests.swift */; };
		874A174A205812B6001C6760 /* ZMUserSessionTests.swift in Sources */ = {isa = PBXBuildFile; fileRef = 874A1749205812B6001C6760 /* ZMUserSessionTests.swift */; };
		874F142D1C16FD9700C15118 /* Device.swift in Sources */ = {isa = PBXBuildFile; fileRef = 874F142C1C16FD9700C15118 /* Device.swift */; };
		8751DA061F66BFA6000D308B /* ZMUserSession+Push.swift in Sources */ = {isa = PBXBuildFile; fileRef = 8751DA051F66BFA6000D308B /* ZMUserSession+Push.swift */; };
		8754B84A1F73C25400EC02AD /* ConversationListChangeInfo+UserSession.swift in Sources */ = {isa = PBXBuildFile; fileRef = 8754B8491F73C25400EC02AD /* ConversationListChangeInfo+UserSession.swift */; };
		8754B84C1F73C38900EC02AD /* MessageChangeInfo+UserSession.swift in Sources */ = {isa = PBXBuildFile; fileRef = 8754B84B1F73C38900EC02AD /* MessageChangeInfo+UserSession.swift */; };
		8766853C1F2A1AA00031081B /* UnauthenticatedSessionTests.swift in Sources */ = {isa = PBXBuildFile; fileRef = 8766853A1F2A1A860031081B /* UnauthenticatedSessionTests.swift */; };
		878ACB4620ADBBAA0016E68A /* Blacklist.swift in Sources */ = {isa = PBXBuildFile; fileRef = 878ACB4520ADBBAA0016E68A /* Blacklist.swift */; };
		878ACB4820AEFB980016E68A /* ZMUser+Consent.swift in Sources */ = {isa = PBXBuildFile; fileRef = 878ACB4720AEFB980016E68A /* ZMUser+Consent.swift */; };
		878ACB5920AF12C10016E68A /* ZMUserConsentTests.swift in Sources */ = {isa = PBXBuildFile; fileRef = 878ACB5820AF12C10016E68A /* ZMUserConsentTests.swift */; };
		879634401F7BEA4700FC79BA /* DispatchQueue+SerialAsync.swift in Sources */ = {isa = PBXBuildFile; fileRef = 8796343F1F7BEA4700FC79BA /* DispatchQueue+SerialAsync.swift */; };
		879634421F7BEC5100FC79BA /* DispatchQueueSerialAsyncTests.swift in Sources */ = {isa = PBXBuildFile; fileRef = 879634411F7BEC5100FC79BA /* DispatchQueueSerialAsyncTests.swift */; };
		8798607B1C3D48A400218A3E /* DeleteAccountRequestStrategy.swift in Sources */ = {isa = PBXBuildFile; fileRef = 8798607A1C3D48A400218A3E /* DeleteAccountRequestStrategy.swift */; };
		87AEA67D1EFBF46600C94BF3 /* DiskDatabaseTest.swift in Sources */ = {isa = PBXBuildFile; fileRef = 87AEA67B1EFBD27700C94BF3 /* DiskDatabaseTest.swift */; };
		87B30C5C1FA756220054DFB1 /* FlowManagerTests.swift in Sources */ = {isa = PBXBuildFile; fileRef = 87B30C5B1FA756220054DFB1 /* FlowManagerTests.swift */; };
		87D003FF1BB5810D00472E06 /* APSSignalingKeyStoreTests.swift in Sources */ = {isa = PBXBuildFile; fileRef = 87D003FE1BB5810D00472E06 /* APSSignalingKeyStoreTests.swift */; };
		87D2555921D6275800D03789 /* BuildTypeTests.swift in Sources */ = {isa = PBXBuildFile; fileRef = 87D2555821D6275800D03789 /* BuildTypeTests.swift */; };
		87D4625D1C3D526D00433469 /* DeleteAccountRequestStrategyTests.swift in Sources */ = {isa = PBXBuildFile; fileRef = 87D4625C1C3D526D00433469 /* DeleteAccountRequestStrategyTests.swift */; };
		A901FE9B258B562F003EAF5C /* CallParticipantTests.swift in Sources */ = {isa = PBXBuildFile; fileRef = A901FE9A258B562F003EAF5C /* CallParticipantTests.swift */; };
		A913C02223A7EDFB0048CE74 /* TeamRolesDownloadRequestStrategy.swift in Sources */ = {isa = PBXBuildFile; fileRef = A913C02123A7EDFA0048CE74 /* TeamRolesDownloadRequestStrategy.swift */; };
		A913C02423A7F1C00048CE74 /* TeamRolesDownloadRequestStrategyTests.swift in Sources */ = {isa = PBXBuildFile; fileRef = A913C02323A7F1C00048CE74 /* TeamRolesDownloadRequestStrategyTests.swift */; };
		A934C6E6266E0945008D9E68 /* ZMSyncStrategy.swift in Sources */ = {isa = PBXBuildFile; fileRef = A934C6E5266E0945008D9E68 /* ZMSyncStrategy.swift */; };
		A938BDC823A7964200D4C208 /* ConversationRoleDownstreamRequestStrategy.swift in Sources */ = {isa = PBXBuildFile; fileRef = A938BDC723A7964100D4C208 /* ConversationRoleDownstreamRequestStrategy.swift */; };
		A938BDCA23A7966700D4C208 /* ConversationRoleDownstreamRequestStrategyTests.swift in Sources */ = {isa = PBXBuildFile; fileRef = A938BDC923A7966700D4C208 /* ConversationRoleDownstreamRequestStrategyTests.swift */; };
		A93B528B250101AC0061255E /* ZMUserSession+Debugging.swift in Sources */ = {isa = PBXBuildFile; fileRef = A93B528A250101AC0061255E /* ZMUserSession+Debugging.swift */; };
		A95D0B1223F6B75A0057014F /* AVSLogObserver.swift in Sources */ = {isa = PBXBuildFile; fileRef = A95D0B1123F6B75A0057014F /* AVSLogObserver.swift */; };
		A9692F8A1986476900849241 /* NSString_NormalizationTests.m in Sources */ = {isa = PBXBuildFile; fileRef = A9692F881986476900849241 /* NSString_NormalizationTests.m */; };
		A97E4F56267CF681006FC545 /* ZMUserSessionTestsBase.swift in Sources */ = {isa = PBXBuildFile; fileRef = A97E4F55267CF681006FC545 /* ZMUserSessionTestsBase.swift */; };
		A97E4F5B267CFB2D006FC545 /* ZMUserSessionTests_NetworkState.swift in Sources */ = {isa = PBXBuildFile; fileRef = A97E4F5A267CFB2D006FC545 /* ZMUserSessionTests_NetworkState.swift */; };
		A9B53AAA24E12E240066FCC6 /* ZMAccountDeletedReason.swift in Sources */ = {isa = PBXBuildFile; fileRef = A9B53AA924E12E240066FCC6 /* ZMAccountDeletedReason.swift */; };
		A9C02605266F5B4B002E542B /* ZMClientRegistrationStatus.swift in Sources */ = {isa = PBXBuildFile; fileRef = A9C02604266F5B4B002E542B /* ZMClientRegistrationStatus.swift */; };
		AF6415A41C9C17FF00A535F5 /* EncryptedBase64EncondedExternalMessageTestFixture.txt in Resources */ = {isa = PBXBuildFile; fileRef = AF6415A01C9C151700A535F5 /* EncryptedBase64EncondedExternalMessageTestFixture.txt */; };
		AF6415A51C9C180200A535F5 /* ExternalMessageTextFixture.txt in Resources */ = {isa = PBXBuildFile; fileRef = AF6415A11C9C151700A535F5 /* ExternalMessageTextFixture.txt */; };
		BF158D2F1CE087D8007C6F8A /* video.mp4 in Resources */ = {isa = PBXBuildFile; fileRef = BF158D2E1CE087D8007C6F8A /* video.mp4 */; };
		BF2ADA001F41A3DF000980E8 /* SessionFactories.swift in Sources */ = {isa = PBXBuildFile; fileRef = BF2AD9FF1F41A3DF000980E8 /* SessionFactories.swift */; };
		BF2ADA021F41A450000980E8 /* BackendEnvironmentProvider+Cookie.swift in Sources */ = {isa = PBXBuildFile; fileRef = BF2ADA011F41A450000980E8 /* BackendEnvironmentProvider+Cookie.swift */; };
		BF3C1B1720DBE254001CE126 /* Conversation+MessageDestructionTimeout.swift in Sources */ = {isa = PBXBuildFile; fileRef = BF3C1B1620DBE254001CE126 /* Conversation+MessageDestructionTimeout.swift */; };
		BF44A3511C71D5FC00C6928E /* store127.wiredatabase in Resources */ = {isa = PBXBuildFile; fileRef = BF44A3501C71D5FC00C6928E /* store127.wiredatabase */; };
		BF491CD11F03D7CF0055EE44 /* PermissionsDownloadRequestStrategy.swift in Sources */ = {isa = PBXBuildFile; fileRef = BF491CD01F03D7CF0055EE44 /* PermissionsDownloadRequestStrategy.swift */; };
		BF491CD51F03E0FC0055EE44 /* PermissionsDownloadRequestStrategyTests.swift in Sources */ = {isa = PBXBuildFile; fileRef = BF491CD41F03E0FC0055EE44 /* PermissionsDownloadRequestStrategyTests.swift */; };
		BF50CFA71F39ACE8007833A4 /* MockUserInfoParser.swift in Sources */ = {isa = PBXBuildFile; fileRef = BF50CFA51F39ABCF007833A4 /* MockUserInfoParser.swift */; };
		BF6D5D031C4948830049F712 /* WireSyncEngine124.momd in Resources */ = {isa = PBXBuildFile; fileRef = BF6D5D021C4948830049F712 /* WireSyncEngine124.momd */; };
		BF6D5D051C494D730049F712 /* WireSyncEngine125.momd in Resources */ = {isa = PBXBuildFile; fileRef = BF6D5D041C494D730049F712 /* WireSyncEngine125.momd */; };
		BF735CFA1E70003D003BC61F /* SystemMessageCallObserver.swift in Sources */ = {isa = PBXBuildFile; fileRef = BF735CF91E70003D003BC61F /* SystemMessageCallObserver.swift */; };
		BF80542B2102175800E97053 /* CompanyLoginVerificationTokenTests.swift in Sources */ = {isa = PBXBuildFile; fileRef = BF80542A2102175800E97053 /* CompanyLoginVerificationTokenTests.swift */; };
		BF8367311C52651900364B37 /* store125.wiredatabase in Resources */ = {isa = PBXBuildFile; fileRef = BF8367301C52651900364B37 /* store125.wiredatabase */; };
		BFCE9A5B1C4E4C4D00951B3D /* store124.wiredatabase in Resources */ = {isa = PBXBuildFile; fileRef = BFCE9A581C4E4C4D00951B3D /* store124.wiredatabase */; };
		BFE7FCBF2101E50700D1165F /* CompanyLoginVerificationToken.swift in Sources */ = {isa = PBXBuildFile; fileRef = BFE7FCBE2101E50700D1165F /* CompanyLoginVerificationToken.swift */; };
		CB4895532C4FB77C00CA2C25 /* WireTesting.framework in Frameworks */ = {isa = PBXBuildFile; fileRef = CB4895522C4FB77C00CA2C25 /* WireTesting.framework */; };
		CB4895542C4FB77C00CA2C25 /* WireTesting.framework in Embed Frameworks */ = {isa = PBXBuildFile; fileRef = CB4895522C4FB77C00CA2C25 /* WireTesting.framework */; settings = {ATTRIBUTES = (CodeSignOnCopy, RemoveHeadersOnCopy, ); }; };
		CB4895562C4FB7AB00CA2C25 /* WireTesting.framework in Frameworks */ = {isa = PBXBuildFile; fileRef = CB4895552C4FB7AB00CA2C25 /* WireTesting.framework */; };
		CB4895572C4FB7AB00CA2C25 /* WireTesting.framework in Embed Frameworks */ = {isa = PBXBuildFile; fileRef = CB4895552C4FB7AB00CA2C25 /* WireTesting.framework */; settings = {ATTRIBUTES = (CodeSignOnCopy, RemoveHeadersOnCopy, ); }; };
		CB79AC7C2C6DFAA2003CF5F4 /* WireTransportSupport.framework in Frameworks */ = {isa = PBXBuildFile; fileRef = CB79AC7B2C6DFAA2003CF5F4 /* WireTransportSupport.framework */; };
		CB79AC7F2C6DFAC2003CF5F4 /* WireTransportSupport.framework in Frameworks */ = {isa = PBXBuildFile; fileRef = CB79AC7E2C6DFAC2003CF5F4 /* WireTransportSupport.framework */; };
		CBD3AED02C4A742B007643A0 /* TestSetup.swift in Sources */ = {isa = PBXBuildFile; fileRef = CBD3AECF2C4A742B007643A0 /* TestSetup.swift */; };
		CBD3AED12C4A742B007643A0 /* TestSetup.swift in Sources */ = {isa = PBXBuildFile; fileRef = CBD3AECF2C4A742B007643A0 /* TestSetup.swift */; };
		D522571E2062552800562561 /* AssetDeletionRequestStrategy.swift in Sources */ = {isa = PBXBuildFile; fileRef = D522571D2062552800562561 /* AssetDeletionRequestStrategy.swift */; };
		D5225720206261AA00562561 /* AssetDeletionStatus.swift in Sources */ = {isa = PBXBuildFile; fileRef = D522571F206261AA00562561 /* AssetDeletionStatus.swift */; };
		D52257232062637500562561 /* DeletableAssetIdentifierProvider.swift in Sources */ = {isa = PBXBuildFile; fileRef = D52257222062637500562561 /* DeletableAssetIdentifierProvider.swift */; };
		D55272EA2062732100F542BE /* AssetDeletionStatusTests.swift in Sources */ = {isa = PBXBuildFile; fileRef = D55272E92062732100F542BE /* AssetDeletionStatusTests.swift */; };
		D55272EC2062733F00F542BE /* AssetDeletionRequestStrategyTests.swift in Sources */ = {isa = PBXBuildFile; fileRef = D55272EB2062733F00F542BE /* AssetDeletionRequestStrategyTests.swift */; };
		D5D10DA4203AE43200145497 /* Conversation+AccessMode.swift in Sources */ = {isa = PBXBuildFile; fileRef = D5D10DA3203AE43200145497 /* Conversation+AccessMode.swift */; };
		E60579D62C1C3E3D003D4A98 /* ZMNetworkAvailabilityChangeNotification.swift in Sources */ = {isa = PBXBuildFile; fileRef = E60579D52C1C3E3D003D4A98 /* ZMNetworkAvailabilityChangeNotification.swift */; };
		E623B6382BD688D400F91B37 /* Caches.swift in Sources */ = {isa = PBXBuildFile; fileRef = E623B6372BD688D400F91B37 /* Caches.swift */; };
		E623B63A2BD68DAE00F91B37 /* UserSessionDependencies.swift in Sources */ = {isa = PBXBuildFile; fileRef = E623B6392BD68DAE00F91B37 /* UserSessionDependencies.swift */; };
		E62F31C52B71165A0095777A /* EvaluateOneOnOneConversationsStrategy.swift in Sources */ = {isa = PBXBuildFile; fileRef = E62F31C42B71165A0095777A /* EvaluateOneOnOneConversationsStrategy.swift */; };
		E62F31C72B711DDF0095777A /* EvaluateOneOnOneConversationsStrategyTests.swift in Sources */ = {isa = PBXBuildFile; fileRef = E62F31C62B711DDF0095777A /* EvaluateOneOnOneConversationsStrategyTests.swift */; };
		E6425FDF2BCD5B9D003EC8CF /* ZMUserSessionBuilder.swift in Sources */ = {isa = PBXBuildFile; fileRef = E6425FDE2BCD5B9D003EC8CF /* ZMUserSessionBuilder.swift */; };
		E6425FE32BD0021B003EC8CF /* SessionManager+UserSessionSelfUserClientDelegate.swift in Sources */ = {isa = PBXBuildFile; fileRef = E6425FE22BD0021B003EC8CF /* SessionManager+UserSessionSelfUserClientDelegate.swift */; };
		E6425FE52BD005C0003EC8CF /* SessionManager+UserSessionLogoutDelegate.swift in Sources */ = {isa = PBXBuildFile; fileRef = E6425FE42BD005C0003EC8CF /* SessionManager+UserSessionLogoutDelegate.swift */; };
		E662328D2BF4BBED002B680A /* ZMUserSession+MLS.swift in Sources */ = {isa = PBXBuildFile; fileRef = E662328C2BF4BBED002B680A /* ZMUserSession+MLS.swift */; };
		E662328F2BF4BDB0002B680A /* ZMUserSession+CertificateRevocationLists.swift in Sources */ = {isa = PBXBuildFile; fileRef = E662328E2BF4BDB0002B680A /* ZMUserSession+CertificateRevocationLists.swift */; };
		E666EDDF2B74CEE600C03E2B /* SessionManagerBuilder.swift in Sources */ = {isa = PBXBuildFile; fileRef = E666EDDD2B74CEE000C03E2B /* SessionManagerBuilder.swift */; };
		E666EDE22B74E78C00C03E2B /* SessionManagerTests+AccountDeletion.swift in Sources */ = {isa = PBXBuildFile; fileRef = E666EDE02B74E75A00C03E2B /* SessionManagerTests+AccountDeletion.swift */; };
		E666EDE42B74E7BD00C03E2B /* SessionManagerTests+AuthenticationFailure.swift in Sources */ = {isa = PBXBuildFile; fileRef = E666EDE32B74E7BD00C03E2B /* SessionManagerTests+AuthenticationFailure.swift */; };
		E666EDE62B74E85300C03E2B /* SessionManagerTests+EncryptionAtRestMigration.swift in Sources */ = {isa = PBXBuildFile; fileRef = E666EDE52B74E85300C03E2B /* SessionManagerTests+EncryptionAtRestMigration.swift */; };
		E666EDE82B74E8CE00C03E2B /* SessionManagerTests+EncryptionAtRestDefaults.swift in Sources */ = {isa = PBXBuildFile; fileRef = E666EDE72B74E8CE00C03E2B /* SessionManagerTests+EncryptionAtRestDefaults.swift */; };
		E666EDEA2B74E9EF00C03E2B /* SessionManagerTests+Teams.swift in Sources */ = {isa = PBXBuildFile; fileRef = E666EDE92B74E9EF00C03E2B /* SessionManagerTests+Teams.swift */; };
		E666EDEC2B74EA5000C03E2B /* SessionManagerTests+MultiUserSession.swift in Sources */ = {isa = PBXBuildFile; fileRef = E666EDEB2B74EA5000C03E2B /* SessionManagerTests+MultiUserSession.swift */; };
		E666EDEE2B74EAC300C03E2B /* SessionManagerTests+AppLock.swift in Sources */ = {isa = PBXBuildFile; fileRef = E666EDED2B74EAC300C03E2B /* SessionManagerTests+AppLock.swift */; };
		E666EDF22B74ED2F00C03E2B /* MockSessionManagerObserver.swift in Sources */ = {isa = PBXBuildFile; fileRef = E666EDF12B74ED2F00C03E2B /* MockSessionManagerObserver.swift */; };
		E6A6FE292C4175DE001407E8 /* IntegrationTest+BackendInfo.swift in Sources */ = {isa = PBXBuildFile; fileRef = E6A6FE282C4175DE001407E8 /* IntegrationTest+BackendInfo.swift */; };
		E6BB79542C36B36E003B821B /* NetworkState.swift in Sources */ = {isa = PBXBuildFile; fileRef = E6BB79532C36B36E003B821B /* NetworkState.swift */; };
		E6BD767F2BDBAAE300FB1F8B /* CoreDataStack+Caches.swift in Sources */ = {isa = PBXBuildFile; fileRef = E6BD767E2BDBAAE300FB1F8B /* CoreDataStack+Caches.swift */; };
		E6C6C6B62B877429007585DF /* TeamMembersDownloadRequestStrategyTests.swift in Sources */ = {isa = PBXBuildFile; fileRef = E6C6C6B42B87741D007585DF /* TeamMembersDownloadRequestStrategyTests.swift */; };
		E6C6C6B72B87745F007585DF /* TeamMembersDownloadRequestStrategy.swift in Sources */ = {isa = PBXBuildFile; fileRef = E6C6C6B22B877404007585DF /* TeamMembersDownloadRequestStrategy.swift */; };
		E6C983EC2B98627200D55177 /* GetMLSFeatureUseCase.swift in Sources */ = {isa = PBXBuildFile; fileRef = E6C983EB2B98627200D55177 /* GetMLSFeatureUseCase.swift */; };
		E6C983EE2B986ABA00D55177 /* ZMUserSession+UserSession.swift in Sources */ = {isa = PBXBuildFile; fileRef = E6C983ED2B986ABA00D55177 /* ZMUserSession+UserSession.swift */; };
		E6D1B1F22B988166001CA68B /* GetMLSFeatureUseCaseTests.swift in Sources */ = {isa = PBXBuildFile; fileRef = E6D1B1F12B988166001CA68B /* GetMLSFeatureUseCaseTests.swift */; };
		E6E5579A2BBD4D9C0033E62B /* ZMReachability+ServerConnection.swift in Sources */ = {isa = PBXBuildFile; fileRef = E6E557992BBD4D9C0033E62B /* ZMReachability+ServerConnection.swift */; };
		E6F31B502C19B42E005DFA0C /* ZMUserSession+Notifications.swift in Sources */ = {isa = PBXBuildFile; fileRef = E6F31B4F2C19B42E005DFA0C /* ZMUserSession+Notifications.swift */; };
		E910CF142CABF65E00B30E87 /* ToggleMessageReactionUseCaseTests.swift in Sources */ = {isa = PBXBuildFile; fileRef = E910CF132CABF65E00B30E87 /* ToggleMessageReactionUseCaseTests.swift */; };
		E91180DF2CA6E86400DD63E2 /* ToggleMessageReactionUseCase.swift in Sources */ = {isa = PBXBuildFile; fileRef = E91180DE2CA6E86400DD63E2 /* ToggleMessageReactionUseCase.swift */; };
		E91180E12CA6FD3E00DD63E2 /* ZMConversationMessage+SelfUserReactions.swift in Sources */ = {isa = PBXBuildFile; fileRef = E91180E02CA6FD3E00DD63E2 /* ZMConversationMessage+SelfUserReactions.swift */; };
		E948DB142C4AB09D00146025 /* AppendLocationMessageUseCaseTests.swift in Sources */ = {isa = PBXBuildFile; fileRef = E948DB132C4AB09D00146025 /* AppendLocationMessageUseCaseTests.swift */; };
		E955D3DF2C36CFFF0090BEAB /* ConversationType+ZMConversationType.swift in Sources */ = {isa = PBXBuildFile; fileRef = E955D3DE2C36CFFF0090BEAB /* ConversationType+ZMConversationType.swift */; };
		E955D3E32C36E9240090BEAB /* AppendKnockMessageUseCaseTests.swift in Sources */ = {isa = PBXBuildFile; fileRef = E955D3E22C36E9240090BEAB /* AppendKnockMessageUseCaseTests.swift */; };
		E965B10C2C3431EC009BEAB3 /* AppendLocationMessageUseCase.swift in Sources */ = {isa = PBXBuildFile; fileRef = E965B10B2C3431EC009BEAB3 /* AppendLocationMessageUseCase.swift */; };
		E967757F2BD8237D00EFEED5 /* SetAllowGuestAndServicesUseCase.swift in Sources */ = {isa = PBXBuildFile; fileRef = E967757E2BD8237D00EFEED5 /* SetAllowGuestAndServicesUseCase.swift */; };
		E96970562C8F2F68009F037C /* AppendFileMessageUseCase.swift in Sources */ = {isa = PBXBuildFile; fileRef = E96970552C8F2F68009F037C /* AppendFileMessageUseCase.swift */; };
		E96970592C8F354F009F037C /* AppendFileMessageUseCaseTests.swift in Sources */ = {isa = PBXBuildFile; fileRef = E96970572C8F3546009F037C /* AppendFileMessageUseCaseTests.swift */; };
		E97296252C4A784300C4F1DB /* MessageAppendableConversation.swift in Sources */ = {isa = PBXBuildFile; fileRef = E97296242C4A784300C4F1DB /* MessageAppendableConversation.swift */; };
		E97296282C4AA7D300C4F1DB /* AppendImageMessageUseCaseTests.swift in Sources */ = {isa = PBXBuildFile; fileRef = E97296262C4AA72100C4F1DB /* AppendImageMessageUseCaseTests.swift */; };
		E98E5DFC2B8DF45100A2CFF5 /* ResolveOneOnOneConversationsUseCaseTests.swift in Sources */ = {isa = PBXBuildFile; fileRef = E98E5DFB2B8DF45100A2CFF5 /* ResolveOneOnOneConversationsUseCaseTests.swift */; };
		E998FE8E2C184C9800EAA672 /* UserCredentials.swift in Sources */ = {isa = PBXBuildFile; fileRef = E998FE8D2C184C9800EAA672 /* UserCredentials.swift */; };
		E9A71BD32C32EA8B0027EC01 /* AppendTextMessageUseCase.swift in Sources */ = {isa = PBXBuildFile; fileRef = E9A71BD22C32EA8B0027EC01 /* AppendTextMessageUseCase.swift */; };
		E9A71BD52C33EE080027EC01 /* AppendImageMessageUseCase.swift in Sources */ = {isa = PBXBuildFile; fileRef = E9A71BD42C33EE080027EC01 /* AppendImageMessageUseCase.swift */; };
		E9A71BD72C33F4850027EC01 /* AppendKnockMessagekUseCase.swift in Sources */ = {isa = PBXBuildFile; fileRef = E9A71BD62C33F4850027EC01 /* AppendKnockMessagekUseCase.swift */; };
		E9A96E7E2B88E0EA00914FDD /* ResolveOneOnOneConversationsUseCase.swift in Sources */ = {isa = PBXBuildFile; fileRef = E9A96E7D2B88E0EA00914FDD /* ResolveOneOnOneConversationsUseCase.swift */; };
		E9AD0A362C2AF9B300CA88DF /* AnalyticsServiceConfiguration.swift in Sources */ = {isa = PBXBuildFile; fileRef = E9AD0A352C2AF9B300CA88DF /* AnalyticsServiceConfiguration.swift */; };
		E9C0B1E82C58E34000D242D6 /* DisableAnalyticsUseCase.swift in Sources */ = {isa = PBXBuildFile; fileRef = E9C0B1E72C58E34000D242D6 /* DisableAnalyticsUseCase.swift */; };
		E9C60E922C259F3C004E5F13 /* WireAnalytics in Frameworks */ = {isa = PBXBuildFile; productRef = E9C60E912C259F3C004E5F13 /* WireAnalytics */; };
		E9E4D4712C2AD61500364352 /* TeamRole+AnalyticsValue.swift in Sources */ = {isa = PBXBuildFile; fileRef = E9E4D4702C2AD61500364352 /* TeamRole+AnalyticsValue.swift */; };
		E9EAEAA72BC7C50B0042F5C9 /* CreateConversationGuestLinkUseCase.swift in Sources */ = {isa = PBXBuildFile; fileRef = E9EAEAA62BC7C50B0042F5C9 /* CreateConversationGuestLinkUseCase.swift */; };
		E9EB58202C357FDE00A2325E /* WireAnalyticsSupport in Frameworks */ = {isa = PBXBuildFile; productRef = E9EB581F2C357FDE00A2325E /* WireAnalyticsSupport */; };
		E9F403152C5B96CD00F81366 /* EnableAnalyticsUseCase.swift in Sources */ = {isa = PBXBuildFile; fileRef = E9F403142C5B96CD00F81366 /* EnableAnalyticsUseCase.swift */; };
		E9F403172C5BD26C00F81366 /* SessionManager+AnalyticsUseCases.swift in Sources */ = {isa = PBXBuildFile; fileRef = E9F403162C5BD26C00F81366 /* SessionManager+AnalyticsUseCases.swift */; };
		E9F627B32BE4BF4A008C2B1C /* CreateConversationGuestLinkUseCaseTests.swift in Sources */ = {isa = PBXBuildFile; fileRef = E9F627B22BE4BF4A008C2B1C /* CreateConversationGuestLinkUseCaseTests.swift */; };
		E9F7FE292BE0C61900699356 /* SetAllowGuestsAndServicesUseCaseTests.swift in Sources */ = {isa = PBXBuildFile; fileRef = E9F7FE282BE0C61900699356 /* SetAllowGuestsAndServicesUseCaseTests.swift */; };
		EE01E0371F90DD67001AA33C /* audio.m4a in Resources */ = {isa = PBXBuildFile; fileRef = EE01E0361F90DABC001AA33C /* audio.m4a */; };
		EE01E0391F90FEC1001AA33C /* ZMLocalNotificationTests_ExpiredMessage.swift in Sources */ = {isa = PBXBuildFile; fileRef = EE01E0381F90FEC1001AA33C /* ZMLocalNotificationTests_ExpiredMessage.swift */; };
		EE0BA29029D5DBD6004E93B5 /* MockCryptoboxMigrationManagerInterface.swift in Sources */ = {isa = PBXBuildFile; fileRef = EE0BA28F29D5DBD6004E93B5 /* MockCryptoboxMigrationManagerInterface.swift */; };
		EE0CAEAF2AAF2E8E00BD2DB7 /* URLSession+MinTLSVersion.swift in Sources */ = {isa = PBXBuildFile; fileRef = EE0CAEAE2AAF2E8E00BD2DB7 /* URLSession+MinTLSVersion.swift */; };
		EE0CAEB12AAF306000BD2DB7 /* ZMBlacklistDownloader.h in Headers */ = {isa = PBXBuildFile; fileRef = F9FD798519EE742600D70FCD /* ZMBlacklistDownloader.h */; };
		EE1108B723D1B367005DC663 /* TypingUsers.swift in Sources */ = {isa = PBXBuildFile; fileRef = EE1108B623D1B367005DC663 /* TypingUsers.swift */; };
		EE1108F923D1F945005DC663 /* TypingUsersTimeout.swift in Sources */ = {isa = PBXBuildFile; fileRef = EE1108F823D1F945005DC663 /* TypingUsersTimeout.swift */; };
		EE1108FB23D2087F005DC663 /* Typing.swift in Sources */ = {isa = PBXBuildFile; fileRef = EE1108FA23D2087F005DC663 /* Typing.swift */; };
		EE13BD8B2BC948FC006561F8 /* ZMUserSession+APIAdapter.swift in Sources */ = {isa = PBXBuildFile; fileRef = EE13BD8A2BC948FC006561F8 /* ZMUserSession+APIAdapter.swift */; };
		EE1DEBB323D5A6930087EE1F /* TypingTests.swift in Sources */ = {isa = PBXBuildFile; fileRef = EE1DEBB223D5A6930087EE1F /* TypingTests.swift */; };
		EE1DEBB523D5AEE50087EE1F /* TypingUsersTimeoutTests.swift in Sources */ = {isa = PBXBuildFile; fileRef = EE1DEBB423D5AEE50087EE1F /* TypingUsersTimeoutTests.swift */; };
		EE1DEBB723D5B62C0087EE1F /* TypingUsersTests.swift in Sources */ = {isa = PBXBuildFile; fileRef = EE1DEBB623D5B62C0087EE1F /* TypingUsersTests.swift */; };
		EE1DEBB923D5B9BC0087EE1F /* ZMConversation+TypingUsersTests.swift in Sources */ = {isa = PBXBuildFile; fileRef = EE1DEBB823D5B9BC0087EE1F /* ZMConversation+TypingUsersTests.swift */; };
		EE1DEBBE23D5E12F0087EE1F /* TypingUsersTimeout+Key.swift in Sources */ = {isa = PBXBuildFile; fileRef = EE1DEBBC23D5E0390087EE1F /* TypingUsersTimeout+Key.swift */; };
		EE1DEBC423D5F1970087EE1F /* Conversation+TypingUsers.swift in Sources */ = {isa = PBXBuildFile; fileRef = EE1DEBC223D5F1920087EE1F /* Conversation+TypingUsers.swift */; };
		EE1DEBC723D5F1F30087EE1F /* NSManagedObjectContext+TypingUsers.swift in Sources */ = {isa = PBXBuildFile; fileRef = EE1DEBC523D5F1D00087EE1F /* NSManagedObjectContext+TypingUsers.swift */; };
		EE2DE5E229250C1A00F42F4C /* CallHandle.swift in Sources */ = {isa = PBXBuildFile; fileRef = EE2DE5E129250C1A00F42F4C /* CallHandle.swift */; };
		EE2DE5E429250CC400F42F4C /* CallKitCall.swift in Sources */ = {isa = PBXBuildFile; fileRef = EE2DE5E329250CC400F42F4C /* CallKitCall.swift */; };
		EE2DE5E8292519EC00F42F4C /* CallKitCallRegister.swift in Sources */ = {isa = PBXBuildFile; fileRef = EE2DE5E7292519EC00F42F4C /* CallKitCallRegister.swift */; };
		EE2DE5EA2926377C00F42F4C /* CallObserver.swift in Sources */ = {isa = PBXBuildFile; fileRef = EE2DE5E92926377C00F42F4C /* CallObserver.swift */; };
		EE2DE5EC29263C5100F42F4C /* Logger.swift in Sources */ = {isa = PBXBuildFile; fileRef = EE2DE5EB29263C5100F42F4C /* Logger.swift */; };
		EE38DDEE280437E500D4983D /* BlacklistReason.swift in Sources */ = {isa = PBXBuildFile; fileRef = EE38DDED280437E500D4983D /* BlacklistReason.swift */; };
		EE3E43F62BF62BB9001A43A1 /* SupportedProtocolsServiceTests.swift in Sources */ = {isa = PBXBuildFile; fileRef = EE3E43F52BF62BB9001A43A1 /* SupportedProtocolsServiceTests.swift */; };
		EE3E43F92BF62BF6001A43A1 /* SelfSupportedProtocolsRequestStrategyTests.swift in Sources */ = {isa = PBXBuildFile; fileRef = EE3E43F82BF62BF6001A43A1 /* SelfSupportedProtocolsRequestStrategyTests.swift */; };
		EE419B58256FEA3D004618E2 /* ZMUserSession.Configuration.swift in Sources */ = {isa = PBXBuildFile; fileRef = EE419B57256FEA3D004618E2 /* ZMUserSession.Configuration.swift */; };
		EE458B0B27CCD58800F04038 /* ZMOperationLoop+APIVersion.swift in Sources */ = {isa = PBXBuildFile; fileRef = EE458B0A27CCD58800F04038 /* ZMOperationLoop+APIVersion.swift */; };
		EE46EF262942033C007BBD99 /* SessionManager+PushToken.swift in Sources */ = {isa = PBXBuildFile; fileRef = EE46EF252942033C007BBD99 /* SessionManager+PushToken.swift */; };
		EE4E6A262B714490007C476D /* WireRequestStrategySupport.framework in Frameworks */ = {isa = PBXBuildFile; fileRef = EE4E6A252B714490007C476D /* WireRequestStrategySupport.framework */; };
		EE51FBEE2AE1305B002B503B /* UserSession.swift in Sources */ = {isa = PBXBuildFile; fileRef = EE51FBED2AE1305B002B503B /* UserSession.swift */; };
		EE5AAF3A2874E8C70018FA01 /* BackendEnvironmentProvider+Reachability.swift in Sources */ = {isa = PBXBuildFile; fileRef = EE5AAF392874E8C70018FA01 /* BackendEnvironmentProvider+Reachability.swift */; };
		EE5B85202CAADB9F00A8ADF7 /* ZMUserSession+AnalyticsUser.swift in Sources */ = {isa = PBXBuildFile; fileRef = EE5B851F2CAADB9F00A8ADF7 /* ZMUserSession+AnalyticsUser.swift */; };
		EE5BF6351F8F907C00B49D06 /* ZMLocalNotificationTests.swift in Sources */ = {isa = PBXBuildFile; fileRef = EE5BF6341F8F907C00B49D06 /* ZMLocalNotificationTests.swift */; };
		EE5D9B60290A7CEE007D78D6 /* VoIPPushManager.swift in Sources */ = {isa = PBXBuildFile; fileRef = EE5D9B5F290A7CEE007D78D6 /* VoIPPushManager.swift */; };
		EE5D9B62290A8557007D78D6 /* SessionManager+VoIPPushManagerDelegate.swift in Sources */ = {isa = PBXBuildFile; fileRef = EE5D9B61290A8557007D78D6 /* SessionManager+VoIPPushManagerDelegate.swift */; };
		EE5FEF0521E8948F00E24F7F /* ZMUserSession+DarwinNotificationCenter.swift in Sources */ = {isa = PBXBuildFile; fileRef = EE5FEF0421E8948F00E24F7F /* ZMUserSession+DarwinNotificationCenter.swift */; };
		EE6654642445D4EE00CBF8D3 /* MockAddressBook.swift in Sources */ = {isa = PBXBuildFile; fileRef = EE6654632445D4EE00CBF8D3 /* MockAddressBook.swift */; };
		EE668BB62954AA7F00D939E7 /* WireRequestStrategy.framework in Frameworks */ = {isa = PBXBuildFile; fileRef = EE668BB52954AA7F00D939E7 /* WireRequestStrategy.framework */; };
		EE668BBA2954AA9300D939E7 /* WireMockTransport.framework in Frameworks */ = {isa = PBXBuildFile; fileRef = EE668BB92954AA9300D939E7 /* WireMockTransport.framework */; };
		EE668BBB2954AA9300D939E7 /* WireMockTransport.framework in Embed Frameworks */ = {isa = PBXBuildFile; fileRef = EE668BB92954AA9300D939E7 /* WireMockTransport.framework */; settings = {ATTRIBUTES = (CodeSignOnCopy, RemoveHeadersOnCopy, ); }; };
		EE67F6C8296F0622001D7C88 /* libPhoneNumberiOS.xcframework in Frameworks */ = {isa = PBXBuildFile; fileRef = EE67F6C5296F0622001D7C88 /* libPhoneNumberiOS.xcframework */; };
		EE67F6CA296F0622001D7C88 /* ZipArchive.xcframework in Frameworks */ = {isa = PBXBuildFile; fileRef = EE67F6C6296F0622001D7C88 /* ZipArchive.xcframework */; };
		EE67F6CC296F0622001D7C88 /* avs.xcframework in Frameworks */ = {isa = PBXBuildFile; fileRef = EE67F6C7296F0622001D7C88 /* avs.xcframework */; };
		EE8584DB2B6938390045EAD4 /* CreateTeamOneOnOneConversationUseCase.swift in Sources */ = {isa = PBXBuildFile; fileRef = EE8584DA2B6938390045EAD4 /* CreateTeamOneOnOneConversationUseCase.swift */; };
		EE8584DD2B6BD33B0045EAD4 /* ZMUserSession+OneOnOne.swift in Sources */ = {isa = PBXBuildFile; fileRef = EE8584DC2B6BD33B0045EAD4 /* ZMUserSession+OneOnOne.swift */; };
		EE88B04F2BF62B140013F0BD /* SelfSupportedProtocolsRequestStrategy.swift in Sources */ = {isa = PBXBuildFile; fileRef = EE88B04E2BF62B140013F0BD /* SelfSupportedProtocolsRequestStrategy.swift */; };
		EE88B0512BF62B3F0013F0BD /* SupportedProtocolsService.swift in Sources */ = {isa = PBXBuildFile; fileRef = EE88B0502BF62B3F0013F0BD /* SupportedProtocolsService.swift */; };
		EE8B934E2B838AFD00D5E670 /* GetE2eIdentityCertificatesUseCaseTests.swift in Sources */ = {isa = PBXBuildFile; fileRef = EE8B934D2B838AFD00D5E670 /* GetE2eIdentityCertificatesUseCaseTests.swift */; };
		EE95DECD247C0049001EA010 /* SessionManagerConfigurationTests.swift in Sources */ = {isa = PBXBuildFile; fileRef = EE95DECC247C0049001EA010 /* SessionManagerConfigurationTests.swift */; };
		EE9CDE8E27D9FF5900C4DAC8 /* APIVersionResolver.swift in Sources */ = {isa = PBXBuildFile; fileRef = EE9CDE8D27D9FF5900C4DAC8 /* APIVersionResolver.swift */; };
		EE9CDE9027DA04A300C4DAC8 /* SessionManager+APIVersionResolver.swift in Sources */ = {isa = PBXBuildFile; fileRef = EE9CDE8F27DA04A300C4DAC8 /* SessionManager+APIVersionResolver.swift */; };
		EE9CDE9227DA05D100C4DAC8 /* APIVersionResolverTests.swift in Sources */ = {isa = PBXBuildFile; fileRef = EE9CDE9127DA05D100C4DAC8 /* APIVersionResolverTests.swift */; };
		EEA58F102B70D59F006DEE32 /* CreateTeamOneOnOneConversationUseCaseTests.swift in Sources */ = {isa = PBXBuildFile; fileRef = EEA58F0F2B70D59F006DEE32 /* CreateTeamOneOnOneConversationUseCaseTests.swift */; };
		EEC6499B2CAFFA1600153927 /* AnalyticsEventTrackerProvider.swift in Sources */ = {isa = PBXBuildFile; fileRef = EEC6499A2CAFFA1500153927 /* AnalyticsEventTrackerProvider.swift */; };
		EEC7AB0C2A08F3DF005614BE /* OperationStateProvider.swift in Sources */ = {isa = PBXBuildFile; fileRef = EEC7AB0B2A08F3DF005614BE /* OperationStateProvider.swift */; };
		EECE27C429435FFE00419A8B /* PushTokenService.swift in Sources */ = {isa = PBXBuildFile; fileRef = EECE27C329435FFE00419A8B /* PushTokenService.swift */; };
		EECE27C6294362F100419A8B /* MockPushTokenService.swift in Sources */ = {isa = PBXBuildFile; fileRef = EECE27C5294362F100419A8B /* MockPushTokenService.swift */; };
		EECE27C729436CF900419A8B /* MockPushTokenService.swift in Sources */ = {isa = PBXBuildFile; fileRef = EECE27C5294362F100419A8B /* MockPushTokenService.swift */; };
		EECE27C829436DC000419A8B /* SessionManagerTests+PushToken.swift in Sources */ = {isa = PBXBuildFile; fileRef = EEC0A2D229433D360032C1C9 /* SessionManagerTests+PushToken.swift */; };
		EEDDB6A42BCFC5E7009ECF97 /* WireSyncEngine.docc in Sources */ = {isa = PBXBuildFile; fileRef = EEDDB6A32BCFC5E4009ECF97 /* WireSyncEngine.docc */; };
		EEE186B4259CC92D008707CA /* ZMUserSession+AppLock.swift in Sources */ = {isa = PBXBuildFile; fileRef = EEE186B3259CC92D008707CA /* ZMUserSession+AppLock.swift */; };
		EEE186B6259CCA14008707CA /* SessionManager+AppLock.swift in Sources */ = {isa = PBXBuildFile; fileRef = EEE186B5259CCA14008707CA /* SessionManager+AppLock.swift */; };
		EEE46E5728C5EF56005F48D7 /* FetchUserClientsUseCase.swift in Sources */ = {isa = PBXBuildFile; fileRef = EEE46E5628C5EF56005F48D7 /* FetchUserClientsUseCase.swift */; };
		EEE95CF62A442A0100E136CB /* WireCallCenterV3+MLS.swift in Sources */ = {isa = PBXBuildFile; fileRef = EEE95CF52A442A0100E136CB /* WireCallCenterV3+MLS.swift */; };
		EEEA75FA1F8A6142006D1070 /* ZMLocalNotification+ExpiredMessages.swift in Sources */ = {isa = PBXBuildFile; fileRef = EEEA75F51F8A613F006D1070 /* ZMLocalNotification+ExpiredMessages.swift */; };
		EEEA75FC1F8A6142006D1070 /* ZMLocalNotification+Calling.swift in Sources */ = {isa = PBXBuildFile; fileRef = EEEA75F71F8A6141006D1070 /* ZMLocalNotification+Calling.swift */; };
		EEEED9A823F6BC00008C94CA /* SelfUserProvider.swift in Sources */ = {isa = PBXBuildFile; fileRef = EEEED9A723F6BC00008C94CA /* SelfUserProvider.swift */; };
		EEEED9AA23F6BD75008C94CA /* ZMUserSession+SelfUserProvider.swift in Sources */ = {isa = PBXBuildFile; fileRef = EEEED9A923F6BD75008C94CA /* ZMUserSession+SelfUserProvider.swift */; };
		EF2CB12722D5E58B00350B0A /* TeamImageAssetUpdateStrategy.swift in Sources */ = {isa = PBXBuildFile; fileRef = EF2CB12622D5E58B00350B0A /* TeamImageAssetUpdateStrategy.swift */; };
		EF2CB12A22D5E5BF00350B0A /* TeamImageAssetUpdateStrategyTests.swift in Sources */ = {isa = PBXBuildFile; fileRef = EF2CB12822D5E5BB00350B0A /* TeamImageAssetUpdateStrategyTests.swift */; };
		EFC8281C1FB343B600E27E21 /* RegistationCredentialVerificationStrategy.swift in Sources */ = {isa = PBXBuildFile; fileRef = EFC8281B1FB343B600E27E21 /* RegistationCredentialVerificationStrategy.swift */; };
		EFC8281E1FB34F9600E27E21 /* EmailVerificationStrategyTests.swift in Sources */ = {isa = PBXBuildFile; fileRef = EFC8281D1FB34F9600E27E21 /* EmailVerificationStrategyTests.swift */; };
		EFC828221FB356CE00E27E21 /* RegistrationStatusTests.swift in Sources */ = {isa = PBXBuildFile; fileRef = EFC828211FB356CE00E27E21 /* RegistrationStatusTests.swift */; };
		EFF9403E2240FE5D004F3115 /* URL+DeepLink.swift in Sources */ = {isa = PBXBuildFile; fileRef = EFF9403D2240FE5D004F3115 /* URL+DeepLink.swift */; };
		EFF940402240FF12004F3115 /* DeepLinkError.swift in Sources */ = {isa = PBXBuildFile; fileRef = EFF9403F2240FF12004F3115 /* DeepLinkError.swift */; };
		F11E35D62040172200D4D5DB /* ZMHotFixTests.swift in Sources */ = {isa = PBXBuildFile; fileRef = F11E35D52040172200D4D5DB /* ZMHotFixTests.swift */; };
		F130BF282062C05600DBE261 /* SessionManager+Backup.swift in Sources */ = {isa = PBXBuildFile; fileRef = F130BF272062C05600DBE261 /* SessionManager+Backup.swift */; };
		F132C114203F20AB00C58933 /* ZMHotFixDirectoryTests.swift in Sources */ = {isa = PBXBuildFile; fileRef = F132C113203F20AB00C58933 /* ZMHotFixDirectoryTests.swift */; };
		F148F6671FB9AA7600BD6909 /* UnregisteredTeam.swift in Sources */ = {isa = PBXBuildFile; fileRef = F148F6661FB9AA7600BD6909 /* UnregisteredTeam.swift */; };
		F148F6691FBAF55800BD6909 /* TeamRegistrationStrategyTests.swift in Sources */ = {isa = PBXBuildFile; fileRef = F148F6681FBAF55800BD6909 /* TeamRegistrationStrategyTests.swift */; };
		F148F66B1FBAFAF600BD6909 /* RegistrationStatusTestHelper.swift in Sources */ = {isa = PBXBuildFile; fileRef = F148F66A1FBAFAF600BD6909 /* RegistrationStatusTestHelper.swift */; };
		F16558D1225F3F2A00EA2F2A /* SessionManager+SwitchBackend.swift in Sources */ = {isa = PBXBuildFile; fileRef = F16558D0225F3F2A00EA2F2A /* SessionManager+SwitchBackend.swift */; };
		F16C8BC42040715800677D31 /* ZMUpdateEvent+Testing.swift in Sources */ = {isa = PBXBuildFile; fileRef = F16C8BC32040715800677D31 /* ZMUpdateEvent+Testing.swift */; };
		F170AF211E78013A0033DC33 /* UserImageAssetUpdateStrategyTests.swift in Sources */ = {isa = PBXBuildFile; fileRef = F170AF1F1E7800CF0033DC33 /* UserImageAssetUpdateStrategyTests.swift */; };
		F19E55A022B3A2C5005C792D /* UNNotification+SafeLogging.swift in Sources */ = {isa = PBXBuildFile; fileRef = F19E559F22B3A2C5005C792D /* UNNotification+SafeLogging.swift */; };
		F19E55A222B3A3FA005C792D /* UNNotificationResponse+SafeLogging.swift in Sources */ = {isa = PBXBuildFile; fileRef = F19E55A122B3A3FA005C792D /* UNNotificationResponse+SafeLogging.swift */; };
		F19E55A422B3A740005C792D /* PKPushPayload+SafeLogging.swift in Sources */ = {isa = PBXBuildFile; fileRef = F19E55A322B3A740005C792D /* PKPushPayload+SafeLogging.swift */; };
		F19E55A622B3AAA8005C792D /* PKPushCredentials+SafeLogging.swift in Sources */ = {isa = PBXBuildFile; fileRef = F19E55A522B3AAA8005C792D /* PKPushCredentials+SafeLogging.swift */; };
		F19F1D141EFBC18E00275E27 /* UnauthenticatedSession.swift in Sources */ = {isa = PBXBuildFile; fileRef = F19F1D131EFBC18E00275E27 /* UnauthenticatedSession.swift */; };
		F19F1D1D1EFBC2F000275E27 /* ZMAuthenticationStatus_Internal.h in Headers */ = {isa = PBXBuildFile; fileRef = F19F1D191EFBC2F000275E27 /* ZMAuthenticationStatus_Internal.h */; };
		F19F1D1E1EFBC2F000275E27 /* ZMAuthenticationStatus.h in Headers */ = {isa = PBXBuildFile; fileRef = F19F1D1A1EFBC2F000275E27 /* ZMAuthenticationStatus.h */; settings = {ATTRIBUTES = (Public, ); }; };
		F19F1D1F1EFBC2F000275E27 /* ZMAuthenticationStatus.m in Sources */ = {isa = PBXBuildFile; fileRef = F19F1D1B1EFBC2F000275E27 /* ZMAuthenticationStatus.m */; };
		F19F1D271EFBC34E00275E27 /* ZMUserSessionRegistrationNotification.h in Headers */ = {isa = PBXBuildFile; fileRef = F19F1D231EFBC34E00275E27 /* ZMUserSessionRegistrationNotification.h */; settings = {ATTRIBUTES = (Public, ); }; };
		F19F1D281EFBC34E00275E27 /* ZMUserSessionRegistrationNotification.m in Sources */ = {isa = PBXBuildFile; fileRef = F19F1D241EFBC34E00275E27 /* ZMUserSessionRegistrationNotification.m */; };
		F19F1D311EFBCBD300275E27 /* ZMLoginTranscoder.h in Headers */ = {isa = PBXBuildFile; fileRef = 54C11B9E19D1E4A100576A96 /* ZMLoginTranscoder.h */; settings = {ATTRIBUTES = (Public, ); }; };
		F19F1D331EFBE3FE00275E27 /* UnauthenticatedOperationLoop.swift in Sources */ = {isa = PBXBuildFile; fileRef = F19F1D321EFBE3FE00275E27 /* UnauthenticatedOperationLoop.swift */; };
		F19F1D381EFBF61800275E27 /* SessionManager.swift in Sources */ = {isa = PBXBuildFile; fileRef = F19F1D371EFBF61800275E27 /* SessionManager.swift */; };
		F19F4F3A1E5F1AE400F4D8FF /* UserProfileImageUpdateStatus.swift in Sources */ = {isa = PBXBuildFile; fileRef = F19F4F391E5F1AE400F4D8FF /* UserProfileImageUpdateStatus.swift */; };
		F19F4F3C1E604AA700F4D8FF /* UserImageAssetUpdateStrategy.swift in Sources */ = {isa = PBXBuildFile; fileRef = F19F4F3B1E604AA700F4D8FF /* UserImageAssetUpdateStrategy.swift */; };
		F19F4F4D1E646C3C00F4D8FF /* UserProfileImageUpdateStatusTests.swift in Sources */ = {isa = PBXBuildFile; fileRef = F19F4F4C1E646C3C00F4D8FF /* UserProfileImageUpdateStatusTests.swift */; };
		F19F4F4F1E6575F700F4D8FF /* UserProfileImageOwner.swift in Sources */ = {isa = PBXBuildFile; fileRef = F19F4F4E1E6575F700F4D8FF /* UserProfileImageOwner.swift */; };
		F1A94BD21F010287003083D9 /* UnauthenticatedSession+Login.swift in Sources */ = {isa = PBXBuildFile; fileRef = F1A94BD11F010287003083D9 /* UnauthenticatedSession+Login.swift */; };
		F1A989BA1FD03E1B00B8A82E /* ZMLocalizable.strings in Resources */ = {isa = PBXBuildFile; fileRef = F1A989BC1FD03E1B00B8A82E /* ZMLocalizable.strings */; };
		F1AE5F6F21F73388009CDBBC /* ZMUserSessionTests+Timers.swift in Sources */ = {isa = PBXBuildFile; fileRef = F1AE5F6E21F73388009CDBBC /* ZMUserSessionTests+Timers.swift */; };
		F1B5D53D2181FDA300986911 /* NetworkQuality.swift in Sources */ = {isa = PBXBuildFile; fileRef = F1B5D53C2181FDA300986911 /* NetworkQuality.swift */; };
		F1C1E70D21F74667007FBDA1 /* ZMUserSession+Timers.swift in Sources */ = {isa = PBXBuildFile; fileRef = F1AE5F6C21F72FC6009CDBBC /* ZMUserSession+Timers.swift */; };
		F1C1F3EE1FCF0C85007273E3 /* ZMUserSessionErrorCode+Localized.swift in Sources */ = {isa = PBXBuildFile; fileRef = F1C1F3ED1FCF0C85007273E3 /* ZMUserSessionErrorCode+Localized.swift */; };
		F1C1F3F01FCF18C5007273E3 /* NSError+Localized.swift in Sources */ = {isa = PBXBuildFile; fileRef = F1C1F3EF1FCF18C5007273E3 /* NSError+Localized.swift */; };
		F1C51FE71FB49660009C2269 /* RegistrationStatus.swift in Sources */ = {isa = PBXBuildFile; fileRef = F1C51FE61FB49660009C2269 /* RegistrationStatus.swift */; };
		F1C51FE91FB4A9C7009C2269 /* RegistrationStrategy.swift in Sources */ = {isa = PBXBuildFile; fileRef = F1C51FE81FB4A9C7009C2269 /* RegistrationStrategy.swift */; };
		F1E48003207E3789008D4299 /* Default-568h@2x.png in Resources */ = {isa = PBXBuildFile; fileRef = F1E48002207E3789008D4299 /* Default-568h@2x.png */; };
		F905C47F1E79A86A00AF34A5 /* WireCallCenterV3Tests.swift in Sources */ = {isa = PBXBuildFile; fileRef = F905C47E1E79A86A00AF34A5 /* WireCallCenterV3Tests.swift */; };
		F90EC5A31E7BF1AC00A6779E /* AVSWrapper.swift in Sources */ = {isa = PBXBuildFile; fileRef = F90EC5A21E7BF1AC00A6779E /* AVSWrapper.swift */; };
		F9245BED1CBF95A8009D1E85 /* ZMHotFixDirectory+Swift.swift in Sources */ = {isa = PBXBuildFile; fileRef = F9245BEC1CBF95A8009D1E85 /* ZMHotFixDirectory+Swift.swift */; };
		F925468E1C63B61000CE2D7C /* MessagingTest+EventFactory.m in Sources */ = {isa = PBXBuildFile; fileRef = F925468D1C63B61000CE2D7C /* MessagingTest+EventFactory.m */; };
		F92CA9651F153622007D8570 /* CacheFileRelocatorTests.swift in Sources */ = {isa = PBXBuildFile; fileRef = F92CA9641F153622007D8570 /* CacheFileRelocatorTests.swift */; };
		F93A75F21C1F219800252586 /* ConversationStatusStrategy.swift in Sources */ = {isa = PBXBuildFile; fileRef = F93A75F11C1F219800252586 /* ConversationStatusStrategy.swift */; };
		F9410F631DE44C2E007451FF /* TypingStrategyTests.swift in Sources */ = {isa = PBXBuildFile; fileRef = F9410F621DE44C2E007451FF /* TypingStrategyTests.swift */; };
		F94F6B331E54B9C000D46A29 /* CallingRequestStrategyTests.swift in Sources */ = {isa = PBXBuildFile; fileRef = F94F6B321E54B9C000D46A29 /* CallingRequestStrategyTests.swift */; };
		F95706541DE5D1CC0087442C /* SearchUserImageStrategy.swift in Sources */ = {isa = PBXBuildFile; fileRef = F95706531DE5D1CC0087442C /* SearchUserImageStrategy.swift */; };
		F95ECF4E1B94A553009F91BA /* ZMHotFix.h in Headers */ = {isa = PBXBuildFile; fileRef = F95ECF4C1B94A553009F91BA /* ZMHotFix.h */; settings = {ATTRIBUTES = (Public, ); }; };
		F95ECF511B94BD05009F91BA /* ZMHotFixTests.m in Sources */ = {isa = PBXBuildFile; fileRef = F95ECF501B94BD05009F91BA /* ZMHotFixTests.m */; };
		F95FFBD11EB8A478004031CB /* CallSystemMessageGeneratorTests.swift in Sources */ = {isa = PBXBuildFile; fileRef = F95FFBCF1EB8A44D004031CB /* CallSystemMessageGeneratorTests.swift */; };
		F96DBEEA1DF9A570008FE832 /* ZMSyncStrategy+ManagedObjectChanges.h in Headers */ = {isa = PBXBuildFile; fileRef = F96DBEE81DF9A570008FE832 /* ZMSyncStrategy+ManagedObjectChanges.h */; };
		F96DBEEB1DF9A570008FE832 /* ZMSyncStrategy+ManagedObjectChanges.m in Sources */ = {isa = PBXBuildFile; fileRef = F96DBEE91DF9A570008FE832 /* ZMSyncStrategy+ManagedObjectChanges.m */; };
		F991CE151CB55512004D8465 /* ZMConversation+Testing.m in Sources */ = {isa = PBXBuildFile; fileRef = F991CE121CB55512004D8465 /* ZMConversation+Testing.m */; };
		F991CE161CB55512004D8465 /* ZMUser+Testing.m in Sources */ = {isa = PBXBuildFile; fileRef = F991CE141CB55512004D8465 /* ZMUser+Testing.m */; };
		F9AB00221F0CDAF00037B437 /* CacheFileRelocator.swift in Sources */ = {isa = PBXBuildFile; fileRef = F9AB00211F0CDAF00037B437 /* CacheFileRelocator.swift */; };
		F9ABE84F1EFD568B00D83214 /* TeamDownloadRequestStrategy.swift in Sources */ = {isa = PBXBuildFile; fileRef = F9ABE84B1EFD568B00D83214 /* TeamDownloadRequestStrategy.swift */; };
		F9ABE8511EFD568B00D83214 /* TeamRequestFactory.swift in Sources */ = {isa = PBXBuildFile; fileRef = F9ABE84D1EFD568B00D83214 /* TeamRequestFactory.swift */; };
		F9ABE8561EFD56BF00D83214 /* TeamDownloadRequestStrategyTests.swift in Sources */ = {isa = PBXBuildFile; fileRef = F9ABE8531EFD56BF00D83214 /* TeamDownloadRequestStrategyTests.swift */; };
		F9ABE8571EFD56BF00D83214 /* TeamDownloadRequestStrategy+EventsTests.swift in Sources */ = {isa = PBXBuildFile; fileRef = F9ABE8541EFD56BF00D83214 /* TeamDownloadRequestStrategy+EventsTests.swift */; };
		F9B171F61C0EF21100E6EEC6 /* ClientUpdateStatus.swift in Sources */ = {isa = PBXBuildFile; fileRef = F9B171F51C0EF21100E6EEC6 /* ClientUpdateStatus.swift */; };
		F9B171F81C0F00E700E6EEC6 /* ClientUpdateStatusTests.swift in Sources */ = {isa = PBXBuildFile; fileRef = F9B171F71C0F00E700E6EEC6 /* ClientUpdateStatusTests.swift */; };
		F9B71F4C1CB2B841001DB03F /* NSManagedObjectContext+TestHelpers.m in Sources */ = {isa = PBXBuildFile; fileRef = F9B71F4B1CB2B841001DB03F /* NSManagedObjectContext+TestHelpers.m */; };
		F9C598AD1A0947B300B1F760 /* ZMBlacklistDownloaderTest.m in Sources */ = {isa = PBXBuildFile; fileRef = F9FD798919EE962F00D70FCD /* ZMBlacklistDownloaderTest.m */; };
		F9C9A4F01CAD29190039E10C /* store128.wiredatabase in Resources */ = {isa = PBXBuildFile; fileRef = F9C9A4ED1CAD290B0039E10C /* store128.wiredatabase */; };
		F9D1CD141DF6C131002F6E80 /* SyncStatusTests.swift in Sources */ = {isa = PBXBuildFile; fileRef = F9D1CD131DF6C131002F6E80 /* SyncStatusTests.swift */; };
		F9DAC54F1C2035660001F11E /* ConversationStatusStrategyTests.swift in Sources */ = {isa = PBXBuildFile; fileRef = F9DAC54D1C2034E70001F11E /* ConversationStatusStrategyTests.swift */; };
		F9E577211E77EC6D0065EFE4 /* WireCallCenterV3+Notifications.swift in Sources */ = {isa = PBXBuildFile; fileRef = F9E577201E77EC6D0065EFE4 /* WireCallCenterV3+Notifications.swift */; };
		F9F631421DE3524100416938 /* TypingStrategy.swift in Sources */ = {isa = PBXBuildFile; fileRef = F9F631411DE3524100416938 /* TypingStrategy.swift */; };
		F9F846351ED307F70087C1A4 /* CallParticipantsSnapshotTests.swift in Sources */ = {isa = PBXBuildFile; fileRef = F9F846331ED307F10087C1A4 /* CallParticipantsSnapshotTests.swift */; };
		F9F9F5621D75D62100AE6499 /* RequestStrategyTestBase.swift in Sources */ = {isa = PBXBuildFile; fileRef = F9F9F5611D75D62100AE6499 /* RequestStrategyTestBase.swift */; };
/* End PBXBuildFile section */

/* Begin PBXContainerItemProxy section */
		0145AE8D2B1155690097E3B8 /* PBXContainerItemProxy */ = {
			isa = PBXContainerItemProxy;
			containerPortal = 540029AB1918CA8500578793 /* Project object */;
			proxyType = 1;
			remoteGlobalIDString = 549815921A43232400A7CE2E;
			remoteInfo = "WireSyncEngine-ios";
		};
		0145AE922B1155760097E3B8 /* PBXContainerItemProxy */ = {
			isa = PBXContainerItemProxy;
			containerPortal = 540029AB1918CA8500578793 /* Project object */;
			proxyType = 1;
			remoteGlobalIDString = 0145AE802B1154010097E3B8;
			remoteInfo = WireSyncEngineSupport;
		};
		169BA1D825ECDBA300374343 /* PBXContainerItemProxy */ = {
			isa = PBXContainerItemProxy;
			containerPortal = 540029AB1918CA8500578793 /* Project object */;
			proxyType = 1;
			remoteGlobalIDString = 549815921A43232400A7CE2E;
			remoteInfo = "WireSyncEngine-ios";
		};
		169BA1DD25ECDBC800374343 /* PBXContainerItemProxy */ = {
			isa = PBXContainerItemProxy;
			containerPortal = 540029AB1918CA8500578793 /* Project object */;
			proxyType = 1;
			remoteGlobalIDString = 3E186087191A56F6000FE027;
			remoteInfo = "WireSyncEngine Test Host";
		};
		3E1860D0191A649D000FE027 /* PBXContainerItemProxy */ = {
			isa = PBXContainerItemProxy;
			containerPortal = 540029AB1918CA8500578793 /* Project object */;
			proxyType = 1;
			remoteGlobalIDString = 3E186087191A56F6000FE027;
			remoteInfo = "WireSyncEngine Test Host";
		};
		54F4DC571A4438AC00FDB6EA /* PBXContainerItemProxy */ = {
			isa = PBXContainerItemProxy;
			containerPortal = 540029AB1918CA8500578793 /* Project object */;
			proxyType = 1;
			remoteGlobalIDString = 549815921A43232400A7CE2E;
			remoteInfo = "WireSyncEngine-ios.framework";
		};
		59DA04A52BD25486003F9195 /* PBXContainerItemProxy */ = {
			isa = PBXContainerItemProxy;
			containerPortal = 540029AB1918CA8500578793 /* Project object */;
			proxyType = 1;
			remoteGlobalIDString = 0145AE802B1154010097E3B8;
			remoteInfo = WireSyncEngineSupport;
		};
		A9FF8088195B17B3002CD44B /* PBXContainerItemProxy */ = {
			isa = PBXContainerItemProxy;
			containerPortal = 540029AB1918CA8500578793 /* Project object */;
			proxyType = 1;
			remoteGlobalIDString = 3E186087191A56F6000FE027;
			remoteInfo = "WireSyncEngine Test Host";
		};
/* End PBXContainerItemProxy section */

/* Begin PBXCopyFilesBuildPhase section */
		59909A632C5BBF13009C41DE /* Embed Frameworks */ = {
			isa = PBXCopyFilesBuildPhase;
			buildActionMask = 2147483647;
			dstPath = "";
			dstSubfolderSpec = 10;
			files = (
			);
			name = "Embed Frameworks";
			runOnlyForDeploymentPostprocessing = 0;
		};
		59909A672C5BBFCC009C41DE /* Embed Frameworks */ = {
			isa = PBXCopyFilesBuildPhase;
			buildActionMask = 2147483647;
			dstPath = "";
			dstSubfolderSpec = 10;
			files = (
			);
			name = "Embed Frameworks";
			runOnlyForDeploymentPostprocessing = 0;
		};
		5996E8912C19CAF3007A52F0 /* Embed Frameworks */ = {
			isa = PBXCopyFilesBuildPhase;
			buildActionMask = 2147483647;
			dstPath = "";
			dstSubfolderSpec = 10;
			files = (
				CB4895572C4FB7AB00CA2C25 /* WireTesting.framework in Embed Frameworks */,
				5996E8902C19CAF3007A52F0 /* WireDataModelSupport.framework in Embed Frameworks */,
			);
			name = "Embed Frameworks";
			runOnlyForDeploymentPostprocessing = 0;
		};
		5996E8942C19CB28007A52F0 /* Embed Frameworks */ = {
			isa = PBXCopyFilesBuildPhase;
			buildActionMask = 2147483647;
			dstPath = "";
			dstSubfolderSpec = 10;
			files = (
				5996E8962C19CB36007A52F0 /* WireUtilitiesSupport.framework in Embed Frameworks */,
				CB4895542C4FB77C00CA2C25 /* WireTesting.framework in Embed Frameworks */,
				5996E8932C19CB28007A52F0 /* WireSystemSupport.framework in Embed Frameworks */,
			);
			name = "Embed Frameworks";
			runOnlyForDeploymentPostprocessing = 0;
		};
		EE668BBC2954AA9300D939E7 /* Embed Frameworks */ = {
			isa = PBXCopyFilesBuildPhase;
			buildActionMask = 2147483647;
			dstPath = "";
			dstSubfolderSpec = 10;
			files = (
				EE668BBB2954AA9300D939E7 /* WireMockTransport.framework in Embed Frameworks */,
			);
			name = "Embed Frameworks";
			runOnlyForDeploymentPostprocessing = 0;
		};
/* End PBXCopyFilesBuildPhase section */

/* Begin PBXFileReference section */
		01300E61296838CE00D18B2E /* SessionManagerTests+Proxy.swift */ = {isa = PBXFileReference; lastKnownFileType = sourcecode.swift; path = "SessionManagerTests+Proxy.swift"; sourceTree = "<group>"; };
		0145AE812B1154010097E3B8 /* WireSyncEngineSupport.framework */ = {isa = PBXFileReference; explicitFileType = wrapper.framework; includeInIndex = 0; path = WireSyncEngineSupport.framework; sourceTree = BUILT_PRODUCTS_DIR; };
		0145AE832B1154010097E3B8 /* WireSyncEngineSupport.h */ = {isa = PBXFileReference; lastKnownFileType = sourcecode.c.h; path = WireSyncEngineSupport.h; sourceTree = "<group>"; };
		015519452C20D20800037358 /* WireDomain.framework */ = {isa = PBXFileReference; explicitFileType = wrapper.framework; path = WireDomain.framework; sourceTree = BUILT_PRODUCTS_DIR; };
		015519492C20D25300037358 /* WireDomainSupport.framework */ = {isa = PBXFileReference; explicitFileType = wrapper.framework; path = WireDomainSupport.framework; sourceTree = BUILT_PRODUCTS_DIR; };
		0155194D2C20D29400037358 /* WireDomainSupport.framework */ = {isa = PBXFileReference; explicitFileType = wrapper.framework; path = WireDomainSupport.framework; sourceTree = BUILT_PRODUCTS_DIR; };
		017704D92CA44C0D00BE69ED /* EnableAnalyticsUseCaseTests.swift */ = {isa = PBXFileReference; fileEncoding = 4; lastKnownFileType = sourcecode.swift; path = EnableAnalyticsUseCaseTests.swift; sourceTree = "<group>"; };
		017704DB2CA44C0D00BE69ED /* DisableAnalyticsUseCaseTests.swift */ = {isa = PBXFileReference; fileEncoding = 4; lastKnownFileType = sourcecode.swift; path = DisableAnalyticsUseCaseTests.swift; sourceTree = "<group>"; };
		017ABBB52995278C0004C243 /* SlowSyncTests+NotificationsV3.swift */ = {isa = PBXFileReference; fileEncoding = 4; lastKnownFileType = sourcecode.swift; path = "SlowSyncTests+NotificationsV3.swift"; sourceTree = "<group>"; };
		018A3DBB2B07998400EB3D6B /* GetUserClientFingerprintUseCase.swift */ = {isa = PBXFileReference; fileEncoding = 4; lastKnownFileType = sourcecode.swift; path = GetUserClientFingerprintUseCase.swift; sourceTree = "<group>"; };
		018A3DBE2B0799CA00EB3D6B /* GetUserClientFingerprintUseCaseTests.swift */ = {isa = PBXFileReference; fileEncoding = 4; lastKnownFileType = sourcecode.swift; path = GetUserClientFingerprintUseCaseTests.swift; sourceTree = "<group>"; };
		018F17B82B83B70A00E0594D /* AVSConversationType+Conference.swift */ = {isa = PBXFileReference; lastKnownFileType = sourcecode.swift; path = "AVSConversationType+Conference.swift"; sourceTree = "<group>"; };
		01D33D8029B8ED97009E94F3 /* SyncStatusLog.swift */ = {isa = PBXFileReference; lastKnownFileType = sourcecode.swift; path = SyncStatusLog.swift; sourceTree = "<group>"; };
		060C06622B73DB8800B484C6 /* SnoozeCertificateEnrollmentUseCase.swift */ = {isa = PBXFileReference; lastKnownFileType = sourcecode.swift; path = SnoozeCertificateEnrollmentUseCase.swift; sourceTree = "<group>"; };
		060C06672B7619E300B484C6 /* SelfClientCertificateProvider.swift */ = {isa = PBXFileReference; lastKnownFileType = sourcecode.swift; path = SelfClientCertificateProvider.swift; sourceTree = "<group>"; };
		061F791A2B767AE100E8827B /* SelfClientCertificateProviderTests.swift */ = {isa = PBXFileReference; lastKnownFileType = sourcecode.swift; path = SelfClientCertificateProviderTests.swift; sourceTree = "<group>"; };
		061F791D2B76828500E8827B /* SnoozeCertificateEnrollmentUseCaseTests.swift */ = {isa = PBXFileReference; lastKnownFileType = sourcecode.swift; path = SnoozeCertificateEnrollmentUseCaseTests.swift; sourceTree = "<group>"; };
		06239125274DB73A0065A72D /* StartLoginURLActionProcessor.swift */ = {isa = PBXFileReference; lastKnownFileType = sourcecode.swift; path = StartLoginURLActionProcessor.swift; sourceTree = "<group>"; };
		0625690E264AE6560041C17B /* CallClosedReason.swift */ = {isa = PBXFileReference; fileEncoding = 4; lastKnownFileType = sourcecode.swift; path = CallClosedReason.swift; sourceTree = "<group>"; };
		063AFA3E264B30C400DCBCED /* BuildType.swift */ = {isa = PBXFileReference; fileEncoding = 4; lastKnownFileType = sourcecode.swift; path = BuildType.swift; sourceTree = "<group>"; };
		0640C26C26EA0B5C0057AF80 /* NSManagedObjectContext+Packaging.swift */ = {isa = PBXFileReference; lastKnownFileType = sourcecode.swift; path = "NSManagedObjectContext+Packaging.swift"; sourceTree = "<group>"; };
		0648FC1327864783006519D1 /* Conversation+Join.swift */ = {isa = PBXFileReference; fileEncoding = 4; lastKnownFileType = sourcecode.swift; path = "Conversation+Join.swift"; sourceTree = "<group>"; };
		065FEA112B866462005AE86A /* StopCertificateEnrollmentSnoozerUseCase.swift */ = {isa = PBXFileReference; lastKnownFileType = sourcecode.swift; path = StopCertificateEnrollmentSnoozerUseCase.swift; sourceTree = "<group>"; };
		0664F2E52A0E25C200E5C34E /* RecurringActionService.swift */ = {isa = PBXFileReference; lastKnownFileType = sourcecode.swift; path = RecurringActionService.swift; sourceTree = "<group>"; };
		0678D9912C2C53D3000DF6E3 /* CRLURLBuilder.swift */ = {isa = PBXFileReference; lastKnownFileType = sourcecode.swift; path = CRLURLBuilder.swift; sourceTree = "<group>"; };
		0678D9932C2C5B54000DF6E3 /* CRLURLBuilderTests.swift */ = {isa = PBXFileReference; lastKnownFileType = sourcecode.swift; path = CRLURLBuilderTests.swift; sourceTree = "<group>"; };
		06894D91276BA7FA00DA4E33 /* StartLoginURLActionProcessorTests.swift */ = {isa = PBXFileReference; lastKnownFileType = sourcecode.swift; path = StartLoginURLActionProcessorTests.swift; sourceTree = "<group>"; };
		06ADE9E22BBFDF26008BA0B3 /* CertificateRevocationListsChecker.swift */ = {isa = PBXFileReference; lastKnownFileType = sourcecode.swift; path = CertificateRevocationListsChecker.swift; sourceTree = "<group>"; };
		06ADE9E72BBFE1FA008BA0B3 /* CRLsDistributionPointsObserver.swift */ = {isa = PBXFileReference; lastKnownFileType = sourcecode.swift; path = CRLsDistributionPointsObserver.swift; sourceTree = "<group>"; };
		06ADE9E92BC02B65008BA0B3 /* CertificateRevocationListsCheckerTests.swift */ = {isa = PBXFileReference; lastKnownFileType = sourcecode.swift; path = CertificateRevocationListsCheckerTests.swift; sourceTree = "<group>"; };
		06ADE9EB2BC03C6D008BA0B3 /* CRLsDistributionPointsObserverTests.swift */ = {isa = PBXFileReference; lastKnownFileType = sourcecode.swift; path = CRLsDistributionPointsObserverTests.swift; sourceTree = "<group>"; };
		06ADEA032BD15383008BA0B3 /* RemoveUserClientUseCase.swift */ = {isa = PBXFileReference; lastKnownFileType = sourcecode.swift; path = RemoveUserClientUseCase.swift; sourceTree = "<group>"; };
		06ADEA072BD2723F008BA0B3 /* RemoveUserClientUseCaseTests.swift */ = {isa = PBXFileReference; lastKnownFileType = sourcecode.swift; path = RemoveUserClientUseCaseTests.swift; sourceTree = "<group>"; };
		06B99C7A242B51A300FEAFDE /* SignatureRequestStrategy.swift */ = {isa = PBXFileReference; lastKnownFileType = sourcecode.swift; path = SignatureRequestStrategy.swift; sourceTree = "<group>"; };
		06BBF6EC246EB56B00A26626 /* ConversationTests+List.swift */ = {isa = PBXFileReference; lastKnownFileType = sourcecode.swift; path = "ConversationTests+List.swift"; sourceTree = "<group>"; };
		06BBF6EF246ECB2400A26626 /* ConversationTests+Archiving.swift */ = {isa = PBXFileReference; lastKnownFileType = sourcecode.swift; path = "ConversationTests+Archiving.swift"; sourceTree = "<group>"; };
		06BBF6F2246EF28800A26626 /* ConversationTests+LastRead.swift */ = {isa = PBXFileReference; lastKnownFileType = sourcecode.swift; path = "ConversationTests+LastRead.swift"; sourceTree = "<group>"; };
		06BBF6F5246EF65600A26626 /* ConversationTests+ClearingHistory.swift */ = {isa = PBXFileReference; lastKnownFileType = sourcecode.swift; path = "ConversationTests+ClearingHistory.swift"; sourceTree = "<group>"; };
		06BBF6F7246EF67400A26626 /* ConversationTests+Reactions.swift */ = {isa = PBXFileReference; lastKnownFileType = sourcecode.swift; path = "ConversationTests+Reactions.swift"; sourceTree = "<group>"; };
		06BBF6FB247288DD00A26626 /* FileTransferTests+Swift.swift */ = {isa = PBXFileReference; lastKnownFileType = sourcecode.swift; path = "FileTransferTests+Swift.swift"; sourceTree = "<group>"; };
		06BBF6FE2472F3AC00A26626 /* SendAndReceiveMessagesTests+Swift.swift */ = {isa = PBXFileReference; lastKnownFileType = sourcecode.swift; path = "SendAndReceiveMessagesTests+Swift.swift"; sourceTree = "<group>"; };
		06BBF7002473D51D00A26626 /* MessagingTest+Swift.swift */ = {isa = PBXFileReference; lastKnownFileType = sourcecode.swift; path = "MessagingTest+Swift.swift"; sourceTree = "<group>"; };
		06CDC6F72A2DFB4400EB518D /* RecurringActionServiceTests.swift */ = {isa = PBXFileReference; lastKnownFileType = sourcecode.swift; path = RecurringActionServiceTests.swift; sourceTree = "<group>"; };
		06D16AAD2B9F3BC700D5A28A /* E2EIdentityCertificateUpdateStatusUseCase.swift */ = {isa = PBXFileReference; lastKnownFileType = sourcecode.swift; path = E2EIdentityCertificateUpdateStatusUseCase.swift; sourceTree = "<group>"; };
		06D16AAF2B9F3C9F00D5A28A /* E2EIdentityCertificateUpdateStatusUseCaseTests.swift */ = {isa = PBXFileReference; lastKnownFileType = sourcecode.swift; path = E2EIdentityCertificateUpdateStatusUseCaseTests.swift; sourceTree = "<group>"; };
		06D16AB42BA0624800D5A28A /* IsE2EICertificateEnrollmentRequiredUseCase.swift */ = {isa = PBXFileReference; lastKnownFileType = sourcecode.swift; path = IsE2EICertificateEnrollmentRequiredUseCase.swift; sourceTree = "<group>"; };
		06DE14CE24B85BD0006CB6B3 /* ZMSyncStateDelegate.h */ = {isa = PBXFileReference; lastKnownFileType = sourcecode.c.h; path = ZMSyncStateDelegate.h; sourceTree = "<group>"; };
		06E0979B2A261E5D00B38C4A /* ZMUserSession+RecurringAction.swift */ = {isa = PBXFileReference; lastKnownFileType = sourcecode.swift; path = "ZMUserSession+RecurringAction.swift"; sourceTree = "<group>"; };
		06E0979F2A264F0300B38C4A /* ZMUserSessionTests+RecurringActions.swift */ = {isa = PBXFileReference; lastKnownFileType = sourcecode.swift; path = "ZMUserSessionTests+RecurringActions.swift"; sourceTree = "<group>"; };
		06EB24FD27D6576500094E6E /* LoginFlowTests+PushToken.swift */ = {isa = PBXFileReference; fileEncoding = 4; lastKnownFileType = sourcecode.swift; path = "LoginFlowTests+PushToken.swift"; sourceTree = "<group>"; };
		06F98D5E24379143007E914A /* SignatureRequestStrategyTests.swift */ = {isa = PBXFileReference; lastKnownFileType = sourcecode.swift; path = SignatureRequestStrategyTests.swift; sourceTree = "<group>"; };
		0920833C1BA84F3100F82B29 /* UserClientRequestStrategyTests.swift */ = {isa = PBXFileReference; fileEncoding = 4; lastKnownFileType = sourcecode.swift; path = UserClientRequestStrategyTests.swift; sourceTree = "<group>"; };
		0920833F1BA95EE100F82B29 /* UserClientRequestFactory.swift */ = {isa = PBXFileReference; fileEncoding = 4; lastKnownFileType = sourcecode.swift; path = UserClientRequestFactory.swift; sourceTree = "<group>"; };
		0920C4D81B305FF500C55728 /* UserSessionGiphyRequestStateTests.swift */ = {isa = PBXFileReference; fileEncoding = 4; lastKnownFileType = sourcecode.swift; path = UserSessionGiphyRequestStateTests.swift; sourceTree = "<group>"; };
		09284B6A1B8272C300EEE10E /* WireSyncEngine Test Host.entitlements */ = {isa = PBXFileReference; lastKnownFileType = text.xml; path = "WireSyncEngine Test Host.entitlements"; sourceTree = "<group>"; };
		093694441BA9633300F36B3A /* UserClientRequestFactoryTests.swift */ = {isa = PBXFileReference; fileEncoding = 4; lastKnownFileType = sourcecode.swift; path = UserClientRequestFactoryTests.swift; sourceTree = "<group>"; };
		09531F131AE960E300B8556A /* ZMLoginCodeRequestTranscoder.h */ = {isa = PBXFileReference; fileEncoding = 4; lastKnownFileType = sourcecode.c.h; path = ZMLoginCodeRequestTranscoder.h; sourceTree = "<group>"; };
		09531F141AE960E300B8556A /* ZMLoginCodeRequestTranscoder.m */ = {isa = PBXFileReference; fileEncoding = 4; lastKnownFileType = sourcecode.c.objc; path = ZMLoginCodeRequestTranscoder.m; sourceTree = "<group>"; };
		09531F1A1AE9644800B8556A /* ZMLoginCodeRequestTranscoderTests.m */ = {isa = PBXFileReference; fileEncoding = 4; lastKnownFileType = sourcecode.c.objc; path = ZMLoginCodeRequestTranscoderTests.m; sourceTree = "<group>"; };
		09914E501BD6613600C10BF8 /* ConversationTests+OTR.m */ = {isa = PBXFileReference; fileEncoding = 4; lastKnownFileType = sourcecode.c.objc; name = "ConversationTests+OTR.m"; path = "../E2EE/ConversationTests+OTR.m"; sourceTree = "<group>"; };
		09914E521BD6613D00C10BF8 /* ZMDecodedAPSMessageTest.m */ = {isa = PBXFileReference; fileEncoding = 4; lastKnownFileType = sourcecode.c.objc; path = ZMDecodedAPSMessageTest.m; sourceTree = "<group>"; };
		0994E1DD1B835C4900A51721 /* ios-test-host.xcconfig */ = {isa = PBXFileReference; lastKnownFileType = text.xcconfig; path = "ios-test-host.xcconfig"; sourceTree = "<group>"; };
		0994E1DE1B835C4900A51721 /* ios-test-target.xcconfig */ = {isa = PBXFileReference; lastKnownFileType = text.xcconfig; path = "ios-test-target.xcconfig"; sourceTree = "<group>"; };
		0994E1E21B835C4900A51721 /* project-common.xcconfig */ = {isa = PBXFileReference; lastKnownFileType = text.xcconfig; path = "project-common.xcconfig"; sourceTree = "<group>"; };
		0994E1E31B835C4900A51721 /* project-debug.xcconfig */ = {isa = PBXFileReference; lastKnownFileType = text.xcconfig; path = "project-debug.xcconfig"; sourceTree = "<group>"; };
		0994E1E41B835C4900A51721 /* project.xcconfig */ = {isa = PBXFileReference; lastKnownFileType = text.xcconfig; path = project.xcconfig; sourceTree = "<group>"; };
		0994E1E81B835C4900A51721 /* tests.xcconfig */ = {isa = PBXFileReference; lastKnownFileType = text.xcconfig; path = tests.xcconfig; sourceTree = "<group>"; };
		0994E1EA1B835C4900A51721 /* warnings.xcconfig */ = {isa = PBXFileReference; lastKnownFileType = text.xcconfig; path = warnings.xcconfig; sourceTree = "<group>"; };
		0994E1F01B835C4900A51721 /* WireSyncEngine.xcconfig */ = {isa = PBXFileReference; lastKnownFileType = text.xcconfig; path = WireSyncEngine.xcconfig; sourceTree = "<group>"; };
		0994E1F11B835D1100A51721 /* version.xcconfig */ = {isa = PBXFileReference; lastKnownFileType = text.xcconfig; path = version.xcconfig; sourceTree = "<group>"; };
		09B730941B3045E400A5CCC9 /* ProxiedRequestStatusTests.swift */ = {isa = PBXFileReference; fileEncoding = 4; lastKnownFileType = sourcecode.swift; path = ProxiedRequestStatusTests.swift; sourceTree = "<group>"; };
		09BCDB8C1BCE7F000020DCC7 /* ZMAPSMessageDecoder.h */ = {isa = PBXFileReference; fileEncoding = 4; lastKnownFileType = sourcecode.c.h; path = ZMAPSMessageDecoder.h; sourceTree = "<group>"; };
		09BCDB8D1BCE7F000020DCC7 /* ZMAPSMessageDecoder.m */ = {isa = PBXFileReference; fileEncoding = 4; lastKnownFileType = sourcecode.c.objc; path = ZMAPSMessageDecoder.m; sourceTree = "<group>"; };
		09C77C521BA6C77000E2163F /* UserClientRequestStrategy.swift */ = {isa = PBXFileReference; fileEncoding = 4; lastKnownFileType = sourcecode.swift; path = UserClientRequestStrategy.swift; sourceTree = "<group>"; };
		160195601E30C9CF00ACBFAC /* LocalNotificationDispatcherCallingTests.swift */ = {isa = PBXFileReference; fileEncoding = 4; lastKnownFileType = sourcecode.swift; path = LocalNotificationDispatcherCallingTests.swift; sourceTree = "<group>"; };
		16030DC821B01B7500F8032E /* Conversation+ReadReceiptMode.swift */ = {isa = PBXFileReference; lastKnownFileType = sourcecode.swift; path = "Conversation+ReadReceiptMode.swift"; sourceTree = "<group>"; };
		16085B321F71811A000B9F22 /* UserChangeInfo+UserSession.swift */ = {isa = PBXFileReference; fileEncoding = 4; lastKnownFileType = sourcecode.swift; path = "UserChangeInfo+UserSession.swift"; sourceTree = "<group>"; };
		16085B341F719E6D000B9F22 /* NetworkStateRecorder.swift */ = {isa = PBXFileReference; fileEncoding = 4; lastKnownFileType = sourcecode.swift; path = NetworkStateRecorder.swift; sourceTree = "<group>"; };
		160C31261E6434500012E4BC /* OperationStatus.swift */ = {isa = PBXFileReference; fileEncoding = 4; lastKnownFileType = sourcecode.swift; path = OperationStatus.swift; sourceTree = "<group>"; };
		160C31401E6DDFC30012E4BC /* VoiceChannelV3Tests.swift */ = {isa = PBXFileReference; fileEncoding = 4; lastKnownFileType = sourcecode.swift; path = VoiceChannelV3Tests.swift; sourceTree = "<group>"; };
		160C31431E8049320012E4BC /* ApplicationStatusDirectory.swift */ = {isa = PBXFileReference; fileEncoding = 4; lastKnownFileType = sourcecode.swift; path = ApplicationStatusDirectory.swift; sourceTree = "<group>"; };
		160C31491E82AC170012E4BC /* OperationStatusTests.swift */ = {isa = PBXFileReference; fileEncoding = 4; lastKnownFileType = sourcecode.swift; path = OperationStatusTests.swift; sourceTree = "<group>"; };
		161681342077721600BCF33A /* ZMOperationLoop+OperationStatus.swift */ = {isa = PBXFileReference; lastKnownFileType = sourcecode.swift; path = "ZMOperationLoop+OperationStatus.swift"; sourceTree = "<group>"; };
		161927222459E08E00DDD9EB /* UserClientEventConsumerTests.swift */ = {isa = PBXFileReference; lastKnownFileType = sourcecode.swift; path = UserClientEventConsumerTests.swift; sourceTree = "<group>"; };
		161ACB1523F1AFB000ABFF33 /* SessionManager+CallKitManagerDelegate.swift */ = {isa = PBXFileReference; lastKnownFileType = sourcecode.swift; path = "SessionManager+CallKitManagerDelegate.swift"; sourceTree = "<group>"; };
		161ACB2323F432CC00ABFF33 /* SessionManager+URLActions.swift */ = {isa = PBXFileReference; lastKnownFileType = sourcecode.swift; path = "SessionManager+URLActions.swift"; sourceTree = "<group>"; };
		161ACB2C23F5BA0200ABFF33 /* DeepLinkURLActionProcessor.swift */ = {isa = PBXFileReference; lastKnownFileType = sourcecode.swift; path = DeepLinkURLActionProcessor.swift; sourceTree = "<group>"; };
		161ACB2E23F5BACA00ABFF33 /* ConnectToBotURLActionProcessor.swift */ = {isa = PBXFileReference; lastKnownFileType = sourcecode.swift; path = ConnectToBotURLActionProcessor.swift; sourceTree = "<group>"; };
		161ACB3123F5BBA100ABFF33 /* CompanyLoginURLActionProcessor.swift */ = {isa = PBXFileReference; lastKnownFileType = sourcecode.swift; path = CompanyLoginURLActionProcessor.swift; sourceTree = "<group>"; };
		161ACB3923F6BAFE00ABFF33 /* URLActionTests.swift */ = {isa = PBXFileReference; lastKnownFileType = sourcecode.swift; path = URLActionTests.swift; sourceTree = "<group>"; };
		161ACB3B23F6BE7F00ABFF33 /* SessionManagerTests+URLActions.swift */ = {isa = PBXFileReference; lastKnownFileType = sourcecode.swift; path = "SessionManagerTests+URLActions.swift"; sourceTree = "<group>"; };
		161ACB3E23F6E4C200ABFF33 /* DeepLinkURLActionProcessorTests.swift */ = {isa = PBXFileReference; lastKnownFileType = sourcecode.swift; path = DeepLinkURLActionProcessorTests.swift; sourceTree = "<group>"; };
		161ACB4223F6EE4800ABFF33 /* CompanyLoginURLActionProcessorTests.swift */ = {isa = PBXFileReference; lastKnownFileType = sourcecode.swift; path = CompanyLoginURLActionProcessorTests.swift; sourceTree = "<group>"; };
		161C886223FADDE400CB0B8E /* ConnectToBotURLActionProcessorTests.swift */ = {isa = PBXFileReference; lastKnownFileType = sourcecode.swift; path = ConnectToBotURLActionProcessorTests.swift; sourceTree = "<group>"; };
		161C886423FD248A00CB0B8E /* RecordingMockTransportSession.swift */ = {isa = PBXFileReference; lastKnownFileType = sourcecode.swift; path = RecordingMockTransportSession.swift; sourceTree = "<group>"; };
		161C887623FD4CFD00CB0B8E /* MockPushChannel.swift */ = {isa = PBXFileReference; lastKnownFileType = sourcecode.swift; path = MockPushChannel.swift; sourceTree = "<group>"; };
		162113032B2756EB008F0F9F /* PrekeyGenerator.swift */ = {isa = PBXFileReference; lastKnownFileType = sourcecode.swift; path = PrekeyGenerator.swift; sourceTree = "<group>"; };
		1626344620D79C22000D4063 /* ZMUserSessionTests+PushNotifications.swift */ = {isa = PBXFileReference; lastKnownFileType = sourcecode.swift; path = "ZMUserSessionTests+PushNotifications.swift"; sourceTree = "<group>"; };
		162A81D3202B453000F6200C /* SessionManager+AVS.swift */ = {isa = PBXFileReference; lastKnownFileType = sourcecode.swift; path = "SessionManager+AVS.swift"; sourceTree = "<group>"; };
		162A81D5202B5BC600F6200C /* SessionManagerAVSTests.swift */ = {isa = PBXFileReference; lastKnownFileType = sourcecode.swift; path = SessionManagerAVSTests.swift; sourceTree = "<group>"; };
		162DEE101F87B9800034C8F9 /* ZMUserSession+Calling.swift */ = {isa = PBXFileReference; fileEncoding = 4; lastKnownFileType = sourcecode.swift; path = "ZMUserSession+Calling.swift"; sourceTree = "<group>"; };
		1634958A1F0254CB004E80DB /* ServerConnection.swift */ = {isa = PBXFileReference; fileEncoding = 4; lastKnownFileType = sourcecode.swift; path = ServerConnection.swift; sourceTree = "<group>"; };
		1636EAFE23F6FCCC00CD9527 /* MockPresentationDelegate.swift */ = {isa = PBXFileReference; lastKnownFileType = sourcecode.swift; path = MockPresentationDelegate.swift; sourceTree = "<group>"; };
		1639A8262260CE5000868AB9 /* ZMLocalNotification+AvailabilityAlert.swift */ = {isa = PBXFileReference; lastKnownFileType = sourcecode.swift; path = "ZMLocalNotification+AvailabilityAlert.swift"; sourceTree = "<group>"; };
		1639A8532264C52600868AB9 /* ZMLocalNotificationTests_Alerts.swift */ = {isa = PBXFileReference; lastKnownFileType = sourcecode.swift; path = ZMLocalNotificationTests_Alerts.swift; sourceTree = "<group>"; };
		163BB8111EE1A65A00DF9384 /* IntegrationTest+Search.swift */ = {isa = PBXFileReference; fileEncoding = 4; lastKnownFileType = sourcecode.swift; path = "IntegrationTest+Search.swift"; sourceTree = "<group>"; };
		163BB8151EE1B1AC00DF9384 /* SearchTests.swift */ = {isa = PBXFileReference; fileEncoding = 4; lastKnownFileType = sourcecode.swift; path = SearchTests.swift; sourceTree = "<group>"; };
		163FB9922052EA4600E74F83 /* OperationLoopNewRequestObserver.swift */ = {isa = PBXFileReference; lastKnownFileType = sourcecode.swift; path = OperationLoopNewRequestObserver.swift; sourceTree = "<group>"; };
		1645ECF72448A0A3007A82D6 /* Decodable+JSON.swift */ = {isa = PBXFileReference; lastKnownFileType = sourcecode.swift; path = "Decodable+JSON.swift"; sourceTree = "<group>"; };
		164C29A21ECF437E0026562A /* SearchRequestTests.swift */ = {isa = PBXFileReference; fileEncoding = 4; lastKnownFileType = sourcecode.swift; path = SearchRequestTests.swift; sourceTree = "<group>"; };
		164C29A41ECF47D80026562A /* SearchDirectoryTests.swift */ = {isa = PBXFileReference; fileEncoding = 4; lastKnownFileType = sourcecode.swift; path = SearchDirectoryTests.swift; sourceTree = "<group>"; };
		164C29A61ED2D7B00026562A /* SearchResult.swift */ = {isa = PBXFileReference; fileEncoding = 4; lastKnownFileType = sourcecode.swift; path = SearchResult.swift; sourceTree = "<group>"; };
		164EAF9B1F4455FA00B628C4 /* ZMUserSession+Actions.swift */ = {isa = PBXFileReference; fileEncoding = 4; lastKnownFileType = sourcecode.swift; path = "ZMUserSession+Actions.swift"; sourceTree = "<group>"; };
		16519D37231D3B1700C9D76D /* Conversation+Deletion.swift */ = {isa = PBXFileReference; lastKnownFileType = sourcecode.swift; path = "Conversation+Deletion.swift"; sourceTree = "<group>"; };
		16519D5B231EA13A00C9D76D /* ConversationTests+Deletion.swift */ = {isa = PBXFileReference; lastKnownFileType = sourcecode.swift; path = "ConversationTests+Deletion.swift"; sourceTree = "<group>"; };
		16519D6C231EAAF300C9D76D /* Conversation+DeletionTests.swift */ = {isa = PBXFileReference; lastKnownFileType = sourcecode.swift; path = "Conversation+DeletionTests.swift"; sourceTree = "<group>"; };
		16519D7C2320087100C9D76D /* SlowSyncTests+ExistingData.swift */ = {isa = PBXFileReference; lastKnownFileType = sourcecode.swift; path = "SlowSyncTests+ExistingData.swift"; sourceTree = "<group>"; };
		1658C2361F503CF800889F22 /* FlowManager.swift */ = {isa = PBXFileReference; fileEncoding = 4; lastKnownFileType = sourcecode.swift; path = FlowManager.swift; sourceTree = "<group>"; };
		1658C2381F5404ED00889F22 /* FlowManagerMock.swift */ = {isa = PBXFileReference; fileEncoding = 4; lastKnownFileType = sourcecode.swift; path = FlowManagerMock.swift; sourceTree = "<group>"; };
		1659114E1DEF1F6E007FA847 /* LocalNotificationDispatcher+Calling.swift */ = {isa = PBXFileReference; fileEncoding = 4; lastKnownFileType = sourcecode.swift; path = "LocalNotificationDispatcher+Calling.swift"; sourceTree = "<group>"; };
		165911521DEF38EC007FA847 /* CallStateObserver.swift */ = {isa = PBXFileReference; fileEncoding = 4; lastKnownFileType = sourcecode.swift; name = CallStateObserver.swift; path = ../UserSession/CallStateObserver.swift; sourceTree = "<group>"; };
		165BB94B2004D6490077EFD5 /* SessionManager+UserActivity.swift */ = {isa = PBXFileReference; lastKnownFileType = sourcecode.swift; path = "SessionManager+UserActivity.swift"; sourceTree = "<group>"; };
		165D3A141E1D3EF30052E654 /* WireCallCenterV3.swift */ = {isa = PBXFileReference; fileEncoding = 4; lastKnownFileType = sourcecode.swift; path = WireCallCenterV3.swift; sourceTree = "<group>"; };
		165D3A171E1D43870052E654 /* VoiceChannelV3.swift */ = {isa = PBXFileReference; fileEncoding = 4; lastKnownFileType = sourcecode.swift; path = VoiceChannelV3.swift; sourceTree = "<group>"; };
		165D3A181E1D43870052E654 /* VoiceChannel.swift */ = {isa = PBXFileReference; fileEncoding = 4; lastKnownFileType = sourcecode.swift; path = VoiceChannel.swift; sourceTree = "<group>"; };
		165D3A1A1E1D43870052E654 /* WireCallCenterV3Mock.swift */ = {isa = PBXFileReference; fileEncoding = 4; lastKnownFileType = sourcecode.swift; path = WireCallCenterV3Mock.swift; sourceTree = "<group>"; };
		165D3A3C1E1D60520052E654 /* ZMConversation+VoiceChannel.swift */ = {isa = PBXFileReference; fileEncoding = 4; lastKnownFileType = sourcecode.swift; path = "ZMConversation+VoiceChannel.swift"; sourceTree = "<group>"; };
		1660AA081ECCAC900056D403 /* SearchDirectory.swift */ = {isa = PBXFileReference; fileEncoding = 4; lastKnownFileType = sourcecode.swift; path = SearchDirectory.swift; sourceTree = "<group>"; };
		1660AA0A1ECCAF4E0056D403 /* SearchRequest.swift */ = {isa = PBXFileReference; fileEncoding = 4; lastKnownFileType = sourcecode.swift; path = SearchRequest.swift; sourceTree = "<group>"; };
		1660AA0C1ECDB0250056D403 /* SearchTask.swift */ = {isa = PBXFileReference; fileEncoding = 4; lastKnownFileType = sourcecode.swift; path = SearchTask.swift; sourceTree = "<group>"; };
		1660AA0E1ECE0C870056D403 /* SearchResultTests.swift */ = {isa = PBXFileReference; fileEncoding = 4; lastKnownFileType = sourcecode.swift; path = SearchResultTests.swift; sourceTree = "<group>"; };
		1660AA101ECE3C1C0056D403 /* SearchTaskTests.swift */ = {isa = PBXFileReference; fileEncoding = 4; lastKnownFileType = sourcecode.swift; path = SearchTaskTests.swift; sourceTree = "<group>"; };
		166264732166093800300F45 /* CallEventStatus.swift */ = {isa = PBXFileReference; lastKnownFileType = sourcecode.swift; path = CallEventStatus.swift; sourceTree = "<group>"; };
		1662648121661C9F00300F45 /* ZMOperatonLoop+Background.swift */ = {isa = PBXFileReference; lastKnownFileType = sourcecode.swift; path = "ZMOperatonLoop+Background.swift"; sourceTree = "<group>"; };
		166264922166517A00300F45 /* CallEventStatusTests.swift */ = {isa = PBXFileReference; lastKnownFileType = sourcecode.swift; path = CallEventStatusTests.swift; sourceTree = "<group>"; };
		1662B0F623D9B29C00B8C7C5 /* UnauthenticatedSession+DomainLookup.swift */ = {isa = PBXFileReference; lastKnownFileType = sourcecode.swift; path = "UnauthenticatedSession+DomainLookup.swift"; sourceTree = "<group>"; };
		1662B0F823D9CE8F00B8C7C5 /* UnauthenticatedSessionTests+DomainLookup.swift */ = {isa = PBXFileReference; lastKnownFileType = sourcecode.swift; path = "UnauthenticatedSessionTests+DomainLookup.swift"; sourceTree = "<group>"; };
		166507802459D7CA005300C1 /* UserClientEventConsumer.swift */ = {isa = PBXFileReference; lastKnownFileType = sourcecode.swift; path = UserClientEventConsumer.swift; sourceTree = "<group>"; };
		166A8BF21E015F3B00F5EEEA /* WireCallCenterV3Factory.swift */ = {isa = PBXFileReference; fileEncoding = 4; lastKnownFileType = sourcecode.swift; path = WireCallCenterV3Factory.swift; sourceTree = "<group>"; };
		166A8BF81E02C7D500F5EEEA /* ZMHotFix+PendingChanges.swift */ = {isa = PBXFileReference; fileEncoding = 4; lastKnownFileType = sourcecode.swift; path = "ZMHotFix+PendingChanges.swift"; sourceTree = "<group>"; };
		166B2B5D23E86522003E8581 /* ZMUserSession.swift */ = {isa = PBXFileReference; lastKnownFileType = sourcecode.swift; path = ZMUserSession.swift; sourceTree = "<group>"; };
		166B2B6D23EB2CD3003E8581 /* DatabaseTest.swift */ = {isa = PBXFileReference; lastKnownFileType = sourcecode.swift; path = DatabaseTest.swift; sourceTree = "<group>"; };
		166D18A3230EBFFA001288CD /* MediaManager.swift */ = {isa = PBXFileReference; lastKnownFileType = sourcecode.swift; path = MediaManager.swift; sourceTree = "<group>"; };
		166D18A5230EC418001288CD /* MockMediaManager.swift */ = {isa = PBXFileReference; lastKnownFileType = sourcecode.swift; path = MockMediaManager.swift; sourceTree = "<group>"; };
		166D191C231569DD001288CD /* SessionManagerTests+MessageRetention.swift */ = {isa = PBXFileReference; lastKnownFileType = sourcecode.swift; path = "SessionManagerTests+MessageRetention.swift"; sourceTree = "<group>"; };
		166D191E23157EBE001288CD /* IntegrationTest+Messages.swift */ = {isa = PBXFileReference; lastKnownFileType = sourcecode.swift; path = "IntegrationTest+Messages.swift"; sourceTree = "<group>"; };
		166DCDB92555ADD1004F4F59 /* SessionManager+EncryptionAtRest.swift */ = {isa = PBXFileReference; lastKnownFileType = sourcecode.swift; path = "SessionManager+EncryptionAtRest.swift"; sourceTree = "<group>"; };
		166E47CC255E785900C161C8 /* StrategyDirectory.swift */ = {isa = PBXFileReference; lastKnownFileType = sourcecode.swift; path = StrategyDirectory.swift; sourceTree = "<group>"; };
		166E47D2255EF0BD00C161C8 /* MockStrategyDirectory.swift */ = {isa = PBXFileReference; lastKnownFileType = sourcecode.swift; path = MockStrategyDirectory.swift; sourceTree = "<group>"; };
		1671F74F2B6A7DF500C2D8A3 /* ZMAuthenticationStatus.swift */ = {isa = PBXFileReference; lastKnownFileType = sourcecode.swift; path = ZMAuthenticationStatus.swift; sourceTree = "<group>"; };
		1671F9FE1E2FAF50009F3150 /* ZMLocalNotificationForTests_CallState.swift */ = {isa = PBXFileReference; fileEncoding = 4; lastKnownFileType = sourcecode.swift; path = ZMLocalNotificationForTests_CallState.swift; sourceTree = "<group>"; };
		1672A64423473EA100380537 /* LabelDownstreamRequestStrategy.swift */ = {isa = PBXFileReference; lastKnownFileType = sourcecode.swift; path = LabelDownstreamRequestStrategy.swift; sourceTree = "<group>"; };
		1672A652234784B500380537 /* LabelDownstreamRequestStrategyTests.swift */ = {isa = PBXFileReference; lastKnownFileType = sourcecode.swift; path = LabelDownstreamRequestStrategyTests.swift; sourceTree = "<group>"; };
		1673C35224CB36D800AE2714 /* ZMUserSessionTests+EncryptionAtRest.swift */ = {isa = PBXFileReference; lastKnownFileType = sourcecode.swift; path = "ZMUserSessionTests+EncryptionAtRest.swift"; sourceTree = "<group>"; };
		1675532B21B16D1E009C9FEA /* ConversationTests+ReceiptMode.swift */ = {isa = PBXFileReference; lastKnownFileType = sourcecode.swift; path = "ConversationTests+ReceiptMode.swift"; sourceTree = "<group>"; };
		1679D1CB1EF9730C007B0DF5 /* ZMUserSessionTestsBase+Calling.swift */ = {isa = PBXFileReference; fileEncoding = 4; lastKnownFileType = sourcecode.swift; path = "ZMUserSessionTestsBase+Calling.swift"; sourceTree = "<group>"; };
		167F383A23E0416E006B6AA9 /* UnauthenticatedSession+SSO.swift */ = {isa = PBXFileReference; lastKnownFileType = sourcecode.swift; path = "UnauthenticatedSession+SSO.swift"; sourceTree = "<group>"; };
		167F383C23E04A93006B6AA9 /* UnauthenticatedSessionTests+SSO.swift */ = {isa = PBXFileReference; lastKnownFileType = sourcecode.swift; path = "UnauthenticatedSessionTests+SSO.swift"; sourceTree = "<group>"; };
		168474252252579A004DE9EC /* ZMUserSessionTests+Syncing.swift */ = {isa = PBXFileReference; lastKnownFileType = sourcecode.swift; path = "ZMUserSessionTests+Syncing.swift"; sourceTree = "<group>"; };
		16849B1B23EDA1FD00C025A8 /* MockUpdateEventProcessor.swift */ = {isa = PBXFileReference; lastKnownFileType = sourcecode.swift; path = MockUpdateEventProcessor.swift; sourceTree = "<group>"; };
		16849B1F23EDB32B00C025A8 /* MockSessionManager.swift */ = {isa = PBXFileReference; lastKnownFileType = sourcecode.swift; path = MockSessionManager.swift; sourceTree = "<group>"; };
		168818A025F1512400BB51C3 /* AllTests.xctestplan */ = {isa = PBXFileReference; lastKnownFileType = text; path = AllTests.xctestplan; sourceTree = "<group>"; };
		168818AB25F1533A00BB51C3 /* IntegrationTests.xctestplan */ = {isa = PBXFileReference; lastKnownFileType = text; path = IntegrationTests.xctestplan; sourceTree = "<group>"; };
		168CF42620077C54009FCB89 /* TeamInvitationStatus.swift */ = {isa = PBXFileReference; lastKnownFileType = sourcecode.swift; path = TeamInvitationStatus.swift; sourceTree = "<group>"; };
		168CF4282007840A009FCB89 /* Team+Invite.swift */ = {isa = PBXFileReference; lastKnownFileType = sourcecode.swift; path = "Team+Invite.swift"; sourceTree = "<group>"; };
		168CF42A20079A02009FCB89 /* TeamInvitationRequestStrategy.swift */ = {isa = PBXFileReference; lastKnownFileType = sourcecode.swift; path = TeamInvitationRequestStrategy.swift; sourceTree = "<group>"; };
		168CF42C2007BCA0009FCB89 /* TeamInvitationRequestStrategyTests.swift */ = {isa = PBXFileReference; lastKnownFileType = sourcecode.swift; path = TeamInvitationRequestStrategyTests.swift; sourceTree = "<group>"; };
		168CF42E2007BCD9009FCB89 /* TeamInvitationStatusTests.swift */ = {isa = PBXFileReference; lastKnownFileType = sourcecode.swift; path = TeamInvitationStatusTests.swift; sourceTree = "<group>"; };
		168E96DC220C6EB700FC92FA /* UserTests+AccountDeletion.swift */ = {isa = PBXFileReference; lastKnownFileType = sourcecode.swift; path = "UserTests+AccountDeletion.swift"; sourceTree = "<group>"; };
		16904A83207E078C00C92806 /* ConversationTests+Participants.swift */ = {isa = PBXFileReference; lastKnownFileType = sourcecode.swift; path = "ConversationTests+Participants.swift"; sourceTree = "<group>"; };
		1693151025836E5800709F15 /* EventProcessor.swift */ = {isa = PBXFileReference; lastKnownFileType = sourcecode.swift; path = EventProcessor.swift; sourceTree = "<group>"; };
		1693151E2588CF9500709F15 /* EventProcessorTests.swift */ = {isa = PBXFileReference; lastKnownFileType = sourcecode.swift; path = EventProcessorTests.swift; sourceTree = "<group>"; };
		169BA1D225ECDBA300374343 /* IntegrationTests.xctest */ = {isa = PBXFileReference; explicitFileType = wrapper.cfbundle; includeInIndex = 0; path = IntegrationTests.xctest; sourceTree = BUILT_PRODUCTS_DIR; };
		169BA1D625ECDBA300374343 /* IntegrationTests-Info.plist */ = {isa = PBXFileReference; lastKnownFileType = text.plist.xml; path = "IntegrationTests-Info.plist"; sourceTree = "<group>"; };
		169BA1F725ECF8F700374343 /* MockAppLock.swift */ = {isa = PBXFileReference; lastKnownFileType = sourcecode.swift; path = MockAppLock.swift; sourceTree = "<group>"; };
		169BA1FE25ED0DAD00374343 /* ZMUserSession+Messages.swift */ = {isa = PBXFileReference; lastKnownFileType = sourcecode.swift; path = "ZMUserSession+Messages.swift"; sourceTree = "<group>"; };
		169BA23C25EF6E2A00374343 /* MockRegistrationStatusDelegate.swift */ = {isa = PBXFileReference; lastKnownFileType = sourcecode.swift; path = MockRegistrationStatusDelegate.swift; sourceTree = "<group>"; };
		169BA24025EF6F6700374343 /* ZMConversation+Testing.swift */ = {isa = PBXFileReference; lastKnownFileType = sourcecode.swift; path = "ZMConversation+Testing.swift"; sourceTree = "<group>"; };
		169BA24325EF6FFA00374343 /* MockAnalytics.swift */ = {isa = PBXFileReference; lastKnownFileType = sourcecode.swift; path = MockAnalytics.swift; sourceTree = "<group>"; };
		169BA24B25EF753100374343 /* MockReachability.swift */ = {isa = PBXFileReference; lastKnownFileType = sourcecode.swift; path = MockReachability.swift; sourceTree = "<group>"; };
		169BA25125EF778E00374343 /* TestUserProfileUpdateObserver.swift */ = {isa = PBXFileReference; lastKnownFileType = sourcecode.swift; path = TestUserProfileUpdateObserver.swift; sourceTree = "<group>"; };
		169BC10E22BD17FF0003159B /* LegalHoldRequestStrategyTests.swift */ = {isa = PBXFileReference; lastKnownFileType = sourcecode.swift; path = LegalHoldRequestStrategyTests.swift; sourceTree = "<group>"; };
		169E303120D29C200012C219 /* PushRegistryMock.swift */ = {isa = PBXFileReference; lastKnownFileType = sourcecode.swift; path = PushRegistryMock.swift; sourceTree = "<group>"; };
		169E55F52518FF810092CD53 /* EventProcessingPerformanceTests.swift */ = {isa = PBXFileReference; lastKnownFileType = sourcecode.swift; path = EventProcessingPerformanceTests.swift; sourceTree = "<group>"; };
		16A5FE20215B584200AEEBBD /* MockLinkPreviewDetector.swift */ = {isa = PBXFileReference; lastKnownFileType = sourcecode.swift; path = MockLinkPreviewDetector.swift; sourceTree = "<group>"; };
		16A5FE22215B5FD000AEEBBD /* LinkPreviewTests.swift */ = {isa = PBXFileReference; lastKnownFileType = sourcecode.swift; path = LinkPreviewTests.swift; sourceTree = "<group>"; };
		16A702CF1E92998100B8410D /* ApplicationStatusDirectoryTests.swift */ = {isa = PBXFileReference; fileEncoding = 4; lastKnownFileType = sourcecode.swift; path = ApplicationStatusDirectoryTests.swift; sourceTree = "<group>"; };
		16A764601F3E0B0B00564F21 /* CallKitManager.swift */ = {isa = PBXFileReference; fileEncoding = 4; lastKnownFileType = sourcecode.swift; path = CallKitManager.swift; sourceTree = "<group>"; };
		16A86B8322A7E57100A674F8 /* ConversationTests+LegalHold.swift */ = {isa = PBXFileReference; lastKnownFileType = sourcecode.swift; path = "ConversationTests+LegalHold.swift"; sourceTree = "<group>"; };
		16AD86B71F7292EB00E4C797 /* TypingChange.swift */ = {isa = PBXFileReference; fileEncoding = 4; lastKnownFileType = sourcecode.swift; path = TypingChange.swift; sourceTree = "<group>"; };
		16C4BD9F20A309CD00BCDB17 /* CallParticipantSnapshot.swift */ = {isa = PBXFileReference; lastKnownFileType = sourcecode.swift; path = CallParticipantSnapshot.swift; sourceTree = "<group>"; };
		16D0A118234B999600A83F87 /* LabelUpstreamRequestStrategyTests.swift */ = {isa = PBXFileReference; lastKnownFileType = sourcecode.swift; path = LabelUpstreamRequestStrategyTests.swift; sourceTree = "<group>"; };
		16D0A11C234C8CD700A83F87 /* LabelUpstreamRequestStrategy.swift */ = {isa = PBXFileReference; lastKnownFileType = sourcecode.swift; path = LabelUpstreamRequestStrategy.swift; sourceTree = "<group>"; };
		16D1383A1FD6A6F4001B4411 /* AvailabilityTests.swift */ = {isa = PBXFileReference; lastKnownFileType = sourcecode.swift; path = AvailabilityTests.swift; sourceTree = "<group>"; };
		16D3FCDE1E365ABC0052A535 /* CallStateObserverTests.swift */ = {isa = PBXFileReference; fileEncoding = 4; lastKnownFileType = sourcecode.swift; path = CallStateObserverTests.swift; sourceTree = "<group>"; };
		16D3FD011E3A5C0D0052A535 /* ZMConversationVoiceChannelRouterTests.swift */ = {isa = PBXFileReference; fileEncoding = 4; lastKnownFileType = sourcecode.swift; path = ZMConversationVoiceChannelRouterTests.swift; sourceTree = "<group>"; };
		16D74BF32B59670B00160298 /* ChangeUsernameUseCase.swift */ = {isa = PBXFileReference; lastKnownFileType = sourcecode.swift; path = ChangeUsernameUseCase.swift; sourceTree = "<group>"; };
		16D74BF52B5A961800160298 /* ChangeUsernameUseCaseTests.swift */ = {isa = PBXFileReference; lastKnownFileType = sourcecode.swift; path = ChangeUsernameUseCaseTests.swift; sourceTree = "<group>"; };
		16D9E8B922BCD39200FA463F /* LegalHoldRequestStrategy.swift */ = {isa = PBXFileReference; lastKnownFileType = sourcecode.swift; path = LegalHoldRequestStrategy.swift; sourceTree = "<group>"; };
		16DABFAD1DCF98D3001973E3 /* CallingRequestStrategy.swift */ = {isa = PBXFileReference; fileEncoding = 4; lastKnownFileType = sourcecode.swift; path = CallingRequestStrategy.swift; sourceTree = "<group>"; };
		16DCB91B213449620002E910 /* ZMOperationLoop+PushChannel.swift */ = {isa = PBXFileReference; lastKnownFileType = sourcecode.swift; path = "ZMOperationLoop+PushChannel.swift"; sourceTree = "<group>"; };
		16E0FB86232F8933000E3235 /* ZMUserSession+Authentication.swift */ = {isa = PBXFileReference; lastKnownFileType = sourcecode.swift; path = "ZMUserSession+Authentication.swift"; sourceTree = "<group>"; };
		16E0FBB4233119FE000E3235 /* ZMUserSessionTests+Authentication.swift */ = {isa = PBXFileReference; lastKnownFileType = sourcecode.swift; path = "ZMUserSessionTests+Authentication.swift"; sourceTree = "<group>"; };
		16E6F26124B371190015B249 /* ZMUserSession+EncryptionAtRest.swift */ = {isa = PBXFileReference; lastKnownFileType = sourcecode.swift; path = "ZMUserSession+EncryptionAtRest.swift"; sourceTree = "<group>"; };
		16ED865923E2E91900CB1766 /* ZMUserSession+LifeCycle.swift */ = {isa = PBXFileReference; lastKnownFileType = sourcecode.swift; path = "ZMUserSession+LifeCycle.swift"; sourceTree = "<group>"; };
		16ED865C23E30F7E00CB1766 /* ZMUserSesson+Proxy.swift */ = {isa = PBXFileReference; lastKnownFileType = sourcecode.swift; path = "ZMUserSesson+Proxy.swift"; sourceTree = "<group>"; };
		16ED865E23E3145C00CB1766 /* ZMUserSession+Clients.swift */ = {isa = PBXFileReference; lastKnownFileType = sourcecode.swift; path = "ZMUserSession+Clients.swift"; sourceTree = "<group>"; };
		16F5F16B1E4092C00062F0AE /* NSManagedObjectContext+CTCallCenter.swift */ = {isa = PBXFileReference; fileEncoding = 4; lastKnownFileType = sourcecode.swift; path = "NSManagedObjectContext+CTCallCenter.swift"; sourceTree = "<group>"; };
		16F6BB371EDEA659009EA803 /* SearchResult+AddressBook.swift */ = {isa = PBXFileReference; fileEncoding = 4; lastKnownFileType = sourcecode.swift; path = "SearchResult+AddressBook.swift"; sourceTree = "<group>"; };
		16FF47431F0BF5C70044C491 /* IntegrationTest.swift */ = {isa = PBXFileReference; fileEncoding = 4; lastKnownFileType = sourcecode.swift; path = IntegrationTest.swift; sourceTree = "<group>"; };
		16FF47461F0CD58A0044C491 /* IntegrationTest.m */ = {isa = PBXFileReference; fileEncoding = 4; lastKnownFileType = sourcecode.c.objc; path = IntegrationTest.m; sourceTree = "<group>"; };
		16FF47481F0CD6610044C491 /* IntegrationTest.h */ = {isa = PBXFileReference; lastKnownFileType = sourcecode.c.h; path = IntegrationTest.h; sourceTree = "<group>"; };
		16FF474B1F0D54B20044C491 /* SessionManager+Logs.swift */ = {isa = PBXFileReference; fileEncoding = 4; lastKnownFileType = sourcecode.swift; path = "SessionManager+Logs.swift"; sourceTree = "<group>"; };
		259AAB0C2B9F477F00B13A7C /* LastE2EIdentityUpdateDateProtocol.swift */ = {isa = PBXFileReference; lastKnownFileType = sourcecode.swift; path = LastE2EIdentityUpdateDateProtocol.swift; sourceTree = "<group>"; };
		25CCE9DB2BA4A943002AB21F /* String+Mocks.swift */ = {isa = PBXFileReference; lastKnownFileType = sourcecode.swift; path = "String+Mocks.swift"; sourceTree = "<group>"; };
		25E11B0A2B56A15F005D51FA /* GetE2eIdentityCertificatesUseCase.swift */ = {isa = PBXFileReference; lastKnownFileType = sourcecode.swift; path = GetE2eIdentityCertificatesUseCase.swift; sourceTree = "<group>"; };
		25E11B0C2B56B497005D51FA /* GetIsE2EIdentityEnabledUseCase.swift */ = {isa = PBXFileReference; lastKnownFileType = sourcecode.swift; path = GetIsE2EIdentityEnabledUseCase.swift; sourceTree = "<group>"; };
		2B155969295093360069AE34 /* HotfixPatch.swift */ = {isa = PBXFileReference; lastKnownFileType = sourcecode.swift; path = HotfixPatch.swift; sourceTree = "<group>"; };
		2B56189B29A5074000D8CCCA /* SecurityTests.xctestplan */ = {isa = PBXFileReference; lastKnownFileType = text; path = SecurityTests.xctestplan; sourceTree = "<group>"; };
		3D6B0837E10BD4D5E88805E3 /* ZMSyncStrategyTests.swift */ = {isa = PBXFileReference; lastKnownFileType = sourcecode.swift; path = ZMSyncStrategyTests.swift; sourceTree = "<group>"; };
		3E05F247192A4F8900F22D80 /* NSError+ZMUserSession.h */ = {isa = PBXFileReference; fileEncoding = 4; lastKnownFileType = sourcecode.c.h; path = "NSError+ZMUserSession.h"; sourceTree = "<group>"; };
		3E05F250192A4FBD00F22D80 /* UserSessionErrorTests.m */ = {isa = PBXFileReference; fileEncoding = 4; lastKnownFileType = sourcecode.c.objc; path = UserSessionErrorTests.m; sourceTree = "<group>"; };
		3E05F253192A50CC00F22D80 /* NSError+ZMUserSession.m */ = {isa = PBXFileReference; fileEncoding = 4; lastKnownFileType = sourcecode.c.objc; path = "NSError+ZMUserSession.m"; sourceTree = "<group>"; };
		3E05F254192A50CC00F22D80 /* NSError+ZMUserSessionInternal.h */ = {isa = PBXFileReference; fileEncoding = 4; lastKnownFileType = sourcecode.c.h; path = "NSError+ZMUserSessionInternal.h"; sourceTree = "<group>"; };
		3E1858B21951D69B005FE78F /* MemoryLeaksObserver.h */ = {isa = PBXFileReference; fileEncoding = 4; lastKnownFileType = sourcecode.c.h; path = MemoryLeaksObserver.h; sourceTree = "<group>"; };
		3E1858B31951D69B005FE78F /* MemoryLeaksObserver.m */ = {isa = PBXFileReference; fileEncoding = 4; lastKnownFileType = sourcecode.c.objc; path = MemoryLeaksObserver.m; sourceTree = "<group>"; };
		3E18605C191A4F3B000FE027 /* WireSyncEngine-iOS.pch */ = {isa = PBXFileReference; lastKnownFileType = sourcecode.c.h; path = "WireSyncEngine-iOS.pch"; sourceTree = "<group>"; };
		3E18605F191A4F6A000FE027 /* README.md */ = {isa = PBXFileReference; lastKnownFileType = text; path = README.md; sourceTree = "<group>"; };
		3E186088191A56F6000FE027 /* WireSyncEngine Test Host.app */ = {isa = PBXFileReference; explicitFileType = wrapper.application; includeInIndex = 0; path = "WireSyncEngine Test Host.app"; sourceTree = BUILT_PRODUCTS_DIR; };
		3E1860B4191A5D99000FE027 /* Test-Host-Info.plist */ = {isa = PBXFileReference; fileEncoding = 4; lastKnownFileType = text.plist.xml; path = "Test-Host-Info.plist"; sourceTree = "<group>"; };
		3E1860B5191A5D99000FE027 /* Test-Host-Prefix.pch */ = {isa = PBXFileReference; fileEncoding = 4; lastKnownFileType = sourcecode.c.h; path = "Test-Host-Prefix.pch"; sourceTree = "<group>"; };
		3E1860B6191A5D99000FE027 /* TestHost-main.m */ = {isa = PBXFileReference; fileEncoding = 4; lastKnownFileType = sourcecode.c.objc; path = "TestHost-main.m"; sourceTree = "<group>"; };
		3E1860B7191A5D99000FE027 /* TestHostAppDelegate.h */ = {isa = PBXFileReference; fileEncoding = 4; lastKnownFileType = sourcecode.c.h; path = TestHostAppDelegate.h; sourceTree = "<group>"; };
		3E1860B8191A5D99000FE027 /* TestHostAppDelegate.m */ = {isa = PBXFileReference; fileEncoding = 4; lastKnownFileType = sourcecode.c.objc; path = TestHostAppDelegate.m; sourceTree = "<group>"; };
		3E1860C3191A649D000FE027 /* UnitTests.xctest */ = {isa = PBXFileReference; explicitFileType = wrapper.cfbundle; includeInIndex = 0; path = UnitTests.xctest; sourceTree = BUILT_PRODUCTS_DIR; };
		3E2712FE1A891781008EE50F /* UnitTests-Info.plist */ = {isa = PBXFileReference; lastKnownFileType = text.plist.xml; path = "UnitTests-Info.plist"; sourceTree = "<group>"; };
		3E288A6919C859210031CFCE /* NotificationObservers.h */ = {isa = PBXFileReference; fileEncoding = 4; lastKnownFileType = sourcecode.c.h; path = NotificationObservers.h; sourceTree = "<group>"; };
		3E288A6A19C859210031CFCE /* NotificationObservers.m */ = {isa = PBXFileReference; fileEncoding = 4; lastKnownFileType = sourcecode.c.objc; path = NotificationObservers.m; sourceTree = "<group>"; };
		3E6CD176194F435F00BAE83E /* ConversationsTests.m */ = {isa = PBXFileReference; fileEncoding = 4; lastKnownFileType = sourcecode.c.objc; path = ConversationsTests.m; sourceTree = "<group>"; };
		3E799CF2192140300020A438 /* WireSyncEngine-Tests.pch */ = {isa = PBXFileReference; lastKnownFileType = sourcecode.c.h; path = "WireSyncEngine-Tests.pch"; sourceTree = "<group>"; };
		3E9848BC1A65253000F7B050 /* Hack.swift */ = {isa = PBXFileReference; fileEncoding = 4; lastKnownFileType = sourcecode.swift; path = Hack.swift; sourceTree = "<group>"; };
		3EEA678A199D079600AF7665 /* UserTests.m */ = {isa = PBXFileReference; fileEncoding = 4; lastKnownFileType = sourcecode.c.objc; path = UserTests.m; sourceTree = "<group>"; };
		54034F371BB1A6D900F4ED62 /* ZMUserSession+Logs.swift */ = {isa = PBXFileReference; fileEncoding = 4; lastKnownFileType = sourcecode.swift; path = "ZMUserSession+Logs.swift"; sourceTree = "<group>"; };
		540818A51BCA647D00257CA7 /* ZMBlacklistVerificator+Testing.h */ = {isa = PBXFileReference; fileEncoding = 4; lastKnownFileType = sourcecode.c.h; path = "ZMBlacklistVerificator+Testing.h"; sourceTree = "<group>"; };
		541228431AEE422C00D9ED1C /* ZMAuthenticationStatusTests.m */ = {isa = PBXFileReference; fileEncoding = 4; lastKnownFileType = sourcecode.c.objc; path = ZMAuthenticationStatusTests.m; sourceTree = "<group>"; };
		54131BC525C7F71400CE2CA2 /* LoginDelegate.swift */ = {isa = PBXFileReference; lastKnownFileType = sourcecode.swift; path = LoginDelegate.swift; sourceTree = "<group>"; };
		54131BCD25C7FFCA00CE2CA2 /* SessionManager+AuthenticationStatusDelegate.swift */ = {isa = PBXFileReference; lastKnownFileType = sourcecode.swift; path = "SessionManager+AuthenticationStatusDelegate.swift"; sourceTree = "<group>"; };
		54188DCA19D19DE200DA40E4 /* ZMLastUpdateEventIDTranscoderTests.m */ = {isa = PBXFileReference; fileEncoding = 4; lastKnownFileType = sourcecode.c.objc; path = ZMLastUpdateEventIDTranscoderTests.m; sourceTree = "<group>"; };
		541918EB195AD9D100A5023D /* SendAndReceiveMessagesTests.m */ = {isa = PBXFileReference; fileEncoding = 4; lastKnownFileType = sourcecode.c.objc; path = SendAndReceiveMessagesTests.m; sourceTree = "<group>"; };
		542049EF196AB84B000D8A94 /* WireSyncEngine.h */ = {isa = PBXFileReference; lastKnownFileType = sourcecode.c.h; path = WireSyncEngine.h; sourceTree = "<group>"; };
		5422E96E1BD5A4FD005A7C77 /* OTRTests.swift */ = {isa = PBXFileReference; fileEncoding = 4; lastKnownFileType = sourcecode.swift; path = OTRTests.swift; sourceTree = "<group>"; };
		5423B999191A4A1B0044347D /* en */ = {isa = PBXFileReference; lastKnownFileType = text.plist.strings; name = en; path = en.lproj/InfoPlist.strings; sourceTree = "<group>"; };
		54257C071DF1C94200107FE7 /* TopConversationsDirectory.swift */ = {isa = PBXFileReference; fileEncoding = 4; lastKnownFileType = sourcecode.swift; path = TopConversationsDirectory.swift; sourceTree = "<group>"; };
		5427B34619D17ACE00CC18DC /* ZMMissingUpdateEventsTranscoder+Internal.h */ = {isa = PBXFileReference; fileEncoding = 4; lastKnownFileType = sourcecode.c.h; path = "ZMMissingUpdateEventsTranscoder+Internal.h"; sourceTree = "<group>"; };
		5427B34D19D195A100CC18DC /* ZMLastUpdateEventIDTranscoder.h */ = {isa = PBXFileReference; fileEncoding = 4; lastKnownFileType = sourcecode.c.h; path = ZMLastUpdateEventIDTranscoder.h; sourceTree = "<group>"; };
		5427B34E19D195A100CC18DC /* ZMLastUpdateEventIDTranscoder.m */ = {isa = PBXFileReference; fileEncoding = 4; lastKnownFileType = sourcecode.c.objc; lineEnding = 0; path = ZMLastUpdateEventIDTranscoder.m; sourceTree = "<group>"; xcLanguageSpecificationIdentifier = xcode.lang.objc; };
		5427B35319D1965A00CC18DC /* ZMLastUpdateEventIDTranscoder+Internal.h */ = {isa = PBXFileReference; fileEncoding = 4; lastKnownFileType = sourcecode.c.h; path = "ZMLastUpdateEventIDTranscoder+Internal.h"; sourceTree = "<group>"; };
		542DFEE51DDCA452000F5B95 /* UserProfileUpdateStatusTests.swift */ = {isa = PBXFileReference; fileEncoding = 4; lastKnownFileType = sourcecode.swift; path = UserProfileUpdateStatusTests.swift; sourceTree = "<group>"; };
		542DFEE71DDCA4FD000F5B95 /* UserProfileUpdateRequestStrategyTests.swift */ = {isa = PBXFileReference; fileEncoding = 4; lastKnownFileType = sourcecode.swift; path = UserProfileUpdateRequestStrategyTests.swift; sourceTree = "<group>"; };
		543095921DE76B170065367F /* random1.txt */ = {isa = PBXFileReference; fileEncoding = 4; lastKnownFileType = text; path = random1.txt; sourceTree = "<group>"; };
		543095941DE76B270065367F /* random2.txt */ = {isa = PBXFileReference; fileEncoding = 4; lastKnownFileType = text; path = random2.txt; sourceTree = "<group>"; };
		5430E9231BAA0D9F00395E05 /* WireSyncEngineLogs.h */ = {isa = PBXFileReference; fileEncoding = 4; lastKnownFileType = sourcecode.c.h; path = WireSyncEngineLogs.h; sourceTree = "<group>"; };
		5430FF141CE4A359004ECFFE /* FileTransferTests.m */ = {isa = PBXFileReference; fileEncoding = 4; lastKnownFileType = sourcecode.c.objc; path = FileTransferTests.m; sourceTree = "<group>"; };
		543ED0001D79E0EE00A9CDF3 /* ApplicationMock.swift */ = {isa = PBXFileReference; fileEncoding = 4; lastKnownFileType = sourcecode.swift; path = ApplicationMock.swift; sourceTree = "<group>"; };
		544F8FF21DDCD34600D1AB04 /* UserProfileUpdateNotifications.swift */ = {isa = PBXFileReference; fileEncoding = 4; lastKnownFileType = sourcecode.swift; path = UserProfileUpdateNotifications.swift; sourceTree = "<group>"; };
		545643D41C62C1A800A2129C /* ConversationTestsBase.h */ = {isa = PBXFileReference; fileEncoding = 4; lastKnownFileType = sourcecode.c.h; path = ConversationTestsBase.h; sourceTree = "<group>"; };
		545643D51C62C1A800A2129C /* ConversationTestsBase.m */ = {isa = PBXFileReference; fileEncoding = 4; lastKnownFileType = sourcecode.c.objc; path = ConversationTestsBase.m; sourceTree = "<group>"; };
		5458273D2541C3A9002B8F83 /* PresentationDelegate.swift */ = {isa = PBXFileReference; lastKnownFileType = sourcecode.swift; path = PresentationDelegate.swift; sourceTree = "<group>"; };
		5458AF831F7021B800E45977 /* PreLoginAuthenticationNotification.swift */ = {isa = PBXFileReference; fileEncoding = 4; lastKnownFileType = sourcecode.swift; path = PreLoginAuthenticationNotification.swift; sourceTree = "<group>"; };
		545F3DBA1AAF64FB00BF817B /* APNSTests.m */ = {isa = PBXFileReference; fileEncoding = 4; lastKnownFileType = sourcecode.c.objc; lineEnding = 0; path = APNSTests.m; sourceTree = "<group>"; xcLanguageSpecificationIdentifier = xcode.lang.objc; };
		545F601B1D6C336D00C2C55B /* AddressBookSearchTests.swift */ = {isa = PBXFileReference; fileEncoding = 4; lastKnownFileType = sourcecode.swift; path = AddressBookSearchTests.swift; sourceTree = "<group>"; };
		546392711D79D5210094EC66 /* Application.swift */ = {isa = PBXFileReference; fileEncoding = 4; lastKnownFileType = sourcecode.swift; path = Application.swift; sourceTree = "<group>"; };
		5463C88F193F38A6006799DE /* ZMTimingTests.h */ = {isa = PBXFileReference; fileEncoding = 4; lastKnownFileType = sourcecode.c.h; path = ZMTimingTests.h; sourceTree = "<group>"; };
		5463C890193F38A6006799DE /* ZMTimingTests.m */ = {isa = PBXFileReference; fileEncoding = 4; lastKnownFileType = sourcecode.c.objc; path = ZMTimingTests.m; sourceTree = "<group>"; };
		5467F1C51E0AE421008C1745 /* KeyValueStore+AccessToken.swift */ = {isa = PBXFileReference; fileEncoding = 4; lastKnownFileType = sourcecode.swift; path = "KeyValueStore+AccessToken.swift"; sourceTree = "<group>"; };
		546BAD5F19F8149B007C4938 /* ZMSyncStrategy+Internal.h */ = {isa = PBXFileReference; fileEncoding = 4; lastKnownFileType = sourcecode.c.h; path = "ZMSyncStrategy+Internal.h"; sourceTree = "<group>"; };
		546F815A1E685F1A00775059 /* LocalNotificationDispatcherTests.swift */ = {isa = PBXFileReference; fileEncoding = 4; lastKnownFileType = sourcecode.swift; path = LocalNotificationDispatcherTests.swift; sourceTree = "<group>"; };
		5474C8051921309400185A3A /* MessagingTest.h */ = {isa = PBXFileReference; fileEncoding = 4; lastKnownFileType = sourcecode.c.h; path = MessagingTest.h; sourceTree = "<group>"; };
		5474C8061921309400185A3A /* MessagingTest.m */ = {isa = PBXFileReference; fileEncoding = 4; lastKnownFileType = sourcecode.c.objc; path = MessagingTest.m; sourceTree = "<group>"; };
		5474C8081921309400185A3A /* MessagingTestTests.m */ = {isa = PBXFileReference; fileEncoding = 4; lastKnownFileType = sourcecode.c.objc; path = MessagingTestTests.m; sourceTree = "<group>"; };
		54764B971C9303D600BD25E3 /* medium.jpg */ = {isa = PBXFileReference; lastKnownFileType = image.jpeg; path = medium.jpg; sourceTree = "<group>"; };
		54764B981C9303D600BD25E3 /* tiny.jpg */ = {isa = PBXFileReference; lastKnownFileType = image.jpeg; path = tiny.jpg; sourceTree = "<group>"; };
		54764B9B1C930AEB00BD25E3 /* Lorem Ipsum.txt */ = {isa = PBXFileReference; fileEncoding = 4; lastKnownFileType = text; path = "Lorem Ipsum.txt"; sourceTree = "<group>"; };
		54764B9D1C931E9400BD25E3 /* animated.gif */ = {isa = PBXFileReference; lastKnownFileType = image.gif; path = animated.gif; sourceTree = "<group>"; };
		54764B9E1C931E9400BD25E3 /* not_animated.gif */ = {isa = PBXFileReference; lastKnownFileType = image.gif; path = not_animated.gif; sourceTree = "<group>"; };
		5478A1401DEC4048006F7268 /* UserProfile.swift */ = {isa = PBXFileReference; fileEncoding = 4; lastKnownFileType = sourcecode.swift; path = UserProfile.swift; sourceTree = "<group>"; };
		547E5B571DDB4B800038D936 /* UserProfileUpdateStatus.swift */ = {isa = PBXFileReference; fileEncoding = 4; lastKnownFileType = sourcecode.swift; path = UserProfileUpdateStatus.swift; sourceTree = "<group>"; };
		547E5B591DDB67390038D936 /* UserProfileUpdateRequestStrategy.swift */ = {isa = PBXFileReference; fileEncoding = 4; lastKnownFileType = sourcecode.swift; path = UserProfileUpdateRequestStrategy.swift; sourceTree = "<group>"; };
		54877C9419922C0B0097FB58 /* UserProfileTests.m */ = {isa = PBXFileReference; fileEncoding = 4; lastKnownFileType = sourcecode.c.objc; path = UserProfileTests.m; sourceTree = "<group>"; };
		5492C6C319ACCCA8008F41E2 /* ConnectionTests.m */ = {isa = PBXFileReference; fileEncoding = 4; lastKnownFileType = sourcecode.c.objc; lineEnding = 0; path = ConnectionTests.m; sourceTree = "<group>"; xcLanguageSpecificationIdentifier = xcode.lang.objc; };
		549552511D64567C004F21F6 /* AddressBookTests.swift */ = {isa = PBXFileReference; fileEncoding = 4; lastKnownFileType = sourcecode.swift; path = AddressBookTests.swift; sourceTree = "<group>"; };
		549710071F6FF5C100026EDD /* NotificationInContext+UserSession.swift */ = {isa = PBXFileReference; fileEncoding = 4; lastKnownFileType = sourcecode.swift; path = "NotificationInContext+UserSession.swift"; sourceTree = "<group>"; };
		549710091F6FFE9900026EDD /* ClientUpdateNotification.swift */ = {isa = PBXFileReference; fileEncoding = 4; lastKnownFileType = sourcecode.swift; path = ClientUpdateNotification.swift; sourceTree = "<group>"; };
		54973A351DD48CAB007F8702 /* NSManagedObject+CryptoStack.swift */ = {isa = PBXFileReference; fileEncoding = 4; lastKnownFileType = sourcecode.swift; path = "NSManagedObject+CryptoStack.swift"; sourceTree = "<group>"; };
		549815931A43232400A7CE2E /* WireSyncEngine.framework */ = {isa = PBXFileReference; explicitFileType = wrapper.framework; includeInIndex = 0; path = WireSyncEngine.framework; sourceTree = BUILT_PRODUCTS_DIR; };
		549815961A43232400A7CE2E /* WireSyncEngine-ios-Info.plist */ = {isa = PBXFileReference; lastKnownFileType = text.plist.xml; path = "WireSyncEngine-ios-Info.plist"; sourceTree = "<group>"; };
		54991D571DEDCF2B007E282F /* AddressBook.swift */ = {isa = PBXFileReference; fileEncoding = 4; lastKnownFileType = sourcecode.swift; path = AddressBook.swift; sourceTree = "<group>"; };
		54991D591DEDD07E007E282F /* ContactAddressBook.swift */ = {isa = PBXFileReference; fileEncoding = 4; lastKnownFileType = sourcecode.swift; path = ContactAddressBook.swift; sourceTree = "<group>"; };
		54A170631B300696001B41A5 /* ProxiedRequestStrategy.swift */ = {isa = PBXFileReference; fileEncoding = 4; lastKnownFileType = sourcecode.swift; path = ProxiedRequestStrategy.swift; sourceTree = "<group>"; };
		54A170671B300717001B41A5 /* ProxiedRequestStrategyTests.swift */ = {isa = PBXFileReference; fileEncoding = 4; lastKnownFileType = sourcecode.swift; path = ProxiedRequestStrategyTests.swift; sourceTree = "<group>"; };
		54A227D51D6604A5009414C0 /* SynchronizationMocks.swift */ = {isa = PBXFileReference; fileEncoding = 4; lastKnownFileType = sourcecode.swift; lineEnding = 0; path = SynchronizationMocks.swift; sourceTree = "<group>"; xcLanguageSpecificationIdentifier = xcode.lang.swift; };
		54A343461D6B589A004B65EA /* AddressBookSearch.swift */ = {isa = PBXFileReference; fileEncoding = 4; lastKnownFileType = sourcecode.swift; path = AddressBookSearch.swift; sourceTree = "<group>"; };
		54A3ACC21A261603008AF8DF /* BackgroundTests.m */ = {isa = PBXFileReference; fileEncoding = 4; lastKnownFileType = sourcecode.c.objc; path = BackgroundTests.m; sourceTree = "<group>"; };
		54AB428D1DF5C5B400381F2C /* TopConversationsDirectoryTests.swift */ = {isa = PBXFileReference; fileEncoding = 4; lastKnownFileType = sourcecode.swift; path = TopConversationsDirectoryTests.swift; sourceTree = "<group>"; };
		54ADA7611E3B3CBE00B90C7D /* IntegrationTest+Encryption.swift */ = {isa = PBXFileReference; fileEncoding = 4; lastKnownFileType = sourcecode.swift; path = "IntegrationTest+Encryption.swift"; sourceTree = "<group>"; };
		54BD32D01A5ACCF9008EB1B0 /* Test-Bridging-Header.h */ = {isa = PBXFileReference; fileEncoding = 4; lastKnownFileType = sourcecode.c.h; path = "Test-Bridging-Header.h"; sourceTree = "<group>"; };
		54BFDF671BDA6F9A0034A3DB /* HistorySynchronizationStatus.swift */ = {isa = PBXFileReference; fileEncoding = 4; lastKnownFileType = sourcecode.swift; path = HistorySynchronizationStatus.swift; sourceTree = "<group>"; };
		54BFDF691BDA87D20034A3DB /* HistorySynchronizationStatusTests.swift */ = {isa = PBXFileReference; fileEncoding = 4; lastKnownFileType = sourcecode.swift; path = HistorySynchronizationStatusTests.swift; sourceTree = "<group>"; };
		54C11B9E19D1E4A100576A96 /* ZMLoginTranscoder.h */ = {isa = PBXFileReference; fileEncoding = 4; lastKnownFileType = sourcecode.c.h; path = ZMLoginTranscoder.h; sourceTree = "<group>"; };
		54C11B9F19D1E4A100576A96 /* ZMLoginTranscoder.m */ = {isa = PBXFileReference; fileEncoding = 4; lastKnownFileType = sourcecode.c.objc; path = ZMLoginTranscoder.m; sourceTree = "<group>"; };
		54C11BA819D1E70900576A96 /* ZMLoginTranscoder+Internal.h */ = {isa = PBXFileReference; fileEncoding = 4; lastKnownFileType = sourcecode.c.h; path = "ZMLoginTranscoder+Internal.h"; sourceTree = "<group>"; };
		54C11BAB19D1EB7500576A96 /* ZMLoginTranscoderTests.m */ = {isa = PBXFileReference; fileEncoding = 4; lastKnownFileType = sourcecode.c.objc; path = ZMLoginTranscoderTests.m; sourceTree = "<group>"; };
		54C8A39B1F7536DB004961DF /* ZMOperationLoop+Notifications.swift */ = {isa = PBXFileReference; fileEncoding = 4; lastKnownFileType = sourcecode.swift; path = "ZMOperationLoop+Notifications.swift"; sourceTree = "<group>"; };
		54D784FD1A37248000F47798 /* ZMEncodedNSUUIDWithTimestampTests.m */ = {isa = PBXFileReference; fileEncoding = 4; lastKnownFileType = sourcecode.c.objc; path = ZMEncodedNSUUIDWithTimestampTests.m; sourceTree = "<group>"; };
		54DE26B11BC56E62002B5FBC /* ZMHotFixDirectory.h */ = {isa = PBXFileReference; fileEncoding = 4; lastKnownFileType = sourcecode.c.h; path = ZMHotFixDirectory.h; sourceTree = "<group>"; };
		54DE26B21BC56E62002B5FBC /* ZMHotFixDirectory.m */ = {isa = PBXFileReference; fileEncoding = 4; lastKnownFileType = sourcecode.c.objc; path = ZMHotFixDirectory.m; sourceTree = "<group>"; };
		54DE9BEA1DE74FFB00EFFB9C /* RandomHandleGenerator.swift */ = {isa = PBXFileReference; fileEncoding = 4; lastKnownFileType = sourcecode.swift; path = RandomHandleGenerator.swift; sourceTree = "<group>"; };
		54DE9BEC1DE75D4900EFFB9C /* RandomHandleGeneratorTests.swift */ = {isa = PBXFileReference; fileEncoding = 4; lastKnownFileType = sourcecode.swift; path = RandomHandleGeneratorTests.swift; sourceTree = "<group>"; };
		54DFAE211C92D979004B1D15 /* 1900x1500.jpg */ = {isa = PBXFileReference; lastKnownFileType = image.jpeg; path = 1900x1500.jpg; sourceTree = "<group>"; };
		54DFB8EE1B30649000F1C736 /* GiphyTests.m */ = {isa = PBXFileReference; fileEncoding = 4; lastKnownFileType = sourcecode.c.objc; path = GiphyTests.m; sourceTree = "<group>"; };
		54E2C1DF1E682DC400536569 /* LocalNotificationDispatcher.swift */ = {isa = PBXFileReference; fileEncoding = 4; lastKnownFileType = sourcecode.swift; path = LocalNotificationDispatcher.swift; sourceTree = "<group>"; };
		54E4DD0D1DE4A9A200FEF192 /* UserHandleTests.swift */ = {isa = PBXFileReference; fileEncoding = 4; lastKnownFileType = sourcecode.swift; path = UserHandleTests.swift; sourceTree = "<group>"; };
		54F0A0931B3018D7003386BC /* ProxiedRequestsStatus.swift */ = {isa = PBXFileReference; fileEncoding = 4; lastKnownFileType = sourcecode.swift; path = ProxiedRequestsStatus.swift; sourceTree = "<group>"; };
		54F8D6E419AB535700146664 /* ZMMissingUpdateEventsTranscoder.h */ = {isa = PBXFileReference; fileEncoding = 4; lastKnownFileType = sourcecode.c.h; path = ZMMissingUpdateEventsTranscoder.h; sourceTree = "<group>"; };
		54F8D6E519AB535700146664 /* ZMMissingUpdateEventsTranscoder.m */ = {isa = PBXFileReference; fileEncoding = 4; lastKnownFileType = sourcecode.c.objc; lineEnding = 0; path = ZMMissingUpdateEventsTranscoder.m; sourceTree = "<group>"; xcLanguageSpecificationIdentifier = xcode.lang.objc; };
		54F8D6E819AB535700146664 /* ZMSelfStrategy.h */ = {isa = PBXFileReference; fileEncoding = 4; lastKnownFileType = sourcecode.c.h; path = ZMSelfStrategy.h; sourceTree = "<group>"; };
		54F8D6E919AB535700146664 /* ZMSelfStrategy.m */ = {isa = PBXFileReference; fileEncoding = 4; lastKnownFileType = sourcecode.c.objc; path = ZMSelfStrategy.m; sourceTree = "<group>"; };
		54F8D72F19AB677300146664 /* ZMMissingUpdateEventsTranscoderTests.m */ = {isa = PBXFileReference; fileEncoding = 4; lastKnownFileType = sourcecode.c.objc; path = ZMMissingUpdateEventsTranscoderTests.m; sourceTree = "<group>"; };
		54F8D73119AB677400146664 /* ZMSelfTranscoderTests.m */ = {isa = PBXFileReference; fileEncoding = 4; lastKnownFileType = sourcecode.c.objc; path = ZMSelfTranscoderTests.m; sourceTree = "<group>"; };
		54F8D74819AB67B300146664 /* ObjectTranscoderTests.h */ = {isa = PBXFileReference; fileEncoding = 4; lastKnownFileType = sourcecode.c.h; path = ObjectTranscoderTests.h; sourceTree = "<group>"; };
		54F8D74919AB67B300146664 /* ObjectTranscoderTests.m */ = {isa = PBXFileReference; fileEncoding = 4; lastKnownFileType = sourcecode.c.objc; path = ObjectTranscoderTests.m; sourceTree = "<group>"; };
		54FC8A0F192CD55000D3C016 /* LoginFlowTests.m */ = {isa = PBXFileReference; fileEncoding = 4; lastKnownFileType = sourcecode.c.objc; path = LoginFlowTests.m; sourceTree = "<group>"; };
		54FEAAA81BC7BB9C002DE521 /* ZMBlacklistDownloader+Testing.h */ = {isa = PBXFileReference; fileEncoding = 4; lastKnownFileType = sourcecode.c.h; path = "ZMBlacklistDownloader+Testing.h"; sourceTree = "<group>"; };
		54FF64281F73D00C00787EF2 /* NSManagedObjectContext+AuthenticationStatus.swift */ = {isa = PBXFileReference; fileEncoding = 4; lastKnownFileType = sourcecode.swift; path = "NSManagedObjectContext+AuthenticationStatus.swift"; sourceTree = "<group>"; };
		5502C6E922B7D4DA000684B7 /* ZMUserSessionLegalHoldTests.swift */ = {isa = PBXFileReference; lastKnownFileType = sourcecode.swift; path = ZMUserSessionLegalHoldTests.swift; sourceTree = "<group>"; };
		554FEE2022AFF20600B1A8A1 /* ZMUserSession+LegalHold.swift */ = {isa = PBXFileReference; lastKnownFileType = sourcecode.swift; path = "ZMUserSession+LegalHold.swift"; sourceTree = "<group>"; };
		59271BE72B908DAC0019B726 /* SecurityClassificationProviding.swift */ = {isa = PBXFileReference; lastKnownFileType = sourcecode.swift; path = SecurityClassificationProviding.swift; sourceTree = "<group>"; };
		59271BE92B908E150019B726 /* SecurityClassification.swift */ = {isa = PBXFileReference; lastKnownFileType = sourcecode.swift; path = SecurityClassification.swift; sourceTree = "<group>"; };
		597B70C22B03984C006C2121 /* ZMUserSession+DeveloperMenu.swift */ = {isa = PBXFileReference; fileEncoding = 4; lastKnownFileType = sourcecode.swift; path = "ZMUserSession+DeveloperMenu.swift"; sourceTree = "<group>"; };
		598E87012BF4DE9600FC5438 /* WireSystemSupport.framework */ = {isa = PBXFileReference; explicitFileType = wrapper.framework; path = WireSystemSupport.framework; sourceTree = BUILT_PRODUCTS_DIR; };
		598E87042BF4E01300FC5438 /* WireUtilitiesSupport.framework */ = {isa = PBXFileReference; explicitFileType = wrapper.framework; path = WireUtilitiesSupport.framework; sourceTree = BUILT_PRODUCTS_DIR; };
		5996E89B2C19CF54007A52F0 /* AutoMockable.generated.swift */ = {isa = PBXFileReference; fileEncoding = 4; lastKnownFileType = sourcecode.swift; path = AutoMockable.generated.swift; sourceTree = "<group>"; };
		5996E89C2C19CF54007A52F0 /* AutoMockable.manual.swift */ = {isa = PBXFileReference; fileEncoding = 4; lastKnownFileType = sourcecode.swift; path = AutoMockable.manual.swift; sourceTree = "<group>"; };
		59D1C30F2B1DEE6E0016F6B2 /* WireDataModelSupport.framework */ = {isa = PBXFileReference; explicitFileType = wrapper.framework; path = WireDataModelSupport.framework; sourceTree = BUILT_PRODUCTS_DIR; };
		59D5C2302C35846600CE1D5E /* AppendTextMessageUseCaseTests.swift */ = {isa = PBXFileReference; lastKnownFileType = sourcecode.swift; path = AppendTextMessageUseCaseTests.swift; sourceTree = "<group>"; };
		59E6A9132B4EE5CF00DBCC6B /* RecurringAction.swift */ = {isa = PBXFileReference; fileEncoding = 4; lastKnownFileType = sourcecode.swift; path = RecurringAction.swift; sourceTree = "<group>"; };
		59E6A9152B4EE5D500DBCC6B /* RecurringActionServiceInterface.swift */ = {isa = PBXFileReference; fileEncoding = 4; lastKnownFileType = sourcecode.swift; path = RecurringActionServiceInterface.swift; sourceTree = "<group>"; };
		59E6A9192B4EE62100DBCC6B /* RecurringAction+dummy.swift */ = {isa = PBXFileReference; lastKnownFileType = sourcecode.swift; path = "RecurringAction+dummy.swift"; sourceTree = "<group>"; };
		5E0EB1F321008C1900B5DC2B /* CompanyLoginRequester.swift */ = {isa = PBXFileReference; lastKnownFileType = sourcecode.swift; path = CompanyLoginRequester.swift; sourceTree = "<group>"; };
		5E0EB1F52100A13200B5DC2B /* CompanyLoginRequesterTests.swift */ = {isa = PBXFileReference; lastKnownFileType = sourcecode.swift; path = CompanyLoginRequesterTests.swift; sourceTree = "<group>"; };
		5E0EB1F82100A46F00B5DC2B /* MockCompanyLoginRequesterDelegate.swift */ = {isa = PBXFileReference; lastKnownFileType = sourcecode.swift; path = MockCompanyLoginRequesterDelegate.swift; sourceTree = "<group>"; };
		5E2C354C21A806A80034F1EE /* MockBackgroundActivityManager.swift */ = {isa = PBXFileReference; lastKnownFileType = sourcecode.swift; path = MockBackgroundActivityManager.swift; sourceTree = "<group>"; };
		5E67168F2174CA6300522E61 /* MockUser+LoginCredentials.swift */ = {isa = PBXFileReference; lastKnownFileType = sourcecode.swift; path = "MockUser+LoginCredentials.swift"; sourceTree = "<group>"; };
		5E8BB8982147CD3F00EEA64B /* AVSBridging.swift */ = {isa = PBXFileReference; lastKnownFileType = sourcecode.swift; path = AVSBridging.swift; sourceTree = "<group>"; };
		5E8BB89B2147CE1600EEA64B /* AVSCallMember.swift */ = {isa = PBXFileReference; lastKnownFileType = sourcecode.swift; path = AVSCallMember.swift; sourceTree = "<group>"; };
		5E8BB89D2147E9DF00EEA64B /* AVSWrapper+Handlers.swift */ = {isa = PBXFileReference; lastKnownFileType = sourcecode.swift; path = "AVSWrapper+Handlers.swift"; sourceTree = "<group>"; };
		5E8BB89F2147F5BC00EEA64B /* CallSnapshot.swift */ = {isa = PBXFileReference; lastKnownFileType = sourcecode.swift; path = CallSnapshot.swift; sourceTree = "<group>"; };
		5E8BB8A12147F89000EEA64B /* CallCenterSupport.swift */ = {isa = PBXFileReference; lastKnownFileType = sourcecode.swift; path = CallCenterSupport.swift; sourceTree = "<group>"; };
		5E8BB8A3214912D100EEA64B /* AVSBridgingTests.swift */ = {isa = PBXFileReference; lastKnownFileType = sourcecode.swift; path = AVSBridgingTests.swift; sourceTree = "<group>"; };
		5E8EE1F620FDC6B900DB1F9B /* CompanyLoginRequestDetector.swift */ = {isa = PBXFileReference; lastKnownFileType = sourcecode.swift; path = CompanyLoginRequestDetector.swift; sourceTree = "<group>"; };
		5E8EE1F920FDC7D700DB1F9B /* Pasteboard.swift */ = {isa = PBXFileReference; lastKnownFileType = sourcecode.swift; path = Pasteboard.swift; sourceTree = "<group>"; };
		5E8EE1FB20FDCCE200DB1F9B /* CompanyLoginRequestDetectorTests.swift */ = {isa = PBXFileReference; lastKnownFileType = sourcecode.swift; path = CompanyLoginRequestDetectorTests.swift; sourceTree = "<group>"; };
		5E9D326E2109C1740032FB06 /* CompanyLoginErrorCode.swift */ = {isa = PBXFileReference; lastKnownFileType = sourcecode.swift; path = CompanyLoginErrorCode.swift; sourceTree = "<group>"; };
		5E9D32702109C54B0032FB06 /* CompanyLoginActionTests.swift */ = {isa = PBXFileReference; lastKnownFileType = sourcecode.swift; path = CompanyLoginActionTests.swift; sourceTree = "<group>"; };
		5EC2C5902137F80E00C6CE35 /* CallState.swift */ = {isa = PBXFileReference; lastKnownFileType = sourcecode.swift; path = CallState.swift; sourceTree = "<group>"; };
		5EC2C592213827BF00C6CE35 /* WireCallCenterV3+Events.swift */ = {isa = PBXFileReference; lastKnownFileType = sourcecode.swift; path = "WireCallCenterV3+Events.swift"; sourceTree = "<group>"; };
		5EDF03EB2245563C00C04007 /* LinkPreviewAssetUploadRequestStrategy+Helper.swift */ = {isa = PBXFileReference; lastKnownFileType = sourcecode.swift; path = "LinkPreviewAssetUploadRequestStrategy+Helper.swift"; sourceTree = "<group>"; };
		5EFE9C14212AB138007932A6 /* UnregisteredUser+Payload.swift */ = {isa = PBXFileReference; lastKnownFileType = sourcecode.swift; path = "UnregisteredUser+Payload.swift"; sourceTree = "<group>"; };
		5EFE9C16212AB945007932A6 /* RegistrationPhase.swift */ = {isa = PBXFileReference; lastKnownFileType = sourcecode.swift; path = RegistrationPhase.swift; sourceTree = "<group>"; };
		632A581F25CC43DA00F0C4BD /* CallParticipantsListKind.swift */ = {isa = PBXFileReference; lastKnownFileType = sourcecode.swift; path = CallParticipantsListKind.swift; sourceTree = "<group>"; };
		632A582125CD9DF900F0C4BD /* CallParticipantsKindTests.swift */ = {isa = PBXFileReference; lastKnownFileType = sourcecode.swift; path = CallParticipantsKindTests.swift; sourceTree = "<group>"; };
		63495E4623FFF098002A7C59 /* ConversationTests+OTR.swift */ = {isa = PBXFileReference; lastKnownFileType = sourcecode.swift; path = "ConversationTests+OTR.swift"; sourceTree = "<group>"; };
		634976E8268A185A00824A05 /* AVSVideoStreams.swift */ = {isa = PBXFileReference; lastKnownFileType = sourcecode.swift; path = AVSVideoStreams.swift; sourceTree = "<group>"; };
		634976F7268A200C00824A05 /* AVSClient.swift */ = {isa = PBXFileReference; lastKnownFileType = sourcecode.swift; path = AVSClient.swift; sourceTree = "<group>"; };
		634976FC268A205A00824A05 /* AVSClientList.swift */ = {isa = PBXFileReference; lastKnownFileType = sourcecode.swift; path = AVSClientList.swift; sourceTree = "<group>"; };
		63497701268A20EC00824A05 /* AVSParticipantsChange.swift */ = {isa = PBXFileReference; lastKnownFileType = sourcecode.swift; path = AVSParticipantsChange.swift; sourceTree = "<group>"; };
		63497709268A250E00824A05 /* Encodable+JSONString.swift */ = {isa = PBXFileReference; lastKnownFileType = sourcecode.swift; path = "Encodable+JSONString.swift"; sourceTree = "<group>"; };
		6349771D268B7C4300824A05 /* AVSVideoStreamsTest.swift */ = {isa = PBXFileReference; lastKnownFileType = sourcecode.swift; path = AVSVideoStreamsTest.swift; sourceTree = "<group>"; };
		636826F72953465F00D904C2 /* ZMUserSessionTests+AccessToken.swift */ = {isa = PBXFileReference; lastKnownFileType = sourcecode.swift; path = "ZMUserSessionTests+AccessToken.swift"; sourceTree = "<group>"; };
		636826FB2954550900D904C2 /* APIMigrationManagerTests.swift */ = {isa = PBXFileReference; lastKnownFileType = sourcecode.swift; path = APIMigrationManagerTests.swift; sourceTree = "<group>"; };
		636F70442A5F3EE900E086B6 /* MLSConferenceStaleParticipantsRemover.swift */ = {isa = PBXFileReference; lastKnownFileType = sourcecode.swift; path = MLSConferenceStaleParticipantsRemover.swift; sourceTree = "<group>"; };
		6391A8002A7A529000832665 /* MLSConferenceStaleParticipantsRemoverTests.swift */ = {isa = PBXFileReference; lastKnownFileType = sourcecode.swift; path = MLSConferenceStaleParticipantsRemoverTests.swift; sourceTree = "<group>"; };
		639290A3252CA53100046171 /* CallSnapshotTestFixture.swift */ = {isa = PBXFileReference; lastKnownFileType = sourcecode.swift; path = CallSnapshotTestFixture.swift; sourceTree = "<group>"; };
		639290A6252DEDB400046171 /* WireCallCenterV3+Degradation.swift */ = {isa = PBXFileReference; lastKnownFileType = sourcecode.swift; path = "WireCallCenterV3+Degradation.swift"; sourceTree = "<group>"; };
		63A8F575276B7B3100513750 /* AVSClientTests.swift */ = {isa = PBXFileReference; lastKnownFileType = sourcecode.swift; path = AVSClientTests.swift; sourceTree = "<group>"; };
		63B1FAD82763A510000766F8 /* AVSIdentifier.swift */ = {isa = PBXFileReference; lastKnownFileType = sourcecode.swift; path = AVSIdentifier.swift; sourceTree = "<group>"; };
		63B1FADA2763A636000766F8 /* ZMUser+AVSIdentifier.swift */ = {isa = PBXFileReference; lastKnownFileType = sourcecode.swift; path = "ZMUser+AVSIdentifier.swift"; sourceTree = "<group>"; };
		63C4B3C12C35B07A00C09A93 /* FetchShareableConversationUseCase.swift */ = {isa = PBXFileReference; lastKnownFileType = sourcecode.swift; path = FetchShareableConversationUseCase.swift; sourceTree = "<group>"; };
		63C4B3C52C35B56A00C09A93 /* ShareFileUseCase.swift */ = {isa = PBXFileReference; lastKnownFileType = sourcecode.swift; path = ShareFileUseCase.swift; sourceTree = "<group>"; };
		63C4B3C72C36A4C900C09A93 /* FetchShareableConversationUseCaseTests.swift */ = {isa = PBXFileReference; lastKnownFileType = sourcecode.swift; path = FetchShareableConversationUseCaseTests.swift; sourceTree = "<group>"; };
		63C4B3C92C36A4DB00C09A93 /* ShareFileUseCaseTests.swift */ = {isa = PBXFileReference; lastKnownFileType = sourcecode.swift; path = ShareFileUseCaseTests.swift; sourceTree = "<group>"; };
		63C5321E27FDB283009DFFF4 /* SyncStatus.swift */ = {isa = PBXFileReference; fileEncoding = 4; lastKnownFileType = sourcecode.swift; path = SyncStatus.swift; sourceTree = "<group>"; };
		63CD59542964332B00385037 /* AccessTokenMigrationTests.swift */ = {isa = PBXFileReference; lastKnownFileType = sourcecode.swift; path = AccessTokenMigrationTests.swift; sourceTree = "<group>"; };
		63CD59562964346400385037 /* ZMUserSession+AccessToken.swift */ = {isa = PBXFileReference; lastKnownFileType = sourcecode.swift; path = "ZMUserSession+AccessToken.swift"; sourceTree = "<group>"; };
		63CDCA762BCD8AB500DA0F0A /* CheckOneOnOneConversationIsReadyUseCase.swift */ = {isa = PBXFileReference; lastKnownFileType = sourcecode.swift; path = CheckOneOnOneConversationIsReadyUseCase.swift; sourceTree = "<group>"; };
		63CDCA782BD157E100DA0F0A /* CheckOneOnOneConversationIsReadyUseCaseTests.swift */ = {isa = PBXFileReference; lastKnownFileType = sourcecode.swift; path = CheckOneOnOneConversationIsReadyUseCaseTests.swift; sourceTree = "<group>"; };
		63CF3FFD2768DF8C0079FF2B /* AVSIdentifier+Stub.swift */ = {isa = PBXFileReference; lastKnownFileType = sourcecode.swift; path = "AVSIdentifier+Stub.swift"; sourceTree = "<group>"; };
		63CF3FFF276B4D110079FF2B /* AVSIdentifierTests.swift */ = {isa = PBXFileReference; lastKnownFileType = sourcecode.swift; path = AVSIdentifierTests.swift; sourceTree = "<group>"; };
		63E313D527553CA0002EAF1D /* ZMConversation+AVSIdentifier.swift */ = {isa = PBXFileReference; lastKnownFileType = sourcecode.swift; path = "ZMConversation+AVSIdentifier.swift"; sourceTree = "<group>"; };
		63E69AE927EA293900D6CE88 /* ConnectionTests+Swift.swift */ = {isa = PBXFileReference; lastKnownFileType = sourcecode.swift; path = "ConnectionTests+Swift.swift"; sourceTree = "<group>"; };
		63EB9B2C258131F700B44635 /* AVSActiveSpeakerChange.swift */ = {isa = PBXFileReference; lastKnownFileType = sourcecode.swift; path = AVSActiveSpeakerChange.swift; sourceTree = "<group>"; };
		63F1DF1E294B68380061565E /* APIMigrationManager.swift */ = {isa = PBXFileReference; lastKnownFileType = sourcecode.swift; path = APIMigrationManager.swift; sourceTree = "<group>"; };
		63F1DF20294B69B20061565E /* AccessTokenMigration.swift */ = {isa = PBXFileReference; lastKnownFileType = sourcecode.swift; path = AccessTokenMigration.swift; sourceTree = "<group>"; };
		63F376DF283519CC00FE1F05 /* SessionManagerTests+APIVersionResolver.swift */ = {isa = PBXFileReference; lastKnownFileType = sourcecode.swift; path = "SessionManagerTests+APIVersionResolver.swift"; sourceTree = "<group>"; };
		63F65F02246D5A9600534A69 /* PushChannelTests.swift */ = {isa = PBXFileReference; lastKnownFileType = sourcecode.swift; path = PushChannelTests.swift; sourceTree = "<group>"; };
		63F65F04246D972900534A69 /* ConversationTests+MessageEditing.swift */ = {isa = PBXFileReference; lastKnownFileType = sourcecode.swift; path = "ConversationTests+MessageEditing.swift"; sourceTree = "<group>"; };
		63F65F1224729B4C00534A69 /* APNSTests+Swift.swift */ = {isa = PBXFileReference; lastKnownFileType = sourcecode.swift; path = "APNSTests+Swift.swift"; sourceTree = "<group>"; };
		63F65F212474153E00534A69 /* APNSTestsBase.h */ = {isa = PBXFileReference; lastKnownFileType = sourcecode.c.h; path = APNSTestsBase.h; sourceTree = "<group>"; };
		63F65F222474378200534A69 /* APNSTestsBase.m */ = {isa = PBXFileReference; lastKnownFileType = sourcecode.c.objc; path = APNSTestsBase.m; sourceTree = "<group>"; };
		63FE4B9D25C1D2EC002878E5 /* VideoGridPresentationMode.swift */ = {isa = PBXFileReference; lastKnownFileType = sourcecode.swift; path = VideoGridPresentationMode.swift; sourceTree = "<group>"; };
		70355A7227AAE62D00F02C76 /* ZMUserSession+SecurityClassificationProviding.swift */ = {isa = PBXFileReference; lastKnownFileType = sourcecode.swift; path = "ZMUserSession+SecurityClassificationProviding.swift"; sourceTree = "<group>"; };
		707CEBB627B515B200E080A4 /* ZMUserSessionTests+SecurityClassification.swift */ = {isa = PBXFileReference; lastKnownFileType = sourcecode.swift; path = "ZMUserSessionTests+SecurityClassification.swift"; sourceTree = "<group>"; };
		7C26879C21F7193800570AA9 /* EventProcessingTracker.swift */ = {isa = PBXFileReference; lastKnownFileType = sourcecode.swift; path = EventProcessingTracker.swift; sourceTree = "<group>"; };
		7C419ED621F8D7EB00B95770 /* EventProcessingTrackerTests.swift */ = {isa = PBXFileReference; lastKnownFileType = sourcecode.swift; path = EventProcessingTrackerTests.swift; sourceTree = "<group>"; };
		7C5482D9225380160055F1AB /* CallReceivedResult.swift */ = {isa = PBXFileReference; lastKnownFileType = sourcecode.swift; path = CallReceivedResult.swift; sourceTree = "<group>"; };
		7C5B94F522DC6BC500A6F8BB /* JailbreakDetector.swift */ = {isa = PBXFileReference; fileEncoding = 4; lastKnownFileType = sourcecode.swift; path = JailbreakDetector.swift; sourceTree = "<group>"; };
		7CD279832338B74600E638CD /* SessionManagerConfiguration.swift */ = {isa = PBXFileReference; lastKnownFileType = sourcecode.swift; path = SessionManagerConfiguration.swift; sourceTree = "<group>"; };
		7CD279852338E31D00E638CD /* SessionManager+Authentication.swift */ = {isa = PBXFileReference; lastKnownFileType = sourcecode.swift; path = "SessionManager+Authentication.swift"; sourceTree = "<group>"; };
		7CD279872338E52000E638CD /* ProcessInfo+SystemBootTime.swift */ = {isa = PBXFileReference; lastKnownFileType = sourcecode.swift; path = "ProcessInfo+SystemBootTime.swift"; sourceTree = "<group>"; };
		7CE017142317D07E00144905 /* ZMAuthenticationStatusTests.swift */ = {isa = PBXFileReference; lastKnownFileType = sourcecode.swift; path = ZMAuthenticationStatusTests.swift; sourceTree = "<group>"; };
		85D8502FFC4412F91D0CC1A4 /* ZMOperationLoop.m */ = {isa = PBXFileReference; fileEncoding = 4; lastKnownFileType = sourcecode.c.objc; path = ZMOperationLoop.m; sourceTree = "<group>"; };
		85D85104C6D06FA902E3253C /* ZMSyncStrategyTests.m */ = {isa = PBXFileReference; fileEncoding = 4; lastKnownFileType = sourcecode.c.objc; path = ZMSyncStrategyTests.m; sourceTree = "<group>"; };
		85D85110893896EBA6E879CE /* MockEntity2.h */ = {isa = PBXFileReference; fileEncoding = 4; lastKnownFileType = sourcecode.c.h; path = MockEntity2.h; sourceTree = "<group>"; };
		85D852DA0CD2C94CADB3B6FE /* MockModelObjectContextFactory.m */ = {isa = PBXFileReference; fileEncoding = 4; lastKnownFileType = sourcecode.c.objc; path = MockModelObjectContextFactory.m; sourceTree = "<group>"; };
		85D853338EC38D9B021D71BF /* ZMSyncStrategy.h */ = {isa = PBXFileReference; fileEncoding = 4; lastKnownFileType = sourcecode.c.h; path = ZMSyncStrategy.h; sourceTree = "<group>"; };
		85D858D72B109C5D9A85645B /* ZMOperationLoopTests.m */ = {isa = PBXFileReference; fileEncoding = 4; lastKnownFileType = sourcecode.c.objc; path = ZMOperationLoopTests.m; sourceTree = "<group>"; };
		85D859D47B6EBF09E4137658 /* ZMSyncStrategy.m */ = {isa = PBXFileReference; fileEncoding = 4; lastKnownFileType = sourcecode.c.objc; path = ZMSyncStrategy.m; sourceTree = "<group>"; };
		85D85A3CF8F1D3B0D2532954 /* MockModelObjectContextFactory.h */ = {isa = PBXFileReference; fileEncoding = 4; lastKnownFileType = sourcecode.c.h; path = MockModelObjectContextFactory.h; sourceTree = "<group>"; };
		85D85AAE7FA09852AB9B0D6A /* MockEntity.m */ = {isa = PBXFileReference; fileEncoding = 4; lastKnownFileType = sourcecode.c.objc; path = MockEntity.m; sourceTree = "<group>"; };
		85D85BDE1EC2D916896D3132 /* MockEntity.h */ = {isa = PBXFileReference; fileEncoding = 4; lastKnownFileType = sourcecode.c.h; path = MockEntity.h; sourceTree = "<group>"; };
		85D85C9E7A2AAAE14D4BC2CC /* MockEntity2.m */ = {isa = PBXFileReference; fileEncoding = 4; lastKnownFileType = sourcecode.c.objc; path = MockEntity2.m; sourceTree = "<group>"; };
		85D85D997334755E841D13EA /* SlowSyncTests.m */ = {isa = PBXFileReference; fileEncoding = 4; lastKnownFileType = sourcecode.c.objc; path = SlowSyncTests.m; sourceTree = "<group>"; };
		85D85F3EC8565FD102AC0E5B /* ZMOperationLoop.h */ = {isa = PBXFileReference; fileEncoding = 4; lastKnownFileType = sourcecode.c.h; path = ZMOperationLoop.h; sourceTree = "<group>"; };
		871667F91BB2AE9C009C6EEA /* APSSignalingKeysStore.swift */ = {isa = PBXFileReference; fileEncoding = 4; lastKnownFileType = sourcecode.swift; path = APSSignalingKeysStore.swift; sourceTree = "<group>"; };
		8717DFA61F6EF44E0087EFE4 /* SessionManager+Push.swift */ = {isa = PBXFileReference; fileEncoding = 4; lastKnownFileType = sourcecode.swift; path = "SessionManager+Push.swift"; sourceTree = "<group>"; };
		872A2EE51FFFBC2900900B22 /* ServiceUser.swift */ = {isa = PBXFileReference; fileEncoding = 4; lastKnownFileType = sourcecode.swift; path = ServiceUser.swift; sourceTree = "<group>"; };
		872A2EE71FFFBC3900900B22 /* ServiceUserTests.swift */ = {isa = PBXFileReference; lastKnownFileType = sourcecode.swift; path = ServiceUserTests.swift; sourceTree = "<group>"; };
		872C99511DB5256E006A3BDE /* CallKitManagerTests.swift */ = {isa = PBXFileReference; fileEncoding = 4; lastKnownFileType = sourcecode.swift; path = CallKitManagerTests.swift; sourceTree = "<group>"; };
		872C99571DB659E6006A3BDE /* ringing_from_them_long.caf */ = {isa = PBXFileReference; lastKnownFileType = file; path = ringing_from_them_long.caf; sourceTree = "<group>"; };
		872C995A1DB65D0D006A3BDE /* harp.m4a */ = {isa = PBXFileReference; lastKnownFileType = file; path = harp.m4a; sourceTree = "<group>"; };
		872C995E1DB6722C006A3BDE /* CallKitDelegateTests+Mocking.h */ = {isa = PBXFileReference; fileEncoding = 4; lastKnownFileType = sourcecode.c.h; path = "CallKitDelegateTests+Mocking.h"; sourceTree = "<group>"; };
		872C995F1DB6722C006A3BDE /* CallKitDelegateTests+Mocking.m */ = {isa = PBXFileReference; fileEncoding = 4; lastKnownFileType = sourcecode.c.objc; path = "CallKitDelegateTests+Mocking.m"; sourceTree = "<group>"; };
		8737D553209217BD00E5A4AF /* URLActions.swift */ = {isa = PBXFileReference; lastKnownFileType = sourcecode.swift; path = URLActions.swift; sourceTree = "<group>"; };
		873B893D20445F4400FBE254 /* ZMConversationAccessModeTests.swift */ = {isa = PBXFileReference; lastKnownFileType = sourcecode.swift; path = ZMConversationAccessModeTests.swift; sourceTree = "<group>"; };
		874A168F2052BE5E001C6760 /* ZMUserSession+OpenConversation.swift */ = {isa = PBXFileReference; lastKnownFileType = sourcecode.swift; path = "ZMUserSession+OpenConversation.swift"; sourceTree = "<group>"; };
		874A16912052BEC5001C6760 /* UserExpirationObserver.swift */ = {isa = PBXFileReference; lastKnownFileType = sourcecode.swift; path = UserExpirationObserver.swift; sourceTree = "<group>"; };
		874A16932052C64B001C6760 /* UserExpirationObserverTests.swift */ = {isa = PBXFileReference; lastKnownFileType = sourcecode.swift; path = UserExpirationObserverTests.swift; sourceTree = "<group>"; };
		874A1749205812B6001C6760 /* ZMUserSessionTests.swift */ = {isa = PBXFileReference; lastKnownFileType = sourcecode.swift; path = ZMUserSessionTests.swift; sourceTree = "<group>"; };
		874F142C1C16FD9700C15118 /* Device.swift */ = {isa = PBXFileReference; fileEncoding = 4; lastKnownFileType = sourcecode.swift; path = Device.swift; sourceTree = "<group>"; };
		8751DA051F66BFA6000D308B /* ZMUserSession+Push.swift */ = {isa = PBXFileReference; fileEncoding = 4; lastKnownFileType = sourcecode.swift; path = "ZMUserSession+Push.swift"; sourceTree = "<group>"; };
		8754B8491F73C25400EC02AD /* ConversationListChangeInfo+UserSession.swift */ = {isa = PBXFileReference; fileEncoding = 4; lastKnownFileType = sourcecode.swift; path = "ConversationListChangeInfo+UserSession.swift"; sourceTree = "<group>"; };
		8754B84B1F73C38900EC02AD /* MessageChangeInfo+UserSession.swift */ = {isa = PBXFileReference; fileEncoding = 4; lastKnownFileType = sourcecode.swift; path = "MessageChangeInfo+UserSession.swift"; sourceTree = "<group>"; };
		8766853A1F2A1A860031081B /* UnauthenticatedSessionTests.swift */ = {isa = PBXFileReference; fileEncoding = 4; lastKnownFileType = sourcecode.swift; path = UnauthenticatedSessionTests.swift; sourceTree = "<group>"; };
		878ACB4520ADBBAA0016E68A /* Blacklist.swift */ = {isa = PBXFileReference; lastKnownFileType = sourcecode.swift; path = Blacklist.swift; sourceTree = "<group>"; };
		878ACB4720AEFB980016E68A /* ZMUser+Consent.swift */ = {isa = PBXFileReference; lastKnownFileType = sourcecode.swift; path = "ZMUser+Consent.swift"; sourceTree = "<group>"; };
		878ACB5820AF12C10016E68A /* ZMUserConsentTests.swift */ = {isa = PBXFileReference; lastKnownFileType = sourcecode.swift; path = ZMUserConsentTests.swift; sourceTree = "<group>"; };
		8796343F1F7BEA4700FC79BA /* DispatchQueue+SerialAsync.swift */ = {isa = PBXFileReference; fileEncoding = 4; lastKnownFileType = sourcecode.swift; path = "DispatchQueue+SerialAsync.swift"; sourceTree = "<group>"; };
		879634411F7BEC5100FC79BA /* DispatchQueueSerialAsyncTests.swift */ = {isa = PBXFileReference; fileEncoding = 4; lastKnownFileType = sourcecode.swift; path = DispatchQueueSerialAsyncTests.swift; sourceTree = "<group>"; };
		8798607A1C3D48A400218A3E /* DeleteAccountRequestStrategy.swift */ = {isa = PBXFileReference; fileEncoding = 4; lastKnownFileType = sourcecode.swift; path = DeleteAccountRequestStrategy.swift; sourceTree = "<group>"; };
		87AEA67B1EFBD27700C94BF3 /* DiskDatabaseTest.swift */ = {isa = PBXFileReference; fileEncoding = 4; lastKnownFileType = sourcecode.swift; path = DiskDatabaseTest.swift; sourceTree = "<group>"; };
		87B30C5B1FA756220054DFB1 /* FlowManagerTests.swift */ = {isa = PBXFileReference; lastKnownFileType = sourcecode.swift; path = FlowManagerTests.swift; sourceTree = "<group>"; };
		87D003FE1BB5810D00472E06 /* APSSignalingKeyStoreTests.swift */ = {isa = PBXFileReference; fileEncoding = 4; lastKnownFileType = sourcecode.swift; path = APSSignalingKeyStoreTests.swift; sourceTree = "<group>"; };
		87D2555821D6275800D03789 /* BuildTypeTests.swift */ = {isa = PBXFileReference; lastKnownFileType = sourcecode.swift; path = BuildTypeTests.swift; sourceTree = "<group>"; };
		87D4625C1C3D526D00433469 /* DeleteAccountRequestStrategyTests.swift */ = {isa = PBXFileReference; fileEncoding = 4; lastKnownFileType = sourcecode.swift; path = DeleteAccountRequestStrategyTests.swift; sourceTree = "<group>"; };
		87DF28C61F680495007E1702 /* PushDispatcherTests.swift */ = {isa = PBXFileReference; fileEncoding = 4; lastKnownFileType = sourcecode.swift; path = PushDispatcherTests.swift; sourceTree = "<group>"; };
		A0387BDC1F692EF9FB237767 /* ZMSyncStrategyTests.h */ = {isa = PBXFileReference; lastKnownFileType = sourcecode.c.h; path = ZMSyncStrategyTests.h; sourceTree = "<group>"; };
		A901FE9A258B562F003EAF5C /* CallParticipantTests.swift */ = {isa = PBXFileReference; lastKnownFileType = sourcecode.swift; path = CallParticipantTests.swift; sourceTree = "<group>"; };
		A913C02123A7EDFA0048CE74 /* TeamRolesDownloadRequestStrategy.swift */ = {isa = PBXFileReference; lastKnownFileType = sourcecode.swift; path = TeamRolesDownloadRequestStrategy.swift; sourceTree = "<group>"; };
		A913C02323A7F1C00048CE74 /* TeamRolesDownloadRequestStrategyTests.swift */ = {isa = PBXFileReference; lastKnownFileType = sourcecode.swift; path = TeamRolesDownloadRequestStrategyTests.swift; sourceTree = "<group>"; };
		A934C6E5266E0945008D9E68 /* ZMSyncStrategy.swift */ = {isa = PBXFileReference; fileEncoding = 4; lastKnownFileType = sourcecode.swift; path = ZMSyncStrategy.swift; sourceTree = "<group>"; };
		A93724C226984D2F005FD532 /* ios.xcconfig */ = {isa = PBXFileReference; lastKnownFileType = text.xcconfig; name = ios.xcconfig; path = "Carthage/Checkouts/wire-ios-system/Resources/Configurations/zmc-config/ios.xcconfig"; sourceTree = SOURCE_ROOT; };
		A938BDC723A7964100D4C208 /* ConversationRoleDownstreamRequestStrategy.swift */ = {isa = PBXFileReference; fileEncoding = 4; lastKnownFileType = sourcecode.swift; path = ConversationRoleDownstreamRequestStrategy.swift; sourceTree = "<group>"; };
		A938BDC923A7966700D4C208 /* ConversationRoleDownstreamRequestStrategyTests.swift */ = {isa = PBXFileReference; fileEncoding = 4; lastKnownFileType = sourcecode.swift; path = ConversationRoleDownstreamRequestStrategyTests.swift; sourceTree = "<group>"; };
		A93B528A250101AC0061255E /* ZMUserSession+Debugging.swift */ = {isa = PBXFileReference; lastKnownFileType = sourcecode.swift; path = "ZMUserSession+Debugging.swift"; sourceTree = "<group>"; };
		A95D0B1123F6B75A0057014F /* AVSLogObserver.swift */ = {isa = PBXFileReference; fileEncoding = 4; lastKnownFileType = sourcecode.swift; path = AVSLogObserver.swift; sourceTree = "<group>"; };
		A9692F881986476900849241 /* NSString_NormalizationTests.m */ = {isa = PBXFileReference; fileEncoding = 4; lastKnownFileType = sourcecode.c.objc; path = NSString_NormalizationTests.m; sourceTree = "<group>"; };
		A97E4F55267CF681006FC545 /* ZMUserSessionTestsBase.swift */ = {isa = PBXFileReference; lastKnownFileType = sourcecode.swift; path = ZMUserSessionTestsBase.swift; sourceTree = "<group>"; };
		A97E4F5A267CFB2D006FC545 /* ZMUserSessionTests_NetworkState.swift */ = {isa = PBXFileReference; lastKnownFileType = sourcecode.swift; path = ZMUserSessionTests_NetworkState.swift; sourceTree = "<group>"; };
		A9B53AA924E12E240066FCC6 /* ZMAccountDeletedReason.swift */ = {isa = PBXFileReference; lastKnownFileType = sourcecode.swift; path = ZMAccountDeletedReason.swift; sourceTree = "<group>"; };
		A9C02604266F5B4B002E542B /* ZMClientRegistrationStatus.swift */ = {isa = PBXFileReference; fileEncoding = 4; lastKnownFileType = sourcecode.swift; path = ZMClientRegistrationStatus.swift; sourceTree = "<group>"; };
		A9C02609266F5D1B002E542B /* ZMClientRegistrationStatusTests.swift */ = {isa = PBXFileReference; lastKnownFileType = sourcecode.swift; path = ZMClientRegistrationStatusTests.swift; sourceTree = "<group>"; };
		A9C02620266F630E002E542B /* UserProfileTests.h */ = {isa = PBXFileReference; lastKnownFileType = sourcecode.c.h; path = UserProfileTests.h; sourceTree = "<group>"; };
		A9F269C6257800940021B99A /* UserTests.swift */ = {isa = PBXFileReference; lastKnownFileType = sourcecode.swift; path = UserTests.swift; sourceTree = "<group>"; };
		AF6415A01C9C151700A535F5 /* EncryptedBase64EncondedExternalMessageTestFixture.txt */ = {isa = PBXFileReference; fileEncoding = 4; lastKnownFileType = text; path = EncryptedBase64EncondedExternalMessageTestFixture.txt; sourceTree = "<group>"; };
		AF6415A11C9C151700A535F5 /* ExternalMessageTextFixture.txt */ = {isa = PBXFileReference; fileEncoding = 4; lastKnownFileType = text; path = ExternalMessageTextFixture.txt; sourceTree = "<group>"; };
		B40964971DAD3D110098667A /* ja */ = {isa = PBXFileReference; lastKnownFileType = text.plist.strings; name = ja; path = ja.lproj/Push.strings; sourceTree = "<group>"; };
		B40964981DAD3D110098667A /* ja */ = {isa = PBXFileReference; lastKnownFileType = text.plist.stringsdict; name = ja; path = ja.lproj/Push.stringsdict; sourceTree = "<group>"; };
		B40964991DAD3D170098667A /* it */ = {isa = PBXFileReference; lastKnownFileType = text.plist.strings; name = it; path = it.lproj/Push.strings; sourceTree = "<group>"; };
		B409649A1DAD3D170098667A /* it */ = {isa = PBXFileReference; lastKnownFileType = text.plist.stringsdict; name = it; path = it.lproj/Push.stringsdict; sourceTree = "<group>"; };
		B409649B1DAD3D1E0098667A /* nl */ = {isa = PBXFileReference; lastKnownFileType = text.plist.strings; name = nl; path = nl.lproj/Push.strings; sourceTree = "<group>"; };
		B409649C1DAD3D1E0098667A /* nl */ = {isa = PBXFileReference; lastKnownFileType = text.plist.stringsdict; name = nl; path = nl.lproj/Push.stringsdict; sourceTree = "<group>"; };
		B409649D1DAD3D260098667A /* tr */ = {isa = PBXFileReference; lastKnownFileType = text.plist.strings; name = tr; path = tr.lproj/Push.strings; sourceTree = "<group>"; };
		B409649E1DAD3D260098667A /* tr */ = {isa = PBXFileReference; lastKnownFileType = text.plist.stringsdict; name = tr; path = tr.lproj/Push.stringsdict; sourceTree = "<group>"; };
		B40CD09F1DB7997E0008DA45 /* fr */ = {isa = PBXFileReference; lastKnownFileType = text.plist.strings; name = fr; path = fr.lproj/Push.strings; sourceTree = "<group>"; };
		B40CD0A01DB7997E0008DA45 /* fr */ = {isa = PBXFileReference; lastKnownFileType = text.plist.stringsdict; name = fr; path = fr.lproj/Push.stringsdict; sourceTree = "<group>"; };
		B40CD0A11DB799850008DA45 /* da */ = {isa = PBXFileReference; lastKnownFileType = text.plist.strings; name = da; path = da.lproj/Push.strings; sourceTree = "<group>"; };
		B40CD0A21DB799850008DA45 /* da */ = {isa = PBXFileReference; lastKnownFileType = text.plist.stringsdict; name = da; path = da.lproj/Push.stringsdict; sourceTree = "<group>"; };
		B40DC79C1D01A61600CEF65C /* pt-BR */ = {isa = PBXFileReference; lastKnownFileType = text.plist.strings; name = "pt-BR"; path = "pt-BR.lproj/Push.strings"; sourceTree = "<group>"; };
		B40DC79D1D01A61600CEF65C /* pt-BR */ = {isa = PBXFileReference; lastKnownFileType = text.plist.stringsdict; name = "pt-BR"; path = "pt-BR.lproj/Push.stringsdict"; sourceTree = "<group>"; };
		B422BB981DCCC3F60076EAD5 /* ar */ = {isa = PBXFileReference; lastKnownFileType = text.plist.strings; name = ar; path = ar.lproj/Push.strings; sourceTree = "<group>"; };
		B422BB991DCCC3F60076EAD5 /* ar */ = {isa = PBXFileReference; lastKnownFileType = text.plist.stringsdict; name = ar; path = ar.lproj/Push.stringsdict; sourceTree = "<group>"; };
		B42430E01E55CB6B00D73D1B /* pl */ = {isa = PBXFileReference; lastKnownFileType = text.plist.strings; name = pl; path = pl.lproj/Push.strings; sourceTree = "<group>"; };
		B42430E11E55CB6B00D73D1B /* pl */ = {isa = PBXFileReference; lastKnownFileType = text.plist.stringsdict; name = pl; path = pl.lproj/Push.stringsdict; sourceTree = "<group>"; };
		B42783671E363D3A00747363 /* fi */ = {isa = PBXFileReference; lastKnownFileType = text.plist.strings; name = fi; path = fi.lproj/Push.strings; sourceTree = "<group>"; };
		B42783681E363D3A00747363 /* fi */ = {isa = PBXFileReference; lastKnownFileType = text.plist.stringsdict; name = fi; path = fi.lproj/Push.stringsdict; sourceTree = "<group>"; };
		B432ADBF1E02DE9500147768 /* et */ = {isa = PBXFileReference; lastKnownFileType = text.plist.strings; name = et; path = et.lproj/Push.strings; sourceTree = "<group>"; };
		B432ADC01E02DE9500147768 /* et */ = {isa = PBXFileReference; lastKnownFileType = text.plist.stringsdict; name = et; path = et.lproj/Push.stringsdict; sourceTree = "<group>"; };
		B49AFC271DCCCB3D006B753B /* zh-Hans */ = {isa = PBXFileReference; lastKnownFileType = text.plist.strings; name = "zh-Hans"; path = "zh-Hans.lproj/Push.strings"; sourceTree = "<group>"; };
		B49AFC281DCCCB3D006B753B /* zh-Hans */ = {isa = PBXFileReference; lastKnownFileType = text.plist.stringsdict; name = "zh-Hans"; path = "zh-Hans.lproj/Push.stringsdict"; sourceTree = "<group>"; };
		B4A124851DDCB58900FD9D66 /* sl */ = {isa = PBXFileReference; lastKnownFileType = text.plist.strings; name = sl; path = sl.lproj/Push.strings; sourceTree = "<group>"; };
		B4A124861DDCB58A00FD9D66 /* sl */ = {isa = PBXFileReference; lastKnownFileType = text.plist.stringsdict; name = sl; path = sl.lproj/Push.stringsdict; sourceTree = "<group>"; };
		B4D37F921D7EEA3F00D0C1BC /* es */ = {isa = PBXFileReference; lastKnownFileType = text.plist.strings; name = es; path = es.lproj/Push.strings; sourceTree = "<group>"; };
		B4D37F931D7EEA3F00D0C1BC /* es */ = {isa = PBXFileReference; lastKnownFileType = text.plist.stringsdict; name = es; path = es.lproj/Push.stringsdict; sourceTree = "<group>"; };
		B4D37F941D7EEA5100D0C1BC /* uk */ = {isa = PBXFileReference; lastKnownFileType = text.plist.strings; name = uk; path = uk.lproj/Push.strings; sourceTree = "<group>"; };
		B4D37F951D7EEA5100D0C1BC /* uk */ = {isa = PBXFileReference; lastKnownFileType = text.plist.stringsdict; name = uk; path = uk.lproj/Push.stringsdict; sourceTree = "<group>"; };
		B4D37F961D7EEA5B00D0C1BC /* ru */ = {isa = PBXFileReference; lastKnownFileType = text.plist.strings; name = ru; path = ru.lproj/Push.strings; sourceTree = "<group>"; };
		B4D37F971D7EEA5B00D0C1BC /* ru */ = {isa = PBXFileReference; lastKnownFileType = text.plist.stringsdict; name = ru; path = ru.lproj/Push.stringsdict; sourceTree = "<group>"; };
		BF158D2E1CE087D8007C6F8A /* video.mp4 */ = {isa = PBXFileReference; lastKnownFileType = file; path = video.mp4; sourceTree = "<group>"; };
		BF1F52CB1ECDD778002FB553 /* SlowSyncTests+Teams.swift */ = {isa = PBXFileReference; fileEncoding = 4; lastKnownFileType = sourcecode.swift; path = "SlowSyncTests+Teams.swift"; sourceTree = "<group>"; };
		BF2AD9FF1F41A3DF000980E8 /* SessionFactories.swift */ = {isa = PBXFileReference; fileEncoding = 4; lastKnownFileType = sourcecode.swift; path = SessionFactories.swift; sourceTree = "<group>"; };
		BF2ADA011F41A450000980E8 /* BackendEnvironmentProvider+Cookie.swift */ = {isa = PBXFileReference; fileEncoding = 4; lastKnownFileType = sourcecode.swift; path = "BackendEnvironmentProvider+Cookie.swift"; sourceTree = "<group>"; };
		BF3C1B1620DBE254001CE126 /* Conversation+MessageDestructionTimeout.swift */ = {isa = PBXFileReference; fileEncoding = 4; lastKnownFileType = sourcecode.swift; path = "Conversation+MessageDestructionTimeout.swift"; sourceTree = "<group>"; };
		BF3C1B1820DBE3B2001CE126 /* ConversationTests+MessageTimer.swift */ = {isa = PBXFileReference; lastKnownFileType = sourcecode.swift; path = "ConversationTests+MessageTimer.swift"; sourceTree = "<group>"; };
		BF40AC711D096A0E00287E29 /* AnalyticsTests.swift */ = {isa = PBXFileReference; fileEncoding = 4; lastKnownFileType = sourcecode.swift; path = AnalyticsTests.swift; sourceTree = "<group>"; };
		BF44A3501C71D5FC00C6928E /* store127.wiredatabase */ = {isa = PBXFileReference; lastKnownFileType = file; path = store127.wiredatabase; sourceTree = "<group>"; };
		BF491CD01F03D7CF0055EE44 /* PermissionsDownloadRequestStrategy.swift */ = {isa = PBXFileReference; fileEncoding = 4; lastKnownFileType = sourcecode.swift; path = PermissionsDownloadRequestStrategy.swift; sourceTree = "<group>"; };
		BF491CD41F03E0FC0055EE44 /* PermissionsDownloadRequestStrategyTests.swift */ = {isa = PBXFileReference; fileEncoding = 4; lastKnownFileType = sourcecode.swift; path = PermissionsDownloadRequestStrategyTests.swift; sourceTree = "<group>"; };
		BF50CFA51F39ABCF007833A4 /* MockUserInfoParser.swift */ = {isa = PBXFileReference; fileEncoding = 4; lastKnownFileType = sourcecode.swift; path = MockUserInfoParser.swift; sourceTree = "<group>"; };
		BF6D5D021C4948830049F712 /* WireSyncEngine124.momd */ = {isa = PBXFileReference; lastKnownFileType = folder; path = WireSyncEngine124.momd; sourceTree = "<group>"; };
		BF6D5D041C494D730049F712 /* WireSyncEngine125.momd */ = {isa = PBXFileReference; lastKnownFileType = folder; path = WireSyncEngine125.momd; sourceTree = "<group>"; };
		BF735CF91E70003D003BC61F /* SystemMessageCallObserver.swift */ = {isa = PBXFileReference; fileEncoding = 4; lastKnownFileType = sourcecode.swift; path = SystemMessageCallObserver.swift; sourceTree = "<group>"; };
		BF80542A2102175800E97053 /* CompanyLoginVerificationTokenTests.swift */ = {isa = PBXFileReference; lastKnownFileType = sourcecode.swift; path = CompanyLoginVerificationTokenTests.swift; sourceTree = "<group>"; };
		BF8367301C52651900364B37 /* store125.wiredatabase */ = {isa = PBXFileReference; lastKnownFileType = file; path = store125.wiredatabase; sourceTree = "<group>"; };
		BFAB67AF1E535B4B00D67C1A /* TextSearchTests.swift */ = {isa = PBXFileReference; fileEncoding = 4; lastKnownFileType = sourcecode.swift; path = TextSearchTests.swift; sourceTree = "<group>"; };
		BFCE9A581C4E4C4D00951B3D /* store124.wiredatabase */ = {isa = PBXFileReference; lastKnownFileType = file; path = store124.wiredatabase; sourceTree = "<group>"; };
		BFE53F541D5A2F7000398378 /* DeleteMessagesTests.swift */ = {isa = PBXFileReference; fileEncoding = 4; lastKnownFileType = sourcecode.swift; path = DeleteMessagesTests.swift; sourceTree = "<group>"; };
		BFE7FCBE2101E50700D1165F /* CompanyLoginVerificationToken.swift */ = {isa = PBXFileReference; lastKnownFileType = sourcecode.swift; path = CompanyLoginVerificationToken.swift; sourceTree = "<group>"; };
		C3BF3961360B7EB12679AF27 /* ZMOperationLoopTests.swift */ = {isa = PBXFileReference; fileEncoding = 4; lastKnownFileType = sourcecode.swift; path = ZMOperationLoopTests.swift; sourceTree = "<group>"; };
		CB4895522C4FB77C00CA2C25 /* WireTesting.framework */ = {isa = PBXFileReference; explicitFileType = wrapper.framework; path = WireTesting.framework; sourceTree = BUILT_PRODUCTS_DIR; };
		CB4895552C4FB7AB00CA2C25 /* WireTesting.framework */ = {isa = PBXFileReference; explicitFileType = wrapper.framework; path = WireTesting.framework; sourceTree = BUILT_PRODUCTS_DIR; };
		CB79AC7B2C6DFAA2003CF5F4 /* WireTransportSupport.framework */ = {isa = PBXFileReference; explicitFileType = wrapper.framework; path = WireTransportSupport.framework; sourceTree = BUILT_PRODUCTS_DIR; };
		CB79AC7E2C6DFAC2003CF5F4 /* WireTransportSupport.framework */ = {isa = PBXFileReference; explicitFileType = wrapper.framework; path = WireTransportSupport.framework; sourceTree = BUILT_PRODUCTS_DIR; };
		CBD3AECF2C4A742B007643A0 /* TestSetup.swift */ = {isa = PBXFileReference; lastKnownFileType = sourcecode.swift; path = TestSetup.swift; sourceTree = "<group>"; };
		D522571D2062552800562561 /* AssetDeletionRequestStrategy.swift */ = {isa = PBXFileReference; lastKnownFileType = sourcecode.swift; path = AssetDeletionRequestStrategy.swift; sourceTree = "<group>"; };
		D522571F206261AA00562561 /* AssetDeletionStatus.swift */ = {isa = PBXFileReference; lastKnownFileType = sourcecode.swift; path = AssetDeletionStatus.swift; sourceTree = "<group>"; };
		D52257222062637500562561 /* DeletableAssetIdentifierProvider.swift */ = {isa = PBXFileReference; lastKnownFileType = sourcecode.swift; path = DeletableAssetIdentifierProvider.swift; sourceTree = "<group>"; };
		D55272E92062732100F542BE /* AssetDeletionStatusTests.swift */ = {isa = PBXFileReference; lastKnownFileType = sourcecode.swift; path = AssetDeletionStatusTests.swift; sourceTree = "<group>"; };
		D55272EB2062733F00F542BE /* AssetDeletionRequestStrategyTests.swift */ = {isa = PBXFileReference; lastKnownFileType = sourcecode.swift; path = AssetDeletionRequestStrategyTests.swift; sourceTree = "<group>"; };
		D59F3A11206929AF0023474F /* SessionManagerTests+Backup.swift */ = {isa = PBXFileReference; lastKnownFileType = sourcecode.swift; path = "SessionManagerTests+Backup.swift"; sourceTree = "<group>"; };
		D5D10DA3203AE43200145497 /* Conversation+AccessMode.swift */ = {isa = PBXFileReference; lastKnownFileType = sourcecode.swift; path = "Conversation+AccessMode.swift"; sourceTree = "<group>"; };
		E60579D52C1C3E3D003D4A98 /* ZMNetworkAvailabilityChangeNotification.swift */ = {isa = PBXFileReference; lastKnownFileType = sourcecode.swift; path = ZMNetworkAvailabilityChangeNotification.swift; sourceTree = "<group>"; };
		E623B6372BD688D400F91B37 /* Caches.swift */ = {isa = PBXFileReference; lastKnownFileType = sourcecode.swift; path = Caches.swift; sourceTree = "<group>"; };
		E623B6392BD68DAE00F91B37 /* UserSessionDependencies.swift */ = {isa = PBXFileReference; lastKnownFileType = sourcecode.swift; path = UserSessionDependencies.swift; sourceTree = "<group>"; };
		E62F31C42B71165A0095777A /* EvaluateOneOnOneConversationsStrategy.swift */ = {isa = PBXFileReference; lastKnownFileType = sourcecode.swift; path = EvaluateOneOnOneConversationsStrategy.swift; sourceTree = "<group>"; };
		E62F31C62B711DDF0095777A /* EvaluateOneOnOneConversationsStrategyTests.swift */ = {isa = PBXFileReference; lastKnownFileType = sourcecode.swift; path = EvaluateOneOnOneConversationsStrategyTests.swift; sourceTree = "<group>"; };
		E6425FDE2BCD5B9D003EC8CF /* ZMUserSessionBuilder.swift */ = {isa = PBXFileReference; lastKnownFileType = sourcecode.swift; path = ZMUserSessionBuilder.swift; sourceTree = "<group>"; };
		E6425FE22BD0021B003EC8CF /* SessionManager+UserSessionSelfUserClientDelegate.swift */ = {isa = PBXFileReference; lastKnownFileType = sourcecode.swift; path = "SessionManager+UserSessionSelfUserClientDelegate.swift"; sourceTree = "<group>"; };
		E6425FE42BD005C0003EC8CF /* SessionManager+UserSessionLogoutDelegate.swift */ = {isa = PBXFileReference; lastKnownFileType = sourcecode.swift; path = "SessionManager+UserSessionLogoutDelegate.swift"; sourceTree = "<group>"; };
		E662328C2BF4BBED002B680A /* ZMUserSession+MLS.swift */ = {isa = PBXFileReference; lastKnownFileType = sourcecode.swift; path = "ZMUserSession+MLS.swift"; sourceTree = "<group>"; };
		E662328E2BF4BDB0002B680A /* ZMUserSession+CertificateRevocationLists.swift */ = {isa = PBXFileReference; lastKnownFileType = sourcecode.swift; path = "ZMUserSession+CertificateRevocationLists.swift"; sourceTree = "<group>"; };
		E666EDDD2B74CEE000C03E2B /* SessionManagerBuilder.swift */ = {isa = PBXFileReference; lastKnownFileType = sourcecode.swift; path = SessionManagerBuilder.swift; sourceTree = "<group>"; };
		E666EDE02B74E75A00C03E2B /* SessionManagerTests+AccountDeletion.swift */ = {isa = PBXFileReference; lastKnownFileType = sourcecode.swift; path = "SessionManagerTests+AccountDeletion.swift"; sourceTree = "<group>"; };
		E666EDE32B74E7BD00C03E2B /* SessionManagerTests+AuthenticationFailure.swift */ = {isa = PBXFileReference; lastKnownFileType = sourcecode.swift; path = "SessionManagerTests+AuthenticationFailure.swift"; sourceTree = "<group>"; };
		E666EDE52B74E85300C03E2B /* SessionManagerTests+EncryptionAtRestMigration.swift */ = {isa = PBXFileReference; lastKnownFileType = sourcecode.swift; path = "SessionManagerTests+EncryptionAtRestMigration.swift"; sourceTree = "<group>"; };
		E666EDE72B74E8CE00C03E2B /* SessionManagerTests+EncryptionAtRestDefaults.swift */ = {isa = PBXFileReference; lastKnownFileType = sourcecode.swift; path = "SessionManagerTests+EncryptionAtRestDefaults.swift"; sourceTree = "<group>"; };
		E666EDE92B74E9EF00C03E2B /* SessionManagerTests+Teams.swift */ = {isa = PBXFileReference; lastKnownFileType = sourcecode.swift; path = "SessionManagerTests+Teams.swift"; sourceTree = "<group>"; };
		E666EDEB2B74EA5000C03E2B /* SessionManagerTests+MultiUserSession.swift */ = {isa = PBXFileReference; lastKnownFileType = sourcecode.swift; path = "SessionManagerTests+MultiUserSession.swift"; sourceTree = "<group>"; };
		E666EDED2B74EAC300C03E2B /* SessionManagerTests+AppLock.swift */ = {isa = PBXFileReference; lastKnownFileType = sourcecode.swift; path = "SessionManagerTests+AppLock.swift"; sourceTree = "<group>"; };
		E666EDF12B74ED2F00C03E2B /* MockSessionManagerObserver.swift */ = {isa = PBXFileReference; lastKnownFileType = sourcecode.swift; path = MockSessionManagerObserver.swift; sourceTree = "<group>"; };
		E6A6FE282C4175DE001407E8 /* IntegrationTest+BackendInfo.swift */ = {isa = PBXFileReference; lastKnownFileType = sourcecode.swift; path = "IntegrationTest+BackendInfo.swift"; sourceTree = "<group>"; };
		E6BB79532C36B36E003B821B /* NetworkState.swift */ = {isa = PBXFileReference; lastKnownFileType = sourcecode.swift; path = NetworkState.swift; sourceTree = "<group>"; };
		E6BD767E2BDBAAE300FB1F8B /* CoreDataStack+Caches.swift */ = {isa = PBXFileReference; fileEncoding = 4; lastKnownFileType = sourcecode.swift; path = "CoreDataStack+Caches.swift"; sourceTree = "<group>"; };
		E6C6C6B22B877404007585DF /* TeamMembersDownloadRequestStrategy.swift */ = {isa = PBXFileReference; fileEncoding = 4; lastKnownFileType = sourcecode.swift; path = TeamMembersDownloadRequestStrategy.swift; sourceTree = "<group>"; };
		E6C6C6B42B87741D007585DF /* TeamMembersDownloadRequestStrategyTests.swift */ = {isa = PBXFileReference; fileEncoding = 4; lastKnownFileType = sourcecode.swift; path = TeamMembersDownloadRequestStrategyTests.swift; sourceTree = "<group>"; };
		E6C983EB2B98627200D55177 /* GetMLSFeatureUseCase.swift */ = {isa = PBXFileReference; fileEncoding = 4; lastKnownFileType = sourcecode.swift; path = GetMLSFeatureUseCase.swift; sourceTree = "<group>"; };
		E6C983ED2B986ABA00D55177 /* ZMUserSession+UserSession.swift */ = {isa = PBXFileReference; lastKnownFileType = sourcecode.swift; path = "ZMUserSession+UserSession.swift"; sourceTree = "<group>"; };
		E6D1B1F12B988166001CA68B /* GetMLSFeatureUseCaseTests.swift */ = {isa = PBXFileReference; lastKnownFileType = sourcecode.swift; path = GetMLSFeatureUseCaseTests.swift; sourceTree = "<group>"; };
		E6E557992BBD4D9C0033E62B /* ZMReachability+ServerConnection.swift */ = {isa = PBXFileReference; lastKnownFileType = sourcecode.swift; path = "ZMReachability+ServerConnection.swift"; sourceTree = "<group>"; };
		E6F31B4F2C19B42E005DFA0C /* ZMUserSession+Notifications.swift */ = {isa = PBXFileReference; lastKnownFileType = sourcecode.swift; path = "ZMUserSession+Notifications.swift"; sourceTree = "<group>"; };
		E910CF132CABF65E00B30E87 /* ToggleMessageReactionUseCaseTests.swift */ = {isa = PBXFileReference; lastKnownFileType = sourcecode.swift; path = ToggleMessageReactionUseCaseTests.swift; sourceTree = "<group>"; };
		E91180DE2CA6E86400DD63E2 /* ToggleMessageReactionUseCase.swift */ = {isa = PBXFileReference; lastKnownFileType = sourcecode.swift; path = ToggleMessageReactionUseCase.swift; sourceTree = "<group>"; };
		E91180E02CA6FD3E00DD63E2 /* ZMConversationMessage+SelfUserReactions.swift */ = {isa = PBXFileReference; lastKnownFileType = sourcecode.swift; path = "ZMConversationMessage+SelfUserReactions.swift"; sourceTree = "<group>"; };
		E934249D2C2D3BBA001A8EBD /* ProcessInfo+Tests.swift */ = {isa = PBXFileReference; lastKnownFileType = sourcecode.swift; path = "ProcessInfo+Tests.swift"; sourceTree = "<group>"; };
		E948DB132C4AB09D00146025 /* AppendLocationMessageUseCaseTests.swift */ = {isa = PBXFileReference; lastKnownFileType = sourcecode.swift; path = AppendLocationMessageUseCaseTests.swift; sourceTree = "<group>"; };
		E955D3DE2C36CFFF0090BEAB /* ConversationType+ZMConversationType.swift */ = {isa = PBXFileReference; lastKnownFileType = sourcecode.swift; path = "ConversationType+ZMConversationType.swift"; sourceTree = "<group>"; };
		E955D3E22C36E9240090BEAB /* AppendKnockMessageUseCaseTests.swift */ = {isa = PBXFileReference; lastKnownFileType = sourcecode.swift; path = AppendKnockMessageUseCaseTests.swift; sourceTree = "<group>"; };
		E965B10B2C3431EC009BEAB3 /* AppendLocationMessageUseCase.swift */ = {isa = PBXFileReference; lastKnownFileType = sourcecode.swift; path = AppendLocationMessageUseCase.swift; sourceTree = "<group>"; };
		E967757E2BD8237D00EFEED5 /* SetAllowGuestAndServicesUseCase.swift */ = {isa = PBXFileReference; lastKnownFileType = sourcecode.swift; path = SetAllowGuestAndServicesUseCase.swift; sourceTree = "<group>"; };
		E96970552C8F2F68009F037C /* AppendFileMessageUseCase.swift */ = {isa = PBXFileReference; lastKnownFileType = sourcecode.swift; path = AppendFileMessageUseCase.swift; sourceTree = "<group>"; };
		E96970572C8F3546009F037C /* AppendFileMessageUseCaseTests.swift */ = {isa = PBXFileReference; lastKnownFileType = sourcecode.swift; path = AppendFileMessageUseCaseTests.swift; sourceTree = "<group>"; };
		E97296242C4A784300C4F1DB /* MessageAppendableConversation.swift */ = {isa = PBXFileReference; lastKnownFileType = sourcecode.swift; path = MessageAppendableConversation.swift; sourceTree = "<group>"; };
		E97296262C4AA72100C4F1DB /* AppendImageMessageUseCaseTests.swift */ = {isa = PBXFileReference; lastKnownFileType = sourcecode.swift; path = AppendImageMessageUseCaseTests.swift; sourceTree = "<group>"; };
		E98E5DFB2B8DF45100A2CFF5 /* ResolveOneOnOneConversationsUseCaseTests.swift */ = {isa = PBXFileReference; lastKnownFileType = sourcecode.swift; path = ResolveOneOnOneConversationsUseCaseTests.swift; sourceTree = "<group>"; };
		E998FE8D2C184C9800EAA672 /* UserCredentials.swift */ = {isa = PBXFileReference; lastKnownFileType = sourcecode.swift; path = UserCredentials.swift; sourceTree = "<group>"; };
		E9A71BD22C32EA8B0027EC01 /* AppendTextMessageUseCase.swift */ = {isa = PBXFileReference; lastKnownFileType = sourcecode.swift; path = AppendTextMessageUseCase.swift; sourceTree = "<group>"; };
		E9A71BD42C33EE080027EC01 /* AppendImageMessageUseCase.swift */ = {isa = PBXFileReference; lastKnownFileType = sourcecode.swift; path = AppendImageMessageUseCase.swift; sourceTree = "<group>"; };
		E9A71BD62C33F4850027EC01 /* AppendKnockMessagekUseCase.swift */ = {isa = PBXFileReference; lastKnownFileType = sourcecode.swift; path = AppendKnockMessagekUseCase.swift; sourceTree = "<group>"; };
		E9A96E7D2B88E0EA00914FDD /* ResolveOneOnOneConversationsUseCase.swift */ = {isa = PBXFileReference; lastKnownFileType = sourcecode.swift; path = ResolveOneOnOneConversationsUseCase.swift; sourceTree = "<group>"; };
		E9AD0A352C2AF9B300CA88DF /* AnalyticsServiceConfiguration.swift */ = {isa = PBXFileReference; lastKnownFileType = sourcecode.swift; path = AnalyticsServiceConfiguration.swift; sourceTree = "<group>"; };
		E9C0B1E72C58E34000D242D6 /* DisableAnalyticsUseCase.swift */ = {isa = PBXFileReference; lastKnownFileType = sourcecode.swift; path = DisableAnalyticsUseCase.swift; sourceTree = "<group>"; };
		E9E4D4702C2AD61500364352 /* TeamRole+AnalyticsValue.swift */ = {isa = PBXFileReference; lastKnownFileType = sourcecode.swift; path = "TeamRole+AnalyticsValue.swift"; sourceTree = "<group>"; };
		E9EAEAA62BC7C50B0042F5C9 /* CreateConversationGuestLinkUseCase.swift */ = {isa = PBXFileReference; lastKnownFileType = sourcecode.swift; path = CreateConversationGuestLinkUseCase.swift; sourceTree = "<group>"; };
		E9F403142C5B96CD00F81366 /* EnableAnalyticsUseCase.swift */ = {isa = PBXFileReference; lastKnownFileType = sourcecode.swift; path = EnableAnalyticsUseCase.swift; sourceTree = "<group>"; };
		E9F403162C5BD26C00F81366 /* SessionManager+AnalyticsUseCases.swift */ = {isa = PBXFileReference; lastKnownFileType = sourcecode.swift; path = "SessionManager+AnalyticsUseCases.swift"; sourceTree = "<group>"; };
		E9F627B22BE4BF4A008C2B1C /* CreateConversationGuestLinkUseCaseTests.swift */ = {isa = PBXFileReference; lastKnownFileType = sourcecode.swift; path = CreateConversationGuestLinkUseCaseTests.swift; sourceTree = "<group>"; };
		E9F7FE282BE0C61900699356 /* SetAllowGuestsAndServicesUseCaseTests.swift */ = {isa = PBXFileReference; lastKnownFileType = sourcecode.swift; path = SetAllowGuestsAndServicesUseCaseTests.swift; sourceTree = "<group>"; };
		EBD7B55754FDA4E74F1006FD /* ZMOperationLoopTests.h */ = {isa = PBXFileReference; lastKnownFileType = sourcecode.c.h; path = ZMOperationLoopTests.h; sourceTree = "<group>"; };
		EE01E0361F90DABC001AA33C /* audio.m4a */ = {isa = PBXFileReference; lastKnownFileType = file; path = audio.m4a; sourceTree = "<group>"; };
		EE01E0381F90FEC1001AA33C /* ZMLocalNotificationTests_ExpiredMessage.swift */ = {isa = PBXFileReference; lastKnownFileType = sourcecode.swift; path = ZMLocalNotificationTests_ExpiredMessage.swift; sourceTree = "<group>"; };
		EE0BA28F29D5DBD6004E93B5 /* MockCryptoboxMigrationManagerInterface.swift */ = {isa = PBXFileReference; lastKnownFileType = sourcecode.swift; path = MockCryptoboxMigrationManagerInterface.swift; sourceTree = "<group>"; };
		EE0CAEAE2AAF2E8E00BD2DB7 /* URLSession+MinTLSVersion.swift */ = {isa = PBXFileReference; lastKnownFileType = sourcecode.swift; path = "URLSession+MinTLSVersion.swift"; sourceTree = "<group>"; };
		EE1108B623D1B367005DC663 /* TypingUsers.swift */ = {isa = PBXFileReference; lastKnownFileType = sourcecode.swift; path = TypingUsers.swift; sourceTree = "<group>"; };
		EE1108F823D1F945005DC663 /* TypingUsersTimeout.swift */ = {isa = PBXFileReference; lastKnownFileType = sourcecode.swift; path = TypingUsersTimeout.swift; sourceTree = "<group>"; };
		EE1108FA23D2087F005DC663 /* Typing.swift */ = {isa = PBXFileReference; lastKnownFileType = sourcecode.swift; path = Typing.swift; sourceTree = "<group>"; };
		EE1108FC23D59720005DC663 /* IsTypingTests.swift */ = {isa = PBXFileReference; lastKnownFileType = sourcecode.swift; path = IsTypingTests.swift; sourceTree = "<group>"; };
		EE13BD8A2BC948FC006561F8 /* ZMUserSession+APIAdapter.swift */ = {isa = PBXFileReference; lastKnownFileType = sourcecode.swift; path = "ZMUserSession+APIAdapter.swift"; sourceTree = "<group>"; };
		EE1DEBB223D5A6930087EE1F /* TypingTests.swift */ = {isa = PBXFileReference; lastKnownFileType = sourcecode.swift; path = TypingTests.swift; sourceTree = "<group>"; };
		EE1DEBB423D5AEE50087EE1F /* TypingUsersTimeoutTests.swift */ = {isa = PBXFileReference; lastKnownFileType = sourcecode.swift; path = TypingUsersTimeoutTests.swift; sourceTree = "<group>"; };
		EE1DEBB623D5B62C0087EE1F /* TypingUsersTests.swift */ = {isa = PBXFileReference; lastKnownFileType = sourcecode.swift; path = TypingUsersTests.swift; sourceTree = "<group>"; };
		EE1DEBB823D5B9BC0087EE1F /* ZMConversation+TypingUsersTests.swift */ = {isa = PBXFileReference; lastKnownFileType = sourcecode.swift; path = "ZMConversation+TypingUsersTests.swift"; sourceTree = "<group>"; };
		EE1DEBBC23D5E0390087EE1F /* TypingUsersTimeout+Key.swift */ = {isa = PBXFileReference; lastKnownFileType = sourcecode.swift; path = "TypingUsersTimeout+Key.swift"; sourceTree = "<group>"; };
		EE1DEBC223D5F1920087EE1F /* Conversation+TypingUsers.swift */ = {isa = PBXFileReference; lastKnownFileType = sourcecode.swift; path = "Conversation+TypingUsers.swift"; sourceTree = "<group>"; };
		EE1DEBC523D5F1D00087EE1F /* NSManagedObjectContext+TypingUsers.swift */ = {isa = PBXFileReference; lastKnownFileType = sourcecode.swift; path = "NSManagedObjectContext+TypingUsers.swift"; sourceTree = "<group>"; };
		EE2DE5E129250C1A00F42F4C /* CallHandle.swift */ = {isa = PBXFileReference; lastKnownFileType = sourcecode.swift; path = CallHandle.swift; sourceTree = "<group>"; };
		EE2DE5E329250CC400F42F4C /* CallKitCall.swift */ = {isa = PBXFileReference; lastKnownFileType = sourcecode.swift; path = CallKitCall.swift; sourceTree = "<group>"; };
		EE2DE5E7292519EC00F42F4C /* CallKitCallRegister.swift */ = {isa = PBXFileReference; lastKnownFileType = sourcecode.swift; path = CallKitCallRegister.swift; sourceTree = "<group>"; };
		EE2DE5E92926377C00F42F4C /* CallObserver.swift */ = {isa = PBXFileReference; lastKnownFileType = sourcecode.swift; path = CallObserver.swift; sourceTree = "<group>"; };
		EE2DE5EB29263C5100F42F4C /* Logger.swift */ = {isa = PBXFileReference; lastKnownFileType = sourcecode.swift; path = Logger.swift; sourceTree = "<group>"; };
		EE38DDED280437E500D4983D /* BlacklistReason.swift */ = {isa = PBXFileReference; fileEncoding = 4; lastKnownFileType = sourcecode.swift; path = BlacklistReason.swift; sourceTree = "<group>"; };
		EE3E43F52BF62BB9001A43A1 /* SupportedProtocolsServiceTests.swift */ = {isa = PBXFileReference; fileEncoding = 4; lastKnownFileType = sourcecode.swift; path = SupportedProtocolsServiceTests.swift; sourceTree = "<group>"; };
		EE3E43F82BF62BF6001A43A1 /* SelfSupportedProtocolsRequestStrategyTests.swift */ = {isa = PBXFileReference; lastKnownFileType = sourcecode.swift; path = SelfSupportedProtocolsRequestStrategyTests.swift; sourceTree = "<group>"; };
		EE419B57256FEA3D004618E2 /* ZMUserSession.Configuration.swift */ = {isa = PBXFileReference; lastKnownFileType = sourcecode.swift; path = ZMUserSession.Configuration.swift; sourceTree = "<group>"; };
		EE458B0A27CCD58800F04038 /* ZMOperationLoop+APIVersion.swift */ = {isa = PBXFileReference; lastKnownFileType = sourcecode.swift; path = "ZMOperationLoop+APIVersion.swift"; sourceTree = "<group>"; };
		EE46EF252942033C007BBD99 /* SessionManager+PushToken.swift */ = {isa = PBXFileReference; lastKnownFileType = sourcecode.swift; path = "SessionManager+PushToken.swift"; sourceTree = "<group>"; };
		EE4E6A252B714490007C476D /* WireRequestStrategySupport.framework */ = {isa = PBXFileReference; explicitFileType = wrapper.framework; path = WireRequestStrategySupport.framework; sourceTree = BUILT_PRODUCTS_DIR; };
		EE51FBED2AE1305B002B503B /* UserSession.swift */ = {isa = PBXFileReference; lastKnownFileType = sourcecode.swift; path = UserSession.swift; sourceTree = "<group>"; };
		EE5AAF392874E8C70018FA01 /* BackendEnvironmentProvider+Reachability.swift */ = {isa = PBXFileReference; lastKnownFileType = sourcecode.swift; path = "BackendEnvironmentProvider+Reachability.swift"; sourceTree = "<group>"; };
		EE5B851F2CAADB9F00A8ADF7 /* ZMUserSession+AnalyticsUser.swift */ = {isa = PBXFileReference; lastKnownFileType = sourcecode.swift; path = "ZMUserSession+AnalyticsUser.swift"; sourceTree = "<group>"; };
		EE5BF6341F8F907C00B49D06 /* ZMLocalNotificationTests.swift */ = {isa = PBXFileReference; lastKnownFileType = sourcecode.swift; name = ZMLocalNotificationTests.swift; path = Tests/Source/Notifications/PushNotifications/ZMLocalNotificationTests.swift; sourceTree = SOURCE_ROOT; };
		EE5D9B5F290A7CEE007D78D6 /* VoIPPushManager.swift */ = {isa = PBXFileReference; lastKnownFileType = sourcecode.swift; path = VoIPPushManager.swift; sourceTree = "<group>"; };
		EE5D9B61290A8557007D78D6 /* SessionManager+VoIPPushManagerDelegate.swift */ = {isa = PBXFileReference; lastKnownFileType = sourcecode.swift; path = "SessionManager+VoIPPushManagerDelegate.swift"; sourceTree = "<group>"; };
		EE5FEF0421E8948F00E24F7F /* ZMUserSession+DarwinNotificationCenter.swift */ = {isa = PBXFileReference; lastKnownFileType = sourcecode.swift; path = "ZMUserSession+DarwinNotificationCenter.swift"; sourceTree = "<group>"; };
		EE6654632445D4EE00CBF8D3 /* MockAddressBook.swift */ = {isa = PBXFileReference; fileEncoding = 4; lastKnownFileType = sourcecode.swift; path = MockAddressBook.swift; sourceTree = "<group>"; };
		EE668BB52954AA7F00D939E7 /* WireRequestStrategy.framework */ = {isa = PBXFileReference; explicitFileType = wrapper.framework; path = WireRequestStrategy.framework; sourceTree = BUILT_PRODUCTS_DIR; };
		EE668BB92954AA9300D939E7 /* WireMockTransport.framework */ = {isa = PBXFileReference; explicitFileType = wrapper.framework; path = WireMockTransport.framework; sourceTree = BUILT_PRODUCTS_DIR; };
		EE67F6C5296F0622001D7C88 /* libPhoneNumberiOS.xcframework */ = {isa = PBXFileReference; lastKnownFileType = wrapper.xcframework; name = libPhoneNumberiOS.xcframework; path = ../Carthage/Build/libPhoneNumberiOS.xcframework; sourceTree = "<group>"; };
		EE67F6C6296F0622001D7C88 /* ZipArchive.xcframework */ = {isa = PBXFileReference; lastKnownFileType = wrapper.xcframework; name = ZipArchive.xcframework; path = ../Carthage/Build/ZipArchive.xcframework; sourceTree = "<group>"; };
		EE67F6C7296F0622001D7C88 /* avs.xcframework */ = {isa = PBXFileReference; lastKnownFileType = wrapper.xcframework; name = avs.xcframework; path = ../Carthage/Build/avs.xcframework; sourceTree = "<group>"; };
		EE8584DA2B6938390045EAD4 /* CreateTeamOneOnOneConversationUseCase.swift */ = {isa = PBXFileReference; lastKnownFileType = sourcecode.swift; path = CreateTeamOneOnOneConversationUseCase.swift; sourceTree = "<group>"; };
		EE8584DC2B6BD33B0045EAD4 /* ZMUserSession+OneOnOne.swift */ = {isa = PBXFileReference; lastKnownFileType = sourcecode.swift; path = "ZMUserSession+OneOnOne.swift"; sourceTree = "<group>"; };
		EE88B04E2BF62B140013F0BD /* SelfSupportedProtocolsRequestStrategy.swift */ = {isa = PBXFileReference; lastKnownFileType = sourcecode.swift; path = SelfSupportedProtocolsRequestStrategy.swift; sourceTree = "<group>"; };
		EE88B0502BF62B3F0013F0BD /* SupportedProtocolsService.swift */ = {isa = PBXFileReference; fileEncoding = 4; lastKnownFileType = sourcecode.swift; path = SupportedProtocolsService.swift; sourceTree = "<group>"; };
		EE8B934D2B838AFD00D5E670 /* GetE2eIdentityCertificatesUseCaseTests.swift */ = {isa = PBXFileReference; lastKnownFileType = sourcecode.swift; path = GetE2eIdentityCertificatesUseCaseTests.swift; sourceTree = "<group>"; };
		EE95DECC247C0049001EA010 /* SessionManagerConfigurationTests.swift */ = {isa = PBXFileReference; lastKnownFileType = sourcecode.swift; path = SessionManagerConfigurationTests.swift; sourceTree = "<group>"; };
		EE9CDE8D27D9FF5900C4DAC8 /* APIVersionResolver.swift */ = {isa = PBXFileReference; lastKnownFileType = sourcecode.swift; path = APIVersionResolver.swift; sourceTree = "<group>"; };
		EE9CDE8F27DA04A300C4DAC8 /* SessionManager+APIVersionResolver.swift */ = {isa = PBXFileReference; lastKnownFileType = sourcecode.swift; path = "SessionManager+APIVersionResolver.swift"; sourceTree = "<group>"; };
		EE9CDE9127DA05D100C4DAC8 /* APIVersionResolverTests.swift */ = {isa = PBXFileReference; lastKnownFileType = sourcecode.swift; path = APIVersionResolverTests.swift; sourceTree = "<group>"; };
		EEA1ED4025BEBABF006D07D3 /* AppLockIntegrationTests.swift */ = {isa = PBXFileReference; lastKnownFileType = sourcecode.swift; path = AppLockIntegrationTests.swift; sourceTree = "<group>"; };
		EEA58F0F2B70D59F006DEE32 /* CreateTeamOneOnOneConversationUseCaseTests.swift */ = {isa = PBXFileReference; lastKnownFileType = sourcecode.swift; path = CreateTeamOneOnOneConversationUseCaseTests.swift; sourceTree = "<group>"; };
		EEC0A2D229433D360032C1C9 /* SessionManagerTests+PushToken.swift */ = {isa = PBXFileReference; lastKnownFileType = sourcecode.swift; path = "SessionManagerTests+PushToken.swift"; sourceTree = "<group>"; };
		EEC6499A2CAFFA1500153927 /* AnalyticsEventTrackerProvider.swift */ = {isa = PBXFileReference; lastKnownFileType = sourcecode.swift; path = AnalyticsEventTrackerProvider.swift; sourceTree = "<group>"; };
		EEC7AB0B2A08F3DF005614BE /* OperationStateProvider.swift */ = {isa = PBXFileReference; lastKnownFileType = sourcecode.swift; path = OperationStateProvider.swift; sourceTree = "<group>"; };
		EECE27C329435FFE00419A8B /* PushTokenService.swift */ = {isa = PBXFileReference; lastKnownFileType = sourcecode.swift; path = PushTokenService.swift; sourceTree = "<group>"; };
		EECE27C5294362F100419A8B /* MockPushTokenService.swift */ = {isa = PBXFileReference; lastKnownFileType = sourcecode.swift; path = MockPushTokenService.swift; sourceTree = "<group>"; };
		EEDDB6A32BCFC5E4009ECF97 /* WireSyncEngine.docc */ = {isa = PBXFileReference; lastKnownFileType = folder.documentationcatalog; path = WireSyncEngine.docc; sourceTree = "<group>"; };
		EEE186B3259CC92D008707CA /* ZMUserSession+AppLock.swift */ = {isa = PBXFileReference; lastKnownFileType = sourcecode.swift; path = "ZMUserSession+AppLock.swift"; sourceTree = "<group>"; };
		EEE186B5259CCA14008707CA /* SessionManager+AppLock.swift */ = {isa = PBXFileReference; lastKnownFileType = sourcecode.swift; path = "SessionManager+AppLock.swift"; sourceTree = "<group>"; };
		EEE46E5628C5EF56005F48D7 /* FetchUserClientsUseCase.swift */ = {isa = PBXFileReference; lastKnownFileType = sourcecode.swift; path = FetchUserClientsUseCase.swift; sourceTree = "<group>"; };
		EEE95CF52A442A0100E136CB /* WireCallCenterV3+MLS.swift */ = {isa = PBXFileReference; lastKnownFileType = sourcecode.swift; path = "WireCallCenterV3+MLS.swift"; sourceTree = "<group>"; };
		EEEA75F51F8A613F006D1070 /* ZMLocalNotification+ExpiredMessages.swift */ = {isa = PBXFileReference; fileEncoding = 4; lastKnownFileType = sourcecode.swift; path = "ZMLocalNotification+ExpiredMessages.swift"; sourceTree = "<group>"; };
		EEEA75F71F8A6141006D1070 /* ZMLocalNotification+Calling.swift */ = {isa = PBXFileReference; fileEncoding = 4; lastKnownFileType = sourcecode.swift; path = "ZMLocalNotification+Calling.swift"; sourceTree = "<group>"; };
		EEEED9A723F6BC00008C94CA /* SelfUserProvider.swift */ = {isa = PBXFileReference; lastKnownFileType = sourcecode.swift; path = SelfUserProvider.swift; sourceTree = "<group>"; };
		EEEED9A923F6BD75008C94CA /* ZMUserSession+SelfUserProvider.swift */ = {isa = PBXFileReference; lastKnownFileType = sourcecode.swift; path = "ZMUserSession+SelfUserProvider.swift"; sourceTree = "<group>"; };
		EF2CB12622D5E58B00350B0A /* TeamImageAssetUpdateStrategy.swift */ = {isa = PBXFileReference; lastKnownFileType = sourcecode.swift; path = TeamImageAssetUpdateStrategy.swift; sourceTree = "<group>"; };
		EF2CB12822D5E5BB00350B0A /* TeamImageAssetUpdateStrategyTests.swift */ = {isa = PBXFileReference; lastKnownFileType = sourcecode.swift; path = TeamImageAssetUpdateStrategyTests.swift; sourceTree = "<group>"; };
		EF797FE71FB5E8DB00F7FF21 /* RegistrationTests.swift */ = {isa = PBXFileReference; lastKnownFileType = sourcecode.swift; path = RegistrationTests.swift; sourceTree = "<group>"; };
		EFC8281B1FB343B600E27E21 /* RegistationCredentialVerificationStrategy.swift */ = {isa = PBXFileReference; lastKnownFileType = sourcecode.swift; path = RegistationCredentialVerificationStrategy.swift; sourceTree = "<group>"; };
		EFC8281D1FB34F9600E27E21 /* EmailVerificationStrategyTests.swift */ = {isa = PBXFileReference; lastKnownFileType = sourcecode.swift; path = EmailVerificationStrategyTests.swift; sourceTree = "<group>"; };
		EFC828211FB356CE00E27E21 /* RegistrationStatusTests.swift */ = {isa = PBXFileReference; fileEncoding = 4; lastKnownFileType = sourcecode.swift; path = RegistrationStatusTests.swift; sourceTree = "<group>"; };
		EFF9403D2240FE5D004F3115 /* URL+DeepLink.swift */ = {isa = PBXFileReference; lastKnownFileType = sourcecode.swift; path = "URL+DeepLink.swift"; sourceTree = "<group>"; };
		EFF9403F2240FF12004F3115 /* DeepLinkError.swift */ = {isa = PBXFileReference; lastKnownFileType = sourcecode.swift; path = DeepLinkError.swift; sourceTree = "<group>"; };
		F11E35D52040172200D4D5DB /* ZMHotFixTests.swift */ = {isa = PBXFileReference; lastKnownFileType = sourcecode.swift; path = ZMHotFixTests.swift; sourceTree = "<group>"; };
		F130BF272062C05600DBE261 /* SessionManager+Backup.swift */ = {isa = PBXFileReference; lastKnownFileType = sourcecode.swift; path = "SessionManager+Backup.swift"; sourceTree = "<group>"; };
		F132C113203F20AB00C58933 /* ZMHotFixDirectoryTests.swift */ = {isa = PBXFileReference; lastKnownFileType = sourcecode.swift; path = ZMHotFixDirectoryTests.swift; sourceTree = "<group>"; };
		F13A26E020456002004F8E47 /* ConversationTests+Guests.swift */ = {isa = PBXFileReference; lastKnownFileType = sourcecode.swift; path = "ConversationTests+Guests.swift"; sourceTree = "<group>"; };
		F14417221FD946F100CB2850 /* zh-Hant */ = {isa = PBXFileReference; lastKnownFileType = text.plist.strings; name = "zh-Hant"; path = "zh-Hant.lproj/Push.strings"; sourceTree = "<group>"; };
		F14417231FD946F200CB2850 /* zh-Hant */ = {isa = PBXFileReference; lastKnownFileType = text.plist.stringsdict; name = "zh-Hant"; path = "zh-Hant.lproj/Push.stringsdict"; sourceTree = "<group>"; };
		F14417241FD946F200CB2850 /* zh-Hant */ = {isa = PBXFileReference; lastKnownFileType = text.plist.strings; name = "zh-Hant"; path = "zh-Hant.lproj/ZMLocalizable.strings"; sourceTree = "<group>"; };
		F14417251FD9470E00CB2850 /* lt */ = {isa = PBXFileReference; lastKnownFileType = text.plist.strings; name = lt; path = lt.lproj/Push.strings; sourceTree = "<group>"; };
		F14417261FD9470E00CB2850 /* lt */ = {isa = PBXFileReference; lastKnownFileType = text.plist.stringsdict; name = lt; path = lt.lproj/Push.stringsdict; sourceTree = "<group>"; };
		F14417271FD9470E00CB2850 /* lt */ = {isa = PBXFileReference; lastKnownFileType = text.plist.strings; name = lt; path = lt.lproj/ZMLocalizable.strings; sourceTree = "<group>"; };
		F148F6661FB9AA7600BD6909 /* UnregisteredTeam.swift */ = {isa = PBXFileReference; lastKnownFileType = sourcecode.swift; path = UnregisteredTeam.swift; sourceTree = "<group>"; };
		F148F6681FBAF55800BD6909 /* TeamRegistrationStrategyTests.swift */ = {isa = PBXFileReference; lastKnownFileType = sourcecode.swift; path = TeamRegistrationStrategyTests.swift; sourceTree = "<group>"; };
		F148F66A1FBAFAF600BD6909 /* RegistrationStatusTestHelper.swift */ = {isa = PBXFileReference; lastKnownFileType = sourcecode.swift; path = RegistrationStatusTestHelper.swift; sourceTree = "<group>"; };
		F159F4131F1E3134001B7D80 /* SessionManagerTests.swift */ = {isa = PBXFileReference; fileEncoding = 4; lastKnownFileType = sourcecode.swift; path = SessionManagerTests.swift; sourceTree = "<group>"; };
		F16558D0225F3F2A00EA2F2A /* SessionManager+SwitchBackend.swift */ = {isa = PBXFileReference; lastKnownFileType = sourcecode.swift; path = "SessionManager+SwitchBackend.swift"; sourceTree = "<group>"; };
		F16C8BC32040715800677D31 /* ZMUpdateEvent+Testing.swift */ = {isa = PBXFileReference; lastKnownFileType = sourcecode.swift; path = "ZMUpdateEvent+Testing.swift"; sourceTree = "<group>"; };
		F170AF1F1E7800CF0033DC33 /* UserImageAssetUpdateStrategyTests.swift */ = {isa = PBXFileReference; fileEncoding = 4; lastKnownFileType = sourcecode.swift; path = UserImageAssetUpdateStrategyTests.swift; sourceTree = "<group>"; };
		F188BB852223F372002BF204 /* UserRichProfileIntegrationTests.swift */ = {isa = PBXFileReference; fileEncoding = 4; lastKnownFileType = sourcecode.swift; path = UserRichProfileIntegrationTests.swift; sourceTree = "<group>"; };
		F190E0A81E8D516D003E81F8 /* UserProfileImageV3Tests.swift */ = {isa = PBXFileReference; fileEncoding = 4; lastKnownFileType = sourcecode.swift; path = UserProfileImageV3Tests.swift; sourceTree = "<group>"; };
		F190E0DB1E8E7BA1003E81F8 /* SlowSyncTests+Swift.swift */ = {isa = PBXFileReference; fileEncoding = 4; lastKnownFileType = sourcecode.swift; path = "SlowSyncTests+Swift.swift"; sourceTree = "<group>"; };
		F19E559F22B3A2C5005C792D /* UNNotification+SafeLogging.swift */ = {isa = PBXFileReference; lastKnownFileType = sourcecode.swift; path = "UNNotification+SafeLogging.swift"; sourceTree = "<group>"; };
		F19E55A122B3A3FA005C792D /* UNNotificationResponse+SafeLogging.swift */ = {isa = PBXFileReference; lastKnownFileType = sourcecode.swift; path = "UNNotificationResponse+SafeLogging.swift"; sourceTree = "<group>"; };
		F19E55A322B3A740005C792D /* PKPushPayload+SafeLogging.swift */ = {isa = PBXFileReference; lastKnownFileType = sourcecode.swift; path = "PKPushPayload+SafeLogging.swift"; sourceTree = "<group>"; };
		F19E55A522B3AAA8005C792D /* PKPushCredentials+SafeLogging.swift */ = {isa = PBXFileReference; lastKnownFileType = sourcecode.swift; path = "PKPushCredentials+SafeLogging.swift"; sourceTree = "<group>"; };
		F19F1D131EFBC18E00275E27 /* UnauthenticatedSession.swift */ = {isa = PBXFileReference; fileEncoding = 4; lastKnownFileType = sourcecode.swift; path = UnauthenticatedSession.swift; sourceTree = "<group>"; };
		F19F1D191EFBC2F000275E27 /* ZMAuthenticationStatus_Internal.h */ = {isa = PBXFileReference; fileEncoding = 4; lastKnownFileType = sourcecode.c.h; path = ZMAuthenticationStatus_Internal.h; sourceTree = "<group>"; };
		F19F1D1A1EFBC2F000275E27 /* ZMAuthenticationStatus.h */ = {isa = PBXFileReference; fileEncoding = 4; lastKnownFileType = sourcecode.c.h; path = ZMAuthenticationStatus.h; sourceTree = "<group>"; };
		F19F1D1B1EFBC2F000275E27 /* ZMAuthenticationStatus.m */ = {isa = PBXFileReference; fileEncoding = 4; lastKnownFileType = sourcecode.c.objc; path = ZMAuthenticationStatus.m; sourceTree = "<group>"; };
		F19F1D231EFBC34E00275E27 /* ZMUserSessionRegistrationNotification.h */ = {isa = PBXFileReference; fileEncoding = 4; lastKnownFileType = sourcecode.c.h; path = ZMUserSessionRegistrationNotification.h; sourceTree = "<group>"; };
		F19F1D241EFBC34E00275E27 /* ZMUserSessionRegistrationNotification.m */ = {isa = PBXFileReference; fileEncoding = 4; lastKnownFileType = sourcecode.c.objc; path = ZMUserSessionRegistrationNotification.m; sourceTree = "<group>"; };
		F19F1D321EFBE3FE00275E27 /* UnauthenticatedOperationLoop.swift */ = {isa = PBXFileReference; fileEncoding = 4; lastKnownFileType = sourcecode.swift; path = UnauthenticatedOperationLoop.swift; sourceTree = "<group>"; };
		F19F1D371EFBF61800275E27 /* SessionManager.swift */ = {isa = PBXFileReference; fileEncoding = 4; lastKnownFileType = sourcecode.swift; path = SessionManager.swift; sourceTree = "<group>"; };
		F19F4F391E5F1AE400F4D8FF /* UserProfileImageUpdateStatus.swift */ = {isa = PBXFileReference; fileEncoding = 4; lastKnownFileType = sourcecode.swift; path = UserProfileImageUpdateStatus.swift; sourceTree = "<group>"; };
		F19F4F3B1E604AA700F4D8FF /* UserImageAssetUpdateStrategy.swift */ = {isa = PBXFileReference; fileEncoding = 4; lastKnownFileType = sourcecode.swift; path = UserImageAssetUpdateStrategy.swift; sourceTree = "<group>"; };
		F19F4F4C1E646C3C00F4D8FF /* UserProfileImageUpdateStatusTests.swift */ = {isa = PBXFileReference; fileEncoding = 4; lastKnownFileType = sourcecode.swift; path = UserProfileImageUpdateStatusTests.swift; sourceTree = "<group>"; };
		F19F4F4E1E6575F700F4D8FF /* UserProfileImageOwner.swift */ = {isa = PBXFileReference; fileEncoding = 4; lastKnownFileType = sourcecode.swift; path = UserProfileImageOwner.swift; sourceTree = "<group>"; };
		F1A94BD11F010287003083D9 /* UnauthenticatedSession+Login.swift */ = {isa = PBXFileReference; fileEncoding = 4; lastKnownFileType = sourcecode.swift; path = "UnauthenticatedSession+Login.swift"; sourceTree = "<group>"; };
		F1A989BD1FD03E2200B8A82E /* Base */ = {isa = PBXFileReference; lastKnownFileType = text.plist.strings; name = Base; path = Base.lproj/ZMLocalizable.strings; sourceTree = "<group>"; };
		F1A989BE1FD03E2400B8A82E /* pt-BR */ = {isa = PBXFileReference; lastKnownFileType = text.plist.strings; name = "pt-BR"; path = "pt-BR.lproj/ZMLocalizable.strings"; sourceTree = "<group>"; };
		F1A989BF1FD03E2500B8A82E /* es */ = {isa = PBXFileReference; lastKnownFileType = text.plist.strings; name = es; path = es.lproj/ZMLocalizable.strings; sourceTree = "<group>"; };
		F1A989C01FD03E2600B8A82E /* uk */ = {isa = PBXFileReference; lastKnownFileType = text.plist.strings; name = uk; path = uk.lproj/ZMLocalizable.strings; sourceTree = "<group>"; };
		F1A989C11FD03E2600B8A82E /* ru */ = {isa = PBXFileReference; lastKnownFileType = text.plist.strings; name = ru; path = ru.lproj/ZMLocalizable.strings; sourceTree = "<group>"; };
		F1A989C21FD03E2700B8A82E /* ja */ = {isa = PBXFileReference; lastKnownFileType = text.plist.strings; name = ja; path = ja.lproj/ZMLocalizable.strings; sourceTree = "<group>"; };
		F1A989C31FD03E2700B8A82E /* it */ = {isa = PBXFileReference; lastKnownFileType = text.plist.strings; name = it; path = it.lproj/ZMLocalizable.strings; sourceTree = "<group>"; };
		F1A989C41FD03E2800B8A82E /* nl */ = {isa = PBXFileReference; lastKnownFileType = text.plist.strings; name = nl; path = nl.lproj/ZMLocalizable.strings; sourceTree = "<group>"; };
		F1A989C51FD03E2800B8A82E /* tr */ = {isa = PBXFileReference; lastKnownFileType = text.plist.strings; name = tr; path = tr.lproj/ZMLocalizable.strings; sourceTree = "<group>"; };
		F1A989C61FD03E2900B8A82E /* fr */ = {isa = PBXFileReference; lastKnownFileType = text.plist.strings; name = fr; path = fr.lproj/ZMLocalizable.strings; sourceTree = "<group>"; };
		F1A989C71FD03E2A00B8A82E /* ar */ = {isa = PBXFileReference; lastKnownFileType = text.plist.strings; name = ar; path = ar.lproj/ZMLocalizable.strings; sourceTree = "<group>"; };
		F1A989C81FD03E2B00B8A82E /* da */ = {isa = PBXFileReference; lastKnownFileType = text.plist.strings; name = da; path = da.lproj/ZMLocalizable.strings; sourceTree = "<group>"; };
		F1A989C91FD03E2B00B8A82E /* zh-Hans */ = {isa = PBXFileReference; lastKnownFileType = text.plist.strings; name = "zh-Hans"; path = "zh-Hans.lproj/ZMLocalizable.strings"; sourceTree = "<group>"; };
		F1A989CA1FD03E2C00B8A82E /* sl */ = {isa = PBXFileReference; lastKnownFileType = text.plist.strings; name = sl; path = sl.lproj/ZMLocalizable.strings; sourceTree = "<group>"; };
		F1A989CB1FD03E2C00B8A82E /* fi */ = {isa = PBXFileReference; lastKnownFileType = text.plist.strings; name = fi; path = fi.lproj/ZMLocalizable.strings; sourceTree = "<group>"; };
		F1A989CC1FD03E2D00B8A82E /* et */ = {isa = PBXFileReference; lastKnownFileType = text.plist.strings; name = et; path = et.lproj/ZMLocalizable.strings; sourceTree = "<group>"; };
		F1A989CD1FD03E2E00B8A82E /* pl */ = {isa = PBXFileReference; lastKnownFileType = text.plist.strings; name = pl; path = pl.lproj/ZMLocalizable.strings; sourceTree = "<group>"; };
		F1A989CE1FD0579F00B8A82E /* de */ = {isa = PBXFileReference; lastKnownFileType = text.plist.strings; name = de; path = de.lproj/ZMLocalizable.strings; sourceTree = "<group>"; };
		F1AE5F6C21F72FC6009CDBBC /* ZMUserSession+Timers.swift */ = {isa = PBXFileReference; lastKnownFileType = sourcecode.swift; path = "ZMUserSession+Timers.swift"; sourceTree = "<group>"; };
		F1AE5F6E21F73388009CDBBC /* ZMUserSessionTests+Timers.swift */ = {isa = PBXFileReference; lastKnownFileType = sourcecode.swift; path = "ZMUserSessionTests+Timers.swift"; sourceTree = "<group>"; };
		F1B5D53C2181FDA300986911 /* NetworkQuality.swift */ = {isa = PBXFileReference; lastKnownFileType = sourcecode.swift; path = NetworkQuality.swift; sourceTree = "<group>"; };
		F1C1F3ED1FCF0C85007273E3 /* ZMUserSessionErrorCode+Localized.swift */ = {isa = PBXFileReference; lastKnownFileType = sourcecode.swift; path = "ZMUserSessionErrorCode+Localized.swift"; sourceTree = "<group>"; };
		F1C1F3EF1FCF18C5007273E3 /* NSError+Localized.swift */ = {isa = PBXFileReference; lastKnownFileType = sourcecode.swift; path = "NSError+Localized.swift"; sourceTree = "<group>"; };
		F1C51FE61FB49660009C2269 /* RegistrationStatus.swift */ = {isa = PBXFileReference; lastKnownFileType = sourcecode.swift; path = RegistrationStatus.swift; sourceTree = "<group>"; };
		F1C51FE81FB4A9C7009C2269 /* RegistrationStrategy.swift */ = {isa = PBXFileReference; lastKnownFileType = sourcecode.swift; path = RegistrationStrategy.swift; sourceTree = "<group>"; };
		F1E48002207E3789008D4299 /* Default-568h@2x.png */ = {isa = PBXFileReference; lastKnownFileType = image.png; path = "Default-568h@2x.png"; sourceTree = "<group>"; };
		F905C47E1E79A86A00AF34A5 /* WireCallCenterV3Tests.swift */ = {isa = PBXFileReference; fileEncoding = 4; lastKnownFileType = sourcecode.swift; path = WireCallCenterV3Tests.swift; sourceTree = "<group>"; };
		F90EC5A21E7BF1AC00A6779E /* AVSWrapper.swift */ = {isa = PBXFileReference; fileEncoding = 4; lastKnownFileType = sourcecode.swift; path = AVSWrapper.swift; sourceTree = "<group>"; };
		F91CA6AC1BECBD3F000EE5C2 /* Base */ = {isa = PBXFileReference; lastKnownFileType = text.plist.strings; name = Base; path = Base.lproj/Push.strings; sourceTree = "<group>"; };
		F91CA6AD1BECBD46000EE5C2 /* Base */ = {isa = PBXFileReference; lastKnownFileType = text.plist.stringsdict; name = Base; path = Base.lproj/Push.stringsdict; sourceTree = "<group>"; };
		F91CA6AE1BECBD51000EE5C2 /* de */ = {isa = PBXFileReference; lastKnownFileType = text.plist.strings; name = de; path = de.lproj/Push.strings; sourceTree = "<group>"; };
		F91CA6AF1BECBD51000EE5C2 /* de */ = {isa = PBXFileReference; lastKnownFileType = text.plist.stringsdict; name = de; path = de.lproj/Push.stringsdict; sourceTree = "<group>"; };
		F920F4D51DA3DCF8002B860B /* ConversationTests+Ephemeral.swift */ = {isa = PBXFileReference; fileEncoding = 4; lastKnownFileType = sourcecode.swift; path = "ConversationTests+Ephemeral.swift"; sourceTree = "<group>"; };
		F9245BEC1CBF95A8009D1E85 /* ZMHotFixDirectory+Swift.swift */ = {isa = PBXFileReference; fileEncoding = 4; lastKnownFileType = sourcecode.swift; path = "ZMHotFixDirectory+Swift.swift"; sourceTree = "<group>"; };
		F925468C1C63B61000CE2D7C /* MessagingTest+EventFactory.h */ = {isa = PBXFileReference; fileEncoding = 4; lastKnownFileType = sourcecode.c.h; path = "MessagingTest+EventFactory.h"; sourceTree = "<group>"; };
		F925468D1C63B61000CE2D7C /* MessagingTest+EventFactory.m */ = {isa = PBXFileReference; fileEncoding = 4; lastKnownFileType = sourcecode.c.objc; path = "MessagingTest+EventFactory.m"; sourceTree = "<group>"; };
		F92CA9641F153622007D8570 /* CacheFileRelocatorTests.swift */ = {isa = PBXFileReference; fileEncoding = 4; lastKnownFileType = sourcecode.swift; path = CacheFileRelocatorTests.swift; sourceTree = "<group>"; };
		F93A75F11C1F219800252586 /* ConversationStatusStrategy.swift */ = {isa = PBXFileReference; fileEncoding = 4; lastKnownFileType = sourcecode.swift; path = ConversationStatusStrategy.swift; sourceTree = "<group>"; };
		F93F3A581ED5A67E003CD185 /* TeamTests.swift */ = {isa = PBXFileReference; fileEncoding = 4; lastKnownFileType = sourcecode.swift; path = TeamTests.swift; sourceTree = "<group>"; };
		F9410F621DE44C2E007451FF /* TypingStrategyTests.swift */ = {isa = PBXFileReference; fileEncoding = 4; lastKnownFileType = sourcecode.swift; path = TypingStrategyTests.swift; sourceTree = "<group>"; };
		F94F6B321E54B9C000D46A29 /* CallingRequestStrategyTests.swift */ = {isa = PBXFileReference; fileEncoding = 4; lastKnownFileType = sourcecode.swift; path = CallingRequestStrategyTests.swift; sourceTree = "<group>"; };
		F95706531DE5D1CC0087442C /* SearchUserImageStrategy.swift */ = {isa = PBXFileReference; fileEncoding = 4; lastKnownFileType = sourcecode.swift; path = SearchUserImageStrategy.swift; sourceTree = "<group>"; };
		F95706581DE5F6D40087442C /* SearchUserImageStrategyTests.swift */ = {isa = PBXFileReference; fileEncoding = 4; lastKnownFileType = sourcecode.swift; path = SearchUserImageStrategyTests.swift; sourceTree = "<group>"; };
		F95ECF4C1B94A553009F91BA /* ZMHotFix.h */ = {isa = PBXFileReference; fileEncoding = 4; lastKnownFileType = sourcecode.c.h; path = ZMHotFix.h; sourceTree = "<group>"; };
		F95ECF4D1B94A553009F91BA /* ZMHotFix.m */ = {isa = PBXFileReference; fileEncoding = 4; lastKnownFileType = sourcecode.c.objc; path = ZMHotFix.m; sourceTree = "<group>"; };
		F95ECF501B94BD05009F91BA /* ZMHotFixTests.m */ = {isa = PBXFileReference; fileEncoding = 4; lastKnownFileType = sourcecode.c.objc; path = ZMHotFixTests.m; sourceTree = "<group>"; };
		F95FFBCF1EB8A44D004031CB /* CallSystemMessageGeneratorTests.swift */ = {isa = PBXFileReference; fileEncoding = 4; lastKnownFileType = sourcecode.swift; path = CallSystemMessageGeneratorTests.swift; sourceTree = "<group>"; };
		F962A8EF19FFD4DC00FD0F80 /* ZMOperationLoop+Private.h */ = {isa = PBXFileReference; lastKnownFileType = sourcecode.c.h; path = "ZMOperationLoop+Private.h"; sourceTree = "<group>"; };
		F9644AE91E83CDD100A1887B /* CallingV3Tests.swift */ = {isa = PBXFileReference; fileEncoding = 4; lastKnownFileType = sourcecode.swift; path = CallingV3Tests.swift; sourceTree = "<group>"; };
		F964700B1D5C720D00A81A92 /* ConversationTests+MessageEditing.m */ = {isa = PBXFileReference; fileEncoding = 4; lastKnownFileType = sourcecode.c.objc; path = "ConversationTests+MessageEditing.m"; sourceTree = "<group>"; };
		F96DBEE81DF9A570008FE832 /* ZMSyncStrategy+ManagedObjectChanges.h */ = {isa = PBXFileReference; fileEncoding = 4; lastKnownFileType = sourcecode.c.h; path = "ZMSyncStrategy+ManagedObjectChanges.h"; sourceTree = "<group>"; };
		F96DBEE91DF9A570008FE832 /* ZMSyncStrategy+ManagedObjectChanges.m */ = {isa = PBXFileReference; fileEncoding = 4; lastKnownFileType = sourcecode.c.objc; path = "ZMSyncStrategy+ManagedObjectChanges.m"; sourceTree = "<group>"; };
		F991CE111CB55512004D8465 /* ZMConversation+Testing.h */ = {isa = PBXFileReference; fileEncoding = 4; lastKnownFileType = sourcecode.c.h; path = "ZMConversation+Testing.h"; sourceTree = "<group>"; };
		F991CE121CB55512004D8465 /* ZMConversation+Testing.m */ = {isa = PBXFileReference; fileEncoding = 4; lastKnownFileType = sourcecode.c.objc; path = "ZMConversation+Testing.m"; sourceTree = "<group>"; };
		F991CE131CB55512004D8465 /* ZMUser+Testing.h */ = {isa = PBXFileReference; fileEncoding = 4; lastKnownFileType = sourcecode.c.h; path = "ZMUser+Testing.h"; sourceTree = "<group>"; };
		F991CE141CB55512004D8465 /* ZMUser+Testing.m */ = {isa = PBXFileReference; fileEncoding = 4; lastKnownFileType = sourcecode.c.objc; path = "ZMUser+Testing.m"; sourceTree = "<group>"; };
		F9AB00211F0CDAF00037B437 /* CacheFileRelocator.swift */ = {isa = PBXFileReference; fileEncoding = 4; lastKnownFileType = sourcecode.swift; path = CacheFileRelocator.swift; sourceTree = "<group>"; };
		F9ABE84B1EFD568B00D83214 /* TeamDownloadRequestStrategy.swift */ = {isa = PBXFileReference; fileEncoding = 4; lastKnownFileType = sourcecode.swift; path = TeamDownloadRequestStrategy.swift; sourceTree = "<group>"; };
		F9ABE84D1EFD568B00D83214 /* TeamRequestFactory.swift */ = {isa = PBXFileReference; fileEncoding = 4; lastKnownFileType = sourcecode.swift; path = TeamRequestFactory.swift; sourceTree = "<group>"; };
		F9ABE8531EFD56BF00D83214 /* TeamDownloadRequestStrategyTests.swift */ = {isa = PBXFileReference; fileEncoding = 4; lastKnownFileType = sourcecode.swift; path = TeamDownloadRequestStrategyTests.swift; sourceTree = "<group>"; };
		F9ABE8541EFD56BF00D83214 /* TeamDownloadRequestStrategy+EventsTests.swift */ = {isa = PBXFileReference; fileEncoding = 4; lastKnownFileType = sourcecode.swift; path = "TeamDownloadRequestStrategy+EventsTests.swift"; sourceTree = "<group>"; };
		F9B171F51C0EF21100E6EEC6 /* ClientUpdateStatus.swift */ = {isa = PBXFileReference; fileEncoding = 4; lastKnownFileType = sourcecode.swift; path = ClientUpdateStatus.swift; sourceTree = "<group>"; };
		F9B171F71C0F00E700E6EEC6 /* ClientUpdateStatusTests.swift */ = {isa = PBXFileReference; fileEncoding = 4; lastKnownFileType = sourcecode.swift; path = ClientUpdateStatusTests.swift; sourceTree = "<group>"; };
		F9B171F91C0F320200E6EEC6 /* ClientManagementTests.m */ = {isa = PBXFileReference; fileEncoding = 4; lastKnownFileType = sourcecode.c.objc; path = ClientManagementTests.m; sourceTree = "<group>"; };
		F9B71F4A1CB2B841001DB03F /* NSManagedObjectContext+TestHelpers.h */ = {isa = PBXFileReference; fileEncoding = 4; lastKnownFileType = sourcecode.c.h; path = "NSManagedObjectContext+TestHelpers.h"; sourceTree = "<group>"; };
		F9B71F4B1CB2B841001DB03F /* NSManagedObjectContext+TestHelpers.m */ = {isa = PBXFileReference; fileEncoding = 4; lastKnownFileType = sourcecode.c.objc; path = "NSManagedObjectContext+TestHelpers.m"; sourceTree = "<group>"; };
		F9C9A4ED1CAD290B0039E10C /* store128.wiredatabase */ = {isa = PBXFileReference; lastKnownFileType = file; path = store128.wiredatabase; sourceTree = "<group>"; };
		F9D1CD131DF6C131002F6E80 /* SyncStatusTests.swift */ = {isa = PBXFileReference; fileEncoding = 4; lastKnownFileType = sourcecode.swift; lineEnding = 0; path = SyncStatusTests.swift; sourceTree = "<group>"; xcLanguageSpecificationIdentifier = xcode.lang.swift; };
		F9DAC54D1C2034E70001F11E /* ConversationStatusStrategyTests.swift */ = {isa = PBXFileReference; fileEncoding = 4; lastKnownFileType = sourcecode.swift; path = ConversationStatusStrategyTests.swift; sourceTree = "<group>"; };
		F9E3AB511BEA017300C1A6AA /* ZMSelfStrategy+Internal.h */ = {isa = PBXFileReference; fileEncoding = 4; lastKnownFileType = sourcecode.c.h; path = "ZMSelfStrategy+Internal.h"; sourceTree = "<group>"; };
		F9E462D91D7043C60036CFA7 /* ConversationTests+DeliveryConfirmation.swift */ = {isa = PBXFileReference; fileEncoding = 4; lastKnownFileType = sourcecode.swift; path = "ConversationTests+DeliveryConfirmation.swift"; sourceTree = "<group>"; };
		F9E577201E77EC6D0065EFE4 /* WireCallCenterV3+Notifications.swift */ = {isa = PBXFileReference; fileEncoding = 4; lastKnownFileType = sourcecode.swift; path = "WireCallCenterV3+Notifications.swift"; sourceTree = "<group>"; };
		F9F11A061A0A630900F1DCEE /* ZMBlacklistVerificatorTest.m */ = {isa = PBXFileReference; fileEncoding = 4; lastKnownFileType = sourcecode.c.objc; path = ZMBlacklistVerificatorTest.m; sourceTree = "<group>"; };
		F9F631411DE3524100416938 /* TypingStrategy.swift */ = {isa = PBXFileReference; fileEncoding = 4; lastKnownFileType = sourcecode.swift; path = TypingStrategy.swift; sourceTree = "<group>"; };
		F9F846331ED307F10087C1A4 /* CallParticipantsSnapshotTests.swift */ = {isa = PBXFileReference; fileEncoding = 4; lastKnownFileType = sourcecode.swift; path = CallParticipantsSnapshotTests.swift; sourceTree = "<group>"; };
		F9F9F5611D75D62100AE6499 /* RequestStrategyTestBase.swift */ = {isa = PBXFileReference; fileEncoding = 4; lastKnownFileType = sourcecode.swift; path = RequestStrategyTestBase.swift; sourceTree = "<group>"; };
		F9FD798519EE742600D70FCD /* ZMBlacklistDownloader.h */ = {isa = PBXFileReference; fileEncoding = 4; lastKnownFileType = sourcecode.c.h; path = ZMBlacklistDownloader.h; sourceTree = "<group>"; };
		F9FD798619EE742600D70FCD /* ZMBlacklistDownloader.m */ = {isa = PBXFileReference; fileEncoding = 4; lastKnownFileType = sourcecode.c.objc; path = ZMBlacklistDownloader.m; sourceTree = "<group>"; };
		F9FD798919EE962F00D70FCD /* ZMBlacklistDownloaderTest.m */ = {isa = PBXFileReference; fileEncoding = 4; lastKnownFileType = sourcecode.c.objc; path = ZMBlacklistDownloaderTest.m; sourceTree = "<group>"; };
		F9FD798B19EE9B9A00D70FCD /* ZMBlacklistVerificator.h */ = {isa = PBXFileReference; fileEncoding = 4; lastKnownFileType = sourcecode.c.h; path = ZMBlacklistVerificator.h; sourceTree = "<group>"; };
		F9FD798C19EE9B9A00D70FCD /* ZMBlacklistVerificator.m */ = {isa = PBXFileReference; fileEncoding = 4; lastKnownFileType = sourcecode.c.objc; path = ZMBlacklistVerificator.m; sourceTree = "<group>"; };
/* End PBXFileReference section */

/* Begin PBXFrameworksBuildPhase section */
		0145AE7E2B1154010097E3B8 /* Frameworks */ = {
			isa = PBXFrameworksBuildPhase;
			buildActionMask = 2147483647;
			files = (
				59909A652C5BBFCC009C41DE /* WireAPI in Frameworks */,
				0145AE8B2B1155690097E3B8 /* WireSyncEngine.framework in Frameworks */,
			);
			runOnlyForDeploymentPostprocessing = 0;
		};
		169BA1CF25ECDBA300374343 /* Frameworks */ = {
			isa = PBXFrameworksBuildPhase;
			buildActionMask = 2147483647;
			files = (
				598E87022BF4DE9600FC5438 /* WireSystemSupport.framework in Frameworks */,
				169BA1D725ECDBA300374343 /* WireSyncEngine.framework in Frameworks */,
				5996E88F2C19CAF3007A52F0 /* WireDataModelSupport.framework in Frameworks */,
				59DA04A32BD25486003F9195 /* WireSyncEngineSupport.framework in Frameworks */,
				CB79AC7C2C6DFAA2003CF5F4 /* WireTransportSupport.framework in Frameworks */,
				CB4895562C4FB7AB00CA2C25 /* WireTesting.framework in Frameworks */,
				598E87052BF4E01300FC5438 /* WireUtilitiesSupport.framework in Frameworks */,
			);
			runOnlyForDeploymentPostprocessing = 0;
		};
		3E186085191A56F6000FE027 /* Frameworks */ = {
			isa = PBXFrameworksBuildPhase;
			buildActionMask = 2147483647;
			files = (
				544BA1571A43424F00D3B852 /* WireSyncEngine.framework in Frameworks */,
				EE668BBA2954AA9300D939E7 /* WireMockTransport.framework in Frameworks */,
			);
			runOnlyForDeploymentPostprocessing = 0;
		};
		3E1860C0191A649D000FE027 /* Frameworks */ = {
			isa = PBXFrameworksBuildPhase;
			buildActionMask = 2147483647;
			files = (
				0155194E2C20D29400037358 /* WireDomainSupport.framework in Frameworks */,
				5996E8922C19CB28007A52F0 /* WireSystemSupport.framework in Frameworks */,
				5996E8952C19CB36007A52F0 /* WireUtilitiesSupport.framework in Frameworks */,
				E9EB58202C357FDE00A2325E /* WireAnalyticsSupport in Frameworks */,
				CB79AC7F2C6DFAC2003CF5F4 /* WireTransportSupport.framework in Frameworks */,
				CB4895532C4FB77C00CA2C25 /* WireTesting.framework in Frameworks */,
				0145AE902B1155760097E3B8 /* WireSyncEngineSupport.framework in Frameworks */,
				54F4DC5A1A4438B300FDB6EA /* WireSyncEngine.framework in Frameworks */,
				59D1C3102B1DEE6E0016F6B2 /* WireDataModelSupport.framework in Frameworks */,
				EE4E6A262B714490007C476D /* WireRequestStrategySupport.framework in Frameworks */,
			);
			runOnlyForDeploymentPostprocessing = 0;
		};
		5498158F1A43232400A7CE2E /* Frameworks */ = {
			isa = PBXFrameworksBuildPhase;
			buildActionMask = 2147483647;
			files = (
				661A37632C5C0E6100FD511C /* WireAPI in Frameworks */,
				E9C60E922C259F3C004E5F13 /* WireAnalytics in Frameworks */,
				EE67F6CC296F0622001D7C88 /* avs.xcframework in Frameworks */,
				EE668BB62954AA7F00D939E7 /* WireRequestStrategy.framework in Frameworks */,
				015519462C20D20800037358 /* WireDomain.framework in Frameworks */,
				EE67F6C8296F0622001D7C88 /* libPhoneNumberiOS.xcframework in Frameworks */,
				EE67F6CA296F0622001D7C88 /* ZipArchive.xcframework in Frameworks */,
			);
			runOnlyForDeploymentPostprocessing = 0;
		};
/* End PBXFrameworksBuildPhase section */

/* Begin PBXGroup section */
		0145AE822B1154010097E3B8 /* Support */ = {
			isa = PBXGroup;
			children = (
				5996E8992C19CCE1007A52F0 /* Sourcery */,
				5996E89A2C19CD2A007A52F0 /* Sources */,
				0145AE832B1154010097E3B8 /* WireSyncEngineSupport.h */,
			);
			path = Support;
			sourceTree = "<group>";
		};
		018A3DBD2B0799CA00EB3D6B /* Use cases */ = {
			isa = PBXGroup;
			children = (
				16D74BF52B5A961800160298 /* ChangeUsernameUseCaseTests.swift */,
				EEA58F0F2B70D59F006DEE32 /* CreateTeamOneOnOneConversationUseCaseTests.swift */,
				EE8B934D2B838AFD00D5E670 /* GetE2eIdentityCertificatesUseCaseTests.swift */,
				E6D1B1F12B988166001CA68B /* GetMLSFeatureUseCaseTests.swift */,
				018A3DBE2B0799CA00EB3D6B /* GetUserClientFingerprintUseCaseTests.swift */,
				E98E5DFB2B8DF45100A2CFF5 /* ResolveOneOnOneConversationsUseCaseTests.swift */,
				061F791D2B76828500E8827B /* SnoozeCertificateEnrollmentUseCaseTests.swift */,
				06D16AAF2B9F3C9F00D5A28A /* E2EIdentityCertificateUpdateStatusUseCaseTests.swift */,
				E9F7FE282BE0C61900699356 /* SetAllowGuestsAndServicesUseCaseTests.swift */,
				017704DB2CA44C0D00BE69ED /* DisableAnalyticsUseCaseTests.swift */,
				017704D92CA44C0D00BE69ED /* EnableAnalyticsUseCaseTests.swift */,
				E9F627B22BE4BF4A008C2B1C /* CreateConversationGuestLinkUseCaseTests.swift */,
				63CDCA782BD157E100DA0F0A /* CheckOneOnOneConversationIsReadyUseCaseTests.swift */,
				06ADEA072BD2723F008BA0B3 /* RemoveUserClientUseCaseTests.swift */,
				59D5C2302C35846600CE1D5E /* AppendTextMessageUseCaseTests.swift */,
				E955D3E22C36E9240090BEAB /* AppendKnockMessageUseCaseTests.swift */,
				63C4B3C72C36A4C900C09A93 /* FetchShareableConversationUseCaseTests.swift */,
				63C4B3C92C36A4DB00C09A93 /* ShareFileUseCaseTests.swift */,
				E97296262C4AA72100C4F1DB /* AppendImageMessageUseCaseTests.swift */,
				E948DB132C4AB09D00146025 /* AppendLocationMessageUseCaseTests.swift */,
				E96970572C8F3546009F037C /* AppendFileMessageUseCaseTests.swift */,
				E910CF132CABF65E00B30E87 /* ToggleMessageReactionUseCaseTests.swift */,
			);
			path = "Use cases";
			sourceTree = "<group>";
		};
		060C06662B7619C600B484C6 /* E2EI */ = {
			isa = PBXGroup;
			children = (
				06ADE9E42BBFE0D7008BA0B3 /* CRL */,
				060C06672B7619E300B484C6 /* SelfClientCertificateProvider.swift */,
				259AAB0C2B9F477F00B13A7C /* LastE2EIdentityUpdateDateProtocol.swift */,
			);
			path = E2EI;
			sourceTree = "<group>";
		};
		061F79192B767ACD00E8827B /* E2EI */ = {
			isa = PBXGroup;
			children = (
				061F791A2B767AE100E8827B /* SelfClientCertificateProviderTests.swift */,
				06ADE9E92BC02B65008BA0B3 /* CertificateRevocationListsCheckerTests.swift */,
				06ADE9EB2BC03C6D008BA0B3 /* CRLsDistributionPointsObserverTests.swift */,
				0678D9932C2C5B54000DF6E3 /* CRLURLBuilderTests.swift */,
			);
			path = E2EI;
			sourceTree = "<group>";
		};
		06ADE9E42BBFE0D7008BA0B3 /* CRL */ = {
			isa = PBXGroup;
			children = (
				06ADE9E22BBFDF26008BA0B3 /* CertificateRevocationListsChecker.swift */,
				06ADE9E72BBFE1FA008BA0B3 /* CRLsDistributionPointsObserver.swift */,
				0678D9912C2C53D3000DF6E3 /* CRLURLBuilder.swift */,
			);
			path = CRL;
			sourceTree = "<group>";
		};
		0928E38F1BA2CFF60057232E /* E2EE */ = {
			isa = PBXGroup;
			children = (
				871667F91BB2AE9C009C6EEA /* APSSignalingKeysStore.swift */,
				09BCDB8C1BCE7F000020DCC7 /* ZMAPSMessageDecoder.h */,
				09BCDB8D1BCE7F000020DCC7 /* ZMAPSMessageDecoder.m */,
			);
			path = E2EE;
			sourceTree = "<group>";
		};
		0994E1DB1B835C4900A51721 /* zmc-config */ = {
			isa = PBXGroup;
			children = (
				A93724C226984D2F005FD532 /* ios.xcconfig */,
				0994E1DD1B835C4900A51721 /* ios-test-host.xcconfig */,
				0994E1DE1B835C4900A51721 /* ios-test-target.xcconfig */,
				0994E1E21B835C4900A51721 /* project-common.xcconfig */,
				0994E1E31B835C4900A51721 /* project-debug.xcconfig */,
				0994E1E41B835C4900A51721 /* project.xcconfig */,
				0994E1E81B835C4900A51721 /* tests.xcconfig */,
				0994E1EA1B835C4900A51721 /* warnings.xcconfig */,
			);
			path = "zmc-config";
			sourceTree = "<group>";
		};
		09C77C3C1BA2E38D00E2163F /* E2EE */ = {
			isa = PBXGroup;
			children = (
				F9F9F5611D75D62100AE6499 /* RequestStrategyTestBase.swift */,
				0920833C1BA84F3100F82B29 /* UserClientRequestStrategyTests.swift */,
				161927222459E08E00DDD9EB /* UserClientEventConsumerTests.swift */,
				093694441BA9633300F36B3A /* UserClientRequestFactoryTests.swift */,
				87D003FE1BB5810D00472E06 /* APSSignalingKeyStoreTests.swift */,
				09914E521BD6613D00C10BF8 /* ZMDecodedAPSMessageTest.m */,
			);
			path = E2EE;
			sourceTree = "<group>";
		};
		161ACB2B23F5B9E900ABFF33 /* URLActionProcessors */ = {
			isa = PBXGroup;
			children = (
				161ACB2C23F5BA0200ABFF33 /* DeepLinkURLActionProcessor.swift */,
				161ACB2E23F5BACA00ABFF33 /* ConnectToBotURLActionProcessor.swift */,
			);
			path = URLActionProcessors;
			sourceTree = "<group>";
		};
		161ACB3023F5BB7E00ABFF33 /* URLActionProcessors */ = {
			isa = PBXGroup;
			children = (
				161ACB3123F5BBA100ABFF33 /* CompanyLoginURLActionProcessor.swift */,
				06239125274DB73A0065A72D /* StartLoginURLActionProcessor.swift */,
			);
			path = URLActionProcessors;
			sourceTree = "<group>";
		};
		161ACB3D23F6E49400ABFF33 /* URLActionProcessors */ = {
			isa = PBXGroup;
			children = (
				161ACB3E23F6E4C200ABFF33 /* DeepLinkURLActionProcessorTests.swift */,
				161C886223FADDE400CB0B8E /* ConnectToBotURLActionProcessorTests.swift */,
			);
			name = URLActionProcessors;
			sourceTree = "<group>";
		};
		161ACB4023F6EDF900ABFF33 /* UnauthenticatedSession */ = {
			isa = PBXGroup;
			children = (
				161ACB4123F6EE1E00ABFF33 /* URLActionProcessors */,
			);
			path = UnauthenticatedSession;
			sourceTree = "<group>";
		};
		161ACB4123F6EE1E00ABFF33 /* URLActionProcessors */ = {
			isa = PBXGroup;
			children = (
				161ACB4223F6EE4800ABFF33 /* CompanyLoginURLActionProcessorTests.swift */,
				06894D91276BA7FA00DA4E33 /* StartLoginURLActionProcessorTests.swift */,
			);
			path = URLActionProcessors;
			sourceTree = "<group>";
		};
		1688189C25F150E100BB51C3 /* TestsPlans */ = {
			isa = PBXGroup;
			children = (
				168818A025F1512400BB51C3 /* AllTests.xctestplan */,
				168818AB25F1533A00BB51C3 /* IntegrationTests.xctestplan */,
				2B56189B29A5074000D8CCCA /* SecurityTests.xctestplan */,
			);
			path = TestsPlans;
			sourceTree = "<group>";
		};
		169BA1F625ECF8C300374343 /* Mocks */ = {
			isa = PBXGroup;
			children = (
				169BA1F725ECF8F700374343 /* MockAppLock.swift */,
				169BA23C25EF6E2A00374343 /* MockRegistrationStatusDelegate.swift */,
				169BA24325EF6FFA00374343 /* MockAnalytics.swift */,
				169BA24B25EF753100374343 /* MockReachability.swift */,
				EECE27C5294362F100419A8B /* MockPushTokenService.swift */,
			);
			path = Mocks;
			sourceTree = "<group>";
		};
		169BA25025EF777300374343 /* Recorders */ = {
			isa = PBXGroup;
			children = (
				169BA25125EF778E00374343 /* TestUserProfileUpdateObserver.swift */,
			);
			path = Recorders;
			sourceTree = "<group>";
		};
		3E18605A191A4EF8000FE027 /* Resources */ = {
			isa = PBXGroup;
			children = (
				54764B9D1C931E9400BD25E3 /* animated.gif */,
				54764B9E1C931E9400BD25E3 /* not_animated.gif */,
				54764B971C9303D600BD25E3 /* medium.jpg */,
				54764B981C9303D600BD25E3 /* tiny.jpg */,
				AF6415A01C9C151700A535F5 /* EncryptedBase64EncondedExternalMessageTestFixture.txt */,
				AF6415A11C9C151700A535F5 /* ExternalMessageTextFixture.txt */,
				EE01E0361F90DABC001AA33C /* audio.m4a */,
				BF158D2E1CE087D8007C6F8A /* video.mp4 */,
				54DFAE211C92D979004B1D15 /* 1900x1500.jpg */,
				F9C9A4F11CAD2A200039E10C /* DB Ficture 1.28 */,
				BF44A3521C71D60100C6928E /* DB Fixture 1.27 */,
				BF72DF111C4D257C002B324F /* DB Fixture 1.24 */,
				BF72DF101C4D256B002B324F /* DB Fixture 1.25 / 1.26 */,
				5423B998191A4A1B0044347D /* InfoPlist.strings */,
				3E2712FE1A891781008EE50F /* UnitTests-Info.plist */,
				169BA1D625ECDBA300374343 /* IntegrationTests-Info.plist */,
				54764B9B1C930AEB00BD25E3 /* Lorem Ipsum.txt */,
			);
			path = Resources;
			sourceTree = "<group>";
		};
		3E18605B191A4F28000FE027 /* Public */ = {
			isa = PBXGroup;
			children = (
				542049EF196AB84B000D8A94 /* WireSyncEngine.h */,
				A9B53AA924E12E240066FCC6 /* ZMAccountDeletedReason.swift */,
				3E05F247192A4F8900F22D80 /* NSError+ZMUserSession.h */,
				E6BB79532C36B36E003B821B /* NetworkState.swift */,
			);
			path = Public;
			sourceTree = "<group>";
		};
		3E18605E191A4F4F000FE027 /* Resources */ = {
			isa = PBXGroup;
			children = (
				3E799CC9192134900020A438 /* Configurations */,
				3E27131A1A8A68BF008EE50F /* Push.strings */,
				3E27131C1A8A68BF008EE50F /* Push.stringsdict */,
				549815961A43232400A7CE2E /* WireSyncEngine-ios-Info.plist */,
				F1A989BC1FD03E1B00B8A82E /* ZMLocalizable.strings */,
				543095921DE76B170065367F /* random1.txt */,
				543095941DE76B270065367F /* random2.txt */,
			);
			path = Resources;
			sourceTree = "<group>";
		};
		3E1860B3191A5D1D000FE027 /* iOS Test Host */ = {
			isa = PBXGroup;
			children = (
				3E1860B4191A5D99000FE027 /* Test-Host-Info.plist */,
				3E1860B5191A5D99000FE027 /* Test-Host-Prefix.pch */,
				3E1860B6191A5D99000FE027 /* TestHost-main.m */,
				3E1860B7191A5D99000FE027 /* TestHostAppDelegate.h */,
				3E1860B8191A5D99000FE027 /* TestHostAppDelegate.m */,
				F1E48002207E3789008D4299 /* Default-568h@2x.png */,
				3E9848BC1A65253000F7B050 /* Hack.swift */,
				872C995A1DB65D0D006A3BDE /* harp.m4a */,
				872C99571DB659E6006A3BDE /* ringing_from_them_long.caf */,
			);
			path = "iOS Test Host";
			sourceTree = "<group>";
		};
		3E799CC9192134900020A438 /* Configurations */ = {
			isa = PBXGroup;
			children = (
				0994E1DB1B835C4900A51721 /* zmc-config */,
				0994E1F01B835C4900A51721 /* WireSyncEngine.xcconfig */,
				0994E1F11B835D1100A51721 /* version.xcconfig */,
			);
			path = Configurations;
			sourceTree = "<group>";
		};
		3E89FFA3191B6E15002D3A3E /* Data Model */ = {
			isa = PBXGroup;
			children = (
				0648FC1327864783006519D1 /* Conversation+Join.swift */,
				EEEED9A723F6BC00008C94CA /* SelfUserProvider.swift */,
				EE1108FA23D2087F005DC663 /* Typing.swift */,
				EE1108F823D1F945005DC663 /* TypingUsersTimeout.swift */,
				EE1DEBBC23D5E0390087EE1F /* TypingUsersTimeout+Key.swift */,
				EE1108B623D1B367005DC663 /* TypingUsers.swift */,
				16F5F16B1E4092C00062F0AE /* NSManagedObjectContext+CTCallCenter.swift */,
				EE1DEBC523D5F1D00087EE1F /* NSManagedObjectContext+TypingUsers.swift */,
				0640C26C26EA0B5C0057AF80 /* NSManagedObjectContext+Packaging.swift */,
				16085B321F71811A000B9F22 /* UserChangeInfo+UserSession.swift */,
				8754B8491F73C25400EC02AD /* ConversationListChangeInfo+UserSession.swift */,
				8754B84B1F73C38900EC02AD /* MessageChangeInfo+UserSession.swift */,
				872A2EE51FFFBC2900900B22 /* ServiceUser.swift */,
				168CF4282007840A009FCB89 /* Team+Invite.swift */,
				BF3C1B1620DBE254001CE126 /* Conversation+MessageDestructionTimeout.swift */,
				D5D10DA3203AE43200145497 /* Conversation+AccessMode.swift */,
				16030DC821B01B7500F8032E /* Conversation+ReadReceiptMode.swift */,
				16519D37231D3B1700C9D76D /* Conversation+Deletion.swift */,
				EE1DEBC223D5F1920087EE1F /* Conversation+TypingUsers.swift */,
				878ACB4720AEFB980016E68A /* ZMUser+Consent.swift */,
			);
			path = "Data Model";
			sourceTree = "<group>";
		};
		3EAD6A08199BB6C800D519DB /* Calling */ = {
			isa = PBXGroup;
			children = (
				16A764601F3E0B0B00564F21 /* CallKitManager.swift */,
				EE2DE5E7292519EC00F42F4C /* CallKitCallRegister.swift */,
				EE2DE5E329250CC400F42F4C /* CallKitCall.swift */,
				EE2DE5E129250C1A00F42F4C /* CallHandle.swift */,
				EE2DE5E92926377C00F42F4C /* CallObserver.swift */,
				0625690E264AE6560041C17B /* CallClosedReason.swift */,
				63B1FAD72763A4E7000766F8 /* AVSIdentifier */,
				634976ED268A18B000824A05 /* AVS */,
				165D3A181E1D43870052E654 /* VoiceChannel.swift */,
				165D3A171E1D43870052E654 /* VoiceChannelV3.swift */,
				165D3A3C1E1D60520052E654 /* ZMConversation+VoiceChannel.swift */,
				1658C2361F503CF800889F22 /* FlowManager.swift */,
				166D18A3230EBFFA001288CD /* MediaManager.swift */,
				BF735CF91E70003D003BC61F /* SystemMessageCallObserver.swift */,
				165911521DEF38EC007FA847 /* CallStateObserver.swift */,
				5E8BB89F2147F5BC00EEA64B /* CallSnapshot.swift */,
				16C4BD9F20A309CD00BCDB17 /* CallParticipantSnapshot.swift */,
				632A581F25CC43DA00F0C4BD /* CallParticipantsListKind.swift */,
				5EC2C5902137F80E00C6CE35 /* CallState.swift */,
				F1B5D53C2181FDA300986911 /* NetworkQuality.swift */,
				7C5482D9225380160055F1AB /* CallReceivedResult.swift */,
				5E8BB8A12147F89000EEA64B /* CallCenterSupport.swift */,
				165D3A141E1D3EF30052E654 /* WireCallCenterV3.swift */,
				EEE95CF52A442A0100E136CB /* WireCallCenterV3+MLS.swift */,
				639290A6252DEDB400046171 /* WireCallCenterV3+Degradation.swift */,
				5EC2C592213827BF00C6CE35 /* WireCallCenterV3+Events.swift */,
				F9E577201E77EC6D0065EFE4 /* WireCallCenterV3+Notifications.swift */,
				166A8BF21E015F3B00F5EEEA /* WireCallCenterV3Factory.swift */,
				63FE4B9D25C1D2EC002878E5 /* VideoGridPresentationMode.swift */,
				636F70442A5F3EE900E086B6 /* MLSConferenceStaleParticipantsRemover.swift */,
				018F17B82B83B70A00E0594D /* AVSConversationType+Conference.swift */,
			);
			path = Calling;
			sourceTree = "<group>";
		};
		3EAD6A0F199BBE5D00D519DB /* Calling */ = {
			isa = PBXGroup;
			children = (
				16D3FCDE1E365ABC0052A535 /* CallStateObserverTests.swift */,
				160C31401E6DDFC30012E4BC /* VoiceChannelV3Tests.swift */,
				872C99511DB5256E006A3BDE /* CallKitManagerTests.swift */,
				872C995E1DB6722C006A3BDE /* CallKitDelegateTests+Mocking.h */,
				872C995F1DB6722C006A3BDE /* CallKitDelegateTests+Mocking.m */,
				165D3A1A1E1D43870052E654 /* WireCallCenterV3Mock.swift */,
				F905C47E1E79A86A00AF34A5 /* WireCallCenterV3Tests.swift */,
				1658C2381F5404ED00889F22 /* FlowManagerMock.swift */,
				F95FFBCF1EB8A44D004031CB /* CallSystemMessageGeneratorTests.swift */,
				F9F846331ED307F10087C1A4 /* CallParticipantsSnapshotTests.swift */,
				87B30C5B1FA756220054DFB1 /* FlowManagerTests.swift */,
				5E8BB8A3214912D100EEA64B /* AVSBridgingTests.swift */,
				166D18A5230EC418001288CD /* MockMediaManager.swift */,
				639290A3252CA53100046171 /* CallSnapshotTestFixture.swift */,
				A901FE9A258B562F003EAF5C /* CallParticipantTests.swift */,
				632A582125CD9DF900F0C4BD /* CallParticipantsKindTests.swift */,
				6349771D268B7C4300824A05 /* AVSVideoStreamsTest.swift */,
				63CF3FFF276B4D110079FF2B /* AVSIdentifierTests.swift */,
				63A8F575276B7B3100513750 /* AVSClientTests.swift */,
				6391A8002A7A529000832665 /* MLSConferenceStaleParticipantsRemoverTests.swift */,
			);
			path = Calling;
			sourceTree = "<group>";
		};
		540029AA1918CA8500578793 = {
			isa = PBXGroup;
			children = (
				EEDDB6A32BCFC5E4009ECF97 /* WireSyncEngine.docc */,
				09284B6A1B8272C300EEE10E /* WireSyncEngine Test Host.entitlements */,
				3E18605F191A4F6A000FE027 /* README.md */,
				5423B98C191A49CD0044347D /* Source */,
				3E18605E191A4F4F000FE027 /* Resources */,
				5423B997191A4A1B0044347D /* Tests */,
				0145AE822B1154010097E3B8 /* Support */,
				540029B61918CA8500578793 /* Frameworks */,
				540029B51918CA8500578793 /* Products */,
			);
			indentWidth = 4;
			sourceTree = "<group>";
			tabWidth = 4;
			usesTabs = 0;
			wrapsLines = 1;
		};
		540029B51918CA8500578793 /* Products */ = {
			isa = PBXGroup;
			children = (
				3E186088191A56F6000FE027 /* WireSyncEngine Test Host.app */,
				3E1860C3191A649D000FE027 /* UnitTests.xctest */,
				549815931A43232400A7CE2E /* WireSyncEngine.framework */,
				169BA1D225ECDBA300374343 /* IntegrationTests.xctest */,
				0145AE812B1154010097E3B8 /* WireSyncEngineSupport.framework */,
			);
			name = Products;
			sourceTree = "<group>";
		};
		540029B61918CA8500578793 /* Frameworks */ = {
			isa = PBXGroup;
			children = (
				CB79AC7E2C6DFAC2003CF5F4 /* WireTransportSupport.framework */,
				CB79AC7B2C6DFAA2003CF5F4 /* WireTransportSupport.framework */,
				CB4895552C4FB7AB00CA2C25 /* WireTesting.framework */,
				CB4895522C4FB77C00CA2C25 /* WireTesting.framework */,
				0155194D2C20D29400037358 /* WireDomainSupport.framework */,
				015519492C20D25300037358 /* WireDomainSupport.framework */,
				015519452C20D20800037358 /* WireDomain.framework */,
				59D1C30F2B1DEE6E0016F6B2 /* WireDataModelSupport.framework */,
				EE668BB92954AA9300D939E7 /* WireMockTransport.framework */,
				EE668BB52954AA7F00D939E7 /* WireRequestStrategy.framework */,
				EE4E6A252B714490007C476D /* WireRequestStrategySupport.framework */,
				598E87012BF4DE9600FC5438 /* WireSystemSupport.framework */,
				598E87042BF4E01300FC5438 /* WireUtilitiesSupport.framework */,
				EE67F6C7296F0622001D7C88 /* avs.xcframework */,
				EE67F6C5296F0622001D7C88 /* libPhoneNumberiOS.xcframework */,
				EE67F6C6296F0622001D7C88 /* ZipArchive.xcframework */,
			);
			name = Frameworks;
			sourceTree = "<group>";
		};
		5423B98C191A49CD0044347D /* Source */ = {
			isa = PBXGroup;
			children = (
				060C06662B7619C600B484C6 /* E2EI */,
				EFF9403C2240FE12004F3115 /* DeepLink */,
				0928E38F1BA2CFF60057232E /* E2EE */,
				A9EADFFF19DBF20A00FD386C /* Utility */,
				A926F1E0196C12ED0045BB47 /* Registration */,
				A957B4B91962FB610060EE03 /* Notifications */,
				54BAF1BB19212EBA008042FB /* UserSession */,
				F19F1D361EFBF60A00275E27 /* SessionManager */,
				F19F1D121EFBC17A00275E27 /* UnauthenticatedSession */,
				3E89FFA3191B6E15002D3A3E /* Data Model */,
				85D85DBFC1F3A95767DEEA45 /* Synchronization */,
				3EAD6A08199BB6C800D519DB /* Calling */,
				EE88B0522BF62B430013F0BD /* Services */,
				EEE46E5528C5EF3B005F48D7 /* Use cases */,
				3E18605B191A4F28000FE027 /* Public */,
				3E18605C191A4F3B000FE027 /* WireSyncEngine-iOS.pch */,
				E9E4D4702C2AD61500364352 /* TeamRole+AnalyticsValue.swift */,
				E934249D2C2D3BBA001A8EBD /* ProcessInfo+Tests.swift */,
				E955D3DE2C36CFFF0090BEAB /* ConversationType+ZMConversationType.swift */,
			);
			path = Source;
			sourceTree = "<group>";
		};
		5423B997191A4A1B0044347D /* Tests */ = {
			isa = PBXGroup;
			children = (
				1688189C25F150E100BB51C3 /* TestsPlans */,
				5474C7DC1921303400185A3A /* Source */,
				3E1860B3191A5D1D000FE027 /* iOS Test Host */,
				3E18605A191A4EF8000FE027 /* Resources */,
			);
			path = Tests;
			sourceTree = "<group>";
		};
		5474C7DC1921303400185A3A /* Source */ = {
			isa = PBXGroup;
			children = (
				061F79192B767ACD00E8827B /* E2EI */,
				018A3DBD2B0799CA00EB3D6B /* Use cases */,
				169BA25025EF777300374343 /* Recorders */,
				169BA1F625ECF8C300374343 /* Mocks */,
				09C77C3C1BA2E38D00E2163F /* E2EE */,
				54C2F6751A6FA988003D09D9 /* Notifications */,
				A9EAE00A19DBF24100FD386C /* Utility */,
				54CEC9BB19AB34CE006817BB /* Registration */,
				5474C7EB1921303400185A3A /* UserSession */,
				F159F4121F1E310C001B7D80 /* SessionManager */,
				161ACB4023F6EDF900ABFF33 /* UnauthenticatedSession */,
				5474C7DD1921303400185A3A /* Data Model */,
				85D850FC5E45F9F688A64419 /* Synchronization */,
				54FC8A0E192CD52800D3C016 /* Integration */,
				3EAD6A0F199BBE5D00D519DB /* Calling */,
				EE3E43F72BF62BC4001A43A1 /* Services */,
				3E799CF2192140300020A438 /* WireSyncEngine-Tests.pch */,
				5474C8051921309400185A3A /* MessagingTest.h */,
				5474C8061921309400185A3A /* MessagingTest.m */,
				06BBF7002473D51D00A26626 /* MessagingTest+Swift.swift */,
				5474C8081921309400185A3A /* MessagingTestTests.m */,
				3E1858B21951D69B005FE78F /* MemoryLeaksObserver.h */,
				3E1858B31951D69B005FE78F /* MemoryLeaksObserver.m */,
				5463C88F193F38A6006799DE /* ZMTimingTests.h */,
				5463C890193F38A6006799DE /* ZMTimingTests.m */,
				5E2C354C21A806A80034F1EE /* MockBackgroundActivityManager.swift */,
				16849B1B23EDA1FD00C025A8 /* MockUpdateEventProcessor.swift */,
				16849B1F23EDB32B00C025A8 /* MockSessionManager.swift */,
				1636EAFE23F6FCCC00CD9527 /* MockPresentationDelegate.swift */,
				161C887623FD4CFD00CB0B8E /* MockPushChannel.swift */,
				161C886423FD248A00CB0B8E /* RecordingMockTransportSession.swift */,
				54BD32D01A5ACCF9008EB1B0 /* Test-Bridging-Header.h */,
				16A5FE20215B584200AEEBBD /* MockLinkPreviewDetector.swift */,
				166B2B6D23EB2CD3003E8581 /* DatabaseTest.swift */,
				87AEA67B1EFBD27700C94BF3 /* DiskDatabaseTest.swift */,
				5E0EB1F82100A46F00B5DC2B /* MockCompanyLoginRequesterDelegate.swift */,
				EE6654632445D4EE00CBF8D3 /* MockAddressBook.swift */,
				CBD3AECF2C4A742B007643A0 /* TestSetup.swift */,
			);
			path = Source;
			sourceTree = "<group>";
		};
		5474C7DD1921303400185A3A /* Data Model */ = {
			isa = PBXGroup;
			children = (
				F991CE111CB55512004D8465 /* ZMConversation+Testing.h */,
				F991CE121CB55512004D8465 /* ZMConversation+Testing.m */,
				169BA24025EF6F6700374343 /* ZMConversation+Testing.swift */,
				F991CE131CB55512004D8465 /* ZMUser+Testing.h */,
				F991CE141CB55512004D8465 /* ZMUser+Testing.m */,
				F9B71F4A1CB2B841001DB03F /* NSManagedObjectContext+TestHelpers.h */,
				F9B71F4B1CB2B841001DB03F /* NSManagedObjectContext+TestHelpers.m */,
				85D856D10F3CD0262DCB5730 /* MockDataModel */,
				EE1DEBB223D5A6930087EE1F /* TypingTests.swift */,
				EE1DEBB423D5AEE50087EE1F /* TypingUsersTimeoutTests.swift */,
				EE1DEBB823D5B9BC0087EE1F /* ZMConversation+TypingUsersTests.swift */,
				EE1DEBB623D5B62C0087EE1F /* TypingUsersTests.swift */,
				16AD86B71F7292EB00E4C797 /* TypingChange.swift */,
				16D3FD011E3A5C0D0052A535 /* ZMConversationVoiceChannelRouterTests.swift */,
				16519D6C231EAAF300C9D76D /* Conversation+DeletionTests.swift */,
				872A2EE71FFFBC3900900B22 /* ServiceUserTests.swift */,
				878ACB5820AF12C10016E68A /* ZMUserConsentTests.swift */,
			);
			path = "Data Model";
			sourceTree = "<group>";
		};
		5474C7EB1921303400185A3A /* UserSession */ = {
			isa = PBXGroup;
			children = (
				161ACB3D23F6E49400ABFF33 /* URLActionProcessors */,
				549127E819E7FDAB005871F5 /* Search */,
				A97E4F55267CF681006FC545 /* ZMUserSessionTestsBase.swift */,
				1679D1CB1EF9730C007B0DF5 /* ZMUserSessionTestsBase+Calling.swift */,
				874A1749205812B6001C6760 /* ZMUserSessionTests.swift */,
				A97E4F5A267CFB2D006FC545 /* ZMUserSessionTests_NetworkState.swift */,
				1626344620D79C22000D4063 /* ZMUserSessionTests+PushNotifications.swift */,
				F1AE5F6E21F73388009CDBBC /* ZMUserSessionTests+Timers.swift */,
				06E0979F2A264F0300B38C4A /* ZMUserSessionTests+RecurringActions.swift */,
				06CDC6F72A2DFB4400EB518D /* RecurringActionServiceTests.swift */,
				168474252252579A004DE9EC /* ZMUserSessionTests+Syncing.swift */,
				16E0FBB4233119FE000E3235 /* ZMUserSessionTests+Authentication.swift */,
				1673C35224CB36D800AE2714 /* ZMUserSessionTests+EncryptionAtRest.swift */,
				707CEBB627B515B200E080A4 /* ZMUserSessionTests+SecurityClassification.swift */,
				636826F72953465F00D904C2 /* ZMUserSessionTests+AccessToken.swift */,
				0920C4D81B305FF500C55728 /* UserSessionGiphyRequestStateTests.swift */,
				541228431AEE422C00D9ED1C /* ZMAuthenticationStatusTests.m */,
				7CE017142317D07E00144905 /* ZMAuthenticationStatusTests.swift */,
				A9C02609266F5D1B002E542B /* ZMClientRegistrationStatusTests.swift */,
				F92CA9641F153622007D8570 /* CacheFileRelocatorTests.swift */,
				F9B171F71C0F00E700E6EEC6 /* ClientUpdateStatusTests.swift */,
				54BFDF691BDA87D20034A3DB /* HistorySynchronizationStatusTests.swift */,
				09B730941B3045E400A5CCC9 /* ProxiedRequestStatusTests.swift */,
				542DFEE51DDCA452000F5B95 /* UserProfileUpdateStatusTests.swift */,
				F19F4F4C1E646C3C00F4D8FF /* UserProfileImageUpdateStatusTests.swift */,
				3E05F250192A4FBD00F22D80 /* UserSessionErrorTests.m */,
				A9692F881986476900849241 /* NSString_NormalizationTests.m */,
				F9FD798919EE962F00D70FCD /* ZMBlacklistDownloaderTest.m */,
				F9F11A061A0A630900F1DCEE /* ZMBlacklistVerificatorTest.m */,
				54D784FD1A37248000F47798 /* ZMEncodedNSUUIDWithTimestampTests.m */,
				F9D1CD131DF6C131002F6E80 /* SyncStatusTests.swift */,
				160C31491E82AC170012E4BC /* OperationStatusTests.swift */,
				16A702CF1E92998100B8410D /* ApplicationStatusDirectoryTests.swift */,
				8766853A1F2A1A860031081B /* UnauthenticatedSessionTests.swift */,
				1662B0F823D9CE8F00B8C7C5 /* UnauthenticatedSessionTests+DomainLookup.swift */,
				167F383C23E04A93006B6AA9 /* UnauthenticatedSessionTests+SSO.swift */,
				16085B341F719E6D000B9F22 /* NetworkStateRecorder.swift */,
				168CF42E2007BCD9009FCB89 /* TeamInvitationStatusTests.swift */,
				D55272E92062732100F542BE /* AssetDeletionStatusTests.swift */,
				874A16932052C64B001C6760 /* UserExpirationObserverTests.swift */,
				166264922166517A00300F45 /* CallEventStatusTests.swift */,
				87D2555821D6275800D03789 /* BuildTypeTests.swift */,
			);
			path = UserSession;
			sourceTree = "<group>";
		};
		549127E819E7FDAB005871F5 /* Search */ = {
			isa = PBXGroup;
			children = (
				1660AA0E1ECE0C870056D403 /* SearchResultTests.swift */,
				1660AA101ECE3C1C0056D403 /* SearchTaskTests.swift */,
				164C29A21ECF437E0026562A /* SearchRequestTests.swift */,
				164C29A41ECF47D80026562A /* SearchDirectoryTests.swift */,
				545F601B1D6C336D00C2C55B /* AddressBookSearchTests.swift */,
				54AB428D1DF5C5B400381F2C /* TopConversationsDirectoryTests.swift */,
			);
			name = Search;
			sourceTree = "<group>";
		};
		54A170621B30068B001B41A5 /* Strategies */ = {
			isa = PBXGroup;
			children = (
				D5225721206261C100562561 /* Asset Deletion */,
				16DABFAD1DCF98D3001973E3 /* CallingRequestStrategy.swift */,
				A938BDC723A7964100D4C208 /* ConversationRoleDownstreamRequestStrategy.swift */,
				8798607A1C3D48A400218A3E /* DeleteAccountRequestStrategy.swift */,
				E62F31C42B71165A0095777A /* EvaluateOneOnOneConversationsStrategy.swift */,
				1672A64423473EA100380537 /* LabelDownstreamRequestStrategy.swift */,
				16D0A11C234C8CD700A83F87 /* LabelUpstreamRequestStrategy.swift */,
				16D9E8B922BCD39200FA463F /* LegalHoldRequestStrategy.swift */,
				BF491CD01F03D7CF0055EE44 /* PermissionsDownloadRequestStrategy.swift */,
				162113032B2756EB008F0F9F /* PrekeyGenerator.swift */,
				54A170631B300696001B41A5 /* ProxiedRequestStrategy.swift */,
				EFC8281B1FB343B600E27E21 /* RegistationCredentialVerificationStrategy.swift */,
				F1C51FE81FB4A9C7009C2269 /* RegistrationStrategy.swift */,
				F95706531DE5D1CC0087442C /* SearchUserImageStrategy.swift */,
				EE88B04E2BF62B140013F0BD /* SelfSupportedProtocolsRequestStrategy.swift */,
				06B99C7A242B51A300FEAFDE /* SignatureRequestStrategy.swift */,
				F9ABE84B1EFD568B00D83214 /* TeamDownloadRequestStrategy.swift */,
				EF2CB12622D5E58B00350B0A /* TeamImageAssetUpdateStrategy.swift */,
				168CF42A20079A02009FCB89 /* TeamInvitationRequestStrategy.swift */,
				E6C6C6B22B877404007585DF /* TeamMembersDownloadRequestStrategy.swift */,
				F9ABE84D1EFD568B00D83214 /* TeamRequestFactory.swift */,
				A913C02123A7EDFA0048CE74 /* TeamRolesDownloadRequestStrategy.swift */,
				F9F631411DE3524100416938 /* TypingStrategy.swift */,
				166507802459D7CA005300C1 /* UserClientEventConsumer.swift */,
				0920833F1BA95EE100F82B29 /* UserClientRequestFactory.swift */,
				09C77C521BA6C77000E2163F /* UserClientRequestStrategy.swift */,
				F19F4F3B1E604AA700F4D8FF /* UserImageAssetUpdateStrategy.swift */,
				547E5B591DDB67390038D936 /* UserProfileUpdateRequestStrategy.swift */,
			);
			path = Strategies;
			sourceTree = "<group>";
		};
		54A170661B300700001B41A5 /* Strategies */ = {
			isa = PBXGroup;
			children = (
				D55272EB2062733F00F542BE /* AssetDeletionRequestStrategyTests.swift */,
				F94F6B321E54B9C000D46A29 /* CallingRequestStrategyTests.swift */,
				A938BDC923A7966700D4C208 /* ConversationRoleDownstreamRequestStrategyTests.swift */,
				87D4625C1C3D526D00433469 /* DeleteAccountRequestStrategyTests.swift */,
				EFC8281D1FB34F9600E27E21 /* EmailVerificationStrategyTests.swift */,
				E62F31C62B711DDF0095777A /* EvaluateOneOnOneConversationsStrategyTests.swift */,
				1672A652234784B500380537 /* LabelDownstreamRequestStrategyTests.swift */,
				16D0A118234B999600A83F87 /* LabelUpstreamRequestStrategyTests.swift */,
				169BC10E22BD17FF0003159B /* LegalHoldRequestStrategyTests.swift */,
				BF491CD41F03E0FC0055EE44 /* PermissionsDownloadRequestStrategyTests.swift */,
				54A170671B300717001B41A5 /* ProxiedRequestStrategyTests.swift */,
				F148F66A1FBAFAF600BD6909 /* RegistrationStatusTestHelper.swift */,
				EFC828211FB356CE00E27E21 /* RegistrationStatusTests.swift */,
				F95706581DE5F6D40087442C /* SearchUserImageStrategyTests.swift */,
				EE3E43F82BF62BF6001A43A1 /* SelfSupportedProtocolsRequestStrategyTests.swift */,
				06F98D5E24379143007E914A /* SignatureRequestStrategyTests.swift */,
				F9ABE8541EFD56BF00D83214 /* TeamDownloadRequestStrategy+EventsTests.swift */,
				F9ABE8531EFD56BF00D83214 /* TeamDownloadRequestStrategyTests.swift */,
				EF2CB12822D5E5BB00350B0A /* TeamImageAssetUpdateStrategyTests.swift */,
				168CF42C2007BCA0009FCB89 /* TeamInvitationRequestStrategyTests.swift */,
				E6C6C6B42B87741D007585DF /* TeamMembersDownloadRequestStrategyTests.swift */,
				F148F6681FBAF55800BD6909 /* TeamRegistrationStrategyTests.swift */,
				A913C02323A7F1C00048CE74 /* TeamRolesDownloadRequestStrategyTests.swift */,
				F9410F621DE44C2E007451FF /* TypingStrategyTests.swift */,
				F170AF1F1E7800CF0033DC33 /* UserImageAssetUpdateStrategyTests.swift */,
			);
			path = Strategies;
			sourceTree = "<group>";
		};
		54BAF1BB19212EBA008042FB /* UserSession */ = {
			isa = PBXGroup;
			children = (
				161ACB2B23F5B9E900ABFF33 /* URLActionProcessors */,
				874A168E2052BE32001C6760 /* OpenConversationObserver */,
				F9FD798019EE73C500D70FCD /* VersionBlacklist */,
				A9BABE5E19BA1EF300E9E5A3 /* Search */,
				59271BE62B908D8C0019B726 /* SecurityClassification */,
				E6C983EF2B986B2900D55177 /* ZMUserSession */,
				EE38DDED280437E500D4983D /* BlacklistReason.swift */,
				63C5321E27FDB283009DFFF4 /* SyncStatus.swift */,
				063AFA3E264B30C400DCBCED /* BuildType.swift */,
				F9AB00211F0CDAF00037B437 /* CacheFileRelocator.swift */,
				EE51FBED2AE1305B002B503B /* UserSession.swift */,
				3E05F253192A50CC00F22D80 /* NSError+ZMUserSession.m */,
				3E05F254192A50CC00F22D80 /* NSError+ZMUserSessionInternal.h */,
				F1C1F3EF1FCF18C5007273E3 /* NSError+Localized.swift */,
				F1C1F3ED1FCF0C85007273E3 /* ZMUserSessionErrorCode+Localized.swift */,
				54F0A0931B3018D7003386BC /* ProxiedRequestsStatus.swift */,
				54BFDF671BDA6F9A0034A3DB /* HistorySynchronizationStatus.swift */,
				A9C02604266F5B4B002E542B /* ZMClientRegistrationStatus.swift */,
				54973A351DD48CAB007F8702 /* NSManagedObject+CryptoStack.swift */,
				F9B171F51C0EF21100E6EEC6 /* ClientUpdateStatus.swift */,
				166264732166093800300F45 /* CallEventStatus.swift */,
				160C31261E6434500012E4BC /* OperationStatus.swift */,
				EEC7AB0B2A08F3DF005614BE /* OperationStateProvider.swift */,
				549710091F6FFE9900026EDD /* ClientUpdateNotification.swift */,
				F19F4F4E1E6575F700F4D8FF /* UserProfileImageOwner.swift */,
				F19F4F391E5F1AE400F4D8FF /* UserProfileImageUpdateStatus.swift */,
				547E5B571DDB4B800038D936 /* UserProfileUpdateStatus.swift */,
				168CF42620077C54009FCB89 /* TeamInvitationStatus.swift */,
				5478A1401DEC4048006F7268 /* UserProfile.swift */,
				5467F1C51E0AE421008C1745 /* KeyValueStore+AccessToken.swift */,
				544F8FF21DDCD34600D1AB04 /* UserProfileUpdateNotifications.swift */,
				E998FE8D2C184C9800EAA672 /* UserCredentials.swift */,
				549710071F6FF5C100026EDD /* NotificationInContext+UserSession.swift */,
				E60579D52C1C3E3D003D4A98 /* ZMNetworkAvailabilityChangeNotification.swift */,
				5458AF831F7021B800E45977 /* PreLoginAuthenticationNotification.swift */,
				E9AD0A352C2AF9B300CA88DF /* AnalyticsServiceConfiguration.swift */,
				EEC6499A2CAFFA1500153927 /* AnalyticsEventTrackerProvider.swift */,
			);
			path = UserSession;
			sourceTree = "<group>";
		};
		54C2F6751A6FA988003D09D9 /* Notifications */ = {
			isa = PBXGroup;
			children = (
				54C2F67C1A6FA988003D09D9 /* PushNotifications */,
			);
			path = Notifications;
			sourceTree = "<group>";
		};
		54C2F67C1A6FA988003D09D9 /* PushNotifications */ = {
			isa = PBXGroup;
			children = (
				EE5BF6341F8F907C00B49D06 /* ZMLocalNotificationTests.swift */,
				1639A8532264C52600868AB9 /* ZMLocalNotificationTests_Alerts.swift */,
				EE01E0381F90FEC1001AA33C /* ZMLocalNotificationTests_ExpiredMessage.swift */,
				546F815A1E685F1A00775059 /* LocalNotificationDispatcherTests.swift */,
				160195601E30C9CF00ACBFAC /* LocalNotificationDispatcherCallingTests.swift */,
				1671F9FE1E2FAF50009F3150 /* ZMLocalNotificationForTests_CallState.swift */,
			);
			path = PushNotifications;
			sourceTree = "<group>";
		};
		54CEC9BB19AB34CE006817BB /* Registration */ = {
			isa = PBXGroup;
			children = (
				549552511D64567C004F21F6 /* AddressBookTests.swift */,
				54DE9BEC1DE75D4900EFFB9C /* RandomHandleGeneratorTests.swift */,
				5E8EE1FB20FDCCE200DB1F9B /* CompanyLoginRequestDetectorTests.swift */,
				5E0EB1F52100A13200B5DC2B /* CompanyLoginRequesterTests.swift */,
				BF80542A2102175800E97053 /* CompanyLoginVerificationTokenTests.swift */,
				5E9D32702109C54B0032FB06 /* CompanyLoginActionTests.swift */,
			);
			path = Registration;
			sourceTree = "<group>";
		};
		54F8D6D619AB525400146664 /* Transcoders */ = {
			isa = PBXGroup;
			children = (
				F93A75F11C1F219800252586 /* ConversationStatusStrategy.swift */,
				54F8D6E419AB535700146664 /* ZMMissingUpdateEventsTranscoder.h */,
				5427B34619D17ACE00CC18DC /* ZMMissingUpdateEventsTranscoder+Internal.h */,
				54F8D6E519AB535700146664 /* ZMMissingUpdateEventsTranscoder.m */,
				5427B34D19D195A100CC18DC /* ZMLastUpdateEventIDTranscoder.h */,
				5427B35319D1965A00CC18DC /* ZMLastUpdateEventIDTranscoder+Internal.h */,
				5427B34E19D195A100CC18DC /* ZMLastUpdateEventIDTranscoder.m */,
				54F8D6E819AB535700146664 /* ZMSelfStrategy.h */,
				F9E3AB511BEA017300C1A6AA /* ZMSelfStrategy+Internal.h */,
				54F8D6E919AB535700146664 /* ZMSelfStrategy.m */,
				54C11B9E19D1E4A100576A96 /* ZMLoginTranscoder.h */,
				54C11BA819D1E70900576A96 /* ZMLoginTranscoder+Internal.h */,
				54C11B9F19D1E4A100576A96 /* ZMLoginTranscoder.m */,
				09531F131AE960E300B8556A /* ZMLoginCodeRequestTranscoder.h */,
				09531F141AE960E300B8556A /* ZMLoginCodeRequestTranscoder.m */,
			);
			path = Transcoders;
			sourceTree = "<group>";
		};
		54F8D72919AB66CB00146664 /* Transcoders */ = {
			isa = PBXGroup;
			children = (
				A97042E019E2BEC700FE746B /* Helper */,
				54F8D74819AB67B300146664 /* ObjectTranscoderTests.h */,
				54F8D74919AB67B300146664 /* ObjectTranscoderTests.m */,
				F9DAC54D1C2034E70001F11E /* ConversationStatusStrategyTests.swift */,
				54F8D72F19AB677300146664 /* ZMMissingUpdateEventsTranscoderTests.m */,
				54188DCA19D19DE200DA40E4 /* ZMLastUpdateEventIDTranscoderTests.m */,
				54F8D73119AB677400146664 /* ZMSelfTranscoderTests.m */,
				542DFEE71DDCA4FD000F5B95 /* UserProfileUpdateRequestStrategyTests.swift */,
				54C11BAB19D1EB7500576A96 /* ZMLoginTranscoderTests.m */,
				BF50CFA51F39ABCF007833A4 /* MockUserInfoParser.swift */,
				09531F1A1AE9644800B8556A /* ZMLoginCodeRequestTranscoderTests.m */,
			);
			path = Transcoders;
			sourceTree = "<group>";
		};
		54FC8A0E192CD52800D3C016 /* Integration */ = {
			isa = PBXGroup;
			children = (
				06EB24FD27D6576500094E6E /* LoginFlowTests+PushToken.swift */,
				F9644AE91E83CDD100A1887B /* CallingV3Tests.swift */,
				16FF47481F0CD6610044C491 /* IntegrationTest.h */,
				16FF47461F0CD58A0044C491 /* IntegrationTest.m */,
				16FF47431F0BF5C70044C491 /* IntegrationTest.swift */,
				E6A6FE282C4175DE001407E8 /* IntegrationTest+BackendInfo.swift */,
				54ADA7611E3B3CBE00B90C7D /* IntegrationTest+Encryption.swift */,
				166D191E23157EBE001288CD /* IntegrationTest+Messages.swift */,
				163BB8111EE1A65A00DF9384 /* IntegrationTest+Search.swift */,
				3E288A6919C859210031CFCE /* NotificationObservers.h */,
				3E288A6A19C859210031CFCE /* NotificationObservers.m */,
				54FC8A0F192CD55000D3C016 /* LoginFlowTests.m */,
				85D85D997334755E841D13EA /* SlowSyncTests.m */,
				16519D7C2320087100C9D76D /* SlowSyncTests+ExistingData.swift */,
				017ABBB52995278C0004C243 /* SlowSyncTests+NotificationsV3.swift */,
				BF1F52CB1ECDD778002FB553 /* SlowSyncTests+Teams.swift */,
				F190E0DB1E8E7BA1003E81F8 /* SlowSyncTests+Swift.swift */,
				545643D41C62C1A800A2129C /* ConversationTestsBase.h */,
				545643D51C62C1A800A2129C /* ConversationTestsBase.m */,
				3E6CD176194F435F00BAE83E /* ConversationsTests.m */,
				BFE53F541D5A2F7000398378 /* DeleteMessagesTests.swift */,
				BFAB67AF1E535B4B00D67C1A /* TextSearchTests.swift */,
				16D1383A1FD6A6F4001B4411 /* AvailabilityTests.swift */,
				F964700B1D5C720D00A81A92 /* ConversationTests+MessageEditing.m */,
				63F65F04246D972900534A69 /* ConversationTests+MessageEditing.swift */,
				F9E462D91D7043C60036CFA7 /* ConversationTests+DeliveryConfirmation.swift */,
				F920F4D51DA3DCF8002B860B /* ConversationTests+Ephemeral.swift */,
				F13A26E020456002004F8E47 /* ConversationTests+Guests.swift */,
				BF3C1B1820DBE3B2001CE126 /* ConversationTests+MessageTimer.swift */,
				1675532B21B16D1E009C9FEA /* ConversationTests+ReceiptMode.swift */,
				06BBF6EC246EB56B00A26626 /* ConversationTests+List.swift */,
				16904A83207E078C00C92806 /* ConversationTests+Participants.swift */,
				06BBF6EF246ECB2400A26626 /* ConversationTests+Archiving.swift */,
				06BBF6F7246EF67400A26626 /* ConversationTests+Reactions.swift */,
				06BBF6F2246EF28800A26626 /* ConversationTests+LastRead.swift */,
				06BBF6F5246EF65600A26626 /* ConversationTests+ClearingHistory.swift */,
				16519D5B231EA13A00C9D76D /* ConversationTests+Deletion.swift */,
				09914E501BD6613600C10BF8 /* ConversationTests+OTR.m */,
				63495E4623FFF098002A7C59 /* ConversationTests+OTR.swift */,
				16A86B8322A7E57100A674F8 /* ConversationTests+LegalHold.swift */,
				5430FF141CE4A359004ECFFE /* FileTransferTests.m */,
				06BBF6FB247288DD00A26626 /* FileTransferTests+Swift.swift */,
				541918EB195AD9D100A5023D /* SendAndReceiveMessagesTests.m */,
				06BBF6FE2472F3AC00A26626 /* SendAndReceiveMessagesTests+Swift.swift */,
				163BB8151EE1B1AC00DF9384 /* SearchTests.swift */,
				A9C02620266F630E002E542B /* UserProfileTests.h */,
				54877C9419922C0B0097FB58 /* UserProfileTests.m */,
				F190E0A81E8D516D003E81F8 /* UserProfileImageV3Tests.swift */,
				3EEA678A199D079600AF7665 /* UserTests.m */,
				A9F269C6257800940021B99A /* UserTests.swift */,
				168E96DC220C6EB700FC92FA /* UserTests+AccountDeletion.swift */,
				54E4DD0D1DE4A9A200FEF192 /* UserHandleTests.swift */,
				63F65F02246D5A9600534A69 /* PushChannelTests.swift */,
				63F65F212474153E00534A69 /* APNSTestsBase.h */,
				63F65F222474378200534A69 /* APNSTestsBase.m */,
				545F3DBA1AAF64FB00BF817B /* APNSTests.m */,
				63F65F1224729B4C00534A69 /* APNSTests+Swift.swift */,
				5492C6C319ACCCA8008F41E2 /* ConnectionTests.m */,
				63E69AE927EA293900D6CE88 /* ConnectionTests+Swift.swift */,
				54A3ACC21A261603008AF8DF /* BackgroundTests.m */,
				EE1108FC23D59720005DC663 /* IsTypingTests.swift */,
				54DFB8EE1B30649000F1C736 /* GiphyTests.m */,
				5422E96E1BD5A4FD005A7C77 /* OTRTests.swift */,
				F9B171F91C0F320200E6EEC6 /* ClientManagementTests.m */,
				16A5FE22215B5FD000AEEBBD /* LinkPreviewTests.swift */,
				F93F3A581ED5A67E003CD185 /* TeamTests.swift */,
				EF797FE71FB5E8DB00F7FF21 /* RegistrationTests.swift */,
				F188BB852223F372002BF204 /* UserRichProfileIntegrationTests.swift */,
				5502C6E922B7D4DA000684B7 /* ZMUserSessionLegalHoldTests.swift */,
				169E55F52518FF810092CD53 /* EventProcessingPerformanceTests.swift */,
				EEA1ED4025BEBABF006D07D3 /* AppLockIntegrationTests.swift */,
			);
			path = Integration;
			sourceTree = "<group>";
		};
		59271BE62B908D8C0019B726 /* SecurityClassification */ = {
			isa = PBXGroup;
			children = (
				59271BE92B908E150019B726 /* SecurityClassification.swift */,
				59271BE72B908DAC0019B726 /* SecurityClassificationProviding.swift */,
				70355A7227AAE62D00F02C76 /* ZMUserSession+SecurityClassificationProviding.swift */,
			);
			path = SecurityClassification;
			sourceTree = "<group>";
		};
		5996E8992C19CCE1007A52F0 /* Sourcery */ = {
			isa = PBXGroup;
			children = (
				5996E89D2C19CF54007A52F0 /* generated */,
			);
			path = Sourcery;
			sourceTree = "<group>";
		};
		5996E89A2C19CD2A007A52F0 /* Sources */ = {
			isa = PBXGroup;
			children = (
				25CCE9DB2BA4A943002AB21F /* String+Mocks.swift */,
				59E6A9112B4EE57000DBCC6B /* Synchronization */,
			);
			path = Sources;
			sourceTree = "<group>";
		};
		5996E89D2C19CF54007A52F0 /* generated */ = {
			isa = PBXGroup;
			children = (
				5996E89B2C19CF54007A52F0 /* AutoMockable.generated.swift */,
				5996E89C2C19CF54007A52F0 /* AutoMockable.manual.swift */,
			);
			path = generated;
			sourceTree = "<group>";
		};
		59E6A9112B4EE57000DBCC6B /* Synchronization */ = {
			isa = PBXGroup;
			children = (
				59E6A9182B4EE61000DBCC6B /* RecurringActionService */,
			);
			path = Synchronization;
			sourceTree = "<group>";
		};
		59E6A9122B4EE58600DBCC6B /* RecurringActionService */ = {
			isa = PBXGroup;
			children = (
				59E6A9132B4EE5CF00DBCC6B /* RecurringAction.swift */,
				0664F2E52A0E25C200E5C34E /* RecurringActionService.swift */,
				59E6A9152B4EE5D500DBCC6B /* RecurringActionServiceInterface.swift */,
			);
			path = RecurringActionService;
			sourceTree = "<group>";
		};
		59E6A9182B4EE61000DBCC6B /* RecurringActionService */ = {
			isa = PBXGroup;
			children = (
				59E6A9192B4EE62100DBCC6B /* RecurringAction+dummy.swift */,
			);
			path = RecurringActionService;
			sourceTree = "<group>";
		};
		5E8EE1F820FDC7C900DB1F9B /* Company */ = {
			isa = PBXGroup;
			children = (
				5E8EE1F620FDC6B900DB1F9B /* CompanyLoginRequestDetector.swift */,
				5E0EB1F321008C1900B5DC2B /* CompanyLoginRequester.swift */,
				BFE7FCBE2101E50700D1165F /* CompanyLoginVerificationToken.swift */,
				5E9D326E2109C1740032FB06 /* CompanyLoginErrorCode.swift */,
			);
			path = Company;
			sourceTree = "<group>";
		};
		5EC3A469210F110E00B76C78 /* Content */ = {
			isa = PBXGroup;
			children = (
				EEEA75F71F8A6141006D1070 /* ZMLocalNotification+Calling.swift */,
				1639A8262260CE5000868AB9 /* ZMLocalNotification+AvailabilityAlert.swift */,
				EEEA75F51F8A613F006D1070 /* ZMLocalNotification+ExpiredMessages.swift */,
			);
			path = Content;
			sourceTree = "<group>";
		};
		634976ED268A18B000824A05 /* AVS */ = {
			isa = PBXGroup;
			children = (
				634976E8268A185A00824A05 /* AVSVideoStreams.swift */,
				63EB9B2C258131F700B44635 /* AVSActiveSpeakerChange.swift */,
				5E8BB89B2147CE1600EEA64B /* AVSCallMember.swift */,
				634976F7268A200C00824A05 /* AVSClient.swift */,
				634976FC268A205A00824A05 /* AVSClientList.swift */,
				63497701268A20EC00824A05 /* AVSParticipantsChange.swift */,
				5E8BB89D2147E9DF00EEA64B /* AVSWrapper+Handlers.swift */,
				F90EC5A21E7BF1AC00A6779E /* AVSWrapper.swift */,
				5E8BB8982147CD3F00EEA64B /* AVSBridging.swift */,
				63497709268A250E00824A05 /* Encodable+JSONString.swift */,
			);
			path = AVS;
			sourceTree = "<group>";
		};
		63B1FAD72763A4E7000766F8 /* AVSIdentifier */ = {
			isa = PBXGroup;
			children = (
				63B1FAD82763A510000766F8 /* AVSIdentifier.swift */,
				63CF3FFD2768DF8C0079FF2B /* AVSIdentifier+Stub.swift */,
				63E313D527553CA0002EAF1D /* ZMConversation+AVSIdentifier.swift */,
				63B1FADA2763A636000766F8 /* ZMUser+AVSIdentifier.swift */,
			);
			path = AVSIdentifier;
			sourceTree = "<group>";
		};
		63F1DF22294B69E10061565E /* APIMigration */ = {
			isa = PBXGroup;
			children = (
				63F1DF1E294B68380061565E /* APIMigrationManager.swift */,
				63F1DF20294B69B20061565E /* AccessTokenMigration.swift */,
			);
			path = APIMigration;
			sourceTree = "<group>";
		};
		85D850FC5E45F9F688A64419 /* Synchronization */ = {
			isa = PBXGroup;
			children = (
				54F8D72919AB66CB00146664 /* Transcoders */,
				54A170661B300700001B41A5 /* Strategies */,
				85D85104C6D06FA902E3253C /* ZMSyncStrategyTests.m */,
				85D858D72B109C5D9A85645B /* ZMOperationLoopTests.m */,
				F95ECF501B94BD05009F91BA /* ZMHotFixTests.m */,
				F11E35D52040172200D4D5DB /* ZMHotFixTests.swift */,
				F132C113203F20AB00C58933 /* ZMHotFixDirectoryTests.swift */,
				54A227D51D6604A5009414C0 /* SynchronizationMocks.swift */,
				873B893D20445F4400FBE254 /* ZMConversationAccessModeTests.swift */,
				7C419ED621F8D7EB00B95770 /* EventProcessingTrackerTests.swift */,
				166E47D2255EF0BD00C161C8 /* MockStrategyDirectory.swift */,
				1693151E2588CF9500709F15 /* EventProcessorTests.swift */,
				A0387BDC1F692EF9FB237767 /* ZMSyncStrategyTests.h */,
				3D6B0837E10BD4D5E88805E3 /* ZMSyncStrategyTests.swift */,
				EBD7B55754FDA4E74F1006FD /* ZMOperationLoopTests.h */,
				C3BF3961360B7EB12679AF27 /* ZMOperationLoopTests.swift */,
			);
			path = Synchronization;
			sourceTree = "<group>";
		};
		85D856D10F3CD0262DCB5730 /* MockDataModel */ = {
			isa = PBXGroup;
			children = (
				85D85BDE1EC2D916896D3132 /* MockEntity.h */,
				85D85AAE7FA09852AB9B0D6A /* MockEntity.m */,
				85D85110893896EBA6E879CE /* MockEntity2.h */,
				85D85C9E7A2AAAE14D4BC2CC /* MockEntity2.m */,
				85D85A3CF8F1D3B0D2532954 /* MockModelObjectContextFactory.h */,
				85D852DA0CD2C94CADB3B6FE /* MockModelObjectContextFactory.m */,
			);
			path = MockDataModel;
			sourceTree = "<group>";
		};
		85D85DBFC1F3A95767DEEA45 /* Synchronization */ = {
			isa = PBXGroup;
			children = (
				59E6A9122B4EE58600DBCC6B /* RecurringActionService */,
				54F8D6D619AB525400146664 /* Transcoders */,
				54A170621B30068B001B41A5 /* Strategies */,
				85D85F3EC8565FD102AC0E5B /* ZMOperationLoop.h */,
				F962A8EF19FFD4DC00FD0F80 /* ZMOperationLoop+Private.h */,
				85D8502FFC4412F91D0CC1A4 /* ZMOperationLoop.m */,
				EE458B0A27CCD58800F04038 /* ZMOperationLoop+APIVersion.swift */,
				54C8A39B1F7536DB004961DF /* ZMOperationLoop+Notifications.swift */,
				161681342077721600BCF33A /* ZMOperationLoop+OperationStatus.swift */,
				16DCB91B213449620002E910 /* ZMOperationLoop+PushChannel.swift */,
				1662648121661C9F00300F45 /* ZMOperatonLoop+Background.swift */,
				166E47CC255E785900C161C8 /* StrategyDirectory.swift */,
				85D853338EC38D9B021D71BF /* ZMSyncStrategy.h */,
				546BAD5F19F8149B007C4938 /* ZMSyncStrategy+Internal.h */,
				85D859D47B6EBF09E4137658 /* ZMSyncStrategy.m */,
				A934C6E5266E0945008D9E68 /* ZMSyncStrategy.swift */,
				F96DBEE81DF9A570008FE832 /* ZMSyncStrategy+ManagedObjectChanges.h */,
				F96DBEE91DF9A570008FE832 /* ZMSyncStrategy+ManagedObjectChanges.m */,
				1693151025836E5800709F15 /* EventProcessor.swift */,
				160C31431E8049320012E4BC /* ApplicationStatusDirectory.swift */,
				F95ECF4C1B94A553009F91BA /* ZMHotFix.h */,
				F95ECF4D1B94A553009F91BA /* ZMHotFix.m */,
				54DE26B11BC56E62002B5FBC /* ZMHotFixDirectory.h */,
				54DE26B21BC56E62002B5FBC /* ZMHotFixDirectory.m */,
				F9245BEC1CBF95A8009D1E85 /* ZMHotFixDirectory+Swift.swift */,
				166A8BF81E02C7D500F5EEEA /* ZMHotFix+PendingChanges.swift */,
				7C26879C21F7193800570AA9 /* EventProcessingTracker.swift */,
				5EDF03EB2245563C00C04007 /* LinkPreviewAssetUploadRequestStrategy+Helper.swift */,
				06DE14CE24B85BD0006CB6B3 /* ZMSyncStateDelegate.h */,
				2B155969295093360069AE34 /* HotfixPatch.swift */,
			);
			path = Synchronization;
			sourceTree = "<group>";
		};
		874A168E2052BE32001C6760 /* OpenConversationObserver */ = {
			isa = PBXGroup;
			children = (
				874A168F2052BE5E001C6760 /* ZMUserSession+OpenConversation.swift */,
				874A16912052BEC5001C6760 /* UserExpirationObserver.swift */,
			);
			path = OpenConversationObserver;
			sourceTree = "<group>";
		};
		A926F1E0196C12ED0045BB47 /* Registration */ = {
			isa = PBXGroup;
			children = (
				5EFE9C16212AB945007932A6 /* RegistrationPhase.swift */,
				F1C51FE61FB49660009C2269 /* RegistrationStatus.swift */,
				F148F6661FB9AA7600BD6909 /* UnregisteredTeam.swift */,
				5EFE9C14212AB138007932A6 /* UnregisteredUser+Payload.swift */,
				54991D571DEDCF2B007E282F /* AddressBook.swift */,
				54991D591DEDD07E007E282F /* ContactAddressBook.swift */,
				54DE9BEA1DE74FFB00EFFB9C /* RandomHandleGenerator.swift */,
				5E8EE1F820FDC7C900DB1F9B /* Company */,
			);
			path = Registration;
			sourceTree = "<group>";
		};
		A957B4B91962FB610060EE03 /* Notifications */ = {
			isa = PBXGroup;
			children = (
				EE5D9B5F290A7CEE007D78D6 /* VoIPPushManager.swift */,
				F928651C19F7A3D30097539C /* Push Notifications */,
			);
			path = Notifications;
			sourceTree = "<group>";
		};
		A97042E019E2BEC700FE746B /* Helper */ = {
			isa = PBXGroup;
			children = (
				F925468C1C63B61000CE2D7C /* MessagingTest+EventFactory.h */,
				F925468D1C63B61000CE2D7C /* MessagingTest+EventFactory.m */,
			);
			path = Helper;
			sourceTree = "<group>";
		};
		A9BABE5E19BA1EF300E9E5A3 /* Search */ = {
			isa = PBXGroup;
			children = (
				54A343461D6B589A004B65EA /* AddressBookSearch.swift */,
				1660AA081ECCAC900056D403 /* SearchDirectory.swift */,
				1660AA0C1ECDB0250056D403 /* SearchTask.swift */,
				164C29A61ED2D7B00026562A /* SearchResult.swift */,
				16F6BB371EDEA659009EA803 /* SearchResult+AddressBook.swift */,
				1660AA0A1ECCAF4E0056D403 /* SearchRequest.swift */,
				54257C071DF1C94200107FE7 /* TopConversationsDirectory.swift */,
			);
			path = Search;
			sourceTree = "<group>";
		};
		A9EADFFF19DBF20A00FD386C /* Utility */ = {
			isa = PBXGroup;
			children = (
				5430E9231BAA0D9F00395E05 /* WireSyncEngineLogs.h */,
				546392711D79D5210094EC66 /* Application.swift */,
				1645ECF72448A0A3007A82D6 /* Decodable+JSON.swift */,
				874F142C1C16FD9700C15118 /* Device.swift */,
				8796343F1F7BEA4700FC79BA /* DispatchQueue+SerialAsync.swift */,
				EE2DE5EB29263C5100F42F4C /* Logger.swift */,
				5E8EE1F920FDC7D700DB1F9B /* Pasteboard.swift */,
				1634958A1F0254CB004E80DB /* ServerConnection.swift */,
				01D33D8029B8ED97009E94F3 /* SyncStatusLog.swift */,
				EE0CAEAE2AAF2E8E00BD2DB7 /* URLSession+MinTLSVersion.swift */,
				E6E557992BBD4D9C0033E62B /* ZMReachability+ServerConnection.swift */,
				E91180E02CA6FD3E00DD63E2 /* ZMConversationMessage+SelfUserReactions.swift */,
			);
			path = Utility;
			sourceTree = "<group>";
		};
		A9EAE00A19DBF24100FD386C /* Utility */ = {
			isa = PBXGroup;
			children = (
				BF40AC711D096A0E00287E29 /* AnalyticsTests.swift */,
				543ED0001D79E0EE00A9CDF3 /* ApplicationMock.swift */,
				879634411F7BEC5100FC79BA /* DispatchQueueSerialAsyncTests.swift */,
				F16C8BC32040715800677D31 /* ZMUpdateEvent+Testing.swift */,
				163FB9922052EA4600E74F83 /* OperationLoopNewRequestObserver.swift */,
				169E303120D29C200012C219 /* PushRegistryMock.swift */,
				5E67168F2174CA6300522E61 /* MockUser+LoginCredentials.swift */,
				169BA1FE25ED0DAD00374343 /* ZMUserSession+Messages.swift */,
			);
			path = Utility;
			sourceTree = "<group>";
		};
		BF44A3521C71D60100C6928E /* DB Fixture 1.27 */ = {
			isa = PBXGroup;
			children = (
				BF44A3501C71D5FC00C6928E /* store127.wiredatabase */,
			);
			name = "DB Fixture 1.27";
			sourceTree = "<group>";
		};
		BF72DF101C4D256B002B324F /* DB Fixture 1.25 / 1.26 */ = {
			isa = PBXGroup;
			children = (
				BF8367301C52651900364B37 /* store125.wiredatabase */,
				BF6D5D041C494D730049F712 /* WireSyncEngine125.momd */,
			);
			name = "DB Fixture 1.25 / 1.26";
			sourceTree = "<group>";
		};
		BF72DF111C4D257C002B324F /* DB Fixture 1.24 */ = {
			isa = PBXGroup;
			children = (
				BFCE9A581C4E4C4D00951B3D /* store124.wiredatabase */,
				BF6D5D021C4948830049F712 /* WireSyncEngine124.momd */,
			);
			name = "DB Fixture 1.24";
			sourceTree = "<group>";
		};
		D5225721206261C100562561 /* Asset Deletion */ = {
			isa = PBXGroup;
			children = (
				D522571D2062552800562561 /* AssetDeletionRequestStrategy.swift */,
				D522571F206261AA00562561 /* AssetDeletionStatus.swift */,
				D52257222062637500562561 /* DeletableAssetIdentifierProvider.swift */,
			);
			path = "Asset Deletion";
			sourceTree = "<group>";
		};
		E623B6362BD688A100F91B37 /* Dependencies */ = {
			isa = PBXGroup;
			children = (
				E623B6372BD688D400F91B37 /* Caches.swift */,
				E623B6392BD68DAE00F91B37 /* UserSessionDependencies.swift */,
			);
			path = Dependencies;
			sourceTree = "<group>";
		};
		E6A55E2B2B762ED80020818D /* Mocks */ = {
			isa = PBXGroup;
			children = (
				EE0BA28F29D5DBD6004E93B5 /* MockCryptoboxMigrationManagerInterface.swift */,
				E666EDF12B74ED2F00C03E2B /* MockSessionManagerObserver.swift */,
			);
			path = Mocks;
			sourceTree = "<group>";
		};
		E6C983EF2B986B2900D55177 /* ZMUserSession */ = {
			isa = PBXGroup;
			children = (
				E623B6362BD688A100F91B37 /* Dependencies */,
				E6BD767E2BDBAAE300FB1F8B /* CoreDataStack+Caches.swift */,
				EE419B57256FEA3D004618E2 /* ZMUserSession.Configuration.swift */,
				166B2B5D23E86522003E8581 /* ZMUserSession.swift */,
				EE5B851F2CAADB9F00A8ADF7 /* ZMUserSession+AnalyticsUser.swift */,
				EE13BD8A2BC948FC006561F8 /* ZMUserSession+APIAdapter.swift */,
				63CD59562964346400385037 /* ZMUserSession+AccessToken.swift */,
				164EAF9B1F4455FA00B628C4 /* ZMUserSession+Actions.swift */,
				EEE186B3259CC92D008707CA /* ZMUserSession+AppLock.swift */,
				16E0FB86232F8933000E3235 /* ZMUserSession+Authentication.swift */,
				162DEE101F87B9800034C8F9 /* ZMUserSession+Calling.swift */,
				E662328E2BF4BDB0002B680A /* ZMUserSession+CertificateRevocationLists.swift */,
				16ED865E23E3145C00CB1766 /* ZMUserSession+Clients.swift */,
				EE5FEF0421E8948F00E24F7F /* ZMUserSession+DarwinNotificationCenter.swift */,
				A93B528A250101AC0061255E /* ZMUserSession+Debugging.swift */,
				597B70C22B03984C006C2121 /* ZMUserSession+DeveloperMenu.swift */,
				16E6F26124B371190015B249 /* ZMUserSession+EncryptionAtRest.swift */,
				E662328C2BF4BBED002B680A /* ZMUserSession+MLS.swift */,
				E6F31B4F2C19B42E005DFA0C /* ZMUserSession+Notifications.swift */,
				554FEE2022AFF20600B1A8A1 /* ZMUserSession+LegalHold.swift */,
				16ED865923E2E91900CB1766 /* ZMUserSession+LifeCycle.swift */,
				54034F371BB1A6D900F4ED62 /* ZMUserSession+Logs.swift */,
				EE8584DC2B6BD33B0045EAD4 /* ZMUserSession+OneOnOne.swift */,
				8751DA051F66BFA6000D308B /* ZMUserSession+Push.swift */,
				06E0979B2A261E5D00B38C4A /* ZMUserSession+RecurringAction.swift */,
				EEEED9A923F6BD75008C94CA /* ZMUserSession+SelfUserProvider.swift */,
				F1AE5F6C21F72FC6009CDBBC /* ZMUserSession+Timers.swift */,
				E6C983ED2B986ABA00D55177 /* ZMUserSession+UserSession.swift */,
				E6425FDE2BCD5B9D003EC8CF /* ZMUserSessionBuilder.swift */,
				16ED865C23E30F7E00CB1766 /* ZMUserSesson+Proxy.swift */,
			);
			path = ZMUserSession;
			sourceTree = "<group>";
		};
		EE3E43F72BF62BC4001A43A1 /* Services */ = {
			isa = PBXGroup;
			children = (
				EE3E43F52BF62BB9001A43A1 /* SupportedProtocolsServiceTests.swift */,
			);
			path = Services;
			sourceTree = "<group>";
		};
		EE88B0522BF62B430013F0BD /* Services */ = {
			isa = PBXGroup;
			children = (
				EE88B0502BF62B3F0013F0BD /* SupportedProtocolsService.swift */,
			);
			path = Services;
			sourceTree = "<group>";
		};
		EEE46E5528C5EF3B005F48D7 /* Use cases */ = {
			isa = PBXGroup;
			children = (
				16D74BF32B59670B00160298 /* ChangeUsernameUseCase.swift */,
				EE8584DA2B6938390045EAD4 /* CreateTeamOneOnOneConversationUseCase.swift */,
				EEE46E5628C5EF56005F48D7 /* FetchUserClientsUseCase.swift */,
				25E11B0A2B56A15F005D51FA /* GetE2eIdentityCertificatesUseCase.swift */,
				E6C983EB2B98627200D55177 /* GetMLSFeatureUseCase.swift */,
				25E11B0C2B56B497005D51FA /* GetIsE2EIdentityEnabledUseCase.swift */,
				018A3DBB2B07998400EB3D6B /* GetUserClientFingerprintUseCase.swift */,
				E9A96E7D2B88E0EA00914FDD /* ResolveOneOnOneConversationsUseCase.swift */,
				060C06622B73DB8800B484C6 /* SnoozeCertificateEnrollmentUseCase.swift */,
				065FEA112B866462005AE86A /* StopCertificateEnrollmentSnoozerUseCase.swift */,
				06D16AAD2B9F3BC700D5A28A /* E2EIdentityCertificateUpdateStatusUseCase.swift */,
				06D16AB42BA0624800D5A28A /* IsE2EICertificateEnrollmentRequiredUseCase.swift */,
				E9EAEAA62BC7C50B0042F5C9 /* CreateConversationGuestLinkUseCase.swift */,
				E967757E2BD8237D00EFEED5 /* SetAllowGuestAndServicesUseCase.swift */,
				63CDCA762BCD8AB500DA0F0A /* CheckOneOnOneConversationIsReadyUseCase.swift */,
				06ADEA032BD15383008BA0B3 /* RemoveUserClientUseCase.swift */,
				E9A71BD22C32EA8B0027EC01 /* AppendTextMessageUseCase.swift */,
				E9A71BD42C33EE080027EC01 /* AppendImageMessageUseCase.swift */,
				E9A71BD62C33F4850027EC01 /* AppendKnockMessagekUseCase.swift */,
				E965B10B2C3431EC009BEAB3 /* AppendLocationMessageUseCase.swift */,
				E96970552C8F2F68009F037C /* AppendFileMessageUseCase.swift */,
				63C4B3C12C35B07A00C09A93 /* FetchShareableConversationUseCase.swift */,
				63C4B3C52C35B56A00C09A93 /* ShareFileUseCase.swift */,
				E97296242C4A784300C4F1DB /* MessageAppendableConversation.swift */,
				E9C0B1E72C58E34000D242D6 /* DisableAnalyticsUseCase.swift */,
				E9F403142C5B96CD00F81366 /* EnableAnalyticsUseCase.swift */,
				E91180DE2CA6E86400DD63E2 /* ToggleMessageReactionUseCase.swift */,
			);
			path = "Use cases";
			sourceTree = "<group>";
		};
		EFF9403C2240FE12004F3115 /* DeepLink */ = {
			isa = PBXGroup;
			children = (
				EFF9403D2240FE5D004F3115 /* URL+DeepLink.swift */,
				EFF9403F2240FF12004F3115 /* DeepLinkError.swift */,
			);
			path = DeepLink;
			sourceTree = "<group>";
		};
		F159F4121F1E310C001B7D80 /* SessionManager */ = {
			isa = PBXGroup;
			children = (
				E6A55E2B2B762ED80020818D /* Mocks */,
				63CD59542964332B00385037 /* AccessTokenMigrationTests.swift */,
				636826FB2954550900D904C2 /* APIMigrationManagerTests.swift */,
				EE9CDE9127DA05D100C4DAC8 /* APIVersionResolverTests.swift */,
				87DF28C61F680495007E1702 /* PushDispatcherTests.swift */,
				162A81D5202B5BC600F6200C /* SessionManagerAVSTests.swift */,
				EE95DECC247C0049001EA010 /* SessionManagerConfigurationTests.swift */,
				E666EDDD2B74CEE000C03E2B /* SessionManagerBuilder.swift */,
				F159F4131F1E3134001B7D80 /* SessionManagerTests.swift */,
				E666EDE02B74E75A00C03E2B /* SessionManagerTests+AccountDeletion.swift */,
				63F376DF283519CC00FE1F05 /* SessionManagerTests+APIVersionResolver.swift */,
				E666EDED2B74EAC300C03E2B /* SessionManagerTests+AppLock.swift */,
				E666EDE32B74E7BD00C03E2B /* SessionManagerTests+AuthenticationFailure.swift */,
				D59F3A11206929AF0023474F /* SessionManagerTests+Backup.swift */,
				E666EDE72B74E8CE00C03E2B /* SessionManagerTests+EncryptionAtRestDefaults.swift */,
				E666EDE52B74E85300C03E2B /* SessionManagerTests+EncryptionAtRestMigration.swift */,
				166D191C231569DD001288CD /* SessionManagerTests+MessageRetention.swift */,
				E666EDEB2B74EA5000C03E2B /* SessionManagerTests+MultiUserSession.swift */,
				01300E61296838CE00D18B2E /* SessionManagerTests+Proxy.swift */,
				EEC0A2D229433D360032C1C9 /* SessionManagerTests+PushToken.swift */,
				E666EDE92B74E9EF00C03E2B /* SessionManagerTests+Teams.swift */,
				161ACB3B23F6BE7F00ABFF33 /* SessionManagerTests+URLActions.swift */,
				161ACB3923F6BAFE00ABFF33 /* URLActionTests.swift */,
			);
			path = SessionManager;
			sourceTree = "<group>";
		};
		F19F1D121EFBC17A00275E27 /* UnauthenticatedSession */ = {
			isa = PBXGroup;
			children = (
				161ACB3023F5BB7E00ABFF33 /* URLActionProcessors */,
				F19F1D231EFBC34E00275E27 /* ZMUserSessionRegistrationNotification.h */,
				F19F1D241EFBC34E00275E27 /* ZMUserSessionRegistrationNotification.m */,
				F19F1D191EFBC2F000275E27 /* ZMAuthenticationStatus_Internal.h */,
				F19F1D1A1EFBC2F000275E27 /* ZMAuthenticationStatus.h */,
				F19F1D1B1EFBC2F000275E27 /* ZMAuthenticationStatus.m */,
				1671F74F2B6A7DF500C2D8A3 /* ZMAuthenticationStatus.swift */,
				54FF64281F73D00C00787EF2 /* NSManagedObjectContext+AuthenticationStatus.swift */,
				F19F1D131EFBC18E00275E27 /* UnauthenticatedSession.swift */,
				167F383A23E0416E006B6AA9 /* UnauthenticatedSession+SSO.swift */,
				1662B0F623D9B29C00B8C7C5 /* UnauthenticatedSession+DomainLookup.swift */,
				F1A94BD11F010287003083D9 /* UnauthenticatedSession+Login.swift */,
				F19F1D321EFBE3FE00275E27 /* UnauthenticatedOperationLoop.swift */,
			);
			path = UnauthenticatedSession;
			sourceTree = "<group>";
		};
		F19F1D361EFBF60A00275E27 /* SessionManager */ = {
			isa = PBXGroup;
			children = (
				63F1DF22294B69E10061565E /* APIMigration */,
				EE9CDE8D27D9FF5900C4DAC8 /* APIVersionResolver.swift */,
				A95D0B1123F6B75A0057014F /* AVSLogObserver.swift */,
				7C5B94F522DC6BC500A6F8BB /* JailbreakDetector.swift */,
				54131BC525C7F71400CE2CA2 /* LoginDelegate.swift */,
				BF2AD9FF1F41A3DF000980E8 /* SessionFactories.swift */,
				F19F1D371EFBF61800275E27 /* SessionManager.swift */,
				E6425FE42BD005C0003EC8CF /* SessionManager+UserSessionLogoutDelegate.swift */,
				E6425FE22BD0021B003EC8CF /* SessionManager+UserSessionSelfUserClientDelegate.swift */,
				EE9CDE8F27DA04A300C4DAC8 /* SessionManager+APIVersionResolver.swift */,
				EEE186B5259CCA14008707CA /* SessionManager+AppLock.swift */,
				16FF474B1F0D54B20044C491 /* SessionManager+Logs.swift */,
				8717DFA61F6EF44E0087EFE4 /* SessionManager+Push.swift */,
				EE46EF252942033C007BBD99 /* SessionManager+PushToken.swift */,
				EE5D9B61290A8557007D78D6 /* SessionManager+VoIPPushManagerDelegate.swift */,
				165BB94B2004D6490077EFD5 /* SessionManager+UserActivity.swift */,
				162A81D3202B453000F6200C /* SessionManager+AVS.swift */,
				F130BF272062C05600DBE261 /* SessionManager+Backup.swift */,
				166DCDB92555ADD1004F4F59 /* SessionManager+EncryptionAtRest.swift */,
				F16558D0225F3F2A00EA2F2A /* SessionManager+SwitchBackend.swift */,
				161ACB1523F1AFB000ABFF33 /* SessionManager+CallKitManagerDelegate.swift */,
				54131BCD25C7FFCA00CE2CA2 /* SessionManager+AuthenticationStatusDelegate.swift */,
				161ACB2323F432CC00ABFF33 /* SessionManager+URLActions.swift */,
				BF2ADA011F41A450000980E8 /* BackendEnvironmentProvider+Cookie.swift */,
				EE5AAF392874E8C70018FA01 /* BackendEnvironmentProvider+Reachability.swift */,
				7CD279832338B74600E638CD /* SessionManagerConfiguration.swift */,
				7CD279852338E31D00E638CD /* SessionManager+Authentication.swift */,
				7CD279872338E52000E638CD /* ProcessInfo+SystemBootTime.swift */,
				8737D553209217BD00E5A4AF /* URLActions.swift */,
				5458273D2541C3A9002B8F83 /* PresentationDelegate.swift */,
				EECE27C329435FFE00419A8B /* PushTokenService.swift */,
				E9F403162C5BD26C00F81366 /* SessionManager+AnalyticsUseCases.swift */,
			);
			path = SessionManager;
			sourceTree = "<group>";
		};
		F928651C19F7A3D30097539C /* Push Notifications */ = {
			isa = PBXGroup;
			children = (
				F98EDCDD1D82B924001E65CB /* Helpers */,
				F98EDCC61D82B913001E65CB /* Notification Types */,
				54E2C1DF1E682DC400536569 /* LocalNotificationDispatcher.swift */,
				1659114E1DEF1F6E007FA847 /* LocalNotificationDispatcher+Calling.swift */,
			);
			name = "Push Notifications";
			path = "Push notifications";
			sourceTree = "<group>";
		};
		F98EDCC61D82B913001E65CB /* Notification Types */ = {
			isa = PBXGroup;
			children = (
				5EC3A469210F110E00B76C78 /* Content */,
			);
			path = "Notification Types";
			sourceTree = "<group>";
		};
		F98EDCDD1D82B924001E65CB /* Helpers */ = {
			isa = PBXGroup;
			children = (
				F19E559F22B3A2C5005C792D /* UNNotification+SafeLogging.swift */,
				F19E55A122B3A3FA005C792D /* UNNotificationResponse+SafeLogging.swift */,
				F19E55A322B3A740005C792D /* PKPushPayload+SafeLogging.swift */,
				F19E55A522B3AAA8005C792D /* PKPushCredentials+SafeLogging.swift */,
			);
			path = Helpers;
			sourceTree = "<group>";
		};
		F9C9A4F11CAD2A200039E10C /* DB Ficture 1.28 */ = {
			isa = PBXGroup;
			children = (
				F9C9A4ED1CAD290B0039E10C /* store128.wiredatabase */,
			);
			name = "DB Ficture 1.28";
			sourceTree = "<group>";
		};
		F9FD798019EE73C500D70FCD /* VersionBlacklist */ = {
			isa = PBXGroup;
			children = (
				F9FD798519EE742600D70FCD /* ZMBlacklistDownloader.h */,
				54FEAAA81BC7BB9C002DE521 /* ZMBlacklistDownloader+Testing.h */,
				F9FD798619EE742600D70FCD /* ZMBlacklistDownloader.m */,
				878ACB4520ADBBAA0016E68A /* Blacklist.swift */,
				F9FD798B19EE9B9A00D70FCD /* ZMBlacklistVerificator.h */,
				540818A51BCA647D00257CA7 /* ZMBlacklistVerificator+Testing.h */,
				F9FD798C19EE9B9A00D70FCD /* ZMBlacklistVerificator.m */,
			);
			name = VersionBlacklist;
			sourceTree = "<group>";
		};
/* End PBXGroup section */

/* Begin PBXHeadersBuildPhase section */
		0145AE7C2B1154010097E3B8 /* Headers */ = {
			isa = PBXHeadersBuildPhase;
			buildActionMask = 2147483647;
			files = (
				0145AE842B1154010097E3B8 /* WireSyncEngineSupport.h in Headers */,
				25D57F202BA8928E0038521E /* MessagingTest.h in Headers */,
			);
			runOnlyForDeploymentPostprocessing = 0;
		};
		549815901A43232400A7CE2E /* Headers */ = {
			isa = PBXHeadersBuildPhase;
			buildActionMask = 2147483647;
			files = (
				F19F1D1E1EFBC2F000275E27 /* ZMAuthenticationStatus.h in Headers */,
				16C22BA41BF4D5D7007099D9 /* NSError+ZMUserSessionInternal.h in Headers */,
				544BA11A1A433DE400D3B852 /* WireSyncEngine.h in Headers */,
				F95ECF4E1B94A553009F91BA /* ZMHotFix.h in Headers */,
				872A2EFE2004B86D00900B22 /* ZMSyncStrategy.h in Headers */,
				166E47D1255EC03E00C161C8 /* ZMSelfStrategy.h in Headers */,
				F19F1D311EFBCBD300275E27 /* ZMLoginTranscoder.h in Headers */,
				54DE26B31BC56E62002B5FBC /* ZMHotFixDirectory.h in Headers */,
				1602B4611F3B04150061C135 /* ZMBlacklistVerificator.h in Headers */,
				5430E9251BAA0D9F00395E05 /* WireSyncEngineLogs.h in Headers */,
				06DE14CF24B85CA0006CB6B3 /* ZMSyncStateDelegate.h in Headers */,
				09531F161AE960E300B8556A /* ZMLoginCodeRequestTranscoder.h in Headers */,
				EE0CAEB12AAF306000BD2DB7 /* ZMBlacklistDownloader.h in Headers */,
				544BA1271A433DE400D3B852 /* NSError+ZMUserSession.h in Headers */,
				16ED865B23E2EE3C00CB1766 /* ZMMissingUpdateEventsTranscoder.h in Headers */,
				09BCDB8E1BCE7F000020DCC7 /* ZMAPSMessageDecoder.h in Headers */,
				540818A61BCA647D00257CA7 /* ZMBlacklistVerificator+Testing.h in Headers */,
				54A3F24F1C08523500FE3A6B /* ZMOperationLoop.h in Headers */,
				54FEAAA91BC7BB9C002DE521 /* ZMBlacklistDownloader+Testing.h in Headers */,
				166E47CF255E8B2200C161C8 /* ZMLastUpdateEventIDTranscoder.h in Headers */,
				F19F1D1D1EFBC2F000275E27 /* ZMAuthenticationStatus_Internal.h in Headers */,
				F96DBEEA1DF9A570008FE832 /* ZMSyncStrategy+ManagedObjectChanges.h in Headers */,
				F19F1D271EFBC34E00275E27 /* ZMUserSessionRegistrationNotification.h in Headers */,
				872A2EFD2004B85F00900B22 /* ZMOperationLoop+Private.h in Headers */,
			);
			runOnlyForDeploymentPostprocessing = 0;
		};
/* End PBXHeadersBuildPhase section */

/* Begin PBXNativeTarget section */
		0145AE802B1154010097E3B8 /* WireSyncEngineSupport */ = {
			isa = PBXNativeTarget;
			buildConfigurationList = 0145AE872B1154010097E3B8 /* Build configuration list for PBXNativeTarget "WireSyncEngineSupport" */;
			buildPhases = (
				5996E8972C19CC3E007A52F0 /* Run Sourcery */,
				0145AE7C2B1154010097E3B8 /* Headers */,
				0145AE7D2B1154010097E3B8 /* Sources */,
				0145AE7E2B1154010097E3B8 /* Frameworks */,
				0145AE7F2B1154010097E3B8 /* Resources */,
				59909A672C5BBFCC009C41DE /* Embed Frameworks */,
			);
			buildRules = (
			);
			dependencies = (
				0145AE8E2B1155690097E3B8 /* PBXTargetDependency */,
			);
			name = WireSyncEngineSupport;
			packageProductDependencies = (
				59909A642C5BBFCC009C41DE /* WireAPI */,
			);
			productName = WireSyncEngineSupport;
			productReference = 0145AE812B1154010097E3B8 /* WireSyncEngineSupport.framework */;
			productType = "com.apple.product-type.framework";
		};
		169BA1D125ECDBA300374343 /* IntegrationTests */ = {
			isa = PBXNativeTarget;
			buildConfigurationList = 169BA1DA25ECDBA300374343 /* Build configuration list for PBXNativeTarget "IntegrationTests" */;
			buildPhases = (
				169BA1CE25ECDBA300374343 /* Sources */,
				169BA1CF25ECDBA300374343 /* Frameworks */,
				169BA1D025ECDBA300374343 /* Resources */,
				5996E8912C19CAF3007A52F0 /* Embed Frameworks */,
			);
			buildRules = (
			);
			dependencies = (
				169BA1D925ECDBA300374343 /* PBXTargetDependency */,
				169BA1DE25ECDBC800374343 /* PBXTargetDependency */,
				59DA04A62BD25486003F9195 /* PBXTargetDependency */,
			);
			name = IntegrationTests;
			productName = IntegrationTests;
			productReference = 169BA1D225ECDBA300374343 /* IntegrationTests.xctest */;
			productType = "com.apple.product-type.bundle.unit-test";
		};
		3E186087191A56F6000FE027 /* WireSyncEngine Test Host */ = {
			isa = PBXNativeTarget;
			buildConfigurationList = 3E1860AD191A56F7000FE027 /* Build configuration list for PBXNativeTarget "WireSyncEngine Test Host" */;
			buildPhases = (
				3E186084191A56F6000FE027 /* Sources */,
				3E186085191A56F6000FE027 /* Frameworks */,
				3E186086191A56F6000FE027 /* Resources */,
				EE668BBC2954AA9300D939E7 /* Embed Frameworks */,
			);
			buildRules = (
			);
			dependencies = (
			);
			name = "WireSyncEngine Test Host";
			productName = "WireSyncEngine Test Host";
			productReference = 3E186088191A56F6000FE027 /* WireSyncEngine Test Host.app */;
			productType = "com.apple.product-type.application";
		};
		3E1860C2191A649D000FE027 /* UnitTests */ = {
			isa = PBXNativeTarget;
			buildConfigurationList = 3E1860D2191A649D000FE027 /* Build configuration list for PBXNativeTarget "UnitTests" */;
			buildPhases = (
				3E1860BF191A649D000FE027 /* Sources */,
				3E1860C0191A649D000FE027 /* Frameworks */,
				3E1860C1191A649D000FE027 /* Resources */,
				5996E8942C19CB28007A52F0 /* Embed Frameworks */,
			);
			buildRules = (
			);
			dependencies = (
				54F4DC581A4438AC00FDB6EA /* PBXTargetDependency */,
				3E1860D1191A649D000FE027 /* PBXTargetDependency */,
				A9FF8089195B17B3002CD44B /* PBXTargetDependency */,
				0145AE932B1155760097E3B8 /* PBXTargetDependency */,
			);
			name = UnitTests;
			packageProductDependencies = (
				E9EB581F2C357FDE00A2325E /* WireAnalyticsSupport */,
			);
			productName = "WireSyncEngine-iOS-Tests";
			productReference = 3E1860C3191A649D000FE027 /* UnitTests.xctest */;
			productType = "com.apple.product-type.bundle.unit-test";
		};
		549815921A43232400A7CE2E /* WireSyncEngine-ios */ = {
			isa = PBXNativeTarget;
			buildConfigurationList = 549815A61A43232500A7CE2E /* Build configuration list for PBXNativeTarget "WireSyncEngine-ios" */;
			buildPhases = (
				549815901A43232400A7CE2E /* Headers */,
				5498158E1A43232400A7CE2E /* Sources */,
				5498158F1A43232400A7CE2E /* Frameworks */,
				549815911A43232400A7CE2E /* Resources */,
				59909A632C5BBF13009C41DE /* Embed Frameworks */,
			);
			buildRules = (
			);
			dependencies = (
			);
			name = "WireSyncEngine-ios";
			packageProductDependencies = (
				EE88B0242BF4D8060013F0BD /* WireAPI */,
				E9C60E912C259F3C004E5F13 /* WireAnalytics */,
			);
			productName = "WireSyncEngine-ios";
			productReference = 549815931A43232400A7CE2E /* WireSyncEngine.framework */;
			productType = "com.apple.product-type.framework";
		};
/* End PBXNativeTarget section */

/* Begin PBXProject section */
		540029AB1918CA8500578793 /* Project object */ = {
			isa = PBXProject;
			attributes = {
				DefaultBuildSystemTypeForWorkspace = Latest;
				LastSwiftMigration = 0710;
				LastSwiftUpdateCheck = 1140;
				LastUpgradeCheck = 1310;
				ORGANIZATIONNAME = "Zeta Project Gmbh";
				TargetAttributes = {
					0145AE802B1154010097E3B8 = {
						CreatedOnToolsVersion = 15.0.1;
					};
					169BA1D125ECDBA300374343 = {
						CreatedOnToolsVersion = 11.4.1;
						ProvisioningStyle = Manual;
						TestTargetID = 3E186087191A56F6000FE027;
					};
					3E186087191A56F6000FE027 = {
						LastSwiftMigration = 1000;
						ProvisioningStyle = Manual;
						SystemCapabilities = {
							com.apple.ApplicationGroups.iOS = {
								enabled = 1;
							};
							com.apple.Keychain = {
								enabled = 1;
							};
						};
					};
					3E1860C2191A649D000FE027 = {
						LastSwiftMigration = 1000;
						ProvisioningStyle = Manual;
						TestTargetID = 3E186087191A56F6000FE027;
					};
					549815921A43232400A7CE2E = {
						CreatedOnToolsVersion = 6.2;
						LastSwiftMigration = 1000;
						ProvisioningStyle = Manual;
					};
				};
			};
			buildConfigurationList = 540029AE1918CA8500578793 /* Build configuration list for PBXProject "WireSyncEngine" */;
			compatibilityVersion = "Xcode 3.2";
			developmentRegion = en;
			hasScannedForEncodings = 0;
			knownRegions = (
				en,
				Base,
				de,
				"pt-BR",
				es,
				uk,
				ru,
				ja,
				it,
				nl,
				tr,
				fr,
				da,
				ar,
				"zh-Hans",
				sl,
				et,
				fi,
				pl,
				"zh-Hant",
				lt,
			);
			mainGroup = 540029AA1918CA8500578793;
			packageReferences = (
				EE88B0232BF4D8060013F0BD /* XCLocalSwiftPackageReference "../WireAPI" */,
				E9C60E902C259F3C004E5F13 /* XCLocalSwiftPackageReference "../WireAnalytics" */,
			);
			productRefGroup = 540029B51918CA8500578793 /* Products */;
			projectDirPath = "";
			projectRoot = "";
			targets = (
				549815921A43232400A7CE2E /* WireSyncEngine-ios */,
				3E1860C2191A649D000FE027 /* UnitTests */,
				3E186087191A56F6000FE027 /* WireSyncEngine Test Host */,
				169BA1D125ECDBA300374343 /* IntegrationTests */,
				0145AE802B1154010097E3B8 /* WireSyncEngineSupport */,
			);
		};
/* End PBXProject section */

/* Begin PBXResourcesBuildPhase section */
		0145AE7F2B1154010097E3B8 /* Resources */ = {
			isa = PBXResourcesBuildPhase;
			buildActionMask = 2147483647;
			files = (
			);
			runOnlyForDeploymentPostprocessing = 0;
		};
		169BA1D025ECDBA300374343 /* Resources */ = {
			isa = PBXResourcesBuildPhase;
			buildActionMask = 2147483647;
			files = (
				169BA25D25EF933000374343 /* audio.m4a in Resources */,
				169BA25C25EF933000374343 /* ExternalMessageTextFixture.txt in Resources */,
				169BA26025EF933F00374343 /* Lorem Ipsum.txt in Resources */,
				169BA25725EF933000374343 /* animated.gif in Resources */,
				169BA25B25EF933000374343 /* EncryptedBase64EncondedExternalMessageTestFixture.txt in Resources */,
				169BA25F25EF933000374343 /* 1900x1500.jpg in Resources */,
				169BA25825EF933000374343 /* not_animated.gif in Resources */,
				169BA25925EF933000374343 /* medium.jpg in Resources */,
				169BA25A25EF933000374343 /* tiny.jpg in Resources */,
				169BA25E25EF933000374343 /* video.mp4 in Resources */,
			);
			runOnlyForDeploymentPostprocessing = 0;
		};
		3E186086191A56F6000FE027 /* Resources */ = {
			isa = PBXResourcesBuildPhase;
			buildActionMask = 2147483647;
			files = (
				872C995B1DB65D0D006A3BDE /* harp.m4a in Resources */,
				872C99591DB659E6006A3BDE /* ringing_from_them_long.caf in Resources */,
				F1E48003207E3789008D4299 /* Default-568h@2x.png in Resources */,
			);
			runOnlyForDeploymentPostprocessing = 0;
		};
		3E1860C1191A649D000FE027 /* Resources */ = {
			isa = PBXResourcesBuildPhase;
			buildActionMask = 2147483647;
			files = (
				54764B961C92FDC100BD25E3 /* 1900x1500.jpg in Resources */,
				BF158D2F1CE087D8007C6F8A /* video.mp4 in Resources */,
				54764B9A1C9303D600BD25E3 /* tiny.jpg in Resources */,
				BF6D5D031C4948830049F712 /* WireSyncEngine124.momd in Resources */,
				BF6D5D051C494D730049F712 /* WireSyncEngine125.momd in Resources */,
				AF6415A51C9C180200A535F5 /* ExternalMessageTextFixture.txt in Resources */,
				BF44A3511C71D5FC00C6928E /* store127.wiredatabase in Resources */,
				AF6415A41C9C17FF00A535F5 /* EncryptedBase64EncondedExternalMessageTestFixture.txt in Resources */,
				54764B991C9303D600BD25E3 /* medium.jpg in Resources */,
				BF8367311C52651900364B37 /* store125.wiredatabase in Resources */,
				F9C9A4F01CAD29190039E10C /* store128.wiredatabase in Resources */,
				EE01E0371F90DD67001AA33C /* audio.m4a in Resources */,
				54764B9C1C930AEB00BD25E3 /* Lorem Ipsum.txt in Resources */,
				BFCE9A5B1C4E4C4D00951B3D /* store124.wiredatabase in Resources */,
				54764BA01C931E9400BD25E3 /* not_animated.gif in Resources */,
				54764B9F1C931E9400BD25E3 /* animated.gif in Resources */,
			);
			runOnlyForDeploymentPostprocessing = 0;
		};
		549815911A43232400A7CE2E /* Resources */ = {
			isa = PBXResourcesBuildPhase;
			buildActionMask = 2147483647;
			files = (
				3E2713211A8A68BF008EE50F /* Push.stringsdict in Resources */,
				543095951DE76B270065367F /* random2.txt in Resources */,
				3E27131F1A8A68BF008EE50F /* Push.strings in Resources */,
				F1A989BA1FD03E1B00B8A82E /* ZMLocalizable.strings in Resources */,
				543095931DE76B170065367F /* random1.txt in Resources */,
			);
			runOnlyForDeploymentPostprocessing = 0;
		};
/* End PBXResourcesBuildPhase section */

/* Begin PBXShellScriptBuildPhase section */
		5996E8972C19CC3E007A52F0 /* Run Sourcery */ = {
			isa = PBXShellScriptBuildPhase;
			alwaysOutOfDate = 1;
			buildActionMask = 2147483647;
			files = (
			);
			inputFileListPaths = (
			);
			inputPaths = (
			);
			name = "Run Sourcery";
			outputFileListPaths = (
			);
			outputPaths = (
			);
			runOnlyForDeploymentPostprocessing = 0;
			shellPath = /bin/sh;
			shellScript = "../scripts/run-sourcery.sh --config ./Support/Sourcery/config.yml\n";
		};
/* End PBXShellScriptBuildPhase section */

/* Begin PBXSourcesBuildPhase section */
		0145AE7D2B1154010097E3B8 /* Sources */ = {
			isa = PBXSourcesBuildPhase;
			buildActionMask = 2147483647;
			files = (
				59E6A91A2B4EE62100DBCC6B /* RecurringAction+dummy.swift in Sources */,
				25CCE9DC2BA4A943002AB21F /* String+Mocks.swift in Sources */,
				5996E89E2C19CF54007A52F0 /* AutoMockable.generated.swift in Sources */,
				5996E89F2C19CF54007A52F0 /* AutoMockable.manual.swift in Sources */,
			);
			runOnlyForDeploymentPostprocessing = 0;
		};
		169BA1CE25ECDBA300374343 /* Sources */ = {
			isa = PBXSourcesBuildPhase;
			buildActionMask = 2147483647;
			files = (
				E666EDE82B74E8CE00C03E2B /* SessionManagerTests+EncryptionAtRestDefaults.swift in Sources */,
				169BA23A25EF6D4F00374343 /* MockLinkPreviewDetector.swift in Sources */,
				169BA23025ED100100374343 /* ConversationsTests.m in Sources */,
				169BA24E25EF765D00374343 /* ConnectToBotURLActionProcessorTests.swift in Sources */,
				169BA22925ED0FDF00374343 /* ConversationTests+Ephemeral.swift in Sources */,
				169BA23E25EF6E2A00374343 /* MockRegistrationStatusDelegate.swift in Sources */,
				169BA22725ED0FD700374343 /* ConversationTests+MessageTimer.swift in Sources */,
				169BA21825ED0F9500374343 /* SendAndReceiveMessagesTests+Swift.swift in Sources */,
				169BA20425ED0F1E00374343 /* TeamTests.swift in Sources */,
				169BA20025ED0DAD00374343 /* ZMUserSession+Messages.swift in Sources */,
				169BA21325ED0F7A00374343 /* UserTests.swift in Sources */,
				169BA21725ED0F8E00374343 /* SearchTests.swift in Sources */,
				63E69AEA27EA293900D6CE88 /* ConnectionTests+Swift.swift in Sources */,
				169BA1F925ECF8F700374343 /* MockAppLock.swift in Sources */,
				169BA20825ED0F4400374343 /* GiphyTests.m in Sources */,
				169BA20F25ED0F6900374343 /* APNSTestsBase.m in Sources */,
				169BA22E25ED0FF400374343 /* TextSearchTests.swift in Sources */,
				169BA26125EFA23200374343 /* ZMConversation+Testing.m in Sources */,
				169BA21F25ED0FB400374343 /* ConversationTests+Deletion.swift in Sources */,
				169BA1FC25ED0CBD00374343 /* MockSessionManager.swift in Sources */,
				169BA20525ED0F2D00374343 /* LinkPreviewTests.swift in Sources */,
				169BA24225EF6F6700374343 /* ZMConversation+Testing.swift in Sources */,
				169BA24625EF73B100374343 /* EventProcessingPerformanceTests.swift in Sources */,
				169BA23625ED101C00374343 /* LoginFlowTests.m in Sources */,
				169BA21225ED0F7600374343 /* UserTests+AccountDeletion.swift in Sources */,
				E6A6FE292C4175DE001407E8 /* IntegrationTest+BackendInfo.swift in Sources */,
				E666EDEA2B74E9EF00C03E2B /* SessionManagerTests+Teams.swift in Sources */,
				169BA1DF25ECE4D000374343 /* IntegrationTest.m in Sources */,
				169BA1F125ECEB2900374343 /* FlowManagerMock.swift in Sources */,
				169BA21C25ED0FA700374343 /* ConversationTests+LegalHold.swift in Sources */,
				169BA20725ED0F3E00374343 /* OTRTests.swift in Sources */,
				169BA21025ED0F6D00374343 /* PushChannelTests.swift in Sources */,
				169BA21A25ED0F9E00374343 /* FileTransferTests+Swift.swift in Sources */,
				169BA1E125ECE4EC00374343 /* AppLockIntegrationTests.swift in Sources */,
				169BA22C25ED0FEB00374343 /* ConversationTests+MessageEditing.m in Sources */,
				169BA22A25ED0FE300374343 /* ConversationTests+DeliveryConfirmation.swift in Sources */,
				169BA1F225ECEB3300374343 /* MockMediaManager.swift in Sources */,
				169BA23925ED103900374343 /* IntegrationTest+Messages.swift in Sources */,
				169BA24D25EF753100374343 /* MockReachability.swift in Sources */,
				169BA24F25EF76A400374343 /* NetworkStateRecorder.swift in Sources */,
				169BA21D25ED0FAC00374343 /* ConversationTests+OTR.swift in Sources */,
				169BA20125ED0EFE00374343 /* ZMUserSessionLegalHoldTests.swift in Sources */,
				169BA21925ED0F9900374343 /* SendAndReceiveMessagesTests.m in Sources */,
				169BA22625ED0FD300374343 /* ConversationTests+ReceiptMode.swift in Sources */,
				E666EDF22B74ED2F00C03E2B /* MockSessionManagerObserver.swift in Sources */,
				E666EDE22B74E78C00C03E2B /* SessionManagerTests+AccountDeletion.swift in Sources */,
				169BA21625ED0F8900374343 /* UserProfileTests.m in Sources */,
				169BA20D25ED0F5E00374343 /* APNSTests+Swift.swift in Sources */,
				E666EDEC2B74EA5000C03E2B /* SessionManagerTests+MultiUserSession.swift in Sources */,
				169BA24925EF743F00374343 /* SessionManagerTests+Backup.swift in Sources */,
				169BA26225EFA32000374343 /* ZMUser+Testing.m in Sources */,
				169BA22D25ED0FEF00374343 /* AvailabilityTests.swift in Sources */,
				E666EDEE2B74EAC300C03E2B /* SessionManagerTests+AppLock.swift in Sources */,
				169BA1F025ECEB0E00374343 /* SessionManagerTests.swift in Sources */,
				EE0BA29029D5DBD6004E93B5 /* MockCryptoboxMigrationManagerInterface.swift in Sources */,
				EECE27C729436CF900419A8B /* MockPushTokenService.swift in Sources */,
				169BA21425ED0F8000374343 /* UserTests.m in Sources */,
				169BA21E25ED0FB000374343 /* ConversationTests+OTR.m in Sources */,
				169BA23325ED100F00374343 /* SlowSyncTests+Teams.swift in Sources */,
				169BA21125ED0F7100374343 /* UserHandleTests.swift in Sources */,
				169BA23125ED100500374343 /* ConversationTestsBase.m in Sources */,
				169BA24825EF743700374343 /* SessionManagerTests+MessageRetention.swift in Sources */,
				169BA1E025ECE4D800374343 /* IntegrationTest.swift in Sources */,
				169BA25325EF778E00374343 /* TestUserProfileUpdateObserver.swift in Sources */,
				01300E62296838CE00D18B2E /* SessionManagerTests+Proxy.swift in Sources */,
				169BA22425ED0FC900374343 /* ConversationTests+Participants.swift in Sources */,
				169BA23825ED103500374343 /* IntegrationTest+Search.swift in Sources */,
				63F376E12835644800FE1F05 /* SessionManagerTests+APIVersionResolver.swift in Sources */,
				169BA1EC25ECEA9600374343 /* MockUser+LoginCredentials.swift in Sources */,
				169BA1F525ECF05000374343 /* IntegrationTest+Encryption.swift in Sources */,
				169BA21B25ED0FA200374343 /* FileTransferTests.m in Sources */,
				169BA1EA25ECEA5400374343 /* ApplicationMock.swift in Sources */,
				169BA24725EF73DD00374343 /* ServiceUserTests.swift in Sources */,
				169BA23525ED101700374343 /* SlowSyncTests.m in Sources */,
				E666EDE62B74E85300C03E2B /* SessionManagerTests+EncryptionAtRestMigration.swift in Sources */,
				169BA22125ED0FBD00374343 /* ConversationTests+LastRead.swift in Sources */,
				169BA1E925ECEA1C00374343 /* PushRegistryMock.swift in Sources */,
				169BA1EF25ECEAD200374343 /* WireCallCenterV3Mock.swift in Sources */,
				169BA22025ED0FB900374343 /* ConversationTests+ClearingHistory.swift in Sources */,
				169BA22B25ED0FE700374343 /* ConversationTests+MessageEditing.swift in Sources */,
				169BA1FD25ED0CCD00374343 /* MockStrategyDirectory.swift in Sources */,
				169BA20E25ED0F6200374343 /* APNSTests.m in Sources */,
				E666EDE42B74E7BD00C03E2B /* SessionManagerTests+AuthenticationFailure.swift in Sources */,
				169BA1F425ECEFB400374343 /* MockPresentationDelegate.swift in Sources */,
				169BA22525ED0FCE00374343 /* ConversationTests+List.swift in Sources */,
				169BA21525ED0F8500374343 /* UserProfileImageV3Tests.swift in Sources */,
				06EB24FE27D6576500094E6E /* LoginFlowTests+PushToken.swift in Sources */,
				169BA22F25ED0FFB00374343 /* DeleteMessagesTests.swift in Sources */,
				169BA23725ED102500374343 /* NotificationObservers.m in Sources */,
				169BA22825ED0FDB00374343 /* ConversationTests+Guests.swift in Sources */,
				169BA20225ED0F0600374343 /* UserRichProfileIntegrationTests.swift in Sources */,
				017ABBB62995278C0004C243 /* SlowSyncTests+NotificationsV3.swift in Sources */,
				169BA20925ED0F4A00374343 /* IsTypingTests.swift in Sources */,
				169BA20A25ED0F5000374343 /* BackgroundTests.m in Sources */,
				169BA22225ED0FC100374343 /* ConversationTests+Reactions.swift in Sources */,
				169BA1ED25ECEA9A00374343 /* OperationLoopNewRequestObserver.swift in Sources */,
				169BA1FB25ED0CB200374343 /* MockPushChannel.swift in Sources */,
				CBD3AED12C4A742B007643A0 /* TestSetup.swift in Sources */,
				169BA20625ED0F3800374343 /* ClientManagementTests.m in Sources */,
				EECE27C829436DC000419A8B /* SessionManagerTests+PushToken.swift in Sources */,
				169BA24A25EF744400374343 /* SessionManagerTests+URLActions.swift in Sources */,
				169BA22325ED0FC400374343 /* ConversationTests+Archiving.swift in Sources */,
				169BA20B25ED0F5400374343 /* ConnectionTests.m in Sources */,
				E666EDDF2B74CEE600C03E2B /* SessionManagerBuilder.swift in Sources */,
				169BA23425ED101300374343 /* SlowSyncTests+ExistingData.swift in Sources */,
				169BA24525EF6FFA00374343 /* MockAnalytics.swift in Sources */,
				169BA23225ED100B00374343 /* SlowSyncTests+Swift.swift in Sources */,
				169BA23F25EF6F0B00374343 /* TypingChange.swift in Sources */,
			);
			runOnlyForDeploymentPostprocessing = 0;
		};
		3E186084191A56F6000FE027 /* Sources */ = {
			isa = PBXSourcesBuildPhase;
			buildActionMask = 2147483647;
			files = (
				3E9848BD1A65253000F7B050 /* Hack.swift in Sources */,
				3E1860BB191A5D99000FE027 /* TestHostAppDelegate.m in Sources */,
				3E1860BA191A5D99000FE027 /* TestHost-main.m in Sources */,
			);
			runOnlyForDeploymentPostprocessing = 0;
		};
		3E1860BF191A649D000FE027 /* Sources */ = {
			isa = PBXSourcesBuildPhase;
			buildActionMask = 2147483647;
			files = (
				EE3E43F62BF62BB9001A43A1 /* SupportedProtocolsServiceTests.swift in Sources */,
				5E8EE1FC20FDCCE200DB1F9B /* CompanyLoginRequestDetectorTests.swift in Sources */,
				F991CE161CB55512004D8465 /* ZMUser+Testing.m in Sources */,
				5E2C354D21A806A80034F1EE /* MockBackgroundActivityManager.swift in Sources */,
				F9D1CD141DF6C131002F6E80 /* SyncStatusTests.swift in Sources */,
				EE1DEBB523D5AEE50087EE1F /* TypingUsersTimeoutTests.swift in Sources */,
				09531F1C1AE9644800B8556A /* ZMLoginCodeRequestTranscoderTests.m in Sources */,
				87D003FF1BB5810D00472E06 /* APSSignalingKeyStoreTests.swift in Sources */,
				542DFEE61DDCA452000F5B95 /* UserProfileUpdateStatusTests.swift in Sources */,
				F95FFBD11EB8A478004031CB /* CallSystemMessageGeneratorTests.swift in Sources */,
				16E0FBB623311A19000E3235 /* ZMUserSessionTests+Authentication.swift in Sources */,
				E97296282C4AA7D300C4F1DB /* AppendImageMessageUseCaseTests.swift in Sources */,
				D55272EC2062733F00F542BE /* AssetDeletionRequestStrategyTests.swift in Sources */,
				545434AB19AB6ADA003892D9 /* ZMMissingUpdateEventsTranscoderTests.m in Sources */,
				018A3DBF2B0799CA00EB3D6B /* GetUserClientFingerprintUseCaseTests.swift in Sources */,
				BF491CD51F03E0FC0055EE44 /* PermissionsDownloadRequestStrategyTests.swift in Sources */,
				54BFDF6A1BDA87D20034A3DB /* HistorySynchronizationStatusTests.swift in Sources */,
				545434AC19AB6ADA003892D9 /* ZMSelfTranscoderTests.m in Sources */,
				54A227D61D6604A5009414C0 /* SynchronizationMocks.swift in Sources */,
				54A170691B300717001B41A5 /* ProxiedRequestStrategyTests.swift in Sources */,
				06ADEA082BD2723F008BA0B3 /* RemoveUserClientUseCaseTests.swift in Sources */,
				1660AA111ECE3C1C0056D403 /* SearchTaskTests.swift in Sources */,
				16D66D6A2B0789F500CB237D /* MockCryptoboxMigrationManagerInterface.swift in Sources */,
				873B893E20445F4400FBE254 /* ZMConversationAccessModeTests.swift in Sources */,
				543ED0011D79E0EE00A9CDF3 /* ApplicationMock.swift in Sources */,
				160C314A1E82AC170012E4BC /* OperationStatusTests.swift in Sources */,
				169E303320D29C670012C219 /* PushRegistryMock.swift in Sources */,
				1671F7532B6A835300C2D8A3 /* ZMClientRegistrationStatusTests.swift in Sources */,
				3E05F252192A4FBD00F22D80 /* UserSessionErrorTests.m in Sources */,
				E98E5DFC2B8DF45100A2CFF5 /* ResolveOneOnOneConversationsUseCaseTests.swift in Sources */,
				06ADE9EA2BC02B65008BA0B3 /* CertificateRevocationListsCheckerTests.swift in Sources */,
				F148F6691FBAF55800BD6909 /* TeamRegistrationStrategyTests.swift in Sources */,
				168C0B3F1E97CE3900315044 /* ZMLastUpdateEventIDTranscoderTests.m in Sources */,
				EE3E43F92BF62BF6001A43A1 /* SelfSupportedProtocolsRequestStrategyTests.swift in Sources */,
				E6C6C6B62B877429007585DF /* TeamMembersDownloadRequestStrategyTests.swift in Sources */,
				879634421F7BEC5100FC79BA /* DispatchQueueSerialAsyncTests.swift in Sources */,
				63CF4000276B4D110079FF2B /* AVSIdentifierTests.swift in Sources */,
				54AB428E1DF5C5B400381F2C /* TopConversationsDirectoryTests.swift in Sources */,
				EE9CDE9227DA05D100C4DAC8 /* APIVersionResolverTests.swift in Sources */,
				636826F82953465F00D904C2 /* ZMUserSessionTests+AccessToken.swift in Sources */,
				0601900B2678750D0043F8F8 /* DeepLinkURLActionProcessorTests.swift in Sources */,
				017704E42CA4503C00BE69ED /* EnableAnalyticsUseCaseTests.swift in Sources */,
				549552541D645683004F21F6 /* AddressBookTests.swift in Sources */,
				161C886623FD248A00CB0B8E /* RecordingMockTransportSession.swift in Sources */,
				F19F4F4D1E646C3C00F4D8FF /* UserProfileImageUpdateStatusTests.swift in Sources */,
				167BCB902603CAB200E9D7E3 /* AnalyticsTests.swift in Sources */,
				1679D1CD1EF97387007B0DF5 /* ZMUserSessionTestsBase+Calling.swift in Sources */,
				E96970592C8F354F009F037C /* AppendFileMessageUseCaseTests.swift in Sources */,
				167F383D23E04A93006B6AA9 /* UnauthenticatedSessionTests+SSO.swift in Sources */,
				63C4B3C82C36A4C900C09A93 /* FetchShareableConversationUseCaseTests.swift in Sources */,
				16519D6D231EAAF300C9D76D /* Conversation+DeletionTests.swift in Sources */,
				169BA24425EF6FFA00374343 /* MockAnalytics.swift in Sources */,
				F925468E1C63B61000CE2D7C /* MessagingTest+EventFactory.m in Sources */,
				E9F7FE292BE0C61900699356 /* SetAllowGuestsAndServicesUseCaseTests.swift in Sources */,
				16849B2023EDB32B00C025A8 /* MockSessionManager.swift in Sources */,
				06E097A02A264F0300B38C4A /* ZMUserSessionTests+RecurringActions.swift in Sources */,
				878ACB5920AF12C10016E68A /* ZMUserConsentTests.swift in Sources */,
				8766853C1F2A1AA00031081B /* UnauthenticatedSessionTests.swift in Sources */,
				16D0A119234B999600A83F87 /* LabelUpstreamRequestStrategyTests.swift in Sources */,
				169BA23D25EF6E2A00374343 /* MockRegistrationStatusDelegate.swift in Sources */,
				542DFEE81DDCA4FD000F5B95 /* UserProfileUpdateRequestStrategyTests.swift in Sources */,
				7CE017152317D07E00144905 /* ZMAuthenticationStatusTests.swift in Sources */,
				16085B351F719E6D000B9F22 /* NetworkStateRecorder.swift in Sources */,
				EE1DEBB323D5A6930087EE1F /* TypingTests.swift in Sources */,
				63CD5959296442D800385037 /* AccessTokenMigrationTests.swift in Sources */,
				09BA924C1BD55FA5000DC962 /* UserClientRequestStrategyTests.swift in Sources */,
				A9692F8A1986476900849241 /* NSString_NormalizationTests.m in Sources */,
				54880E3D194B5845007271AA /* ZMOperationLoopTests.m in Sources */,
				F9410F631DE44C2E007451FF /* TypingStrategyTests.swift in Sources */,
				EE5BF6351F8F907C00B49D06 /* ZMLocalNotificationTests.swift in Sources */,
				169BA25225EF778E00374343 /* TestUserProfileUpdateObserver.swift in Sources */,
				BF50CFA71F39ACE8007833A4 /* MockUserInfoParser.swift in Sources */,
				5E0EB1F92100A46F00B5DC2B /* MockCompanyLoginRequesterDelegate.swift in Sources */,
				169BA24C25EF753100374343 /* MockReachability.swift in Sources */,
				541228451AEE422C00D9ED1C /* ZMAuthenticationStatusTests.m in Sources */,
				5E0EB1F72100A14A00B5DC2B /* CompanyLoginRequesterTests.swift in Sources */,
				1671F9FF1E2FAF50009F3150 /* ZMLocalNotificationForTests_CallState.swift in Sources */,
				EE6654642445D4EE00CBF8D3 /* MockAddressBook.swift in Sources */,
				161ACB3A23F6BAFE00ABFF33 /* URLActionTests.swift in Sources */,
				63CDCA792BD157E100DA0F0A /* CheckOneOnOneConversationIsReadyUseCaseTests.swift in Sources */,
				16849B1C23EDA1FD00C025A8 /* MockUpdateEventProcessor.swift in Sources */,
				CBD3AED02C4A742B007643A0 /* TestSetup.swift in Sources */,
				545F601C1D6C336D00C2C55B /* AddressBookSearchTests.swift in Sources */,
				162A81D6202B5BC600F6200C /* SessionManagerAVSTests.swift in Sources */,
				169BA1F825ECF8F700374343 /* MockAppLock.swift in Sources */,
				06F98D602437916B007E914A /* SignatureRequestStrategyTests.swift in Sources */,
				E910CF142CABF65E00B30E87 /* ToggleMessageReactionUseCaseTests.swift in Sources */,
				06D16AB02B9F3C9F00D5A28A /* E2EIdentityCertificateUpdateStatusUseCaseTests.swift in Sources */,
				5474C80C1921309400185A3A /* MessagingTestTests.m in Sources */,
				16D74BF62B5A961800160298 /* ChangeUsernameUseCaseTests.swift in Sources */,
				EE1DEBB723D5B62C0087EE1F /* TypingUsersTests.swift in Sources */,
				017704E52CA4505A00BE69ED /* DisableAnalyticsUseCaseTests.swift in Sources */,
				540A0BA51954859E00FB7D61 /* ZMSyncStrategyTests.m in Sources */,
				5E6716912174CA6700522E61 /* MockUser+LoginCredentials.swift in Sources */,
				F92CA9651F153622007D8570 /* CacheFileRelocatorTests.swift in Sources */,
				F9B71F4C1CB2B841001DB03F /* NSManagedObjectContext+TestHelpers.m in Sources */,
				F991CE151CB55512004D8465 /* ZMConversation+Testing.m in Sources */,
				54D785011A37256C00F47798 /* ZMEncodedNSUUIDWithTimestampTests.m in Sources */,
				161927242459E09C00DDD9EB /* UserClientEventConsumerTests.swift in Sources */,
				632A582225CD9DF900F0C4BD /* CallParticipantsKindTests.swift in Sources */,
				639290A4252CA53200046171 /* CallSnapshotTestFixture.swift in Sources */,
				87B30C5C1FA756220054DFB1 /* FlowManagerTests.swift in Sources */,
				169BA24125EF6F6700374343 /* ZMConversation+Testing.swift in Sources */,
				1626344720D79C22000D4063 /* ZMUserSessionTests+PushNotifications.swift in Sources */,
				16D3FD021E3A5C0D0052A535 /* ZMConversationVoiceChannelRouterTests.swift in Sources */,
				EEA58F102B70D59F006DEE32 /* CreateTeamOneOnOneConversationUseCaseTests.swift in Sources */,
				1658C23A1F5404F000889F22 /* FlowManagerMock.swift in Sources */,
				3E1858BC1951D6DA005FE78F /* MemoryLeaksObserver.m in Sources */,
				F905C47F1E79A86A00AF34A5 /* WireCallCenterV3Tests.swift in Sources */,
				1636EAFF23F6FCCC00CD9527 /* MockPresentationDelegate.swift in Sources */,
				E6D1B1F22B988166001CA68B /* GetMLSFeatureUseCaseTests.swift in Sources */,
				872C99601DB6722C006A3BDE /* CallKitDelegateTests+Mocking.m in Sources */,
				061F791C2B767B3D00E8827B /* SelfClientCertificateProviderTests.swift in Sources */,
				164C29A51ECF47D80026562A /* SearchDirectoryTests.swift in Sources */,
				06CDC6F82A2DFB4400EB518D /* RecurringActionServiceTests.swift in Sources */,
				D55272EA2062732100F542BE /* AssetDeletionStatusTests.swift in Sources */,
				A913C02423A7F1C00048CE74 /* TeamRolesDownloadRequestStrategyTests.swift in Sources */,
				EFC8281E1FB34F9600E27E21 /* EmailVerificationStrategyTests.swift in Sources */,
				87D4625D1C3D526D00433469 /* DeleteAccountRequestStrategyTests.swift in Sources */,
				A97E4F56267CF681006FC545 /* ZMUserSessionTestsBase.swift in Sources */,
				166264932166517A00300F45 /* CallEventStatusTests.swift in Sources */,
				160C31411E6DDFC30012E4BC /* VoiceChannelV3Tests.swift in Sources */,
				F9ABE8561EFD56BF00D83214 /* TeamDownloadRequestStrategyTests.swift in Sources */,
				87D2555921D6275800D03789 /* BuildTypeTests.swift in Sources */,
				169BA1FF25ED0DAD00374343 /* ZMUserSession+Messages.swift in Sources */,
				166E47D3255EF0BE00C161C8 /* MockStrategyDirectory.swift in Sources */,
				EE95DECD247C0049001EA010 /* SessionManagerConfigurationTests.swift in Sources */,
				A938BDCA23A7966700D4C208 /* ConversationRoleDownstreamRequestStrategyTests.swift in Sources */,
				0920C4DA1B305FF500C55728 /* UserSessionGiphyRequestStateTests.swift in Sources */,
				63A8F576276B7B3100513750 /* AVSClientTests.swift in Sources */,
				06ADE9EC2BC03C6D008BA0B3 /* CRLsDistributionPointsObserverTests.swift in Sources */,
				169BC10F22BD17FF0003159B /* LegalHoldRequestStrategyTests.swift in Sources */,
				87AEA67D1EFBF46600C94BF3 /* DiskDatabaseTest.swift in Sources */,
				F9F846351ED307F70087C1A4 /* CallParticipantsSnapshotTests.swift in Sources */,
				1673C35324CB36D800AE2714 /* ZMUserSessionTests+EncryptionAtRest.swift in Sources */,
				54DE9BEF1DE760A900EFFB9C /* RandomHandleGeneratorTests.swift in Sources */,
				F9C598AD1A0947B300B1F760 /* ZMBlacklistDownloaderTest.m in Sources */,
				1672A653234784B500380537 /* LabelDownstreamRequestStrategyTests.swift in Sources */,
				874A16942052C64B001C6760 /* UserExpirationObserverTests.swift in Sources */,
				16A702D01E92998100B8410D /* ApplicationStatusDirectoryTests.swift in Sources */,
				093694451BA9633300F36B3A /* UserClientRequestFactoryTests.swift in Sources */,
				E948DB142C4AB09D00146025 /* AppendLocationMessageUseCaseTests.swift in Sources */,
				168474262252579A004DE9EC /* ZMUserSessionTests+Syncing.swift in Sources */,
				F94F6B331E54B9C000D46A29 /* CallingRequestStrategyTests.swift in Sources */,
				166B2B6E23EB2CD3003E8581 /* DatabaseTest.swift in Sources */,
				5E8BB8A52149130800EEA64B /* AVSBridgingTests.swift in Sources */,
				161C887723FD4CFD00CB0B8E /* MockPushChannel.swift in Sources */,
				59D5C2312C35846600CE1D5E /* AppendTextMessageUseCaseTests.swift in Sources */,
				F9DAC54F1C2035660001F11E /* ConversationStatusStrategyTests.swift in Sources */,
				164C29A31ECF437E0026562A /* SearchRequestTests.swift in Sources */,
				168CF42F2007BCD9009FCB89 /* TeamInvitationStatusTests.swift in Sources */,
				EE8B934E2B838AFD00D5E670 /* GetE2eIdentityCertificatesUseCaseTests.swift in Sources */,
				E9F627B32BE4BF4A008C2B1C /* CreateConversationGuestLinkUseCaseTests.swift in Sources */,
				A901FE9B258B562F003EAF5C /* CallParticipantTests.swift in Sources */,
				874A174A205812B6001C6760 /* ZMUserSessionTests.swift in Sources */,
				546F815C1E685F6E00775059 /* LocalNotificationDispatcherTests.swift in Sources */,
				F1AE5F6F21F73388009CDBBC /* ZMUserSessionTests+Timers.swift in Sources */,
				E62F31C72B711DDF0095777A /* EvaluateOneOnOneConversationsStrategyTests.swift in Sources */,
				161ACB4323F6EE4800ABFF33 /* CompanyLoginURLActionProcessorTests.swift in Sources */,
				5474C80A1921309400185A3A /* MessagingTest.m in Sources */,
				872C99531DB525A1006A3BDE /* CallKitManagerTests.swift in Sources */,
				F16C8BC42040715800677D31 /* ZMUpdateEvent+Testing.swift in Sources */,
				160195611E30C9CF00ACBFAC /* LocalNotificationDispatcherCallingTests.swift in Sources */,
				6391A8012A7A529000832665 /* MLSConferenceStaleParticipantsRemoverTests.swift in Sources */,
				164A55D820F4FE4A00AE62A6 /* SearchUserImageStrategyTests.swift in Sources */,
				09B730961B3045E400A5CCC9 /* ProxiedRequestStatusTests.swift in Sources */,
				061F791E2B76828500E8827B /* SnoozeCertificateEnrollmentUseCaseTests.swift in Sources */,
				F148F66B1FBAFAF600BD6909 /* RegistrationStatusTestHelper.swift in Sources */,
				E955D3E32C36E9240090BEAB /* AppendKnockMessageUseCaseTests.swift in Sources */,
				EFC828221FB356CE00E27E21 /* RegistrationStatusTests.swift in Sources */,
				163FB9942052EA4C00E74F83 /* OperationLoopNewRequestObserver.swift in Sources */,
				F9B171F81C0F00E700E6EEC6 /* ClientUpdateStatusTests.swift in Sources */,
				3ED972FB1A0A65D800BAFC61 /* ZMBlacklistVerificatorTest.m in Sources */,
				EECE27C6294362F100419A8B /* MockPushTokenService.swift in Sources */,
				167BCB942603CC5B00E9D7E3 /* EventProcessorTests.swift in Sources */,
				F132C114203F20AB00C58933 /* ZMHotFixDirectoryTests.swift in Sources */,
				5463C897193F3C74006799DE /* ZMTimingTests.m in Sources */,
				1660AA0F1ECE0C870056D403 /* SearchResultTests.swift in Sources */,
				1662B0F923D9CE8F00B8C7C5 /* UnauthenticatedSessionTests+DomainLookup.swift in Sources */,
				EE1DEBB923D5B9BC0087EE1F /* ZMConversation+TypingUsersTests.swift in Sources */,
				164B8C211E254AD00060AB26 /* WireCallCenterV3Mock.swift in Sources */,
				F170AF211E78013A0033DC33 /* UserImageAssetUpdateStrategyTests.swift in Sources */,
				F95ECF511B94BD05009F91BA /* ZMHotFixTests.m in Sources */,
				F9ABE8571EFD56BF00D83214 /* TeamDownloadRequestStrategy+EventsTests.swift in Sources */,
				85D85EAFA1CB6E457D14E3B7 /* MockEntity2.m in Sources */,
				166D18A6230EC418001288CD /* MockMediaManager.swift in Sources */,
				09914E531BD6613D00C10BF8 /* ZMDecodedAPSMessageTest.m in Sources */,
				6349771E268B7C4300824A05 /* AVSVideoStreamsTest.swift in Sources */,
				636826FC2954550900D904C2 /* APIMigrationManagerTests.swift in Sources */,
				F9F9F5621D75D62100AE6499 /* RequestStrategyTestBase.swift in Sources */,
				7C419ED821F8D81D00B95770 /* EventProcessingTrackerTests.swift in Sources */,
				707CEBB727B515B200E080A4 /* ZMUserSessionTests+SecurityClassification.swift in Sources */,
				25D57F1D2BA892720038521E /* MessagingTest+Swift.swift in Sources */,
				85D8522CF8DE246DDD5BD12C /* MockEntity.m in Sources */,
				EF2CB12A22D5E5BF00350B0A /* TeamImageAssetUpdateStrategyTests.swift in Sources */,
				3E288A6C19C859210031CFCE /* NotificationObservers.m in Sources */,
				63C4B3CA2C36A4DB00C09A93 /* ShareFileUseCaseTests.swift in Sources */,
				168CF42D2007BCA0009FCB89 /* TeamInvitationRequestStrategyTests.swift in Sources */,
				A97E4F5B267CFB2D006FC545 /* ZMUserSessionTests_NetworkState.swift in Sources */,
				EE01E0391F90FEC1001AA33C /* ZMLocalNotificationTests_ExpiredMessage.swift in Sources */,
				54C11BAD19D1EB7500576A96 /* ZMLoginTranscoderTests.m in Sources */,
				16AD86B81F7292EB00E4C797 /* TypingChange.swift in Sources */,
				16D3FCDF1E365ABC0052A535 /* CallStateObserverTests.swift in Sources */,
				85D85EEDD5DD19FB747ED4A5 /* MockModelObjectContextFactory.m in Sources */,
				06894D92276BA7FA00DA4E33 /* StartLoginURLActionProcessorTests.swift in Sources */,
				BF80542B2102175800E97053 /* CompanyLoginVerificationTokenTests.swift in Sources */,
				0678D9942C2C5B54000DF6E3 /* CRLURLBuilderTests.swift in Sources */,
				F11E35D62040172200D4D5DB /* ZMHotFixTests.swift in Sources */,
				1639A8542264C52600868AB9 /* ZMLocalNotificationTests_Alerts.swift in Sources */,
				545FC3341A5B003A005EEA26 /* ObjectTranscoderTests.m in Sources */,
				5E9D32712109C54B0032FB06 /* CompanyLoginActionTests.swift in Sources */,
				1836188BC0E48C1AC1671FC2 /* ZMSyncStrategyTests.swift in Sources */,
				71AE6F20A2708DCF3BAD54F7 /* ZMOperationLoopTests.swift in Sources */,
			);
			runOnlyForDeploymentPostprocessing = 0;
		};
		5498158E1A43232400A7CE2E /* Sources */ = {
			isa = PBXSourcesBuildPhase;
			buildActionMask = 2147483647;
			files = (
				1660AA0B1ECCAF4E0056D403 /* SearchRequest.swift in Sources */,
				E6C983EE2B986ABA00D55177 /* ZMUserSession+UserSession.swift in Sources */,
				0664F2E62A0E25C200E5C34E /* RecurringActionService.swift in Sources */,
				878ACB4620ADBBAA0016E68A /* Blacklist.swift in Sources */,
				06ADE9E32BBFDF26008BA0B3 /* CertificateRevocationListsChecker.swift in Sources */,
				166A8BF91E02C7D500F5EEEA /* ZMHotFix+PendingChanges.swift in Sources */,
				166507812459D7CA005300C1 /* UserClientEventConsumer.swift in Sources */,
				F9E577211E77EC6D0065EFE4 /* WireCallCenterV3+Notifications.swift in Sources */,
				092083401BA95EE100F82B29 /* UserClientRequestFactory.swift in Sources */,
				59E6A9142B4EE5CF00DBCC6B /* RecurringAction.swift in Sources */,
				16D74BF42B59670B00160298 /* ChangeUsernameUseCase.swift in Sources */,
				06025664248E5BC700E060E1 /* (null) in Sources */,
				EE5FEF0521E8948F00E24F7F /* ZMUserSession+DarwinNotificationCenter.swift in Sources */,
				549815DC1A432BC700A7CE2E /* NSError+ZMUserSession.m in Sources */,
				E9C0B1E82C58E34000D242D6 /* DisableAnalyticsUseCase.swift in Sources */,
				1662B0F723D9B29C00B8C7C5 /* UnauthenticatedSession+DomainLookup.swift in Sources */,
				E6F31B502C19B42E005DFA0C /* ZMUserSession+Notifications.swift in Sources */,
				63C5322027FDB4C4009DFFF4 /* BuildType.swift in Sources */,
				5E9D326F2109C1740032FB06 /* CompanyLoginErrorCode.swift in Sources */,
				16ED865A23E2E91900CB1766 /* ZMUserSession+LifeCycle.swift in Sources */,
				F95706541DE5D1CC0087442C /* SearchUserImageStrategy.swift in Sources */,
				0648FC1427864783006519D1 /* Conversation+Join.swift in Sources */,
				872A2EE61FFFBC2A00900B22 /* ServiceUser.swift in Sources */,
				16ED865D23E30F7E00CB1766 /* ZMUserSesson+Proxy.swift in Sources */,
				A938BDC823A7964200D4C208 /* ConversationRoleDownstreamRequestStrategy.swift in Sources */,
				EE88B0512BF62B3F0013F0BD /* SupportedProtocolsService.swift in Sources */,
				F19E55A622B3AAA8005C792D /* PKPushCredentials+SafeLogging.swift in Sources */,
				59E6A9162B4EE5D500DBCC6B /* RecurringActionServiceInterface.swift in Sources */,
				09C77C531BA6C77000E2163F /* UserClientRequestStrategy.swift in Sources */,
				F1B5D53D2181FDA300986911 /* NetworkQuality.swift in Sources */,
				634976E9268A185A00824A05 /* AVSVideoStreams.swift in Sources */,
				5EC2C593213827BF00C6CE35 /* WireCallCenterV3+Events.swift in Sources */,
				EE1DEBBE23D5E12F0087EE1F /* TypingUsersTimeout+Key.swift in Sources */,
				F1C1F3EE1FCF0C85007273E3 /* ZMUserSessionErrorCode+Localized.swift in Sources */,
				166264742166093800300F45 /* CallEventStatus.swift in Sources */,
				63C5321F27FDB283009DFFF4 /* SyncStatus.swift in Sources */,
				E6425FE52BD005C0003EC8CF /* SessionManager+UserSessionLogoutDelegate.swift in Sources */,
				549815CD1A432BC700A7CE2E /* ZMBlacklistDownloader.m in Sources */,
				549815CE1A432BC700A7CE2E /* ZMBlacklistVerificator.m in Sources */,
				16D9E8BA22BCD39200FA463F /* LegalHoldRequestStrategy.swift in Sources */,
				164C29A71ED2D7B00026562A /* SearchResult.swift in Sources */,
				01D33D8129B8ED97009E94F3 /* SyncStatusLog.swift in Sources */,
				1660AA091ECCAC900056D403 /* SearchDirectory.swift in Sources */,
				166E47D0255EBFA900C161C8 /* StrategyDirectory.swift in Sources */,
				63EB9B2D258131F700B44635 /* AVSActiveSpeakerChange.swift in Sources */,
				161681352077721600BCF33A /* ZMOperationLoop+OperationStatus.swift in Sources */,
				A934C6E6266E0945008D9E68 /* ZMSyncStrategy.swift in Sources */,
				7C26879D21F7193800570AA9 /* EventProcessingTracker.swift in Sources */,
				E60579D62C1C3E3D003D4A98 /* ZMNetworkAvailabilityChangeNotification.swift in Sources */,
				EE5D9B62290A8557007D78D6 /* SessionManager+VoIPPushManagerDelegate.swift in Sources */,
				54A0A6311BCE9864001A3A4C /* ZMHotFix.m in Sources */,
				F19F4F3C1E604AA700F4D8FF /* UserImageAssetUpdateStrategy.swift in Sources */,
				E9A71BD32C32EA8B0027EC01 /* AppendTextMessageUseCase.swift in Sources */,
				EE1108FB23D2087F005DC663 /* Typing.swift in Sources */,
				164EAF9C1F4455FA00B628C4 /* ZMUserSession+Actions.swift in Sources */,
				5EFE9C17212AB945007932A6 /* RegistrationPhase.swift in Sources */,
				EE2DE5E8292519EC00F42F4C /* CallKitCallRegister.swift in Sources */,
				EECE27C429435FFE00419A8B /* PushTokenService.swift in Sources */,
				BF2ADA001F41A3DF000980E8 /* SessionFactories.swift in Sources */,
				636F70452A5F3EE900E086B6 /* MLSConferenceStaleParticipantsRemover.swift in Sources */,
				E6C6C6B72B87745F007585DF /* TeamMembersDownloadRequestStrategy.swift in Sources */,
				EE458B0B27CCD58800F04038 /* ZMOperationLoop+APIVersion.swift in Sources */,
				F130BF282062C05600DBE261 /* SessionManager+Backup.swift in Sources */,
				54A0A6321BCE9867001A3A4C /* ZMHotFixDirectory.m in Sources */,
				54F0A0951B3018D7003386BC /* ProxiedRequestsStatus.swift in Sources */,
				F19F1D141EFBC18E00275E27 /* UnauthenticatedSession.swift in Sources */,
				F9F631421DE3524100416938 /* TypingStrategy.swift in Sources */,
				EEEED9A823F6BC00008C94CA /* SelfUserProvider.swift in Sources */,
				EE51FBEE2AE1305B002B503B /* UserSession.swift in Sources */,
				7C5482DA225380160055F1AB /* CallReceivedResult.swift in Sources */,
				54C8A39C1F7536DB004961DF /* ZMOperationLoop+Notifications.swift in Sources */,
				7C5B94F622DC6BC500A6F8BB /* JailbreakDetector.swift in Sources */,
				1693151125836E5800709F15 /* EventProcessor.swift in Sources */,
				EF2CB12722D5E58B00350B0A /* TeamImageAssetUpdateStrategy.swift in Sources */,
				E9F403172C5BD26C00F81366 /* SessionManager+AnalyticsUseCases.swift in Sources */,
				BF2ADA021F41A450000980E8 /* BackendEnvironmentProvider+Cookie.swift in Sources */,
				EE1108B723D1B367005DC663 /* TypingUsers.swift in Sources */,
				06B99C7B242B51A300FEAFDE /* SignatureRequestStrategy.swift in Sources */,
				06E0979C2A261E5D00B38C4A /* ZMUserSession+RecurringAction.swift in Sources */,
				5EFE9C15212AB138007932A6 /* UnregisteredUser+Payload.swift in Sources */,
				161ACB2D23F5BA0200ABFF33 /* DeepLinkURLActionProcessor.swift in Sources */,
				060C06632B73DB8800B484C6 /* SnoozeCertificateEnrollmentUseCase.swift in Sources */,
				54131BCE25C7FFCA00CE2CA2 /* SessionManager+AuthenticationStatusDelegate.swift in Sources */,
				EE88B04F2BF62B140013F0BD /* SelfSupportedProtocolsRequestStrategy.swift in Sources */,
				160C31271E6434500012E4BC /* OperationStatus.swift in Sources */,
				165911531DEF38EC007FA847 /* CallStateObserver.swift in Sources */,
				5458273E2541C3A9002B8F83 /* PresentationDelegate.swift in Sources */,
				A9B53AAA24E12E240066FCC6 /* ZMAccountDeletedReason.swift in Sources */,
				54E2C1E01E682DC400536569 /* LocalNotificationDispatcher.swift in Sources */,
				879634401F7BEA4700FC79BA /* DispatchQueue+SerialAsync.swift in Sources */,
				F93A75F21C1F219800252586 /* ConversationStatusStrategy.swift in Sources */,
				632A582025CC43DA00F0C4BD /* CallParticipantsListKind.swift in Sources */,
				0678D9922C2C53D3000DF6E3 /* CRLURLBuilder.swift in Sources */,
				544F8FF31DDCD34600D1AB04 /* UserProfileUpdateNotifications.swift in Sources */,
				F19F1D1F1EFBC2F000275E27 /* ZMAuthenticationStatus.m in Sources */,
				634976FD268A205A00824A05 /* AVSClientList.swift in Sources */,
				F1A94BD21F010287003083D9 /* UnauthenticatedSession+Login.swift in Sources */,
				F1C1E70D21F74667007FBDA1 /* ZMUserSession+Timers.swift in Sources */,
				162113042B2756EB008F0F9F /* PrekeyGenerator.swift in Sources */,
				7CD279842338B74600E638CD /* SessionManagerConfiguration.swift in Sources */,
				166DCDBA2555ADD2004F4F59 /* SessionManager+EncryptionAtRest.swift in Sources */,
				54A170651B300696001B41A5 /* ProxiedRequestStrategy.swift in Sources */,
				160C31441E8049320012E4BC /* ApplicationStatusDirectory.swift in Sources */,
				7CD279862338E31D00E638CD /* SessionManager+Authentication.swift in Sources */,
				E9A71BD72C33F4850027EC01 /* AppendKnockMessagekUseCase.swift in Sources */,
				16FF474C1F0D54B20044C491 /* SessionManager+Logs.swift in Sources */,
				F19F1D281EFBC34E00275E27 /* ZMUserSessionRegistrationNotification.m in Sources */,
				A93B528B250101AC0061255E /* ZMUserSession+Debugging.swift in Sources */,
				A913C02223A7EDFB0048CE74 /* TeamRolesDownloadRequestStrategy.swift in Sources */,
				E955D3DF2C36CFFF0090BEAB /* ConversationType+ZMConversationType.swift in Sources */,
				E662328D2BF4BBED002B680A /* ZMUserSession+MLS.swift in Sources */,
				597B70C32B03984C006C2121 /* ZMUserSession+DeveloperMenu.swift in Sources */,
				59271BEA2B908E150019B726 /* SecurityClassification.swift in Sources */,
				5EC2C5912137F80E00C6CE35 /* CallState.swift in Sources */,
				E9F403152C5B96CD00F81366 /* EnableAnalyticsUseCase.swift in Sources */,
				E9EAEAA72BC7C50B0042F5C9 /* CreateConversationGuestLinkUseCase.swift in Sources */,
				259AAB0D2B9F477F00B13A7C /* LastE2EIdentityUpdateDateProtocol.swift in Sources */,
				5478A1411DEC4048006F7268 /* UserProfile.swift in Sources */,
				E6425FDF2BCD5B9D003EC8CF /* ZMUserSessionBuilder.swift in Sources */,
				EE419B58256FEA3D004618E2 /* ZMUserSession.Configuration.swift in Sources */,
				5E8BB89E2147E9DF00EEA64B /* AVSWrapper+Handlers.swift in Sources */,
				E97296252C4A784300C4F1DB /* MessageAppendableConversation.swift in Sources */,
				63B1FAD92763A510000766F8 /* AVSIdentifier.swift in Sources */,
				F19E55A222B3A3FA005C792D /* UNNotificationResponse+SafeLogging.swift in Sources */,
				EFF940402240FF12004F3115 /* DeepLinkError.swift in Sources */,
				F90EC5A31E7BF1AC00A6779E /* AVSWrapper.swift in Sources */,
				018A3DBC2B07998400EB3D6B /* GetUserClientFingerprintUseCase.swift in Sources */,
				5E8BB8992147CD3F00EEA64B /* AVSBridging.swift in Sources */,
				16F5F16C1E4092C00062F0AE /* NSManagedObjectContext+CTCallCenter.swift in Sources */,
				09531F181AE960E300B8556A /* ZMLoginCodeRequestTranscoder.m in Sources */,
				06D16AB52BA0624800D5A28A /* IsE2EICertificateEnrollmentRequiredUseCase.swift in Sources */,
				F148F6671FB9AA7600BD6909 /* UnregisteredTeam.swift in Sources */,
				1672A64523473EA100380537 /* LabelDownstreamRequestStrategy.swift in Sources */,
				09BCDB8F1BCE7F000020DCC7 /* ZMAPSMessageDecoder.m in Sources */,
				E623B6382BD688D400F91B37 /* Caches.swift in Sources */,
				E6BB79542C36B36E003B821B /* NetworkState.swift in Sources */,
				546392721D79D5210094EC66 /* Application.swift in Sources */,
				06ADEA042BD15384008BA0B3 /* RemoveUserClientUseCase.swift in Sources */,
				EFC8281C1FB343B600E27E21 /* RegistationCredentialVerificationStrategy.swift in Sources */,
				874A16902052BE5E001C6760 /* ZMUserSession+OpenConversation.swift in Sources */,
				EE1DEBC423D5F1970087EE1F /* Conversation+TypingUsers.swift in Sources */,
				EEDDB6A42BCFC5E7009ECF97 /* WireSyncEngine.docc in Sources */,
				16E6F26224B371190015B249 /* ZMUserSession+EncryptionAtRest.swift in Sources */,
				BFE7FCBF2101E50700D1165F /* CompanyLoginVerificationToken.swift in Sources */,
				5498162E1A432BC800A7CE2E /* ZMLastUpdateEventIDTranscoder.m in Sources */,
				E91180DF2CA6E86400DD63E2 /* ToggleMessageReactionUseCase.swift in Sources */,
				F9B171F61C0EF21100E6EEC6 /* ClientUpdateStatus.swift in Sources */,
				EEC7AB0C2A08F3DF005614BE /* OperationStateProvider.swift in Sources */,
				EEC6499B2CAFFA1600153927 /* AnalyticsEventTrackerProvider.swift in Sources */,
				549816351A432BC800A7CE2E /* ZMLoginTranscoder.m in Sources */,
				5E8BB89C2147CE1600EEA64B /* AVSCallMember.swift in Sources */,
				166D18A4230EBFFA001288CD /* MediaManager.swift in Sources */,
				874F142D1C16FD9700C15118 /* Device.swift in Sources */,
				F19E55A422B3A740005C792D /* PKPushPayload+SafeLogging.swift in Sources */,
				EE1108F923D1F945005DC663 /* TypingUsersTimeout.swift in Sources */,
				16C4BDA020A309CD00BCDB17 /* CallParticipantSnapshot.swift in Sources */,
				1639A8272260CE5000868AB9 /* ZMLocalNotification+AvailabilityAlert.swift in Sources */,
				EE8584DD2B6BD33B0045EAD4 /* ZMUserSession+OneOnOne.swift in Sources */,
				16ED865F23E3145C00CB1766 /* ZMUserSession+Clients.swift in Sources */,
				06D16AAE2B9F3BC700D5A28A /* E2EIdentityCertificateUpdateStatusUseCase.swift in Sources */,
				878ACB4820AEFB980016E68A /* ZMUser+Consent.swift in Sources */,
				0640C26D26EA0B5C0057AF80 /* NSManagedObjectContext+Packaging.swift in Sources */,
				E6E5579A2BBD4D9C0033E62B /* ZMReachability+ServerConnection.swift in Sources */,
				F1C51FE71FB49660009C2269 /* RegistrationStatus.swift in Sources */,
				5E8EE1FA20FDC7D700DB1F9B /* Pasteboard.swift in Sources */,
				874A16922052BEC5001C6760 /* UserExpirationObserver.swift in Sources */,
				8751DA061F66BFA6000D308B /* ZMUserSession+Push.swift in Sources */,
				EEEA75FA1F8A6142006D1070 /* ZMLocalNotification+ExpiredMessages.swift in Sources */,
				547E5B5A1DDB67390038D936 /* UserProfileUpdateRequestStrategy.swift in Sources */,
				54FF64291F73D00C00787EF2 /* NSManagedObjectContext+AuthenticationStatus.swift in Sources */,
				A9C02605266F5B4B002E542B /* ZMClientRegistrationStatus.swift in Sources */,
				BF735CFA1E70003D003BC61F /* SystemMessageCallObserver.swift in Sources */,
				1645ECF82448A0A3007A82D6 /* Decodable+JSON.swift in Sources */,
				63F1DF21294B69B20061565E /* AccessTokenMigration.swift in Sources */,
				165D3A211E1D43870052E654 /* VoiceChannelV3.swift in Sources */,
				F19F4F3A1E5F1AE400F4D8FF /* UserProfileImageUpdateStatus.swift in Sources */,
				5498162D1A432BC800A7CE2E /* ZMMissingUpdateEventsTranscoder.m in Sources */,
				549816451A432BC800A7CE2E /* ZMOperationLoop.m in Sources */,
				D5D10DA4203AE43200145497 /* Conversation+AccessMode.swift in Sources */,
				F9AB00221F0CDAF00037B437 /* CacheFileRelocator.swift in Sources */,
				EEE46E5728C5EF56005F48D7 /* FetchUserClientsUseCase.swift in Sources */,
				E965B10C2C3431EC009BEAB3 /* AppendLocationMessageUseCase.swift in Sources */,
				166A8BF31E015F3B00F5EEEA /* WireCallCenterV3Factory.swift in Sources */,
				16519D38231D3B1700C9D76D /* Conversation+Deletion.swift in Sources */,
				E9A71BD52C33EE080027EC01 /* AppendImageMessageUseCase.swift in Sources */,
				F1C1F3F01FCF18C5007273E3 /* NSError+Localized.swift in Sources */,
				EE2DE5E429250CC400F42F4C /* CallKitCall.swift in Sources */,
				5467F1C61E0AE421008C1745 /* KeyValueStore+AccessToken.swift in Sources */,
				639290A7252DEDB500046171 /* WireCallCenterV3+Degradation.swift in Sources */,
				E62F31C52B71165A0095777A /* EvaluateOneOnOneConversationsStrategy.swift in Sources */,
				8754B84A1F73C25400EC02AD /* ConversationListChangeInfo+UserSession.swift in Sources */,
				8737D554209217BD00E5A4AF /* URLActions.swift in Sources */,
				E662328F2BF4BDB0002B680A /* ZMUserSession+CertificateRevocationLists.swift in Sources */,
				547E5B581DDB4B800038D936 /* UserProfileUpdateStatus.swift in Sources */,
				EEEA75FC1F8A6142006D1070 /* ZMLocalNotification+Calling.swift in Sources */,
				EE2DE5EC29263C5100F42F4C /* Logger.swift in Sources */,
				F19F1D331EFBE3FE00275E27 /* UnauthenticatedOperationLoop.swift in Sources */,
				16030DC921B01B7500F8032E /* Conversation+ReadReceiptMode.swift in Sources */,
				F19F4F4F1E6575F700F4D8FF /* UserProfileImageOwner.swift in Sources */,
				8754B84C1F73C38900EC02AD /* MessageChangeInfo+UserSession.swift in Sources */,
				59271BE82B908DAC0019B726 /* SecurityClassificationProviding.swift in Sources */,
				EE46EF262942033C007BBD99 /* SessionManager+PushToken.swift in Sources */,
				63C4B3C22C35B07A00C09A93 /* FetchShareableConversationUseCase.swift in Sources */,
				162DEE111F87B9800034C8F9 /* ZMUserSession+Calling.swift in Sources */,
				161ACB2423F432CC00ABFF33 /* SessionManager+URLActions.swift in Sources */,
				BF3C1B1720DBE254001CE126 /* Conversation+MessageDestructionTimeout.swift in Sources */,
				1659114F1DEF1F6E007FA847 /* LocalNotificationDispatcher+Calling.swift in Sources */,
				E623B63A2BD68DAE00F91B37 /* UserSessionDependencies.swift in Sources */,
				16DABFAE1DCF98D3001973E3 /* CallingRequestStrategy.swift in Sources */,
				EE5B85202CAADB9F00A8ADF7 /* ZMUserSession+AnalyticsUser.swift in Sources */,
				54DE9BEB1DE74FFB00EFFB9C /* RandomHandleGenerator.swift in Sources */,
				63CDCA772BCD8AB500DA0F0A /* CheckOneOnOneConversationIsReadyUseCase.swift in Sources */,
				F1C51FE91FB4A9C7009C2269 /* RegistrationStrategy.swift in Sources */,
				549816301A432BC800A7CE2E /* ZMSelfStrategy.m in Sources */,
				63CD5958296434A700385037 /* ZMUserSession+AccessToken.swift in Sources */,
				63A2E19F2770D7E900D8F271 /* AVSIdentifier+Stub.swift in Sources */,
				5E8EE1F720FDC6B900DB1F9B /* CompanyLoginRequestDetector.swift in Sources */,
				16E0FB87232F8933000E3235 /* ZMUserSession+Authentication.swift in Sources */,
				F19F1D381EFBF61800275E27 /* SessionManager.swift in Sources */,
				634976F8268A200C00824A05 /* AVSClient.swift in Sources */,
				D522571E2062552800562561 /* AssetDeletionRequestStrategy.swift in Sources */,
				060C06682B7619E300B484C6 /* SelfClientCertificateProvider.swift in Sources */,
				E96970562C8F2F68009F037C /* AppendFileMessageUseCase.swift in Sources */,
				161ACB1623F1AFB000ABFF33 /* SessionManager+CallKitManagerDelegate.swift in Sources */,
				6349770A268A250E00824A05 /* Encodable+JSONString.swift in Sources */,
				1671F7502B6A7DF500C2D8A3 /* ZMAuthenticationStatus.swift in Sources */,
				1658C2371F503CF800889F22 /* FlowManager.swift in Sources */,
				7CD279882338E52000E638CD /* ProcessInfo+SystemBootTime.swift in Sources */,
				25E11B0D2B56B497005D51FA /* GetIsE2EIdentityEnabledUseCase.swift in Sources */,
				549710081F6FF5C100026EDD /* NotificationInContext+UserSession.swift in Sources */,
				16D0A11D234C8CD700A83F87 /* LabelUpstreamRequestStrategy.swift in Sources */,
				63FE4B9E25C1D2EC002878E5 /* VideoGridPresentationMode.swift in Sources */,
				8798607B1C3D48A400218A3E /* DeleteAccountRequestStrategy.swift in Sources */,
				E9A96E7E2B88E0EA00914FDD /* ResolveOneOnOneConversationsUseCase.swift in Sources */,
				E967757F2BD8237D00EFEED5 /* SetAllowGuestAndServicesUseCase.swift in Sources */,
				5E0EB1F421008C1900B5DC2B /* CompanyLoginRequester.swift in Sources */,
				16A764611F3E0B0B00564F21 /* CallKitManager.swift in Sources */,
				BF491CD11F03D7CF0055EE44 /* PermissionsDownloadRequestStrategy.swift in Sources */,
				E6BD767F2BDBAAE300FB1F8B /* CoreDataStack+Caches.swift in Sources */,
				54973A361DD48CAB007F8702 /* NSManagedObject+CryptoStack.swift in Sources */,
				165D3A3D1E1D60520052E654 /* ZMConversation+VoiceChannel.swift in Sources */,
				EE1DEBC723D5F1F30087EE1F /* NSManagedObjectContext+TypingUsers.swift in Sources */,
				EEE186B4259CC92D008707CA /* ZMUserSession+AppLock.swift in Sources */,
				165D3A221E1D43870052E654 /* VoiceChannel.swift in Sources */,
				EE9CDE9027DA04A300C4DAC8 /* SessionManager+APIVersionResolver.swift in Sources */,
				63E313D627553CA0002EAF1D /* ZMConversation+AVSIdentifier.swift in Sources */,
				5EDF03EC2245563C00C04007 /* LinkPreviewAssetUploadRequestStrategy+Helper.swift in Sources */,
				54991D581DEDCF2B007E282F /* AddressBook.swift in Sources */,
				F96DBEEB1DF9A570008FE832 /* ZMSyncStrategy+ManagedObjectChanges.m in Sources */,
				EEE95CF62A442A0100E136CB /* WireCallCenterV3+MLS.swift in Sources */,
				168CF4292007840A009FCB89 /* Team+Invite.swift in Sources */,
				168CF42720077C54009FCB89 /* TeamInvitationStatus.swift in Sources */,
				63497702268A20EC00824A05 /* AVSParticipantsChange.swift in Sources */,
				8717DFA71F6EF44E0087EFE4 /* SessionManager+Push.swift in Sources */,
				D52257232062637500562561 /* DeletableAssetIdentifierProvider.swift in Sources */,
				70355A7327AAE62E00F02C76 /* ZMUserSession+SecurityClassificationProviding.swift in Sources */,
				25E11B0B2B56A15F005D51FA /* GetE2eIdentityCertificatesUseCase.swift in Sources */,
				D5225720206261AA00562561 /* AssetDeletionStatus.swift in Sources */,
				5E8BB8A02147F5BC00EEA64B /* CallSnapshot.swift in Sources */,
				63B1FADB2763A636000766F8 /* ZMUser+AVSIdentifier.swift in Sources */,
				065FEA122B866462005AE86A /* StopCertificateEnrollmentSnoozerUseCase.swift in Sources */,
				A95D0B1223F6B75A0057014F /* AVSLogObserver.swift in Sources */,
				EE13BD8B2BC948FC006561F8 /* ZMUserSession+APIAdapter.swift in Sources */,
				E9E4D4712C2AD61500364352 /* TeamRole+AnalyticsValue.swift in Sources */,
				5E8BB8A22147F89000EEA64B /* CallCenterSupport.swift in Sources */,
				63C4B3C62C35B56A00C09A93 /* ShareFileUseCase.swift in Sources */,
				1660AA0D1ECDB0250056D403 /* SearchTask.swift in Sources */,
<<<<<<< HEAD
				E9AD0A362C2AF9B300CA88DF /* AnalyticsServiceConfiguration.swift in Sources */,
=======
				E9AD0A362C2AF9B300CA88DF /* AnalyticsSessionConfiguration.swift in Sources */,
				E91180E12CA6FD3E00DD63E2 /* ZMConversationMessage+SelfUserReactions.swift in Sources */,
>>>>>>> 5b7fc9f5
				F9245BED1CBF95A8009D1E85 /* ZMHotFixDirectory+Swift.swift in Sources */,
				E6C983EC2B98627200D55177 /* GetMLSFeatureUseCase.swift in Sources */,
				54991D5A1DEDD07E007E282F /* ContactAddressBook.swift in Sources */,
				EE0CAEAF2AAF2E8E00BD2DB7 /* URLSession+MinTLSVersion.swift in Sources */,
				2B15596A295093360069AE34 /* HotfixPatch.swift in Sources */,
				E998FE8E2C184C9800EAA672 /* UserCredentials.swift in Sources */,
				165BB94C2004D6490077EFD5 /* SessionManager+UserActivity.swift in Sources */,
				165D3A151E1D3EF30052E654 /* WireCallCenterV3.swift in Sources */,
				554FEE2122AFF20600B1A8A1 /* ZMUserSession+LegalHold.swift in Sources */,
				EE5D9B60290A7CEE007D78D6 /* VoIPPushManager.swift in Sources */,
				EE5AAF3A2874E8C70018FA01 /* BackendEnvironmentProvider+Reachability.swift in Sources */,
				1634958B1F0254CB004E80DB /* ServerConnection.swift in Sources */,
				54034F381BB1A6D900F4ED62 /* ZMUserSession+Logs.swift in Sources */,
				549816471A432BC800A7CE2E /* ZMSyncStrategy.m in Sources */,
				54BFDF681BDA6F9A0034A3DB /* HistorySynchronizationStatus.swift in Sources */,
				16DCB91C213449620002E910 /* ZMOperationLoop+PushChannel.swift in Sources */,
				162A81D4202B453000F6200C /* SessionManager+AVS.swift in Sources */,
				1662648221661C9F00300F45 /* ZMOperatonLoop+Background.swift in Sources */,
				168CF42B20079A02009FCB89 /* TeamInvitationRequestStrategy.swift in Sources */,
				06239126274DB73A0065A72D /* StartLoginURLActionProcessor.swift in Sources */,
				EEEED9AA23F6BD75008C94CA /* ZMUserSession+SelfUserProvider.swift in Sources */,
				EE8584DB2B6938390045EAD4 /* CreateTeamOneOnOneConversationUseCase.swift in Sources */,
				63F1DF1F294B68380061565E /* APIMigrationManager.swift in Sources */,
				F19E55A022B3A2C5005C792D /* UNNotification+SafeLogging.swift in Sources */,
				161ACB3223F5BBA100ABFF33 /* CompanyLoginURLActionProcessor.swift in Sources */,
				063AF985264B2DF800DCBCED /* CallClosedReason.swift in Sources */,
				EE9CDE8E27D9FF5900C4DAC8 /* APIVersionResolver.swift in Sources */,
				16F6BB381EDEA659009EA803 /* SearchResult+AddressBook.swift in Sources */,
				5458AF841F7021B800E45977 /* PreLoginAuthenticationNotification.swift in Sources */,
				F9ABE84F1EFD568B00D83214 /* TeamDownloadRequestStrategy.swift in Sources */,
				EE38DDEE280437E500D4983D /* BlacklistReason.swift in Sources */,
				EE2DE5E229250C1A00F42F4C /* CallHandle.swift in Sources */,
				871667FA1BB2AE9C009C6EEA /* APSSignalingKeysStore.swift in Sources */,
				018F17B92B83B70A00E0594D /* AVSConversationType+Conference.swift in Sources */,
				54A343471D6B589A004B65EA /* AddressBookSearch.swift in Sources */,
				5497100A1F6FFE9900026EDD /* ClientUpdateNotification.swift in Sources */,
				16085B331F71811A000B9F22 /* UserChangeInfo+UserSession.swift in Sources */,
				54131BC625C7F71400CE2CA2 /* LoginDelegate.swift in Sources */,
				167F383B23E0416E006B6AA9 /* UnauthenticatedSession+SSO.swift in Sources */,
				EEE186B6259CCA14008707CA /* SessionManager+AppLock.swift in Sources */,
				54257C081DF1C94200107FE7 /* TopConversationsDirectory.swift in Sources */,
				166B2B5E23E86522003E8581 /* ZMUserSession.swift in Sources */,
				F9ABE8511EFD568B00D83214 /* TeamRequestFactory.swift in Sources */,
				F16558D1225F3F2A00EA2F2A /* SessionManager+SwitchBackend.swift in Sources */,
				06ADE9E82BBFE1FA008BA0B3 /* CRLsDistributionPointsObserver.swift in Sources */,
				EE2DE5EA2926377C00F42F4C /* CallObserver.swift in Sources */,
				161ACB2F23F5BACA00ABFF33 /* ConnectToBotURLActionProcessor.swift in Sources */,
				E6425FE32BD0021B003EC8CF /* SessionManager+UserSessionSelfUserClientDelegate.swift in Sources */,
				EFF9403E2240FE5D004F3115 /* URL+DeepLink.swift in Sources */,
			);
			runOnlyForDeploymentPostprocessing = 0;
		};
/* End PBXSourcesBuildPhase section */

/* Begin PBXTargetDependency section */
		0145AE8E2B1155690097E3B8 /* PBXTargetDependency */ = {
			isa = PBXTargetDependency;
			target = 549815921A43232400A7CE2E /* WireSyncEngine-ios */;
			targetProxy = 0145AE8D2B1155690097E3B8 /* PBXContainerItemProxy */;
		};
		0145AE932B1155760097E3B8 /* PBXTargetDependency */ = {
			isa = PBXTargetDependency;
			target = 0145AE802B1154010097E3B8 /* WireSyncEngineSupport */;
			targetProxy = 0145AE922B1155760097E3B8 /* PBXContainerItemProxy */;
		};
		169BA1D925ECDBA300374343 /* PBXTargetDependency */ = {
			isa = PBXTargetDependency;
			target = 549815921A43232400A7CE2E /* WireSyncEngine-ios */;
			targetProxy = 169BA1D825ECDBA300374343 /* PBXContainerItemProxy */;
		};
		169BA1DE25ECDBC800374343 /* PBXTargetDependency */ = {
			isa = PBXTargetDependency;
			target = 3E186087191A56F6000FE027 /* WireSyncEngine Test Host */;
			targetProxy = 169BA1DD25ECDBC800374343 /* PBXContainerItemProxy */;
		};
		3E1860D1191A649D000FE027 /* PBXTargetDependency */ = {
			isa = PBXTargetDependency;
			target = 3E186087191A56F6000FE027 /* WireSyncEngine Test Host */;
			targetProxy = 3E1860D0191A649D000FE027 /* PBXContainerItemProxy */;
		};
		54F4DC581A4438AC00FDB6EA /* PBXTargetDependency */ = {
			isa = PBXTargetDependency;
			target = 549815921A43232400A7CE2E /* WireSyncEngine-ios */;
			targetProxy = 54F4DC571A4438AC00FDB6EA /* PBXContainerItemProxy */;
		};
		59DA04A62BD25486003F9195 /* PBXTargetDependency */ = {
			isa = PBXTargetDependency;
			target = 0145AE802B1154010097E3B8 /* WireSyncEngineSupport */;
			targetProxy = 59DA04A52BD25486003F9195 /* PBXContainerItemProxy */;
		};
		A9FF8089195B17B3002CD44B /* PBXTargetDependency */ = {
			isa = PBXTargetDependency;
			target = 3E186087191A56F6000FE027 /* WireSyncEngine Test Host */;
			targetProxy = A9FF8088195B17B3002CD44B /* PBXContainerItemProxy */;
		};
/* End PBXTargetDependency section */

/* Begin PBXVariantGroup section */
		3E27131A1A8A68BF008EE50F /* Push.strings */ = {
			isa = PBXVariantGroup;
			children = (
				F91CA6AC1BECBD3F000EE5C2 /* Base */,
				F91CA6AE1BECBD51000EE5C2 /* de */,
				B40DC79C1D01A61600CEF65C /* pt-BR */,
				B4D37F921D7EEA3F00D0C1BC /* es */,
				B4D37F941D7EEA5100D0C1BC /* uk */,
				B4D37F961D7EEA5B00D0C1BC /* ru */,
				B40964971DAD3D110098667A /* ja */,
				B40964991DAD3D170098667A /* it */,
				B409649B1DAD3D1E0098667A /* nl */,
				B409649D1DAD3D260098667A /* tr */,
				B40CD09F1DB7997E0008DA45 /* fr */,
				B40CD0A11DB799850008DA45 /* da */,
				B422BB981DCCC3F60076EAD5 /* ar */,
				B49AFC271DCCCB3D006B753B /* zh-Hans */,
				B4A124851DDCB58900FD9D66 /* sl */,
				B432ADBF1E02DE9500147768 /* et */,
				B42783671E363D3A00747363 /* fi */,
				B42430E01E55CB6B00D73D1B /* pl */,
				F14417221FD946F100CB2850 /* zh-Hant */,
				F14417251FD9470E00CB2850 /* lt */,
			);
			name = Push.strings;
			sourceTree = "<group>";
		};
		3E27131C1A8A68BF008EE50F /* Push.stringsdict */ = {
			isa = PBXVariantGroup;
			children = (
				F91CA6AD1BECBD46000EE5C2 /* Base */,
				F91CA6AF1BECBD51000EE5C2 /* de */,
				B40DC79D1D01A61600CEF65C /* pt-BR */,
				B4D37F931D7EEA3F00D0C1BC /* es */,
				B4D37F951D7EEA5100D0C1BC /* uk */,
				B4D37F971D7EEA5B00D0C1BC /* ru */,
				B40964981DAD3D110098667A /* ja */,
				B409649A1DAD3D170098667A /* it */,
				B409649C1DAD3D1E0098667A /* nl */,
				B409649E1DAD3D260098667A /* tr */,
				B40CD0A01DB7997E0008DA45 /* fr */,
				B40CD0A21DB799850008DA45 /* da */,
				B422BB991DCCC3F60076EAD5 /* ar */,
				B49AFC281DCCCB3D006B753B /* zh-Hans */,
				B4A124861DDCB58A00FD9D66 /* sl */,
				B432ADC01E02DE9500147768 /* et */,
				B42783681E363D3A00747363 /* fi */,
				B42430E11E55CB6B00D73D1B /* pl */,
				F14417231FD946F200CB2850 /* zh-Hant */,
				F14417261FD9470E00CB2850 /* lt */,
			);
			name = Push.stringsdict;
			sourceTree = "<group>";
		};
		5423B998191A4A1B0044347D /* InfoPlist.strings */ = {
			isa = PBXVariantGroup;
			children = (
				5423B999191A4A1B0044347D /* en */,
			);
			name = InfoPlist.strings;
			sourceTree = "<group>";
		};
		F1A989BC1FD03E1B00B8A82E /* ZMLocalizable.strings */ = {
			isa = PBXVariantGroup;
			children = (
				F1A989BD1FD03E2200B8A82E /* Base */,
				F1A989BE1FD03E2400B8A82E /* pt-BR */,
				F1A989BF1FD03E2500B8A82E /* es */,
				F1A989C01FD03E2600B8A82E /* uk */,
				F1A989C11FD03E2600B8A82E /* ru */,
				F1A989C21FD03E2700B8A82E /* ja */,
				F1A989C31FD03E2700B8A82E /* it */,
				F1A989C41FD03E2800B8A82E /* nl */,
				F1A989C51FD03E2800B8A82E /* tr */,
				F1A989C61FD03E2900B8A82E /* fr */,
				F1A989C71FD03E2A00B8A82E /* ar */,
				F1A989C81FD03E2B00B8A82E /* da */,
				F1A989C91FD03E2B00B8A82E /* zh-Hans */,
				F1A989CA1FD03E2C00B8A82E /* sl */,
				F1A989CB1FD03E2C00B8A82E /* fi */,
				F1A989CC1FD03E2D00B8A82E /* et */,
				F1A989CD1FD03E2E00B8A82E /* pl */,
				F1A989CE1FD0579F00B8A82E /* de */,
				F14417241FD946F200CB2850 /* zh-Hant */,
				F14417271FD9470E00CB2850 /* lt */,
			);
			name = ZMLocalizable.strings;
			sourceTree = "<group>";
		};
/* End PBXVariantGroup section */

/* Begin XCBuildConfiguration section */
		0145AE852B1154010097E3B8 /* Debug */ = {
			isa = XCBuildConfiguration;
			buildSettings = {
				ALWAYS_SEARCH_USER_PATHS = NO;
				"ARCHS[sdk=iphonesimulator*]" = (
					x86_64,
					arm64,
				);
				ASSETCATALOG_COMPILER_GENERATE_SWIFT_ASSET_SYMBOL_EXTENSIONS = YES;
				CLANG_ANALYZER_NONNULL = YES;
				CLANG_ANALYZER_NUMBER_OBJECT_CONVERSION = YES_AGGRESSIVE;
				CLANG_CXX_LANGUAGE_STANDARD = "gnu++20";
				CLANG_ENABLE_MODULES = YES;
				CLANG_ENABLE_OBJC_ARC = YES;
				CLANG_ENABLE_OBJC_WEAK = YES;
				CLANG_WARN_BLOCK_CAPTURE_AUTORELEASING = YES;
				CLANG_WARN_BOOL_CONVERSION = YES;
				CLANG_WARN_COMMA = YES;
				CLANG_WARN_CONSTANT_CONVERSION = YES;
				CLANG_WARN_DEPRECATED_OBJC_IMPLEMENTATIONS = YES;
				CLANG_WARN_DIRECT_OBJC_ISA_USAGE = YES_ERROR;
				CLANG_WARN_DOCUMENTATION_COMMENTS = YES;
				CLANG_WARN_EMPTY_BODY = YES;
				CLANG_WARN_ENUM_CONVERSION = YES;
				CLANG_WARN_INFINITE_RECURSION = YES;
				CLANG_WARN_INT_CONVERSION = YES;
				CLANG_WARN_NON_LITERAL_NULL_CONVERSION = YES;
				CLANG_WARN_OBJC_IMPLICIT_RETAIN_SELF = YES;
				CLANG_WARN_OBJC_LITERAL_CONVERSION = YES;
				CLANG_WARN_OBJC_ROOT_CLASS = YES_ERROR;
				CLANG_WARN_QUOTED_INCLUDE_IN_FRAMEWORK_HEADER = YES;
				CLANG_WARN_RANGE_LOOP_ANALYSIS = YES;
				CLANG_WARN_STRICT_PROTOTYPES = YES;
				CLANG_WARN_SUSPICIOUS_MOVE = YES;
				CLANG_WARN_UNGUARDED_AVAILABILITY = YES_AGGRESSIVE;
				CLANG_WARN_UNREACHABLE_CODE = YES;
				CLANG_WARN__DUPLICATE_METHOD_MATCH = YES;
				CODE_SIGN_STYLE = Automatic;
				COPY_PHASE_STRIP = NO;
				CURRENT_PROJECT_VERSION = 1;
				DEBUG_INFORMATION_FORMAT = dwarf;
				DEFINES_MODULE = YES;
				DEVELOPMENT_TEAM = EDF3JCE8BC;
				DYLIB_COMPATIBILITY_VERSION = 1;
				DYLIB_CURRENT_VERSION = 1;
				DYLIB_INSTALL_NAME_BASE = "@rpath";
				ENABLE_MODULE_VERIFIER = YES;
				ENABLE_STRICT_OBJC_MSGSEND = YES;
				ENABLE_TESTABILITY = YES;
				GCC_C_LANGUAGE_STANDARD = gnu17;
				GCC_DYNAMIC_NO_PIC = NO;
				GCC_NO_COMMON_BLOCKS = YES;
				GCC_OPTIMIZATION_LEVEL = 0;
				GCC_PREPROCESSOR_DEFINITIONS = (
					"DEBUG=1",
					"$(inherited)",
				);
				GCC_WARN_64_TO_32_BIT_CONVERSION = YES;
				GCC_WARN_ABOUT_RETURN_TYPE = YES_ERROR;
				GCC_WARN_UNDECLARED_SELECTOR = YES;
				GCC_WARN_UNINITIALIZED_AUTOS = YES_AGGRESSIVE;
				GCC_WARN_UNUSED_FUNCTION = YES;
				GCC_WARN_UNUSED_VARIABLE = YES;
				GENERATE_INFOPLIST_FILE = YES;
				INFOPLIST_KEY_NSHumanReadableCopyright = "Copyright © 2023 Zeta Project Gmbh. All rights reserved.";
				INSTALL_PATH = "$(LOCAL_LIBRARY_DIR)/Frameworks";
				LD_RUNPATH_SEARCH_PATHS = (
					"$(inherited)",
					"@executable_path/Frameworks",
					"@loader_path/Frameworks",
				);
				LOCALIZATION_PREFERS_STRING_CATALOGS = YES;
				MARKETING_VERSION = 1.0;
				MODULE_VERIFIER_SUPPORTED_LANGUAGES = "objective-c objective-c++";
				MODULE_VERIFIER_SUPPORTED_LANGUAGE_STANDARDS = "gnu17 gnu++20";
				MTL_ENABLE_DEBUG_INFO = INCLUDE_SOURCE;
				MTL_FAST_MATH = YES;
				ONLY_ACTIVE_ARCH = YES;
				PRODUCT_BUNDLE_IDENTIFIER = com.wire.WireSyncEngineSupport;
				PRODUCT_NAME = "$(TARGET_NAME:c99extidentifier)";
				SDKROOT = iphoneos;
				SKIP_INSTALL = YES;
				SWIFT_ACTIVE_COMPILATION_CONDITIONS = "DEBUG $(inherited)";
				SWIFT_EMIT_LOC_STRINGS = YES;
				SWIFT_OPTIMIZATION_LEVEL = "-Onone";
				SWIFT_VERSION = 5.0;
				TARGETED_DEVICE_FAMILY = "1,2";
				VERSIONING_SYSTEM = "apple-generic";
				VERSION_INFO_PREFIX = "";
			};
			name = Debug;
		};
		0145AE862B1154010097E3B8 /* Release */ = {
			isa = XCBuildConfiguration;
			buildSettings = {
				ALWAYS_SEARCH_USER_PATHS = NO;
				"ARCHS[sdk=iphonesimulator*]" = (
					x86_64,
					arm64,
				);
				ASSETCATALOG_COMPILER_GENERATE_SWIFT_ASSET_SYMBOL_EXTENSIONS = YES;
				CLANG_ANALYZER_NONNULL = YES;
				CLANG_ANALYZER_NUMBER_OBJECT_CONVERSION = YES_AGGRESSIVE;
				CLANG_CXX_LANGUAGE_STANDARD = "gnu++20";
				CLANG_ENABLE_MODULES = YES;
				CLANG_ENABLE_OBJC_ARC = YES;
				CLANG_ENABLE_OBJC_WEAK = YES;
				CLANG_WARN_BLOCK_CAPTURE_AUTORELEASING = YES;
				CLANG_WARN_BOOL_CONVERSION = YES;
				CLANG_WARN_COMMA = YES;
				CLANG_WARN_CONSTANT_CONVERSION = YES;
				CLANG_WARN_DEPRECATED_OBJC_IMPLEMENTATIONS = YES;
				CLANG_WARN_DIRECT_OBJC_ISA_USAGE = YES_ERROR;
				CLANG_WARN_DOCUMENTATION_COMMENTS = YES;
				CLANG_WARN_EMPTY_BODY = YES;
				CLANG_WARN_ENUM_CONVERSION = YES;
				CLANG_WARN_INFINITE_RECURSION = YES;
				CLANG_WARN_INT_CONVERSION = YES;
				CLANG_WARN_NON_LITERAL_NULL_CONVERSION = YES;
				CLANG_WARN_OBJC_IMPLICIT_RETAIN_SELF = YES;
				CLANG_WARN_OBJC_LITERAL_CONVERSION = YES;
				CLANG_WARN_OBJC_ROOT_CLASS = YES_ERROR;
				CLANG_WARN_QUOTED_INCLUDE_IN_FRAMEWORK_HEADER = YES;
				CLANG_WARN_RANGE_LOOP_ANALYSIS = YES;
				CLANG_WARN_STRICT_PROTOTYPES = YES;
				CLANG_WARN_SUSPICIOUS_MOVE = YES;
				CLANG_WARN_UNGUARDED_AVAILABILITY = YES_AGGRESSIVE;
				CLANG_WARN_UNREACHABLE_CODE = YES;
				CLANG_WARN__DUPLICATE_METHOD_MATCH = YES;
				CODE_SIGN_STYLE = Automatic;
				COPY_PHASE_STRIP = NO;
				CURRENT_PROJECT_VERSION = 1;
				DEBUG_INFORMATION_FORMAT = "dwarf-with-dsym";
				DEFINES_MODULE = YES;
				DEVELOPMENT_TEAM = EDF3JCE8BC;
				DYLIB_COMPATIBILITY_VERSION = 1;
				DYLIB_CURRENT_VERSION = 1;
				DYLIB_INSTALL_NAME_BASE = "@rpath";
				ENABLE_MODULE_VERIFIER = YES;
				ENABLE_NS_ASSERTIONS = NO;
				ENABLE_STRICT_OBJC_MSGSEND = YES;
				GCC_C_LANGUAGE_STANDARD = gnu17;
				GCC_NO_COMMON_BLOCKS = YES;
				GCC_WARN_64_TO_32_BIT_CONVERSION = YES;
				GCC_WARN_ABOUT_RETURN_TYPE = YES_ERROR;
				GCC_WARN_UNDECLARED_SELECTOR = YES;
				GCC_WARN_UNINITIALIZED_AUTOS = YES_AGGRESSIVE;
				GCC_WARN_UNUSED_FUNCTION = YES;
				GCC_WARN_UNUSED_VARIABLE = YES;
				GENERATE_INFOPLIST_FILE = YES;
				INFOPLIST_KEY_NSHumanReadableCopyright = "Copyright © 2023 Zeta Project Gmbh. All rights reserved.";
				INSTALL_PATH = "$(LOCAL_LIBRARY_DIR)/Frameworks";
				LD_RUNPATH_SEARCH_PATHS = (
					"$(inherited)",
					"@executable_path/Frameworks",
					"@loader_path/Frameworks",
				);
				LOCALIZATION_PREFERS_STRING_CATALOGS = YES;
				MARKETING_VERSION = 1.0;
				MODULE_VERIFIER_SUPPORTED_LANGUAGES = "objective-c objective-c++";
				MODULE_VERIFIER_SUPPORTED_LANGUAGE_STANDARDS = "gnu17 gnu++20";
				MTL_ENABLE_DEBUG_INFO = NO;
				MTL_FAST_MATH = YES;
				PRODUCT_BUNDLE_IDENTIFIER = com.wire.WireSyncEngineSupport;
				PRODUCT_NAME = "$(TARGET_NAME:c99extidentifier)";
				SDKROOT = iphoneos;
				SKIP_INSTALL = YES;
				SWIFT_COMPILATION_MODE = wholemodule;
				SWIFT_EMIT_LOC_STRINGS = YES;
				SWIFT_VERSION = 5.0;
				TARGETED_DEVICE_FAMILY = "1,2";
				VALIDATE_PRODUCT = YES;
				VERSIONING_SYSTEM = "apple-generic";
				VERSION_INFO_PREFIX = "";
			};
			name = Release;
		};
		169BA1DB25ECDBA300374343 /* Debug */ = {
			isa = XCBuildConfiguration;
			baseConfigurationReference = 0994E1DE1B835C4900A51721 /* ios-test-target.xcconfig */;
			buildSettings = {
				"ARCHS[sdk=iphonesimulator*]" = (
					x86_64,
					arm64,
				);
				BUNDLE_LOADER = "$(TEST_HOST)";
				INFOPLIST_FILE = "$(SRCROOT)/Tests/Resources/UnitTests-Info.plist";
				PRODUCT_BUNDLE_IDENTIFIER = com.wire.IntegrationTests;
				PRODUCT_NAME = "$(TARGET_NAME)";
				SWIFT_OBJC_BRIDGING_HEADER = "$(SRCROOT)/Tests/Source/Test-Bridging-Header.h";
				SWIFT_OBJC_INTERFACE_HEADER_NAME = "Tests-Swift.h";
				TEST_HOST = "$(BUILT_PRODUCTS_DIR)/WireSyncEngine Test Host.app/WireSyncEngine Test Host";
				WRAPPER_EXTENSION = xctest;
			};
			name = Debug;
		};
		169BA1DC25ECDBA300374343 /* Release */ = {
			isa = XCBuildConfiguration;
			baseConfigurationReference = 0994E1DE1B835C4900A51721 /* ios-test-target.xcconfig */;
			buildSettings = {
				"ARCHS[sdk=iphonesimulator*]" = (
					x86_64,
					arm64,
				);
				BUNDLE_LOADER = "$(TEST_HOST)";
				INFOPLIST_FILE = "$(SRCROOT)/Tests/Resources/UnitTests-Info.plist";
				PRODUCT_BUNDLE_IDENTIFIER = com.wire.IntegrationTests;
				PRODUCT_NAME = "$(TARGET_NAME)";
				SWIFT_OBJC_BRIDGING_HEADER = "$(SRCROOT)/Tests/Source/Test-Bridging-Header.h";
				SWIFT_OBJC_INTERFACE_HEADER_NAME = "Tests-Swift.h";
				TEST_HOST = "$(BUILT_PRODUCTS_DIR)/WireSyncEngine Test Host.app/WireSyncEngine Test Host";
				WRAPPER_EXTENSION = xctest;
			};
			name = Release;
		};
		3E1860AE191A56F7000FE027 /* Debug */ = {
			isa = XCBuildConfiguration;
			baseConfigurationReference = 0994E1DD1B835C4900A51721 /* ios-test-host.xcconfig */;
			buildSettings = {
				"ARCHS[sdk=iphonesimulator*]" = (
					x86_64,
					arm64,
				);
				CODE_SIGN_ENTITLEMENTS = "WireSyncEngine Test Host.entitlements";
				GCC_PRECOMPILE_PREFIX_HEADER = YES;
				GCC_PREFIX_HEADER = "Tests/iOS Test Host/Test-Host-Prefix.pch";
				INFOPLIST_FILE = "Tests/iOS Test Host/Test-Host-Info.plist";
				LD_RUNPATH_SEARCH_PATHS = (
					"$(inherited)",
					"@executable_path/Frameworks",
				);
				ONLY_ACTIVE_ARCH = YES;
				PRODUCT_BUNDLE_IDENTIFIER = "com.wire.${PRODUCT_NAME:rfc1034identifier}";
				PRODUCT_NAME = "$(TARGET_NAME)";
				WRAPPER_EXTENSION = app;
			};
			name = Debug;
		};
		3E1860AF191A56F7000FE027 /* Release */ = {
			isa = XCBuildConfiguration;
			baseConfigurationReference = 0994E1DD1B835C4900A51721 /* ios-test-host.xcconfig */;
			buildSettings = {
				"ARCHS[sdk=iphonesimulator*]" = (
					x86_64,
					arm64,
				);
				CODE_SIGN_ENTITLEMENTS = "WireSyncEngine Test Host.entitlements";
				GCC_PRECOMPILE_PREFIX_HEADER = YES;
				GCC_PREFIX_HEADER = "Tests/iOS Test Host/Test-Host-Prefix.pch";
				INFOPLIST_FILE = "Tests/iOS Test Host/Test-Host-Info.plist";
				LD_RUNPATH_SEARCH_PATHS = (
					"$(inherited)",
					"@executable_path/Frameworks",
				);
				PRODUCT_BUNDLE_IDENTIFIER = "com.wire.${PRODUCT_NAME:rfc1034identifier}";
				PRODUCT_NAME = "$(TARGET_NAME)";
				WRAPPER_EXTENSION = app;
			};
			name = Release;
		};
		3E1860D3191A649D000FE027 /* Debug */ = {
			isa = XCBuildConfiguration;
			baseConfigurationReference = 0994E1DE1B835C4900A51721 /* ios-test-target.xcconfig */;
			buildSettings = {
				"ARCHS[sdk=iphonesimulator*]" = (
					x86_64,
					arm64,
				);
				BUNDLE_LOADER = "$(TEST_HOST)";
				INFOPLIST_FILE = "$(SRCROOT)/Tests/Resources/UnitTests-Info.plist";
				PRODUCT_BUNDLE_IDENTIFIER = "com.wire.WireSyncEngine-Test-Host";
				PRODUCT_NAME = "$(TARGET_NAME)";
				SWIFT_OBJC_BRIDGING_HEADER = "$(SRCROOT)/Tests/Source/Test-Bridging-Header.h";
				SWIFT_OBJC_INTERFACE_HEADER_NAME = "Tests-Swift.h";
				TEST_HOST = "$(BUILT_PRODUCTS_DIR)/WireSyncEngine Test Host.app/WireSyncEngine Test Host";
				WRAPPER_EXTENSION = xctest;
			};
			name = Debug;
		};
		3E1860D4191A649D000FE027 /* Release */ = {
			isa = XCBuildConfiguration;
			baseConfigurationReference = 0994E1DE1B835C4900A51721 /* ios-test-target.xcconfig */;
			buildSettings = {
				"ARCHS[sdk=iphonesimulator*]" = (
					x86_64,
					arm64,
				);
				BUNDLE_LOADER = "$(TEST_HOST)";
				INFOPLIST_FILE = "$(SRCROOT)/Tests/Resources/UnitTests-Info.plist";
				PRODUCT_BUNDLE_IDENTIFIER = "com.wire.WireSyncEngine-Test-Host";
				PRODUCT_NAME = "$(TARGET_NAME)";
				SWIFT_OBJC_BRIDGING_HEADER = "$(SRCROOT)/Tests/Source/Test-Bridging-Header.h";
				SWIFT_OBJC_INTERFACE_HEADER_NAME = "Tests-Swift.h";
				TEST_HOST = "$(BUILT_PRODUCTS_DIR)/WireSyncEngine Test Host.app/WireSyncEngine Test Host";
				WRAPPER_EXTENSION = xctest;
			};
			name = Release;
		};
		540029DA1918CA8500578793 /* Debug */ = {
			isa = XCBuildConfiguration;
			baseConfigurationReference = 0994E1E31B835C4900A51721 /* project-debug.xcconfig */;
			buildSettings = {
				HEADER_SEARCH_PATHS = "$(SDKROOT)/usr/include/libxml2";
				SWIFT_SWIFT3_OBJC_INFERENCE = Off;
			};
			name = Debug;
		};
		540029DB1918CA8500578793 /* Release */ = {
			isa = XCBuildConfiguration;
			baseConfigurationReference = 0994E1E41B835C4900A51721 /* project.xcconfig */;
			buildSettings = {
				HEADER_SEARCH_PATHS = "$(SDKROOT)/usr/include/libxml2";
				SWIFT_SWIFT3_OBJC_INFERENCE = Off;
			};
			name = Release;
		};
		549815A71A43232500A7CE2E /* Debug */ = {
			isa = XCBuildConfiguration;
			baseConfigurationReference = 0994E1F01B835C4900A51721 /* WireSyncEngine.xcconfig */;
			buildSettings = {
				"ARCHS[sdk=iphonesimulator*]" = (
					x86_64,
					arm64,
				);
				GCC_PREFIX_HEADER = "$(SRCROOT)/Source/WireSyncEngine-iOS.pch";
				INFOPLIST_FILE = "$(SRCROOT)/Resources/WireSyncEngine-ios-Info.plist";
				MOMC_NO_INVERSE_RELATIONSHIP_WARNINGS = YES;
				ONLY_ACTIVE_ARCH = YES;
				PRODUCT_BUNDLE_IDENTIFIER = "com.wire.$(PRODUCT_NAME:rfc1034identifier)";
				SKIP_INSTALL = YES;
			};
			name = Debug;
		};
		549815A91A43232500A7CE2E /* Release */ = {
			isa = XCBuildConfiguration;
			baseConfigurationReference = 0994E1F01B835C4900A51721 /* WireSyncEngine.xcconfig */;
			buildSettings = {
				"ARCHS[sdk=iphonesimulator*]" = (
					x86_64,
					arm64,
				);
				GCC_PREFIX_HEADER = "$(SRCROOT)/Source/WireSyncEngine-iOS.pch";
				INFOPLIST_FILE = "$(SRCROOT)/Resources/WireSyncEngine-ios-Info.plist";
				MOMC_NO_INVERSE_RELATIONSHIP_WARNINGS = YES;
				PRODUCT_BUNDLE_IDENTIFIER = "com.wire.$(PRODUCT_NAME:rfc1034identifier)";
				SKIP_INSTALL = YES;
			};
			name = Release;
		};
/* End XCBuildConfiguration section */

/* Begin XCConfigurationList section */
		0145AE872B1154010097E3B8 /* Build configuration list for PBXNativeTarget "WireSyncEngineSupport" */ = {
			isa = XCConfigurationList;
			buildConfigurations = (
				0145AE852B1154010097E3B8 /* Debug */,
				0145AE862B1154010097E3B8 /* Release */,
			);
			defaultConfigurationIsVisible = 0;
			defaultConfigurationName = Release;
		};
		169BA1DA25ECDBA300374343 /* Build configuration list for PBXNativeTarget "IntegrationTests" */ = {
			isa = XCConfigurationList;
			buildConfigurations = (
				169BA1DB25ECDBA300374343 /* Debug */,
				169BA1DC25ECDBA300374343 /* Release */,
			);
			defaultConfigurationIsVisible = 0;
			defaultConfigurationName = Release;
		};
		3E1860AD191A56F7000FE027 /* Build configuration list for PBXNativeTarget "WireSyncEngine Test Host" */ = {
			isa = XCConfigurationList;
			buildConfigurations = (
				3E1860AE191A56F7000FE027 /* Debug */,
				3E1860AF191A56F7000FE027 /* Release */,
			);
			defaultConfigurationIsVisible = 0;
			defaultConfigurationName = Release;
		};
		3E1860D2191A649D000FE027 /* Build configuration list for PBXNativeTarget "UnitTests" */ = {
			isa = XCConfigurationList;
			buildConfigurations = (
				3E1860D3191A649D000FE027 /* Debug */,
				3E1860D4191A649D000FE027 /* Release */,
			);
			defaultConfigurationIsVisible = 0;
			defaultConfigurationName = Release;
		};
		540029AE1918CA8500578793 /* Build configuration list for PBXProject "WireSyncEngine" */ = {
			isa = XCConfigurationList;
			buildConfigurations = (
				540029DA1918CA8500578793 /* Debug */,
				540029DB1918CA8500578793 /* Release */,
			);
			defaultConfigurationIsVisible = 0;
			defaultConfigurationName = Release;
		};
		549815A61A43232500A7CE2E /* Build configuration list for PBXNativeTarget "WireSyncEngine-ios" */ = {
			isa = XCConfigurationList;
			buildConfigurations = (
				549815A71A43232500A7CE2E /* Debug */,
				549815A91A43232500A7CE2E /* Release */,
			);
			defaultConfigurationIsVisible = 0;
			defaultConfigurationName = Release;
		};
/* End XCConfigurationList section */

/* Begin XCLocalSwiftPackageReference section */
		E9C60E902C259F3C004E5F13 /* XCLocalSwiftPackageReference "../WireAnalytics" */ = {
			isa = XCLocalSwiftPackageReference;
			relativePath = ../WireAnalytics;
		};
		EE88B0232BF4D8060013F0BD /* XCLocalSwiftPackageReference "../WireAPI" */ = {
			isa = XCLocalSwiftPackageReference;
			relativePath = ../WireAPI;
		};
/* End XCLocalSwiftPackageReference section */

/* Begin XCSwiftPackageProductDependency section */
		59909A642C5BBFCC009C41DE /* WireAPI */ = {
			isa = XCSwiftPackageProductDependency;
			productName = WireAPI;
		};
		E9C60E912C259F3C004E5F13 /* WireAnalytics */ = {
			isa = XCSwiftPackageProductDependency;
			productName = WireAnalytics;
		};
		E9EB581F2C357FDE00A2325E /* WireAnalyticsSupport */ = {
			isa = XCSwiftPackageProductDependency;
			package = E9C60E902C259F3C004E5F13 /* XCLocalSwiftPackageReference "../WireAnalytics" */;
			productName = WireAnalyticsSupport;
		};
		EE88B0242BF4D8060013F0BD /* WireAPI */ = {
			isa = XCSwiftPackageProductDependency;
			productName = WireAPI;
		};
/* End XCSwiftPackageProductDependency section */
	};
	rootObject = 540029AB1918CA8500578793 /* Project object */;
}<|MERGE_RESOLUTION|>--- conflicted
+++ resolved
@@ -4113,12 +4113,8 @@
 				5E8BB8A22147F89000EEA64B /* CallCenterSupport.swift in Sources */,
 				63C4B3C62C35B56A00C09A93 /* ShareFileUseCase.swift in Sources */,
 				1660AA0D1ECDB0250056D403 /* SearchTask.swift in Sources */,
-<<<<<<< HEAD
 				E9AD0A362C2AF9B300CA88DF /* AnalyticsServiceConfiguration.swift in Sources */,
-=======
-				E9AD0A362C2AF9B300CA88DF /* AnalyticsSessionConfiguration.swift in Sources */,
 				E91180E12CA6FD3E00DD63E2 /* ZMConversationMessage+SelfUserReactions.swift in Sources */,
->>>>>>> 5b7fc9f5
 				F9245BED1CBF95A8009D1E85 /* ZMHotFixDirectory+Swift.swift in Sources */,
 				E6C983EC2B98627200D55177 /* GetMLSFeatureUseCase.swift in Sources */,
 				54991D5A1DEDD07E007E282F /* ContactAddressBook.swift in Sources */,
