--- conflicted
+++ resolved
@@ -535,10 +535,6 @@
 		EE2DF75A2875DB1C0028ECA2 /* XCTestCase+APIVersion.swift in Sources */ = {isa = PBXBuildFile; fileRef = EE2DF7592875DB1C0028ECA2 /* XCTestCase+APIVersion.swift */; };
 		EE2DF75B2875DB1C0028ECA2 /* XCTestCase+APIVersion.swift in Sources */ = {isa = PBXBuildFile; fileRef = EE2DF7592875DB1C0028ECA2 /* XCTestCase+APIVersion.swift */; };
 		EE2E95E72A8B455500325A0C /* SupportedProtocolsServiceTests.swift in Sources */ = {isa = PBXBuildFile; fileRef = EE2E95E62A8B455500325A0C /* SupportedProtocolsServiceTests.swift */; };
-<<<<<<< HEAD
-		EE2E95E92A8B474200325A0C /* MockFeatureRepositoryInterface.swift in Sources */ = {isa = PBXBuildFile; fileRef = EE2E95E82A8B474200325A0C /* MockFeatureRepositoryInterface.swift */; };
-=======
->>>>>>> 48002498
 		EE2E95EB2A8B478700325A0C /* MockUserRepositoryInterface.swift in Sources */ = {isa = PBXBuildFile; fileRef = EE2E95EA2A8B478700325A0C /* MockUserRepositoryInterface.swift */; };
 		EE38DDEE280437E500D4983D /* BlacklistReason.swift in Sources */ = {isa = PBXBuildFile; fileRef = EE38DDED280437E500D4983D /* BlacklistReason.swift */; };
 		EE419B58256FEA3D004618E2 /* ZMUserSession.Configuration.swift in Sources */ = {isa = PBXBuildFile; fileRef = EE419B57256FEA3D004618E2 /* ZMUserSession.Configuration.swift */; };
@@ -1271,10 +1267,6 @@
 		EE2DE5EB29263C5100F42F4C /* Logger.swift */ = {isa = PBXFileReference; lastKnownFileType = sourcecode.swift; path = Logger.swift; sourceTree = "<group>"; };
 		EE2DF7592875DB1C0028ECA2 /* XCTestCase+APIVersion.swift */ = {isa = PBXFileReference; lastKnownFileType = sourcecode.swift; path = "XCTestCase+APIVersion.swift"; sourceTree = "<group>"; };
 		EE2E95E62A8B455500325A0C /* SupportedProtocolsServiceTests.swift */ = {isa = PBXFileReference; fileEncoding = 4; lastKnownFileType = sourcecode.swift; path = SupportedProtocolsServiceTests.swift; sourceTree = "<group>"; };
-<<<<<<< HEAD
-		EE2E95E82A8B474200325A0C /* MockFeatureRepositoryInterface.swift */ = {isa = PBXFileReference; lastKnownFileType = sourcecode.swift; path = MockFeatureRepositoryInterface.swift; sourceTree = "<group>"; };
-=======
->>>>>>> 48002498
 		EE2E95EA2A8B478700325A0C /* MockUserRepositoryInterface.swift */ = {isa = PBXFileReference; lastKnownFileType = sourcecode.swift; path = MockUserRepositoryInterface.swift; sourceTree = "<group>"; };
 		EE38DDED280437E500D4983D /* BlacklistReason.swift */ = {isa = PBXFileReference; fileEncoding = 4; lastKnownFileType = sourcecode.swift; path = BlacklistReason.swift; sourceTree = "<group>"; };
 		EE419B57256FEA3D004618E2 /* ZMUserSession.Configuration.swift */ = {isa = PBXFileReference; lastKnownFileType = sourcecode.swift; path = ZMUserSession.Configuration.swift; sourceTree = "<group>"; };
@@ -1927,10 +1919,6 @@
 				5E0EB1F82100A46F00B5DC2B /* MockCompanyLoginRequesterDelegate.swift */,
 				EE6654632445D4EE00CBF8D3 /* MockAddressBook.swift */,
 				EE2E95E62A8B455500325A0C /* SupportedProtocolsServiceTests.swift */,
-<<<<<<< HEAD
-				EE2E95E82A8B474200325A0C /* MockFeatureRepositoryInterface.swift */,
-=======
->>>>>>> 48002498
 				EE2E95EA2A8B478700325A0C /* MockUserRepositoryInterface.swift */,
 			);
 			path = Source;
