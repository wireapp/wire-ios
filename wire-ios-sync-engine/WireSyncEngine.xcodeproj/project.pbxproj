// !$*UTF8*$!
{
	archiveVersion = 1;
	classes = {
	};
	objectVersion = 60;
	objects = {

/* Begin PBXBuildFile section */
		01300E62296838CE00D18B2E /* SessionManagerTests+Proxy.swift in Sources */ = {isa = PBXBuildFile; fileRef = 01300E61296838CE00D18B2E /* SessionManagerTests+Proxy.swift */; };
		0145AE842B1154010097E3B8 /* WireSyncEngineSupport.h in Headers */ = {isa = PBXBuildFile; fileRef = 0145AE832B1154010097E3B8 /* WireSyncEngineSupport.h */; settings = {ATTRIBUTES = (Public, ); }; };
		0145AE8B2B1155690097E3B8 /* WireSyncEngine.framework in Frameworks */ = {isa = PBXBuildFile; fileRef = 549815931A43232400A7CE2E /* WireSyncEngine.framework */; };
		0145AE902B1155760097E3B8 /* WireSyncEngineSupport.framework in Frameworks */ = {isa = PBXBuildFile; fileRef = 0145AE812B1154010097E3B8 /* WireSyncEngineSupport.framework */; };
		015519462C20D20800037358 /* WireDomain.framework in Frameworks */ = {isa = PBXBuildFile; fileRef = 015519452C20D20800037358 /* WireDomain.framework */; };
		0155194E2C20D29400037358 /* WireDomainSupport.framework in Frameworks */ = {isa = PBXBuildFile; fileRef = 0155194D2C20D29400037358 /* WireDomainSupport.framework */; };
		017ABBB62995278C0004C243 /* SlowSyncTests+NotificationsV3.swift in Sources */ = {isa = PBXBuildFile; fileRef = 017ABBB52995278C0004C243 /* SlowSyncTests+NotificationsV3.swift */; };
		018A3DBC2B07998400EB3D6B /* GetUserClientFingerprintUseCase.swift in Sources */ = {isa = PBXBuildFile; fileRef = 018A3DBB2B07998400EB3D6B /* GetUserClientFingerprintUseCase.swift */; };
		018A3DBF2B0799CA00EB3D6B /* GetUserClientFingerprintUseCaseTests.swift in Sources */ = {isa = PBXBuildFile; fileRef = 018A3DBE2B0799CA00EB3D6B /* GetUserClientFingerprintUseCaseTests.swift */; };
		018F17B92B83B70A00E0594D /* AVSConversationType+Conference.swift in Sources */ = {isa = PBXBuildFile; fileRef = 018F17B82B83B70A00E0594D /* AVSConversationType+Conference.swift */; };
		01D33D8129B8ED97009E94F3 /* SyncStatusLog.swift in Sources */ = {isa = PBXBuildFile; fileRef = 01D33D8029B8ED97009E94F3 /* SyncStatusLog.swift */; };
		0601900B2678750D0043F8F8 /* DeepLinkURLActionProcessorTests.swift in Sources */ = {isa = PBXBuildFile; fileRef = 161ACB3E23F6E4C200ABFF33 /* DeepLinkURLActionProcessorTests.swift */; };
		06025664248E5BC700E060E1 /* (null) in Sources */ = {isa = PBXBuildFile; };
		060C06632B73DB8800B484C6 /* SnoozeCertificateEnrollmentUseCase.swift in Sources */ = {isa = PBXBuildFile; fileRef = 060C06622B73DB8800B484C6 /* SnoozeCertificateEnrollmentUseCase.swift */; };
		060C06682B7619E300B484C6 /* SelfClientCertificateProvider.swift in Sources */ = {isa = PBXBuildFile; fileRef = 060C06672B7619E300B484C6 /* SelfClientCertificateProvider.swift */; };
		061F791C2B767B3D00E8827B /* SelfClientCertificateProviderTests.swift in Sources */ = {isa = PBXBuildFile; fileRef = 061F791A2B767AE100E8827B /* SelfClientCertificateProviderTests.swift */; };
		061F791E2B76828500E8827B /* SnoozeCertificateEnrollmentUseCaseTests.swift in Sources */ = {isa = PBXBuildFile; fileRef = 061F791D2B76828500E8827B /* SnoozeCertificateEnrollmentUseCaseTests.swift */; };
		06239126274DB73A0065A72D /* StartLoginURLActionProcessor.swift in Sources */ = {isa = PBXBuildFile; fileRef = 06239125274DB73A0065A72D /* StartLoginURLActionProcessor.swift */; };
		063AF985264B2DF800DCBCED /* CallClosedReason.swift in Sources */ = {isa = PBXBuildFile; fileRef = 0625690E264AE6560041C17B /* CallClosedReason.swift */; };
		0640C26D26EA0B5C0057AF80 /* NSManagedObjectContext+Packaging.swift in Sources */ = {isa = PBXBuildFile; fileRef = 0640C26C26EA0B5C0057AF80 /* NSManagedObjectContext+Packaging.swift */; };
		0648FC1427864783006519D1 /* Conversation+Join.swift in Sources */ = {isa = PBXBuildFile; fileRef = 0648FC1327864783006519D1 /* Conversation+Join.swift */; };
		065FEA122B866462005AE86A /* StopCertificateEnrollmentSnoozerUseCase.swift in Sources */ = {isa = PBXBuildFile; fileRef = 065FEA112B866462005AE86A /* StopCertificateEnrollmentSnoozerUseCase.swift */; };
		0664F2E62A0E25C200E5C34E /* RecurringActionService.swift in Sources */ = {isa = PBXBuildFile; fileRef = 0664F2E52A0E25C200E5C34E /* RecurringActionService.swift */; };
		0678D9922C2C53D3000DF6E3 /* CRLURLBuilder.swift in Sources */ = {isa = PBXBuildFile; fileRef = 0678D9912C2C53D3000DF6E3 /* CRLURLBuilder.swift */; };
		0678D9942C2C5B54000DF6E3 /* CRLURLBuilderTests.swift in Sources */ = {isa = PBXBuildFile; fileRef = 0678D9932C2C5B54000DF6E3 /* CRLURLBuilderTests.swift */; };
		06894D92276BA7FA00DA4E33 /* StartLoginURLActionProcessorTests.swift in Sources */ = {isa = PBXBuildFile; fileRef = 06894D91276BA7FA00DA4E33 /* StartLoginURLActionProcessorTests.swift */; };
		06ADE9E32BBFDF26008BA0B3 /* CertificateRevocationListsChecker.swift in Sources */ = {isa = PBXBuildFile; fileRef = 06ADE9E22BBFDF26008BA0B3 /* CertificateRevocationListsChecker.swift */; };
		06ADE9E82BBFE1FA008BA0B3 /* CRLsDistributionPointsObserver.swift in Sources */ = {isa = PBXBuildFile; fileRef = 06ADE9E72BBFE1FA008BA0B3 /* CRLsDistributionPointsObserver.swift */; };
		06ADE9EA2BC02B65008BA0B3 /* CertificateRevocationListsCheckerTests.swift in Sources */ = {isa = PBXBuildFile; fileRef = 06ADE9E92BC02B65008BA0B3 /* CertificateRevocationListsCheckerTests.swift */; };
		06ADE9EC2BC03C6D008BA0B3 /* CRLsDistributionPointsObserverTests.swift in Sources */ = {isa = PBXBuildFile; fileRef = 06ADE9EB2BC03C6D008BA0B3 /* CRLsDistributionPointsObserverTests.swift */; };
		06ADEA042BD15384008BA0B3 /* RemoveUserClientUseCase.swift in Sources */ = {isa = PBXBuildFile; fileRef = 06ADEA032BD15383008BA0B3 /* RemoveUserClientUseCase.swift */; };
		06ADEA082BD2723F008BA0B3 /* RemoveUserClientUseCaseTests.swift in Sources */ = {isa = PBXBuildFile; fileRef = 06ADEA072BD2723F008BA0B3 /* RemoveUserClientUseCaseTests.swift */; };
		06B99C7B242B51A300FEAFDE /* SignatureRequestStrategy.swift in Sources */ = {isa = PBXBuildFile; fileRef = 06B99C7A242B51A300FEAFDE /* SignatureRequestStrategy.swift */; };
		06CDC6F82A2DFB4400EB518D /* RecurringActionServiceTests.swift in Sources */ = {isa = PBXBuildFile; fileRef = 06CDC6F72A2DFB4400EB518D /* RecurringActionServiceTests.swift */; };
		06D16AAE2B9F3BC700D5A28A /* E2EIdentityCertificateUpdateStatusUseCase.swift in Sources */ = {isa = PBXBuildFile; fileRef = 06D16AAD2B9F3BC700D5A28A /* E2EIdentityCertificateUpdateStatusUseCase.swift */; };
		06D16AB02B9F3C9F00D5A28A /* E2EIdentityCertificateUpdateStatusUseCaseTests.swift in Sources */ = {isa = PBXBuildFile; fileRef = 06D16AAF2B9F3C9F00D5A28A /* E2EIdentityCertificateUpdateStatusUseCaseTests.swift */; };
		06D16AB52BA0624800D5A28A /* IsE2EICertificateEnrollmentRequiredUseCase.swift in Sources */ = {isa = PBXBuildFile; fileRef = 06D16AB42BA0624800D5A28A /* IsE2EICertificateEnrollmentRequiredUseCase.swift */; };
		06DE14CF24B85CA0006CB6B3 /* ZMSyncStateDelegate.h in Headers */ = {isa = PBXBuildFile; fileRef = 06DE14CE24B85BD0006CB6B3 /* ZMSyncStateDelegate.h */; settings = {ATTRIBUTES = (Public, ); }; };
		06E0979C2A261E5D00B38C4A /* ZMUserSession+RecurringAction.swift in Sources */ = {isa = PBXBuildFile; fileRef = 06E0979B2A261E5D00B38C4A /* ZMUserSession+RecurringAction.swift */; };
		06E097A02A264F0300B38C4A /* ZMUserSessionTests+RecurringActions.swift in Sources */ = {isa = PBXBuildFile; fileRef = 06E0979F2A264F0300B38C4A /* ZMUserSessionTests+RecurringActions.swift */; };
		06EB24FE27D6576500094E6E /* LoginFlowTests+PushToken.swift in Sources */ = {isa = PBXBuildFile; fileRef = 06EB24FD27D6576500094E6E /* LoginFlowTests+PushToken.swift */; };
		06F98D602437916B007E914A /* SignatureRequestStrategyTests.swift in Sources */ = {isa = PBXBuildFile; fileRef = 06F98D5E24379143007E914A /* SignatureRequestStrategyTests.swift */; };
		092083401BA95EE100F82B29 /* UserClientRequestFactory.swift in Sources */ = {isa = PBXBuildFile; fileRef = 0920833F1BA95EE100F82B29 /* UserClientRequestFactory.swift */; };
		0920C4DA1B305FF500C55728 /* UserSessionGiphyRequestStateTests.swift in Sources */ = {isa = PBXBuildFile; fileRef = 0920C4D81B305FF500C55728 /* UserSessionGiphyRequestStateTests.swift */; };
		093694451BA9633300F36B3A /* UserClientRequestFactoryTests.swift in Sources */ = {isa = PBXBuildFile; fileRef = 093694441BA9633300F36B3A /* UserClientRequestFactoryTests.swift */; };
		09531F161AE960E300B8556A /* ZMLoginCodeRequestTranscoder.h in Headers */ = {isa = PBXBuildFile; fileRef = 09531F131AE960E300B8556A /* ZMLoginCodeRequestTranscoder.h */; settings = {ATTRIBUTES = (Public, ); }; };
		09531F181AE960E300B8556A /* ZMLoginCodeRequestTranscoder.m in Sources */ = {isa = PBXBuildFile; fileRef = 09531F141AE960E300B8556A /* ZMLoginCodeRequestTranscoder.m */; };
		09531F1C1AE9644800B8556A /* ZMLoginCodeRequestTranscoderTests.m in Sources */ = {isa = PBXBuildFile; fileRef = 09531F1A1AE9644800B8556A /* ZMLoginCodeRequestTranscoderTests.m */; };
		09914E531BD6613D00C10BF8 /* ZMDecodedAPSMessageTest.m in Sources */ = {isa = PBXBuildFile; fileRef = 09914E521BD6613D00C10BF8 /* ZMDecodedAPSMessageTest.m */; };
		09B730961B3045E400A5CCC9 /* ProxiedRequestStatusTests.swift in Sources */ = {isa = PBXBuildFile; fileRef = 09B730941B3045E400A5CCC9 /* ProxiedRequestStatusTests.swift */; };
		09BA924C1BD55FA5000DC962 /* UserClientRequestStrategyTests.swift in Sources */ = {isa = PBXBuildFile; fileRef = 0920833C1BA84F3100F82B29 /* UserClientRequestStrategyTests.swift */; };
		09BCDB8E1BCE7F000020DCC7 /* ZMAPSMessageDecoder.h in Headers */ = {isa = PBXBuildFile; fileRef = 09BCDB8C1BCE7F000020DCC7 /* ZMAPSMessageDecoder.h */; settings = {ATTRIBUTES = (Public, ); }; };
		09BCDB8F1BCE7F000020DCC7 /* ZMAPSMessageDecoder.m in Sources */ = {isa = PBXBuildFile; fileRef = 09BCDB8D1BCE7F000020DCC7 /* ZMAPSMessageDecoder.m */; };
		09C77C531BA6C77000E2163F /* UserClientRequestStrategy.swift in Sources */ = {isa = PBXBuildFile; fileRef = 09C77C521BA6C77000E2163F /* UserClientRequestStrategy.swift */; };
		160195611E30C9CF00ACBFAC /* LocalNotificationDispatcherCallingTests.swift in Sources */ = {isa = PBXBuildFile; fileRef = 160195601E30C9CF00ACBFAC /* LocalNotificationDispatcherCallingTests.swift */; };
		1602B4611F3B04150061C135 /* ZMBlacklistVerificator.h in Headers */ = {isa = PBXBuildFile; fileRef = F9FD798B19EE9B9A00D70FCD /* ZMBlacklistVerificator.h */; settings = {ATTRIBUTES = (Public, ); }; };
		16030DC921B01B7500F8032E /* Conversation+ReadReceiptMode.swift in Sources */ = {isa = PBXBuildFile; fileRef = 16030DC821B01B7500F8032E /* Conversation+ReadReceiptMode.swift */; };
		16085B331F71811A000B9F22 /* UserChangeInfo+UserSession.swift in Sources */ = {isa = PBXBuildFile; fileRef = 16085B321F71811A000B9F22 /* UserChangeInfo+UserSession.swift */; };
		16085B351F719E6D000B9F22 /* NetworkStateRecorder.swift in Sources */ = {isa = PBXBuildFile; fileRef = 16085B341F719E6D000B9F22 /* NetworkStateRecorder.swift */; };
		160C31271E6434500012E4BC /* OperationStatus.swift in Sources */ = {isa = PBXBuildFile; fileRef = 160C31261E6434500012E4BC /* OperationStatus.swift */; };
		160C31411E6DDFC30012E4BC /* VoiceChannelV3Tests.swift in Sources */ = {isa = PBXBuildFile; fileRef = 160C31401E6DDFC30012E4BC /* VoiceChannelV3Tests.swift */; };
		160C31441E8049320012E4BC /* ApplicationStatusDirectory.swift in Sources */ = {isa = PBXBuildFile; fileRef = 160C31431E8049320012E4BC /* ApplicationStatusDirectory.swift */; };
		160C314A1E82AC170012E4BC /* OperationStatusTests.swift in Sources */ = {isa = PBXBuildFile; fileRef = 160C31491E82AC170012E4BC /* OperationStatusTests.swift */; };
		161681352077721600BCF33A /* ZMOperationLoop+OperationStatus.swift in Sources */ = {isa = PBXBuildFile; fileRef = 161681342077721600BCF33A /* ZMOperationLoop+OperationStatus.swift */; };
		161927242459E09C00DDD9EB /* UserClientEventConsumerTests.swift in Sources */ = {isa = PBXBuildFile; fileRef = 161927222459E08E00DDD9EB /* UserClientEventConsumerTests.swift */; };
		161ACB1623F1AFB000ABFF33 /* SessionManager+CallKitManagerDelegate.swift in Sources */ = {isa = PBXBuildFile; fileRef = 161ACB1523F1AFB000ABFF33 /* SessionManager+CallKitManagerDelegate.swift */; };
		161ACB2423F432CC00ABFF33 /* SessionManager+URLActions.swift in Sources */ = {isa = PBXBuildFile; fileRef = 161ACB2323F432CC00ABFF33 /* SessionManager+URLActions.swift */; };
		161ACB2D23F5BA0200ABFF33 /* DeepLinkURLActionProcessor.swift in Sources */ = {isa = PBXBuildFile; fileRef = 161ACB2C23F5BA0200ABFF33 /* DeepLinkURLActionProcessor.swift */; };
		161ACB2F23F5BACA00ABFF33 /* ConnectToBotURLActionProcessor.swift in Sources */ = {isa = PBXBuildFile; fileRef = 161ACB2E23F5BACA00ABFF33 /* ConnectToBotURLActionProcessor.swift */; };
		161ACB3223F5BBA100ABFF33 /* CompanyLoginURLActionProcessor.swift in Sources */ = {isa = PBXBuildFile; fileRef = 161ACB3123F5BBA100ABFF33 /* CompanyLoginURLActionProcessor.swift */; };
		161ACB3A23F6BAFE00ABFF33 /* URLActionTests.swift in Sources */ = {isa = PBXBuildFile; fileRef = 161ACB3923F6BAFE00ABFF33 /* URLActionTests.swift */; };
		161ACB4323F6EE4800ABFF33 /* CompanyLoginURLActionProcessorTests.swift in Sources */ = {isa = PBXBuildFile; fileRef = 161ACB4223F6EE4800ABFF33 /* CompanyLoginURLActionProcessorTests.swift */; };
		161C886623FD248A00CB0B8E /* RecordingMockTransportSession.swift in Sources */ = {isa = PBXBuildFile; fileRef = 161C886423FD248A00CB0B8E /* RecordingMockTransportSession.swift */; };
		161C887723FD4CFD00CB0B8E /* MockPushChannel.swift in Sources */ = {isa = PBXBuildFile; fileRef = 161C887623FD4CFD00CB0B8E /* MockPushChannel.swift */; };
		162113042B2756EB008F0F9F /* PrekeyGenerator.swift in Sources */ = {isa = PBXBuildFile; fileRef = 162113032B2756EB008F0F9F /* PrekeyGenerator.swift */; };
		1626344720D79C22000D4063 /* ZMUserSessionTests+PushNotifications.swift in Sources */ = {isa = PBXBuildFile; fileRef = 1626344620D79C22000D4063 /* ZMUserSessionTests+PushNotifications.swift */; };
		162A81D4202B453000F6200C /* SessionManager+AVS.swift in Sources */ = {isa = PBXBuildFile; fileRef = 162A81D3202B453000F6200C /* SessionManager+AVS.swift */; };
		162A81D6202B5BC600F6200C /* SessionManagerAVSTests.swift in Sources */ = {isa = PBXBuildFile; fileRef = 162A81D5202B5BC600F6200C /* SessionManagerAVSTests.swift */; };
		162DEE111F87B9800034C8F9 /* ZMUserSession+Calling.swift in Sources */ = {isa = PBXBuildFile; fileRef = 162DEE101F87B9800034C8F9 /* ZMUserSession+Calling.swift */; };
		1634958B1F0254CB004E80DB /* ServerConnection.swift in Sources */ = {isa = PBXBuildFile; fileRef = 1634958A1F0254CB004E80DB /* ServerConnection.swift */; };
		1636EAFF23F6FCCC00CD9527 /* MockPresentationDelegate.swift in Sources */ = {isa = PBXBuildFile; fileRef = 1636EAFE23F6FCCC00CD9527 /* MockPresentationDelegate.swift */; };
		1639A8272260CE5000868AB9 /* ZMLocalNotification+AvailabilityAlert.swift in Sources */ = {isa = PBXBuildFile; fileRef = 1639A8262260CE5000868AB9 /* ZMLocalNotification+AvailabilityAlert.swift */; };
		1639A8542264C52600868AB9 /* ZMLocalNotificationTests_Alerts.swift in Sources */ = {isa = PBXBuildFile; fileRef = 1639A8532264C52600868AB9 /* ZMLocalNotificationTests_Alerts.swift */; };
		163FB9942052EA4C00E74F83 /* OperationLoopNewRequestObserver.swift in Sources */ = {isa = PBXBuildFile; fileRef = 163FB9922052EA4600E74F83 /* OperationLoopNewRequestObserver.swift */; };
		1645ECF82448A0A3007A82D6 /* Decodable+JSON.swift in Sources */ = {isa = PBXBuildFile; fileRef = 1645ECF72448A0A3007A82D6 /* Decodable+JSON.swift */; };
		164A55D820F4FE4A00AE62A6 /* SearchUserImageStrategyTests.swift in Sources */ = {isa = PBXBuildFile; fileRef = F95706581DE5F6D40087442C /* SearchUserImageStrategyTests.swift */; };
		164B8C211E254AD00060AB26 /* WireCallCenterV3Mock.swift in Sources */ = {isa = PBXBuildFile; fileRef = 165D3A1A1E1D43870052E654 /* WireCallCenterV3Mock.swift */; };
		164C29A31ECF437E0026562A /* SearchRequestTests.swift in Sources */ = {isa = PBXBuildFile; fileRef = 164C29A21ECF437E0026562A /* SearchRequestTests.swift */; };
		164C29A51ECF47D80026562A /* SearchDirectoryTests.swift in Sources */ = {isa = PBXBuildFile; fileRef = 164C29A41ECF47D80026562A /* SearchDirectoryTests.swift */; };
		164C29A71ED2D7B00026562A /* SearchResult.swift in Sources */ = {isa = PBXBuildFile; fileRef = 164C29A61ED2D7B00026562A /* SearchResult.swift */; };
		164EAF9C1F4455FA00B628C4 /* ZMUserSession+Actions.swift in Sources */ = {isa = PBXBuildFile; fileRef = 164EAF9B1F4455FA00B628C4 /* ZMUserSession+Actions.swift */; };
		16519D38231D3B1700C9D76D /* Conversation+Deletion.swift in Sources */ = {isa = PBXBuildFile; fileRef = 16519D37231D3B1700C9D76D /* Conversation+Deletion.swift */; };
		16519D6D231EAAF300C9D76D /* Conversation+DeletionTests.swift in Sources */ = {isa = PBXBuildFile; fileRef = 16519D6C231EAAF300C9D76D /* Conversation+DeletionTests.swift */; };
		1658C2371F503CF800889F22 /* FlowManager.swift in Sources */ = {isa = PBXBuildFile; fileRef = 1658C2361F503CF800889F22 /* FlowManager.swift */; };
		1658C23A1F5404F000889F22 /* FlowManagerMock.swift in Sources */ = {isa = PBXBuildFile; fileRef = 1658C2381F5404ED00889F22 /* FlowManagerMock.swift */; };
		1659114F1DEF1F6E007FA847 /* LocalNotificationDispatcher+Calling.swift in Sources */ = {isa = PBXBuildFile; fileRef = 1659114E1DEF1F6E007FA847 /* LocalNotificationDispatcher+Calling.swift */; };
		165911531DEF38EC007FA847 /* CallStateObserver.swift in Sources */ = {isa = PBXBuildFile; fileRef = 165911521DEF38EC007FA847 /* CallStateObserver.swift */; };
		165BB94C2004D6490077EFD5 /* SessionManager+UserActivity.swift in Sources */ = {isa = PBXBuildFile; fileRef = 165BB94B2004D6490077EFD5 /* SessionManager+UserActivity.swift */; };
		165D3A151E1D3EF30052E654 /* WireCallCenterV3.swift in Sources */ = {isa = PBXBuildFile; fileRef = 165D3A141E1D3EF30052E654 /* WireCallCenterV3.swift */; };
		165D3A211E1D43870052E654 /* VoiceChannelV3.swift in Sources */ = {isa = PBXBuildFile; fileRef = 165D3A171E1D43870052E654 /* VoiceChannelV3.swift */; };
		165D3A221E1D43870052E654 /* VoiceChannel.swift in Sources */ = {isa = PBXBuildFile; fileRef = 165D3A181E1D43870052E654 /* VoiceChannel.swift */; };
		165D3A3D1E1D60520052E654 /* ZMConversation+VoiceChannel.swift in Sources */ = {isa = PBXBuildFile; fileRef = 165D3A3C1E1D60520052E654 /* ZMConversation+VoiceChannel.swift */; };
		1660AA091ECCAC900056D403 /* SearchDirectory.swift in Sources */ = {isa = PBXBuildFile; fileRef = 1660AA081ECCAC900056D403 /* SearchDirectory.swift */; };
		1660AA0B1ECCAF4E0056D403 /* SearchRequest.swift in Sources */ = {isa = PBXBuildFile; fileRef = 1660AA0A1ECCAF4E0056D403 /* SearchRequest.swift */; };
		1660AA0D1ECDB0250056D403 /* SearchTask.swift in Sources */ = {isa = PBXBuildFile; fileRef = 1660AA0C1ECDB0250056D403 /* SearchTask.swift */; };
		1660AA0F1ECE0C870056D403 /* SearchResultTests.swift in Sources */ = {isa = PBXBuildFile; fileRef = 1660AA0E1ECE0C870056D403 /* SearchResultTests.swift */; };
		1660AA111ECE3C1C0056D403 /* SearchTaskTests.swift in Sources */ = {isa = PBXBuildFile; fileRef = 1660AA101ECE3C1C0056D403 /* SearchTaskTests.swift */; };
		166264742166093800300F45 /* CallEventStatus.swift in Sources */ = {isa = PBXBuildFile; fileRef = 166264732166093800300F45 /* CallEventStatus.swift */; };
		1662648221661C9F00300F45 /* ZMOperatonLoop+Background.swift in Sources */ = {isa = PBXBuildFile; fileRef = 1662648121661C9F00300F45 /* ZMOperatonLoop+Background.swift */; };
		166264932166517A00300F45 /* CallEventStatusTests.swift in Sources */ = {isa = PBXBuildFile; fileRef = 166264922166517A00300F45 /* CallEventStatusTests.swift */; };
		1662B0F723D9B29C00B8C7C5 /* UnauthenticatedSession+DomainLookup.swift in Sources */ = {isa = PBXBuildFile; fileRef = 1662B0F623D9B29C00B8C7C5 /* UnauthenticatedSession+DomainLookup.swift */; };
		1662B0F923D9CE8F00B8C7C5 /* UnauthenticatedSessionTests+DomainLookup.swift in Sources */ = {isa = PBXBuildFile; fileRef = 1662B0F823D9CE8F00B8C7C5 /* UnauthenticatedSessionTests+DomainLookup.swift */; };
		166507812459D7CA005300C1 /* UserClientEventConsumer.swift in Sources */ = {isa = PBXBuildFile; fileRef = 166507802459D7CA005300C1 /* UserClientEventConsumer.swift */; };
		166A8BF31E015F3B00F5EEEA /* WireCallCenterV3Factory.swift in Sources */ = {isa = PBXBuildFile; fileRef = 166A8BF21E015F3B00F5EEEA /* WireCallCenterV3Factory.swift */; };
		166A8BF91E02C7D500F5EEEA /* ZMHotFix+PendingChanges.swift in Sources */ = {isa = PBXBuildFile; fileRef = 166A8BF81E02C7D500F5EEEA /* ZMHotFix+PendingChanges.swift */; };
		166B2B5E23E86522003E8581 /* ZMUserSession.swift in Sources */ = {isa = PBXBuildFile; fileRef = 166B2B5D23E86522003E8581 /* ZMUserSession.swift */; };
		166B2B6E23EB2CD3003E8581 /* DatabaseTest.swift in Sources */ = {isa = PBXBuildFile; fileRef = 166B2B6D23EB2CD3003E8581 /* DatabaseTest.swift */; };
		166D18A4230EBFFA001288CD /* MediaManager.swift in Sources */ = {isa = PBXBuildFile; fileRef = 166D18A3230EBFFA001288CD /* MediaManager.swift */; };
		166D18A6230EC418001288CD /* MockMediaManager.swift in Sources */ = {isa = PBXBuildFile; fileRef = 166D18A5230EC418001288CD /* MockMediaManager.swift */; };
		166DCDBA2555ADD2004F4F59 /* SessionManager+EncryptionAtRest.swift in Sources */ = {isa = PBXBuildFile; fileRef = 166DCDB92555ADD1004F4F59 /* SessionManager+EncryptionAtRest.swift */; };
		166E47CF255E8B2200C161C8 /* ZMLastUpdateEventIDTranscoder.h in Headers */ = {isa = PBXBuildFile; fileRef = 5427B34D19D195A100CC18DC /* ZMLastUpdateEventIDTranscoder.h */; settings = {ATTRIBUTES = (Public, ); }; };
		166E47D0255EBFA900C161C8 /* StrategyDirectory.swift in Sources */ = {isa = PBXBuildFile; fileRef = 166E47CC255E785900C161C8 /* StrategyDirectory.swift */; };
		166E47D1255EC03E00C161C8 /* ZMSelfStrategy.h in Headers */ = {isa = PBXBuildFile; fileRef = 54F8D6E819AB535700146664 /* ZMSelfStrategy.h */; settings = {ATTRIBUTES = (Public, ); }; };
		166E47D3255EF0BE00C161C8 /* MockStrategyDirectory.swift in Sources */ = {isa = PBXBuildFile; fileRef = 166E47D2255EF0BD00C161C8 /* MockStrategyDirectory.swift */; };
		1671F7502B6A7DF500C2D8A3 /* ZMAuthenticationStatus.swift in Sources */ = {isa = PBXBuildFile; fileRef = 1671F74F2B6A7DF500C2D8A3 /* ZMAuthenticationStatus.swift */; };
		1671F7532B6A835300C2D8A3 /* ZMClientRegistrationStatusTests.swift in Sources */ = {isa = PBXBuildFile; fileRef = A9C02609266F5D1B002E542B /* ZMClientRegistrationStatusTests.swift */; };
		1671F9FF1E2FAF50009F3150 /* ZMLocalNotificationForTests_CallState.swift in Sources */ = {isa = PBXBuildFile; fileRef = 1671F9FE1E2FAF50009F3150 /* ZMLocalNotificationForTests_CallState.swift */; };
		1672A64523473EA100380537 /* LabelDownstreamRequestStrategy.swift in Sources */ = {isa = PBXBuildFile; fileRef = 1672A64423473EA100380537 /* LabelDownstreamRequestStrategy.swift */; };
		1672A653234784B500380537 /* LabelDownstreamRequestStrategyTests.swift in Sources */ = {isa = PBXBuildFile; fileRef = 1672A652234784B500380537 /* LabelDownstreamRequestStrategyTests.swift */; };
		1673C35324CB36D800AE2714 /* ZMUserSessionTests+EncryptionAtRest.swift in Sources */ = {isa = PBXBuildFile; fileRef = 1673C35224CB36D800AE2714 /* ZMUserSessionTests+EncryptionAtRest.swift */; };
		1679D1CD1EF97387007B0DF5 /* ZMUserSessionTestsBase+Calling.swift in Sources */ = {isa = PBXBuildFile; fileRef = 1679D1CB1EF9730C007B0DF5 /* ZMUserSessionTestsBase+Calling.swift */; };
		167BCB902603CAB200E9D7E3 /* AnalyticsTests.swift in Sources */ = {isa = PBXBuildFile; fileRef = BF40AC711D096A0E00287E29 /* AnalyticsTests.swift */; };
		167BCB942603CC5B00E9D7E3 /* EventProcessorTests.swift in Sources */ = {isa = PBXBuildFile; fileRef = 1693151E2588CF9500709F15 /* EventProcessorTests.swift */; };
		167F383B23E0416E006B6AA9 /* UnauthenticatedSession+SSO.swift in Sources */ = {isa = PBXBuildFile; fileRef = 167F383A23E0416E006B6AA9 /* UnauthenticatedSession+SSO.swift */; };
		167F383D23E04A93006B6AA9 /* UnauthenticatedSessionTests+SSO.swift in Sources */ = {isa = PBXBuildFile; fileRef = 167F383C23E04A93006B6AA9 /* UnauthenticatedSessionTests+SSO.swift */; };
		168474262252579A004DE9EC /* ZMUserSessionTests+Syncing.swift in Sources */ = {isa = PBXBuildFile; fileRef = 168474252252579A004DE9EC /* ZMUserSessionTests+Syncing.swift */; };
		16849B1C23EDA1FD00C025A8 /* MockUpdateEventProcessor.swift in Sources */ = {isa = PBXBuildFile; fileRef = 16849B1B23EDA1FD00C025A8 /* MockUpdateEventProcessor.swift */; };
		16849B2023EDB32B00C025A8 /* MockSessionManager.swift in Sources */ = {isa = PBXBuildFile; fileRef = 16849B1F23EDB32B00C025A8 /* MockSessionManager.swift */; };
		168C0B3F1E97CE3900315044 /* ZMLastUpdateEventIDTranscoderTests.m in Sources */ = {isa = PBXBuildFile; fileRef = 54188DCA19D19DE200DA40E4 /* ZMLastUpdateEventIDTranscoderTests.m */; };
		168CF42720077C54009FCB89 /* TeamInvitationStatus.swift in Sources */ = {isa = PBXBuildFile; fileRef = 168CF42620077C54009FCB89 /* TeamInvitationStatus.swift */; };
		168CF4292007840A009FCB89 /* Team+Invite.swift in Sources */ = {isa = PBXBuildFile; fileRef = 168CF4282007840A009FCB89 /* Team+Invite.swift */; };
		168CF42B20079A02009FCB89 /* TeamInvitationRequestStrategy.swift in Sources */ = {isa = PBXBuildFile; fileRef = 168CF42A20079A02009FCB89 /* TeamInvitationRequestStrategy.swift */; };
		168CF42D2007BCA0009FCB89 /* TeamInvitationRequestStrategyTests.swift in Sources */ = {isa = PBXBuildFile; fileRef = 168CF42C2007BCA0009FCB89 /* TeamInvitationRequestStrategyTests.swift */; };
		168CF42F2007BCD9009FCB89 /* TeamInvitationStatusTests.swift in Sources */ = {isa = PBXBuildFile; fileRef = 168CF42E2007BCD9009FCB89 /* TeamInvitationStatusTests.swift */; };
		1693151125836E5800709F15 /* EventProcessor.swift in Sources */ = {isa = PBXBuildFile; fileRef = 1693151025836E5800709F15 /* EventProcessor.swift */; };
		169BA1D725ECDBA300374343 /* WireSyncEngine.framework in Frameworks */ = {isa = PBXBuildFile; fileRef = 549815931A43232400A7CE2E /* WireSyncEngine.framework */; };
		169BA1DF25ECE4D000374343 /* IntegrationTest.m in Sources */ = {isa = PBXBuildFile; fileRef = 16FF47461F0CD58A0044C491 /* IntegrationTest.m */; };
		169BA1E025ECE4D800374343 /* IntegrationTest.swift in Sources */ = {isa = PBXBuildFile; fileRef = 16FF47431F0BF5C70044C491 /* IntegrationTest.swift */; };
		169BA1E125ECE4EC00374343 /* AppLockIntegrationTests.swift in Sources */ = {isa = PBXBuildFile; fileRef = EEA1ED4025BEBABF006D07D3 /* AppLockIntegrationTests.swift */; };
		169BA1E925ECEA1C00374343 /* PushRegistryMock.swift in Sources */ = {isa = PBXBuildFile; fileRef = 169E303120D29C200012C219 /* PushRegistryMock.swift */; };
		169BA1EA25ECEA5400374343 /* ApplicationMock.swift in Sources */ = {isa = PBXBuildFile; fileRef = 543ED0001D79E0EE00A9CDF3 /* ApplicationMock.swift */; };
		169BA1EC25ECEA9600374343 /* MockUser+LoginCredentials.swift in Sources */ = {isa = PBXBuildFile; fileRef = 5E67168F2174CA6300522E61 /* MockUser+LoginCredentials.swift */; };
		169BA1ED25ECEA9A00374343 /* OperationLoopNewRequestObserver.swift in Sources */ = {isa = PBXBuildFile; fileRef = 163FB9922052EA4600E74F83 /* OperationLoopNewRequestObserver.swift */; };
		169BA1EF25ECEAD200374343 /* WireCallCenterV3Mock.swift in Sources */ = {isa = PBXBuildFile; fileRef = 165D3A1A1E1D43870052E654 /* WireCallCenterV3Mock.swift */; };
		169BA1F025ECEB0E00374343 /* SessionManagerTests.swift in Sources */ = {isa = PBXBuildFile; fileRef = F159F4131F1E3134001B7D80 /* SessionManagerTests.swift */; };
		169BA1F125ECEB2900374343 /* FlowManagerMock.swift in Sources */ = {isa = PBXBuildFile; fileRef = 1658C2381F5404ED00889F22 /* FlowManagerMock.swift */; };
		169BA1F225ECEB3300374343 /* MockMediaManager.swift in Sources */ = {isa = PBXBuildFile; fileRef = 166D18A5230EC418001288CD /* MockMediaManager.swift */; };
		169BA1F425ECEFB400374343 /* MockPresentationDelegate.swift in Sources */ = {isa = PBXBuildFile; fileRef = 1636EAFE23F6FCCC00CD9527 /* MockPresentationDelegate.swift */; };
		169BA1F525ECF05000374343 /* IntegrationTest+Encryption.swift in Sources */ = {isa = PBXBuildFile; fileRef = 54ADA7611E3B3CBE00B90C7D /* IntegrationTest+Encryption.swift */; };
		169BA1F825ECF8F700374343 /* MockAppLock.swift in Sources */ = {isa = PBXBuildFile; fileRef = 169BA1F725ECF8F700374343 /* MockAppLock.swift */; };
		169BA1F925ECF8F700374343 /* MockAppLock.swift in Sources */ = {isa = PBXBuildFile; fileRef = 169BA1F725ECF8F700374343 /* MockAppLock.swift */; };
		169BA1FB25ED0CB200374343 /* MockPushChannel.swift in Sources */ = {isa = PBXBuildFile; fileRef = 161C887623FD4CFD00CB0B8E /* MockPushChannel.swift */; };
		169BA1FC25ED0CBD00374343 /* MockSessionManager.swift in Sources */ = {isa = PBXBuildFile; fileRef = 16849B1F23EDB32B00C025A8 /* MockSessionManager.swift */; };
		169BA1FD25ED0CCD00374343 /* MockStrategyDirectory.swift in Sources */ = {isa = PBXBuildFile; fileRef = 166E47D2255EF0BD00C161C8 /* MockStrategyDirectory.swift */; };
		169BA1FF25ED0DAD00374343 /* ZMUserSession+Messages.swift in Sources */ = {isa = PBXBuildFile; fileRef = 169BA1FE25ED0DAD00374343 /* ZMUserSession+Messages.swift */; };
		169BA20025ED0DAD00374343 /* ZMUserSession+Messages.swift in Sources */ = {isa = PBXBuildFile; fileRef = 169BA1FE25ED0DAD00374343 /* ZMUserSession+Messages.swift */; };
		169BA20125ED0EFE00374343 /* ZMUserSessionLegalHoldTests.swift in Sources */ = {isa = PBXBuildFile; fileRef = 5502C6E922B7D4DA000684B7 /* ZMUserSessionLegalHoldTests.swift */; };
		169BA20225ED0F0600374343 /* UserRichProfileIntegrationTests.swift in Sources */ = {isa = PBXBuildFile; fileRef = F188BB852223F372002BF204 /* UserRichProfileIntegrationTests.swift */; };
		169BA20425ED0F1E00374343 /* TeamTests.swift in Sources */ = {isa = PBXBuildFile; fileRef = F93F3A581ED5A67E003CD185 /* TeamTests.swift */; };
		169BA20525ED0F2D00374343 /* LinkPreviewTests.swift in Sources */ = {isa = PBXBuildFile; fileRef = 16A5FE22215B5FD000AEEBBD /* LinkPreviewTests.swift */; };
		169BA20625ED0F3800374343 /* ClientManagementTests.m in Sources */ = {isa = PBXBuildFile; fileRef = F9B171F91C0F320200E6EEC6 /* ClientManagementTests.m */; };
		169BA20725ED0F3E00374343 /* OTRTests.swift in Sources */ = {isa = PBXBuildFile; fileRef = 5422E96E1BD5A4FD005A7C77 /* OTRTests.swift */; };
		169BA20825ED0F4400374343 /* GiphyTests.m in Sources */ = {isa = PBXBuildFile; fileRef = 54DFB8EE1B30649000F1C736 /* GiphyTests.m */; };
		169BA20925ED0F4A00374343 /* IsTypingTests.swift in Sources */ = {isa = PBXBuildFile; fileRef = EE1108FC23D59720005DC663 /* IsTypingTests.swift */; };
		169BA20A25ED0F5000374343 /* BackgroundTests.m in Sources */ = {isa = PBXBuildFile; fileRef = 54A3ACC21A261603008AF8DF /* BackgroundTests.m */; };
		169BA20B25ED0F5400374343 /* ConnectionTests.m in Sources */ = {isa = PBXBuildFile; fileRef = 5492C6C319ACCCA8008F41E2 /* ConnectionTests.m */; };
		169BA20D25ED0F5E00374343 /* APNSTests+Swift.swift in Sources */ = {isa = PBXBuildFile; fileRef = 63F65F1224729B4C00534A69 /* APNSTests+Swift.swift */; };
		169BA20E25ED0F6200374343 /* APNSTests.m in Sources */ = {isa = PBXBuildFile; fileRef = 545F3DBA1AAF64FB00BF817B /* APNSTests.m */; };
		169BA20F25ED0F6900374343 /* APNSTestsBase.m in Sources */ = {isa = PBXBuildFile; fileRef = 63F65F222474378200534A69 /* APNSTestsBase.m */; };
		169BA21025ED0F6D00374343 /* PushChannelTests.swift in Sources */ = {isa = PBXBuildFile; fileRef = 63F65F02246D5A9600534A69 /* PushChannelTests.swift */; };
		169BA21125ED0F7100374343 /* UserHandleTests.swift in Sources */ = {isa = PBXBuildFile; fileRef = 54E4DD0D1DE4A9A200FEF192 /* UserHandleTests.swift */; };
		169BA21225ED0F7600374343 /* UserTests+AccountDeletion.swift in Sources */ = {isa = PBXBuildFile; fileRef = 168E96DC220C6EB700FC92FA /* UserTests+AccountDeletion.swift */; };
		169BA21325ED0F7A00374343 /* UserTests.swift in Sources */ = {isa = PBXBuildFile; fileRef = A9F269C6257800940021B99A /* UserTests.swift */; };
		169BA21425ED0F8000374343 /* UserTests.m in Sources */ = {isa = PBXBuildFile; fileRef = 3EEA678A199D079600AF7665 /* UserTests.m */; };
		169BA21525ED0F8500374343 /* UserProfileImageV3Tests.swift in Sources */ = {isa = PBXBuildFile; fileRef = F190E0A81E8D516D003E81F8 /* UserProfileImageV3Tests.swift */; };
		169BA21625ED0F8900374343 /* UserProfileTests.m in Sources */ = {isa = PBXBuildFile; fileRef = 54877C9419922C0B0097FB58 /* UserProfileTests.m */; };
		169BA21725ED0F8E00374343 /* SearchTests.swift in Sources */ = {isa = PBXBuildFile; fileRef = 163BB8151EE1B1AC00DF9384 /* SearchTests.swift */; };
		169BA21825ED0F9500374343 /* SendAndReceiveMessagesTests+Swift.swift in Sources */ = {isa = PBXBuildFile; fileRef = 06BBF6FE2472F3AC00A26626 /* SendAndReceiveMessagesTests+Swift.swift */; };
		169BA21925ED0F9900374343 /* SendAndReceiveMessagesTests.m in Sources */ = {isa = PBXBuildFile; fileRef = 541918EB195AD9D100A5023D /* SendAndReceiveMessagesTests.m */; };
		169BA21A25ED0F9E00374343 /* FileTransferTests+Swift.swift in Sources */ = {isa = PBXBuildFile; fileRef = 06BBF6FB247288DD00A26626 /* FileTransferTests+Swift.swift */; };
		169BA21B25ED0FA200374343 /* FileTransferTests.m in Sources */ = {isa = PBXBuildFile; fileRef = 5430FF141CE4A359004ECFFE /* FileTransferTests.m */; };
		169BA21C25ED0FA700374343 /* ConversationTests+LegalHold.swift in Sources */ = {isa = PBXBuildFile; fileRef = 16A86B8322A7E57100A674F8 /* ConversationTests+LegalHold.swift */; };
		169BA21D25ED0FAC00374343 /* ConversationTests+OTR.swift in Sources */ = {isa = PBXBuildFile; fileRef = 63495E4623FFF098002A7C59 /* ConversationTests+OTR.swift */; };
		169BA21E25ED0FB000374343 /* ConversationTests+OTR.m in Sources */ = {isa = PBXBuildFile; fileRef = 09914E501BD6613600C10BF8 /* ConversationTests+OTR.m */; };
		169BA21F25ED0FB400374343 /* ConversationTests+Deletion.swift in Sources */ = {isa = PBXBuildFile; fileRef = 16519D5B231EA13A00C9D76D /* ConversationTests+Deletion.swift */; };
		169BA22025ED0FB900374343 /* ConversationTests+ClearingHistory.swift in Sources */ = {isa = PBXBuildFile; fileRef = 06BBF6F5246EF65600A26626 /* ConversationTests+ClearingHistory.swift */; };
		169BA22125ED0FBD00374343 /* ConversationTests+LastRead.swift in Sources */ = {isa = PBXBuildFile; fileRef = 06BBF6F2246EF28800A26626 /* ConversationTests+LastRead.swift */; };
		169BA22225ED0FC100374343 /* ConversationTests+Reactions.swift in Sources */ = {isa = PBXBuildFile; fileRef = 06BBF6F7246EF67400A26626 /* ConversationTests+Reactions.swift */; };
		169BA22325ED0FC400374343 /* ConversationTests+Archiving.swift in Sources */ = {isa = PBXBuildFile; fileRef = 06BBF6EF246ECB2400A26626 /* ConversationTests+Archiving.swift */; };
		169BA22425ED0FC900374343 /* ConversationTests+Participants.swift in Sources */ = {isa = PBXBuildFile; fileRef = 16904A83207E078C00C92806 /* ConversationTests+Participants.swift */; };
		169BA22525ED0FCE00374343 /* ConversationTests+List.swift in Sources */ = {isa = PBXBuildFile; fileRef = 06BBF6EC246EB56B00A26626 /* ConversationTests+List.swift */; };
		169BA22625ED0FD300374343 /* ConversationTests+ReceiptMode.swift in Sources */ = {isa = PBXBuildFile; fileRef = 1675532B21B16D1E009C9FEA /* ConversationTests+ReceiptMode.swift */; };
		169BA22725ED0FD700374343 /* ConversationTests+MessageTimer.swift in Sources */ = {isa = PBXBuildFile; fileRef = BF3C1B1820DBE3B2001CE126 /* ConversationTests+MessageTimer.swift */; };
		169BA22825ED0FDB00374343 /* ConversationTests+Guests.swift in Sources */ = {isa = PBXBuildFile; fileRef = F13A26E020456002004F8E47 /* ConversationTests+Guests.swift */; };
		169BA22925ED0FDF00374343 /* ConversationTests+Ephemeral.swift in Sources */ = {isa = PBXBuildFile; fileRef = F920F4D51DA3DCF8002B860B /* ConversationTests+Ephemeral.swift */; };
		169BA22A25ED0FE300374343 /* ConversationTests+DeliveryConfirmation.swift in Sources */ = {isa = PBXBuildFile; fileRef = F9E462D91D7043C60036CFA7 /* ConversationTests+DeliveryConfirmation.swift */; };
		169BA22B25ED0FE700374343 /* ConversationTests+MessageEditing.swift in Sources */ = {isa = PBXBuildFile; fileRef = 63F65F04246D972900534A69 /* ConversationTests+MessageEditing.swift */; };
		169BA22C25ED0FEB00374343 /* ConversationTests+MessageEditing.m in Sources */ = {isa = PBXBuildFile; fileRef = F964700B1D5C720D00A81A92 /* ConversationTests+MessageEditing.m */; };
		169BA22D25ED0FEF00374343 /* AvailabilityTests.swift in Sources */ = {isa = PBXBuildFile; fileRef = 16D1383A1FD6A6F4001B4411 /* AvailabilityTests.swift */; };
		169BA22E25ED0FF400374343 /* TextSearchTests.swift in Sources */ = {isa = PBXBuildFile; fileRef = BFAB67AF1E535B4B00D67C1A /* TextSearchTests.swift */; };
		169BA22F25ED0FFB00374343 /* DeleteMessagesTests.swift in Sources */ = {isa = PBXBuildFile; fileRef = BFE53F541D5A2F7000398378 /* DeleteMessagesTests.swift */; };
		169BA23025ED100100374343 /* ConversationsTests.m in Sources */ = {isa = PBXBuildFile; fileRef = 3E6CD176194F435F00BAE83E /* ConversationsTests.m */; };
		169BA23125ED100500374343 /* ConversationTestsBase.m in Sources */ = {isa = PBXBuildFile; fileRef = 545643D51C62C1A800A2129C /* ConversationTestsBase.m */; };
		169BA23225ED100B00374343 /* SlowSyncTests+Swift.swift in Sources */ = {isa = PBXBuildFile; fileRef = F190E0DB1E8E7BA1003E81F8 /* SlowSyncTests+Swift.swift */; };
		169BA23325ED100F00374343 /* SlowSyncTests+Teams.swift in Sources */ = {isa = PBXBuildFile; fileRef = BF1F52CB1ECDD778002FB553 /* SlowSyncTests+Teams.swift */; };
		169BA23425ED101300374343 /* SlowSyncTests+ExistingData.swift in Sources */ = {isa = PBXBuildFile; fileRef = 16519D7C2320087100C9D76D /* SlowSyncTests+ExistingData.swift */; };
		169BA23525ED101700374343 /* SlowSyncTests.m in Sources */ = {isa = PBXBuildFile; fileRef = 85D85D997334755E841D13EA /* SlowSyncTests.m */; };
		169BA23625ED101C00374343 /* LoginFlowTests.m in Sources */ = {isa = PBXBuildFile; fileRef = 54FC8A0F192CD55000D3C016 /* LoginFlowTests.m */; };
		169BA23725ED102500374343 /* NotificationObservers.m in Sources */ = {isa = PBXBuildFile; fileRef = 3E288A6A19C859210031CFCE /* NotificationObservers.m */; };
		169BA23825ED103500374343 /* IntegrationTest+Search.swift in Sources */ = {isa = PBXBuildFile; fileRef = 163BB8111EE1A65A00DF9384 /* IntegrationTest+Search.swift */; };
		169BA23925ED103900374343 /* IntegrationTest+Messages.swift in Sources */ = {isa = PBXBuildFile; fileRef = 166D191E23157EBE001288CD /* IntegrationTest+Messages.swift */; };
		169BA23A25EF6D4F00374343 /* MockLinkPreviewDetector.swift in Sources */ = {isa = PBXBuildFile; fileRef = 16A5FE20215B584200AEEBBD /* MockLinkPreviewDetector.swift */; };
		169BA23D25EF6E2A00374343 /* MockRegistrationStatusDelegate.swift in Sources */ = {isa = PBXBuildFile; fileRef = 169BA23C25EF6E2A00374343 /* MockRegistrationStatusDelegate.swift */; };
		169BA23E25EF6E2A00374343 /* MockRegistrationStatusDelegate.swift in Sources */ = {isa = PBXBuildFile; fileRef = 169BA23C25EF6E2A00374343 /* MockRegistrationStatusDelegate.swift */; };
		169BA23F25EF6F0B00374343 /* TypingChange.swift in Sources */ = {isa = PBXBuildFile; fileRef = 16AD86B71F7292EB00E4C797 /* TypingChange.swift */; };
		169BA24125EF6F6700374343 /* ZMConversation+Testing.swift in Sources */ = {isa = PBXBuildFile; fileRef = 169BA24025EF6F6700374343 /* ZMConversation+Testing.swift */; };
		169BA24225EF6F6700374343 /* ZMConversation+Testing.swift in Sources */ = {isa = PBXBuildFile; fileRef = 169BA24025EF6F6700374343 /* ZMConversation+Testing.swift */; };
		169BA24425EF6FFA00374343 /* MockAnalytics.swift in Sources */ = {isa = PBXBuildFile; fileRef = 169BA24325EF6FFA00374343 /* MockAnalytics.swift */; };
		169BA24525EF6FFA00374343 /* MockAnalytics.swift in Sources */ = {isa = PBXBuildFile; fileRef = 169BA24325EF6FFA00374343 /* MockAnalytics.swift */; };
		169BA24625EF73B100374343 /* EventProcessingPerformanceTests.swift in Sources */ = {isa = PBXBuildFile; fileRef = 169E55F52518FF810092CD53 /* EventProcessingPerformanceTests.swift */; };
		169BA24725EF73DD00374343 /* ServiceUserTests.swift in Sources */ = {isa = PBXBuildFile; fileRef = 872A2EE71FFFBC3900900B22 /* ServiceUserTests.swift */; };
		169BA24825EF743700374343 /* SessionManagerTests+MessageRetention.swift in Sources */ = {isa = PBXBuildFile; fileRef = 166D191C231569DD001288CD /* SessionManagerTests+MessageRetention.swift */; };
		169BA24925EF743F00374343 /* SessionManagerTests+Backup.swift in Sources */ = {isa = PBXBuildFile; fileRef = D59F3A11206929AF0023474F /* SessionManagerTests+Backup.swift */; };
		169BA24A25EF744400374343 /* SessionManagerTests+URLActions.swift in Sources */ = {isa = PBXBuildFile; fileRef = 161ACB3B23F6BE7F00ABFF33 /* SessionManagerTests+URLActions.swift */; };
		169BA24C25EF753100374343 /* MockReachability.swift in Sources */ = {isa = PBXBuildFile; fileRef = 169BA24B25EF753100374343 /* MockReachability.swift */; };
		169BA24D25EF753100374343 /* MockReachability.swift in Sources */ = {isa = PBXBuildFile; fileRef = 169BA24B25EF753100374343 /* MockReachability.swift */; };
		169BA24E25EF765D00374343 /* ConnectToBotURLActionProcessorTests.swift in Sources */ = {isa = PBXBuildFile; fileRef = 161C886223FADDE400CB0B8E /* ConnectToBotURLActionProcessorTests.swift */; };
		169BA24F25EF76A400374343 /* NetworkStateRecorder.swift in Sources */ = {isa = PBXBuildFile; fileRef = 16085B341F719E6D000B9F22 /* NetworkStateRecorder.swift */; };
		169BA25225EF778E00374343 /* TestUserProfileUpdateObserver.swift in Sources */ = {isa = PBXBuildFile; fileRef = 169BA25125EF778E00374343 /* TestUserProfileUpdateObserver.swift */; };
		169BA25325EF778E00374343 /* TestUserProfileUpdateObserver.swift in Sources */ = {isa = PBXBuildFile; fileRef = 169BA25125EF778E00374343 /* TestUserProfileUpdateObserver.swift */; };
		169BA25725EF933000374343 /* animated.gif in Resources */ = {isa = PBXBuildFile; fileRef = 54764B9D1C931E9400BD25E3 /* animated.gif */; };
		169BA25825EF933000374343 /* not_animated.gif in Resources */ = {isa = PBXBuildFile; fileRef = 54764B9E1C931E9400BD25E3 /* not_animated.gif */; };
		169BA25925EF933000374343 /* medium.jpg in Resources */ = {isa = PBXBuildFile; fileRef = 54764B971C9303D600BD25E3 /* medium.jpg */; };
		169BA25A25EF933000374343 /* tiny.jpg in Resources */ = {isa = PBXBuildFile; fileRef = 54764B981C9303D600BD25E3 /* tiny.jpg */; };
		169BA25B25EF933000374343 /* EncryptedBase64EncondedExternalMessageTestFixture.txt in Resources */ = {isa = PBXBuildFile; fileRef = AF6415A01C9C151700A535F5 /* EncryptedBase64EncondedExternalMessageTestFixture.txt */; };
		169BA25C25EF933000374343 /* ExternalMessageTextFixture.txt in Resources */ = {isa = PBXBuildFile; fileRef = AF6415A11C9C151700A535F5 /* ExternalMessageTextFixture.txt */; };
		169BA25D25EF933000374343 /* audio.m4a in Resources */ = {isa = PBXBuildFile; fileRef = EE01E0361F90DABC001AA33C /* audio.m4a */; };
		169BA25E25EF933000374343 /* video.mp4 in Resources */ = {isa = PBXBuildFile; fileRef = BF158D2E1CE087D8007C6F8A /* video.mp4 */; };
		169BA25F25EF933000374343 /* 1900x1500.jpg in Resources */ = {isa = PBXBuildFile; fileRef = 54DFAE211C92D979004B1D15 /* 1900x1500.jpg */; };
		169BA26025EF933F00374343 /* Lorem Ipsum.txt in Resources */ = {isa = PBXBuildFile; fileRef = 54764B9B1C930AEB00BD25E3 /* Lorem Ipsum.txt */; };
		169BA26125EFA23200374343 /* ZMConversation+Testing.m in Sources */ = {isa = PBXBuildFile; fileRef = F991CE121CB55512004D8465 /* ZMConversation+Testing.m */; };
		169BA26225EFA32000374343 /* ZMUser+Testing.m in Sources */ = {isa = PBXBuildFile; fileRef = F991CE141CB55512004D8465 /* ZMUser+Testing.m */; };
		169BC10F22BD17FF0003159B /* LegalHoldRequestStrategyTests.swift in Sources */ = {isa = PBXBuildFile; fileRef = 169BC10E22BD17FF0003159B /* LegalHoldRequestStrategyTests.swift */; };
		169E303320D29C670012C219 /* PushRegistryMock.swift in Sources */ = {isa = PBXBuildFile; fileRef = 169E303120D29C200012C219 /* PushRegistryMock.swift */; };
		16A702D01E92998100B8410D /* ApplicationStatusDirectoryTests.swift in Sources */ = {isa = PBXBuildFile; fileRef = 16A702CF1E92998100B8410D /* ApplicationStatusDirectoryTests.swift */; };
		16A764611F3E0B0B00564F21 /* CallKitManager.swift in Sources */ = {isa = PBXBuildFile; fileRef = 16A764601F3E0B0B00564F21 /* CallKitManager.swift */; };
		16AD86B81F7292EB00E4C797 /* TypingChange.swift in Sources */ = {isa = PBXBuildFile; fileRef = 16AD86B71F7292EB00E4C797 /* TypingChange.swift */; };
		16C22BA41BF4D5D7007099D9 /* NSError+ZMUserSessionInternal.h in Headers */ = {isa = PBXBuildFile; fileRef = 3E05F254192A50CC00F22D80 /* NSError+ZMUserSessionInternal.h */; settings = {ATTRIBUTES = (Public, ); }; };
		16C4BDA020A309CD00BCDB17 /* CallParticipantSnapshot.swift in Sources */ = {isa = PBXBuildFile; fileRef = 16C4BD9F20A309CD00BCDB17 /* CallParticipantSnapshot.swift */; };
		16D0A119234B999600A83F87 /* LabelUpstreamRequestStrategyTests.swift in Sources */ = {isa = PBXBuildFile; fileRef = 16D0A118234B999600A83F87 /* LabelUpstreamRequestStrategyTests.swift */; };
		16D0A11D234C8CD700A83F87 /* LabelUpstreamRequestStrategy.swift in Sources */ = {isa = PBXBuildFile; fileRef = 16D0A11C234C8CD700A83F87 /* LabelUpstreamRequestStrategy.swift */; };
		16D3FCDF1E365ABC0052A535 /* CallStateObserverTests.swift in Sources */ = {isa = PBXBuildFile; fileRef = 16D3FCDE1E365ABC0052A535 /* CallStateObserverTests.swift */; };
		16D3FD021E3A5C0D0052A535 /* ZMConversationVoiceChannelRouterTests.swift in Sources */ = {isa = PBXBuildFile; fileRef = 16D3FD011E3A5C0D0052A535 /* ZMConversationVoiceChannelRouterTests.swift */; };
		16D66D6A2B0789F500CB237D /* MockCryptoboxMigrationManagerInterface.swift in Sources */ = {isa = PBXBuildFile; fileRef = EE0BA28F29D5DBD6004E93B5 /* MockCryptoboxMigrationManagerInterface.swift */; };
		16D74BF42B59670B00160298 /* ChangeUsernameUseCase.swift in Sources */ = {isa = PBXBuildFile; fileRef = 16D74BF32B59670B00160298 /* ChangeUsernameUseCase.swift */; };
		16D74BF62B5A961800160298 /* ChangeUsernameUseCaseTests.swift in Sources */ = {isa = PBXBuildFile; fileRef = 16D74BF52B5A961800160298 /* ChangeUsernameUseCaseTests.swift */; };
		16D9E8BA22BCD39200FA463F /* LegalHoldRequestStrategy.swift in Sources */ = {isa = PBXBuildFile; fileRef = 16D9E8B922BCD39200FA463F /* LegalHoldRequestStrategy.swift */; };
		16DABFAE1DCF98D3001973E3 /* CallingRequestStrategy.swift in Sources */ = {isa = PBXBuildFile; fileRef = 16DABFAD1DCF98D3001973E3 /* CallingRequestStrategy.swift */; };
		16DCB91C213449620002E910 /* ZMOperationLoop+PushChannel.swift in Sources */ = {isa = PBXBuildFile; fileRef = 16DCB91B213449620002E910 /* ZMOperationLoop+PushChannel.swift */; };
		16E0FB87232F8933000E3235 /* ZMUserSession+Authentication.swift in Sources */ = {isa = PBXBuildFile; fileRef = 16E0FB86232F8933000E3235 /* ZMUserSession+Authentication.swift */; };
		16E0FBB623311A19000E3235 /* ZMUserSessionTests+Authentication.swift in Sources */ = {isa = PBXBuildFile; fileRef = 16E0FBB4233119FE000E3235 /* ZMUserSessionTests+Authentication.swift */; };
		16E6F26224B371190015B249 /* ZMUserSession+EncryptionAtRest.swift in Sources */ = {isa = PBXBuildFile; fileRef = 16E6F26124B371190015B249 /* ZMUserSession+EncryptionAtRest.swift */; };
		16ED865A23E2E91900CB1766 /* ZMUserSession+LifeCycle.swift in Sources */ = {isa = PBXBuildFile; fileRef = 16ED865923E2E91900CB1766 /* ZMUserSession+LifeCycle.swift */; };
		16ED865B23E2EE3C00CB1766 /* ZMMissingUpdateEventsTranscoder.h in Headers */ = {isa = PBXBuildFile; fileRef = 54F8D6E419AB535700146664 /* ZMMissingUpdateEventsTranscoder.h */; settings = {ATTRIBUTES = (Public, ); }; };
		16ED865D23E30F7E00CB1766 /* ZMUserSesson+Proxy.swift in Sources */ = {isa = PBXBuildFile; fileRef = 16ED865C23E30F7E00CB1766 /* ZMUserSesson+Proxy.swift */; };
		16ED865F23E3145C00CB1766 /* ZMUserSession+Clients.swift in Sources */ = {isa = PBXBuildFile; fileRef = 16ED865E23E3145C00CB1766 /* ZMUserSession+Clients.swift */; };
		16F5F16C1E4092C00062F0AE /* NSManagedObjectContext+CTCallCenter.swift in Sources */ = {isa = PBXBuildFile; fileRef = 16F5F16B1E4092C00062F0AE /* NSManagedObjectContext+CTCallCenter.swift */; };
		16F6BB381EDEA659009EA803 /* SearchResult+AddressBook.swift in Sources */ = {isa = PBXBuildFile; fileRef = 16F6BB371EDEA659009EA803 /* SearchResult+AddressBook.swift */; };
		16FF474C1F0D54B20044C491 /* SessionManager+Logs.swift in Sources */ = {isa = PBXBuildFile; fileRef = 16FF474B1F0D54B20044C491 /* SessionManager+Logs.swift */; };
		1836188BC0E48C1AC1671FC2 /* ZMSyncStrategyTests.swift in Sources */ = {isa = PBXBuildFile; fileRef = 3D6B0837E10BD4D5E88805E3 /* ZMSyncStrategyTests.swift */; };
		259AAB0D2B9F477F00B13A7C /* LastE2EIdentityUpdateDateProtocol.swift in Sources */ = {isa = PBXBuildFile; fileRef = 259AAB0C2B9F477F00B13A7C /* LastE2EIdentityUpdateDateProtocol.swift */; };
		25CCE9DC2BA4A943002AB21F /* String+Mocks.swift in Sources */ = {isa = PBXBuildFile; fileRef = 25CCE9DB2BA4A943002AB21F /* String+Mocks.swift */; };
		25D57F1D2BA892720038521E /* MessagingTest+Swift.swift in Sources */ = {isa = PBXBuildFile; fileRef = 06BBF7002473D51D00A26626 /* MessagingTest+Swift.swift */; };
		25D57F202BA8928E0038521E /* MessagingTest.h in Headers */ = {isa = PBXBuildFile; fileRef = 5474C8051921309400185A3A /* MessagingTest.h */; };
		25E11B0B2B56A15F005D51FA /* GetE2eIdentityCertificatesUseCase.swift in Sources */ = {isa = PBXBuildFile; fileRef = 25E11B0A2B56A15F005D51FA /* GetE2eIdentityCertificatesUseCase.swift */; };
		25E11B0D2B56B497005D51FA /* GetIsE2EIdentityEnabledUseCase.swift in Sources */ = {isa = PBXBuildFile; fileRef = 25E11B0C2B56B497005D51FA /* GetIsE2EIdentityEnabledUseCase.swift */; };
		2B15596A295093360069AE34 /* HotfixPatch.swift in Sources */ = {isa = PBXBuildFile; fileRef = 2B155969295093360069AE34 /* HotfixPatch.swift */; };
		3E05F252192A4FBD00F22D80 /* UserSessionErrorTests.m in Sources */ = {isa = PBXBuildFile; fileRef = 3E05F250192A4FBD00F22D80 /* UserSessionErrorTests.m */; };
		3E1858BC1951D6DA005FE78F /* MemoryLeaksObserver.m in Sources */ = {isa = PBXBuildFile; fileRef = 3E1858B31951D69B005FE78F /* MemoryLeaksObserver.m */; };
		3E1860BA191A5D99000FE027 /* TestHost-main.m in Sources */ = {isa = PBXBuildFile; fileRef = 3E1860B6191A5D99000FE027 /* TestHost-main.m */; };
		3E1860BB191A5D99000FE027 /* TestHostAppDelegate.m in Sources */ = {isa = PBXBuildFile; fileRef = 3E1860B8191A5D99000FE027 /* TestHostAppDelegate.m */; };
		3E27131F1A8A68BF008EE50F /* Push.strings in Resources */ = {isa = PBXBuildFile; fileRef = 3E27131A1A8A68BF008EE50F /* Push.strings */; };
		3E2713211A8A68BF008EE50F /* Push.stringsdict in Resources */ = {isa = PBXBuildFile; fileRef = 3E27131C1A8A68BF008EE50F /* Push.stringsdict */; };
		3E288A6C19C859210031CFCE /* NotificationObservers.m in Sources */ = {isa = PBXBuildFile; fileRef = 3E288A6A19C859210031CFCE /* NotificationObservers.m */; };
		3E9848BD1A65253000F7B050 /* Hack.swift in Sources */ = {isa = PBXBuildFile; fileRef = 3E9848BC1A65253000F7B050 /* Hack.swift */; };
		3ED972FB1A0A65D800BAFC61 /* ZMBlacklistVerificatorTest.m in Sources */ = {isa = PBXBuildFile; fileRef = F9F11A061A0A630900F1DCEE /* ZMBlacklistVerificatorTest.m */; };
		54034F381BB1A6D900F4ED62 /* ZMUserSession+Logs.swift in Sources */ = {isa = PBXBuildFile; fileRef = 54034F371BB1A6D900F4ED62 /* ZMUserSession+Logs.swift */; };
		540818A61BCA647D00257CA7 /* ZMBlacklistVerificator+Testing.h in Headers */ = {isa = PBXBuildFile; fileRef = 540818A51BCA647D00257CA7 /* ZMBlacklistVerificator+Testing.h */; };
		540A0BA51954859E00FB7D61 /* ZMSyncStrategyTests.m in Sources */ = {isa = PBXBuildFile; fileRef = 85D85104C6D06FA902E3253C /* ZMSyncStrategyTests.m */; };
		541228451AEE422C00D9ED1C /* ZMAuthenticationStatusTests.m in Sources */ = {isa = PBXBuildFile; fileRef = 541228431AEE422C00D9ED1C /* ZMAuthenticationStatusTests.m */; };
		54131BC625C7F71400CE2CA2 /* LoginDelegate.swift in Sources */ = {isa = PBXBuildFile; fileRef = 54131BC525C7F71400CE2CA2 /* LoginDelegate.swift */; };
		54131BCE25C7FFCA00CE2CA2 /* SessionManager+AuthenticationStatusDelegate.swift in Sources */ = {isa = PBXBuildFile; fileRef = 54131BCD25C7FFCA00CE2CA2 /* SessionManager+AuthenticationStatusDelegate.swift */; };
		54257C081DF1C94200107FE7 /* TopConversationsDirectory.swift in Sources */ = {isa = PBXBuildFile; fileRef = 54257C071DF1C94200107FE7 /* TopConversationsDirectory.swift */; };
		542DFEE61DDCA452000F5B95 /* UserProfileUpdateStatusTests.swift in Sources */ = {isa = PBXBuildFile; fileRef = 542DFEE51DDCA452000F5B95 /* UserProfileUpdateStatusTests.swift */; };
		542DFEE81DDCA4FD000F5B95 /* UserProfileUpdateRequestStrategyTests.swift in Sources */ = {isa = PBXBuildFile; fileRef = 542DFEE71DDCA4FD000F5B95 /* UserProfileUpdateRequestStrategyTests.swift */; };
		543095931DE76B170065367F /* random1.txt in Resources */ = {isa = PBXBuildFile; fileRef = 543095921DE76B170065367F /* random1.txt */; };
		543095951DE76B270065367F /* random2.txt in Resources */ = {isa = PBXBuildFile; fileRef = 543095941DE76B270065367F /* random2.txt */; };
		5430E9251BAA0D9F00395E05 /* WireSyncEngineLogs.h in Headers */ = {isa = PBXBuildFile; fileRef = 5430E9231BAA0D9F00395E05 /* WireSyncEngineLogs.h */; };
		543ED0011D79E0EE00A9CDF3 /* ApplicationMock.swift in Sources */ = {isa = PBXBuildFile; fileRef = 543ED0001D79E0EE00A9CDF3 /* ApplicationMock.swift */; };
		544BA11A1A433DE400D3B852 /* WireSyncEngine.h in Headers */ = {isa = PBXBuildFile; fileRef = 542049EF196AB84B000D8A94 /* WireSyncEngine.h */; settings = {ATTRIBUTES = (Public, ); }; };
		544BA1271A433DE400D3B852 /* NSError+ZMUserSession.h in Headers */ = {isa = PBXBuildFile; fileRef = 3E05F247192A4F8900F22D80 /* NSError+ZMUserSession.h */; settings = {ATTRIBUTES = (Public, ); }; };
		544BA1571A43424F00D3B852 /* WireSyncEngine.framework in Frameworks */ = {isa = PBXBuildFile; fileRef = 549815931A43232400A7CE2E /* WireSyncEngine.framework */; };
		544F8FF31DDCD34600D1AB04 /* UserProfileUpdateNotifications.swift in Sources */ = {isa = PBXBuildFile; fileRef = 544F8FF21DDCD34600D1AB04 /* UserProfileUpdateNotifications.swift */; };
		545434AB19AB6ADA003892D9 /* ZMMissingUpdateEventsTranscoderTests.m in Sources */ = {isa = PBXBuildFile; fileRef = 54F8D72F19AB677300146664 /* ZMMissingUpdateEventsTranscoderTests.m */; };
		545434AC19AB6ADA003892D9 /* ZMSelfTranscoderTests.m in Sources */ = {isa = PBXBuildFile; fileRef = 54F8D73119AB677400146664 /* ZMSelfTranscoderTests.m */; };
		5458273E2541C3A9002B8F83 /* PresentationDelegate.swift in Sources */ = {isa = PBXBuildFile; fileRef = 5458273D2541C3A9002B8F83 /* PresentationDelegate.swift */; };
		5458AF841F7021B800E45977 /* PreLoginAuthenticationNotification.swift in Sources */ = {isa = PBXBuildFile; fileRef = 5458AF831F7021B800E45977 /* PreLoginAuthenticationNotification.swift */; };
		545F601C1D6C336D00C2C55B /* AddressBookSearchTests.swift in Sources */ = {isa = PBXBuildFile; fileRef = 545F601B1D6C336D00C2C55B /* AddressBookSearchTests.swift */; };
		545FC3341A5B003A005EEA26 /* ObjectTranscoderTests.m in Sources */ = {isa = PBXBuildFile; fileRef = 54F8D74919AB67B300146664 /* ObjectTranscoderTests.m */; };
		546392721D79D5210094EC66 /* Application.swift in Sources */ = {isa = PBXBuildFile; fileRef = 546392711D79D5210094EC66 /* Application.swift */; };
		5463C897193F3C74006799DE /* ZMTimingTests.m in Sources */ = {isa = PBXBuildFile; fileRef = 5463C890193F38A6006799DE /* ZMTimingTests.m */; };
		5467F1C61E0AE421008C1745 /* KeyValueStore+AccessToken.swift in Sources */ = {isa = PBXBuildFile; fileRef = 5467F1C51E0AE421008C1745 /* KeyValueStore+AccessToken.swift */; };
		546F815C1E685F6E00775059 /* LocalNotificationDispatcherTests.swift in Sources */ = {isa = PBXBuildFile; fileRef = 546F815A1E685F1A00775059 /* LocalNotificationDispatcherTests.swift */; };
		5474C80A1921309400185A3A /* MessagingTest.m in Sources */ = {isa = PBXBuildFile; fileRef = 5474C8061921309400185A3A /* MessagingTest.m */; };
		5474C80C1921309400185A3A /* MessagingTestTests.m in Sources */ = {isa = PBXBuildFile; fileRef = 5474C8081921309400185A3A /* MessagingTestTests.m */; };
		54764B961C92FDC100BD25E3 /* 1900x1500.jpg in Resources */ = {isa = PBXBuildFile; fileRef = 54DFAE211C92D979004B1D15 /* 1900x1500.jpg */; };
		54764B991C9303D600BD25E3 /* medium.jpg in Resources */ = {isa = PBXBuildFile; fileRef = 54764B971C9303D600BD25E3 /* medium.jpg */; };
		54764B9A1C9303D600BD25E3 /* tiny.jpg in Resources */ = {isa = PBXBuildFile; fileRef = 54764B981C9303D600BD25E3 /* tiny.jpg */; };
		54764B9C1C930AEB00BD25E3 /* Lorem Ipsum.txt in Resources */ = {isa = PBXBuildFile; fileRef = 54764B9B1C930AEB00BD25E3 /* Lorem Ipsum.txt */; };
		54764B9F1C931E9400BD25E3 /* animated.gif in Resources */ = {isa = PBXBuildFile; fileRef = 54764B9D1C931E9400BD25E3 /* animated.gif */; };
		54764BA01C931E9400BD25E3 /* not_animated.gif in Resources */ = {isa = PBXBuildFile; fileRef = 54764B9E1C931E9400BD25E3 /* not_animated.gif */; };
		5478A1411DEC4048006F7268 /* UserProfile.swift in Sources */ = {isa = PBXBuildFile; fileRef = 5478A1401DEC4048006F7268 /* UserProfile.swift */; };
		547E5B581DDB4B800038D936 /* UserProfileUpdateStatus.swift in Sources */ = {isa = PBXBuildFile; fileRef = 547E5B571DDB4B800038D936 /* UserProfileUpdateStatus.swift */; };
		547E5B5A1DDB67390038D936 /* UserProfileUpdateRequestStrategy.swift in Sources */ = {isa = PBXBuildFile; fileRef = 547E5B591DDB67390038D936 /* UserProfileUpdateRequestStrategy.swift */; };
		54880E3D194B5845007271AA /* ZMOperationLoopTests.m in Sources */ = {isa = PBXBuildFile; fileRef = 85D858D72B109C5D9A85645B /* ZMOperationLoopTests.m */; };
		549552541D645683004F21F6 /* AddressBookTests.swift in Sources */ = {isa = PBXBuildFile; fileRef = 549552511D64567C004F21F6 /* AddressBookTests.swift */; };
		549710081F6FF5C100026EDD /* NotificationInContext+UserSession.swift in Sources */ = {isa = PBXBuildFile; fileRef = 549710071F6FF5C100026EDD /* NotificationInContext+UserSession.swift */; };
		5497100A1F6FFE9900026EDD /* ClientUpdateNotification.swift in Sources */ = {isa = PBXBuildFile; fileRef = 549710091F6FFE9900026EDD /* ClientUpdateNotification.swift */; };
		54973A361DD48CAB007F8702 /* NSManagedObject+CryptoStack.swift in Sources */ = {isa = PBXBuildFile; fileRef = 54973A351DD48CAB007F8702 /* NSManagedObject+CryptoStack.swift */; };
		549815CD1A432BC700A7CE2E /* ZMBlacklistDownloader.m in Sources */ = {isa = PBXBuildFile; fileRef = F9FD798619EE742600D70FCD /* ZMBlacklistDownloader.m */; };
		549815CE1A432BC700A7CE2E /* ZMBlacklistVerificator.m in Sources */ = {isa = PBXBuildFile; fileRef = F9FD798C19EE9B9A00D70FCD /* ZMBlacklistVerificator.m */; };
		549815DC1A432BC700A7CE2E /* NSError+ZMUserSession.m in Sources */ = {isa = PBXBuildFile; fileRef = 3E05F253192A50CC00F22D80 /* NSError+ZMUserSession.m */; };
		5498162D1A432BC800A7CE2E /* ZMMissingUpdateEventsTranscoder.m in Sources */ = {isa = PBXBuildFile; fileRef = 54F8D6E519AB535700146664 /* ZMMissingUpdateEventsTranscoder.m */; };
		5498162E1A432BC800A7CE2E /* ZMLastUpdateEventIDTranscoder.m in Sources */ = {isa = PBXBuildFile; fileRef = 5427B34E19D195A100CC18DC /* ZMLastUpdateEventIDTranscoder.m */; };
		549816301A432BC800A7CE2E /* ZMSelfStrategy.m in Sources */ = {isa = PBXBuildFile; fileRef = 54F8D6E919AB535700146664 /* ZMSelfStrategy.m */; };
		549816351A432BC800A7CE2E /* ZMLoginTranscoder.m in Sources */ = {isa = PBXBuildFile; fileRef = 54C11B9F19D1E4A100576A96 /* ZMLoginTranscoder.m */; };
		549816451A432BC800A7CE2E /* ZMOperationLoop.m in Sources */ = {isa = PBXBuildFile; fileRef = 85D8502FFC4412F91D0CC1A4 /* ZMOperationLoop.m */; };
		549816471A432BC800A7CE2E /* ZMSyncStrategy.m in Sources */ = {isa = PBXBuildFile; fileRef = 85D859D47B6EBF09E4137658 /* ZMSyncStrategy.m */; };
		54991D581DEDCF2B007E282F /* AddressBook.swift in Sources */ = {isa = PBXBuildFile; fileRef = 54991D571DEDCF2B007E282F /* AddressBook.swift */; };
		54991D5A1DEDD07E007E282F /* ContactAddressBook.swift in Sources */ = {isa = PBXBuildFile; fileRef = 54991D591DEDD07E007E282F /* ContactAddressBook.swift */; };
		54A0A6311BCE9864001A3A4C /* ZMHotFix.m in Sources */ = {isa = PBXBuildFile; fileRef = F95ECF4D1B94A553009F91BA /* ZMHotFix.m */; };
		54A0A6321BCE9867001A3A4C /* ZMHotFixDirectory.m in Sources */ = {isa = PBXBuildFile; fileRef = 54DE26B21BC56E62002B5FBC /* ZMHotFixDirectory.m */; };
		54A170651B300696001B41A5 /* ProxiedRequestStrategy.swift in Sources */ = {isa = PBXBuildFile; fileRef = 54A170631B300696001B41A5 /* ProxiedRequestStrategy.swift */; };
		54A170691B300717001B41A5 /* ProxiedRequestStrategyTests.swift in Sources */ = {isa = PBXBuildFile; fileRef = 54A170671B300717001B41A5 /* ProxiedRequestStrategyTests.swift */; };
		54A227D61D6604A5009414C0 /* SynchronizationMocks.swift in Sources */ = {isa = PBXBuildFile; fileRef = 54A227D51D6604A5009414C0 /* SynchronizationMocks.swift */; };
		54A343471D6B589A004B65EA /* AddressBookSearch.swift in Sources */ = {isa = PBXBuildFile; fileRef = 54A343461D6B589A004B65EA /* AddressBookSearch.swift */; };
		54A3F24F1C08523500FE3A6B /* ZMOperationLoop.h in Headers */ = {isa = PBXBuildFile; fileRef = 85D85F3EC8565FD102AC0E5B /* ZMOperationLoop.h */; settings = {ATTRIBUTES = (Public, ); }; };
		54AB428E1DF5C5B400381F2C /* TopConversationsDirectoryTests.swift in Sources */ = {isa = PBXBuildFile; fileRef = 54AB428D1DF5C5B400381F2C /* TopConversationsDirectoryTests.swift */; };
		54BFDF681BDA6F9A0034A3DB /* HistorySynchronizationStatus.swift in Sources */ = {isa = PBXBuildFile; fileRef = 54BFDF671BDA6F9A0034A3DB /* HistorySynchronizationStatus.swift */; };
		54BFDF6A1BDA87D20034A3DB /* HistorySynchronizationStatusTests.swift in Sources */ = {isa = PBXBuildFile; fileRef = 54BFDF691BDA87D20034A3DB /* HistorySynchronizationStatusTests.swift */; };
		54C11BAD19D1EB7500576A96 /* ZMLoginTranscoderTests.m in Sources */ = {isa = PBXBuildFile; fileRef = 54C11BAB19D1EB7500576A96 /* ZMLoginTranscoderTests.m */; };
		54C8A39C1F7536DB004961DF /* ZMOperationLoop+Notifications.swift in Sources */ = {isa = PBXBuildFile; fileRef = 54C8A39B1F7536DB004961DF /* ZMOperationLoop+Notifications.swift */; };
		54D785011A37256C00F47798 /* ZMEncodedNSUUIDWithTimestampTests.m in Sources */ = {isa = PBXBuildFile; fileRef = 54D784FD1A37248000F47798 /* ZMEncodedNSUUIDWithTimestampTests.m */; };
		54DE26B31BC56E62002B5FBC /* ZMHotFixDirectory.h in Headers */ = {isa = PBXBuildFile; fileRef = 54DE26B11BC56E62002B5FBC /* ZMHotFixDirectory.h */; settings = {ATTRIBUTES = (Public, ); }; };
		54DE9BEB1DE74FFB00EFFB9C /* RandomHandleGenerator.swift in Sources */ = {isa = PBXBuildFile; fileRef = 54DE9BEA1DE74FFB00EFFB9C /* RandomHandleGenerator.swift */; };
		54DE9BEF1DE760A900EFFB9C /* RandomHandleGeneratorTests.swift in Sources */ = {isa = PBXBuildFile; fileRef = 54DE9BEC1DE75D4900EFFB9C /* RandomHandleGeneratorTests.swift */; };
		54E2C1E01E682DC400536569 /* LocalNotificationDispatcher.swift in Sources */ = {isa = PBXBuildFile; fileRef = 54E2C1DF1E682DC400536569 /* LocalNotificationDispatcher.swift */; };
		54F0A0951B3018D7003386BC /* ProxiedRequestsStatus.swift in Sources */ = {isa = PBXBuildFile; fileRef = 54F0A0931B3018D7003386BC /* ProxiedRequestsStatus.swift */; };
		54F4DC5A1A4438B300FDB6EA /* WireSyncEngine.framework in Frameworks */ = {isa = PBXBuildFile; fileRef = 549815931A43232400A7CE2E /* WireSyncEngine.framework */; };
		54FEAAA91BC7BB9C002DE521 /* ZMBlacklistDownloader+Testing.h in Headers */ = {isa = PBXBuildFile; fileRef = 54FEAAA81BC7BB9C002DE521 /* ZMBlacklistDownloader+Testing.h */; };
		54FF64291F73D00C00787EF2 /* NSManagedObjectContext+AuthenticationStatus.swift in Sources */ = {isa = PBXBuildFile; fileRef = 54FF64281F73D00C00787EF2 /* NSManagedObjectContext+AuthenticationStatus.swift */; };
		554FEE2122AFF20600B1A8A1 /* ZMUserSession+LegalHold.swift in Sources */ = {isa = PBXBuildFile; fileRef = 554FEE2022AFF20600B1A8A1 /* ZMUserSession+LegalHold.swift */; };
		59271BE82B908DAC0019B726 /* SecurityClassificationProviding.swift in Sources */ = {isa = PBXBuildFile; fileRef = 59271BE72B908DAC0019B726 /* SecurityClassificationProviding.swift */; };
		59271BEA2B908E150019B726 /* SecurityClassification.swift in Sources */ = {isa = PBXBuildFile; fileRef = 59271BE92B908E150019B726 /* SecurityClassification.swift */; };
		597B70C32B03984C006C2121 /* ZMUserSession+DeveloperMenu.swift in Sources */ = {isa = PBXBuildFile; fileRef = 597B70C22B03984C006C2121 /* ZMUserSession+DeveloperMenu.swift */; };
		598E87022BF4DE9600FC5438 /* WireSystemSupport.framework in Frameworks */ = {isa = PBXBuildFile; fileRef = 598E87012BF4DE9600FC5438 /* WireSystemSupport.framework */; };
		598E87052BF4E01300FC5438 /* WireUtilitiesSupport.framework in Frameworks */ = {isa = PBXBuildFile; fileRef = 598E87042BF4E01300FC5438 /* WireUtilitiesSupport.framework */; };
		59909A652C5BBFCC009C41DE /* WireAPI in Frameworks */ = {isa = PBXBuildFile; productRef = 59909A642C5BBFCC009C41DE /* WireAPI */; };
		5996E88F2C19CAF3007A52F0 /* WireDataModelSupport.framework in Frameworks */ = {isa = PBXBuildFile; fileRef = 59D1C30F2B1DEE6E0016F6B2 /* WireDataModelSupport.framework */; };
		5996E8902C19CAF3007A52F0 /* WireDataModelSupport.framework in Embed Frameworks */ = {isa = PBXBuildFile; fileRef = 59D1C30F2B1DEE6E0016F6B2 /* WireDataModelSupport.framework */; settings = {ATTRIBUTES = (CodeSignOnCopy, RemoveHeadersOnCopy, ); }; };
		5996E8922C19CB28007A52F0 /* WireSystemSupport.framework in Frameworks */ = {isa = PBXBuildFile; fileRef = 598E87012BF4DE9600FC5438 /* WireSystemSupport.framework */; };
		5996E8932C19CB28007A52F0 /* WireSystemSupport.framework in Embed Frameworks */ = {isa = PBXBuildFile; fileRef = 598E87012BF4DE9600FC5438 /* WireSystemSupport.framework */; settings = {ATTRIBUTES = (CodeSignOnCopy, RemoveHeadersOnCopy, ); }; };
		5996E8952C19CB36007A52F0 /* WireUtilitiesSupport.framework in Frameworks */ = {isa = PBXBuildFile; fileRef = 598E87042BF4E01300FC5438 /* WireUtilitiesSupport.framework */; };
		5996E8962C19CB36007A52F0 /* WireUtilitiesSupport.framework in Embed Frameworks */ = {isa = PBXBuildFile; fileRef = 598E87042BF4E01300FC5438 /* WireUtilitiesSupport.framework */; settings = {ATTRIBUTES = (CodeSignOnCopy, RemoveHeadersOnCopy, ); }; };
		5996E89E2C19CF54007A52F0 /* AutoMockable.generated.swift in Sources */ = {isa = PBXBuildFile; fileRef = 5996E89B2C19CF54007A52F0 /* AutoMockable.generated.swift */; };
		5996E89F2C19CF54007A52F0 /* AutoMockable.manual.swift in Sources */ = {isa = PBXBuildFile; fileRef = 5996E89C2C19CF54007A52F0 /* AutoMockable.manual.swift */; };
		59D1C3102B1DEE6E0016F6B2 /* WireDataModelSupport.framework in Frameworks */ = {isa = PBXBuildFile; fileRef = 59D1C30F2B1DEE6E0016F6B2 /* WireDataModelSupport.framework */; };
		59D5C2312C35846600CE1D5E /* AppendTextMessageUseCaseTests.swift in Sources */ = {isa = PBXBuildFile; fileRef = 59D5C2302C35846600CE1D5E /* AppendTextMessageUseCaseTests.swift */; };
		59DA04A32BD25486003F9195 /* WireSyncEngineSupport.framework in Frameworks */ = {isa = PBXBuildFile; fileRef = 0145AE812B1154010097E3B8 /* WireSyncEngineSupport.framework */; };
		59E6A9142B4EE5CF00DBCC6B /* RecurringAction.swift in Sources */ = {isa = PBXBuildFile; fileRef = 59E6A9132B4EE5CF00DBCC6B /* RecurringAction.swift */; };
		59E6A9162B4EE5D500DBCC6B /* RecurringActionServiceInterface.swift in Sources */ = {isa = PBXBuildFile; fileRef = 59E6A9152B4EE5D500DBCC6B /* RecurringActionServiceInterface.swift */; };
		59E6A91A2B4EE62100DBCC6B /* RecurringAction+dummy.swift in Sources */ = {isa = PBXBuildFile; fileRef = 59E6A9192B4EE62100DBCC6B /* RecurringAction+dummy.swift */; };
		5E0EB1F421008C1900B5DC2B /* CompanyLoginRequester.swift in Sources */ = {isa = PBXBuildFile; fileRef = 5E0EB1F321008C1900B5DC2B /* CompanyLoginRequester.swift */; };
		5E0EB1F72100A14A00B5DC2B /* CompanyLoginRequesterTests.swift in Sources */ = {isa = PBXBuildFile; fileRef = 5E0EB1F52100A13200B5DC2B /* CompanyLoginRequesterTests.swift */; };
		5E0EB1F92100A46F00B5DC2B /* MockCompanyLoginRequesterDelegate.swift in Sources */ = {isa = PBXBuildFile; fileRef = 5E0EB1F82100A46F00B5DC2B /* MockCompanyLoginRequesterDelegate.swift */; };
		5E2C354D21A806A80034F1EE /* MockBackgroundActivityManager.swift in Sources */ = {isa = PBXBuildFile; fileRef = 5E2C354C21A806A80034F1EE /* MockBackgroundActivityManager.swift */; };
		5E6716912174CA6700522E61 /* MockUser+LoginCredentials.swift in Sources */ = {isa = PBXBuildFile; fileRef = 5E67168F2174CA6300522E61 /* MockUser+LoginCredentials.swift */; };
		5E8BB8992147CD3F00EEA64B /* AVSBridging.swift in Sources */ = {isa = PBXBuildFile; fileRef = 5E8BB8982147CD3F00EEA64B /* AVSBridging.swift */; };
		5E8BB89C2147CE1600EEA64B /* AVSCallMember.swift in Sources */ = {isa = PBXBuildFile; fileRef = 5E8BB89B2147CE1600EEA64B /* AVSCallMember.swift */; };
		5E8BB89E2147E9DF00EEA64B /* AVSWrapper+Handlers.swift in Sources */ = {isa = PBXBuildFile; fileRef = 5E8BB89D2147E9DF00EEA64B /* AVSWrapper+Handlers.swift */; };
		5E8BB8A02147F5BC00EEA64B /* CallSnapshot.swift in Sources */ = {isa = PBXBuildFile; fileRef = 5E8BB89F2147F5BC00EEA64B /* CallSnapshot.swift */; };
		5E8BB8A22147F89000EEA64B /* CallCenterSupport.swift in Sources */ = {isa = PBXBuildFile; fileRef = 5E8BB8A12147F89000EEA64B /* CallCenterSupport.swift */; };
		5E8BB8A52149130800EEA64B /* AVSBridgingTests.swift in Sources */ = {isa = PBXBuildFile; fileRef = 5E8BB8A3214912D100EEA64B /* AVSBridgingTests.swift */; };
		5E8EE1F720FDC6B900DB1F9B /* CompanyLoginRequestDetector.swift in Sources */ = {isa = PBXBuildFile; fileRef = 5E8EE1F620FDC6B900DB1F9B /* CompanyLoginRequestDetector.swift */; };
		5E8EE1FA20FDC7D700DB1F9B /* Pasteboard.swift in Sources */ = {isa = PBXBuildFile; fileRef = 5E8EE1F920FDC7D700DB1F9B /* Pasteboard.swift */; };
		5E8EE1FC20FDCCE200DB1F9B /* CompanyLoginRequestDetectorTests.swift in Sources */ = {isa = PBXBuildFile; fileRef = 5E8EE1FB20FDCCE200DB1F9B /* CompanyLoginRequestDetectorTests.swift */; };
		5E9D326F2109C1740032FB06 /* CompanyLoginErrorCode.swift in Sources */ = {isa = PBXBuildFile; fileRef = 5E9D326E2109C1740032FB06 /* CompanyLoginErrorCode.swift */; };
		5E9D32712109C54B0032FB06 /* CompanyLoginActionTests.swift in Sources */ = {isa = PBXBuildFile; fileRef = 5E9D32702109C54B0032FB06 /* CompanyLoginActionTests.swift */; };
		5EC2C5912137F80E00C6CE35 /* CallState.swift in Sources */ = {isa = PBXBuildFile; fileRef = 5EC2C5902137F80E00C6CE35 /* CallState.swift */; };
		5EC2C593213827BF00C6CE35 /* WireCallCenterV3+Events.swift in Sources */ = {isa = PBXBuildFile; fileRef = 5EC2C592213827BF00C6CE35 /* WireCallCenterV3+Events.swift */; };
		5EDF03EC2245563C00C04007 /* LinkPreviewAssetUploadRequestStrategy+Helper.swift in Sources */ = {isa = PBXBuildFile; fileRef = 5EDF03EB2245563C00C04007 /* LinkPreviewAssetUploadRequestStrategy+Helper.swift */; };
		5EFE9C15212AB138007932A6 /* UnregisteredUser+Payload.swift in Sources */ = {isa = PBXBuildFile; fileRef = 5EFE9C14212AB138007932A6 /* UnregisteredUser+Payload.swift */; };
		5EFE9C17212AB945007932A6 /* RegistrationPhase.swift in Sources */ = {isa = PBXBuildFile; fileRef = 5EFE9C16212AB945007932A6 /* RegistrationPhase.swift */; };
		632A582025CC43DA00F0C4BD /* CallParticipantsListKind.swift in Sources */ = {isa = PBXBuildFile; fileRef = 632A581F25CC43DA00F0C4BD /* CallParticipantsListKind.swift */; };
		632A582225CD9DF900F0C4BD /* CallParticipantsKindTests.swift in Sources */ = {isa = PBXBuildFile; fileRef = 632A582125CD9DF900F0C4BD /* CallParticipantsKindTests.swift */; };
		634976E9268A185A00824A05 /* AVSVideoStreams.swift in Sources */ = {isa = PBXBuildFile; fileRef = 634976E8268A185A00824A05 /* AVSVideoStreams.swift */; };
		634976F8268A200C00824A05 /* AVSClient.swift in Sources */ = {isa = PBXBuildFile; fileRef = 634976F7268A200C00824A05 /* AVSClient.swift */; };
		634976FD268A205A00824A05 /* AVSClientList.swift in Sources */ = {isa = PBXBuildFile; fileRef = 634976FC268A205A00824A05 /* AVSClientList.swift */; };
		63497702268A20EC00824A05 /* AVSParticipantsChange.swift in Sources */ = {isa = PBXBuildFile; fileRef = 63497701268A20EC00824A05 /* AVSParticipantsChange.swift */; };
		6349770A268A250E00824A05 /* Encodable+JSONString.swift in Sources */ = {isa = PBXBuildFile; fileRef = 63497709268A250E00824A05 /* Encodable+JSONString.swift */; };
		6349771E268B7C4300824A05 /* AVSVideoStreamsTest.swift in Sources */ = {isa = PBXBuildFile; fileRef = 6349771D268B7C4300824A05 /* AVSVideoStreamsTest.swift */; };
		636826F82953465F00D904C2 /* ZMUserSessionTests+AccessToken.swift in Sources */ = {isa = PBXBuildFile; fileRef = 636826F72953465F00D904C2 /* ZMUserSessionTests+AccessToken.swift */; };
		636826FC2954550900D904C2 /* APIMigrationManagerTests.swift in Sources */ = {isa = PBXBuildFile; fileRef = 636826FB2954550900D904C2 /* APIMigrationManagerTests.swift */; };
		636F70452A5F3EE900E086B6 /* MLSConferenceStaleParticipantsRemover.swift in Sources */ = {isa = PBXBuildFile; fileRef = 636F70442A5F3EE900E086B6 /* MLSConferenceStaleParticipantsRemover.swift */; };
		6391A8012A7A529000832665 /* MLSConferenceStaleParticipantsRemoverTests.swift in Sources */ = {isa = PBXBuildFile; fileRef = 6391A8002A7A529000832665 /* MLSConferenceStaleParticipantsRemoverTests.swift */; };
		639290A4252CA53200046171 /* CallSnapshotTestFixture.swift in Sources */ = {isa = PBXBuildFile; fileRef = 639290A3252CA53100046171 /* CallSnapshotTestFixture.swift */; };
		639290A7252DEDB500046171 /* WireCallCenterV3+Degradation.swift in Sources */ = {isa = PBXBuildFile; fileRef = 639290A6252DEDB400046171 /* WireCallCenterV3+Degradation.swift */; };
		63A2E19F2770D7E900D8F271 /* AVSIdentifier+Stub.swift in Sources */ = {isa = PBXBuildFile; fileRef = 63CF3FFD2768DF8C0079FF2B /* AVSIdentifier+Stub.swift */; };
		63A8F576276B7B3100513750 /* AVSClientTests.swift in Sources */ = {isa = PBXBuildFile; fileRef = 63A8F575276B7B3100513750 /* AVSClientTests.swift */; };
		63B1FAD92763A510000766F8 /* AVSIdentifier.swift in Sources */ = {isa = PBXBuildFile; fileRef = 63B1FAD82763A510000766F8 /* AVSIdentifier.swift */; };
		63B1FADB2763A636000766F8 /* ZMUser+AVSIdentifier.swift in Sources */ = {isa = PBXBuildFile; fileRef = 63B1FADA2763A636000766F8 /* ZMUser+AVSIdentifier.swift */; };
		63C4B3C22C35B07A00C09A93 /* FetchShareableConversationUseCase.swift in Sources */ = {isa = PBXBuildFile; fileRef = 63C4B3C12C35B07A00C09A93 /* FetchShareableConversationUseCase.swift */; };
		63C4B3C62C35B56A00C09A93 /* ShareFileUseCase.swift in Sources */ = {isa = PBXBuildFile; fileRef = 63C4B3C52C35B56A00C09A93 /* ShareFileUseCase.swift */; };
		63C4B3C82C36A4C900C09A93 /* FetchShareableConversationUseCaseTests.swift in Sources */ = {isa = PBXBuildFile; fileRef = 63C4B3C72C36A4C900C09A93 /* FetchShareableConversationUseCaseTests.swift */; };
		63C4B3CA2C36A4DB00C09A93 /* ShareFileUseCaseTests.swift in Sources */ = {isa = PBXBuildFile; fileRef = 63C4B3C92C36A4DB00C09A93 /* ShareFileUseCaseTests.swift */; };
		63C5321F27FDB283009DFFF4 /* SyncStatus.swift in Sources */ = {isa = PBXBuildFile; fileRef = 63C5321E27FDB283009DFFF4 /* SyncStatus.swift */; };
		63C5322027FDB4C4009DFFF4 /* BuildType.swift in Sources */ = {isa = PBXBuildFile; fileRef = 063AFA3E264B30C400DCBCED /* BuildType.swift */; };
		63CD5958296434A700385037 /* ZMUserSession+AccessToken.swift in Sources */ = {isa = PBXBuildFile; fileRef = 63CD59562964346400385037 /* ZMUserSession+AccessToken.swift */; };
		63CD5959296442D800385037 /* AccessTokenMigrationTests.swift in Sources */ = {isa = PBXBuildFile; fileRef = 63CD59542964332B00385037 /* AccessTokenMigrationTests.swift */; };
		63CDCA772BCD8AB500DA0F0A /* CheckOneOnOneConversationIsReadyUseCase.swift in Sources */ = {isa = PBXBuildFile; fileRef = 63CDCA762BCD8AB500DA0F0A /* CheckOneOnOneConversationIsReadyUseCase.swift */; };
		63CDCA792BD157E100DA0F0A /* CheckOneOnOneConversationIsReadyUseCaseTests.swift in Sources */ = {isa = PBXBuildFile; fileRef = 63CDCA782BD157E100DA0F0A /* CheckOneOnOneConversationIsReadyUseCaseTests.swift */; };
		63CF4000276B4D110079FF2B /* AVSIdentifierTests.swift in Sources */ = {isa = PBXBuildFile; fileRef = 63CF3FFF276B4D110079FF2B /* AVSIdentifierTests.swift */; };
		63E313D627553CA0002EAF1D /* ZMConversation+AVSIdentifier.swift in Sources */ = {isa = PBXBuildFile; fileRef = 63E313D527553CA0002EAF1D /* ZMConversation+AVSIdentifier.swift */; };
		63E69AEA27EA293900D6CE88 /* ConnectionTests+Swift.swift in Sources */ = {isa = PBXBuildFile; fileRef = 63E69AE927EA293900D6CE88 /* ConnectionTests+Swift.swift */; };
		63EB9B2D258131F700B44635 /* AVSActiveSpeakerChange.swift in Sources */ = {isa = PBXBuildFile; fileRef = 63EB9B2C258131F700B44635 /* AVSActiveSpeakerChange.swift */; };
		63F1DF1F294B68380061565E /* APIMigrationManager.swift in Sources */ = {isa = PBXBuildFile; fileRef = 63F1DF1E294B68380061565E /* APIMigrationManager.swift */; };
		63F1DF21294B69B20061565E /* AccessTokenMigration.swift in Sources */ = {isa = PBXBuildFile; fileRef = 63F1DF20294B69B20061565E /* AccessTokenMigration.swift */; };
		63F376E12835644800FE1F05 /* SessionManagerTests+APIVersionResolver.swift in Sources */ = {isa = PBXBuildFile; fileRef = 63F376DF283519CC00FE1F05 /* SessionManagerTests+APIVersionResolver.swift */; };
		63FE4B9E25C1D2EC002878E5 /* VideoGridPresentationMode.swift in Sources */ = {isa = PBXBuildFile; fileRef = 63FE4B9D25C1D2EC002878E5 /* VideoGridPresentationMode.swift */; };
		661A37632C5C0E6100FD511C /* WireAPI in Frameworks */ = {isa = PBXBuildFile; productRef = EE88B0242BF4D8060013F0BD /* WireAPI */; };
		70355A7327AAE62E00F02C76 /* ZMUserSession+SecurityClassificationProviding.swift in Sources */ = {isa = PBXBuildFile; fileRef = 70355A7227AAE62D00F02C76 /* ZMUserSession+SecurityClassificationProviding.swift */; };
		707CEBB727B515B200E080A4 /* ZMUserSessionTests+SecurityClassification.swift in Sources */ = {isa = PBXBuildFile; fileRef = 707CEBB627B515B200E080A4 /* ZMUserSessionTests+SecurityClassification.swift */; };
		71AE6F20A2708DCF3BAD54F7 /* ZMOperationLoopTests.swift in Sources */ = {isa = PBXBuildFile; fileRef = C3BF3961360B7EB12679AF27 /* ZMOperationLoopTests.swift */; };
		7C26879D21F7193800570AA9 /* EventProcessingTracker.swift in Sources */ = {isa = PBXBuildFile; fileRef = 7C26879C21F7193800570AA9 /* EventProcessingTracker.swift */; };
		7C419ED821F8D81D00B95770 /* EventProcessingTrackerTests.swift in Sources */ = {isa = PBXBuildFile; fileRef = 7C419ED621F8D7EB00B95770 /* EventProcessingTrackerTests.swift */; };
		7C5482DA225380160055F1AB /* CallReceivedResult.swift in Sources */ = {isa = PBXBuildFile; fileRef = 7C5482D9225380160055F1AB /* CallReceivedResult.swift */; };
		7C5B94F622DC6BC500A6F8BB /* JailbreakDetector.swift in Sources */ = {isa = PBXBuildFile; fileRef = 7C5B94F522DC6BC500A6F8BB /* JailbreakDetector.swift */; };
		7CD279842338B74600E638CD /* SessionManagerConfiguration.swift in Sources */ = {isa = PBXBuildFile; fileRef = 7CD279832338B74600E638CD /* SessionManagerConfiguration.swift */; };
		7CD279862338E31D00E638CD /* SessionManager+Authentication.swift in Sources */ = {isa = PBXBuildFile; fileRef = 7CD279852338E31D00E638CD /* SessionManager+Authentication.swift */; };
		7CD279882338E52000E638CD /* ProcessInfo+SystemBootTime.swift in Sources */ = {isa = PBXBuildFile; fileRef = 7CD279872338E52000E638CD /* ProcessInfo+SystemBootTime.swift */; };
		7CE017152317D07E00144905 /* ZMAuthenticationStatusTests.swift in Sources */ = {isa = PBXBuildFile; fileRef = 7CE017142317D07E00144905 /* ZMAuthenticationStatusTests.swift */; };
		85D8522CF8DE246DDD5BD12C /* MockEntity.m in Sources */ = {isa = PBXBuildFile; fileRef = 85D85AAE7FA09852AB9B0D6A /* MockEntity.m */; };
		85D85EAFA1CB6E457D14E3B7 /* MockEntity2.m in Sources */ = {isa = PBXBuildFile; fileRef = 85D85C9E7A2AAAE14D4BC2CC /* MockEntity2.m */; };
		85D85EEDD5DD19FB747ED4A5 /* MockModelObjectContextFactory.m in Sources */ = {isa = PBXBuildFile; fileRef = 85D852DA0CD2C94CADB3B6FE /* MockModelObjectContextFactory.m */; };
		871667FA1BB2AE9C009C6EEA /* APSSignalingKeysStore.swift in Sources */ = {isa = PBXBuildFile; fileRef = 871667F91BB2AE9C009C6EEA /* APSSignalingKeysStore.swift */; };
		8717DFA71F6EF44E0087EFE4 /* SessionManager+Push.swift in Sources */ = {isa = PBXBuildFile; fileRef = 8717DFA61F6EF44E0087EFE4 /* SessionManager+Push.swift */; };
		872A2EE61FFFBC2A00900B22 /* ServiceUser.swift in Sources */ = {isa = PBXBuildFile; fileRef = 872A2EE51FFFBC2900900B22 /* ServiceUser.swift */; };
		872A2EFD2004B85F00900B22 /* ZMOperationLoop+Private.h in Headers */ = {isa = PBXBuildFile; fileRef = F962A8EF19FFD4DC00FD0F80 /* ZMOperationLoop+Private.h */; settings = {ATTRIBUTES = (Public, ); }; };
		872A2EFE2004B86D00900B22 /* ZMSyncStrategy.h in Headers */ = {isa = PBXBuildFile; fileRef = 85D853338EC38D9B021D71BF /* ZMSyncStrategy.h */; settings = {ATTRIBUTES = (Public, ); }; };
		872C99531DB525A1006A3BDE /* CallKitManagerTests.swift in Sources */ = {isa = PBXBuildFile; fileRef = 872C99511DB5256E006A3BDE /* CallKitManagerTests.swift */; };
		872C99591DB659E6006A3BDE /* ringing_from_them_long.caf in Resources */ = {isa = PBXBuildFile; fileRef = 872C99571DB659E6006A3BDE /* ringing_from_them_long.caf */; };
		872C995B1DB65D0D006A3BDE /* harp.m4a in Resources */ = {isa = PBXBuildFile; fileRef = 872C995A1DB65D0D006A3BDE /* harp.m4a */; };
		872C99601DB6722C006A3BDE /* CallKitDelegateTests+Mocking.m in Sources */ = {isa = PBXBuildFile; fileRef = 872C995F1DB6722C006A3BDE /* CallKitDelegateTests+Mocking.m */; };
		8737D554209217BD00E5A4AF /* URLActions.swift in Sources */ = {isa = PBXBuildFile; fileRef = 8737D553209217BD00E5A4AF /* URLActions.swift */; };
		873B893E20445F4400FBE254 /* ZMConversationAccessModeTests.swift in Sources */ = {isa = PBXBuildFile; fileRef = 873B893D20445F4400FBE254 /* ZMConversationAccessModeTests.swift */; };
		874A16902052BE5E001C6760 /* ZMUserSession+OpenConversation.swift in Sources */ = {isa = PBXBuildFile; fileRef = 874A168F2052BE5E001C6760 /* ZMUserSession+OpenConversation.swift */; };
		874A16922052BEC5001C6760 /* UserExpirationObserver.swift in Sources */ = {isa = PBXBuildFile; fileRef = 874A16912052BEC5001C6760 /* UserExpirationObserver.swift */; };
		874A16942052C64B001C6760 /* UserExpirationObserverTests.swift in Sources */ = {isa = PBXBuildFile; fileRef = 874A16932052C64B001C6760 /* UserExpirationObserverTests.swift */; };
		874A174A205812B6001C6760 /* ZMUserSessionTests.swift in Sources */ = {isa = PBXBuildFile; fileRef = 874A1749205812B6001C6760 /* ZMUserSessionTests.swift */; };
		874F142D1C16FD9700C15118 /* Device.swift in Sources */ = {isa = PBXBuildFile; fileRef = 874F142C1C16FD9700C15118 /* Device.swift */; };
		8751DA061F66BFA6000D308B /* ZMUserSession+Push.swift in Sources */ = {isa = PBXBuildFile; fileRef = 8751DA051F66BFA6000D308B /* ZMUserSession+Push.swift */; };
		8754B84A1F73C25400EC02AD /* ConversationListChangeInfo+UserSession.swift in Sources */ = {isa = PBXBuildFile; fileRef = 8754B8491F73C25400EC02AD /* ConversationListChangeInfo+UserSession.swift */; };
		8754B84C1F73C38900EC02AD /* MessageChangeInfo+UserSession.swift in Sources */ = {isa = PBXBuildFile; fileRef = 8754B84B1F73C38900EC02AD /* MessageChangeInfo+UserSession.swift */; };
		8766853C1F2A1AA00031081B /* UnauthenticatedSessionTests.swift in Sources */ = {isa = PBXBuildFile; fileRef = 8766853A1F2A1A860031081B /* UnauthenticatedSessionTests.swift */; };
		878ACB4620ADBBAA0016E68A /* Blacklist.swift in Sources */ = {isa = PBXBuildFile; fileRef = 878ACB4520ADBBAA0016E68A /* Blacklist.swift */; };
		878ACB4820AEFB980016E68A /* ZMUser+Consent.swift in Sources */ = {isa = PBXBuildFile; fileRef = 878ACB4720AEFB980016E68A /* ZMUser+Consent.swift */; };
		878ACB5920AF12C10016E68A /* ZMUserConsentTests.swift in Sources */ = {isa = PBXBuildFile; fileRef = 878ACB5820AF12C10016E68A /* ZMUserConsentTests.swift */; };
		879634401F7BEA4700FC79BA /* DispatchQueue+SerialAsync.swift in Sources */ = {isa = PBXBuildFile; fileRef = 8796343F1F7BEA4700FC79BA /* DispatchQueue+SerialAsync.swift */; };
		879634421F7BEC5100FC79BA /* DispatchQueueSerialAsyncTests.swift in Sources */ = {isa = PBXBuildFile; fileRef = 879634411F7BEC5100FC79BA /* DispatchQueueSerialAsyncTests.swift */; };
		8798607B1C3D48A400218A3E /* DeleteAccountRequestStrategy.swift in Sources */ = {isa = PBXBuildFile; fileRef = 8798607A1C3D48A400218A3E /* DeleteAccountRequestStrategy.swift */; };
		87AEA67D1EFBF46600C94BF3 /* DiskDatabaseTest.swift in Sources */ = {isa = PBXBuildFile; fileRef = 87AEA67B1EFBD27700C94BF3 /* DiskDatabaseTest.swift */; };
		87B30C5C1FA756220054DFB1 /* FlowManagerTests.swift in Sources */ = {isa = PBXBuildFile; fileRef = 87B30C5B1FA756220054DFB1 /* FlowManagerTests.swift */; };
		87D003FF1BB5810D00472E06 /* APSSignalingKeyStoreTests.swift in Sources */ = {isa = PBXBuildFile; fileRef = 87D003FE1BB5810D00472E06 /* APSSignalingKeyStoreTests.swift */; };
		87D2555921D6275800D03789 /* BuildTypeTests.swift in Sources */ = {isa = PBXBuildFile; fileRef = 87D2555821D6275800D03789 /* BuildTypeTests.swift */; };
		87D4625D1C3D526D00433469 /* DeleteAccountRequestStrategyTests.swift in Sources */ = {isa = PBXBuildFile; fileRef = 87D4625C1C3D526D00433469 /* DeleteAccountRequestStrategyTests.swift */; };
		A901FE9B258B562F003EAF5C /* CallParticipantTests.swift in Sources */ = {isa = PBXBuildFile; fileRef = A901FE9A258B562F003EAF5C /* CallParticipantTests.swift */; };
		A913C02223A7EDFB0048CE74 /* TeamRolesDownloadRequestStrategy.swift in Sources */ = {isa = PBXBuildFile; fileRef = A913C02123A7EDFA0048CE74 /* TeamRolesDownloadRequestStrategy.swift */; };
		A913C02423A7F1C00048CE74 /* TeamRolesDownloadRequestStrategyTests.swift in Sources */ = {isa = PBXBuildFile; fileRef = A913C02323A7F1C00048CE74 /* TeamRolesDownloadRequestStrategyTests.swift */; };
		A934C6E6266E0945008D9E68 /* ZMSyncStrategy.swift in Sources */ = {isa = PBXBuildFile; fileRef = A934C6E5266E0945008D9E68 /* ZMSyncStrategy.swift */; };
		A938BDC823A7964200D4C208 /* ConversationRoleDownstreamRequestStrategy.swift in Sources */ = {isa = PBXBuildFile; fileRef = A938BDC723A7964100D4C208 /* ConversationRoleDownstreamRequestStrategy.swift */; };
		A938BDCA23A7966700D4C208 /* ConversationRoleDownstreamRequestStrategyTests.swift in Sources */ = {isa = PBXBuildFile; fileRef = A938BDC923A7966700D4C208 /* ConversationRoleDownstreamRequestStrategyTests.swift */; };
		A93B528B250101AC0061255E /* ZMUserSession+Debugging.swift in Sources */ = {isa = PBXBuildFile; fileRef = A93B528A250101AC0061255E /* ZMUserSession+Debugging.swift */; };
		A95D0B1223F6B75A0057014F /* AVSLogObserver.swift in Sources */ = {isa = PBXBuildFile; fileRef = A95D0B1123F6B75A0057014F /* AVSLogObserver.swift */; };
		A9692F8A1986476900849241 /* NSString_NormalizationTests.m in Sources */ = {isa = PBXBuildFile; fileRef = A9692F881986476900849241 /* NSString_NormalizationTests.m */; };
		A97E4F56267CF681006FC545 /* ZMUserSessionTestsBase.swift in Sources */ = {isa = PBXBuildFile; fileRef = A97E4F55267CF681006FC545 /* ZMUserSessionTestsBase.swift */; };
		A97E4F5B267CFB2D006FC545 /* ZMUserSessionTests_NetworkState.swift in Sources */ = {isa = PBXBuildFile; fileRef = A97E4F5A267CFB2D006FC545 /* ZMUserSessionTests_NetworkState.swift */; };
		A9B53AAA24E12E240066FCC6 /* ZMAccountDeletedReason.swift in Sources */ = {isa = PBXBuildFile; fileRef = A9B53AA924E12E240066FCC6 /* ZMAccountDeletedReason.swift */; };
		A9C02605266F5B4B002E542B /* ZMClientRegistrationStatus.swift in Sources */ = {isa = PBXBuildFile; fileRef = A9C02604266F5B4B002E542B /* ZMClientRegistrationStatus.swift */; };
		AF6415A41C9C17FF00A535F5 /* EncryptedBase64EncondedExternalMessageTestFixture.txt in Resources */ = {isa = PBXBuildFile; fileRef = AF6415A01C9C151700A535F5 /* EncryptedBase64EncondedExternalMessageTestFixture.txt */; };
		AF6415A51C9C180200A535F5 /* ExternalMessageTextFixture.txt in Resources */ = {isa = PBXBuildFile; fileRef = AF6415A11C9C151700A535F5 /* ExternalMessageTextFixture.txt */; };
		BF158D2F1CE087D8007C6F8A /* video.mp4 in Resources */ = {isa = PBXBuildFile; fileRef = BF158D2E1CE087D8007C6F8A /* video.mp4 */; };
		BF2ADA001F41A3DF000980E8 /* SessionFactories.swift in Sources */ = {isa = PBXBuildFile; fileRef = BF2AD9FF1F41A3DF000980E8 /* SessionFactories.swift */; };
		BF2ADA021F41A450000980E8 /* BackendEnvironmentProvider+Cookie.swift in Sources */ = {isa = PBXBuildFile; fileRef = BF2ADA011F41A450000980E8 /* BackendEnvironmentProvider+Cookie.swift */; };
		BF3C1B1720DBE254001CE126 /* Conversation+MessageDestructionTimeout.swift in Sources */ = {isa = PBXBuildFile; fileRef = BF3C1B1620DBE254001CE126 /* Conversation+MessageDestructionTimeout.swift */; };
		BF44A3511C71D5FC00C6928E /* store127.wiredatabase in Resources */ = {isa = PBXBuildFile; fileRef = BF44A3501C71D5FC00C6928E /* store127.wiredatabase */; };
		BF491CD11F03D7CF0055EE44 /* PermissionsDownloadRequestStrategy.swift in Sources */ = {isa = PBXBuildFile; fileRef = BF491CD01F03D7CF0055EE44 /* PermissionsDownloadRequestStrategy.swift */; };
		BF491CD51F03E0FC0055EE44 /* PermissionsDownloadRequestStrategyTests.swift in Sources */ = {isa = PBXBuildFile; fileRef = BF491CD41F03E0FC0055EE44 /* PermissionsDownloadRequestStrategyTests.swift */; };
		BF50CFA71F39ACE8007833A4 /* MockUserInfoParser.swift in Sources */ = {isa = PBXBuildFile; fileRef = BF50CFA51F39ABCF007833A4 /* MockUserInfoParser.swift */; };
		BF6D5D031C4948830049F712 /* WireSyncEngine124.momd in Resources */ = {isa = PBXBuildFile; fileRef = BF6D5D021C4948830049F712 /* WireSyncEngine124.momd */; };
		BF6D5D051C494D730049F712 /* WireSyncEngine125.momd in Resources */ = {isa = PBXBuildFile; fileRef = BF6D5D041C494D730049F712 /* WireSyncEngine125.momd */; };
		BF735CFA1E70003D003BC61F /* SystemMessageCallObserver.swift in Sources */ = {isa = PBXBuildFile; fileRef = BF735CF91E70003D003BC61F /* SystemMessageCallObserver.swift */; };
		BF80542B2102175800E97053 /* CompanyLoginVerificationTokenTests.swift in Sources */ = {isa = PBXBuildFile; fileRef = BF80542A2102175800E97053 /* CompanyLoginVerificationTokenTests.swift */; };
		BF8367311C52651900364B37 /* store125.wiredatabase in Resources */ = {isa = PBXBuildFile; fileRef = BF8367301C52651900364B37 /* store125.wiredatabase */; };
		BFCE9A5B1C4E4C4D00951B3D /* store124.wiredatabase in Resources */ = {isa = PBXBuildFile; fileRef = BFCE9A581C4E4C4D00951B3D /* store124.wiredatabase */; };
		BFE7FCBF2101E50700D1165F /* CompanyLoginVerificationToken.swift in Sources */ = {isa = PBXBuildFile; fileRef = BFE7FCBE2101E50700D1165F /* CompanyLoginVerificationToken.swift */; };
		CB4895532C4FB77C00CA2C25 /* WireTesting.framework in Frameworks */ = {isa = PBXBuildFile; fileRef = CB4895522C4FB77C00CA2C25 /* WireTesting.framework */; };
		CB4895542C4FB77C00CA2C25 /* WireTesting.framework in Embed Frameworks */ = {isa = PBXBuildFile; fileRef = CB4895522C4FB77C00CA2C25 /* WireTesting.framework */; settings = {ATTRIBUTES = (CodeSignOnCopy, RemoveHeadersOnCopy, ); }; };
		CB4895562C4FB7AB00CA2C25 /* WireTesting.framework in Frameworks */ = {isa = PBXBuildFile; fileRef = CB4895552C4FB7AB00CA2C25 /* WireTesting.framework */; };
		CB4895572C4FB7AB00CA2C25 /* WireTesting.framework in Embed Frameworks */ = {isa = PBXBuildFile; fileRef = CB4895552C4FB7AB00CA2C25 /* WireTesting.framework */; settings = {ATTRIBUTES = (CodeSignOnCopy, RemoveHeadersOnCopy, ); }; };
		CB79AC7C2C6DFAA2003CF5F4 /* WireTransportSupport.framework in Frameworks */ = {isa = PBXBuildFile; fileRef = CB79AC7B2C6DFAA2003CF5F4 /* WireTransportSupport.framework */; };
		CB79AC7F2C6DFAC2003CF5F4 /* WireTransportSupport.framework in Frameworks */ = {isa = PBXBuildFile; fileRef = CB79AC7E2C6DFAC2003CF5F4 /* WireTransportSupport.framework */; };
		CBD3AED02C4A742B007643A0 /* TestSetup.swift in Sources */ = {isa = PBXBuildFile; fileRef = CBD3AECF2C4A742B007643A0 /* TestSetup.swift */; };
		CBD3AED12C4A742B007643A0 /* TestSetup.swift in Sources */ = {isa = PBXBuildFile; fileRef = CBD3AECF2C4A742B007643A0 /* TestSetup.swift */; };
		D522571E2062552800562561 /* AssetDeletionRequestStrategy.swift in Sources */ = {isa = PBXBuildFile; fileRef = D522571D2062552800562561 /* AssetDeletionRequestStrategy.swift */; };
		D5225720206261AA00562561 /* AssetDeletionStatus.swift in Sources */ = {isa = PBXBuildFile; fileRef = D522571F206261AA00562561 /* AssetDeletionStatus.swift */; };
		D52257232062637500562561 /* DeletableAssetIdentifierProvider.swift in Sources */ = {isa = PBXBuildFile; fileRef = D52257222062637500562561 /* DeletableAssetIdentifierProvider.swift */; };
		D55272EA2062732100F542BE /* AssetDeletionStatusTests.swift in Sources */ = {isa = PBXBuildFile; fileRef = D55272E92062732100F542BE /* AssetDeletionStatusTests.swift */; };
		D55272EC2062733F00F542BE /* AssetDeletionRequestStrategyTests.swift in Sources */ = {isa = PBXBuildFile; fileRef = D55272EB2062733F00F542BE /* AssetDeletionRequestStrategyTests.swift */; };
		D5D10DA4203AE43200145497 /* Conversation+AccessMode.swift in Sources */ = {isa = PBXBuildFile; fileRef = D5D10DA3203AE43200145497 /* Conversation+AccessMode.swift */; };
		E60579D62C1C3E3D003D4A98 /* ZMNetworkAvailabilityChangeNotification.swift in Sources */ = {isa = PBXBuildFile; fileRef = E60579D52C1C3E3D003D4A98 /* ZMNetworkAvailabilityChangeNotification.swift */; };
		E623B6382BD688D400F91B37 /* Caches.swift in Sources */ = {isa = PBXBuildFile; fileRef = E623B6372BD688D400F91B37 /* Caches.swift */; };
		E623B63A2BD68DAE00F91B37 /* UserSessionDependencies.swift in Sources */ = {isa = PBXBuildFile; fileRef = E623B6392BD68DAE00F91B37 /* UserSessionDependencies.swift */; };
		E62F31C52B71165A0095777A /* EvaluateOneOnOneConversationsStrategy.swift in Sources */ = {isa = PBXBuildFile; fileRef = E62F31C42B71165A0095777A /* EvaluateOneOnOneConversationsStrategy.swift */; };
		E62F31C72B711DDF0095777A /* EvaluateOneOnOneConversationsStrategyTests.swift in Sources */ = {isa = PBXBuildFile; fileRef = E62F31C62B711DDF0095777A /* EvaluateOneOnOneConversationsStrategyTests.swift */; };
		E6425FDF2BCD5B9D003EC8CF /* ZMUserSessionBuilder.swift in Sources */ = {isa = PBXBuildFile; fileRef = E6425FDE2BCD5B9D003EC8CF /* ZMUserSessionBuilder.swift */; };
		E6425FE32BD0021B003EC8CF /* SessionManager+UserSessionSelfUserClientDelegate.swift in Sources */ = {isa = PBXBuildFile; fileRef = E6425FE22BD0021B003EC8CF /* SessionManager+UserSessionSelfUserClientDelegate.swift */; };
		E6425FE52BD005C0003EC8CF /* SessionManager+UserSessionLogoutDelegate.swift in Sources */ = {isa = PBXBuildFile; fileRef = E6425FE42BD005C0003EC8CF /* SessionManager+UserSessionLogoutDelegate.swift */; };
		E662328D2BF4BBED002B680A /* ZMUserSession+MLS.swift in Sources */ = {isa = PBXBuildFile; fileRef = E662328C2BF4BBED002B680A /* ZMUserSession+MLS.swift */; };
		E662328F2BF4BDB0002B680A /* ZMUserSession+CertificateRevocationLists.swift in Sources */ = {isa = PBXBuildFile; fileRef = E662328E2BF4BDB0002B680A /* ZMUserSession+CertificateRevocationLists.swift */; };
		E666EDDF2B74CEE600C03E2B /* SessionManagerBuilder.swift in Sources */ = {isa = PBXBuildFile; fileRef = E666EDDD2B74CEE000C03E2B /* SessionManagerBuilder.swift */; };
		E666EDE22B74E78C00C03E2B /* SessionManagerTests+AccountDeletion.swift in Sources */ = {isa = PBXBuildFile; fileRef = E666EDE02B74E75A00C03E2B /* SessionManagerTests+AccountDeletion.swift */; };
		E666EDE42B74E7BD00C03E2B /* SessionManagerTests+AuthenticationFailure.swift in Sources */ = {isa = PBXBuildFile; fileRef = E666EDE32B74E7BD00C03E2B /* SessionManagerTests+AuthenticationFailure.swift */; };
		E666EDE62B74E85300C03E2B /* SessionManagerTests+EncryptionAtRestMigration.swift in Sources */ = {isa = PBXBuildFile; fileRef = E666EDE52B74E85300C03E2B /* SessionManagerTests+EncryptionAtRestMigration.swift */; };
		E666EDE82B74E8CE00C03E2B /* SessionManagerTests+EncryptionAtRestDefaults.swift in Sources */ = {isa = PBXBuildFile; fileRef = E666EDE72B74E8CE00C03E2B /* SessionManagerTests+EncryptionAtRestDefaults.swift */; };
		E666EDEA2B74E9EF00C03E2B /* SessionManagerTests+Teams.swift in Sources */ = {isa = PBXBuildFile; fileRef = E666EDE92B74E9EF00C03E2B /* SessionManagerTests+Teams.swift */; };
		E666EDEC2B74EA5000C03E2B /* SessionManagerTests+MultiUserSession.swift in Sources */ = {isa = PBXBuildFile; fileRef = E666EDEB2B74EA5000C03E2B /* SessionManagerTests+MultiUserSession.swift */; };
		E666EDEE2B74EAC300C03E2B /* SessionManagerTests+AppLock.swift in Sources */ = {isa = PBXBuildFile; fileRef = E666EDED2B74EAC300C03E2B /* SessionManagerTests+AppLock.swift */; };
		E666EDF22B74ED2F00C03E2B /* MockSessionManagerObserver.swift in Sources */ = {isa = PBXBuildFile; fileRef = E666EDF12B74ED2F00C03E2B /* MockSessionManagerObserver.swift */; };
		E6A6FE292C4175DE001407E8 /* IntegrationTest+BackendInfo.swift in Sources */ = {isa = PBXBuildFile; fileRef = E6A6FE282C4175DE001407E8 /* IntegrationTest+BackendInfo.swift */; };
		E6BB79542C36B36E003B821B /* NetworkState.swift in Sources */ = {isa = PBXBuildFile; fileRef = E6BB79532C36B36E003B821B /* NetworkState.swift */; };
		E6BD767F2BDBAAE300FB1F8B /* CoreDataStack+Caches.swift in Sources */ = {isa = PBXBuildFile; fileRef = E6BD767E2BDBAAE300FB1F8B /* CoreDataStack+Caches.swift */; };
		E6C6C6B62B877429007585DF /* TeamMembersDownloadRequestStrategyTests.swift in Sources */ = {isa = PBXBuildFile; fileRef = E6C6C6B42B87741D007585DF /* TeamMembersDownloadRequestStrategyTests.swift */; };
		E6C6C6B72B87745F007585DF /* TeamMembersDownloadRequestStrategy.swift in Sources */ = {isa = PBXBuildFile; fileRef = E6C6C6B22B877404007585DF /* TeamMembersDownloadRequestStrategy.swift */; };
		E6C983EC2B98627200D55177 /* GetMLSFeatureUseCase.swift in Sources */ = {isa = PBXBuildFile; fileRef = E6C983EB2B98627200D55177 /* GetMLSFeatureUseCase.swift */; };
		E6C983EE2B986ABA00D55177 /* ZMUserSession+UserSession.swift in Sources */ = {isa = PBXBuildFile; fileRef = E6C983ED2B986ABA00D55177 /* ZMUserSession+UserSession.swift */; };
		E6D1B1F22B988166001CA68B /* GetMLSFeatureUseCaseTests.swift in Sources */ = {isa = PBXBuildFile; fileRef = E6D1B1F12B988166001CA68B /* GetMLSFeatureUseCaseTests.swift */; };
		E6E5579A2BBD4D9C0033E62B /* ZMReachability+ServerConnection.swift in Sources */ = {isa = PBXBuildFile; fileRef = E6E557992BBD4D9C0033E62B /* ZMReachability+ServerConnection.swift */; };
		E6F31B502C19B42E005DFA0C /* ZMUserSession+Notifications.swift in Sources */ = {isa = PBXBuildFile; fileRef = E6F31B4F2C19B42E005DFA0C /* ZMUserSession+Notifications.swift */; };
		E948DB142C4AB09D00146025 /* AppendLocationMessageUseCaseTests.swift in Sources */ = {isa = PBXBuildFile; fileRef = E948DB132C4AB09D00146025 /* AppendLocationMessageUseCaseTests.swift */; };
		E955D3DF2C36CFFF0090BEAB /* ConversationType+ZMConversationType.swift in Sources */ = {isa = PBXBuildFile; fileRef = E955D3DE2C36CFFF0090BEAB /* ConversationType+ZMConversationType.swift */; };
		E955D3E32C36E9240090BEAB /* AppendKnockMessageUseCaseTests.swift in Sources */ = {isa = PBXBuildFile; fileRef = E955D3E22C36E9240090BEAB /* AppendKnockMessageUseCaseTests.swift */; };
		E965B10C2C3431EC009BEAB3 /* AppendLocationMessageUseCase.swift in Sources */ = {isa = PBXBuildFile; fileRef = E965B10B2C3431EC009BEAB3 /* AppendLocationMessageUseCase.swift */; };
		E967757F2BD8237D00EFEED5 /* SetAllowGuestAndServicesUseCase.swift in Sources */ = {isa = PBXBuildFile; fileRef = E967757E2BD8237D00EFEED5 /* SetAllowGuestAndServicesUseCase.swift */; };
		E97296252C4A784300C4F1DB /* MessageAppendableConversation.swift in Sources */ = {isa = PBXBuildFile; fileRef = E97296242C4A784300C4F1DB /* MessageAppendableConversation.swift */; };
		E97296282C4AA7D300C4F1DB /* AppendImageMessageUseCaseTests.swift in Sources */ = {isa = PBXBuildFile; fileRef = E97296262C4AA72100C4F1DB /* AppendImageMessageUseCaseTests.swift */; };
		E98E5DFC2B8DF45100A2CFF5 /* ResolveOneOnOneConversationsUseCaseTests.swift in Sources */ = {isa = PBXBuildFile; fileRef = E98E5DFB2B8DF45100A2CFF5 /* ResolveOneOnOneConversationsUseCaseTests.swift */; };
		E998FE8E2C184C9800EAA672 /* UserCredentials.swift in Sources */ = {isa = PBXBuildFile; fileRef = E998FE8D2C184C9800EAA672 /* UserCredentials.swift */; };
		E9A71BD32C32EA8B0027EC01 /* AppendTextMessageUseCase.swift in Sources */ = {isa = PBXBuildFile; fileRef = E9A71BD22C32EA8B0027EC01 /* AppendTextMessageUseCase.swift */; };
		E9A71BD52C33EE080027EC01 /* AppendImageMessageUseCase.swift in Sources */ = {isa = PBXBuildFile; fileRef = E9A71BD42C33EE080027EC01 /* AppendImageMessageUseCase.swift */; };
		E9A71BD72C33F4850027EC01 /* AppendKnockMessagekUseCase.swift in Sources */ = {isa = PBXBuildFile; fileRef = E9A71BD62C33F4850027EC01 /* AppendKnockMessagekUseCase.swift */; };
		E9A96E7E2B88E0EA00914FDD /* ResolveOneOnOneConversationsUseCase.swift in Sources */ = {isa = PBXBuildFile; fileRef = E9A96E7D2B88E0EA00914FDD /* ResolveOneOnOneConversationsUseCase.swift */; };
		E9AD0A362C2AF9B300CA88DF /* AnalyticsSessionConfiguration.swift in Sources */ = {isa = PBXBuildFile; fileRef = E9AD0A352C2AF9B300CA88DF /* AnalyticsSessionConfiguration.swift */; };
		E9C0B1E82C58E34000D242D6 /* DisableAnalyticsUseCase.swift in Sources */ = {isa = PBXBuildFile; fileRef = E9C0B1E72C58E34000D242D6 /* DisableAnalyticsUseCase.swift */; };
		E9C60E922C259F3C004E5F13 /* WireAnalytics in Frameworks */ = {isa = PBXBuildFile; productRef = E9C60E912C259F3C004E5F13 /* WireAnalytics */; };
		E9DA6FF52C5CDF9A00BF8298 /* DisableAnalyticsSharingUseCaseTests.swift in Sources */ = {isa = PBXBuildFile; fileRef = E9DA6FF42C5CDF9A00BF8298 /* DisableAnalyticsSharingUseCaseTests.swift */; };
		E9E4D4712C2AD61500364352 /* TeamRole+AnalyticsValue.swift in Sources */ = {isa = PBXBuildFile; fileRef = E9E4D4702C2AD61500364352 /* TeamRole+AnalyticsValue.swift */; };
		E9EAEAA72BC7C50B0042F5C9 /* CreateConversationGuestLinkUseCase.swift in Sources */ = {isa = PBXBuildFile; fileRef = E9EAEAA62BC7C50B0042F5C9 /* CreateConversationGuestLinkUseCase.swift */; };
		E9EB58202C357FDE00A2325E /* WireAnalyticsSupport in Frameworks */ = {isa = PBXBuildFile; productRef = E9EB581F2C357FDE00A2325E /* WireAnalyticsSupport */; };
		E9F403152C5B96CD00F81366 /* EnableAnalyticsUseCase.swift in Sources */ = {isa = PBXBuildFile; fileRef = E9F403142C5B96CD00F81366 /* EnableAnalyticsUseCase.swift */; };
		E9F403172C5BD26C00F81366 /* SessionManager+AnalyticsUseCases.swift in Sources */ = {isa = PBXBuildFile; fileRef = E9F403162C5BD26C00F81366 /* SessionManager+AnalyticsUseCases.swift */; };
		E9F627B32BE4BF4A008C2B1C /* CreateConversationGuestLinkUseCaseTests.swift in Sources */ = {isa = PBXBuildFile; fileRef = E9F627B22BE4BF4A008C2B1C /* CreateConversationGuestLinkUseCaseTests.swift */; };
		E9F7FE292BE0C61900699356 /* SetAllowGuestsAndServicesUseCaseTests.swift in Sources */ = {isa = PBXBuildFile; fileRef = E9F7FE282BE0C61900699356 /* SetAllowGuestsAndServicesUseCaseTests.swift */; };
		EE01E0371F90DD67001AA33C /* audio.m4a in Resources */ = {isa = PBXBuildFile; fileRef = EE01E0361F90DABC001AA33C /* audio.m4a */; };
		EE01E0391F90FEC1001AA33C /* ZMLocalNotificationTests_ExpiredMessage.swift in Sources */ = {isa = PBXBuildFile; fileRef = EE01E0381F90FEC1001AA33C /* ZMLocalNotificationTests_ExpiredMessage.swift */; };
		EE0BA29029D5DBD6004E93B5 /* MockCryptoboxMigrationManagerInterface.swift in Sources */ = {isa = PBXBuildFile; fileRef = EE0BA28F29D5DBD6004E93B5 /* MockCryptoboxMigrationManagerInterface.swift */; };
		EE0CAEAF2AAF2E8E00BD2DB7 /* URLSession+MinTLSVersion.swift in Sources */ = {isa = PBXBuildFile; fileRef = EE0CAEAE2AAF2E8E00BD2DB7 /* URLSession+MinTLSVersion.swift */; };
		EE0CAEB12AAF306000BD2DB7 /* ZMBlacklistDownloader.h in Headers */ = {isa = PBXBuildFile; fileRef = F9FD798519EE742600D70FCD /* ZMBlacklistDownloader.h */; };
		EE1108B723D1B367005DC663 /* TypingUsers.swift in Sources */ = {isa = PBXBuildFile; fileRef = EE1108B623D1B367005DC663 /* TypingUsers.swift */; };
		EE1108F923D1F945005DC663 /* TypingUsersTimeout.swift in Sources */ = {isa = PBXBuildFile; fileRef = EE1108F823D1F945005DC663 /* TypingUsersTimeout.swift */; };
		EE1108FB23D2087F005DC663 /* Typing.swift in Sources */ = {isa = PBXBuildFile; fileRef = EE1108FA23D2087F005DC663 /* Typing.swift */; };
		EE13BD8B2BC948FC006561F8 /* ZMUserSession+APIAdapter.swift in Sources */ = {isa = PBXBuildFile; fileRef = EE13BD8A2BC948FC006561F8 /* ZMUserSession+APIAdapter.swift */; };
		EE1DEBB323D5A6930087EE1F /* TypingTests.swift in Sources */ = {isa = PBXBuildFile; fileRef = EE1DEBB223D5A6930087EE1F /* TypingTests.swift */; };
		EE1DEBB523D5AEE50087EE1F /* TypingUsersTimeoutTests.swift in Sources */ = {isa = PBXBuildFile; fileRef = EE1DEBB423D5AEE50087EE1F /* TypingUsersTimeoutTests.swift */; };
		EE1DEBB723D5B62C0087EE1F /* TypingUsersTests.swift in Sources */ = {isa = PBXBuildFile; fileRef = EE1DEBB623D5B62C0087EE1F /* TypingUsersTests.swift */; };
		EE1DEBB923D5B9BC0087EE1F /* ZMConversation+TypingUsersTests.swift in Sources */ = {isa = PBXBuildFile; fileRef = EE1DEBB823D5B9BC0087EE1F /* ZMConversation+TypingUsersTests.swift */; };
		EE1DEBBE23D5E12F0087EE1F /* TypingUsersTimeout+Key.swift in Sources */ = {isa = PBXBuildFile; fileRef = EE1DEBBC23D5E0390087EE1F /* TypingUsersTimeout+Key.swift */; };
		EE1DEBC423D5F1970087EE1F /* Conversation+TypingUsers.swift in Sources */ = {isa = PBXBuildFile; fileRef = EE1DEBC223D5F1920087EE1F /* Conversation+TypingUsers.swift */; };
		EE1DEBC723D5F1F30087EE1F /* NSManagedObjectContext+TypingUsers.swift in Sources */ = {isa = PBXBuildFile; fileRef = EE1DEBC523D5F1D00087EE1F /* NSManagedObjectContext+TypingUsers.swift */; };
		EE2DE5E229250C1A00F42F4C /* CallHandle.swift in Sources */ = {isa = PBXBuildFile; fileRef = EE2DE5E129250C1A00F42F4C /* CallHandle.swift */; };
		EE2DE5E429250CC400F42F4C /* CallKitCall.swift in Sources */ = {isa = PBXBuildFile; fileRef = EE2DE5E329250CC400F42F4C /* CallKitCall.swift */; };
		EE2DE5E8292519EC00F42F4C /* CallKitCallRegister.swift in Sources */ = {isa = PBXBuildFile; fileRef = EE2DE5E7292519EC00F42F4C /* CallKitCallRegister.swift */; };
		EE2DE5EA2926377C00F42F4C /* CallObserver.swift in Sources */ = {isa = PBXBuildFile; fileRef = EE2DE5E92926377C00F42F4C /* CallObserver.swift */; };
		EE2DE5EC29263C5100F42F4C /* Logger.swift in Sources */ = {isa = PBXBuildFile; fileRef = EE2DE5EB29263C5100F42F4C /* Logger.swift */; };
		EE38DDEE280437E500D4983D /* BlacklistReason.swift in Sources */ = {isa = PBXBuildFile; fileRef = EE38DDED280437E500D4983D /* BlacklistReason.swift */; };
		EE3E43F62BF62BB9001A43A1 /* SupportedProtocolsServiceTests.swift in Sources */ = {isa = PBXBuildFile; fileRef = EE3E43F52BF62BB9001A43A1 /* SupportedProtocolsServiceTests.swift */; };
		EE3E43F92BF62BF6001A43A1 /* SelfSupportedProtocolsRequestStrategyTests.swift in Sources */ = {isa = PBXBuildFile; fileRef = EE3E43F82BF62BF6001A43A1 /* SelfSupportedProtocolsRequestStrategyTests.swift */; };
		EE419B58256FEA3D004618E2 /* ZMUserSession.Configuration.swift in Sources */ = {isa = PBXBuildFile; fileRef = EE419B57256FEA3D004618E2 /* ZMUserSession.Configuration.swift */; };
		EE458B0B27CCD58800F04038 /* ZMOperationLoop+APIVersion.swift in Sources */ = {isa = PBXBuildFile; fileRef = EE458B0A27CCD58800F04038 /* ZMOperationLoop+APIVersion.swift */; };
		EE46EF262942033C007BBD99 /* SessionManager+PushToken.swift in Sources */ = {isa = PBXBuildFile; fileRef = EE46EF252942033C007BBD99 /* SessionManager+PushToken.swift */; };
		EE4E6A262B714490007C476D /* WireRequestStrategySupport.framework in Frameworks */ = {isa = PBXBuildFile; fileRef = EE4E6A252B714490007C476D /* WireRequestStrategySupport.framework */; };
		EE51FBEE2AE1305B002B503B /* UserSession.swift in Sources */ = {isa = PBXBuildFile; fileRef = EE51FBED2AE1305B002B503B /* UserSession.swift */; };
		EE5AAF3A2874E8C70018FA01 /* BackendEnvironmentProvider+Reachability.swift in Sources */ = {isa = PBXBuildFile; fileRef = EE5AAF392874E8C70018FA01 /* BackendEnvironmentProvider+Reachability.swift */; };
		EE5BF6351F8F907C00B49D06 /* ZMLocalNotificationTests.swift in Sources */ = {isa = PBXBuildFile; fileRef = EE5BF6341F8F907C00B49D06 /* ZMLocalNotificationTests.swift */; };
		EE5D9B60290A7CEE007D78D6 /* VoIPPushManager.swift in Sources */ = {isa = PBXBuildFile; fileRef = EE5D9B5F290A7CEE007D78D6 /* VoIPPushManager.swift */; };
		EE5D9B62290A8557007D78D6 /* SessionManager+VoIPPushManagerDelegate.swift in Sources */ = {isa = PBXBuildFile; fileRef = EE5D9B61290A8557007D78D6 /* SessionManager+VoIPPushManagerDelegate.swift */; };
		EE5FEF0521E8948F00E24F7F /* ZMUserSession+DarwinNotificationCenter.swift in Sources */ = {isa = PBXBuildFile; fileRef = EE5FEF0421E8948F00E24F7F /* ZMUserSession+DarwinNotificationCenter.swift */; };
		EE6654642445D4EE00CBF8D3 /* MockAddressBook.swift in Sources */ = {isa = PBXBuildFile; fileRef = EE6654632445D4EE00CBF8D3 /* MockAddressBook.swift */; };
		EE668BB62954AA7F00D939E7 /* WireRequestStrategy.framework in Frameworks */ = {isa = PBXBuildFile; fileRef = EE668BB52954AA7F00D939E7 /* WireRequestStrategy.framework */; };
		EE668BBA2954AA9300D939E7 /* WireMockTransport.framework in Frameworks */ = {isa = PBXBuildFile; fileRef = EE668BB92954AA9300D939E7 /* WireMockTransport.framework */; };
		EE668BBB2954AA9300D939E7 /* WireMockTransport.framework in Embed Frameworks */ = {isa = PBXBuildFile; fileRef = EE668BB92954AA9300D939E7 /* WireMockTransport.framework */; settings = {ATTRIBUTES = (CodeSignOnCopy, RemoveHeadersOnCopy, ); }; };
		EE67F6C8296F0622001D7C88 /* libPhoneNumberiOS.xcframework in Frameworks */ = {isa = PBXBuildFile; fileRef = EE67F6C5296F0622001D7C88 /* libPhoneNumberiOS.xcframework */; };
		EE67F6CA296F0622001D7C88 /* ZipArchive.xcframework in Frameworks */ = {isa = PBXBuildFile; fileRef = EE67F6C6296F0622001D7C88 /* ZipArchive.xcframework */; };
		EE67F6CC296F0622001D7C88 /* avs.xcframework in Frameworks */ = {isa = PBXBuildFile; fileRef = EE67F6C7296F0622001D7C88 /* avs.xcframework */; };
		EE8584DB2B6938390045EAD4 /* CreateTeamOneOnOneConversationUseCase.swift in Sources */ = {isa = PBXBuildFile; fileRef = EE8584DA2B6938390045EAD4 /* CreateTeamOneOnOneConversationUseCase.swift */; };
		EE8584DD2B6BD33B0045EAD4 /* ZMUserSession+OneOnOne.swift in Sources */ = {isa = PBXBuildFile; fileRef = EE8584DC2B6BD33B0045EAD4 /* ZMUserSession+OneOnOne.swift */; };
		EE88B04F2BF62B140013F0BD /* SelfSupportedProtocolsRequestStrategy.swift in Sources */ = {isa = PBXBuildFile; fileRef = EE88B04E2BF62B140013F0BD /* SelfSupportedProtocolsRequestStrategy.swift */; };
		EE88B0512BF62B3F0013F0BD /* SupportedProtocolsService.swift in Sources */ = {isa = PBXBuildFile; fileRef = EE88B0502BF62B3F0013F0BD /* SupportedProtocolsService.swift */; };
		EE8B934E2B838AFD00D5E670 /* GetE2eIdentityCertificatesUseCaseTests.swift in Sources */ = {isa = PBXBuildFile; fileRef = EE8B934D2B838AFD00D5E670 /* GetE2eIdentityCertificatesUseCaseTests.swift */; };
		EE95DECD247C0049001EA010 /* SessionManagerConfigurationTests.swift in Sources */ = {isa = PBXBuildFile; fileRef = EE95DECC247C0049001EA010 /* SessionManagerConfigurationTests.swift */; };
		EE9CDE8E27D9FF5900C4DAC8 /* APIVersionResolver.swift in Sources */ = {isa = PBXBuildFile; fileRef = EE9CDE8D27D9FF5900C4DAC8 /* APIVersionResolver.swift */; };
		EE9CDE9027DA04A300C4DAC8 /* SessionManager+APIVersionResolver.swift in Sources */ = {isa = PBXBuildFile; fileRef = EE9CDE8F27DA04A300C4DAC8 /* SessionManager+APIVersionResolver.swift */; };
		EE9CDE9227DA05D100C4DAC8 /* APIVersionResolverTests.swift in Sources */ = {isa = PBXBuildFile; fileRef = EE9CDE9127DA05D100C4DAC8 /* APIVersionResolverTests.swift */; };
		EEA58F102B70D59F006DEE32 /* CreateTeamOneOnOneConversationUseCaseTests.swift in Sources */ = {isa = PBXBuildFile; fileRef = EEA58F0F2B70D59F006DEE32 /* CreateTeamOneOnOneConversationUseCaseTests.swift */; };
		EEC7AB0C2A08F3DF005614BE /* OperationStateProvider.swift in Sources */ = {isa = PBXBuildFile; fileRef = EEC7AB0B2A08F3DF005614BE /* OperationStateProvider.swift */; };
		EECE27C429435FFE00419A8B /* PushTokenService.swift in Sources */ = {isa = PBXBuildFile; fileRef = EECE27C329435FFE00419A8B /* PushTokenService.swift */; };
		EECE27C6294362F100419A8B /* MockPushTokenService.swift in Sources */ = {isa = PBXBuildFile; fileRef = EECE27C5294362F100419A8B /* MockPushTokenService.swift */; };
		EECE27C729436CF900419A8B /* MockPushTokenService.swift in Sources */ = {isa = PBXBuildFile; fileRef = EECE27C5294362F100419A8B /* MockPushTokenService.swift */; };
		EECE27C829436DC000419A8B /* SessionManagerTests+PushToken.swift in Sources */ = {isa = PBXBuildFile; fileRef = EEC0A2D229433D360032C1C9 /* SessionManagerTests+PushToken.swift */; };
		EEDDB6A42BCFC5E7009ECF97 /* WireSyncEngine.docc in Sources */ = {isa = PBXBuildFile; fileRef = EEDDB6A32BCFC5E4009ECF97 /* WireSyncEngine.docc */; };
		EEE186B4259CC92D008707CA /* ZMUserSession+AppLock.swift in Sources */ = {isa = PBXBuildFile; fileRef = EEE186B3259CC92D008707CA /* ZMUserSession+AppLock.swift */; };
		EEE186B6259CCA14008707CA /* SessionManager+AppLock.swift in Sources */ = {isa = PBXBuildFile; fileRef = EEE186B5259CCA14008707CA /* SessionManager+AppLock.swift */; };
		EEE46E5728C5EF56005F48D7 /* FetchUserClientsUseCase.swift in Sources */ = {isa = PBXBuildFile; fileRef = EEE46E5628C5EF56005F48D7 /* FetchUserClientsUseCase.swift */; };
		EEE95CF62A442A0100E136CB /* WireCallCenterV3+MLS.swift in Sources */ = {isa = PBXBuildFile; fileRef = EEE95CF52A442A0100E136CB /* WireCallCenterV3+MLS.swift */; };
		EEEA75FA1F8A6142006D1070 /* ZMLocalNotification+ExpiredMessages.swift in Sources */ = {isa = PBXBuildFile; fileRef = EEEA75F51F8A613F006D1070 /* ZMLocalNotification+ExpiredMessages.swift */; };
		EEEA75FC1F8A6142006D1070 /* ZMLocalNotification+Calling.swift in Sources */ = {isa = PBXBuildFile; fileRef = EEEA75F71F8A6141006D1070 /* ZMLocalNotification+Calling.swift */; };
		EEEED9A823F6BC00008C94CA /* SelfUserProvider.swift in Sources */ = {isa = PBXBuildFile; fileRef = EEEED9A723F6BC00008C94CA /* SelfUserProvider.swift */; };
		EEEED9AA23F6BD75008C94CA /* ZMUserSession+SelfUserProvider.swift in Sources */ = {isa = PBXBuildFile; fileRef = EEEED9A923F6BD75008C94CA /* ZMUserSession+SelfUserProvider.swift */; };
		EF2CB12722D5E58B00350B0A /* TeamImageAssetUpdateStrategy.swift in Sources */ = {isa = PBXBuildFile; fileRef = EF2CB12622D5E58B00350B0A /* TeamImageAssetUpdateStrategy.swift */; };
		EF2CB12A22D5E5BF00350B0A /* TeamImageAssetUpdateStrategyTests.swift in Sources */ = {isa = PBXBuildFile; fileRef = EF2CB12822D5E5BB00350B0A /* TeamImageAssetUpdateStrategyTests.swift */; };
		EFC8281C1FB343B600E27E21 /* RegistationCredentialVerificationStrategy.swift in Sources */ = {isa = PBXBuildFile; fileRef = EFC8281B1FB343B600E27E21 /* RegistationCredentialVerificationStrategy.swift */; };
		EFC8281E1FB34F9600E27E21 /* EmailVerificationStrategyTests.swift in Sources */ = {isa = PBXBuildFile; fileRef = EFC8281D1FB34F9600E27E21 /* EmailVerificationStrategyTests.swift */; };
		EFC828221FB356CE00E27E21 /* RegistrationStatusTests.swift in Sources */ = {isa = PBXBuildFile; fileRef = EFC828211FB356CE00E27E21 /* RegistrationStatusTests.swift */; };
		EFF9403E2240FE5D004F3115 /* URL+DeepLink.swift in Sources */ = {isa = PBXBuildFile; fileRef = EFF9403D2240FE5D004F3115 /* URL+DeepLink.swift */; };
		EFF940402240FF12004F3115 /* DeepLinkError.swift in Sources */ = {isa = PBXBuildFile; fileRef = EFF9403F2240FF12004F3115 /* DeepLinkError.swift */; };
		F11E35D62040172200D4D5DB /* ZMHotFixTests.swift in Sources */ = {isa = PBXBuildFile; fileRef = F11E35D52040172200D4D5DB /* ZMHotFixTests.swift */; };
		F130BF282062C05600DBE261 /* SessionManager+Backup.swift in Sources */ = {isa = PBXBuildFile; fileRef = F130BF272062C05600DBE261 /* SessionManager+Backup.swift */; };
		F132C114203F20AB00C58933 /* ZMHotFixDirectoryTests.swift in Sources */ = {isa = PBXBuildFile; fileRef = F132C113203F20AB00C58933 /* ZMHotFixDirectoryTests.swift */; };
		F148F6671FB9AA7600BD6909 /* UnregisteredTeam.swift in Sources */ = {isa = PBXBuildFile; fileRef = F148F6661FB9AA7600BD6909 /* UnregisteredTeam.swift */; };
		F148F6691FBAF55800BD6909 /* TeamRegistrationStrategyTests.swift in Sources */ = {isa = PBXBuildFile; fileRef = F148F6681FBAF55800BD6909 /* TeamRegistrationStrategyTests.swift */; };
		F148F66B1FBAFAF600BD6909 /* RegistrationStatusTestHelper.swift in Sources */ = {isa = PBXBuildFile; fileRef = F148F66A1FBAFAF600BD6909 /* RegistrationStatusTestHelper.swift */; };
		F16558D1225F3F2A00EA2F2A /* SessionManager+SwitchBackend.swift in Sources */ = {isa = PBXBuildFile; fileRef = F16558D0225F3F2A00EA2F2A /* SessionManager+SwitchBackend.swift */; };
		F16C8BC42040715800677D31 /* ZMUpdateEvent+Testing.swift in Sources */ = {isa = PBXBuildFile; fileRef = F16C8BC32040715800677D31 /* ZMUpdateEvent+Testing.swift */; };
		F170AF211E78013A0033DC33 /* UserImageAssetUpdateStrategyTests.swift in Sources */ = {isa = PBXBuildFile; fileRef = F170AF1F1E7800CF0033DC33 /* UserImageAssetUpdateStrategyTests.swift */; };
		F19E55A022B3A2C5005C792D /* UNNotification+SafeLogging.swift in Sources */ = {isa = PBXBuildFile; fileRef = F19E559F22B3A2C5005C792D /* UNNotification+SafeLogging.swift */; };
		F19E55A222B3A3FA005C792D /* UNNotificationResponse+SafeLogging.swift in Sources */ = {isa = PBXBuildFile; fileRef = F19E55A122B3A3FA005C792D /* UNNotificationResponse+SafeLogging.swift */; };
		F19E55A422B3A740005C792D /* PKPushPayload+SafeLogging.swift in Sources */ = {isa = PBXBuildFile; fileRef = F19E55A322B3A740005C792D /* PKPushPayload+SafeLogging.swift */; };
		F19E55A622B3AAA8005C792D /* PKPushCredentials+SafeLogging.swift in Sources */ = {isa = PBXBuildFile; fileRef = F19E55A522B3AAA8005C792D /* PKPushCredentials+SafeLogging.swift */; };
		F19F1D141EFBC18E00275E27 /* UnauthenticatedSession.swift in Sources */ = {isa = PBXBuildFile; fileRef = F19F1D131EFBC18E00275E27 /* UnauthenticatedSession.swift */; };
		F19F1D1D1EFBC2F000275E27 /* ZMAuthenticationStatus_Internal.h in Headers */ = {isa = PBXBuildFile; fileRef = F19F1D191EFBC2F000275E27 /* ZMAuthenticationStatus_Internal.h */; };
		F19F1D1E1EFBC2F000275E27 /* ZMAuthenticationStatus.h in Headers */ = {isa = PBXBuildFile; fileRef = F19F1D1A1EFBC2F000275E27 /* ZMAuthenticationStatus.h */; settings = {ATTRIBUTES = (Public, ); }; };
		F19F1D1F1EFBC2F000275E27 /* ZMAuthenticationStatus.m in Sources */ = {isa = PBXBuildFile; fileRef = F19F1D1B1EFBC2F000275E27 /* ZMAuthenticationStatus.m */; };
		F19F1D271EFBC34E00275E27 /* ZMUserSessionRegistrationNotification.h in Headers */ = {isa = PBXBuildFile; fileRef = F19F1D231EFBC34E00275E27 /* ZMUserSessionRegistrationNotification.h */; settings = {ATTRIBUTES = (Public, ); }; };
		F19F1D281EFBC34E00275E27 /* ZMUserSessionRegistrationNotification.m in Sources */ = {isa = PBXBuildFile; fileRef = F19F1D241EFBC34E00275E27 /* ZMUserSessionRegistrationNotification.m */; };
		F19F1D311EFBCBD300275E27 /* ZMLoginTranscoder.h in Headers */ = {isa = PBXBuildFile; fileRef = 54C11B9E19D1E4A100576A96 /* ZMLoginTranscoder.h */; settings = {ATTRIBUTES = (Public, ); }; };
		F19F1D331EFBE3FE00275E27 /* UnauthenticatedOperationLoop.swift in Sources */ = {isa = PBXBuildFile; fileRef = F19F1D321EFBE3FE00275E27 /* UnauthenticatedOperationLoop.swift */; };
		F19F1D381EFBF61800275E27 /* SessionManager.swift in Sources */ = {isa = PBXBuildFile; fileRef = F19F1D371EFBF61800275E27 /* SessionManager.swift */; };
		F19F4F3A1E5F1AE400F4D8FF /* UserProfileImageUpdateStatus.swift in Sources */ = {isa = PBXBuildFile; fileRef = F19F4F391E5F1AE400F4D8FF /* UserProfileImageUpdateStatus.swift */; };
		F19F4F3C1E604AA700F4D8FF /* UserImageAssetUpdateStrategy.swift in Sources */ = {isa = PBXBuildFile; fileRef = F19F4F3B1E604AA700F4D8FF /* UserImageAssetUpdateStrategy.swift */; };
		F19F4F4D1E646C3C00F4D8FF /* UserProfileImageUpdateStatusTests.swift in Sources */ = {isa = PBXBuildFile; fileRef = F19F4F4C1E646C3C00F4D8FF /* UserProfileImageUpdateStatusTests.swift */; };
		F19F4F4F1E6575F700F4D8FF /* UserProfileImageOwner.swift in Sources */ = {isa = PBXBuildFile; fileRef = F19F4F4E1E6575F700F4D8FF /* UserProfileImageOwner.swift */; };
		F1A94BD21F010287003083D9 /* UnauthenticatedSession+Login.swift in Sources */ = {isa = PBXBuildFile; fileRef = F1A94BD11F010287003083D9 /* UnauthenticatedSession+Login.swift */; };
		F1A989BA1FD03E1B00B8A82E /* ZMLocalizable.strings in Resources */ = {isa = PBXBuildFile; fileRef = F1A989BC1FD03E1B00B8A82E /* ZMLocalizable.strings */; };
		F1AE5F6F21F73388009CDBBC /* ZMUserSessionTests+Timers.swift in Sources */ = {isa = PBXBuildFile; fileRef = F1AE5F6E21F73388009CDBBC /* ZMUserSessionTests+Timers.swift */; };
		F1B5D53D2181FDA300986911 /* NetworkQuality.swift in Sources */ = {isa = PBXBuildFile; fileRef = F1B5D53C2181FDA300986911 /* NetworkQuality.swift */; };
		F1C1E70D21F74667007FBDA1 /* ZMUserSession+Timers.swift in Sources */ = {isa = PBXBuildFile; fileRef = F1AE5F6C21F72FC6009CDBBC /* ZMUserSession+Timers.swift */; };
		F1C1F3EE1FCF0C85007273E3 /* ZMUserSessionErrorCode+Localized.swift in Sources */ = {isa = PBXBuildFile; fileRef = F1C1F3ED1FCF0C85007273E3 /* ZMUserSessionErrorCode+Localized.swift */; };
		F1C1F3F01FCF18C5007273E3 /* NSError+Localized.swift in Sources */ = {isa = PBXBuildFile; fileRef = F1C1F3EF1FCF18C5007273E3 /* NSError+Localized.swift */; };
		F1C51FE71FB49660009C2269 /* RegistrationStatus.swift in Sources */ = {isa = PBXBuildFile; fileRef = F1C51FE61FB49660009C2269 /* RegistrationStatus.swift */; };
		F1C51FE91FB4A9C7009C2269 /* RegistrationStrategy.swift in Sources */ = {isa = PBXBuildFile; fileRef = F1C51FE81FB4A9C7009C2269 /* RegistrationStrategy.swift */; };
		F1E48003207E3789008D4299 /* Default-568h@2x.png in Resources */ = {isa = PBXBuildFile; fileRef = F1E48002207E3789008D4299 /* Default-568h@2x.png */; };
		F905C47F1E79A86A00AF34A5 /* WireCallCenterV3Tests.swift in Sources */ = {isa = PBXBuildFile; fileRef = F905C47E1E79A86A00AF34A5 /* WireCallCenterV3Tests.swift */; };
		F90EC5A31E7BF1AC00A6779E /* AVSWrapper.swift in Sources */ = {isa = PBXBuildFile; fileRef = F90EC5A21E7BF1AC00A6779E /* AVSWrapper.swift */; };
		F9245BED1CBF95A8009D1E85 /* ZMHotFixDirectory+Swift.swift in Sources */ = {isa = PBXBuildFile; fileRef = F9245BEC1CBF95A8009D1E85 /* ZMHotFixDirectory+Swift.swift */; };
		F925468E1C63B61000CE2D7C /* MessagingTest+EventFactory.m in Sources */ = {isa = PBXBuildFile; fileRef = F925468D1C63B61000CE2D7C /* MessagingTest+EventFactory.m */; };
		F92CA9651F153622007D8570 /* CacheFileRelocatorTests.swift in Sources */ = {isa = PBXBuildFile; fileRef = F92CA9641F153622007D8570 /* CacheFileRelocatorTests.swift */; };
		F93A75F21C1F219800252586 /* ConversationStatusStrategy.swift in Sources */ = {isa = PBXBuildFile; fileRef = F93A75F11C1F219800252586 /* ConversationStatusStrategy.swift */; };
		F9410F631DE44C2E007451FF /* TypingStrategyTests.swift in Sources */ = {isa = PBXBuildFile; fileRef = F9410F621DE44C2E007451FF /* TypingStrategyTests.swift */; };
		F94F6B331E54B9C000D46A29 /* CallingRequestStrategyTests.swift in Sources */ = {isa = PBXBuildFile; fileRef = F94F6B321E54B9C000D46A29 /* CallingRequestStrategyTests.swift */; };
		F95706541DE5D1CC0087442C /* SearchUserImageStrategy.swift in Sources */ = {isa = PBXBuildFile; fileRef = F95706531DE5D1CC0087442C /* SearchUserImageStrategy.swift */; };
		F95ECF4E1B94A553009F91BA /* ZMHotFix.h in Headers */ = {isa = PBXBuildFile; fileRef = F95ECF4C1B94A553009F91BA /* ZMHotFix.h */; settings = {ATTRIBUTES = (Public, ); }; };
		F95ECF511B94BD05009F91BA /* ZMHotFixTests.m in Sources */ = {isa = PBXBuildFile; fileRef = F95ECF501B94BD05009F91BA /* ZMHotFixTests.m */; };
		F95FFBD11EB8A478004031CB /* CallSystemMessageGeneratorTests.swift in Sources */ = {isa = PBXBuildFile; fileRef = F95FFBCF1EB8A44D004031CB /* CallSystemMessageGeneratorTests.swift */; };
		F96DBEEA1DF9A570008FE832 /* ZMSyncStrategy+ManagedObjectChanges.h in Headers */ = {isa = PBXBuildFile; fileRef = F96DBEE81DF9A570008FE832 /* ZMSyncStrategy+ManagedObjectChanges.h */; };
		F96DBEEB1DF9A570008FE832 /* ZMSyncStrategy+ManagedObjectChanges.m in Sources */ = {isa = PBXBuildFile; fileRef = F96DBEE91DF9A570008FE832 /* ZMSyncStrategy+ManagedObjectChanges.m */; };
		F991CE151CB55512004D8465 /* ZMConversation+Testing.m in Sources */ = {isa = PBXBuildFile; fileRef = F991CE121CB55512004D8465 /* ZMConversation+Testing.m */; };
		F991CE161CB55512004D8465 /* ZMUser+Testing.m in Sources */ = {isa = PBXBuildFile; fileRef = F991CE141CB55512004D8465 /* ZMUser+Testing.m */; };
		F9AB00221F0CDAF00037B437 /* CacheFileRelocator.swift in Sources */ = {isa = PBXBuildFile; fileRef = F9AB00211F0CDAF00037B437 /* CacheFileRelocator.swift */; };
		F9ABE84F1EFD568B00D83214 /* TeamDownloadRequestStrategy.swift in Sources */ = {isa = PBXBuildFile; fileRef = F9ABE84B1EFD568B00D83214 /* TeamDownloadRequestStrategy.swift */; };
		F9ABE8511EFD568B00D83214 /* TeamRequestFactory.swift in Sources */ = {isa = PBXBuildFile; fileRef = F9ABE84D1EFD568B00D83214 /* TeamRequestFactory.swift */; };
		F9ABE8561EFD56BF00D83214 /* TeamDownloadRequestStrategyTests.swift in Sources */ = {isa = PBXBuildFile; fileRef = F9ABE8531EFD56BF00D83214 /* TeamDownloadRequestStrategyTests.swift */; };
		F9ABE8571EFD56BF00D83214 /* TeamDownloadRequestStrategy+EventsTests.swift in Sources */ = {isa = PBXBuildFile; fileRef = F9ABE8541EFD56BF00D83214 /* TeamDownloadRequestStrategy+EventsTests.swift */; };
		F9B171F61C0EF21100E6EEC6 /* ClientUpdateStatus.swift in Sources */ = {isa = PBXBuildFile; fileRef = F9B171F51C0EF21100E6EEC6 /* ClientUpdateStatus.swift */; };
		F9B171F81C0F00E700E6EEC6 /* ClientUpdateStatusTests.swift in Sources */ = {isa = PBXBuildFile; fileRef = F9B171F71C0F00E700E6EEC6 /* ClientUpdateStatusTests.swift */; };
		F9B71F4C1CB2B841001DB03F /* NSManagedObjectContext+TestHelpers.m in Sources */ = {isa = PBXBuildFile; fileRef = F9B71F4B1CB2B841001DB03F /* NSManagedObjectContext+TestHelpers.m */; };
		F9C598AD1A0947B300B1F760 /* ZMBlacklistDownloaderTest.m in Sources */ = {isa = PBXBuildFile; fileRef = F9FD798919EE962F00D70FCD /* ZMBlacklistDownloaderTest.m */; };
		F9C9A4F01CAD29190039E10C /* store128.wiredatabase in Resources */ = {isa = PBXBuildFile; fileRef = F9C9A4ED1CAD290B0039E10C /* store128.wiredatabase */; };
		F9D1CD141DF6C131002F6E80 /* SyncStatusTests.swift in Sources */ = {isa = PBXBuildFile; fileRef = F9D1CD131DF6C131002F6E80 /* SyncStatusTests.swift */; };
		F9DAC54F1C2035660001F11E /* ConversationStatusStrategyTests.swift in Sources */ = {isa = PBXBuildFile; fileRef = F9DAC54D1C2034E70001F11E /* ConversationStatusStrategyTests.swift */; };
		F9E577211E77EC6D0065EFE4 /* WireCallCenterV3+Notifications.swift in Sources */ = {isa = PBXBuildFile; fileRef = F9E577201E77EC6D0065EFE4 /* WireCallCenterV3+Notifications.swift */; };
		F9F631421DE3524100416938 /* TypingStrategy.swift in Sources */ = {isa = PBXBuildFile; fileRef = F9F631411DE3524100416938 /* TypingStrategy.swift */; };
		F9F846351ED307F70087C1A4 /* CallParticipantsSnapshotTests.swift in Sources */ = {isa = PBXBuildFile; fileRef = F9F846331ED307F10087C1A4 /* CallParticipantsSnapshotTests.swift */; };
		F9F9F5621D75D62100AE6499 /* RequestStrategyTestBase.swift in Sources */ = {isa = PBXBuildFile; fileRef = F9F9F5611D75D62100AE6499 /* RequestStrategyTestBase.swift */; };
/* End PBXBuildFile section */

/* Begin PBXContainerItemProxy section */
		0145AE8D2B1155690097E3B8 /* PBXContainerItemProxy */ = {
			isa = PBXContainerItemProxy;
			containerPortal = 540029AB1918CA8500578793 /* Project object */;
			proxyType = 1;
			remoteGlobalIDString = 549815921A43232400A7CE2E;
			remoteInfo = "WireSyncEngine-ios";
		};
		0145AE922B1155760097E3B8 /* PBXContainerItemProxy */ = {
			isa = PBXContainerItemProxy;
			containerPortal = 540029AB1918CA8500578793 /* Project object */;
			proxyType = 1;
			remoteGlobalIDString = 0145AE802B1154010097E3B8;
			remoteInfo = WireSyncEngineSupport;
		};
		169BA1D825ECDBA300374343 /* PBXContainerItemProxy */ = {
			isa = PBXContainerItemProxy;
			containerPortal = 540029AB1918CA8500578793 /* Project object */;
			proxyType = 1;
			remoteGlobalIDString = 549815921A43232400A7CE2E;
			remoteInfo = "WireSyncEngine-ios";
		};
		169BA1DD25ECDBC800374343 /* PBXContainerItemProxy */ = {
			isa = PBXContainerItemProxy;
			containerPortal = 540029AB1918CA8500578793 /* Project object */;
			proxyType = 1;
			remoteGlobalIDString = 3E186087191A56F6000FE027;
			remoteInfo = "WireSyncEngine Test Host";
		};
		3E1860D0191A649D000FE027 /* PBXContainerItemProxy */ = {
			isa = PBXContainerItemProxy;
			containerPortal = 540029AB1918CA8500578793 /* Project object */;
			proxyType = 1;
			remoteGlobalIDString = 3E186087191A56F6000FE027;
			remoteInfo = "WireSyncEngine Test Host";
		};
		54F4DC571A4438AC00FDB6EA /* PBXContainerItemProxy */ = {
			isa = PBXContainerItemProxy;
			containerPortal = 540029AB1918CA8500578793 /* Project object */;
			proxyType = 1;
			remoteGlobalIDString = 549815921A43232400A7CE2E;
			remoteInfo = "WireSyncEngine-ios.framework";
		};
		59DA04A52BD25486003F9195 /* PBXContainerItemProxy */ = {
			isa = PBXContainerItemProxy;
			containerPortal = 540029AB1918CA8500578793 /* Project object */;
			proxyType = 1;
			remoteGlobalIDString = 0145AE802B1154010097E3B8;
			remoteInfo = WireSyncEngineSupport;
		};
		A9FF8088195B17B3002CD44B /* PBXContainerItemProxy */ = {
			isa = PBXContainerItemProxy;
			containerPortal = 540029AB1918CA8500578793 /* Project object */;
			proxyType = 1;
			remoteGlobalIDString = 3E186087191A56F6000FE027;
			remoteInfo = "WireSyncEngine Test Host";
		};
/* End PBXContainerItemProxy section */

/* Begin PBXCopyFilesBuildPhase section */
		59909A632C5BBF13009C41DE /* Embed Frameworks */ = {
			isa = PBXCopyFilesBuildPhase;
			buildActionMask = 2147483647;
			dstPath = "";
			dstSubfolderSpec = 10;
			files = (
			);
			name = "Embed Frameworks";
			runOnlyForDeploymentPostprocessing = 0;
		};
		59909A672C5BBFCC009C41DE /* Embed Frameworks */ = {
			isa = PBXCopyFilesBuildPhase;
			buildActionMask = 2147483647;
			dstPath = "";
			dstSubfolderSpec = 10;
			files = (
			);
			name = "Embed Frameworks";
			runOnlyForDeploymentPostprocessing = 0;
		};
		5996E8912C19CAF3007A52F0 /* Embed Frameworks */ = {
			isa = PBXCopyFilesBuildPhase;
			buildActionMask = 2147483647;
			dstPath = "";
			dstSubfolderSpec = 10;
			files = (
				CB4895572C4FB7AB00CA2C25 /* WireTesting.framework in Embed Frameworks */,
				5996E8902C19CAF3007A52F0 /* WireDataModelSupport.framework in Embed Frameworks */,
			);
			name = "Embed Frameworks";
			runOnlyForDeploymentPostprocessing = 0;
		};
		5996E8942C19CB28007A52F0 /* Embed Frameworks */ = {
			isa = PBXCopyFilesBuildPhase;
			buildActionMask = 2147483647;
			dstPath = "";
			dstSubfolderSpec = 10;
			files = (
				5996E8962C19CB36007A52F0 /* WireUtilitiesSupport.framework in Embed Frameworks */,
				CB4895542C4FB77C00CA2C25 /* WireTesting.framework in Embed Frameworks */,
				5996E8932C19CB28007A52F0 /* WireSystemSupport.framework in Embed Frameworks */,
			);
			name = "Embed Frameworks";
			runOnlyForDeploymentPostprocessing = 0;
		};
		EE668BBC2954AA9300D939E7 /* Embed Frameworks */ = {
			isa = PBXCopyFilesBuildPhase;
			buildActionMask = 2147483647;
			dstPath = "";
			dstSubfolderSpec = 10;
			files = (
				EE668BBB2954AA9300D939E7 /* WireMockTransport.framework in Embed Frameworks */,
			);
			name = "Embed Frameworks";
			runOnlyForDeploymentPostprocessing = 0;
		};
/* End PBXCopyFilesBuildPhase section */

/* Begin PBXFileReference section */
		01300E61296838CE00D18B2E /* SessionManagerTests+Proxy.swift */ = {isa = PBXFileReference; lastKnownFileType = sourcecode.swift; path = "SessionManagerTests+Proxy.swift"; sourceTree = "<group>"; };
		0145AE812B1154010097E3B8 /* WireSyncEngineSupport.framework */ = {isa = PBXFileReference; explicitFileType = wrapper.framework; includeInIndex = 0; path = WireSyncEngineSupport.framework; sourceTree = BUILT_PRODUCTS_DIR; };
		0145AE832B1154010097E3B8 /* WireSyncEngineSupport.h */ = {isa = PBXFileReference; lastKnownFileType = sourcecode.c.h; path = WireSyncEngineSupport.h; sourceTree = "<group>"; };
		015519452C20D20800037358 /* WireDomain.framework */ = {isa = PBXFileReference; explicitFileType = wrapper.framework; path = WireDomain.framework; sourceTree = BUILT_PRODUCTS_DIR; };
		015519492C20D25300037358 /* WireDomainSupport.framework */ = {isa = PBXFileReference; explicitFileType = wrapper.framework; path = WireDomainSupport.framework; sourceTree = BUILT_PRODUCTS_DIR; };
		0155194D2C20D29400037358 /* WireDomainSupport.framework */ = {isa = PBXFileReference; explicitFileType = wrapper.framework; path = WireDomainSupport.framework; sourceTree = BUILT_PRODUCTS_DIR; };
		017ABBB52995278C0004C243 /* SlowSyncTests+NotificationsV3.swift */ = {isa = PBXFileReference; fileEncoding = 4; lastKnownFileType = sourcecode.swift; path = "SlowSyncTests+NotificationsV3.swift"; sourceTree = "<group>"; };
		018A3DBB2B07998400EB3D6B /* GetUserClientFingerprintUseCase.swift */ = {isa = PBXFileReference; fileEncoding = 4; lastKnownFileType = sourcecode.swift; path = GetUserClientFingerprintUseCase.swift; sourceTree = "<group>"; };
		018A3DBE2B0799CA00EB3D6B /* GetUserClientFingerprintUseCaseTests.swift */ = {isa = PBXFileReference; fileEncoding = 4; lastKnownFileType = sourcecode.swift; path = GetUserClientFingerprintUseCaseTests.swift; sourceTree = "<group>"; };
		018F17B82B83B70A00E0594D /* AVSConversationType+Conference.swift */ = {isa = PBXFileReference; lastKnownFileType = sourcecode.swift; path = "AVSConversationType+Conference.swift"; sourceTree = "<group>"; };
		01D33D8029B8ED97009E94F3 /* SyncStatusLog.swift */ = {isa = PBXFileReference; lastKnownFileType = sourcecode.swift; path = SyncStatusLog.swift; sourceTree = "<group>"; };
		060C06622B73DB8800B484C6 /* SnoozeCertificateEnrollmentUseCase.swift */ = {isa = PBXFileReference; lastKnownFileType = sourcecode.swift; path = SnoozeCertificateEnrollmentUseCase.swift; sourceTree = "<group>"; };
		060C06672B7619E300B484C6 /* SelfClientCertificateProvider.swift */ = {isa = PBXFileReference; lastKnownFileType = sourcecode.swift; path = SelfClientCertificateProvider.swift; sourceTree = "<group>"; };
		061F791A2B767AE100E8827B /* SelfClientCertificateProviderTests.swift */ = {isa = PBXFileReference; lastKnownFileType = sourcecode.swift; path = SelfClientCertificateProviderTests.swift; sourceTree = "<group>"; };
		061F791D2B76828500E8827B /* SnoozeCertificateEnrollmentUseCaseTests.swift */ = {isa = PBXFileReference; lastKnownFileType = sourcecode.swift; path = SnoozeCertificateEnrollmentUseCaseTests.swift; sourceTree = "<group>"; };
		06239125274DB73A0065A72D /* StartLoginURLActionProcessor.swift */ = {isa = PBXFileReference; lastKnownFileType = sourcecode.swift; path = StartLoginURLActionProcessor.swift; sourceTree = "<group>"; };
		0625690E264AE6560041C17B /* CallClosedReason.swift */ = {isa = PBXFileReference; fileEncoding = 4; lastKnownFileType = sourcecode.swift; path = CallClosedReason.swift; sourceTree = "<group>"; };
		063AFA3E264B30C400DCBCED /* BuildType.swift */ = {isa = PBXFileReference; fileEncoding = 4; lastKnownFileType = sourcecode.swift; path = BuildType.swift; sourceTree = "<group>"; };
		0640C26C26EA0B5C0057AF80 /* NSManagedObjectContext+Packaging.swift */ = {isa = PBXFileReference; lastKnownFileType = sourcecode.swift; path = "NSManagedObjectContext+Packaging.swift"; sourceTree = "<group>"; };
		0648FC1327864783006519D1 /* Conversation+Join.swift */ = {isa = PBXFileReference; fileEncoding = 4; lastKnownFileType = sourcecode.swift; path = "Conversation+Join.swift"; sourceTree = "<group>"; };
		065FEA112B866462005AE86A /* StopCertificateEnrollmentSnoozerUseCase.swift */ = {isa = PBXFileReference; lastKnownFileType = sourcecode.swift; path = StopCertificateEnrollmentSnoozerUseCase.swift; sourceTree = "<group>"; };
		0664F2E52A0E25C200E5C34E /* RecurringActionService.swift */ = {isa = PBXFileReference; lastKnownFileType = sourcecode.swift; path = RecurringActionService.swift; sourceTree = "<group>"; };
		0678D9912C2C53D3000DF6E3 /* CRLURLBuilder.swift */ = {isa = PBXFileReference; lastKnownFileType = sourcecode.swift; path = CRLURLBuilder.swift; sourceTree = "<group>"; };
		0678D9932C2C5B54000DF6E3 /* CRLURLBuilderTests.swift */ = {isa = PBXFileReference; lastKnownFileType = sourcecode.swift; path = CRLURLBuilderTests.swift; sourceTree = "<group>"; };
		06894D91276BA7FA00DA4E33 /* StartLoginURLActionProcessorTests.swift */ = {isa = PBXFileReference; lastKnownFileType = sourcecode.swift; path = StartLoginURLActionProcessorTests.swift; sourceTree = "<group>"; };
		06ADE9E22BBFDF26008BA0B3 /* CertificateRevocationListsChecker.swift */ = {isa = PBXFileReference; lastKnownFileType = sourcecode.swift; path = CertificateRevocationListsChecker.swift; sourceTree = "<group>"; };
		06ADE9E72BBFE1FA008BA0B3 /* CRLsDistributionPointsObserver.swift */ = {isa = PBXFileReference; lastKnownFileType = sourcecode.swift; path = CRLsDistributionPointsObserver.swift; sourceTree = "<group>"; };
		06ADE9E92BC02B65008BA0B3 /* CertificateRevocationListsCheckerTests.swift */ = {isa = PBXFileReference; lastKnownFileType = sourcecode.swift; path = CertificateRevocationListsCheckerTests.swift; sourceTree = "<group>"; };
		06ADE9EB2BC03C6D008BA0B3 /* CRLsDistributionPointsObserverTests.swift */ = {isa = PBXFileReference; lastKnownFileType = sourcecode.swift; path = CRLsDistributionPointsObserverTests.swift; sourceTree = "<group>"; };
		06ADEA032BD15383008BA0B3 /* RemoveUserClientUseCase.swift */ = {isa = PBXFileReference; lastKnownFileType = sourcecode.swift; path = RemoveUserClientUseCase.swift; sourceTree = "<group>"; };
		06ADEA072BD2723F008BA0B3 /* RemoveUserClientUseCaseTests.swift */ = {isa = PBXFileReference; lastKnownFileType = sourcecode.swift; path = RemoveUserClientUseCaseTests.swift; sourceTree = "<group>"; };
		06B99C7A242B51A300FEAFDE /* SignatureRequestStrategy.swift */ = {isa = PBXFileReference; lastKnownFileType = sourcecode.swift; path = SignatureRequestStrategy.swift; sourceTree = "<group>"; };
		06BBF6EC246EB56B00A26626 /* ConversationTests+List.swift */ = {isa = PBXFileReference; lastKnownFileType = sourcecode.swift; path = "ConversationTests+List.swift"; sourceTree = "<group>"; };
		06BBF6EF246ECB2400A26626 /* ConversationTests+Archiving.swift */ = {isa = PBXFileReference; lastKnownFileType = sourcecode.swift; path = "ConversationTests+Archiving.swift"; sourceTree = "<group>"; };
		06BBF6F2246EF28800A26626 /* ConversationTests+LastRead.swift */ = {isa = PBXFileReference; lastKnownFileType = sourcecode.swift; path = "ConversationTests+LastRead.swift"; sourceTree = "<group>"; };
		06BBF6F5246EF65600A26626 /* ConversationTests+ClearingHistory.swift */ = {isa = PBXFileReference; lastKnownFileType = sourcecode.swift; path = "ConversationTests+ClearingHistory.swift"; sourceTree = "<group>"; };
		06BBF6F7246EF67400A26626 /* ConversationTests+Reactions.swift */ = {isa = PBXFileReference; lastKnownFileType = sourcecode.swift; path = "ConversationTests+Reactions.swift"; sourceTree = "<group>"; };
		06BBF6FB247288DD00A26626 /* FileTransferTests+Swift.swift */ = {isa = PBXFileReference; lastKnownFileType = sourcecode.swift; path = "FileTransferTests+Swift.swift"; sourceTree = "<group>"; };
		06BBF6FE2472F3AC00A26626 /* SendAndReceiveMessagesTests+Swift.swift */ = {isa = PBXFileReference; lastKnownFileType = sourcecode.swift; path = "SendAndReceiveMessagesTests+Swift.swift"; sourceTree = "<group>"; };
		06BBF7002473D51D00A26626 /* MessagingTest+Swift.swift */ = {isa = PBXFileReference; lastKnownFileType = sourcecode.swift; path = "MessagingTest+Swift.swift"; sourceTree = "<group>"; };
		06CDC6F72A2DFB4400EB518D /* RecurringActionServiceTests.swift */ = {isa = PBXFileReference; lastKnownFileType = sourcecode.swift; path = RecurringActionServiceTests.swift; sourceTree = "<group>"; };
		06D16AAD2B9F3BC700D5A28A /* E2EIdentityCertificateUpdateStatusUseCase.swift */ = {isa = PBXFileReference; lastKnownFileType = sourcecode.swift; path = E2EIdentityCertificateUpdateStatusUseCase.swift; sourceTree = "<group>"; };
		06D16AAF2B9F3C9F00D5A28A /* E2EIdentityCertificateUpdateStatusUseCaseTests.swift */ = {isa = PBXFileReference; lastKnownFileType = sourcecode.swift; path = E2EIdentityCertificateUpdateStatusUseCaseTests.swift; sourceTree = "<group>"; };
		06D16AB42BA0624800D5A28A /* IsE2EICertificateEnrollmentRequiredUseCase.swift */ = {isa = PBXFileReference; lastKnownFileType = sourcecode.swift; path = IsE2EICertificateEnrollmentRequiredUseCase.swift; sourceTree = "<group>"; };
		06DE14CE24B85BD0006CB6B3 /* ZMSyncStateDelegate.h */ = {isa = PBXFileReference; lastKnownFileType = sourcecode.c.h; path = ZMSyncStateDelegate.h; sourceTree = "<group>"; };
		06E0979B2A261E5D00B38C4A /* ZMUserSession+RecurringAction.swift */ = {isa = PBXFileReference; lastKnownFileType = sourcecode.swift; path = "ZMUserSession+RecurringAction.swift"; sourceTree = "<group>"; };
		06E0979F2A264F0300B38C4A /* ZMUserSessionTests+RecurringActions.swift */ = {isa = PBXFileReference; lastKnownFileType = sourcecode.swift; path = "ZMUserSessionTests+RecurringActions.swift"; sourceTree = "<group>"; };
		06EB24FD27D6576500094E6E /* LoginFlowTests+PushToken.swift */ = {isa = PBXFileReference; fileEncoding = 4; lastKnownFileType = sourcecode.swift; path = "LoginFlowTests+PushToken.swift"; sourceTree = "<group>"; };
		06F98D5E24379143007E914A /* SignatureRequestStrategyTests.swift */ = {isa = PBXFileReference; lastKnownFileType = sourcecode.swift; path = SignatureRequestStrategyTests.swift; sourceTree = "<group>"; };
		0920833C1BA84F3100F82B29 /* UserClientRequestStrategyTests.swift */ = {isa = PBXFileReference; fileEncoding = 4; lastKnownFileType = sourcecode.swift; path = UserClientRequestStrategyTests.swift; sourceTree = "<group>"; };
		0920833F1BA95EE100F82B29 /* UserClientRequestFactory.swift */ = {isa = PBXFileReference; fileEncoding = 4; lastKnownFileType = sourcecode.swift; path = UserClientRequestFactory.swift; sourceTree = "<group>"; };
		0920C4D81B305FF500C55728 /* UserSessionGiphyRequestStateTests.swift */ = {isa = PBXFileReference; fileEncoding = 4; lastKnownFileType = sourcecode.swift; path = UserSessionGiphyRequestStateTests.swift; sourceTree = "<group>"; };
		09284B6A1B8272C300EEE10E /* WireSyncEngine Test Host.entitlements */ = {isa = PBXFileReference; lastKnownFileType = text.xml; path = "WireSyncEngine Test Host.entitlements"; sourceTree = "<group>"; };
		093694441BA9633300F36B3A /* UserClientRequestFactoryTests.swift */ = {isa = PBXFileReference; fileEncoding = 4; lastKnownFileType = sourcecode.swift; path = UserClientRequestFactoryTests.swift; sourceTree = "<group>"; };
		09531F131AE960E300B8556A /* ZMLoginCodeRequestTranscoder.h */ = {isa = PBXFileReference; fileEncoding = 4; lastKnownFileType = sourcecode.c.h; path = ZMLoginCodeRequestTranscoder.h; sourceTree = "<group>"; };
		09531F141AE960E300B8556A /* ZMLoginCodeRequestTranscoder.m */ = {isa = PBXFileReference; fileEncoding = 4; lastKnownFileType = sourcecode.c.objc; path = ZMLoginCodeRequestTranscoder.m; sourceTree = "<group>"; };
		09531F1A1AE9644800B8556A /* ZMLoginCodeRequestTranscoderTests.m */ = {isa = PBXFileReference; fileEncoding = 4; lastKnownFileType = sourcecode.c.objc; path = ZMLoginCodeRequestTranscoderTests.m; sourceTree = "<group>"; };
		09914E501BD6613600C10BF8 /* ConversationTests+OTR.m */ = {isa = PBXFileReference; fileEncoding = 4; lastKnownFileType = sourcecode.c.objc; name = "ConversationTests+OTR.m"; path = "../E2EE/ConversationTests+OTR.m"; sourceTree = "<group>"; };
		09914E521BD6613D00C10BF8 /* ZMDecodedAPSMessageTest.m */ = {isa = PBXFileReference; fileEncoding = 4; lastKnownFileType = sourcecode.c.objc; path = ZMDecodedAPSMessageTest.m; sourceTree = "<group>"; };
		0994E1DD1B835C4900A51721 /* ios-test-host.xcconfig */ = {isa = PBXFileReference; lastKnownFileType = text.xcconfig; path = "ios-test-host.xcconfig"; sourceTree = "<group>"; };
		0994E1DE1B835C4900A51721 /* ios-test-target.xcconfig */ = {isa = PBXFileReference; lastKnownFileType = text.xcconfig; path = "ios-test-target.xcconfig"; sourceTree = "<group>"; };
		0994E1E21B835C4900A51721 /* project-common.xcconfig */ = {isa = PBXFileReference; lastKnownFileType = text.xcconfig; path = "project-common.xcconfig"; sourceTree = "<group>"; };
		0994E1E31B835C4900A51721 /* project-debug.xcconfig */ = {isa = PBXFileReference; lastKnownFileType = text.xcconfig; path = "project-debug.xcconfig"; sourceTree = "<group>"; };
		0994E1E41B835C4900A51721 /* project.xcconfig */ = {isa = PBXFileReference; lastKnownFileType = text.xcconfig; path = project.xcconfig; sourceTree = "<group>"; };
		0994E1E81B835C4900A51721 /* tests.xcconfig */ = {isa = PBXFileReference; lastKnownFileType = text.xcconfig; path = tests.xcconfig; sourceTree = "<group>"; };
		0994E1EA1B835C4900A51721 /* warnings.xcconfig */ = {isa = PBXFileReference; lastKnownFileType = text.xcconfig; path = warnings.xcconfig; sourceTree = "<group>"; };
		0994E1F01B835C4900A51721 /* WireSyncEngine.xcconfig */ = {isa = PBXFileReference; lastKnownFileType = text.xcconfig; path = WireSyncEngine.xcconfig; sourceTree = "<group>"; };
		0994E1F11B835D1100A51721 /* version.xcconfig */ = {isa = PBXFileReference; lastKnownFileType = text.xcconfig; path = version.xcconfig; sourceTree = "<group>"; };
		09B730941B3045E400A5CCC9 /* ProxiedRequestStatusTests.swift */ = {isa = PBXFileReference; fileEncoding = 4; lastKnownFileType = sourcecode.swift; path = ProxiedRequestStatusTests.swift; sourceTree = "<group>"; };
		09BCDB8C1BCE7F000020DCC7 /* ZMAPSMessageDecoder.h */ = {isa = PBXFileReference; fileEncoding = 4; lastKnownFileType = sourcecode.c.h; path = ZMAPSMessageDecoder.h; sourceTree = "<group>"; };
		09BCDB8D1BCE7F000020DCC7 /* ZMAPSMessageDecoder.m */ = {isa = PBXFileReference; fileEncoding = 4; lastKnownFileType = sourcecode.c.objc; path = ZMAPSMessageDecoder.m; sourceTree = "<group>"; };
		09C77C521BA6C77000E2163F /* UserClientRequestStrategy.swift */ = {isa = PBXFileReference; fileEncoding = 4; lastKnownFileType = sourcecode.swift; path = UserClientRequestStrategy.swift; sourceTree = "<group>"; };
		160195601E30C9CF00ACBFAC /* LocalNotificationDispatcherCallingTests.swift */ = {isa = PBXFileReference; fileEncoding = 4; lastKnownFileType = sourcecode.swift; path = LocalNotificationDispatcherCallingTests.swift; sourceTree = "<group>"; };
		16030DC821B01B7500F8032E /* Conversation+ReadReceiptMode.swift */ = {isa = PBXFileReference; lastKnownFileType = sourcecode.swift; path = "Conversation+ReadReceiptMode.swift"; sourceTree = "<group>"; };
		16085B321F71811A000B9F22 /* UserChangeInfo+UserSession.swift */ = {isa = PBXFileReference; fileEncoding = 4; lastKnownFileType = sourcecode.swift; path = "UserChangeInfo+UserSession.swift"; sourceTree = "<group>"; };
		16085B341F719E6D000B9F22 /* NetworkStateRecorder.swift */ = {isa = PBXFileReference; fileEncoding = 4; lastKnownFileType = sourcecode.swift; path = NetworkStateRecorder.swift; sourceTree = "<group>"; };
		160C31261E6434500012E4BC /* OperationStatus.swift */ = {isa = PBXFileReference; fileEncoding = 4; lastKnownFileType = sourcecode.swift; path = OperationStatus.swift; sourceTree = "<group>"; };
		160C31401E6DDFC30012E4BC /* VoiceChannelV3Tests.swift */ = {isa = PBXFileReference; fileEncoding = 4; lastKnownFileType = sourcecode.swift; path = VoiceChannelV3Tests.swift; sourceTree = "<group>"; };
		160C31431E8049320012E4BC /* ApplicationStatusDirectory.swift */ = {isa = PBXFileReference; fileEncoding = 4; lastKnownFileType = sourcecode.swift; path = ApplicationStatusDirectory.swift; sourceTree = "<group>"; };
		160C31491E82AC170012E4BC /* OperationStatusTests.swift */ = {isa = PBXFileReference; fileEncoding = 4; lastKnownFileType = sourcecode.swift; path = OperationStatusTests.swift; sourceTree = "<group>"; };
		161681342077721600BCF33A /* ZMOperationLoop+OperationStatus.swift */ = {isa = PBXFileReference; lastKnownFileType = sourcecode.swift; path = "ZMOperationLoop+OperationStatus.swift"; sourceTree = "<group>"; };
		161927222459E08E00DDD9EB /* UserClientEventConsumerTests.swift */ = {isa = PBXFileReference; lastKnownFileType = sourcecode.swift; path = UserClientEventConsumerTests.swift; sourceTree = "<group>"; };
		161ACB1523F1AFB000ABFF33 /* SessionManager+CallKitManagerDelegate.swift */ = {isa = PBXFileReference; lastKnownFileType = sourcecode.swift; path = "SessionManager+CallKitManagerDelegate.swift"; sourceTree = "<group>"; };
		161ACB2323F432CC00ABFF33 /* SessionManager+URLActions.swift */ = {isa = PBXFileReference; lastKnownFileType = sourcecode.swift; path = "SessionManager+URLActions.swift"; sourceTree = "<group>"; };
		161ACB2C23F5BA0200ABFF33 /* DeepLinkURLActionProcessor.swift */ = {isa = PBXFileReference; lastKnownFileType = sourcecode.swift; path = DeepLinkURLActionProcessor.swift; sourceTree = "<group>"; };
		161ACB2E23F5BACA00ABFF33 /* ConnectToBotURLActionProcessor.swift */ = {isa = PBXFileReference; lastKnownFileType = sourcecode.swift; path = ConnectToBotURLActionProcessor.swift; sourceTree = "<group>"; };
		161ACB3123F5BBA100ABFF33 /* CompanyLoginURLActionProcessor.swift */ = {isa = PBXFileReference; lastKnownFileType = sourcecode.swift; path = CompanyLoginURLActionProcessor.swift; sourceTree = "<group>"; };
		161ACB3923F6BAFE00ABFF33 /* URLActionTests.swift */ = {isa = PBXFileReference; lastKnownFileType = sourcecode.swift; path = URLActionTests.swift; sourceTree = "<group>"; };
		161ACB3B23F6BE7F00ABFF33 /* SessionManagerTests+URLActions.swift */ = {isa = PBXFileReference; lastKnownFileType = sourcecode.swift; path = "SessionManagerTests+URLActions.swift"; sourceTree = "<group>"; };
		161ACB3E23F6E4C200ABFF33 /* DeepLinkURLActionProcessorTests.swift */ = {isa = PBXFileReference; lastKnownFileType = sourcecode.swift; path = DeepLinkURLActionProcessorTests.swift; sourceTree = "<group>"; };
		161ACB4223F6EE4800ABFF33 /* CompanyLoginURLActionProcessorTests.swift */ = {isa = PBXFileReference; lastKnownFileType = sourcecode.swift; path = CompanyLoginURLActionProcessorTests.swift; sourceTree = "<group>"; };
		161C886223FADDE400CB0B8E /* ConnectToBotURLActionProcessorTests.swift */ = {isa = PBXFileReference; lastKnownFileType = sourcecode.swift; path = ConnectToBotURLActionProcessorTests.swift; sourceTree = "<group>"; };
		161C886423FD248A00CB0B8E /* RecordingMockTransportSession.swift */ = {isa = PBXFileReference; lastKnownFileType = sourcecode.swift; path = RecordingMockTransportSession.swift; sourceTree = "<group>"; };
		161C887623FD4CFD00CB0B8E /* MockPushChannel.swift */ = {isa = PBXFileReference; lastKnownFileType = sourcecode.swift; path = MockPushChannel.swift; sourceTree = "<group>"; };
		162113032B2756EB008F0F9F /* PrekeyGenerator.swift */ = {isa = PBXFileReference; lastKnownFileType = sourcecode.swift; path = PrekeyGenerator.swift; sourceTree = "<group>"; };
		1626344620D79C22000D4063 /* ZMUserSessionTests+PushNotifications.swift */ = {isa = PBXFileReference; lastKnownFileType = sourcecode.swift; path = "ZMUserSessionTests+PushNotifications.swift"; sourceTree = "<group>"; };
		162A81D3202B453000F6200C /* SessionManager+AVS.swift */ = {isa = PBXFileReference; lastKnownFileType = sourcecode.swift; path = "SessionManager+AVS.swift"; sourceTree = "<group>"; };
		162A81D5202B5BC600F6200C /* SessionManagerAVSTests.swift */ = {isa = PBXFileReference; lastKnownFileType = sourcecode.swift; path = SessionManagerAVSTests.swift; sourceTree = "<group>"; };
		162DEE101F87B9800034C8F9 /* ZMUserSession+Calling.swift */ = {isa = PBXFileReference; fileEncoding = 4; lastKnownFileType = sourcecode.swift; path = "ZMUserSession+Calling.swift"; sourceTree = "<group>"; };
		1634958A1F0254CB004E80DB /* ServerConnection.swift */ = {isa = PBXFileReference; fileEncoding = 4; lastKnownFileType = sourcecode.swift; path = ServerConnection.swift; sourceTree = "<group>"; };
		1636EAFE23F6FCCC00CD9527 /* MockPresentationDelegate.swift */ = {isa = PBXFileReference; lastKnownFileType = sourcecode.swift; path = MockPresentationDelegate.swift; sourceTree = "<group>"; };
		1639A8262260CE5000868AB9 /* ZMLocalNotification+AvailabilityAlert.swift */ = {isa = PBXFileReference; lastKnownFileType = sourcecode.swift; path = "ZMLocalNotification+AvailabilityAlert.swift"; sourceTree = "<group>"; };
		1639A8532264C52600868AB9 /* ZMLocalNotificationTests_Alerts.swift */ = {isa = PBXFileReference; lastKnownFileType = sourcecode.swift; path = ZMLocalNotificationTests_Alerts.swift; sourceTree = "<group>"; };
		163BB8111EE1A65A00DF9384 /* IntegrationTest+Search.swift */ = {isa = PBXFileReference; fileEncoding = 4; lastKnownFileType = sourcecode.swift; path = "IntegrationTest+Search.swift"; sourceTree = "<group>"; };
		163BB8151EE1B1AC00DF9384 /* SearchTests.swift */ = {isa = PBXFileReference; fileEncoding = 4; lastKnownFileType = sourcecode.swift; path = SearchTests.swift; sourceTree = "<group>"; };
		163FB9922052EA4600E74F83 /* OperationLoopNewRequestObserver.swift */ = {isa = PBXFileReference; lastKnownFileType = sourcecode.swift; path = OperationLoopNewRequestObserver.swift; sourceTree = "<group>"; };
		1645ECF72448A0A3007A82D6 /* Decodable+JSON.swift */ = {isa = PBXFileReference; lastKnownFileType = sourcecode.swift; path = "Decodable+JSON.swift"; sourceTree = "<group>"; };
		164C29A21ECF437E0026562A /* SearchRequestTests.swift */ = {isa = PBXFileReference; fileEncoding = 4; lastKnownFileType = sourcecode.swift; path = SearchRequestTests.swift; sourceTree = "<group>"; };
		164C29A41ECF47D80026562A /* SearchDirectoryTests.swift */ = {isa = PBXFileReference; fileEncoding = 4; lastKnownFileType = sourcecode.swift; path = SearchDirectoryTests.swift; sourceTree = "<group>"; };
		164C29A61ED2D7B00026562A /* SearchResult.swift */ = {isa = PBXFileReference; fileEncoding = 4; lastKnownFileType = sourcecode.swift; path = SearchResult.swift; sourceTree = "<group>"; };
		164EAF9B1F4455FA00B628C4 /* ZMUserSession+Actions.swift */ = {isa = PBXFileReference; fileEncoding = 4; lastKnownFileType = sourcecode.swift; path = "ZMUserSession+Actions.swift"; sourceTree = "<group>"; };
		16519D37231D3B1700C9D76D /* Conversation+Deletion.swift */ = {isa = PBXFileReference; lastKnownFileType = sourcecode.swift; path = "Conversation+Deletion.swift"; sourceTree = "<group>"; };
		16519D5B231EA13A00C9D76D /* ConversationTests+Deletion.swift */ = {isa = PBXFileReference; lastKnownFileType = sourcecode.swift; path = "ConversationTests+Deletion.swift"; sourceTree = "<group>"; };
		16519D6C231EAAF300C9D76D /* Conversation+DeletionTests.swift */ = {isa = PBXFileReference; lastKnownFileType = sourcecode.swift; path = "Conversation+DeletionTests.swift"; sourceTree = "<group>"; };
		16519D7C2320087100C9D76D /* SlowSyncTests+ExistingData.swift */ = {isa = PBXFileReference; lastKnownFileType = sourcecode.swift; path = "SlowSyncTests+ExistingData.swift"; sourceTree = "<group>"; };
		1658C2361F503CF800889F22 /* FlowManager.swift */ = {isa = PBXFileReference; fileEncoding = 4; lastKnownFileType = sourcecode.swift; path = FlowManager.swift; sourceTree = "<group>"; };
		1658C2381F5404ED00889F22 /* FlowManagerMock.swift */ = {isa = PBXFileReference; fileEncoding = 4; lastKnownFileType = sourcecode.swift; path = FlowManagerMock.swift; sourceTree = "<group>"; };
		1659114E1DEF1F6E007FA847 /* LocalNotificationDispatcher+Calling.swift */ = {isa = PBXFileReference; fileEncoding = 4; lastKnownFileType = sourcecode.swift; path = "LocalNotificationDispatcher+Calling.swift"; sourceTree = "<group>"; };
		165911521DEF38EC007FA847 /* CallStateObserver.swift */ = {isa = PBXFileReference; fileEncoding = 4; lastKnownFileType = sourcecode.swift; name = CallStateObserver.swift; path = ../UserSession/CallStateObserver.swift; sourceTree = "<group>"; };
		165BB94B2004D6490077EFD5 /* SessionManager+UserActivity.swift */ = {isa = PBXFileReference; lastKnownFileType = sourcecode.swift; path = "SessionManager+UserActivity.swift"; sourceTree = "<group>"; };
		165D3A141E1D3EF30052E654 /* WireCallCenterV3.swift */ = {isa = PBXFileReference; fileEncoding = 4; lastKnownFileType = sourcecode.swift; path = WireCallCenterV3.swift; sourceTree = "<group>"; };
		165D3A171E1D43870052E654 /* VoiceChannelV3.swift */ = {isa = PBXFileReference; fileEncoding = 4; lastKnownFileType = sourcecode.swift; path = VoiceChannelV3.swift; sourceTree = "<group>"; };
		165D3A181E1D43870052E654 /* VoiceChannel.swift */ = {isa = PBXFileReference; fileEncoding = 4; lastKnownFileType = sourcecode.swift; path = VoiceChannel.swift; sourceTree = "<group>"; };
		165D3A1A1E1D43870052E654 /* WireCallCenterV3Mock.swift */ = {isa = PBXFileReference; fileEncoding = 4; lastKnownFileType = sourcecode.swift; path = WireCallCenterV3Mock.swift; sourceTree = "<group>"; };
		165D3A3C1E1D60520052E654 /* ZMConversation+VoiceChannel.swift */ = {isa = PBXFileReference; fileEncoding = 4; lastKnownFileType = sourcecode.swift; path = "ZMConversation+VoiceChannel.swift"; sourceTree = "<group>"; };
		1660AA081ECCAC900056D403 /* SearchDirectory.swift */ = {isa = PBXFileReference; fileEncoding = 4; lastKnownFileType = sourcecode.swift; path = SearchDirectory.swift; sourceTree = "<group>"; };
		1660AA0A1ECCAF4E0056D403 /* SearchRequest.swift */ = {isa = PBXFileReference; fileEncoding = 4; lastKnownFileType = sourcecode.swift; path = SearchRequest.swift; sourceTree = "<group>"; };
		1660AA0C1ECDB0250056D403 /* SearchTask.swift */ = {isa = PBXFileReference; fileEncoding = 4; lastKnownFileType = sourcecode.swift; path = SearchTask.swift; sourceTree = "<group>"; };
		1660AA0E1ECE0C870056D403 /* SearchResultTests.swift */ = {isa = PBXFileReference; fileEncoding = 4; lastKnownFileType = sourcecode.swift; path = SearchResultTests.swift; sourceTree = "<group>"; };
		1660AA101ECE3C1C0056D403 /* SearchTaskTests.swift */ = {isa = PBXFileReference; fileEncoding = 4; lastKnownFileType = sourcecode.swift; path = SearchTaskTests.swift; sourceTree = "<group>"; };
		166264732166093800300F45 /* CallEventStatus.swift */ = {isa = PBXFileReference; lastKnownFileType = sourcecode.swift; path = CallEventStatus.swift; sourceTree = "<group>"; };
		1662648121661C9F00300F45 /* ZMOperatonLoop+Background.swift */ = {isa = PBXFileReference; lastKnownFileType = sourcecode.swift; path = "ZMOperatonLoop+Background.swift"; sourceTree = "<group>"; };
		166264922166517A00300F45 /* CallEventStatusTests.swift */ = {isa = PBXFileReference; lastKnownFileType = sourcecode.swift; path = CallEventStatusTests.swift; sourceTree = "<group>"; };
		1662B0F623D9B29C00B8C7C5 /* UnauthenticatedSession+DomainLookup.swift */ = {isa = PBXFileReference; lastKnownFileType = sourcecode.swift; path = "UnauthenticatedSession+DomainLookup.swift"; sourceTree = "<group>"; };
		1662B0F823D9CE8F00B8C7C5 /* UnauthenticatedSessionTests+DomainLookup.swift */ = {isa = PBXFileReference; lastKnownFileType = sourcecode.swift; path = "UnauthenticatedSessionTests+DomainLookup.swift"; sourceTree = "<group>"; };
		166507802459D7CA005300C1 /* UserClientEventConsumer.swift */ = {isa = PBXFileReference; lastKnownFileType = sourcecode.swift; path = UserClientEventConsumer.swift; sourceTree = "<group>"; };
		166A8BF21E015F3B00F5EEEA /* WireCallCenterV3Factory.swift */ = {isa = PBXFileReference; fileEncoding = 4; lastKnownFileType = sourcecode.swift; path = WireCallCenterV3Factory.swift; sourceTree = "<group>"; };
		166A8BF81E02C7D500F5EEEA /* ZMHotFix+PendingChanges.swift */ = {isa = PBXFileReference; fileEncoding = 4; lastKnownFileType = sourcecode.swift; path = "ZMHotFix+PendingChanges.swift"; sourceTree = "<group>"; };
		166B2B5D23E86522003E8581 /* ZMUserSession.swift */ = {isa = PBXFileReference; lastKnownFileType = sourcecode.swift; path = ZMUserSession.swift; sourceTree = "<group>"; };
		166B2B6D23EB2CD3003E8581 /* DatabaseTest.swift */ = {isa = PBXFileReference; lastKnownFileType = sourcecode.swift; path = DatabaseTest.swift; sourceTree = "<group>"; };
		166D18A3230EBFFA001288CD /* MediaManager.swift */ = {isa = PBXFileReference; lastKnownFileType = sourcecode.swift; path = MediaManager.swift; sourceTree = "<group>"; };
		166D18A5230EC418001288CD /* MockMediaManager.swift */ = {isa = PBXFileReference; lastKnownFileType = sourcecode.swift; path = MockMediaManager.swift; sourceTree = "<group>"; };
		166D191C231569DD001288CD /* SessionManagerTests+MessageRetention.swift */ = {isa = PBXFileReference; lastKnownFileType = sourcecode.swift; path = "SessionManagerTests+MessageRetention.swift"; sourceTree = "<group>"; };
		166D191E23157EBE001288CD /* IntegrationTest+Messages.swift */ = {isa = PBXFileReference; lastKnownFileType = sourcecode.swift; path = "IntegrationTest+Messages.swift"; sourceTree = "<group>"; };
		166DCDB92555ADD1004F4F59 /* SessionManager+EncryptionAtRest.swift */ = {isa = PBXFileReference; lastKnownFileType = sourcecode.swift; path = "SessionManager+EncryptionAtRest.swift"; sourceTree = "<group>"; };
		166E47CC255E785900C161C8 /* StrategyDirectory.swift */ = {isa = PBXFileReference; lastKnownFileType = sourcecode.swift; path = StrategyDirectory.swift; sourceTree = "<group>"; };
		166E47D2255EF0BD00C161C8 /* MockStrategyDirectory.swift */ = {isa = PBXFileReference; lastKnownFileType = sourcecode.swift; path = MockStrategyDirectory.swift; sourceTree = "<group>"; };
		1671F74F2B6A7DF500C2D8A3 /* ZMAuthenticationStatus.swift */ = {isa = PBXFileReference; lastKnownFileType = sourcecode.swift; path = ZMAuthenticationStatus.swift; sourceTree = "<group>"; };
		1671F9FE1E2FAF50009F3150 /* ZMLocalNotificationForTests_CallState.swift */ = {isa = PBXFileReference; fileEncoding = 4; lastKnownFileType = sourcecode.swift; path = ZMLocalNotificationForTests_CallState.swift; sourceTree = "<group>"; };
		1672A64423473EA100380537 /* LabelDownstreamRequestStrategy.swift */ = {isa = PBXFileReference; lastKnownFileType = sourcecode.swift; path = LabelDownstreamRequestStrategy.swift; sourceTree = "<group>"; };
		1672A652234784B500380537 /* LabelDownstreamRequestStrategyTests.swift */ = {isa = PBXFileReference; lastKnownFileType = sourcecode.swift; path = LabelDownstreamRequestStrategyTests.swift; sourceTree = "<group>"; };
		1673C35224CB36D800AE2714 /* ZMUserSessionTests+EncryptionAtRest.swift */ = {isa = PBXFileReference; lastKnownFileType = sourcecode.swift; path = "ZMUserSessionTests+EncryptionAtRest.swift"; sourceTree = "<group>"; };
		1675532B21B16D1E009C9FEA /* ConversationTests+ReceiptMode.swift */ = {isa = PBXFileReference; lastKnownFileType = sourcecode.swift; path = "ConversationTests+ReceiptMode.swift"; sourceTree = "<group>"; };
		1679D1CB1EF9730C007B0DF5 /* ZMUserSessionTestsBase+Calling.swift */ = {isa = PBXFileReference; fileEncoding = 4; lastKnownFileType = sourcecode.swift; path = "ZMUserSessionTestsBase+Calling.swift"; sourceTree = "<group>"; };
		167F383A23E0416E006B6AA9 /* UnauthenticatedSession+SSO.swift */ = {isa = PBXFileReference; lastKnownFileType = sourcecode.swift; path = "UnauthenticatedSession+SSO.swift"; sourceTree = "<group>"; };
		167F383C23E04A93006B6AA9 /* UnauthenticatedSessionTests+SSO.swift */ = {isa = PBXFileReference; lastKnownFileType = sourcecode.swift; path = "UnauthenticatedSessionTests+SSO.swift"; sourceTree = "<group>"; };
		168474252252579A004DE9EC /* ZMUserSessionTests+Syncing.swift */ = {isa = PBXFileReference; lastKnownFileType = sourcecode.swift; path = "ZMUserSessionTests+Syncing.swift"; sourceTree = "<group>"; };
		16849B1B23EDA1FD00C025A8 /* MockUpdateEventProcessor.swift */ = {isa = PBXFileReference; lastKnownFileType = sourcecode.swift; path = MockUpdateEventProcessor.swift; sourceTree = "<group>"; };
		16849B1F23EDB32B00C025A8 /* MockSessionManager.swift */ = {isa = PBXFileReference; lastKnownFileType = sourcecode.swift; path = MockSessionManager.swift; sourceTree = "<group>"; };
		168818A025F1512400BB51C3 /* AllTests.xctestplan */ = {isa = PBXFileReference; lastKnownFileType = text; path = AllTests.xctestplan; sourceTree = "<group>"; };
		168818AB25F1533A00BB51C3 /* IntegrationTests.xctestplan */ = {isa = PBXFileReference; lastKnownFileType = text; path = IntegrationTests.xctestplan; sourceTree = "<group>"; };
		168CF42620077C54009FCB89 /* TeamInvitationStatus.swift */ = {isa = PBXFileReference; lastKnownFileType = sourcecode.swift; path = TeamInvitationStatus.swift; sourceTree = "<group>"; };
		168CF4282007840A009FCB89 /* Team+Invite.swift */ = {isa = PBXFileReference; lastKnownFileType = sourcecode.swift; path = "Team+Invite.swift"; sourceTree = "<group>"; };
		168CF42A20079A02009FCB89 /* TeamInvitationRequestStrategy.swift */ = {isa = PBXFileReference; lastKnownFileType = sourcecode.swift; path = TeamInvitationRequestStrategy.swift; sourceTree = "<group>"; };
		168CF42C2007BCA0009FCB89 /* TeamInvitationRequestStrategyTests.swift */ = {isa = PBXFileReference; lastKnownFileType = sourcecode.swift; path = TeamInvitationRequestStrategyTests.swift; sourceTree = "<group>"; };
		168CF42E2007BCD9009FCB89 /* TeamInvitationStatusTests.swift */ = {isa = PBXFileReference; lastKnownFileType = sourcecode.swift; path = TeamInvitationStatusTests.swift; sourceTree = "<group>"; };
		168E96DC220C6EB700FC92FA /* UserTests+AccountDeletion.swift */ = {isa = PBXFileReference; lastKnownFileType = sourcecode.swift; path = "UserTests+AccountDeletion.swift"; sourceTree = "<group>"; };
		16904A83207E078C00C92806 /* ConversationTests+Participants.swift */ = {isa = PBXFileReference; lastKnownFileType = sourcecode.swift; path = "ConversationTests+Participants.swift"; sourceTree = "<group>"; };
		1693151025836E5800709F15 /* EventProcessor.swift */ = {isa = PBXFileReference; lastKnownFileType = sourcecode.swift; path = EventProcessor.swift; sourceTree = "<group>"; };
		1693151E2588CF9500709F15 /* EventProcessorTests.swift */ = {isa = PBXFileReference; lastKnownFileType = sourcecode.swift; path = EventProcessorTests.swift; sourceTree = "<group>"; };
		169BA1D225ECDBA300374343 /* IntegrationTests.xctest */ = {isa = PBXFileReference; explicitFileType = wrapper.cfbundle; includeInIndex = 0; path = IntegrationTests.xctest; sourceTree = BUILT_PRODUCTS_DIR; };
		169BA1D625ECDBA300374343 /* IntegrationTests-Info.plist */ = {isa = PBXFileReference; lastKnownFileType = text.plist.xml; path = "IntegrationTests-Info.plist"; sourceTree = "<group>"; };
		169BA1F725ECF8F700374343 /* MockAppLock.swift */ = {isa = PBXFileReference; lastKnownFileType = sourcecode.swift; path = MockAppLock.swift; sourceTree = "<group>"; };
		169BA1FE25ED0DAD00374343 /* ZMUserSession+Messages.swift */ = {isa = PBXFileReference; lastKnownFileType = sourcecode.swift; path = "ZMUserSession+Messages.swift"; sourceTree = "<group>"; };
		169BA23C25EF6E2A00374343 /* MockRegistrationStatusDelegate.swift */ = {isa = PBXFileReference; lastKnownFileType = sourcecode.swift; path = MockRegistrationStatusDelegate.swift; sourceTree = "<group>"; };
		169BA24025EF6F6700374343 /* ZMConversation+Testing.swift */ = {isa = PBXFileReference; lastKnownFileType = sourcecode.swift; path = "ZMConversation+Testing.swift"; sourceTree = "<group>"; };
		169BA24325EF6FFA00374343 /* MockAnalytics.swift */ = {isa = PBXFileReference; lastKnownFileType = sourcecode.swift; path = MockAnalytics.swift; sourceTree = "<group>"; };
		169BA24B25EF753100374343 /* MockReachability.swift */ = {isa = PBXFileReference; lastKnownFileType = sourcecode.swift; path = MockReachability.swift; sourceTree = "<group>"; };
		169BA25125EF778E00374343 /* TestUserProfileUpdateObserver.swift */ = {isa = PBXFileReference; lastKnownFileType = sourcecode.swift; path = TestUserProfileUpdateObserver.swift; sourceTree = "<group>"; };
		169BC10E22BD17FF0003159B /* LegalHoldRequestStrategyTests.swift */ = {isa = PBXFileReference; lastKnownFileType = sourcecode.swift; path = LegalHoldRequestStrategyTests.swift; sourceTree = "<group>"; };
		169E303120D29C200012C219 /* PushRegistryMock.swift */ = {isa = PBXFileReference; lastKnownFileType = sourcecode.swift; path = PushRegistryMock.swift; sourceTree = "<group>"; };
		169E55F52518FF810092CD53 /* EventProcessingPerformanceTests.swift */ = {isa = PBXFileReference; lastKnownFileType = sourcecode.swift; path = EventProcessingPerformanceTests.swift; sourceTree = "<group>"; };
		16A5FE20215B584200AEEBBD /* MockLinkPreviewDetector.swift */ = {isa = PBXFileReference; lastKnownFileType = sourcecode.swift; path = MockLinkPreviewDetector.swift; sourceTree = "<group>"; };
		16A5FE22215B5FD000AEEBBD /* LinkPreviewTests.swift */ = {isa = PBXFileReference; lastKnownFileType = sourcecode.swift; path = LinkPreviewTests.swift; sourceTree = "<group>"; };
		16A702CF1E92998100B8410D /* ApplicationStatusDirectoryTests.swift */ = {isa = PBXFileReference; fileEncoding = 4; lastKnownFileType = sourcecode.swift; path = ApplicationStatusDirectoryTests.swift; sourceTree = "<group>"; };
		16A764601F3E0B0B00564F21 /* CallKitManager.swift */ = {isa = PBXFileReference; fileEncoding = 4; lastKnownFileType = sourcecode.swift; path = CallKitManager.swift; sourceTree = "<group>"; };
		16A86B8322A7E57100A674F8 /* ConversationTests+LegalHold.swift */ = {isa = PBXFileReference; lastKnownFileType = sourcecode.swift; path = "ConversationTests+LegalHold.swift"; sourceTree = "<group>"; };
		16AD86B71F7292EB00E4C797 /* TypingChange.swift */ = {isa = PBXFileReference; fileEncoding = 4; lastKnownFileType = sourcecode.swift; path = TypingChange.swift; sourceTree = "<group>"; };
		16C4BD9F20A309CD00BCDB17 /* CallParticipantSnapshot.swift */ = {isa = PBXFileReference; lastKnownFileType = sourcecode.swift; path = CallParticipantSnapshot.swift; sourceTree = "<group>"; };
		16D0A118234B999600A83F87 /* LabelUpstreamRequestStrategyTests.swift */ = {isa = PBXFileReference; lastKnownFileType = sourcecode.swift; path = LabelUpstreamRequestStrategyTests.swift; sourceTree = "<group>"; };
		16D0A11C234C8CD700A83F87 /* LabelUpstreamRequestStrategy.swift */ = {isa = PBXFileReference; lastKnownFileType = sourcecode.swift; path = LabelUpstreamRequestStrategy.swift; sourceTree = "<group>"; };
		16D1383A1FD6A6F4001B4411 /* AvailabilityTests.swift */ = {isa = PBXFileReference; lastKnownFileType = sourcecode.swift; path = AvailabilityTests.swift; sourceTree = "<group>"; };
		16D3FCDE1E365ABC0052A535 /* CallStateObserverTests.swift */ = {isa = PBXFileReference; fileEncoding = 4; lastKnownFileType = sourcecode.swift; path = CallStateObserverTests.swift; sourceTree = "<group>"; };
		16D3FD011E3A5C0D0052A535 /* ZMConversationVoiceChannelRouterTests.swift */ = {isa = PBXFileReference; fileEncoding = 4; lastKnownFileType = sourcecode.swift; path = ZMConversationVoiceChannelRouterTests.swift; sourceTree = "<group>"; };
		16D74BF32B59670B00160298 /* ChangeUsernameUseCase.swift */ = {isa = PBXFileReference; lastKnownFileType = sourcecode.swift; path = ChangeUsernameUseCase.swift; sourceTree = "<group>"; };
		16D74BF52B5A961800160298 /* ChangeUsernameUseCaseTests.swift */ = {isa = PBXFileReference; lastKnownFileType = sourcecode.swift; path = ChangeUsernameUseCaseTests.swift; sourceTree = "<group>"; };
		16D9E8B922BCD39200FA463F /* LegalHoldRequestStrategy.swift */ = {isa = PBXFileReference; lastKnownFileType = sourcecode.swift; path = LegalHoldRequestStrategy.swift; sourceTree = "<group>"; };
		16DABFAD1DCF98D3001973E3 /* CallingRequestStrategy.swift */ = {isa = PBXFileReference; fileEncoding = 4; lastKnownFileType = sourcecode.swift; path = CallingRequestStrategy.swift; sourceTree = "<group>"; };
		16DCB91B213449620002E910 /* ZMOperationLoop+PushChannel.swift */ = {isa = PBXFileReference; lastKnownFileType = sourcecode.swift; path = "ZMOperationLoop+PushChannel.swift"; sourceTree = "<group>"; };
		16E0FB86232F8933000E3235 /* ZMUserSession+Authentication.swift */ = {isa = PBXFileReference; lastKnownFileType = sourcecode.swift; path = "ZMUserSession+Authentication.swift"; sourceTree = "<group>"; };
		16E0FBB4233119FE000E3235 /* ZMUserSessionTests+Authentication.swift */ = {isa = PBXFileReference; lastKnownFileType = sourcecode.swift; path = "ZMUserSessionTests+Authentication.swift"; sourceTree = "<group>"; };
		16E6F26124B371190015B249 /* ZMUserSession+EncryptionAtRest.swift */ = {isa = PBXFileReference; lastKnownFileType = sourcecode.swift; path = "ZMUserSession+EncryptionAtRest.swift"; sourceTree = "<group>"; };
		16ED865923E2E91900CB1766 /* ZMUserSession+LifeCycle.swift */ = {isa = PBXFileReference; lastKnownFileType = sourcecode.swift; path = "ZMUserSession+LifeCycle.swift"; sourceTree = "<group>"; };
		16ED865C23E30F7E00CB1766 /* ZMUserSesson+Proxy.swift */ = {isa = PBXFileReference; lastKnownFileType = sourcecode.swift; path = "ZMUserSesson+Proxy.swift"; sourceTree = "<group>"; };
		16ED865E23E3145C00CB1766 /* ZMUserSession+Clients.swift */ = {isa = PBXFileReference; lastKnownFileType = sourcecode.swift; path = "ZMUserSession+Clients.swift"; sourceTree = "<group>"; };
		16F5F16B1E4092C00062F0AE /* NSManagedObjectContext+CTCallCenter.swift */ = {isa = PBXFileReference; fileEncoding = 4; lastKnownFileType = sourcecode.swift; path = "NSManagedObjectContext+CTCallCenter.swift"; sourceTree = "<group>"; };
		16F6BB371EDEA659009EA803 /* SearchResult+AddressBook.swift */ = {isa = PBXFileReference; fileEncoding = 4; lastKnownFileType = sourcecode.swift; path = "SearchResult+AddressBook.swift"; sourceTree = "<group>"; };
		16FF47431F0BF5C70044C491 /* IntegrationTest.swift */ = {isa = PBXFileReference; fileEncoding = 4; lastKnownFileType = sourcecode.swift; path = IntegrationTest.swift; sourceTree = "<group>"; };
		16FF47461F0CD58A0044C491 /* IntegrationTest.m */ = {isa = PBXFileReference; fileEncoding = 4; lastKnownFileType = sourcecode.c.objc; path = IntegrationTest.m; sourceTree = "<group>"; };
		16FF47481F0CD6610044C491 /* IntegrationTest.h */ = {isa = PBXFileReference; lastKnownFileType = sourcecode.c.h; path = IntegrationTest.h; sourceTree = "<group>"; };
		16FF474B1F0D54B20044C491 /* SessionManager+Logs.swift */ = {isa = PBXFileReference; fileEncoding = 4; lastKnownFileType = sourcecode.swift; path = "SessionManager+Logs.swift"; sourceTree = "<group>"; };
		259AAB0C2B9F477F00B13A7C /* LastE2EIdentityUpdateDateProtocol.swift */ = {isa = PBXFileReference; lastKnownFileType = sourcecode.swift; path = LastE2EIdentityUpdateDateProtocol.swift; sourceTree = "<group>"; };
		25CCE9DB2BA4A943002AB21F /* String+Mocks.swift */ = {isa = PBXFileReference; lastKnownFileType = sourcecode.swift; path = "String+Mocks.swift"; sourceTree = "<group>"; };
		25E11B0A2B56A15F005D51FA /* GetE2eIdentityCertificatesUseCase.swift */ = {isa = PBXFileReference; lastKnownFileType = sourcecode.swift; path = GetE2eIdentityCertificatesUseCase.swift; sourceTree = "<group>"; };
		25E11B0C2B56B497005D51FA /* GetIsE2EIdentityEnabledUseCase.swift */ = {isa = PBXFileReference; lastKnownFileType = sourcecode.swift; path = GetIsE2EIdentityEnabledUseCase.swift; sourceTree = "<group>"; };
		2B155969295093360069AE34 /* HotfixPatch.swift */ = {isa = PBXFileReference; lastKnownFileType = sourcecode.swift; path = HotfixPatch.swift; sourceTree = "<group>"; };
		2B56189B29A5074000D8CCCA /* SecurityTests.xctestplan */ = {isa = PBXFileReference; lastKnownFileType = text; path = SecurityTests.xctestplan; sourceTree = "<group>"; };
		3D6B0837E10BD4D5E88805E3 /* ZMSyncStrategyTests.swift */ = {isa = PBXFileReference; lastKnownFileType = sourcecode.swift; path = ZMSyncStrategyTests.swift; sourceTree = "<group>"; };
		3E05F247192A4F8900F22D80 /* NSError+ZMUserSession.h */ = {isa = PBXFileReference; fileEncoding = 4; lastKnownFileType = sourcecode.c.h; path = "NSError+ZMUserSession.h"; sourceTree = "<group>"; };
		3E05F250192A4FBD00F22D80 /* UserSessionErrorTests.m */ = {isa = PBXFileReference; fileEncoding = 4; lastKnownFileType = sourcecode.c.objc; path = UserSessionErrorTests.m; sourceTree = "<group>"; };
		3E05F253192A50CC00F22D80 /* NSError+ZMUserSession.m */ = {isa = PBXFileReference; fileEncoding = 4; lastKnownFileType = sourcecode.c.objc; path = "NSError+ZMUserSession.m"; sourceTree = "<group>"; };
		3E05F254192A50CC00F22D80 /* NSError+ZMUserSessionInternal.h */ = {isa = PBXFileReference; fileEncoding = 4; lastKnownFileType = sourcecode.c.h; path = "NSError+ZMUserSessionInternal.h"; sourceTree = "<group>"; };
		3E1858B21951D69B005FE78F /* MemoryLeaksObserver.h */ = {isa = PBXFileReference; fileEncoding = 4; lastKnownFileType = sourcecode.c.h; path = MemoryLeaksObserver.h; sourceTree = "<group>"; };
		3E1858B31951D69B005FE78F /* MemoryLeaksObserver.m */ = {isa = PBXFileReference; fileEncoding = 4; lastKnownFileType = sourcecode.c.objc; path = MemoryLeaksObserver.m; sourceTree = "<group>"; };
		3E18605C191A4F3B000FE027 /* WireSyncEngine-iOS.pch */ = {isa = PBXFileReference; lastKnownFileType = sourcecode.c.h; path = "WireSyncEngine-iOS.pch"; sourceTree = "<group>"; };
		3E18605F191A4F6A000FE027 /* README.md */ = {isa = PBXFileReference; lastKnownFileType = text; path = README.md; sourceTree = "<group>"; };
		3E186088191A56F6000FE027 /* WireSyncEngine Test Host.app */ = {isa = PBXFileReference; explicitFileType = wrapper.application; includeInIndex = 0; path = "WireSyncEngine Test Host.app"; sourceTree = BUILT_PRODUCTS_DIR; };
		3E1860B4191A5D99000FE027 /* Test-Host-Info.plist */ = {isa = PBXFileReference; fileEncoding = 4; lastKnownFileType = text.plist.xml; path = "Test-Host-Info.plist"; sourceTree = "<group>"; };
		3E1860B5191A5D99000FE027 /* Test-Host-Prefix.pch */ = {isa = PBXFileReference; fileEncoding = 4; lastKnownFileType = sourcecode.c.h; path = "Test-Host-Prefix.pch"; sourceTree = "<group>"; };
		3E1860B6191A5D99000FE027 /* TestHost-main.m */ = {isa = PBXFileReference; fileEncoding = 4; lastKnownFileType = sourcecode.c.objc; path = "TestHost-main.m"; sourceTree = "<group>"; };
		3E1860B7191A5D99000FE027 /* TestHostAppDelegate.h */ = {isa = PBXFileReference; fileEncoding = 4; lastKnownFileType = sourcecode.c.h; path = TestHostAppDelegate.h; sourceTree = "<group>"; };
		3E1860B8191A5D99000FE027 /* TestHostAppDelegate.m */ = {isa = PBXFileReference; fileEncoding = 4; lastKnownFileType = sourcecode.c.objc; path = TestHostAppDelegate.m; sourceTree = "<group>"; };
		3E1860C3191A649D000FE027 /* UnitTests.xctest */ = {isa = PBXFileReference; explicitFileType = wrapper.cfbundle; includeInIndex = 0; path = UnitTests.xctest; sourceTree = BUILT_PRODUCTS_DIR; };
		3E2712FE1A891781008EE50F /* UnitTests-Info.plist */ = {isa = PBXFileReference; lastKnownFileType = text.plist.xml; path = "UnitTests-Info.plist"; sourceTree = "<group>"; };
		3E288A6919C859210031CFCE /* NotificationObservers.h */ = {isa = PBXFileReference; fileEncoding = 4; lastKnownFileType = sourcecode.c.h; path = NotificationObservers.h; sourceTree = "<group>"; };
		3E288A6A19C859210031CFCE /* NotificationObservers.m */ = {isa = PBXFileReference; fileEncoding = 4; lastKnownFileType = sourcecode.c.objc; path = NotificationObservers.m; sourceTree = "<group>"; };
		3E6CD176194F435F00BAE83E /* ConversationsTests.m */ = {isa = PBXFileReference; fileEncoding = 4; lastKnownFileType = sourcecode.c.objc; path = ConversationsTests.m; sourceTree = "<group>"; };
		3E799CF2192140300020A438 /* WireSyncEngine-Tests.pch */ = {isa = PBXFileReference; lastKnownFileType = sourcecode.c.h; path = "WireSyncEngine-Tests.pch"; sourceTree = "<group>"; };
		3E9848BC1A65253000F7B050 /* Hack.swift */ = {isa = PBXFileReference; fileEncoding = 4; lastKnownFileType = sourcecode.swift; path = Hack.swift; sourceTree = "<group>"; };
		3EEA678A199D079600AF7665 /* UserTests.m */ = {isa = PBXFileReference; fileEncoding = 4; lastKnownFileType = sourcecode.c.objc; path = UserTests.m; sourceTree = "<group>"; };
		54034F371BB1A6D900F4ED62 /* ZMUserSession+Logs.swift */ = {isa = PBXFileReference; fileEncoding = 4; lastKnownFileType = sourcecode.swift; path = "ZMUserSession+Logs.swift"; sourceTree = "<group>"; };
		540818A51BCA647D00257CA7 /* ZMBlacklistVerificator+Testing.h */ = {isa = PBXFileReference; fileEncoding = 4; lastKnownFileType = sourcecode.c.h; path = "ZMBlacklistVerificator+Testing.h"; sourceTree = "<group>"; };
		541228431AEE422C00D9ED1C /* ZMAuthenticationStatusTests.m */ = {isa = PBXFileReference; fileEncoding = 4; lastKnownFileType = sourcecode.c.objc; path = ZMAuthenticationStatusTests.m; sourceTree = "<group>"; };
		54131BC525C7F71400CE2CA2 /* LoginDelegate.swift */ = {isa = PBXFileReference; lastKnownFileType = sourcecode.swift; path = LoginDelegate.swift; sourceTree = "<group>"; };
		54131BCD25C7FFCA00CE2CA2 /* SessionManager+AuthenticationStatusDelegate.swift */ = {isa = PBXFileReference; lastKnownFileType = sourcecode.swift; path = "SessionManager+AuthenticationStatusDelegate.swift"; sourceTree = "<group>"; };
		54188DCA19D19DE200DA40E4 /* ZMLastUpdateEventIDTranscoderTests.m */ = {isa = PBXFileReference; fileEncoding = 4; lastKnownFileType = sourcecode.c.objc; path = ZMLastUpdateEventIDTranscoderTests.m; sourceTree = "<group>"; };
		541918EB195AD9D100A5023D /* SendAndReceiveMessagesTests.m */ = {isa = PBXFileReference; fileEncoding = 4; lastKnownFileType = sourcecode.c.objc; path = SendAndReceiveMessagesTests.m; sourceTree = "<group>"; };
		542049EF196AB84B000D8A94 /* WireSyncEngine.h */ = {isa = PBXFileReference; lastKnownFileType = sourcecode.c.h; path = WireSyncEngine.h; sourceTree = "<group>"; };
		5422E96E1BD5A4FD005A7C77 /* OTRTests.swift */ = {isa = PBXFileReference; fileEncoding = 4; lastKnownFileType = sourcecode.swift; path = OTRTests.swift; sourceTree = "<group>"; };
		5423B999191A4A1B0044347D /* en */ = {isa = PBXFileReference; lastKnownFileType = text.plist.strings; name = en; path = en.lproj/InfoPlist.strings; sourceTree = "<group>"; };
		54257C071DF1C94200107FE7 /* TopConversationsDirectory.swift */ = {isa = PBXFileReference; fileEncoding = 4; lastKnownFileType = sourcecode.swift; path = TopConversationsDirectory.swift; sourceTree = "<group>"; };
		5427B34619D17ACE00CC18DC /* ZMMissingUpdateEventsTranscoder+Internal.h */ = {isa = PBXFileReference; fileEncoding = 4; lastKnownFileType = sourcecode.c.h; path = "ZMMissingUpdateEventsTranscoder+Internal.h"; sourceTree = "<group>"; };
		5427B34D19D195A100CC18DC /* ZMLastUpdateEventIDTranscoder.h */ = {isa = PBXFileReference; fileEncoding = 4; lastKnownFileType = sourcecode.c.h; path = ZMLastUpdateEventIDTranscoder.h; sourceTree = "<group>"; };
		5427B34E19D195A100CC18DC /* ZMLastUpdateEventIDTranscoder.m */ = {isa = PBXFileReference; fileEncoding = 4; lastKnownFileType = sourcecode.c.objc; lineEnding = 0; path = ZMLastUpdateEventIDTranscoder.m; sourceTree = "<group>"; xcLanguageSpecificationIdentifier = xcode.lang.objc; };
		5427B35319D1965A00CC18DC /* ZMLastUpdateEventIDTranscoder+Internal.h */ = {isa = PBXFileReference; fileEncoding = 4; lastKnownFileType = sourcecode.c.h; path = "ZMLastUpdateEventIDTranscoder+Internal.h"; sourceTree = "<group>"; };
		542DFEE51DDCA452000F5B95 /* UserProfileUpdateStatusTests.swift */ = {isa = PBXFileReference; fileEncoding = 4; lastKnownFileType = sourcecode.swift; path = UserProfileUpdateStatusTests.swift; sourceTree = "<group>"; };
		542DFEE71DDCA4FD000F5B95 /* UserProfileUpdateRequestStrategyTests.swift */ = {isa = PBXFileReference; fileEncoding = 4; lastKnownFileType = sourcecode.swift; path = UserProfileUpdateRequestStrategyTests.swift; sourceTree = "<group>"; };
		543095921DE76B170065367F /* random1.txt */ = {isa = PBXFileReference; fileEncoding = 4; lastKnownFileType = text; path = random1.txt; sourceTree = "<group>"; };
		543095941DE76B270065367F /* random2.txt */ = {isa = PBXFileReference; fileEncoding = 4; lastKnownFileType = text; path = random2.txt; sourceTree = "<group>"; };
		5430E9231BAA0D9F00395E05 /* WireSyncEngineLogs.h */ = {isa = PBXFileReference; fileEncoding = 4; lastKnownFileType = sourcecode.c.h; path = WireSyncEngineLogs.h; sourceTree = "<group>"; };
		5430FF141CE4A359004ECFFE /* FileTransferTests.m */ = {isa = PBXFileReference; fileEncoding = 4; lastKnownFileType = sourcecode.c.objc; path = FileTransferTests.m; sourceTree = "<group>"; };
		543ED0001D79E0EE00A9CDF3 /* ApplicationMock.swift */ = {isa = PBXFileReference; fileEncoding = 4; lastKnownFileType = sourcecode.swift; path = ApplicationMock.swift; sourceTree = "<group>"; };
		544F8FF21DDCD34600D1AB04 /* UserProfileUpdateNotifications.swift */ = {isa = PBXFileReference; fileEncoding = 4; lastKnownFileType = sourcecode.swift; path = UserProfileUpdateNotifications.swift; sourceTree = "<group>"; };
		545643D41C62C1A800A2129C /* ConversationTestsBase.h */ = {isa = PBXFileReference; fileEncoding = 4; lastKnownFileType = sourcecode.c.h; path = ConversationTestsBase.h; sourceTree = "<group>"; };
		545643D51C62C1A800A2129C /* ConversationTestsBase.m */ = {isa = PBXFileReference; fileEncoding = 4; lastKnownFileType = sourcecode.c.objc; path = ConversationTestsBase.m; sourceTree = "<group>"; };
		5458273D2541C3A9002B8F83 /* PresentationDelegate.swift */ = {isa = PBXFileReference; lastKnownFileType = sourcecode.swift; path = PresentationDelegate.swift; sourceTree = "<group>"; };
		5458AF831F7021B800E45977 /* PreLoginAuthenticationNotification.swift */ = {isa = PBXFileReference; fileEncoding = 4; lastKnownFileType = sourcecode.swift; path = PreLoginAuthenticationNotification.swift; sourceTree = "<group>"; };
		545F3DBA1AAF64FB00BF817B /* APNSTests.m */ = {isa = PBXFileReference; fileEncoding = 4; lastKnownFileType = sourcecode.c.objc; lineEnding = 0; path = APNSTests.m; sourceTree = "<group>"; xcLanguageSpecificationIdentifier = xcode.lang.objc; };
		545F601B1D6C336D00C2C55B /* AddressBookSearchTests.swift */ = {isa = PBXFileReference; fileEncoding = 4; lastKnownFileType = sourcecode.swift; path = AddressBookSearchTests.swift; sourceTree = "<group>"; };
		546392711D79D5210094EC66 /* Application.swift */ = {isa = PBXFileReference; fileEncoding = 4; lastKnownFileType = sourcecode.swift; path = Application.swift; sourceTree = "<group>"; };
		5463C88F193F38A6006799DE /* ZMTimingTests.h */ = {isa = PBXFileReference; fileEncoding = 4; lastKnownFileType = sourcecode.c.h; path = ZMTimingTests.h; sourceTree = "<group>"; };
		5463C890193F38A6006799DE /* ZMTimingTests.m */ = {isa = PBXFileReference; fileEncoding = 4; lastKnownFileType = sourcecode.c.objc; path = ZMTimingTests.m; sourceTree = "<group>"; };
		5467F1C51E0AE421008C1745 /* KeyValueStore+AccessToken.swift */ = {isa = PBXFileReference; fileEncoding = 4; lastKnownFileType = sourcecode.swift; path = "KeyValueStore+AccessToken.swift"; sourceTree = "<group>"; };
		546BAD5F19F8149B007C4938 /* ZMSyncStrategy+Internal.h */ = {isa = PBXFileReference; fileEncoding = 4; lastKnownFileType = sourcecode.c.h; path = "ZMSyncStrategy+Internal.h"; sourceTree = "<group>"; };
		546F815A1E685F1A00775059 /* LocalNotificationDispatcherTests.swift */ = {isa = PBXFileReference; fileEncoding = 4; lastKnownFileType = sourcecode.swift; path = LocalNotificationDispatcherTests.swift; sourceTree = "<group>"; };
		5474C8051921309400185A3A /* MessagingTest.h */ = {isa = PBXFileReference; fileEncoding = 4; lastKnownFileType = sourcecode.c.h; path = MessagingTest.h; sourceTree = "<group>"; };
		5474C8061921309400185A3A /* MessagingTest.m */ = {isa = PBXFileReference; fileEncoding = 4; lastKnownFileType = sourcecode.c.objc; path = MessagingTest.m; sourceTree = "<group>"; };
		5474C8081921309400185A3A /* MessagingTestTests.m */ = {isa = PBXFileReference; fileEncoding = 4; lastKnownFileType = sourcecode.c.objc; path = MessagingTestTests.m; sourceTree = "<group>"; };
		54764B971C9303D600BD25E3 /* medium.jpg */ = {isa = PBXFileReference; lastKnownFileType = image.jpeg; path = medium.jpg; sourceTree = "<group>"; };
		54764B981C9303D600BD25E3 /* tiny.jpg */ = {isa = PBXFileReference; lastKnownFileType = image.jpeg; path = tiny.jpg; sourceTree = "<group>"; };
		54764B9B1C930AEB00BD25E3 /* Lorem Ipsum.txt */ = {isa = PBXFileReference; fileEncoding = 4; lastKnownFileType = text; path = "Lorem Ipsum.txt"; sourceTree = "<group>"; };
		54764B9D1C931E9400BD25E3 /* animated.gif */ = {isa = PBXFileReference; lastKnownFileType = image.gif; path = animated.gif; sourceTree = "<group>"; };
		54764B9E1C931E9400BD25E3 /* not_animated.gif */ = {isa = PBXFileReference; lastKnownFileType = image.gif; path = not_animated.gif; sourceTree = "<group>"; };
		5478A1401DEC4048006F7268 /* UserProfile.swift */ = {isa = PBXFileReference; fileEncoding = 4; lastKnownFileType = sourcecode.swift; path = UserProfile.swift; sourceTree = "<group>"; };
		547E5B571DDB4B800038D936 /* UserProfileUpdateStatus.swift */ = {isa = PBXFileReference; fileEncoding = 4; lastKnownFileType = sourcecode.swift; path = UserProfileUpdateStatus.swift; sourceTree = "<group>"; };
		547E5B591DDB67390038D936 /* UserProfileUpdateRequestStrategy.swift */ = {isa = PBXFileReference; fileEncoding = 4; lastKnownFileType = sourcecode.swift; path = UserProfileUpdateRequestStrategy.swift; sourceTree = "<group>"; };
		54877C9419922C0B0097FB58 /* UserProfileTests.m */ = {isa = PBXFileReference; fileEncoding = 4; lastKnownFileType = sourcecode.c.objc; path = UserProfileTests.m; sourceTree = "<group>"; };
		5492C6C319ACCCA8008F41E2 /* ConnectionTests.m */ = {isa = PBXFileReference; fileEncoding = 4; lastKnownFileType = sourcecode.c.objc; lineEnding = 0; path = ConnectionTests.m; sourceTree = "<group>"; xcLanguageSpecificationIdentifier = xcode.lang.objc; };
		549552511D64567C004F21F6 /* AddressBookTests.swift */ = {isa = PBXFileReference; fileEncoding = 4; lastKnownFileType = sourcecode.swift; path = AddressBookTests.swift; sourceTree = "<group>"; };
		549710071F6FF5C100026EDD /* NotificationInContext+UserSession.swift */ = {isa = PBXFileReference; fileEncoding = 4; lastKnownFileType = sourcecode.swift; path = "NotificationInContext+UserSession.swift"; sourceTree = "<group>"; };
		549710091F6FFE9900026EDD /* ClientUpdateNotification.swift */ = {isa = PBXFileReference; fileEncoding = 4; lastKnownFileType = sourcecode.swift; path = ClientUpdateNotification.swift; sourceTree = "<group>"; };
		54973A351DD48CAB007F8702 /* NSManagedObject+CryptoStack.swift */ = {isa = PBXFileReference; fileEncoding = 4; lastKnownFileType = sourcecode.swift; path = "NSManagedObject+CryptoStack.swift"; sourceTree = "<group>"; };
		549815931A43232400A7CE2E /* WireSyncEngine.framework */ = {isa = PBXFileReference; explicitFileType = wrapper.framework; includeInIndex = 0; path = WireSyncEngine.framework; sourceTree = BUILT_PRODUCTS_DIR; };
		549815961A43232400A7CE2E /* WireSyncEngine-ios-Info.plist */ = {isa = PBXFileReference; lastKnownFileType = text.plist.xml; path = "WireSyncEngine-ios-Info.plist"; sourceTree = "<group>"; };
		54991D571DEDCF2B007E282F /* AddressBook.swift */ = {isa = PBXFileReference; fileEncoding = 4; lastKnownFileType = sourcecode.swift; path = AddressBook.swift; sourceTree = "<group>"; };
		54991D591DEDD07E007E282F /* ContactAddressBook.swift */ = {isa = PBXFileReference; fileEncoding = 4; lastKnownFileType = sourcecode.swift; path = ContactAddressBook.swift; sourceTree = "<group>"; };
		54A170631B300696001B41A5 /* ProxiedRequestStrategy.swift */ = {isa = PBXFileReference; fileEncoding = 4; lastKnownFileType = sourcecode.swift; path = ProxiedRequestStrategy.swift; sourceTree = "<group>"; };
		54A170671B300717001B41A5 /* ProxiedRequestStrategyTests.swift */ = {isa = PBXFileReference; fileEncoding = 4; lastKnownFileType = sourcecode.swift; path = ProxiedRequestStrategyTests.swift; sourceTree = "<group>"; };
		54A227D51D6604A5009414C0 /* SynchronizationMocks.swift */ = {isa = PBXFileReference; fileEncoding = 4; lastKnownFileType = sourcecode.swift; lineEnding = 0; path = SynchronizationMocks.swift; sourceTree = "<group>"; xcLanguageSpecificationIdentifier = xcode.lang.swift; };
		54A343461D6B589A004B65EA /* AddressBookSearch.swift */ = {isa = PBXFileReference; fileEncoding = 4; lastKnownFileType = sourcecode.swift; path = AddressBookSearch.swift; sourceTree = "<group>"; };
		54A3ACC21A261603008AF8DF /* BackgroundTests.m */ = {isa = PBXFileReference; fileEncoding = 4; lastKnownFileType = sourcecode.c.objc; path = BackgroundTests.m; sourceTree = "<group>"; };
		54AB428D1DF5C5B400381F2C /* TopConversationsDirectoryTests.swift */ = {isa = PBXFileReference; fileEncoding = 4; lastKnownFileType = sourcecode.swift; path = TopConversationsDirectoryTests.swift; sourceTree = "<group>"; };
		54ADA7611E3B3CBE00B90C7D /* IntegrationTest+Encryption.swift */ = {isa = PBXFileReference; fileEncoding = 4; lastKnownFileType = sourcecode.swift; path = "IntegrationTest+Encryption.swift"; sourceTree = "<group>"; };
		54BD32D01A5ACCF9008EB1B0 /* Test-Bridging-Header.h */ = {isa = PBXFileReference; fileEncoding = 4; lastKnownFileType = sourcecode.c.h; path = "Test-Bridging-Header.h"; sourceTree = "<group>"; };
		54BFDF671BDA6F9A0034A3DB /* HistorySynchronizationStatus.swift */ = {isa = PBXFileReference; fileEncoding = 4; lastKnownFileType = sourcecode.swift; path = HistorySynchronizationStatus.swift; sourceTree = "<group>"; };
		54BFDF691BDA87D20034A3DB /* HistorySynchronizationStatusTests.swift */ = {isa = PBXFileReference; fileEncoding = 4; lastKnownFileType = sourcecode.swift; path = HistorySynchronizationStatusTests.swift; sourceTree = "<group>"; };
		54C11B9E19D1E4A100576A96 /* ZMLoginTranscoder.h */ = {isa = PBXFileReference; fileEncoding = 4; lastKnownFileType = sourcecode.c.h; path = ZMLoginTranscoder.h; sourceTree = "<group>"; };
		54C11B9F19D1E4A100576A96 /* ZMLoginTranscoder.m */ = {isa = PBXFileReference; fileEncoding = 4; lastKnownFileType = sourcecode.c.objc; path = ZMLoginTranscoder.m; sourceTree = "<group>"; };
		54C11BA819D1E70900576A96 /* ZMLoginTranscoder+Internal.h */ = {isa = PBXFileReference; fileEncoding = 4; lastKnownFileType = sourcecode.c.h; path = "ZMLoginTranscoder+Internal.h"; sourceTree = "<group>"; };
		54C11BAB19D1EB7500576A96 /* ZMLoginTranscoderTests.m */ = {isa = PBXFileReference; fileEncoding = 4; lastKnownFileType = sourcecode.c.objc; path = ZMLoginTranscoderTests.m; sourceTree = "<group>"; };
		54C8A39B1F7536DB004961DF /* ZMOperationLoop+Notifications.swift */ = {isa = PBXFileReference; fileEncoding = 4; lastKnownFileType = sourcecode.swift; path = "ZMOperationLoop+Notifications.swift"; sourceTree = "<group>"; };
		54D784FD1A37248000F47798 /* ZMEncodedNSUUIDWithTimestampTests.m */ = {isa = PBXFileReference; fileEncoding = 4; lastKnownFileType = sourcecode.c.objc; path = ZMEncodedNSUUIDWithTimestampTests.m; sourceTree = "<group>"; };
		54DE26B11BC56E62002B5FBC /* ZMHotFixDirectory.h */ = {isa = PBXFileReference; fileEncoding = 4; lastKnownFileType = sourcecode.c.h; path = ZMHotFixDirectory.h; sourceTree = "<group>"; };
		54DE26B21BC56E62002B5FBC /* ZMHotFixDirectory.m */ = {isa = PBXFileReference; fileEncoding = 4; lastKnownFileType = sourcecode.c.objc; path = ZMHotFixDirectory.m; sourceTree = "<group>"; };
		54DE9BEA1DE74FFB00EFFB9C /* RandomHandleGenerator.swift */ = {isa = PBXFileReference; fileEncoding = 4; lastKnownFileType = sourcecode.swift; path = RandomHandleGenerator.swift; sourceTree = "<group>"; };
		54DE9BEC1DE75D4900EFFB9C /* RandomHandleGeneratorTests.swift */ = {isa = PBXFileReference; fileEncoding = 4; lastKnownFileType = sourcecode.swift; path = RandomHandleGeneratorTests.swift; sourceTree = "<group>"; };
		54DFAE211C92D979004B1D15 /* 1900x1500.jpg */ = {isa = PBXFileReference; lastKnownFileType = image.jpeg; path = 1900x1500.jpg; sourceTree = "<group>"; };
		54DFB8EE1B30649000F1C736 /* GiphyTests.m */ = {isa = PBXFileReference; fileEncoding = 4; lastKnownFileType = sourcecode.c.objc; path = GiphyTests.m; sourceTree = "<group>"; };
		54E2C1DF1E682DC400536569 /* LocalNotificationDispatcher.swift */ = {isa = PBXFileReference; fileEncoding = 4; lastKnownFileType = sourcecode.swift; path = LocalNotificationDispatcher.swift; sourceTree = "<group>"; };
		54E4DD0D1DE4A9A200FEF192 /* UserHandleTests.swift */ = {isa = PBXFileReference; fileEncoding = 4; lastKnownFileType = sourcecode.swift; path = UserHandleTests.swift; sourceTree = "<group>"; };
		54F0A0931B3018D7003386BC /* ProxiedRequestsStatus.swift */ = {isa = PBXFileReference; fileEncoding = 4; lastKnownFileType = sourcecode.swift; path = ProxiedRequestsStatus.swift; sourceTree = "<group>"; };
		54F8D6E419AB535700146664 /* ZMMissingUpdateEventsTranscoder.h */ = {isa = PBXFileReference; fileEncoding = 4; lastKnownFileType = sourcecode.c.h; path = ZMMissingUpdateEventsTranscoder.h; sourceTree = "<group>"; };
		54F8D6E519AB535700146664 /* ZMMissingUpdateEventsTranscoder.m */ = {isa = PBXFileReference; fileEncoding = 4; lastKnownFileType = sourcecode.c.objc; lineEnding = 0; path = ZMMissingUpdateEventsTranscoder.m; sourceTree = "<group>"; xcLanguageSpecificationIdentifier = xcode.lang.objc; };
		54F8D6E819AB535700146664 /* ZMSelfStrategy.h */ = {isa = PBXFileReference; fileEncoding = 4; lastKnownFileType = sourcecode.c.h; path = ZMSelfStrategy.h; sourceTree = "<group>"; };
		54F8D6E919AB535700146664 /* ZMSelfStrategy.m */ = {isa = PBXFileReference; fileEncoding = 4; lastKnownFileType = sourcecode.c.objc; path = ZMSelfStrategy.m; sourceTree = "<group>"; };
		54F8D72F19AB677300146664 /* ZMMissingUpdateEventsTranscoderTests.m */ = {isa = PBXFileReference; fileEncoding = 4; lastKnownFileType = sourcecode.c.objc; path = ZMMissingUpdateEventsTranscoderTests.m; sourceTree = "<group>"; };
		54F8D73119AB677400146664 /* ZMSelfTranscoderTests.m */ = {isa = PBXFileReference; fileEncoding = 4; lastKnownFileType = sourcecode.c.objc; path = ZMSelfTranscoderTests.m; sourceTree = "<group>"; };
		54F8D74819AB67B300146664 /* ObjectTranscoderTests.h */ = {isa = PBXFileReference; fileEncoding = 4; lastKnownFileType = sourcecode.c.h; path = ObjectTranscoderTests.h; sourceTree = "<group>"; };
		54F8D74919AB67B300146664 /* ObjectTranscoderTests.m */ = {isa = PBXFileReference; fileEncoding = 4; lastKnownFileType = sourcecode.c.objc; path = ObjectTranscoderTests.m; sourceTree = "<group>"; };
		54FC8A0F192CD55000D3C016 /* LoginFlowTests.m */ = {isa = PBXFileReference; fileEncoding = 4; lastKnownFileType = sourcecode.c.objc; path = LoginFlowTests.m; sourceTree = "<group>"; };
		54FEAAA81BC7BB9C002DE521 /* ZMBlacklistDownloader+Testing.h */ = {isa = PBXFileReference; fileEncoding = 4; lastKnownFileType = sourcecode.c.h; path = "ZMBlacklistDownloader+Testing.h"; sourceTree = "<group>"; };
		54FF64281F73D00C00787EF2 /* NSManagedObjectContext+AuthenticationStatus.swift */ = {isa = PBXFileReference; fileEncoding = 4; lastKnownFileType = sourcecode.swift; path = "NSManagedObjectContext+AuthenticationStatus.swift"; sourceTree = "<group>"; };
		5502C6E922B7D4DA000684B7 /* ZMUserSessionLegalHoldTests.swift */ = {isa = PBXFileReference; lastKnownFileType = sourcecode.swift; path = ZMUserSessionLegalHoldTests.swift; sourceTree = "<group>"; };
		554FEE2022AFF20600B1A8A1 /* ZMUserSession+LegalHold.swift */ = {isa = PBXFileReference; lastKnownFileType = sourcecode.swift; path = "ZMUserSession+LegalHold.swift"; sourceTree = "<group>"; };
		59271BE72B908DAC0019B726 /* SecurityClassificationProviding.swift */ = {isa = PBXFileReference; lastKnownFileType = sourcecode.swift; path = SecurityClassificationProviding.swift; sourceTree = "<group>"; };
		59271BE92B908E150019B726 /* SecurityClassification.swift */ = {isa = PBXFileReference; lastKnownFileType = sourcecode.swift; path = SecurityClassification.swift; sourceTree = "<group>"; };
		597B70C22B03984C006C2121 /* ZMUserSession+DeveloperMenu.swift */ = {isa = PBXFileReference; fileEncoding = 4; lastKnownFileType = sourcecode.swift; path = "ZMUserSession+DeveloperMenu.swift"; sourceTree = "<group>"; };
		598E87012BF4DE9600FC5438 /* WireSystemSupport.framework */ = {isa = PBXFileReference; explicitFileType = wrapper.framework; path = WireSystemSupport.framework; sourceTree = BUILT_PRODUCTS_DIR; };
		598E87042BF4E01300FC5438 /* WireUtilitiesSupport.framework */ = {isa = PBXFileReference; explicitFileType = wrapper.framework; path = WireUtilitiesSupport.framework; sourceTree = BUILT_PRODUCTS_DIR; };
		5996E89B2C19CF54007A52F0 /* AutoMockable.generated.swift */ = {isa = PBXFileReference; fileEncoding = 4; lastKnownFileType = sourcecode.swift; path = AutoMockable.generated.swift; sourceTree = "<group>"; };
		5996E89C2C19CF54007A52F0 /* AutoMockable.manual.swift */ = {isa = PBXFileReference; fileEncoding = 4; lastKnownFileType = sourcecode.swift; path = AutoMockable.manual.swift; sourceTree = "<group>"; };
		59D1C30F2B1DEE6E0016F6B2 /* WireDataModelSupport.framework */ = {isa = PBXFileReference; explicitFileType = wrapper.framework; path = WireDataModelSupport.framework; sourceTree = BUILT_PRODUCTS_DIR; };
		59D5C2302C35846600CE1D5E /* AppendTextMessageUseCaseTests.swift */ = {isa = PBXFileReference; lastKnownFileType = sourcecode.swift; path = AppendTextMessageUseCaseTests.swift; sourceTree = "<group>"; };
		59E6A9132B4EE5CF00DBCC6B /* RecurringAction.swift */ = {isa = PBXFileReference; fileEncoding = 4; lastKnownFileType = sourcecode.swift; path = RecurringAction.swift; sourceTree = "<group>"; };
		59E6A9152B4EE5D500DBCC6B /* RecurringActionServiceInterface.swift */ = {isa = PBXFileReference; fileEncoding = 4; lastKnownFileType = sourcecode.swift; path = RecurringActionServiceInterface.swift; sourceTree = "<group>"; };
		59E6A9192B4EE62100DBCC6B /* RecurringAction+dummy.swift */ = {isa = PBXFileReference; lastKnownFileType = sourcecode.swift; path = "RecurringAction+dummy.swift"; sourceTree = "<group>"; };
		5E0EB1F321008C1900B5DC2B /* CompanyLoginRequester.swift */ = {isa = PBXFileReference; lastKnownFileType = sourcecode.swift; path = CompanyLoginRequester.swift; sourceTree = "<group>"; };
		5E0EB1F52100A13200B5DC2B /* CompanyLoginRequesterTests.swift */ = {isa = PBXFileReference; lastKnownFileType = sourcecode.swift; path = CompanyLoginRequesterTests.swift; sourceTree = "<group>"; };
		5E0EB1F82100A46F00B5DC2B /* MockCompanyLoginRequesterDelegate.swift */ = {isa = PBXFileReference; lastKnownFileType = sourcecode.swift; path = MockCompanyLoginRequesterDelegate.swift; sourceTree = "<group>"; };
		5E2C354C21A806A80034F1EE /* MockBackgroundActivityManager.swift */ = {isa = PBXFileReference; lastKnownFileType = sourcecode.swift; path = MockBackgroundActivityManager.swift; sourceTree = "<group>"; };
		5E67168F2174CA6300522E61 /* MockUser+LoginCredentials.swift */ = {isa = PBXFileReference; lastKnownFileType = sourcecode.swift; path = "MockUser+LoginCredentials.swift"; sourceTree = "<group>"; };
		5E8BB8982147CD3F00EEA64B /* AVSBridging.swift */ = {isa = PBXFileReference; lastKnownFileType = sourcecode.swift; path = AVSBridging.swift; sourceTree = "<group>"; };
		5E8BB89B2147CE1600EEA64B /* AVSCallMember.swift */ = {isa = PBXFileReference; lastKnownFileType = sourcecode.swift; path = AVSCallMember.swift; sourceTree = "<group>"; };
		5E8BB89D2147E9DF00EEA64B /* AVSWrapper+Handlers.swift */ = {isa = PBXFileReference; lastKnownFileType = sourcecode.swift; path = "AVSWrapper+Handlers.swift"; sourceTree = "<group>"; };
		5E8BB89F2147F5BC00EEA64B /* CallSnapshot.swift */ = {isa = PBXFileReference; lastKnownFileType = sourcecode.swift; path = CallSnapshot.swift; sourceTree = "<group>"; };
		5E8BB8A12147F89000EEA64B /* CallCenterSupport.swift */ = {isa = PBXFileReference; lastKnownFileType = sourcecode.swift; path = CallCenterSupport.swift; sourceTree = "<group>"; };
		5E8BB8A3214912D100EEA64B /* AVSBridgingTests.swift */ = {isa = PBXFileReference; lastKnownFileType = sourcecode.swift; path = AVSBridgingTests.swift; sourceTree = "<group>"; };
		5E8EE1F620FDC6B900DB1F9B /* CompanyLoginRequestDetector.swift */ = {isa = PBXFileReference; lastKnownFileType = sourcecode.swift; path = CompanyLoginRequestDetector.swift; sourceTree = "<group>"; };
		5E8EE1F920FDC7D700DB1F9B /* Pasteboard.swift */ = {isa = PBXFileReference; lastKnownFileType = sourcecode.swift; path = Pasteboard.swift; sourceTree = "<group>"; };
		5E8EE1FB20FDCCE200DB1F9B /* CompanyLoginRequestDetectorTests.swift */ = {isa = PBXFileReference; lastKnownFileType = sourcecode.swift; path = CompanyLoginRequestDetectorTests.swift; sourceTree = "<group>"; };
		5E9D326E2109C1740032FB06 /* CompanyLoginErrorCode.swift */ = {isa = PBXFileReference; lastKnownFileType = sourcecode.swift; path = CompanyLoginErrorCode.swift; sourceTree = "<group>"; };
		5E9D32702109C54B0032FB06 /* CompanyLoginActionTests.swift */ = {isa = PBXFileReference; lastKnownFileType = sourcecode.swift; path = CompanyLoginActionTests.swift; sourceTree = "<group>"; };
		5EC2C5902137F80E00C6CE35 /* CallState.swift */ = {isa = PBXFileReference; lastKnownFileType = sourcecode.swift; path = CallState.swift; sourceTree = "<group>"; };
		5EC2C592213827BF00C6CE35 /* WireCallCenterV3+Events.swift */ = {isa = PBXFileReference; lastKnownFileType = sourcecode.swift; path = "WireCallCenterV3+Events.swift"; sourceTree = "<group>"; };
		5EDF03EB2245563C00C04007 /* LinkPreviewAssetUploadRequestStrategy+Helper.swift */ = {isa = PBXFileReference; lastKnownFileType = sourcecode.swift; path = "LinkPreviewAssetUploadRequestStrategy+Helper.swift"; sourceTree = "<group>"; };
		5EFE9C14212AB138007932A6 /* UnregisteredUser+Payload.swift */ = {isa = PBXFileReference; lastKnownFileType = sourcecode.swift; path = "UnregisteredUser+Payload.swift"; sourceTree = "<group>"; };
		5EFE9C16212AB945007932A6 /* RegistrationPhase.swift */ = {isa = PBXFileReference; lastKnownFileType = sourcecode.swift; path = RegistrationPhase.swift; sourceTree = "<group>"; };
		632A581F25CC43DA00F0C4BD /* CallParticipantsListKind.swift */ = {isa = PBXFileReference; lastKnownFileType = sourcecode.swift; path = CallParticipantsListKind.swift; sourceTree = "<group>"; };
		632A582125CD9DF900F0C4BD /* CallParticipantsKindTests.swift */ = {isa = PBXFileReference; lastKnownFileType = sourcecode.swift; path = CallParticipantsKindTests.swift; sourceTree = "<group>"; };
		63495E4623FFF098002A7C59 /* ConversationTests+OTR.swift */ = {isa = PBXFileReference; lastKnownFileType = sourcecode.swift; path = "ConversationTests+OTR.swift"; sourceTree = "<group>"; };
		634976E8268A185A00824A05 /* AVSVideoStreams.swift */ = {isa = PBXFileReference; lastKnownFileType = sourcecode.swift; path = AVSVideoStreams.swift; sourceTree = "<group>"; };
		634976F7268A200C00824A05 /* AVSClient.swift */ = {isa = PBXFileReference; lastKnownFileType = sourcecode.swift; path = AVSClient.swift; sourceTree = "<group>"; };
		634976FC268A205A00824A05 /* AVSClientList.swift */ = {isa = PBXFileReference; lastKnownFileType = sourcecode.swift; path = AVSClientList.swift; sourceTree = "<group>"; };
		63497701268A20EC00824A05 /* AVSParticipantsChange.swift */ = {isa = PBXFileReference; lastKnownFileType = sourcecode.swift; path = AVSParticipantsChange.swift; sourceTree = "<group>"; };
		63497709268A250E00824A05 /* Encodable+JSONString.swift */ = {isa = PBXFileReference; lastKnownFileType = sourcecode.swift; path = "Encodable+JSONString.swift"; sourceTree = "<group>"; };
		6349771D268B7C4300824A05 /* AVSVideoStreamsTest.swift */ = {isa = PBXFileReference; lastKnownFileType = sourcecode.swift; path = AVSVideoStreamsTest.swift; sourceTree = "<group>"; };
		636826F72953465F00D904C2 /* ZMUserSessionTests+AccessToken.swift */ = {isa = PBXFileReference; lastKnownFileType = sourcecode.swift; path = "ZMUserSessionTests+AccessToken.swift"; sourceTree = "<group>"; };
		636826FB2954550900D904C2 /* APIMigrationManagerTests.swift */ = {isa = PBXFileReference; lastKnownFileType = sourcecode.swift; path = APIMigrationManagerTests.swift; sourceTree = "<group>"; };
		636F70442A5F3EE900E086B6 /* MLSConferenceStaleParticipantsRemover.swift */ = {isa = PBXFileReference; lastKnownFileType = sourcecode.swift; path = MLSConferenceStaleParticipantsRemover.swift; sourceTree = "<group>"; };
		6391A8002A7A529000832665 /* MLSConferenceStaleParticipantsRemoverTests.swift */ = {isa = PBXFileReference; lastKnownFileType = sourcecode.swift; path = MLSConferenceStaleParticipantsRemoverTests.swift; sourceTree = "<group>"; };
		639290A3252CA53100046171 /* CallSnapshotTestFixture.swift */ = {isa = PBXFileReference; lastKnownFileType = sourcecode.swift; path = CallSnapshotTestFixture.swift; sourceTree = "<group>"; };
		639290A6252DEDB400046171 /* WireCallCenterV3+Degradation.swift */ = {isa = PBXFileReference; lastKnownFileType = sourcecode.swift; path = "WireCallCenterV3+Degradation.swift"; sourceTree = "<group>"; };
		63A8F575276B7B3100513750 /* AVSClientTests.swift */ = {isa = PBXFileReference; lastKnownFileType = sourcecode.swift; path = AVSClientTests.swift; sourceTree = "<group>"; };
		63B1FAD82763A510000766F8 /* AVSIdentifier.swift */ = {isa = PBXFileReference; lastKnownFileType = sourcecode.swift; path = AVSIdentifier.swift; sourceTree = "<group>"; };
		63B1FADA2763A636000766F8 /* ZMUser+AVSIdentifier.swift */ = {isa = PBXFileReference; lastKnownFileType = sourcecode.swift; path = "ZMUser+AVSIdentifier.swift"; sourceTree = "<group>"; };
		63C4B3C12C35B07A00C09A93 /* FetchShareableConversationUseCase.swift */ = {isa = PBXFileReference; lastKnownFileType = sourcecode.swift; path = FetchShareableConversationUseCase.swift; sourceTree = "<group>"; };
		63C4B3C52C35B56A00C09A93 /* ShareFileUseCase.swift */ = {isa = PBXFileReference; lastKnownFileType = sourcecode.swift; path = ShareFileUseCase.swift; sourceTree = "<group>"; };
		63C4B3C72C36A4C900C09A93 /* FetchShareableConversationUseCaseTests.swift */ = {isa = PBXFileReference; lastKnownFileType = sourcecode.swift; path = FetchShareableConversationUseCaseTests.swift; sourceTree = "<group>"; };
		63C4B3C92C36A4DB00C09A93 /* ShareFileUseCaseTests.swift */ = {isa = PBXFileReference; lastKnownFileType = sourcecode.swift; path = ShareFileUseCaseTests.swift; sourceTree = "<group>"; };
		63C5321E27FDB283009DFFF4 /* SyncStatus.swift */ = {isa = PBXFileReference; fileEncoding = 4; lastKnownFileType = sourcecode.swift; path = SyncStatus.swift; sourceTree = "<group>"; };
		63CD59542964332B00385037 /* AccessTokenMigrationTests.swift */ = {isa = PBXFileReference; lastKnownFileType = sourcecode.swift; path = AccessTokenMigrationTests.swift; sourceTree = "<group>"; };
		63CD59562964346400385037 /* ZMUserSession+AccessToken.swift */ = {isa = PBXFileReference; lastKnownFileType = sourcecode.swift; path = "ZMUserSession+AccessToken.swift"; sourceTree = "<group>"; };
		63CDCA762BCD8AB500DA0F0A /* CheckOneOnOneConversationIsReadyUseCase.swift */ = {isa = PBXFileReference; lastKnownFileType = sourcecode.swift; path = CheckOneOnOneConversationIsReadyUseCase.swift; sourceTree = "<group>"; };
		63CDCA782BD157E100DA0F0A /* CheckOneOnOneConversationIsReadyUseCaseTests.swift */ = {isa = PBXFileReference; lastKnownFileType = sourcecode.swift; path = CheckOneOnOneConversationIsReadyUseCaseTests.swift; sourceTree = "<group>"; };
		63CF3FFD2768DF8C0079FF2B /* AVSIdentifier+Stub.swift */ = {isa = PBXFileReference; lastKnownFileType = sourcecode.swift; path = "AVSIdentifier+Stub.swift"; sourceTree = "<group>"; };
		63CF3FFF276B4D110079FF2B /* AVSIdentifierTests.swift */ = {isa = PBXFileReference; lastKnownFileType = sourcecode.swift; path = AVSIdentifierTests.swift; sourceTree = "<group>"; };
		63E313D527553CA0002EAF1D /* ZMConversation+AVSIdentifier.swift */ = {isa = PBXFileReference; lastKnownFileType = sourcecode.swift; path = "ZMConversation+AVSIdentifier.swift"; sourceTree = "<group>"; };
		63E69AE927EA293900D6CE88 /* ConnectionTests+Swift.swift */ = {isa = PBXFileReference; lastKnownFileType = sourcecode.swift; path = "ConnectionTests+Swift.swift"; sourceTree = "<group>"; };
		63EB9B2C258131F700B44635 /* AVSActiveSpeakerChange.swift */ = {isa = PBXFileReference; lastKnownFileType = sourcecode.swift; path = AVSActiveSpeakerChange.swift; sourceTree = "<group>"; };
		63F1DF1E294B68380061565E /* APIMigrationManager.swift */ = {isa = PBXFileReference; lastKnownFileType = sourcecode.swift; path = APIMigrationManager.swift; sourceTree = "<group>"; };
		63F1DF20294B69B20061565E /* AccessTokenMigration.swift */ = {isa = PBXFileReference; lastKnownFileType = sourcecode.swift; path = AccessTokenMigration.swift; sourceTree = "<group>"; };
		63F376DF283519CC00FE1F05 /* SessionManagerTests+APIVersionResolver.swift */ = {isa = PBXFileReference; lastKnownFileType = sourcecode.swift; path = "SessionManagerTests+APIVersionResolver.swift"; sourceTree = "<group>"; };
		63F65F02246D5A9600534A69 /* PushChannelTests.swift */ = {isa = PBXFileReference; lastKnownFileType = sourcecode.swift; path = PushChannelTests.swift; sourceTree = "<group>"; };
		63F65F04246D972900534A69 /* ConversationTests+MessageEditing.swift */ = {isa = PBXFileReference; lastKnownFileType = sourcecode.swift; path = "ConversationTests+MessageEditing.swift"; sourceTree = "<group>"; };
		63F65F1224729B4C00534A69 /* APNSTests+Swift.swift */ = {isa = PBXFileReference; lastKnownFileType = sourcecode.swift; path = "APNSTests+Swift.swift"; sourceTree = "<group>"; };
		63F65F212474153E00534A69 /* APNSTestsBase.h */ = {isa = PBXFileReference; lastKnownFileType = sourcecode.c.h; path = APNSTestsBase.h; sourceTree = "<group>"; };
		63F65F222474378200534A69 /* APNSTestsBase.m */ = {isa = PBXFileReference; lastKnownFileType = sourcecode.c.objc; path = APNSTestsBase.m; sourceTree = "<group>"; };
		63FE4B9D25C1D2EC002878E5 /* VideoGridPresentationMode.swift */ = {isa = PBXFileReference; lastKnownFileType = sourcecode.swift; path = VideoGridPresentationMode.swift; sourceTree = "<group>"; };
		70355A7227AAE62D00F02C76 /* ZMUserSession+SecurityClassificationProviding.swift */ = {isa = PBXFileReference; lastKnownFileType = sourcecode.swift; path = "ZMUserSession+SecurityClassificationProviding.swift"; sourceTree = "<group>"; };
		707CEBB627B515B200E080A4 /* ZMUserSessionTests+SecurityClassification.swift */ = {isa = PBXFileReference; lastKnownFileType = sourcecode.swift; path = "ZMUserSessionTests+SecurityClassification.swift"; sourceTree = "<group>"; };
		7C26879C21F7193800570AA9 /* EventProcessingTracker.swift */ = {isa = PBXFileReference; lastKnownFileType = sourcecode.swift; path = EventProcessingTracker.swift; sourceTree = "<group>"; };
		7C419ED621F8D7EB00B95770 /* EventProcessingTrackerTests.swift */ = {isa = PBXFileReference; lastKnownFileType = sourcecode.swift; path = EventProcessingTrackerTests.swift; sourceTree = "<group>"; };
		7C5482D9225380160055F1AB /* CallReceivedResult.swift */ = {isa = PBXFileReference; lastKnownFileType = sourcecode.swift; path = CallReceivedResult.swift; sourceTree = "<group>"; };
		7C5B94F522DC6BC500A6F8BB /* JailbreakDetector.swift */ = {isa = PBXFileReference; fileEncoding = 4; lastKnownFileType = sourcecode.swift; path = JailbreakDetector.swift; sourceTree = "<group>"; };
		7CD279832338B74600E638CD /* SessionManagerConfiguration.swift */ = {isa = PBXFileReference; lastKnownFileType = sourcecode.swift; path = SessionManagerConfiguration.swift; sourceTree = "<group>"; };
		7CD279852338E31D00E638CD /* SessionManager+Authentication.swift */ = {isa = PBXFileReference; lastKnownFileType = sourcecode.swift; path = "SessionManager+Authentication.swift"; sourceTree = "<group>"; };
		7CD279872338E52000E638CD /* ProcessInfo+SystemBootTime.swift */ = {isa = PBXFileReference; lastKnownFileType = sourcecode.swift; path = "ProcessInfo+SystemBootTime.swift"; sourceTree = "<group>"; };
		7CE017142317D07E00144905 /* ZMAuthenticationStatusTests.swift */ = {isa = PBXFileReference; lastKnownFileType = sourcecode.swift; path = ZMAuthenticationStatusTests.swift; sourceTree = "<group>"; };
		85D8502FFC4412F91D0CC1A4 /* ZMOperationLoop.m */ = {isa = PBXFileReference; fileEncoding = 4; lastKnownFileType = sourcecode.c.objc; path = ZMOperationLoop.m; sourceTree = "<group>"; };
		85D85104C6D06FA902E3253C /* ZMSyncStrategyTests.m */ = {isa = PBXFileReference; fileEncoding = 4; lastKnownFileType = sourcecode.c.objc; path = ZMSyncStrategyTests.m; sourceTree = "<group>"; };
		85D85110893896EBA6E879CE /* MockEntity2.h */ = {isa = PBXFileReference; fileEncoding = 4; lastKnownFileType = sourcecode.c.h; path = MockEntity2.h; sourceTree = "<group>"; };
		85D852DA0CD2C94CADB3B6FE /* MockModelObjectContextFactory.m */ = {isa = PBXFileReference; fileEncoding = 4; lastKnownFileType = sourcecode.c.objc; path = MockModelObjectContextFactory.m; sourceTree = "<group>"; };
		85D853338EC38D9B021D71BF /* ZMSyncStrategy.h */ = {isa = PBXFileReference; fileEncoding = 4; lastKnownFileType = sourcecode.c.h; path = ZMSyncStrategy.h; sourceTree = "<group>"; };
		85D858D72B109C5D9A85645B /* ZMOperationLoopTests.m */ = {isa = PBXFileReference; fileEncoding = 4; lastKnownFileType = sourcecode.c.objc; path = ZMOperationLoopTests.m; sourceTree = "<group>"; };
		85D859D47B6EBF09E4137658 /* ZMSyncStrategy.m */ = {isa = PBXFileReference; fileEncoding = 4; lastKnownFileType = sourcecode.c.objc; path = ZMSyncStrategy.m; sourceTree = "<group>"; };
		85D85A3CF8F1D3B0D2532954 /* MockModelObjectContextFactory.h */ = {isa = PBXFileReference; fileEncoding = 4; lastKnownFileType = sourcecode.c.h; path = MockModelObjectContextFactory.h; sourceTree = "<group>"; };
		85D85AAE7FA09852AB9B0D6A /* MockEntity.m */ = {isa = PBXFileReference; fileEncoding = 4; lastKnownFileType = sourcecode.c.objc; path = MockEntity.m; sourceTree = "<group>"; };
		85D85BDE1EC2D916896D3132 /* MockEntity.h */ = {isa = PBXFileReference; fileEncoding = 4; lastKnownFileType = sourcecode.c.h; path = MockEntity.h; sourceTree = "<group>"; };
		85D85C9E7A2AAAE14D4BC2CC /* MockEntity2.m */ = {isa = PBXFileReference; fileEncoding = 4; lastKnownFileType = sourcecode.c.objc; path = MockEntity2.m; sourceTree = "<group>"; };
		85D85D997334755E841D13EA /* SlowSyncTests.m */ = {isa = PBXFileReference; fileEncoding = 4; lastKnownFileType = sourcecode.c.objc; path = SlowSyncTests.m; sourceTree = "<group>"; };
		85D85F3EC8565FD102AC0E5B /* ZMOperationLoop.h */ = {isa = PBXFileReference; fileEncoding = 4; lastKnownFileType = sourcecode.c.h; path = ZMOperationLoop.h; sourceTree = "<group>"; };
		871667F91BB2AE9C009C6EEA /* APSSignalingKeysStore.swift */ = {isa = PBXFileReference; fileEncoding = 4; lastKnownFileType = sourcecode.swift; path = APSSignalingKeysStore.swift; sourceTree = "<group>"; };
		8717DFA61F6EF44E0087EFE4 /* SessionManager+Push.swift */ = {isa = PBXFileReference; fileEncoding = 4; lastKnownFileType = sourcecode.swift; path = "SessionManager+Push.swift"; sourceTree = "<group>"; };
		872A2EE51FFFBC2900900B22 /* ServiceUser.swift */ = {isa = PBXFileReference; fileEncoding = 4; lastKnownFileType = sourcecode.swift; path = ServiceUser.swift; sourceTree = "<group>"; };
		872A2EE71FFFBC3900900B22 /* ServiceUserTests.swift */ = {isa = PBXFileReference; lastKnownFileType = sourcecode.swift; path = ServiceUserTests.swift; sourceTree = "<group>"; };
		872C99511DB5256E006A3BDE /* CallKitManagerTests.swift */ = {isa = PBXFileReference; fileEncoding = 4; lastKnownFileType = sourcecode.swift; path = CallKitManagerTests.swift; sourceTree = "<group>"; };
		872C99571DB659E6006A3BDE /* ringing_from_them_long.caf */ = {isa = PBXFileReference; lastKnownFileType = file; path = ringing_from_them_long.caf; sourceTree = "<group>"; };
		872C995A1DB65D0D006A3BDE /* harp.m4a */ = {isa = PBXFileReference; lastKnownFileType = file; path = harp.m4a; sourceTree = "<group>"; };
		872C995E1DB6722C006A3BDE /* CallKitDelegateTests+Mocking.h */ = {isa = PBXFileReference; fileEncoding = 4; lastKnownFileType = sourcecode.c.h; path = "CallKitDelegateTests+Mocking.h"; sourceTree = "<group>"; };
		872C995F1DB6722C006A3BDE /* CallKitDelegateTests+Mocking.m */ = {isa = PBXFileReference; fileEncoding = 4; lastKnownFileType = sourcecode.c.objc; path = "CallKitDelegateTests+Mocking.m"; sourceTree = "<group>"; };
		8737D553209217BD00E5A4AF /* URLActions.swift */ = {isa = PBXFileReference; lastKnownFileType = sourcecode.swift; path = URLActions.swift; sourceTree = "<group>"; };
		873B893D20445F4400FBE254 /* ZMConversationAccessModeTests.swift */ = {isa = PBXFileReference; lastKnownFileType = sourcecode.swift; path = ZMConversationAccessModeTests.swift; sourceTree = "<group>"; };
		874A168F2052BE5E001C6760 /* ZMUserSession+OpenConversation.swift */ = {isa = PBXFileReference; lastKnownFileType = sourcecode.swift; path = "ZMUserSession+OpenConversation.swift"; sourceTree = "<group>"; };
		874A16912052BEC5001C6760 /* UserExpirationObserver.swift */ = {isa = PBXFileReference; lastKnownFileType = sourcecode.swift; path = UserExpirationObserver.swift; sourceTree = "<group>"; };
		874A16932052C64B001C6760 /* UserExpirationObserverTests.swift */ = {isa = PBXFileReference; lastKnownFileType = sourcecode.swift; path = UserExpirationObserverTests.swift; sourceTree = "<group>"; };
		874A1749205812B6001C6760 /* ZMUserSessionTests.swift */ = {isa = PBXFileReference; lastKnownFileType = sourcecode.swift; path = ZMUserSessionTests.swift; sourceTree = "<group>"; };
		874F142C1C16FD9700C15118 /* Device.swift */ = {isa = PBXFileReference; fileEncoding = 4; lastKnownFileType = sourcecode.swift; path = Device.swift; sourceTree = "<group>"; };
		8751DA051F66BFA6000D308B /* ZMUserSession+Push.swift */ = {isa = PBXFileReference; fileEncoding = 4; lastKnownFileType = sourcecode.swift; path = "ZMUserSession+Push.swift"; sourceTree = "<group>"; };
		8754B8491F73C25400EC02AD /* ConversationListChangeInfo+UserSession.swift */ = {isa = PBXFileReference; fileEncoding = 4; lastKnownFileType = sourcecode.swift; path = "ConversationListChangeInfo+UserSession.swift"; sourceTree = "<group>"; };
		8754B84B1F73C38900EC02AD /* MessageChangeInfo+UserSession.swift */ = {isa = PBXFileReference; fileEncoding = 4; lastKnownFileType = sourcecode.swift; path = "MessageChangeInfo+UserSession.swift"; sourceTree = "<group>"; };
		8766853A1F2A1A860031081B /* UnauthenticatedSessionTests.swift */ = {isa = PBXFileReference; fileEncoding = 4; lastKnownFileType = sourcecode.swift; path = UnauthenticatedSessionTests.swift; sourceTree = "<group>"; };
		878ACB4520ADBBAA0016E68A /* Blacklist.swift */ = {isa = PBXFileReference; lastKnownFileType = sourcecode.swift; path = Blacklist.swift; sourceTree = "<group>"; };
		878ACB4720AEFB980016E68A /* ZMUser+Consent.swift */ = {isa = PBXFileReference; lastKnownFileType = sourcecode.swift; path = "ZMUser+Consent.swift"; sourceTree = "<group>"; };
		878ACB5820AF12C10016E68A /* ZMUserConsentTests.swift */ = {isa = PBXFileReference; lastKnownFileType = sourcecode.swift; path = ZMUserConsentTests.swift; sourceTree = "<group>"; };
		8796343F1F7BEA4700FC79BA /* DispatchQueue+SerialAsync.swift */ = {isa = PBXFileReference; fileEncoding = 4; lastKnownFileType = sourcecode.swift; path = "DispatchQueue+SerialAsync.swift"; sourceTree = "<group>"; };
		879634411F7BEC5100FC79BA /* DispatchQueueSerialAsyncTests.swift */ = {isa = PBXFileReference; fileEncoding = 4; lastKnownFileType = sourcecode.swift; path = DispatchQueueSerialAsyncTests.swift; sourceTree = "<group>"; };
		8798607A1C3D48A400218A3E /* DeleteAccountRequestStrategy.swift */ = {isa = PBXFileReference; fileEncoding = 4; lastKnownFileType = sourcecode.swift; path = DeleteAccountRequestStrategy.swift; sourceTree = "<group>"; };
		87AEA67B1EFBD27700C94BF3 /* DiskDatabaseTest.swift */ = {isa = PBXFileReference; fileEncoding = 4; lastKnownFileType = sourcecode.swift; path = DiskDatabaseTest.swift; sourceTree = "<group>"; };
		87B30C5B1FA756220054DFB1 /* FlowManagerTests.swift */ = {isa = PBXFileReference; lastKnownFileType = sourcecode.swift; path = FlowManagerTests.swift; sourceTree = "<group>"; };
		87D003FE1BB5810D00472E06 /* APSSignalingKeyStoreTests.swift */ = {isa = PBXFileReference; fileEncoding = 4; lastKnownFileType = sourcecode.swift; path = APSSignalingKeyStoreTests.swift; sourceTree = "<group>"; };
		87D2555821D6275800D03789 /* BuildTypeTests.swift */ = {isa = PBXFileReference; lastKnownFileType = sourcecode.swift; path = BuildTypeTests.swift; sourceTree = "<group>"; };
		87D4625C1C3D526D00433469 /* DeleteAccountRequestStrategyTests.swift */ = {isa = PBXFileReference; fileEncoding = 4; lastKnownFileType = sourcecode.swift; path = DeleteAccountRequestStrategyTests.swift; sourceTree = "<group>"; };
		87DF28C61F680495007E1702 /* PushDispatcherTests.swift */ = {isa = PBXFileReference; fileEncoding = 4; lastKnownFileType = sourcecode.swift; path = PushDispatcherTests.swift; sourceTree = "<group>"; };
		A0387BDC1F692EF9FB237767 /* ZMSyncStrategyTests.h */ = {isa = PBXFileReference; lastKnownFileType = sourcecode.c.h; path = ZMSyncStrategyTests.h; sourceTree = "<group>"; };
		A901FE9A258B562F003EAF5C /* CallParticipantTests.swift */ = {isa = PBXFileReference; lastKnownFileType = sourcecode.swift; path = CallParticipantTests.swift; sourceTree = "<group>"; };
		A913C02123A7EDFA0048CE74 /* TeamRolesDownloadRequestStrategy.swift */ = {isa = PBXFileReference; lastKnownFileType = sourcecode.swift; path = TeamRolesDownloadRequestStrategy.swift; sourceTree = "<group>"; };
		A913C02323A7F1C00048CE74 /* TeamRolesDownloadRequestStrategyTests.swift */ = {isa = PBXFileReference; lastKnownFileType = sourcecode.swift; path = TeamRolesDownloadRequestStrategyTests.swift; sourceTree = "<group>"; };
		A934C6E5266E0945008D9E68 /* ZMSyncStrategy.swift */ = {isa = PBXFileReference; fileEncoding = 4; lastKnownFileType = sourcecode.swift; path = ZMSyncStrategy.swift; sourceTree = "<group>"; };
		A93724C226984D2F005FD532 /* ios.xcconfig */ = {isa = PBXFileReference; lastKnownFileType = text.xcconfig; name = ios.xcconfig; path = "Carthage/Checkouts/wire-ios-system/Resources/Configurations/zmc-config/ios.xcconfig"; sourceTree = SOURCE_ROOT; };
		A938BDC723A7964100D4C208 /* ConversationRoleDownstreamRequestStrategy.swift */ = {isa = PBXFileReference; fileEncoding = 4; lastKnownFileType = sourcecode.swift; path = ConversationRoleDownstreamRequestStrategy.swift; sourceTree = "<group>"; };
		A938BDC923A7966700D4C208 /* ConversationRoleDownstreamRequestStrategyTests.swift */ = {isa = PBXFileReference; fileEncoding = 4; lastKnownFileType = sourcecode.swift; path = ConversationRoleDownstreamRequestStrategyTests.swift; sourceTree = "<group>"; };
		A93B528A250101AC0061255E /* ZMUserSession+Debugging.swift */ = {isa = PBXFileReference; lastKnownFileType = sourcecode.swift; path = "ZMUserSession+Debugging.swift"; sourceTree = "<group>"; };
		A95D0B1123F6B75A0057014F /* AVSLogObserver.swift */ = {isa = PBXFileReference; fileEncoding = 4; lastKnownFileType = sourcecode.swift; path = AVSLogObserver.swift; sourceTree = "<group>"; };
		A9692F881986476900849241 /* NSString_NormalizationTests.m */ = {isa = PBXFileReference; fileEncoding = 4; lastKnownFileType = sourcecode.c.objc; path = NSString_NormalizationTests.m; sourceTree = "<group>"; };
		A97E4F55267CF681006FC545 /* ZMUserSessionTestsBase.swift */ = {isa = PBXFileReference; lastKnownFileType = sourcecode.swift; path = ZMUserSessionTestsBase.swift; sourceTree = "<group>"; };
		A97E4F5A267CFB2D006FC545 /* ZMUserSessionTests_NetworkState.swift */ = {isa = PBXFileReference; lastKnownFileType = sourcecode.swift; path = ZMUserSessionTests_NetworkState.swift; sourceTree = "<group>"; };
		A9B53AA924E12E240066FCC6 /* ZMAccountDeletedReason.swift */ = {isa = PBXFileReference; lastKnownFileType = sourcecode.swift; path = ZMAccountDeletedReason.swift; sourceTree = "<group>"; };
		A9C02604266F5B4B002E542B /* ZMClientRegistrationStatus.swift */ = {isa = PBXFileReference; fileEncoding = 4; lastKnownFileType = sourcecode.swift; path = ZMClientRegistrationStatus.swift; sourceTree = "<group>"; };
		A9C02609266F5D1B002E542B /* ZMClientRegistrationStatusTests.swift */ = {isa = PBXFileReference; lastKnownFileType = sourcecode.swift; path = ZMClientRegistrationStatusTests.swift; sourceTree = "<group>"; };
		A9C02620266F630E002E542B /* UserProfileTests.h */ = {isa = PBXFileReference; lastKnownFileType = sourcecode.c.h; path = UserProfileTests.h; sourceTree = "<group>"; };
		A9F269C6257800940021B99A /* UserTests.swift */ = {isa = PBXFileReference; lastKnownFileType = sourcecode.swift; path = UserTests.swift; sourceTree = "<group>"; };
		AF6415A01C9C151700A535F5 /* EncryptedBase64EncondedExternalMessageTestFixture.txt */ = {isa = PBXFileReference; fileEncoding = 4; lastKnownFileType = text; path = EncryptedBase64EncondedExternalMessageTestFixture.txt; sourceTree = "<group>"; };
		AF6415A11C9C151700A535F5 /* ExternalMessageTextFixture.txt */ = {isa = PBXFileReference; fileEncoding = 4; lastKnownFileType = text; path = ExternalMessageTextFixture.txt; sourceTree = "<group>"; };
		B40964971DAD3D110098667A /* ja */ = {isa = PBXFileReference; lastKnownFileType = text.plist.strings; name = ja; path = ja.lproj/Push.strings; sourceTree = "<group>"; };
		B40964981DAD3D110098667A /* ja */ = {isa = PBXFileReference; lastKnownFileType = text.plist.stringsdict; name = ja; path = ja.lproj/Push.stringsdict; sourceTree = "<group>"; };
		B40964991DAD3D170098667A /* it */ = {isa = PBXFileReference; lastKnownFileType = text.plist.strings; name = it; path = it.lproj/Push.strings; sourceTree = "<group>"; };
		B409649A1DAD3D170098667A /* it */ = {isa = PBXFileReference; lastKnownFileType = text.plist.stringsdict; name = it; path = it.lproj/Push.stringsdict; sourceTree = "<group>"; };
		B409649B1DAD3D1E0098667A /* nl */ = {isa = PBXFileReference; lastKnownFileType = text.plist.strings; name = nl; path = nl.lproj/Push.strings; sourceTree = "<group>"; };
		B409649C1DAD3D1E0098667A /* nl */ = {isa = PBXFileReference; lastKnownFileType = text.plist.stringsdict; name = nl; path = nl.lproj/Push.stringsdict; sourceTree = "<group>"; };
		B409649D1DAD3D260098667A /* tr */ = {isa = PBXFileReference; lastKnownFileType = text.plist.strings; name = tr; path = tr.lproj/Push.strings; sourceTree = "<group>"; };
		B409649E1DAD3D260098667A /* tr */ = {isa = PBXFileReference; lastKnownFileType = text.plist.stringsdict; name = tr; path = tr.lproj/Push.stringsdict; sourceTree = "<group>"; };
		B40CD09F1DB7997E0008DA45 /* fr */ = {isa = PBXFileReference; lastKnownFileType = text.plist.strings; name = fr; path = fr.lproj/Push.strings; sourceTree = "<group>"; };
		B40CD0A01DB7997E0008DA45 /* fr */ = {isa = PBXFileReference; lastKnownFileType = text.plist.stringsdict; name = fr; path = fr.lproj/Push.stringsdict; sourceTree = "<group>"; };
		B40CD0A11DB799850008DA45 /* da */ = {isa = PBXFileReference; lastKnownFileType = text.plist.strings; name = da; path = da.lproj/Push.strings; sourceTree = "<group>"; };
		B40CD0A21DB799850008DA45 /* da */ = {isa = PBXFileReference; lastKnownFileType = text.plist.stringsdict; name = da; path = da.lproj/Push.stringsdict; sourceTree = "<group>"; };
		B40DC79C1D01A61600CEF65C /* pt-BR */ = {isa = PBXFileReference; lastKnownFileType = text.plist.strings; name = "pt-BR"; path = "pt-BR.lproj/Push.strings"; sourceTree = "<group>"; };
		B40DC79D1D01A61600CEF65C /* pt-BR */ = {isa = PBXFileReference; lastKnownFileType = text.plist.stringsdict; name = "pt-BR"; path = "pt-BR.lproj/Push.stringsdict"; sourceTree = "<group>"; };
		B422BB981DCCC3F60076EAD5 /* ar */ = {isa = PBXFileReference; lastKnownFileType = text.plist.strings; name = ar; path = ar.lproj/Push.strings; sourceTree = "<group>"; };
		B422BB991DCCC3F60076EAD5 /* ar */ = {isa = PBXFileReference; lastKnownFileType = text.plist.stringsdict; name = ar; path = ar.lproj/Push.stringsdict; sourceTree = "<group>"; };
		B42430E01E55CB6B00D73D1B /* pl */ = {isa = PBXFileReference; lastKnownFileType = text.plist.strings; name = pl; path = pl.lproj/Push.strings; sourceTree = "<group>"; };
		B42430E11E55CB6B00D73D1B /* pl */ = {isa = PBXFileReference; lastKnownFileType = text.plist.stringsdict; name = pl; path = pl.lproj/Push.stringsdict; sourceTree = "<group>"; };
		B42783671E363D3A00747363 /* fi */ = {isa = PBXFileReference; lastKnownFileType = text.plist.strings; name = fi; path = fi.lproj/Push.strings; sourceTree = "<group>"; };
		B42783681E363D3A00747363 /* fi */ = {isa = PBXFileReference; lastKnownFileType = text.plist.stringsdict; name = fi; path = fi.lproj/Push.stringsdict; sourceTree = "<group>"; };
		B432ADBF1E02DE9500147768 /* et */ = {isa = PBXFileReference; lastKnownFileType = text.plist.strings; name = et; path = et.lproj/Push.strings; sourceTree = "<group>"; };
		B432ADC01E02DE9500147768 /* et */ = {isa = PBXFileReference; lastKnownFileType = text.plist.stringsdict; name = et; path = et.lproj/Push.stringsdict; sourceTree = "<group>"; };
		B49AFC271DCCCB3D006B753B /* zh-Hans */ = {isa = PBXFileReference; lastKnownFileType = text.plist.strings; name = "zh-Hans"; path = "zh-Hans.lproj/Push.strings"; sourceTree = "<group>"; };
		B49AFC281DCCCB3D006B753B /* zh-Hans */ = {isa = PBXFileReference; lastKnownFileType = text.plist.stringsdict; name = "zh-Hans"; path = "zh-Hans.lproj/Push.stringsdict"; sourceTree = "<group>"; };
		B4A124851DDCB58900FD9D66 /* sl */ = {isa = PBXFileReference; lastKnownFileType = text.plist.strings; name = sl; path = sl.lproj/Push.strings; sourceTree = "<group>"; };
		B4A124861DDCB58A00FD9D66 /* sl */ = {isa = PBXFileReference; lastKnownFileType = text.plist.stringsdict; name = sl; path = sl.lproj/Push.stringsdict; sourceTree = "<group>"; };
		B4D37F921D7EEA3F00D0C1BC /* es */ = {isa = PBXFileReference; lastKnownFileType = text.plist.strings; name = es; path = es.lproj/Push.strings; sourceTree = "<group>"; };
		B4D37F931D7EEA3F00D0C1BC /* es */ = {isa = PBXFileReference; lastKnownFileType = text.plist.stringsdict; name = es; path = es.lproj/Push.stringsdict; sourceTree = "<group>"; };
		B4D37F941D7EEA5100D0C1BC /* uk */ = {isa = PBXFileReference; lastKnownFileType = text.plist.strings; name = uk; path = uk.lproj/Push.strings; sourceTree = "<group>"; };
		B4D37F951D7EEA5100D0C1BC /* uk */ = {isa = PBXFileReference; lastKnownFileType = text.plist.stringsdict; name = uk; path = uk.lproj/Push.stringsdict; sourceTree = "<group>"; };
		B4D37F961D7EEA5B00D0C1BC /* ru */ = {isa = PBXFileReference; lastKnownFileType = text.plist.strings; name = ru; path = ru.lproj/Push.strings; sourceTree = "<group>"; };
		B4D37F971D7EEA5B00D0C1BC /* ru */ = {isa = PBXFileReference; lastKnownFileType = text.plist.stringsdict; name = ru; path = ru.lproj/Push.stringsdict; sourceTree = "<group>"; };
		BF158D2E1CE087D8007C6F8A /* video.mp4 */ = {isa = PBXFileReference; lastKnownFileType = file; path = video.mp4; sourceTree = "<group>"; };
		BF1F52CB1ECDD778002FB553 /* SlowSyncTests+Teams.swift */ = {isa = PBXFileReference; fileEncoding = 4; lastKnownFileType = sourcecode.swift; path = "SlowSyncTests+Teams.swift"; sourceTree = "<group>"; };
		BF2AD9FF1F41A3DF000980E8 /* SessionFactories.swift */ = {isa = PBXFileReference; fileEncoding = 4; lastKnownFileType = sourcecode.swift; path = SessionFactories.swift; sourceTree = "<group>"; };
		BF2ADA011F41A450000980E8 /* BackendEnvironmentProvider+Cookie.swift */ = {isa = PBXFileReference; fileEncoding = 4; lastKnownFileType = sourcecode.swift; path = "BackendEnvironmentProvider+Cookie.swift"; sourceTree = "<group>"; };
		BF3C1B1620DBE254001CE126 /* Conversation+MessageDestructionTimeout.swift */ = {isa = PBXFileReference; fileEncoding = 4; lastKnownFileType = sourcecode.swift; path = "Conversation+MessageDestructionTimeout.swift"; sourceTree = "<group>"; };
		BF3C1B1820DBE3B2001CE126 /* ConversationTests+MessageTimer.swift */ = {isa = PBXFileReference; lastKnownFileType = sourcecode.swift; path = "ConversationTests+MessageTimer.swift"; sourceTree = "<group>"; };
		BF40AC711D096A0E00287E29 /* AnalyticsTests.swift */ = {isa = PBXFileReference; fileEncoding = 4; lastKnownFileType = sourcecode.swift; path = AnalyticsTests.swift; sourceTree = "<group>"; };
		BF44A3501C71D5FC00C6928E /* store127.wiredatabase */ = {isa = PBXFileReference; lastKnownFileType = file; path = store127.wiredatabase; sourceTree = "<group>"; };
		BF491CD01F03D7CF0055EE44 /* PermissionsDownloadRequestStrategy.swift */ = {isa = PBXFileReference; fileEncoding = 4; lastKnownFileType = sourcecode.swift; path = PermissionsDownloadRequestStrategy.swift; sourceTree = "<group>"; };
		BF491CD41F03E0FC0055EE44 /* PermissionsDownloadRequestStrategyTests.swift */ = {isa = PBXFileReference; fileEncoding = 4; lastKnownFileType = sourcecode.swift; path = PermissionsDownloadRequestStrategyTests.swift; sourceTree = "<group>"; };
		BF50CFA51F39ABCF007833A4 /* MockUserInfoParser.swift */ = {isa = PBXFileReference; fileEncoding = 4; lastKnownFileType = sourcecode.swift; path = MockUserInfoParser.swift; sourceTree = "<group>"; };
		BF6D5D021C4948830049F712 /* WireSyncEngine124.momd */ = {isa = PBXFileReference; lastKnownFileType = folder; path = WireSyncEngine124.momd; sourceTree = "<group>"; };
		BF6D5D041C494D730049F712 /* WireSyncEngine125.momd */ = {isa = PBXFileReference; lastKnownFileType = folder; path = WireSyncEngine125.momd; sourceTree = "<group>"; };
		BF735CF91E70003D003BC61F /* SystemMessageCallObserver.swift */ = {isa = PBXFileReference; fileEncoding = 4; lastKnownFileType = sourcecode.swift; path = SystemMessageCallObserver.swift; sourceTree = "<group>"; };
		BF80542A2102175800E97053 /* CompanyLoginVerificationTokenTests.swift */ = {isa = PBXFileReference; lastKnownFileType = sourcecode.swift; path = CompanyLoginVerificationTokenTests.swift; sourceTree = "<group>"; };
		BF8367301C52651900364B37 /* store125.wiredatabase */ = {isa = PBXFileReference; lastKnownFileType = file; path = store125.wiredatabase; sourceTree = "<group>"; };
		BFAB67AF1E535B4B00D67C1A /* TextSearchTests.swift */ = {isa = PBXFileReference; fileEncoding = 4; lastKnownFileType = sourcecode.swift; path = TextSearchTests.swift; sourceTree = "<group>"; };
		BFCE9A581C4E4C4D00951B3D /* store124.wiredatabase */ = {isa = PBXFileReference; lastKnownFileType = file; path = store124.wiredatabase; sourceTree = "<group>"; };
		BFE53F541D5A2F7000398378 /* DeleteMessagesTests.swift */ = {isa = PBXFileReference; fileEncoding = 4; lastKnownFileType = sourcecode.swift; path = DeleteMessagesTests.swift; sourceTree = "<group>"; };
		BFE7FCBE2101E50700D1165F /* CompanyLoginVerificationToken.swift */ = {isa = PBXFileReference; lastKnownFileType = sourcecode.swift; path = CompanyLoginVerificationToken.swift; sourceTree = "<group>"; };
		C3BF3961360B7EB12679AF27 /* ZMOperationLoopTests.swift */ = {isa = PBXFileReference; fileEncoding = 4; lastKnownFileType = sourcecode.swift; path = ZMOperationLoopTests.swift; sourceTree = "<group>"; };
		CB4895522C4FB77C00CA2C25 /* WireTesting.framework */ = {isa = PBXFileReference; explicitFileType = wrapper.framework; path = WireTesting.framework; sourceTree = BUILT_PRODUCTS_DIR; };
		CB4895552C4FB7AB00CA2C25 /* WireTesting.framework */ = {isa = PBXFileReference; explicitFileType = wrapper.framework; path = WireTesting.framework; sourceTree = BUILT_PRODUCTS_DIR; };
		CB79AC7B2C6DFAA2003CF5F4 /* WireTransportSupport.framework */ = {isa = PBXFileReference; explicitFileType = wrapper.framework; path = WireTransportSupport.framework; sourceTree = BUILT_PRODUCTS_DIR; };
		CB79AC7E2C6DFAC2003CF5F4 /* WireTransportSupport.framework */ = {isa = PBXFileReference; explicitFileType = wrapper.framework; path = WireTransportSupport.framework; sourceTree = BUILT_PRODUCTS_DIR; };
		CBD3AECF2C4A742B007643A0 /* TestSetup.swift */ = {isa = PBXFileReference; lastKnownFileType = sourcecode.swift; path = TestSetup.swift; sourceTree = "<group>"; };
		D522571D2062552800562561 /* AssetDeletionRequestStrategy.swift */ = {isa = PBXFileReference; lastKnownFileType = sourcecode.swift; path = AssetDeletionRequestStrategy.swift; sourceTree = "<group>"; };
		D522571F206261AA00562561 /* AssetDeletionStatus.swift */ = {isa = PBXFileReference; lastKnownFileType = sourcecode.swift; path = AssetDeletionStatus.swift; sourceTree = "<group>"; };
		D52257222062637500562561 /* DeletableAssetIdentifierProvider.swift */ = {isa = PBXFileReference; lastKnownFileType = sourcecode.swift; path = DeletableAssetIdentifierProvider.swift; sourceTree = "<group>"; };
		D55272E92062732100F542BE /* AssetDeletionStatusTests.swift */ = {isa = PBXFileReference; lastKnownFileType = sourcecode.swift; path = AssetDeletionStatusTests.swift; sourceTree = "<group>"; };
		D55272EB2062733F00F542BE /* AssetDeletionRequestStrategyTests.swift */ = {isa = PBXFileReference; lastKnownFileType = sourcecode.swift; path = AssetDeletionRequestStrategyTests.swift; sourceTree = "<group>"; };
		D59F3A11206929AF0023474F /* SessionManagerTests+Backup.swift */ = {isa = PBXFileReference; lastKnownFileType = sourcecode.swift; path = "SessionManagerTests+Backup.swift"; sourceTree = "<group>"; };
		D5D10DA3203AE43200145497 /* Conversation+AccessMode.swift */ = {isa = PBXFileReference; lastKnownFileType = sourcecode.swift; path = "Conversation+AccessMode.swift"; sourceTree = "<group>"; };
		E60579D52C1C3E3D003D4A98 /* ZMNetworkAvailabilityChangeNotification.swift */ = {isa = PBXFileReference; lastKnownFileType = sourcecode.swift; path = ZMNetworkAvailabilityChangeNotification.swift; sourceTree = "<group>"; };
		E623B6372BD688D400F91B37 /* Caches.swift */ = {isa = PBXFileReference; lastKnownFileType = sourcecode.swift; path = Caches.swift; sourceTree = "<group>"; };
		E623B6392BD68DAE00F91B37 /* UserSessionDependencies.swift */ = {isa = PBXFileReference; lastKnownFileType = sourcecode.swift; path = UserSessionDependencies.swift; sourceTree = "<group>"; };
		E62F31C42B71165A0095777A /* EvaluateOneOnOneConversationsStrategy.swift */ = {isa = PBXFileReference; lastKnownFileType = sourcecode.swift; path = EvaluateOneOnOneConversationsStrategy.swift; sourceTree = "<group>"; };
		E62F31C62B711DDF0095777A /* EvaluateOneOnOneConversationsStrategyTests.swift */ = {isa = PBXFileReference; lastKnownFileType = sourcecode.swift; path = EvaluateOneOnOneConversationsStrategyTests.swift; sourceTree = "<group>"; };
		E6425FDE2BCD5B9D003EC8CF /* ZMUserSessionBuilder.swift */ = {isa = PBXFileReference; lastKnownFileType = sourcecode.swift; path = ZMUserSessionBuilder.swift; sourceTree = "<group>"; };
		E6425FE22BD0021B003EC8CF /* SessionManager+UserSessionSelfUserClientDelegate.swift */ = {isa = PBXFileReference; lastKnownFileType = sourcecode.swift; path = "SessionManager+UserSessionSelfUserClientDelegate.swift"; sourceTree = "<group>"; };
		E6425FE42BD005C0003EC8CF /* SessionManager+UserSessionLogoutDelegate.swift */ = {isa = PBXFileReference; lastKnownFileType = sourcecode.swift; path = "SessionManager+UserSessionLogoutDelegate.swift"; sourceTree = "<group>"; };
		E662328C2BF4BBED002B680A /* ZMUserSession+MLS.swift */ = {isa = PBXFileReference; lastKnownFileType = sourcecode.swift; path = "ZMUserSession+MLS.swift"; sourceTree = "<group>"; };
		E662328E2BF4BDB0002B680A /* ZMUserSession+CertificateRevocationLists.swift */ = {isa = PBXFileReference; lastKnownFileType = sourcecode.swift; path = "ZMUserSession+CertificateRevocationLists.swift"; sourceTree = "<group>"; };
		E666EDDD2B74CEE000C03E2B /* SessionManagerBuilder.swift */ = {isa = PBXFileReference; lastKnownFileType = sourcecode.swift; path = SessionManagerBuilder.swift; sourceTree = "<group>"; };
		E666EDE02B74E75A00C03E2B /* SessionManagerTests+AccountDeletion.swift */ = {isa = PBXFileReference; lastKnownFileType = sourcecode.swift; path = "SessionManagerTests+AccountDeletion.swift"; sourceTree = "<group>"; };
		E666EDE32B74E7BD00C03E2B /* SessionManagerTests+AuthenticationFailure.swift */ = {isa = PBXFileReference; lastKnownFileType = sourcecode.swift; path = "SessionManagerTests+AuthenticationFailure.swift"; sourceTree = "<group>"; };
		E666EDE52B74E85300C03E2B /* SessionManagerTests+EncryptionAtRestMigration.swift */ = {isa = PBXFileReference; lastKnownFileType = sourcecode.swift; path = "SessionManagerTests+EncryptionAtRestMigration.swift"; sourceTree = "<group>"; };
		E666EDE72B74E8CE00C03E2B /* SessionManagerTests+EncryptionAtRestDefaults.swift */ = {isa = PBXFileReference; lastKnownFileType = sourcecode.swift; path = "SessionManagerTests+EncryptionAtRestDefaults.swift"; sourceTree = "<group>"; };
		E666EDE92B74E9EF00C03E2B /* SessionManagerTests+Teams.swift */ = {isa = PBXFileReference; lastKnownFileType = sourcecode.swift; path = "SessionManagerTests+Teams.swift"; sourceTree = "<group>"; };
		E666EDEB2B74EA5000C03E2B /* SessionManagerTests+MultiUserSession.swift */ = {isa = PBXFileReference; lastKnownFileType = sourcecode.swift; path = "SessionManagerTests+MultiUserSession.swift"; sourceTree = "<group>"; };
		E666EDED2B74EAC300C03E2B /* SessionManagerTests+AppLock.swift */ = {isa = PBXFileReference; lastKnownFileType = sourcecode.swift; path = "SessionManagerTests+AppLock.swift"; sourceTree = "<group>"; };
		E666EDF12B74ED2F00C03E2B /* MockSessionManagerObserver.swift */ = {isa = PBXFileReference; lastKnownFileType = sourcecode.swift; path = MockSessionManagerObserver.swift; sourceTree = "<group>"; };
		E6A6FE282C4175DE001407E8 /* IntegrationTest+BackendInfo.swift */ = {isa = PBXFileReference; lastKnownFileType = sourcecode.swift; path = "IntegrationTest+BackendInfo.swift"; sourceTree = "<group>"; };
		E6BB79532C36B36E003B821B /* NetworkState.swift */ = {isa = PBXFileReference; lastKnownFileType = sourcecode.swift; path = NetworkState.swift; sourceTree = "<group>"; };
		E6BD767E2BDBAAE300FB1F8B /* CoreDataStack+Caches.swift */ = {isa = PBXFileReference; fileEncoding = 4; lastKnownFileType = sourcecode.swift; path = "CoreDataStack+Caches.swift"; sourceTree = "<group>"; };
		E6C6C6B22B877404007585DF /* TeamMembersDownloadRequestStrategy.swift */ = {isa = PBXFileReference; fileEncoding = 4; lastKnownFileType = sourcecode.swift; path = TeamMembersDownloadRequestStrategy.swift; sourceTree = "<group>"; };
		E6C6C6B42B87741D007585DF /* TeamMembersDownloadRequestStrategyTests.swift */ = {isa = PBXFileReference; fileEncoding = 4; lastKnownFileType = sourcecode.swift; path = TeamMembersDownloadRequestStrategyTests.swift; sourceTree = "<group>"; };
		E6C983EB2B98627200D55177 /* GetMLSFeatureUseCase.swift */ = {isa = PBXFileReference; fileEncoding = 4; lastKnownFileType = sourcecode.swift; path = GetMLSFeatureUseCase.swift; sourceTree = "<group>"; };
		E6C983ED2B986ABA00D55177 /* ZMUserSession+UserSession.swift */ = {isa = PBXFileReference; lastKnownFileType = sourcecode.swift; path = "ZMUserSession+UserSession.swift"; sourceTree = "<group>"; };
		E6D1B1F12B988166001CA68B /* GetMLSFeatureUseCaseTests.swift */ = {isa = PBXFileReference; lastKnownFileType = sourcecode.swift; path = GetMLSFeatureUseCaseTests.swift; sourceTree = "<group>"; };
		E6E557992BBD4D9C0033E62B /* ZMReachability+ServerConnection.swift */ = {isa = PBXFileReference; lastKnownFileType = sourcecode.swift; path = "ZMReachability+ServerConnection.swift"; sourceTree = "<group>"; };
		E6F31B4F2C19B42E005DFA0C /* ZMUserSession+Notifications.swift */ = {isa = PBXFileReference; lastKnownFileType = sourcecode.swift; path = "ZMUserSession+Notifications.swift"; sourceTree = "<group>"; };
		E934249D2C2D3BBA001A8EBD /* ProcessInfo+Tests.swift */ = {isa = PBXFileReference; lastKnownFileType = sourcecode.swift; path = "ProcessInfo+Tests.swift"; sourceTree = "<group>"; };
		E948DB132C4AB09D00146025 /* AppendLocationMessageUseCaseTests.swift */ = {isa = PBXFileReference; lastKnownFileType = sourcecode.swift; path = AppendLocationMessageUseCaseTests.swift; sourceTree = "<group>"; };
		E955D3DE2C36CFFF0090BEAB /* ConversationType+ZMConversationType.swift */ = {isa = PBXFileReference; lastKnownFileType = sourcecode.swift; path = "ConversationType+ZMConversationType.swift"; sourceTree = "<group>"; };
		E955D3E22C36E9240090BEAB /* AppendKnockMessageUseCaseTests.swift */ = {isa = PBXFileReference; lastKnownFileType = sourcecode.swift; path = AppendKnockMessageUseCaseTests.swift; sourceTree = "<group>"; };
		E965B10B2C3431EC009BEAB3 /* AppendLocationMessageUseCase.swift */ = {isa = PBXFileReference; lastKnownFileType = sourcecode.swift; path = AppendLocationMessageUseCase.swift; sourceTree = "<group>"; };
		E967757E2BD8237D00EFEED5 /* SetAllowGuestAndServicesUseCase.swift */ = {isa = PBXFileReference; lastKnownFileType = sourcecode.swift; path = SetAllowGuestAndServicesUseCase.swift; sourceTree = "<group>"; };
		E97296242C4A784300C4F1DB /* MessageAppendableConversation.swift */ = {isa = PBXFileReference; lastKnownFileType = sourcecode.swift; path = MessageAppendableConversation.swift; sourceTree = "<group>"; };
		E97296262C4AA72100C4F1DB /* AppendImageMessageUseCaseTests.swift */ = {isa = PBXFileReference; lastKnownFileType = sourcecode.swift; path = AppendImageMessageUseCaseTests.swift; sourceTree = "<group>"; };
		E98E5DFB2B8DF45100A2CFF5 /* ResolveOneOnOneConversationsUseCaseTests.swift */ = {isa = PBXFileReference; lastKnownFileType = sourcecode.swift; path = ResolveOneOnOneConversationsUseCaseTests.swift; sourceTree = "<group>"; };
		E998FE8D2C184C9800EAA672 /* UserCredentials.swift */ = {isa = PBXFileReference; lastKnownFileType = sourcecode.swift; path = UserCredentials.swift; sourceTree = "<group>"; };
		E9A71BD22C32EA8B0027EC01 /* AppendTextMessageUseCase.swift */ = {isa = PBXFileReference; lastKnownFileType = sourcecode.swift; path = AppendTextMessageUseCase.swift; sourceTree = "<group>"; };
		E9A71BD42C33EE080027EC01 /* AppendImageMessageUseCase.swift */ = {isa = PBXFileReference; lastKnownFileType = sourcecode.swift; path = AppendImageMessageUseCase.swift; sourceTree = "<group>"; };
		E9A71BD62C33F4850027EC01 /* AppendKnockMessagekUseCase.swift */ = {isa = PBXFileReference; lastKnownFileType = sourcecode.swift; path = AppendKnockMessagekUseCase.swift; sourceTree = "<group>"; };
		E9A96E7D2B88E0EA00914FDD /* ResolveOneOnOneConversationsUseCase.swift */ = {isa = PBXFileReference; lastKnownFileType = sourcecode.swift; path = ResolveOneOnOneConversationsUseCase.swift; sourceTree = "<group>"; };
		E9AD0A352C2AF9B300CA88DF /* AnalyticsSessionConfiguration.swift */ = {isa = PBXFileReference; lastKnownFileType = sourcecode.swift; path = AnalyticsSessionConfiguration.swift; sourceTree = "<group>"; };
		E9C0B1E72C58E34000D242D6 /* DisableAnalyticsUseCase.swift */ = {isa = PBXFileReference; lastKnownFileType = sourcecode.swift; path = DisableAnalyticsUseCase.swift; sourceTree = "<group>"; };
		E9DA6FF42C5CDF9A00BF8298 /* DisableAnalyticsSharingUseCaseTests.swift */ = {isa = PBXFileReference; lastKnownFileType = sourcecode.swift; path = DisableAnalyticsSharingUseCaseTests.swift; sourceTree = "<group>"; };
		E9E4D4702C2AD61500364352 /* TeamRole+AnalyticsValue.swift */ = {isa = PBXFileReference; lastKnownFileType = sourcecode.swift; path = "TeamRole+AnalyticsValue.swift"; sourceTree = "<group>"; };
		E9EAEAA62BC7C50B0042F5C9 /* CreateConversationGuestLinkUseCase.swift */ = {isa = PBXFileReference; lastKnownFileType = sourcecode.swift; path = CreateConversationGuestLinkUseCase.swift; sourceTree = "<group>"; };
		E9F403142C5B96CD00F81366 /* EnableAnalyticsUseCase.swift */ = {isa = PBXFileReference; lastKnownFileType = sourcecode.swift; path = EnableAnalyticsUseCase.swift; sourceTree = "<group>"; };
		E9F403162C5BD26C00F81366 /* SessionManager+AnalyticsUseCases.swift */ = {isa = PBXFileReference; lastKnownFileType = sourcecode.swift; path = "SessionManager+AnalyticsUseCases.swift"; sourceTree = "<group>"; };
		E9F627B22BE4BF4A008C2B1C /* CreateConversationGuestLinkUseCaseTests.swift */ = {isa = PBXFileReference; lastKnownFileType = sourcecode.swift; path = CreateConversationGuestLinkUseCaseTests.swift; sourceTree = "<group>"; };
		E9F7FE282BE0C61900699356 /* SetAllowGuestsAndServicesUseCaseTests.swift */ = {isa = PBXFileReference; lastKnownFileType = sourcecode.swift; path = SetAllowGuestsAndServicesUseCaseTests.swift; sourceTree = "<group>"; };
		EBD7B55754FDA4E74F1006FD /* ZMOperationLoopTests.h */ = {isa = PBXFileReference; lastKnownFileType = sourcecode.c.h; path = ZMOperationLoopTests.h; sourceTree = "<group>"; };
		EE01E0361F90DABC001AA33C /* audio.m4a */ = {isa = PBXFileReference; lastKnownFileType = file; path = audio.m4a; sourceTree = "<group>"; };
		EE01E0381F90FEC1001AA33C /* ZMLocalNotificationTests_ExpiredMessage.swift */ = {isa = PBXFileReference; lastKnownFileType = sourcecode.swift; path = ZMLocalNotificationTests_ExpiredMessage.swift; sourceTree = "<group>"; };
		EE0BA28F29D5DBD6004E93B5 /* MockCryptoboxMigrationManagerInterface.swift */ = {isa = PBXFileReference; lastKnownFileType = sourcecode.swift; path = MockCryptoboxMigrationManagerInterface.swift; sourceTree = "<group>"; };
		EE0CAEAE2AAF2E8E00BD2DB7 /* URLSession+MinTLSVersion.swift */ = {isa = PBXFileReference; lastKnownFileType = sourcecode.swift; path = "URLSession+MinTLSVersion.swift"; sourceTree = "<group>"; };
		EE1108B623D1B367005DC663 /* TypingUsers.swift */ = {isa = PBXFileReference; lastKnownFileType = sourcecode.swift; path = TypingUsers.swift; sourceTree = "<group>"; };
		EE1108F823D1F945005DC663 /* TypingUsersTimeout.swift */ = {isa = PBXFileReference; lastKnownFileType = sourcecode.swift; path = TypingUsersTimeout.swift; sourceTree = "<group>"; };
		EE1108FA23D2087F005DC663 /* Typing.swift */ = {isa = PBXFileReference; lastKnownFileType = sourcecode.swift; path = Typing.swift; sourceTree = "<group>"; };
		EE1108FC23D59720005DC663 /* IsTypingTests.swift */ = {isa = PBXFileReference; lastKnownFileType = sourcecode.swift; path = IsTypingTests.swift; sourceTree = "<group>"; };
		EE13BD8A2BC948FC006561F8 /* ZMUserSession+APIAdapter.swift */ = {isa = PBXFileReference; lastKnownFileType = sourcecode.swift; path = "ZMUserSession+APIAdapter.swift"; sourceTree = "<group>"; };
		EE1DEBB223D5A6930087EE1F /* TypingTests.swift */ = {isa = PBXFileReference; lastKnownFileType = sourcecode.swift; path = TypingTests.swift; sourceTree = "<group>"; };
		EE1DEBB423D5AEE50087EE1F /* TypingUsersTimeoutTests.swift */ = {isa = PBXFileReference; lastKnownFileType = sourcecode.swift; path = TypingUsersTimeoutTests.swift; sourceTree = "<group>"; };
		EE1DEBB623D5B62C0087EE1F /* TypingUsersTests.swift */ = {isa = PBXFileReference; lastKnownFileType = sourcecode.swift; path = TypingUsersTests.swift; sourceTree = "<group>"; };
		EE1DEBB823D5B9BC0087EE1F /* ZMConversation+TypingUsersTests.swift */ = {isa = PBXFileReference; lastKnownFileType = sourcecode.swift; path = "ZMConversation+TypingUsersTests.swift"; sourceTree = "<group>"; };
		EE1DEBBC23D5E0390087EE1F /* TypingUsersTimeout+Key.swift */ = {isa = PBXFileReference; lastKnownFileType = sourcecode.swift; path = "TypingUsersTimeout+Key.swift"; sourceTree = "<group>"; };
		EE1DEBC223D5F1920087EE1F /* Conversation+TypingUsers.swift */ = {isa = PBXFileReference; lastKnownFileType = sourcecode.swift; path = "Conversation+TypingUsers.swift"; sourceTree = "<group>"; };
		EE1DEBC523D5F1D00087EE1F /* NSManagedObjectContext+TypingUsers.swift */ = {isa = PBXFileReference; lastKnownFileType = sourcecode.swift; path = "NSManagedObjectContext+TypingUsers.swift"; sourceTree = "<group>"; };
		EE2DE5E129250C1A00F42F4C /* CallHandle.swift */ = {isa = PBXFileReference; lastKnownFileType = sourcecode.swift; path = CallHandle.swift; sourceTree = "<group>"; };
		EE2DE5E329250CC400F42F4C /* CallKitCall.swift */ = {isa = PBXFileReference; lastKnownFileType = sourcecode.swift; path = CallKitCall.swift; sourceTree = "<group>"; };
		EE2DE5E7292519EC00F42F4C /* CallKitCallRegister.swift */ = {isa = PBXFileReference; lastKnownFileType = sourcecode.swift; path = CallKitCallRegister.swift; sourceTree = "<group>"; };
		EE2DE5E92926377C00F42F4C /* CallObserver.swift */ = {isa = PBXFileReference; lastKnownFileType = sourcecode.swift; path = CallObserver.swift; sourceTree = "<group>"; };
		EE2DE5EB29263C5100F42F4C /* Logger.swift */ = {isa = PBXFileReference; lastKnownFileType = sourcecode.swift; path = Logger.swift; sourceTree = "<group>"; };
		EE38DDED280437E500D4983D /* BlacklistReason.swift */ = {isa = PBXFileReference; fileEncoding = 4; lastKnownFileType = sourcecode.swift; path = BlacklistReason.swift; sourceTree = "<group>"; };
		EE3E43F52BF62BB9001A43A1 /* SupportedProtocolsServiceTests.swift */ = {isa = PBXFileReference; fileEncoding = 4; lastKnownFileType = sourcecode.swift; path = SupportedProtocolsServiceTests.swift; sourceTree = "<group>"; };
		EE3E43F82BF62BF6001A43A1 /* SelfSupportedProtocolsRequestStrategyTests.swift */ = {isa = PBXFileReference; lastKnownFileType = sourcecode.swift; path = SelfSupportedProtocolsRequestStrategyTests.swift; sourceTree = "<group>"; };
		EE419B57256FEA3D004618E2 /* ZMUserSession.Configuration.swift */ = {isa = PBXFileReference; lastKnownFileType = sourcecode.swift; path = ZMUserSession.Configuration.swift; sourceTree = "<group>"; };
		EE458B0A27CCD58800F04038 /* ZMOperationLoop+APIVersion.swift */ = {isa = PBXFileReference; lastKnownFileType = sourcecode.swift; path = "ZMOperationLoop+APIVersion.swift"; sourceTree = "<group>"; };
		EE46EF252942033C007BBD99 /* SessionManager+PushToken.swift */ = {isa = PBXFileReference; lastKnownFileType = sourcecode.swift; path = "SessionManager+PushToken.swift"; sourceTree = "<group>"; };
		EE4E6A252B714490007C476D /* WireRequestStrategySupport.framework */ = {isa = PBXFileReference; explicitFileType = wrapper.framework; path = WireRequestStrategySupport.framework; sourceTree = BUILT_PRODUCTS_DIR; };
		EE51FBED2AE1305B002B503B /* UserSession.swift */ = {isa = PBXFileReference; lastKnownFileType = sourcecode.swift; path = UserSession.swift; sourceTree = "<group>"; };
		EE5AAF392874E8C70018FA01 /* BackendEnvironmentProvider+Reachability.swift */ = {isa = PBXFileReference; lastKnownFileType = sourcecode.swift; path = "BackendEnvironmentProvider+Reachability.swift"; sourceTree = "<group>"; };
		EE5BF6341F8F907C00B49D06 /* ZMLocalNotificationTests.swift */ = {isa = PBXFileReference; lastKnownFileType = sourcecode.swift; name = ZMLocalNotificationTests.swift; path = Tests/Source/Notifications/PushNotifications/ZMLocalNotificationTests.swift; sourceTree = SOURCE_ROOT; };
		EE5D9B5F290A7CEE007D78D6 /* VoIPPushManager.swift */ = {isa = PBXFileReference; lastKnownFileType = sourcecode.swift; path = VoIPPushManager.swift; sourceTree = "<group>"; };
		EE5D9B61290A8557007D78D6 /* SessionManager+VoIPPushManagerDelegate.swift */ = {isa = PBXFileReference; lastKnownFileType = sourcecode.swift; path = "SessionManager+VoIPPushManagerDelegate.swift"; sourceTree = "<group>"; };
		EE5FEF0421E8948F00E24F7F /* ZMUserSession+DarwinNotificationCenter.swift */ = {isa = PBXFileReference; lastKnownFileType = sourcecode.swift; path = "ZMUserSession+DarwinNotificationCenter.swift"; sourceTree = "<group>"; };
		EE6654632445D4EE00CBF8D3 /* MockAddressBook.swift */ = {isa = PBXFileReference; fileEncoding = 4; lastKnownFileType = sourcecode.swift; path = MockAddressBook.swift; sourceTree = "<group>"; };
		EE668BB52954AA7F00D939E7 /* WireRequestStrategy.framework */ = {isa = PBXFileReference; explicitFileType = wrapper.framework; path = WireRequestStrategy.framework; sourceTree = BUILT_PRODUCTS_DIR; };
		EE668BB92954AA9300D939E7 /* WireMockTransport.framework */ = {isa = PBXFileReference; explicitFileType = wrapper.framework; path = WireMockTransport.framework; sourceTree = BUILT_PRODUCTS_DIR; };
		EE67F6C5296F0622001D7C88 /* libPhoneNumberiOS.xcframework */ = {isa = PBXFileReference; lastKnownFileType = wrapper.xcframework; name = libPhoneNumberiOS.xcframework; path = ../Carthage/Build/libPhoneNumberiOS.xcframework; sourceTree = "<group>"; };
		EE67F6C6296F0622001D7C88 /* ZipArchive.xcframework */ = {isa = PBXFileReference; lastKnownFileType = wrapper.xcframework; name = ZipArchive.xcframework; path = ../Carthage/Build/ZipArchive.xcframework; sourceTree = "<group>"; };
		EE67F6C7296F0622001D7C88 /* avs.xcframework */ = {isa = PBXFileReference; lastKnownFileType = wrapper.xcframework; name = avs.xcframework; path = ../Carthage/Build/avs.xcframework; sourceTree = "<group>"; };
		EE8584DA2B6938390045EAD4 /* CreateTeamOneOnOneConversationUseCase.swift */ = {isa = PBXFileReference; lastKnownFileType = sourcecode.swift; path = CreateTeamOneOnOneConversationUseCase.swift; sourceTree = "<group>"; };
		EE8584DC2B6BD33B0045EAD4 /* ZMUserSession+OneOnOne.swift */ = {isa = PBXFileReference; lastKnownFileType = sourcecode.swift; path = "ZMUserSession+OneOnOne.swift"; sourceTree = "<group>"; };
		EE88B04E2BF62B140013F0BD /* SelfSupportedProtocolsRequestStrategy.swift */ = {isa = PBXFileReference; lastKnownFileType = sourcecode.swift; path = SelfSupportedProtocolsRequestStrategy.swift; sourceTree = "<group>"; };
		EE88B0502BF62B3F0013F0BD /* SupportedProtocolsService.swift */ = {isa = PBXFileReference; fileEncoding = 4; lastKnownFileType = sourcecode.swift; path = SupportedProtocolsService.swift; sourceTree = "<group>"; };
		EE8B934D2B838AFD00D5E670 /* GetE2eIdentityCertificatesUseCaseTests.swift */ = {isa = PBXFileReference; lastKnownFileType = sourcecode.swift; path = GetE2eIdentityCertificatesUseCaseTests.swift; sourceTree = "<group>"; };
		EE95DECC247C0049001EA010 /* SessionManagerConfigurationTests.swift */ = {isa = PBXFileReference; lastKnownFileType = sourcecode.swift; path = SessionManagerConfigurationTests.swift; sourceTree = "<group>"; };
		EE9CDE8D27D9FF5900C4DAC8 /* APIVersionResolver.swift */ = {isa = PBXFileReference; lastKnownFileType = sourcecode.swift; path = APIVersionResolver.swift; sourceTree = "<group>"; };
		EE9CDE8F27DA04A300C4DAC8 /* SessionManager+APIVersionResolver.swift */ = {isa = PBXFileReference; lastKnownFileType = sourcecode.swift; path = "SessionManager+APIVersionResolver.swift"; sourceTree = "<group>"; };
		EE9CDE9127DA05D100C4DAC8 /* APIVersionResolverTests.swift */ = {isa = PBXFileReference; lastKnownFileType = sourcecode.swift; path = APIVersionResolverTests.swift; sourceTree = "<group>"; };
		EEA1ED4025BEBABF006D07D3 /* AppLockIntegrationTests.swift */ = {isa = PBXFileReference; lastKnownFileType = sourcecode.swift; path = AppLockIntegrationTests.swift; sourceTree = "<group>"; };
		EEA58F0F2B70D59F006DEE32 /* CreateTeamOneOnOneConversationUseCaseTests.swift */ = {isa = PBXFileReference; lastKnownFileType = sourcecode.swift; path = CreateTeamOneOnOneConversationUseCaseTests.swift; sourceTree = "<group>"; };
		EEC0A2D229433D360032C1C9 /* SessionManagerTests+PushToken.swift */ = {isa = PBXFileReference; lastKnownFileType = sourcecode.swift; path = "SessionManagerTests+PushToken.swift"; sourceTree = "<group>"; };
		EEC7AB0B2A08F3DF005614BE /* OperationStateProvider.swift */ = {isa = PBXFileReference; lastKnownFileType = sourcecode.swift; path = OperationStateProvider.swift; sourceTree = "<group>"; };
		EECE27C329435FFE00419A8B /* PushTokenService.swift */ = {isa = PBXFileReference; lastKnownFileType = sourcecode.swift; path = PushTokenService.swift; sourceTree = "<group>"; };
		EECE27C5294362F100419A8B /* MockPushTokenService.swift */ = {isa = PBXFileReference; lastKnownFileType = sourcecode.swift; path = MockPushTokenService.swift; sourceTree = "<group>"; };
		EEDDB6A32BCFC5E4009ECF97 /* WireSyncEngine.docc */ = {isa = PBXFileReference; lastKnownFileType = folder.documentationcatalog; path = WireSyncEngine.docc; sourceTree = "<group>"; };
		EEE186B3259CC92D008707CA /* ZMUserSession+AppLock.swift */ = {isa = PBXFileReference; lastKnownFileType = sourcecode.swift; path = "ZMUserSession+AppLock.swift"; sourceTree = "<group>"; };
		EEE186B5259CCA14008707CA /* SessionManager+AppLock.swift */ = {isa = PBXFileReference; lastKnownFileType = sourcecode.swift; path = "SessionManager+AppLock.swift"; sourceTree = "<group>"; };
		EEE46E5628C5EF56005F48D7 /* FetchUserClientsUseCase.swift */ = {isa = PBXFileReference; lastKnownFileType = sourcecode.swift; path = FetchUserClientsUseCase.swift; sourceTree = "<group>"; };
		EEE95CF52A442A0100E136CB /* WireCallCenterV3+MLS.swift */ = {isa = PBXFileReference; lastKnownFileType = sourcecode.swift; path = "WireCallCenterV3+MLS.swift"; sourceTree = "<group>"; };
		EEEA75F51F8A613F006D1070 /* ZMLocalNotification+ExpiredMessages.swift */ = {isa = PBXFileReference; fileEncoding = 4; lastKnownFileType = sourcecode.swift; path = "ZMLocalNotification+ExpiredMessages.swift"; sourceTree = "<group>"; };
		EEEA75F71F8A6141006D1070 /* ZMLocalNotification+Calling.swift */ = {isa = PBXFileReference; fileEncoding = 4; lastKnownFileType = sourcecode.swift; path = "ZMLocalNotification+Calling.swift"; sourceTree = "<group>"; };
		EEEED9A723F6BC00008C94CA /* SelfUserProvider.swift */ = {isa = PBXFileReference; lastKnownFileType = sourcecode.swift; path = SelfUserProvider.swift; sourceTree = "<group>"; };
		EEEED9A923F6BD75008C94CA /* ZMUserSession+SelfUserProvider.swift */ = {isa = PBXFileReference; lastKnownFileType = sourcecode.swift; path = "ZMUserSession+SelfUserProvider.swift"; sourceTree = "<group>"; };
		EF2CB12622D5E58B00350B0A /* TeamImageAssetUpdateStrategy.swift */ = {isa = PBXFileReference; lastKnownFileType = sourcecode.swift; path = TeamImageAssetUpdateStrategy.swift; sourceTree = "<group>"; };
		EF2CB12822D5E5BB00350B0A /* TeamImageAssetUpdateStrategyTests.swift */ = {isa = PBXFileReference; lastKnownFileType = sourcecode.swift; path = TeamImageAssetUpdateStrategyTests.swift; sourceTree = "<group>"; };
		EF797FE71FB5E8DB00F7FF21 /* RegistrationTests.swift */ = {isa = PBXFileReference; lastKnownFileType = sourcecode.swift; path = RegistrationTests.swift; sourceTree = "<group>"; };
		EFC8281B1FB343B600E27E21 /* RegistationCredentialVerificationStrategy.swift */ = {isa = PBXFileReference; lastKnownFileType = sourcecode.swift; path = RegistationCredentialVerificationStrategy.swift; sourceTree = "<group>"; };
		EFC8281D1FB34F9600E27E21 /* EmailVerificationStrategyTests.swift */ = {isa = PBXFileReference; lastKnownFileType = sourcecode.swift; path = EmailVerificationStrategyTests.swift; sourceTree = "<group>"; };
		EFC828211FB356CE00E27E21 /* RegistrationStatusTests.swift */ = {isa = PBXFileReference; fileEncoding = 4; lastKnownFileType = sourcecode.swift; path = RegistrationStatusTests.swift; sourceTree = "<group>"; };
		EFF9403D2240FE5D004F3115 /* URL+DeepLink.swift */ = {isa = PBXFileReference; lastKnownFileType = sourcecode.swift; path = "URL+DeepLink.swift"; sourceTree = "<group>"; };
		EFF9403F2240FF12004F3115 /* DeepLinkError.swift */ = {isa = PBXFileReference; lastKnownFileType = sourcecode.swift; path = DeepLinkError.swift; sourceTree = "<group>"; };
		F11E35D52040172200D4D5DB /* ZMHotFixTests.swift */ = {isa = PBXFileReference; lastKnownFileType = sourcecode.swift; path = ZMHotFixTests.swift; sourceTree = "<group>"; };
		F130BF272062C05600DBE261 /* SessionManager+Backup.swift */ = {isa = PBXFileReference; lastKnownFileType = sourcecode.swift; path = "SessionManager+Backup.swift"; sourceTree = "<group>"; };
		F132C113203F20AB00C58933 /* ZMHotFixDirectoryTests.swift */ = {isa = PBXFileReference; lastKnownFileType = sourcecode.swift; path = ZMHotFixDirectoryTests.swift; sourceTree = "<group>"; };
		F13A26E020456002004F8E47 /* ConversationTests+Guests.swift */ = {isa = PBXFileReference; lastKnownFileType = sourcecode.swift; path = "ConversationTests+Guests.swift"; sourceTree = "<group>"; };
		F14417221FD946F100CB2850 /* zh-Hant */ = {isa = PBXFileReference; lastKnownFileType = text.plist.strings; name = "zh-Hant"; path = "zh-Hant.lproj/Push.strings"; sourceTree = "<group>"; };
		F14417231FD946F200CB2850 /* zh-Hant */ = {isa = PBXFileReference; lastKnownFileType = text.plist.stringsdict; name = "zh-Hant"; path = "zh-Hant.lproj/Push.stringsdict"; sourceTree = "<group>"; };
		F14417241FD946F200CB2850 /* zh-Hant */ = {isa = PBXFileReference; lastKnownFileType = text.plist.strings; name = "zh-Hant"; path = "zh-Hant.lproj/ZMLocalizable.strings"; sourceTree = "<group>"; };
		F14417251FD9470E00CB2850 /* lt */ = {isa = PBXFileReference; lastKnownFileType = text.plist.strings; name = lt; path = lt.lproj/Push.strings; sourceTree = "<group>"; };
		F14417261FD9470E00CB2850 /* lt */ = {isa = PBXFileReference; lastKnownFileType = text.plist.stringsdict; name = lt; path = lt.lproj/Push.stringsdict; sourceTree = "<group>"; };
		F14417271FD9470E00CB2850 /* lt */ = {isa = PBXFileReference; lastKnownFileType = text.plist.strings; name = lt; path = lt.lproj/ZMLocalizable.strings; sourceTree = "<group>"; };
		F148F6661FB9AA7600BD6909 /* UnregisteredTeam.swift */ = {isa = PBXFileReference; lastKnownFileType = sourcecode.swift; path = UnregisteredTeam.swift; sourceTree = "<group>"; };
		F148F6681FBAF55800BD6909 /* TeamRegistrationStrategyTests.swift */ = {isa = PBXFileReference; lastKnownFileType = sourcecode.swift; path = TeamRegistrationStrategyTests.swift; sourceTree = "<group>"; };
		F148F66A1FBAFAF600BD6909 /* RegistrationStatusTestHelper.swift */ = {isa = PBXFileReference; lastKnownFileType = sourcecode.swift; path = RegistrationStatusTestHelper.swift; sourceTree = "<group>"; };
		F159F4131F1E3134001B7D80 /* SessionManagerTests.swift */ = {isa = PBXFileReference; fileEncoding = 4; lastKnownFileType = sourcecode.swift; path = SessionManagerTests.swift; sourceTree = "<group>"; };
		F16558D0225F3F2A00EA2F2A /* SessionManager+SwitchBackend.swift */ = {isa = PBXFileReference; lastKnownFileType = sourcecode.swift; path = "SessionManager+SwitchBackend.swift"; sourceTree = "<group>"; };
		F16C8BC32040715800677D31 /* ZMUpdateEvent+Testing.swift */ = {isa = PBXFileReference; lastKnownFileType = sourcecode.swift; path = "ZMUpdateEvent+Testing.swift"; sourceTree = "<group>"; };
		F170AF1F1E7800CF0033DC33 /* UserImageAssetUpdateStrategyTests.swift */ = {isa = PBXFileReference; fileEncoding = 4; lastKnownFileType = sourcecode.swift; path = UserImageAssetUpdateStrategyTests.swift; sourceTree = "<group>"; };
		F188BB852223F372002BF204 /* UserRichProfileIntegrationTests.swift */ = {isa = PBXFileReference; fileEncoding = 4; lastKnownFileType = sourcecode.swift; path = UserRichProfileIntegrationTests.swift; sourceTree = "<group>"; };
		F190E0A81E8D516D003E81F8 /* UserProfileImageV3Tests.swift */ = {isa = PBXFileReference; fileEncoding = 4; lastKnownFileType = sourcecode.swift; path = UserProfileImageV3Tests.swift; sourceTree = "<group>"; };
		F190E0DB1E8E7BA1003E81F8 /* SlowSyncTests+Swift.swift */ = {isa = PBXFileReference; fileEncoding = 4; lastKnownFileType = sourcecode.swift; path = "SlowSyncTests+Swift.swift"; sourceTree = "<group>"; };
		F19E559F22B3A2C5005C792D /* UNNotification+SafeLogging.swift */ = {isa = PBXFileReference; lastKnownFileType = sourcecode.swift; path = "UNNotification+SafeLogging.swift"; sourceTree = "<group>"; };
		F19E55A122B3A3FA005C792D /* UNNotificationResponse+SafeLogging.swift */ = {isa = PBXFileReference; lastKnownFileType = sourcecode.swift; path = "UNNotificationResponse+SafeLogging.swift"; sourceTree = "<group>"; };
		F19E55A322B3A740005C792D /* PKPushPayload+SafeLogging.swift */ = {isa = PBXFileReference; lastKnownFileType = sourcecode.swift; path = "PKPushPayload+SafeLogging.swift"; sourceTree = "<group>"; };
		F19E55A522B3AAA8005C792D /* PKPushCredentials+SafeLogging.swift */ = {isa = PBXFileReference; lastKnownFileType = sourcecode.swift; path = "PKPushCredentials+SafeLogging.swift"; sourceTree = "<group>"; };
		F19F1D131EFBC18E00275E27 /* UnauthenticatedSession.swift */ = {isa = PBXFileReference; fileEncoding = 4; lastKnownFileType = sourcecode.swift; path = UnauthenticatedSession.swift; sourceTree = "<group>"; };
		F19F1D191EFBC2F000275E27 /* ZMAuthenticationStatus_Internal.h */ = {isa = PBXFileReference; fileEncoding = 4; lastKnownFileType = sourcecode.c.h; path = ZMAuthenticationStatus_Internal.h; sourceTree = "<group>"; };
		F19F1D1A1EFBC2F000275E27 /* ZMAuthenticationStatus.h */ = {isa = PBXFileReference; fileEncoding = 4; lastKnownFileType = sourcecode.c.h; path = ZMAuthenticationStatus.h; sourceTree = "<group>"; };
		F19F1D1B1EFBC2F000275E27 /* ZMAuthenticationStatus.m */ = {isa = PBXFileReference; fileEncoding = 4; lastKnownFileType = sourcecode.c.objc; path = ZMAuthenticationStatus.m; sourceTree = "<group>"; };
		F19F1D231EFBC34E00275E27 /* ZMUserSessionRegistrationNotification.h */ = {isa = PBXFileReference; fileEncoding = 4; lastKnownFileType = sourcecode.c.h; path = ZMUserSessionRegistrationNotification.h; sourceTree = "<group>"; };
		F19F1D241EFBC34E00275E27 /* ZMUserSessionRegistrationNotification.m */ = {isa = PBXFileReference; fileEncoding = 4; lastKnownFileType = sourcecode.c.objc; path = ZMUserSessionRegistrationNotification.m; sourceTree = "<group>"; };
		F19F1D321EFBE3FE00275E27 /* UnauthenticatedOperationLoop.swift */ = {isa = PBXFileReference; fileEncoding = 4; lastKnownFileType = sourcecode.swift; path = UnauthenticatedOperationLoop.swift; sourceTree = "<group>"; };
		F19F1D371EFBF61800275E27 /* SessionManager.swift */ = {isa = PBXFileReference; fileEncoding = 4; lastKnownFileType = sourcecode.swift; path = SessionManager.swift; sourceTree = "<group>"; };
		F19F4F391E5F1AE400F4D8FF /* UserProfileImageUpdateStatus.swift */ = {isa = PBXFileReference; fileEncoding = 4; lastKnownFileType = sourcecode.swift; path = UserProfileImageUpdateStatus.swift; sourceTree = "<group>"; };
		F19F4F3B1E604AA700F4D8FF /* UserImageAssetUpdateStrategy.swift */ = {isa = PBXFileReference; fileEncoding = 4; lastKnownFileType = sourcecode.swift; path = UserImageAssetUpdateStrategy.swift; sourceTree = "<group>"; };
		F19F4F4C1E646C3C00F4D8FF /* UserProfileImageUpdateStatusTests.swift */ = {isa = PBXFileReference; fileEncoding = 4; lastKnownFileType = sourcecode.swift; path = UserProfileImageUpdateStatusTests.swift; sourceTree = "<group>"; };
		F19F4F4E1E6575F700F4D8FF /* UserProfileImageOwner.swift */ = {isa = PBXFileReference; fileEncoding = 4; lastKnownFileType = sourcecode.swift; path = UserProfileImageOwner.swift; sourceTree = "<group>"; };
		F1A94BD11F010287003083D9 /* UnauthenticatedSession+Login.swift */ = {isa = PBXFileReference; fileEncoding = 4; lastKnownFileType = sourcecode.swift; path = "UnauthenticatedSession+Login.swift"; sourceTree = "<group>"; };
		F1A989BD1FD03E2200B8A82E /* Base */ = {isa = PBXFileReference; lastKnownFileType = text.plist.strings; name = Base; path = Base.lproj/ZMLocalizable.strings; sourceTree = "<group>"; };
		F1A989BE1FD03E2400B8A82E /* pt-BR */ = {isa = PBXFileReference; lastKnownFileType = text.plist.strings; name = "pt-BR"; path = "pt-BR.lproj/ZMLocalizable.strings"; sourceTree = "<group>"; };
		F1A989BF1FD03E2500B8A82E /* es */ = {isa = PBXFileReference; lastKnownFileType = text.plist.strings; name = es; path = es.lproj/ZMLocalizable.strings; sourceTree = "<group>"; };
		F1A989C01FD03E2600B8A82E /* uk */ = {isa = PBXFileReference; lastKnownFileType = text.plist.strings; name = uk; path = uk.lproj/ZMLocalizable.strings; sourceTree = "<group>"; };
		F1A989C11FD03E2600B8A82E /* ru */ = {isa = PBXFileReference; lastKnownFileType = text.plist.strings; name = ru; path = ru.lproj/ZMLocalizable.strings; sourceTree = "<group>"; };
		F1A989C21FD03E2700B8A82E /* ja */ = {isa = PBXFileReference; lastKnownFileType = text.plist.strings; name = ja; path = ja.lproj/ZMLocalizable.strings; sourceTree = "<group>"; };
		F1A989C31FD03E2700B8A82E /* it */ = {isa = PBXFileReference; lastKnownFileType = text.plist.strings; name = it; path = it.lproj/ZMLocalizable.strings; sourceTree = "<group>"; };
		F1A989C41FD03E2800B8A82E /* nl */ = {isa = PBXFileReference; lastKnownFileType = text.plist.strings; name = nl; path = nl.lproj/ZMLocalizable.strings; sourceTree = "<group>"; };
		F1A989C51FD03E2800B8A82E /* tr */ = {isa = PBXFileReference; lastKnownFileType = text.plist.strings; name = tr; path = tr.lproj/ZMLocalizable.strings; sourceTree = "<group>"; };
		F1A989C61FD03E2900B8A82E /* fr */ = {isa = PBXFileReference; lastKnownFileType = text.plist.strings; name = fr; path = fr.lproj/ZMLocalizable.strings; sourceTree = "<group>"; };
		F1A989C71FD03E2A00B8A82E /* ar */ = {isa = PBXFileReference; lastKnownFileType = text.plist.strings; name = ar; path = ar.lproj/ZMLocalizable.strings; sourceTree = "<group>"; };
		F1A989C81FD03E2B00B8A82E /* da */ = {isa = PBXFileReference; lastKnownFileType = text.plist.strings; name = da; path = da.lproj/ZMLocalizable.strings; sourceTree = "<group>"; };
		F1A989C91FD03E2B00B8A82E /* zh-Hans */ = {isa = PBXFileReference; lastKnownFileType = text.plist.strings; name = "zh-Hans"; path = "zh-Hans.lproj/ZMLocalizable.strings"; sourceTree = "<group>"; };
		F1A989CA1FD03E2C00B8A82E /* sl */ = {isa = PBXFileReference; lastKnownFileType = text.plist.strings; name = sl; path = sl.lproj/ZMLocalizable.strings; sourceTree = "<group>"; };
		F1A989CB1FD03E2C00B8A82E /* fi */ = {isa = PBXFileReference; lastKnownFileType = text.plist.strings; name = fi; path = fi.lproj/ZMLocalizable.strings; sourceTree = "<group>"; };
		F1A989CC1FD03E2D00B8A82E /* et */ = {isa = PBXFileReference; lastKnownFileType = text.plist.strings; name = et; path = et.lproj/ZMLocalizable.strings; sourceTree = "<group>"; };
		F1A989CD1FD03E2E00B8A82E /* pl */ = {isa = PBXFileReference; lastKnownFileType = text.plist.strings; name = pl; path = pl.lproj/ZMLocalizable.strings; sourceTree = "<group>"; };
		F1A989CE1FD0579F00B8A82E /* de */ = {isa = PBXFileReference; lastKnownFileType = text.plist.strings; name = de; path = de.lproj/ZMLocalizable.strings; sourceTree = "<group>"; };
		F1AE5F6C21F72FC6009CDBBC /* ZMUserSession+Timers.swift */ = {isa = PBXFileReference; lastKnownFileType = sourcecode.swift; path = "ZMUserSession+Timers.swift"; sourceTree = "<group>"; };
		F1AE5F6E21F73388009CDBBC /* ZMUserSessionTests+Timers.swift */ = {isa = PBXFileReference; lastKnownFileType = sourcecode.swift; path = "ZMUserSessionTests+Timers.swift"; sourceTree = "<group>"; };
		F1B5D53C2181FDA300986911 /* NetworkQuality.swift */ = {isa = PBXFileReference; lastKnownFileType = sourcecode.swift; path = NetworkQuality.swift; sourceTree = "<group>"; };
		F1C1F3ED1FCF0C85007273E3 /* ZMUserSessionErrorCode+Localized.swift */ = {isa = PBXFileReference; lastKnownFileType = sourcecode.swift; path = "ZMUserSessionErrorCode+Localized.swift"; sourceTree = "<group>"; };
		F1C1F3EF1FCF18C5007273E3 /* NSError+Localized.swift */ = {isa = PBXFileReference; lastKnownFileType = sourcecode.swift; path = "NSError+Localized.swift"; sourceTree = "<group>"; };
		F1C51FE61FB49660009C2269 /* RegistrationStatus.swift */ = {isa = PBXFileReference; lastKnownFileType = sourcecode.swift; path = RegistrationStatus.swift; sourceTree = "<group>"; };
		F1C51FE81FB4A9C7009C2269 /* RegistrationStrategy.swift */ = {isa = PBXFileReference; lastKnownFileType = sourcecode.swift; path = RegistrationStrategy.swift; sourceTree = "<group>"; };
		F1E48002207E3789008D4299 /* Default-568h@2x.png */ = {isa = PBXFileReference; lastKnownFileType = image.png; path = "Default-568h@2x.png"; sourceTree = "<group>"; };
		F905C47E1E79A86A00AF34A5 /* WireCallCenterV3Tests.swift */ = {isa = PBXFileReference; fileEncoding = 4; lastKnownFileType = sourcecode.swift; path = WireCallCenterV3Tests.swift; sourceTree = "<group>"; };
		F90EC5A21E7BF1AC00A6779E /* AVSWrapper.swift */ = {isa = PBXFileReference; fileEncoding = 4; lastKnownFileType = sourcecode.swift; path = AVSWrapper.swift; sourceTree = "<group>"; };
		F91CA6AC1BECBD3F000EE5C2 /* Base */ = {isa = PBXFileReference; lastKnownFileType = text.plist.strings; name = Base; path = Base.lproj/Push.strings; sourceTree = "<group>"; };
		F91CA6AD1BECBD46000EE5C2 /* Base */ = {isa = PBXFileReference; lastKnownFileType = text.plist.stringsdict; name = Base; path = Base.lproj/Push.stringsdict; sourceTree = "<group>"; };
		F91CA6AE1BECBD51000EE5C2 /* de */ = {isa = PBXFileReference; lastKnownFileType = text.plist.strings; name = de; path = de.lproj/Push.strings; sourceTree = "<group>"; };
		F91CA6AF1BECBD51000EE5C2 /* de */ = {isa = PBXFileReference; lastKnownFileType = text.plist.stringsdict; name = de; path = de.lproj/Push.stringsdict; sourceTree = "<group>"; };
		F920F4D51DA3DCF8002B860B /* ConversationTests+Ephemeral.swift */ = {isa = PBXFileReference; fileEncoding = 4; lastKnownFileType = sourcecode.swift; path = "ConversationTests+Ephemeral.swift"; sourceTree = "<group>"; };
		F9245BEC1CBF95A8009D1E85 /* ZMHotFixDirectory+Swift.swift */ = {isa = PBXFileReference; fileEncoding = 4; lastKnownFileType = sourcecode.swift; path = "ZMHotFixDirectory+Swift.swift"; sourceTree = "<group>"; };
		F925468C1C63B61000CE2D7C /* MessagingTest+EventFactory.h */ = {isa = PBXFileReference; fileEncoding = 4; lastKnownFileType = sourcecode.c.h; path = "MessagingTest+EventFactory.h"; sourceTree = "<group>"; };
		F925468D1C63B61000CE2D7C /* MessagingTest+EventFactory.m */ = {isa = PBXFileReference; fileEncoding = 4; lastKnownFileType = sourcecode.c.objc; path = "MessagingTest+EventFactory.m"; sourceTree = "<group>"; };
		F92CA9641F153622007D8570 /* CacheFileRelocatorTests.swift */ = {isa = PBXFileReference; fileEncoding = 4; lastKnownFileType = sourcecode.swift; path = CacheFileRelocatorTests.swift; sourceTree = "<group>"; };
		F93A75F11C1F219800252586 /* ConversationStatusStrategy.swift */ = {isa = PBXFileReference; fileEncoding = 4; lastKnownFileType = sourcecode.swift; path = ConversationStatusStrategy.swift; sourceTree = "<group>"; };
		F93F3A581ED5A67E003CD185 /* TeamTests.swift */ = {isa = PBXFileReference; fileEncoding = 4; lastKnownFileType = sourcecode.swift; path = TeamTests.swift; sourceTree = "<group>"; };
		F9410F621DE44C2E007451FF /* TypingStrategyTests.swift */ = {isa = PBXFileReference; fileEncoding = 4; lastKnownFileType = sourcecode.swift; path = TypingStrategyTests.swift; sourceTree = "<group>"; };
		F94F6B321E54B9C000D46A29 /* CallingRequestStrategyTests.swift */ = {isa = PBXFileReference; fileEncoding = 4; lastKnownFileType = sourcecode.swift; path = CallingRequestStrategyTests.swift; sourceTree = "<group>"; };
		F95706531DE5D1CC0087442C /* SearchUserImageStrategy.swift */ = {isa = PBXFileReference; fileEncoding = 4; lastKnownFileType = sourcecode.swift; path = SearchUserImageStrategy.swift; sourceTree = "<group>"; };
		F95706581DE5F6D40087442C /* SearchUserImageStrategyTests.swift */ = {isa = PBXFileReference; fileEncoding = 4; lastKnownFileType = sourcecode.swift; path = SearchUserImageStrategyTests.swift; sourceTree = "<group>"; };
		F95ECF4C1B94A553009F91BA /* ZMHotFix.h */ = {isa = PBXFileReference; fileEncoding = 4; lastKnownFileType = sourcecode.c.h; path = ZMHotFix.h; sourceTree = "<group>"; };
		F95ECF4D1B94A553009F91BA /* ZMHotFix.m */ = {isa = PBXFileReference; fileEncoding = 4; lastKnownFileType = sourcecode.c.objc; path = ZMHotFix.m; sourceTree = "<group>"; };
		F95ECF501B94BD05009F91BA /* ZMHotFixTests.m */ = {isa = PBXFileReference; fileEncoding = 4; lastKnownFileType = sourcecode.c.objc; path = ZMHotFixTests.m; sourceTree = "<group>"; };
		F95FFBCF1EB8A44D004031CB /* CallSystemMessageGeneratorTests.swift */ = {isa = PBXFileReference; fileEncoding = 4; lastKnownFileType = sourcecode.swift; path = CallSystemMessageGeneratorTests.swift; sourceTree = "<group>"; };
		F962A8EF19FFD4DC00FD0F80 /* ZMOperationLoop+Private.h */ = {isa = PBXFileReference; lastKnownFileType = sourcecode.c.h; path = "ZMOperationLoop+Private.h"; sourceTree = "<group>"; };
		F9644AE91E83CDD100A1887B /* CallingV3Tests.swift */ = {isa = PBXFileReference; fileEncoding = 4; lastKnownFileType = sourcecode.swift; path = CallingV3Tests.swift; sourceTree = "<group>"; };
		F964700B1D5C720D00A81A92 /* ConversationTests+MessageEditing.m */ = {isa = PBXFileReference; fileEncoding = 4; lastKnownFileType = sourcecode.c.objc; path = "ConversationTests+MessageEditing.m"; sourceTree = "<group>"; };
		F96DBEE81DF9A570008FE832 /* ZMSyncStrategy+ManagedObjectChanges.h */ = {isa = PBXFileReference; fileEncoding = 4; lastKnownFileType = sourcecode.c.h; path = "ZMSyncStrategy+ManagedObjectChanges.h"; sourceTree = "<group>"; };
		F96DBEE91DF9A570008FE832 /* ZMSyncStrategy+ManagedObjectChanges.m */ = {isa = PBXFileReference; fileEncoding = 4; lastKnownFileType = sourcecode.c.objc; path = "ZMSyncStrategy+ManagedObjectChanges.m"; sourceTree = "<group>"; };
		F991CE111CB55512004D8465 /* ZMConversation+Testing.h */ = {isa = PBXFileReference; fileEncoding = 4; lastKnownFileType = sourcecode.c.h; path = "ZMConversation+Testing.h"; sourceTree = "<group>"; };
		F991CE121CB55512004D8465 /* ZMConversation+Testing.m */ = {isa = PBXFileReference; fileEncoding = 4; lastKnownFileType = sourcecode.c.objc; path = "ZMConversation+Testing.m"; sourceTree = "<group>"; };
		F991CE131CB55512004D8465 /* ZMUser+Testing.h */ = {isa = PBXFileReference; fileEncoding = 4; lastKnownFileType = sourcecode.c.h; path = "ZMUser+Testing.h"; sourceTree = "<group>"; };
		F991CE141CB55512004D8465 /* ZMUser+Testing.m */ = {isa = PBXFileReference; fileEncoding = 4; lastKnownFileType = sourcecode.c.objc; path = "ZMUser+Testing.m"; sourceTree = "<group>"; };
		F9AB00211F0CDAF00037B437 /* CacheFileRelocator.swift */ = {isa = PBXFileReference; fileEncoding = 4; lastKnownFileType = sourcecode.swift; path = CacheFileRelocator.swift; sourceTree = "<group>"; };
		F9ABE84B1EFD568B00D83214 /* TeamDownloadRequestStrategy.swift */ = {isa = PBXFileReference; fileEncoding = 4; lastKnownFileType = sourcecode.swift; path = TeamDownloadRequestStrategy.swift; sourceTree = "<group>"; };
		F9ABE84D1EFD568B00D83214 /* TeamRequestFactory.swift */ = {isa = PBXFileReference; fileEncoding = 4; lastKnownFileType = sourcecode.swift; path = TeamRequestFactory.swift; sourceTree = "<group>"; };
		F9ABE8531EFD56BF00D83214 /* TeamDownloadRequestStrategyTests.swift */ = {isa = PBXFileReference; fileEncoding = 4; lastKnownFileType = sourcecode.swift; path = TeamDownloadRequestStrategyTests.swift; sourceTree = "<group>"; };
		F9ABE8541EFD56BF00D83214 /* TeamDownloadRequestStrategy+EventsTests.swift */ = {isa = PBXFileReference; fileEncoding = 4; lastKnownFileType = sourcecode.swift; path = "TeamDownloadRequestStrategy+EventsTests.swift"; sourceTree = "<group>"; };
		F9B171F51C0EF21100E6EEC6 /* ClientUpdateStatus.swift */ = {isa = PBXFileReference; fileEncoding = 4; lastKnownFileType = sourcecode.swift; path = ClientUpdateStatus.swift; sourceTree = "<group>"; };
		F9B171F71C0F00E700E6EEC6 /* ClientUpdateStatusTests.swift */ = {isa = PBXFileReference; fileEncoding = 4; lastKnownFileType = sourcecode.swift; path = ClientUpdateStatusTests.swift; sourceTree = "<group>"; };
		F9B171F91C0F320200E6EEC6 /* ClientManagementTests.m */ = {isa = PBXFileReference; fileEncoding = 4; lastKnownFileType = sourcecode.c.objc; path = ClientManagementTests.m; sourceTree = "<group>"; };
		F9B71F4A1CB2B841001DB03F /* NSManagedObjectContext+TestHelpers.h */ = {isa = PBXFileReference; fileEncoding = 4; lastKnownFileType = sourcecode.c.h; path = "NSManagedObjectContext+TestHelpers.h"; sourceTree = "<group>"; };
		F9B71F4B1CB2B841001DB03F /* NSManagedObjectContext+TestHelpers.m */ = {isa = PBXFileReference; fileEncoding = 4; lastKnownFileType = sourcecode.c.objc; path = "NSManagedObjectContext+TestHelpers.m"; sourceTree = "<group>"; };
		F9C9A4ED1CAD290B0039E10C /* store128.wiredatabase */ = {isa = PBXFileReference; lastKnownFileType = file; path = store128.wiredatabase; sourceTree = "<group>"; };
		F9D1CD131DF6C131002F6E80 /* SyncStatusTests.swift */ = {isa = PBXFileReference; fileEncoding = 4; lastKnownFileType = sourcecode.swift; lineEnding = 0; path = SyncStatusTests.swift; sourceTree = "<group>"; xcLanguageSpecificationIdentifier = xcode.lang.swift; };
		F9DAC54D1C2034E70001F11E /* ConversationStatusStrategyTests.swift */ = {isa = PBXFileReference; fileEncoding = 4; lastKnownFileType = sourcecode.swift; path = ConversationStatusStrategyTests.swift; sourceTree = "<group>"; };
		F9E3AB511BEA017300C1A6AA /* ZMSelfStrategy+Internal.h */ = {isa = PBXFileReference; fileEncoding = 4; lastKnownFileType = sourcecode.c.h; path = "ZMSelfStrategy+Internal.h"; sourceTree = "<group>"; };
		F9E462D91D7043C60036CFA7 /* ConversationTests+DeliveryConfirmation.swift */ = {isa = PBXFileReference; fileEncoding = 4; lastKnownFileType = sourcecode.swift; path = "ConversationTests+DeliveryConfirmation.swift"; sourceTree = "<group>"; };
		F9E577201E77EC6D0065EFE4 /* WireCallCenterV3+Notifications.swift */ = {isa = PBXFileReference; fileEncoding = 4; lastKnownFileType = sourcecode.swift; path = "WireCallCenterV3+Notifications.swift"; sourceTree = "<group>"; };
		F9F11A061A0A630900F1DCEE /* ZMBlacklistVerificatorTest.m */ = {isa = PBXFileReference; fileEncoding = 4; lastKnownFileType = sourcecode.c.objc; path = ZMBlacklistVerificatorTest.m; sourceTree = "<group>"; };
		F9F631411DE3524100416938 /* TypingStrategy.swift */ = {isa = PBXFileReference; fileEncoding = 4; lastKnownFileType = sourcecode.swift; path = TypingStrategy.swift; sourceTree = "<group>"; };
		F9F846331ED307F10087C1A4 /* CallParticipantsSnapshotTests.swift */ = {isa = PBXFileReference; fileEncoding = 4; lastKnownFileType = sourcecode.swift; path = CallParticipantsSnapshotTests.swift; sourceTree = "<group>"; };
		F9F9F5611D75D62100AE6499 /* RequestStrategyTestBase.swift */ = {isa = PBXFileReference; fileEncoding = 4; lastKnownFileType = sourcecode.swift; path = RequestStrategyTestBase.swift; sourceTree = "<group>"; };
		F9FD798519EE742600D70FCD /* ZMBlacklistDownloader.h */ = {isa = PBXFileReference; fileEncoding = 4; lastKnownFileType = sourcecode.c.h; path = ZMBlacklistDownloader.h; sourceTree = "<group>"; };
		F9FD798619EE742600D70FCD /* ZMBlacklistDownloader.m */ = {isa = PBXFileReference; fileEncoding = 4; lastKnownFileType = sourcecode.c.objc; path = ZMBlacklistDownloader.m; sourceTree = "<group>"; };
		F9FD798919EE962F00D70FCD /* ZMBlacklistDownloaderTest.m */ = {isa = PBXFileReference; fileEncoding = 4; lastKnownFileType = sourcecode.c.objc; path = ZMBlacklistDownloaderTest.m; sourceTree = "<group>"; };
		F9FD798B19EE9B9A00D70FCD /* ZMBlacklistVerificator.h */ = {isa = PBXFileReference; fileEncoding = 4; lastKnownFileType = sourcecode.c.h; path = ZMBlacklistVerificator.h; sourceTree = "<group>"; };
		F9FD798C19EE9B9A00D70FCD /* ZMBlacklistVerificator.m */ = {isa = PBXFileReference; fileEncoding = 4; lastKnownFileType = sourcecode.c.objc; path = ZMBlacklistVerificator.m; sourceTree = "<group>"; };
/* End PBXFileReference section */

/* Begin PBXFrameworksBuildPhase section */
		0145AE7E2B1154010097E3B8 /* Frameworks */ = {
			isa = PBXFrameworksBuildPhase;
			buildActionMask = 2147483647;
			files = (
				59909A652C5BBFCC009C41DE /* WireAPI in Frameworks */,
				0145AE8B2B1155690097E3B8 /* WireSyncEngine.framework in Frameworks */,
			);
			runOnlyForDeploymentPostprocessing = 0;
		};
		169BA1CF25ECDBA300374343 /* Frameworks */ = {
			isa = PBXFrameworksBuildPhase;
			buildActionMask = 2147483647;
			files = (
				598E87022BF4DE9600FC5438 /* WireSystemSupport.framework in Frameworks */,
				169BA1D725ECDBA300374343 /* WireSyncEngine.framework in Frameworks */,
				5996E88F2C19CAF3007A52F0 /* WireDataModelSupport.framework in Frameworks */,
				59DA04A32BD25486003F9195 /* WireSyncEngineSupport.framework in Frameworks */,
				CB79AC7C2C6DFAA2003CF5F4 /* WireTransportSupport.framework in Frameworks */,
				CB4895562C4FB7AB00CA2C25 /* WireTesting.framework in Frameworks */,
				598E87052BF4E01300FC5438 /* WireUtilitiesSupport.framework in Frameworks */,
			);
			runOnlyForDeploymentPostprocessing = 0;
		};
		3E186085191A56F6000FE027 /* Frameworks */ = {
			isa = PBXFrameworksBuildPhase;
			buildActionMask = 2147483647;
			files = (
				544BA1571A43424F00D3B852 /* WireSyncEngine.framework in Frameworks */,
				EE668BBA2954AA9300D939E7 /* WireMockTransport.framework in Frameworks */,
			);
			runOnlyForDeploymentPostprocessing = 0;
		};
		3E1860C0191A649D000FE027 /* Frameworks */ = {
			isa = PBXFrameworksBuildPhase;
			buildActionMask = 2147483647;
			files = (
				0155194E2C20D29400037358 /* WireDomainSupport.framework in Frameworks */,
				5996E8922C19CB28007A52F0 /* WireSystemSupport.framework in Frameworks */,
				5996E8952C19CB36007A52F0 /* WireUtilitiesSupport.framework in Frameworks */,
<<<<<<< HEAD
				E9EB58202C357FDE00A2325E /* WireAnalyticsSupport in Frameworks */,
=======
				CB79AC7F2C6DFAC2003CF5F4 /* WireTransportSupport.framework in Frameworks */,
>>>>>>> 330a1d06
				CB4895532C4FB77C00CA2C25 /* WireTesting.framework in Frameworks */,
				0145AE902B1155760097E3B8 /* WireSyncEngineSupport.framework in Frameworks */,
				54F4DC5A1A4438B300FDB6EA /* WireSyncEngine.framework in Frameworks */,
				59D1C3102B1DEE6E0016F6B2 /* WireDataModelSupport.framework in Frameworks */,
				EE4E6A262B714490007C476D /* WireRequestStrategySupport.framework in Frameworks */,
			);
			runOnlyForDeploymentPostprocessing = 0;
		};
		5498158F1A43232400A7CE2E /* Frameworks */ = {
			isa = PBXFrameworksBuildPhase;
			buildActionMask = 2147483647;
			files = (
				661A37632C5C0E6100FD511C /* WireAPI in Frameworks */,
				E9C60E922C259F3C004E5F13 /* WireAnalytics in Frameworks */,
				EE67F6CC296F0622001D7C88 /* avs.xcframework in Frameworks */,
				EE668BB62954AA7F00D939E7 /* WireRequestStrategy.framework in Frameworks */,
				015519462C20D20800037358 /* WireDomain.framework in Frameworks */,
				EE67F6C8296F0622001D7C88 /* libPhoneNumberiOS.xcframework in Frameworks */,
				EE67F6CA296F0622001D7C88 /* ZipArchive.xcframework in Frameworks */,
			);
			runOnlyForDeploymentPostprocessing = 0;
		};
/* End PBXFrameworksBuildPhase section */

/* Begin PBXGroup section */
		0145AE822B1154010097E3B8 /* Support */ = {
			isa = PBXGroup;
			children = (
				5996E8992C19CCE1007A52F0 /* Sourcery */,
				5996E89A2C19CD2A007A52F0 /* Sources */,
				0145AE832B1154010097E3B8 /* WireSyncEngineSupport.h */,
			);
			path = Support;
			sourceTree = "<group>";
		};
		018A3DBD2B0799CA00EB3D6B /* Use cases */ = {
			isa = PBXGroup;
			children = (
				16D74BF52B5A961800160298 /* ChangeUsernameUseCaseTests.swift */,
				EEA58F0F2B70D59F006DEE32 /* CreateTeamOneOnOneConversationUseCaseTests.swift */,
				EE8B934D2B838AFD00D5E670 /* GetE2eIdentityCertificatesUseCaseTests.swift */,
				E6D1B1F12B988166001CA68B /* GetMLSFeatureUseCaseTests.swift */,
				018A3DBE2B0799CA00EB3D6B /* GetUserClientFingerprintUseCaseTests.swift */,
				E98E5DFB2B8DF45100A2CFF5 /* ResolveOneOnOneConversationsUseCaseTests.swift */,
				061F791D2B76828500E8827B /* SnoozeCertificateEnrollmentUseCaseTests.swift */,
				06D16AAF2B9F3C9F00D5A28A /* E2EIdentityCertificateUpdateStatusUseCaseTests.swift */,
				E9F7FE282BE0C61900699356 /* SetAllowGuestsAndServicesUseCaseTests.swift */,
				E9F627B22BE4BF4A008C2B1C /* CreateConversationGuestLinkUseCaseTests.swift */,
				63CDCA782BD157E100DA0F0A /* CheckOneOnOneConversationIsReadyUseCaseTests.swift */,
				06ADEA072BD2723F008BA0B3 /* RemoveUserClientUseCaseTests.swift */,
				59D5C2302C35846600CE1D5E /* AppendTextMessageUseCaseTests.swift */,
				E955D3E22C36E9240090BEAB /* AppendKnockMessageUseCaseTests.swift */,
				63C4B3C72C36A4C900C09A93 /* FetchShareableConversationUseCaseTests.swift */,
				63C4B3C92C36A4DB00C09A93 /* ShareFileUseCaseTests.swift */,
				E97296262C4AA72100C4F1DB /* AppendImageMessageUseCaseTests.swift */,
				E948DB132C4AB09D00146025 /* AppendLocationMessageUseCaseTests.swift */,
				E9DA6FF42C5CDF9A00BF8298 /* DisableAnalyticsSharingUseCaseTests.swift */,
			);
			path = "Use cases";
			sourceTree = "<group>";
		};
		060C06662B7619C600B484C6 /* E2EI */ = {
			isa = PBXGroup;
			children = (
				06ADE9E42BBFE0D7008BA0B3 /* CRL */,
				060C06672B7619E300B484C6 /* SelfClientCertificateProvider.swift */,
				259AAB0C2B9F477F00B13A7C /* LastE2EIdentityUpdateDateProtocol.swift */,
			);
			path = E2EI;
			sourceTree = "<group>";
		};
		061F79192B767ACD00E8827B /* E2EI */ = {
			isa = PBXGroup;
			children = (
				061F791A2B767AE100E8827B /* SelfClientCertificateProviderTests.swift */,
				06ADE9E92BC02B65008BA0B3 /* CertificateRevocationListsCheckerTests.swift */,
				06ADE9EB2BC03C6D008BA0B3 /* CRLsDistributionPointsObserverTests.swift */,
				0678D9932C2C5B54000DF6E3 /* CRLURLBuilderTests.swift */,
			);
			path = E2EI;
			sourceTree = "<group>";
		};
		06ADE9E42BBFE0D7008BA0B3 /* CRL */ = {
			isa = PBXGroup;
			children = (
				06ADE9E22BBFDF26008BA0B3 /* CertificateRevocationListsChecker.swift */,
				06ADE9E72BBFE1FA008BA0B3 /* CRLsDistributionPointsObserver.swift */,
				0678D9912C2C53D3000DF6E3 /* CRLURLBuilder.swift */,
			);
			path = CRL;
			sourceTree = "<group>";
		};
		0928E38F1BA2CFF60057232E /* E2EE */ = {
			isa = PBXGroup;
			children = (
				871667F91BB2AE9C009C6EEA /* APSSignalingKeysStore.swift */,
				09BCDB8C1BCE7F000020DCC7 /* ZMAPSMessageDecoder.h */,
				09BCDB8D1BCE7F000020DCC7 /* ZMAPSMessageDecoder.m */,
			);
			path = E2EE;
			sourceTree = "<group>";
		};
		0994E1DB1B835C4900A51721 /* zmc-config */ = {
			isa = PBXGroup;
			children = (
				A93724C226984D2F005FD532 /* ios.xcconfig */,
				0994E1DD1B835C4900A51721 /* ios-test-host.xcconfig */,
				0994E1DE1B835C4900A51721 /* ios-test-target.xcconfig */,
				0994E1E21B835C4900A51721 /* project-common.xcconfig */,
				0994E1E31B835C4900A51721 /* project-debug.xcconfig */,
				0994E1E41B835C4900A51721 /* project.xcconfig */,
				0994E1E81B835C4900A51721 /* tests.xcconfig */,
				0994E1EA1B835C4900A51721 /* warnings.xcconfig */,
			);
			path = "zmc-config";
			sourceTree = "<group>";
		};
		09C77C3C1BA2E38D00E2163F /* E2EE */ = {
			isa = PBXGroup;
			children = (
				F9F9F5611D75D62100AE6499 /* RequestStrategyTestBase.swift */,
				0920833C1BA84F3100F82B29 /* UserClientRequestStrategyTests.swift */,
				161927222459E08E00DDD9EB /* UserClientEventConsumerTests.swift */,
				093694441BA9633300F36B3A /* UserClientRequestFactoryTests.swift */,
				87D003FE1BB5810D00472E06 /* APSSignalingKeyStoreTests.swift */,
				09914E521BD6613D00C10BF8 /* ZMDecodedAPSMessageTest.m */,
			);
			path = E2EE;
			sourceTree = "<group>";
		};
		161ACB2B23F5B9E900ABFF33 /* URLActionProcessors */ = {
			isa = PBXGroup;
			children = (
				161ACB2C23F5BA0200ABFF33 /* DeepLinkURLActionProcessor.swift */,
				161ACB2E23F5BACA00ABFF33 /* ConnectToBotURLActionProcessor.swift */,
			);
			path = URLActionProcessors;
			sourceTree = "<group>";
		};
		161ACB3023F5BB7E00ABFF33 /* URLActionProcessors */ = {
			isa = PBXGroup;
			children = (
				161ACB3123F5BBA100ABFF33 /* CompanyLoginURLActionProcessor.swift */,
				06239125274DB73A0065A72D /* StartLoginURLActionProcessor.swift */,
			);
			path = URLActionProcessors;
			sourceTree = "<group>";
		};
		161ACB3D23F6E49400ABFF33 /* URLActionProcessors */ = {
			isa = PBXGroup;
			children = (
				161ACB3E23F6E4C200ABFF33 /* DeepLinkURLActionProcessorTests.swift */,
				161C886223FADDE400CB0B8E /* ConnectToBotURLActionProcessorTests.swift */,
			);
			name = URLActionProcessors;
			sourceTree = "<group>";
		};
		161ACB4023F6EDF900ABFF33 /* UnauthenticatedSession */ = {
			isa = PBXGroup;
			children = (
				161ACB4123F6EE1E00ABFF33 /* URLActionProcessors */,
			);
			path = UnauthenticatedSession;
			sourceTree = "<group>";
		};
		161ACB4123F6EE1E00ABFF33 /* URLActionProcessors */ = {
			isa = PBXGroup;
			children = (
				161ACB4223F6EE4800ABFF33 /* CompanyLoginURLActionProcessorTests.swift */,
				06894D91276BA7FA00DA4E33 /* StartLoginURLActionProcessorTests.swift */,
			);
			path = URLActionProcessors;
			sourceTree = "<group>";
		};
		1688189C25F150E100BB51C3 /* TestsPlans */ = {
			isa = PBXGroup;
			children = (
				168818A025F1512400BB51C3 /* AllTests.xctestplan */,
				168818AB25F1533A00BB51C3 /* IntegrationTests.xctestplan */,
				2B56189B29A5074000D8CCCA /* SecurityTests.xctestplan */,
			);
			path = TestsPlans;
			sourceTree = "<group>";
		};
		169BA1F625ECF8C300374343 /* Mocks */ = {
			isa = PBXGroup;
			children = (
				169BA1F725ECF8F700374343 /* MockAppLock.swift */,
				169BA23C25EF6E2A00374343 /* MockRegistrationStatusDelegate.swift */,
				169BA24325EF6FFA00374343 /* MockAnalytics.swift */,
				169BA24B25EF753100374343 /* MockReachability.swift */,
				EECE27C5294362F100419A8B /* MockPushTokenService.swift */,
			);
			path = Mocks;
			sourceTree = "<group>";
		};
		169BA25025EF777300374343 /* Recorders */ = {
			isa = PBXGroup;
			children = (
				169BA25125EF778E00374343 /* TestUserProfileUpdateObserver.swift */,
			);
			path = Recorders;
			sourceTree = "<group>";
		};
		3E18605A191A4EF8000FE027 /* Resources */ = {
			isa = PBXGroup;
			children = (
				54764B9D1C931E9400BD25E3 /* animated.gif */,
				54764B9E1C931E9400BD25E3 /* not_animated.gif */,
				54764B971C9303D600BD25E3 /* medium.jpg */,
				54764B981C9303D600BD25E3 /* tiny.jpg */,
				AF6415A01C9C151700A535F5 /* EncryptedBase64EncondedExternalMessageTestFixture.txt */,
				AF6415A11C9C151700A535F5 /* ExternalMessageTextFixture.txt */,
				EE01E0361F90DABC001AA33C /* audio.m4a */,
				BF158D2E1CE087D8007C6F8A /* video.mp4 */,
				54DFAE211C92D979004B1D15 /* 1900x1500.jpg */,
				F9C9A4F11CAD2A200039E10C /* DB Ficture 1.28 */,
				BF44A3521C71D60100C6928E /* DB Fixture 1.27 */,
				BF72DF111C4D257C002B324F /* DB Fixture 1.24 */,
				BF72DF101C4D256B002B324F /* DB Fixture 1.25 / 1.26 */,
				5423B998191A4A1B0044347D /* InfoPlist.strings */,
				3E2712FE1A891781008EE50F /* UnitTests-Info.plist */,
				169BA1D625ECDBA300374343 /* IntegrationTests-Info.plist */,
				54764B9B1C930AEB00BD25E3 /* Lorem Ipsum.txt */,
			);
			path = Resources;
			sourceTree = "<group>";
		};
		3E18605B191A4F28000FE027 /* Public */ = {
			isa = PBXGroup;
			children = (
				542049EF196AB84B000D8A94 /* WireSyncEngine.h */,
				A9B53AA924E12E240066FCC6 /* ZMAccountDeletedReason.swift */,
				3E05F247192A4F8900F22D80 /* NSError+ZMUserSession.h */,
				E6BB79532C36B36E003B821B /* NetworkState.swift */,
			);
			path = Public;
			sourceTree = "<group>";
		};
		3E18605E191A4F4F000FE027 /* Resources */ = {
			isa = PBXGroup;
			children = (
				3E799CC9192134900020A438 /* Configurations */,
				3E27131A1A8A68BF008EE50F /* Push.strings */,
				3E27131C1A8A68BF008EE50F /* Push.stringsdict */,
				549815961A43232400A7CE2E /* WireSyncEngine-ios-Info.plist */,
				F1A989BC1FD03E1B00B8A82E /* ZMLocalizable.strings */,
				543095921DE76B170065367F /* random1.txt */,
				543095941DE76B270065367F /* random2.txt */,
			);
			path = Resources;
			sourceTree = "<group>";
		};
		3E1860B3191A5D1D000FE027 /* iOS Test Host */ = {
			isa = PBXGroup;
			children = (
				3E1860B4191A5D99000FE027 /* Test-Host-Info.plist */,
				3E1860B5191A5D99000FE027 /* Test-Host-Prefix.pch */,
				3E1860B6191A5D99000FE027 /* TestHost-main.m */,
				3E1860B7191A5D99000FE027 /* TestHostAppDelegate.h */,
				3E1860B8191A5D99000FE027 /* TestHostAppDelegate.m */,
				F1E48002207E3789008D4299 /* Default-568h@2x.png */,
				3E9848BC1A65253000F7B050 /* Hack.swift */,
				872C995A1DB65D0D006A3BDE /* harp.m4a */,
				872C99571DB659E6006A3BDE /* ringing_from_them_long.caf */,
			);
			path = "iOS Test Host";
			sourceTree = "<group>";
		};
		3E799CC9192134900020A438 /* Configurations */ = {
			isa = PBXGroup;
			children = (
				0994E1DB1B835C4900A51721 /* zmc-config */,
				0994E1F01B835C4900A51721 /* WireSyncEngine.xcconfig */,
				0994E1F11B835D1100A51721 /* version.xcconfig */,
			);
			path = Configurations;
			sourceTree = "<group>";
		};
		3E89FFA3191B6E15002D3A3E /* Data Model */ = {
			isa = PBXGroup;
			children = (
				0648FC1327864783006519D1 /* Conversation+Join.swift */,
				EEEED9A723F6BC00008C94CA /* SelfUserProvider.swift */,
				EE1108FA23D2087F005DC663 /* Typing.swift */,
				EE1108F823D1F945005DC663 /* TypingUsersTimeout.swift */,
				EE1DEBBC23D5E0390087EE1F /* TypingUsersTimeout+Key.swift */,
				EE1108B623D1B367005DC663 /* TypingUsers.swift */,
				16F5F16B1E4092C00062F0AE /* NSManagedObjectContext+CTCallCenter.swift */,
				EE1DEBC523D5F1D00087EE1F /* NSManagedObjectContext+TypingUsers.swift */,
				0640C26C26EA0B5C0057AF80 /* NSManagedObjectContext+Packaging.swift */,
				16085B321F71811A000B9F22 /* UserChangeInfo+UserSession.swift */,
				8754B8491F73C25400EC02AD /* ConversationListChangeInfo+UserSession.swift */,
				8754B84B1F73C38900EC02AD /* MessageChangeInfo+UserSession.swift */,
				872A2EE51FFFBC2900900B22 /* ServiceUser.swift */,
				168CF4282007840A009FCB89 /* Team+Invite.swift */,
				BF3C1B1620DBE254001CE126 /* Conversation+MessageDestructionTimeout.swift */,
				D5D10DA3203AE43200145497 /* Conversation+AccessMode.swift */,
				16030DC821B01B7500F8032E /* Conversation+ReadReceiptMode.swift */,
				16519D37231D3B1700C9D76D /* Conversation+Deletion.swift */,
				EE1DEBC223D5F1920087EE1F /* Conversation+TypingUsers.swift */,
				878ACB4720AEFB980016E68A /* ZMUser+Consent.swift */,
			);
			path = "Data Model";
			sourceTree = "<group>";
		};
		3EAD6A08199BB6C800D519DB /* Calling */ = {
			isa = PBXGroup;
			children = (
				16A764601F3E0B0B00564F21 /* CallKitManager.swift */,
				EE2DE5E7292519EC00F42F4C /* CallKitCallRegister.swift */,
				EE2DE5E329250CC400F42F4C /* CallKitCall.swift */,
				EE2DE5E129250C1A00F42F4C /* CallHandle.swift */,
				EE2DE5E92926377C00F42F4C /* CallObserver.swift */,
				0625690E264AE6560041C17B /* CallClosedReason.swift */,
				63B1FAD72763A4E7000766F8 /* AVSIdentifier */,
				634976ED268A18B000824A05 /* AVS */,
				165D3A181E1D43870052E654 /* VoiceChannel.swift */,
				165D3A171E1D43870052E654 /* VoiceChannelV3.swift */,
				165D3A3C1E1D60520052E654 /* ZMConversation+VoiceChannel.swift */,
				1658C2361F503CF800889F22 /* FlowManager.swift */,
				166D18A3230EBFFA001288CD /* MediaManager.swift */,
				BF735CF91E70003D003BC61F /* SystemMessageCallObserver.swift */,
				165911521DEF38EC007FA847 /* CallStateObserver.swift */,
				5E8BB89F2147F5BC00EEA64B /* CallSnapshot.swift */,
				16C4BD9F20A309CD00BCDB17 /* CallParticipantSnapshot.swift */,
				632A581F25CC43DA00F0C4BD /* CallParticipantsListKind.swift */,
				5EC2C5902137F80E00C6CE35 /* CallState.swift */,
				F1B5D53C2181FDA300986911 /* NetworkQuality.swift */,
				7C5482D9225380160055F1AB /* CallReceivedResult.swift */,
				5E8BB8A12147F89000EEA64B /* CallCenterSupport.swift */,
				165D3A141E1D3EF30052E654 /* WireCallCenterV3.swift */,
				EEE95CF52A442A0100E136CB /* WireCallCenterV3+MLS.swift */,
				639290A6252DEDB400046171 /* WireCallCenterV3+Degradation.swift */,
				5EC2C592213827BF00C6CE35 /* WireCallCenterV3+Events.swift */,
				F9E577201E77EC6D0065EFE4 /* WireCallCenterV3+Notifications.swift */,
				166A8BF21E015F3B00F5EEEA /* WireCallCenterV3Factory.swift */,
				63FE4B9D25C1D2EC002878E5 /* VideoGridPresentationMode.swift */,
				636F70442A5F3EE900E086B6 /* MLSConferenceStaleParticipantsRemover.swift */,
				018F17B82B83B70A00E0594D /* AVSConversationType+Conference.swift */,
			);
			path = Calling;
			sourceTree = "<group>";
		};
		3EAD6A0F199BBE5D00D519DB /* Calling */ = {
			isa = PBXGroup;
			children = (
				16D3FCDE1E365ABC0052A535 /* CallStateObserverTests.swift */,
				160C31401E6DDFC30012E4BC /* VoiceChannelV3Tests.swift */,
				872C99511DB5256E006A3BDE /* CallKitManagerTests.swift */,
				872C995E1DB6722C006A3BDE /* CallKitDelegateTests+Mocking.h */,
				872C995F1DB6722C006A3BDE /* CallKitDelegateTests+Mocking.m */,
				165D3A1A1E1D43870052E654 /* WireCallCenterV3Mock.swift */,
				F905C47E1E79A86A00AF34A5 /* WireCallCenterV3Tests.swift */,
				1658C2381F5404ED00889F22 /* FlowManagerMock.swift */,
				F95FFBCF1EB8A44D004031CB /* CallSystemMessageGeneratorTests.swift */,
				F9F846331ED307F10087C1A4 /* CallParticipantsSnapshotTests.swift */,
				87B30C5B1FA756220054DFB1 /* FlowManagerTests.swift */,
				5E8BB8A3214912D100EEA64B /* AVSBridgingTests.swift */,
				166D18A5230EC418001288CD /* MockMediaManager.swift */,
				639290A3252CA53100046171 /* CallSnapshotTestFixture.swift */,
				A901FE9A258B562F003EAF5C /* CallParticipantTests.swift */,
				632A582125CD9DF900F0C4BD /* CallParticipantsKindTests.swift */,
				6349771D268B7C4300824A05 /* AVSVideoStreamsTest.swift */,
				63CF3FFF276B4D110079FF2B /* AVSIdentifierTests.swift */,
				63A8F575276B7B3100513750 /* AVSClientTests.swift */,
				6391A8002A7A529000832665 /* MLSConferenceStaleParticipantsRemoverTests.swift */,
			);
			path = Calling;
			sourceTree = "<group>";
		};
		540029AA1918CA8500578793 = {
			isa = PBXGroup;
			children = (
				EEDDB6A32BCFC5E4009ECF97 /* WireSyncEngine.docc */,
				09284B6A1B8272C300EEE10E /* WireSyncEngine Test Host.entitlements */,
				3E18605F191A4F6A000FE027 /* README.md */,
				5423B98C191A49CD0044347D /* Source */,
				3E18605E191A4F4F000FE027 /* Resources */,
				5423B997191A4A1B0044347D /* Tests */,
				0145AE822B1154010097E3B8 /* Support */,
				540029B61918CA8500578793 /* Frameworks */,
				540029B51918CA8500578793 /* Products */,
			);
			indentWidth = 4;
			sourceTree = "<group>";
			tabWidth = 4;
			usesTabs = 0;
			wrapsLines = 1;
		};
		540029B51918CA8500578793 /* Products */ = {
			isa = PBXGroup;
			children = (
				3E186088191A56F6000FE027 /* WireSyncEngine Test Host.app */,
				3E1860C3191A649D000FE027 /* UnitTests.xctest */,
				549815931A43232400A7CE2E /* WireSyncEngine.framework */,
				169BA1D225ECDBA300374343 /* IntegrationTests.xctest */,
				0145AE812B1154010097E3B8 /* WireSyncEngineSupport.framework */,
			);
			name = Products;
			sourceTree = "<group>";
		};
		540029B61918CA8500578793 /* Frameworks */ = {
			isa = PBXGroup;
			children = (
				CB79AC7E2C6DFAC2003CF5F4 /* WireTransportSupport.framework */,
				CB79AC7B2C6DFAA2003CF5F4 /* WireTransportSupport.framework */,
				CB4895552C4FB7AB00CA2C25 /* WireTesting.framework */,
				CB4895522C4FB77C00CA2C25 /* WireTesting.framework */,
				0155194D2C20D29400037358 /* WireDomainSupport.framework */,
				015519492C20D25300037358 /* WireDomainSupport.framework */,
				015519452C20D20800037358 /* WireDomain.framework */,
				59D1C30F2B1DEE6E0016F6B2 /* WireDataModelSupport.framework */,
				EE668BB92954AA9300D939E7 /* WireMockTransport.framework */,
				EE668BB52954AA7F00D939E7 /* WireRequestStrategy.framework */,
				EE4E6A252B714490007C476D /* WireRequestStrategySupport.framework */,
				598E87012BF4DE9600FC5438 /* WireSystemSupport.framework */,
				598E87042BF4E01300FC5438 /* WireUtilitiesSupport.framework */,
				EE67F6C7296F0622001D7C88 /* avs.xcframework */,
				EE67F6C5296F0622001D7C88 /* libPhoneNumberiOS.xcframework */,
				EE67F6C6296F0622001D7C88 /* ZipArchive.xcframework */,
			);
			name = Frameworks;
			sourceTree = "<group>";
		};
		5423B98C191A49CD0044347D /* Source */ = {
			isa = PBXGroup;
			children = (
				060C06662B7619C600B484C6 /* E2EI */,
				EFF9403C2240FE12004F3115 /* DeepLink */,
				0928E38F1BA2CFF60057232E /* E2EE */,
				A9EADFFF19DBF20A00FD386C /* Utility */,
				A926F1E0196C12ED0045BB47 /* Registration */,
				A957B4B91962FB610060EE03 /* Notifications */,
				54BAF1BB19212EBA008042FB /* UserSession */,
				F19F1D361EFBF60A00275E27 /* SessionManager */,
				F19F1D121EFBC17A00275E27 /* UnauthenticatedSession */,
				3E89FFA3191B6E15002D3A3E /* Data Model */,
				85D85DBFC1F3A95767DEEA45 /* Synchronization */,
				3EAD6A08199BB6C800D519DB /* Calling */,
				EE88B0522BF62B430013F0BD /* Services */,
				EEE46E5528C5EF3B005F48D7 /* Use cases */,
				3E18605B191A4F28000FE027 /* Public */,
				3E18605C191A4F3B000FE027 /* WireSyncEngine-iOS.pch */,
				E9E4D4702C2AD61500364352 /* TeamRole+AnalyticsValue.swift */,
				E934249D2C2D3BBA001A8EBD /* ProcessInfo+Tests.swift */,
				E955D3DE2C36CFFF0090BEAB /* ConversationType+ZMConversationType.swift */,
			);
			path = Source;
			sourceTree = "<group>";
		};
		5423B997191A4A1B0044347D /* Tests */ = {
			isa = PBXGroup;
			children = (
				1688189C25F150E100BB51C3 /* TestsPlans */,
				5474C7DC1921303400185A3A /* Source */,
				3E1860B3191A5D1D000FE027 /* iOS Test Host */,
				3E18605A191A4EF8000FE027 /* Resources */,
			);
			path = Tests;
			sourceTree = "<group>";
		};
		5474C7DC1921303400185A3A /* Source */ = {
			isa = PBXGroup;
			children = (
				061F79192B767ACD00E8827B /* E2EI */,
				018A3DBD2B0799CA00EB3D6B /* Use cases */,
				169BA25025EF777300374343 /* Recorders */,
				169BA1F625ECF8C300374343 /* Mocks */,
				09C77C3C1BA2E38D00E2163F /* E2EE */,
				54C2F6751A6FA988003D09D9 /* Notifications */,
				A9EAE00A19DBF24100FD386C /* Utility */,
				54CEC9BB19AB34CE006817BB /* Registration */,
				5474C7EB1921303400185A3A /* UserSession */,
				F159F4121F1E310C001B7D80 /* SessionManager */,
				161ACB4023F6EDF900ABFF33 /* UnauthenticatedSession */,
				5474C7DD1921303400185A3A /* Data Model */,
				85D850FC5E45F9F688A64419 /* Synchronization */,
				54FC8A0E192CD52800D3C016 /* Integration */,
				3EAD6A0F199BBE5D00D519DB /* Calling */,
				EE3E43F72BF62BC4001A43A1 /* Services */,
				3E799CF2192140300020A438 /* WireSyncEngine-Tests.pch */,
				5474C8051921309400185A3A /* MessagingTest.h */,
				5474C8061921309400185A3A /* MessagingTest.m */,
				06BBF7002473D51D00A26626 /* MessagingTest+Swift.swift */,
				5474C8081921309400185A3A /* MessagingTestTests.m */,
				3E1858B21951D69B005FE78F /* MemoryLeaksObserver.h */,
				3E1858B31951D69B005FE78F /* MemoryLeaksObserver.m */,
				5463C88F193F38A6006799DE /* ZMTimingTests.h */,
				5463C890193F38A6006799DE /* ZMTimingTests.m */,
				5E2C354C21A806A80034F1EE /* MockBackgroundActivityManager.swift */,
				16849B1B23EDA1FD00C025A8 /* MockUpdateEventProcessor.swift */,
				16849B1F23EDB32B00C025A8 /* MockSessionManager.swift */,
				1636EAFE23F6FCCC00CD9527 /* MockPresentationDelegate.swift */,
				161C887623FD4CFD00CB0B8E /* MockPushChannel.swift */,
				161C886423FD248A00CB0B8E /* RecordingMockTransportSession.swift */,
				54BD32D01A5ACCF9008EB1B0 /* Test-Bridging-Header.h */,
				16A5FE20215B584200AEEBBD /* MockLinkPreviewDetector.swift */,
				166B2B6D23EB2CD3003E8581 /* DatabaseTest.swift */,
				87AEA67B1EFBD27700C94BF3 /* DiskDatabaseTest.swift */,
				5E0EB1F82100A46F00B5DC2B /* MockCompanyLoginRequesterDelegate.swift */,
				EE6654632445D4EE00CBF8D3 /* MockAddressBook.swift */,
				CBD3AECF2C4A742B007643A0 /* TestSetup.swift */,
			);
			path = Source;
			sourceTree = "<group>";
		};
		5474C7DD1921303400185A3A /* Data Model */ = {
			isa = PBXGroup;
			children = (
				F991CE111CB55512004D8465 /* ZMConversation+Testing.h */,
				F991CE121CB55512004D8465 /* ZMConversation+Testing.m */,
				169BA24025EF6F6700374343 /* ZMConversation+Testing.swift */,
				F991CE131CB55512004D8465 /* ZMUser+Testing.h */,
				F991CE141CB55512004D8465 /* ZMUser+Testing.m */,
				F9B71F4A1CB2B841001DB03F /* NSManagedObjectContext+TestHelpers.h */,
				F9B71F4B1CB2B841001DB03F /* NSManagedObjectContext+TestHelpers.m */,
				85D856D10F3CD0262DCB5730 /* MockDataModel */,
				EE1DEBB223D5A6930087EE1F /* TypingTests.swift */,
				EE1DEBB423D5AEE50087EE1F /* TypingUsersTimeoutTests.swift */,
				EE1DEBB823D5B9BC0087EE1F /* ZMConversation+TypingUsersTests.swift */,
				EE1DEBB623D5B62C0087EE1F /* TypingUsersTests.swift */,
				16AD86B71F7292EB00E4C797 /* TypingChange.swift */,
				16D3FD011E3A5C0D0052A535 /* ZMConversationVoiceChannelRouterTests.swift */,
				16519D6C231EAAF300C9D76D /* Conversation+DeletionTests.swift */,
				872A2EE71FFFBC3900900B22 /* ServiceUserTests.swift */,
				878ACB5820AF12C10016E68A /* ZMUserConsentTests.swift */,
			);
			path = "Data Model";
			sourceTree = "<group>";
		};
		5474C7EB1921303400185A3A /* UserSession */ = {
			isa = PBXGroup;
			children = (
				161ACB3D23F6E49400ABFF33 /* URLActionProcessors */,
				549127E819E7FDAB005871F5 /* Search */,
				A97E4F55267CF681006FC545 /* ZMUserSessionTestsBase.swift */,
				1679D1CB1EF9730C007B0DF5 /* ZMUserSessionTestsBase+Calling.swift */,
				874A1749205812B6001C6760 /* ZMUserSessionTests.swift */,
				A97E4F5A267CFB2D006FC545 /* ZMUserSessionTests_NetworkState.swift */,
				1626344620D79C22000D4063 /* ZMUserSessionTests+PushNotifications.swift */,
				F1AE5F6E21F73388009CDBBC /* ZMUserSessionTests+Timers.swift */,
				06E0979F2A264F0300B38C4A /* ZMUserSessionTests+RecurringActions.swift */,
				06CDC6F72A2DFB4400EB518D /* RecurringActionServiceTests.swift */,
				168474252252579A004DE9EC /* ZMUserSessionTests+Syncing.swift */,
				16E0FBB4233119FE000E3235 /* ZMUserSessionTests+Authentication.swift */,
				1673C35224CB36D800AE2714 /* ZMUserSessionTests+EncryptionAtRest.swift */,
				707CEBB627B515B200E080A4 /* ZMUserSessionTests+SecurityClassification.swift */,
				636826F72953465F00D904C2 /* ZMUserSessionTests+AccessToken.swift */,
				0920C4D81B305FF500C55728 /* UserSessionGiphyRequestStateTests.swift */,
				541228431AEE422C00D9ED1C /* ZMAuthenticationStatusTests.m */,
				7CE017142317D07E00144905 /* ZMAuthenticationStatusTests.swift */,
				A9C02609266F5D1B002E542B /* ZMClientRegistrationStatusTests.swift */,
				F92CA9641F153622007D8570 /* CacheFileRelocatorTests.swift */,
				F9B171F71C0F00E700E6EEC6 /* ClientUpdateStatusTests.swift */,
				54BFDF691BDA87D20034A3DB /* HistorySynchronizationStatusTests.swift */,
				09B730941B3045E400A5CCC9 /* ProxiedRequestStatusTests.swift */,
				542DFEE51DDCA452000F5B95 /* UserProfileUpdateStatusTests.swift */,
				F19F4F4C1E646C3C00F4D8FF /* UserProfileImageUpdateStatusTests.swift */,
				3E05F250192A4FBD00F22D80 /* UserSessionErrorTests.m */,
				A9692F881986476900849241 /* NSString_NormalizationTests.m */,
				F9FD798919EE962F00D70FCD /* ZMBlacklistDownloaderTest.m */,
				F9F11A061A0A630900F1DCEE /* ZMBlacklistVerificatorTest.m */,
				54D784FD1A37248000F47798 /* ZMEncodedNSUUIDWithTimestampTests.m */,
				F9D1CD131DF6C131002F6E80 /* SyncStatusTests.swift */,
				160C31491E82AC170012E4BC /* OperationStatusTests.swift */,
				16A702CF1E92998100B8410D /* ApplicationStatusDirectoryTests.swift */,
				8766853A1F2A1A860031081B /* UnauthenticatedSessionTests.swift */,
				1662B0F823D9CE8F00B8C7C5 /* UnauthenticatedSessionTests+DomainLookup.swift */,
				167F383C23E04A93006B6AA9 /* UnauthenticatedSessionTests+SSO.swift */,
				16085B341F719E6D000B9F22 /* NetworkStateRecorder.swift */,
				168CF42E2007BCD9009FCB89 /* TeamInvitationStatusTests.swift */,
				D55272E92062732100F542BE /* AssetDeletionStatusTests.swift */,
				874A16932052C64B001C6760 /* UserExpirationObserverTests.swift */,
				166264922166517A00300F45 /* CallEventStatusTests.swift */,
				87D2555821D6275800D03789 /* BuildTypeTests.swift */,
			);
			path = UserSession;
			sourceTree = "<group>";
		};
		549127E819E7FDAB005871F5 /* Search */ = {
			isa = PBXGroup;
			children = (
				1660AA0E1ECE0C870056D403 /* SearchResultTests.swift */,
				1660AA101ECE3C1C0056D403 /* SearchTaskTests.swift */,
				164C29A21ECF437E0026562A /* SearchRequestTests.swift */,
				164C29A41ECF47D80026562A /* SearchDirectoryTests.swift */,
				545F601B1D6C336D00C2C55B /* AddressBookSearchTests.swift */,
				54AB428D1DF5C5B400381F2C /* TopConversationsDirectoryTests.swift */,
			);
			name = Search;
			sourceTree = "<group>";
		};
		54A170621B30068B001B41A5 /* Strategies */ = {
			isa = PBXGroup;
			children = (
				D5225721206261C100562561 /* Asset Deletion */,
				16DABFAD1DCF98D3001973E3 /* CallingRequestStrategy.swift */,
				A938BDC723A7964100D4C208 /* ConversationRoleDownstreamRequestStrategy.swift */,
				8798607A1C3D48A400218A3E /* DeleteAccountRequestStrategy.swift */,
				E62F31C42B71165A0095777A /* EvaluateOneOnOneConversationsStrategy.swift */,
				1672A64423473EA100380537 /* LabelDownstreamRequestStrategy.swift */,
				16D0A11C234C8CD700A83F87 /* LabelUpstreamRequestStrategy.swift */,
				16D9E8B922BCD39200FA463F /* LegalHoldRequestStrategy.swift */,
				BF491CD01F03D7CF0055EE44 /* PermissionsDownloadRequestStrategy.swift */,
				162113032B2756EB008F0F9F /* PrekeyGenerator.swift */,
				54A170631B300696001B41A5 /* ProxiedRequestStrategy.swift */,
				EFC8281B1FB343B600E27E21 /* RegistationCredentialVerificationStrategy.swift */,
				F1C51FE81FB4A9C7009C2269 /* RegistrationStrategy.swift */,
				F95706531DE5D1CC0087442C /* SearchUserImageStrategy.swift */,
				EE88B04E2BF62B140013F0BD /* SelfSupportedProtocolsRequestStrategy.swift */,
				06B99C7A242B51A300FEAFDE /* SignatureRequestStrategy.swift */,
				F9ABE84B1EFD568B00D83214 /* TeamDownloadRequestStrategy.swift */,
				EF2CB12622D5E58B00350B0A /* TeamImageAssetUpdateStrategy.swift */,
				168CF42A20079A02009FCB89 /* TeamInvitationRequestStrategy.swift */,
				E6C6C6B22B877404007585DF /* TeamMembersDownloadRequestStrategy.swift */,
				F9ABE84D1EFD568B00D83214 /* TeamRequestFactory.swift */,
				A913C02123A7EDFA0048CE74 /* TeamRolesDownloadRequestStrategy.swift */,
				F9F631411DE3524100416938 /* TypingStrategy.swift */,
				166507802459D7CA005300C1 /* UserClientEventConsumer.swift */,
				0920833F1BA95EE100F82B29 /* UserClientRequestFactory.swift */,
				09C77C521BA6C77000E2163F /* UserClientRequestStrategy.swift */,
				F19F4F3B1E604AA700F4D8FF /* UserImageAssetUpdateStrategy.swift */,
				547E5B591DDB67390038D936 /* UserProfileUpdateRequestStrategy.swift */,
			);
			path = Strategies;
			sourceTree = "<group>";
		};
		54A170661B300700001B41A5 /* Strategies */ = {
			isa = PBXGroup;
			children = (
				D55272EB2062733F00F542BE /* AssetDeletionRequestStrategyTests.swift */,
				F94F6B321E54B9C000D46A29 /* CallingRequestStrategyTests.swift */,
				A938BDC923A7966700D4C208 /* ConversationRoleDownstreamRequestStrategyTests.swift */,
				87D4625C1C3D526D00433469 /* DeleteAccountRequestStrategyTests.swift */,
				EFC8281D1FB34F9600E27E21 /* EmailVerificationStrategyTests.swift */,
				E62F31C62B711DDF0095777A /* EvaluateOneOnOneConversationsStrategyTests.swift */,
				1672A652234784B500380537 /* LabelDownstreamRequestStrategyTests.swift */,
				16D0A118234B999600A83F87 /* LabelUpstreamRequestStrategyTests.swift */,
				169BC10E22BD17FF0003159B /* LegalHoldRequestStrategyTests.swift */,
				BF491CD41F03E0FC0055EE44 /* PermissionsDownloadRequestStrategyTests.swift */,
				54A170671B300717001B41A5 /* ProxiedRequestStrategyTests.swift */,
				F148F66A1FBAFAF600BD6909 /* RegistrationStatusTestHelper.swift */,
				EFC828211FB356CE00E27E21 /* RegistrationStatusTests.swift */,
				F95706581DE5F6D40087442C /* SearchUserImageStrategyTests.swift */,
				EE3E43F82BF62BF6001A43A1 /* SelfSupportedProtocolsRequestStrategyTests.swift */,
				06F98D5E24379143007E914A /* SignatureRequestStrategyTests.swift */,
				F9ABE8541EFD56BF00D83214 /* TeamDownloadRequestStrategy+EventsTests.swift */,
				F9ABE8531EFD56BF00D83214 /* TeamDownloadRequestStrategyTests.swift */,
				EF2CB12822D5E5BB00350B0A /* TeamImageAssetUpdateStrategyTests.swift */,
				168CF42C2007BCA0009FCB89 /* TeamInvitationRequestStrategyTests.swift */,
				E6C6C6B42B87741D007585DF /* TeamMembersDownloadRequestStrategyTests.swift */,
				F148F6681FBAF55800BD6909 /* TeamRegistrationStrategyTests.swift */,
				A913C02323A7F1C00048CE74 /* TeamRolesDownloadRequestStrategyTests.swift */,
				F9410F621DE44C2E007451FF /* TypingStrategyTests.swift */,
				F170AF1F1E7800CF0033DC33 /* UserImageAssetUpdateStrategyTests.swift */,
			);
			path = Strategies;
			sourceTree = "<group>";
		};
		54BAF1BB19212EBA008042FB /* UserSession */ = {
			isa = PBXGroup;
			children = (
				161ACB2B23F5B9E900ABFF33 /* URLActionProcessors */,
				874A168E2052BE32001C6760 /* OpenConversationObserver */,
				F9FD798019EE73C500D70FCD /* VersionBlacklist */,
				A9BABE5E19BA1EF300E9E5A3 /* Search */,
				59271BE62B908D8C0019B726 /* SecurityClassification */,
				E6C983EF2B986B2900D55177 /* ZMUserSession */,
				EE38DDED280437E500D4983D /* BlacklistReason.swift */,
				63C5321E27FDB283009DFFF4 /* SyncStatus.swift */,
				063AFA3E264B30C400DCBCED /* BuildType.swift */,
				F9AB00211F0CDAF00037B437 /* CacheFileRelocator.swift */,
				EE51FBED2AE1305B002B503B /* UserSession.swift */,
				3E05F253192A50CC00F22D80 /* NSError+ZMUserSession.m */,
				3E05F254192A50CC00F22D80 /* NSError+ZMUserSessionInternal.h */,
				F1C1F3EF1FCF18C5007273E3 /* NSError+Localized.swift */,
				F1C1F3ED1FCF0C85007273E3 /* ZMUserSessionErrorCode+Localized.swift */,
				54F0A0931B3018D7003386BC /* ProxiedRequestsStatus.swift */,
				54BFDF671BDA6F9A0034A3DB /* HistorySynchronizationStatus.swift */,
				A9C02604266F5B4B002E542B /* ZMClientRegistrationStatus.swift */,
				54973A351DD48CAB007F8702 /* NSManagedObject+CryptoStack.swift */,
				F9B171F51C0EF21100E6EEC6 /* ClientUpdateStatus.swift */,
				166264732166093800300F45 /* CallEventStatus.swift */,
				160C31261E6434500012E4BC /* OperationStatus.swift */,
				EEC7AB0B2A08F3DF005614BE /* OperationStateProvider.swift */,
				549710091F6FFE9900026EDD /* ClientUpdateNotification.swift */,
				F19F4F4E1E6575F700F4D8FF /* UserProfileImageOwner.swift */,
				F19F4F391E5F1AE400F4D8FF /* UserProfileImageUpdateStatus.swift */,
				547E5B571DDB4B800038D936 /* UserProfileUpdateStatus.swift */,
				168CF42620077C54009FCB89 /* TeamInvitationStatus.swift */,
				5478A1401DEC4048006F7268 /* UserProfile.swift */,
				5467F1C51E0AE421008C1745 /* KeyValueStore+AccessToken.swift */,
				544F8FF21DDCD34600D1AB04 /* UserProfileUpdateNotifications.swift */,
				E998FE8D2C184C9800EAA672 /* UserCredentials.swift */,
				549710071F6FF5C100026EDD /* NotificationInContext+UserSession.swift */,
				E60579D52C1C3E3D003D4A98 /* ZMNetworkAvailabilityChangeNotification.swift */,
				5458AF831F7021B800E45977 /* PreLoginAuthenticationNotification.swift */,
				E9AD0A352C2AF9B300CA88DF /* AnalyticsSessionConfiguration.swift */,
			);
			path = UserSession;
			sourceTree = "<group>";
		};
		54C2F6751A6FA988003D09D9 /* Notifications */ = {
			isa = PBXGroup;
			children = (
				54C2F67C1A6FA988003D09D9 /* PushNotifications */,
			);
			path = Notifications;
			sourceTree = "<group>";
		};
		54C2F67C1A6FA988003D09D9 /* PushNotifications */ = {
			isa = PBXGroup;
			children = (
				EE5BF6341F8F907C00B49D06 /* ZMLocalNotificationTests.swift */,
				1639A8532264C52600868AB9 /* ZMLocalNotificationTests_Alerts.swift */,
				EE01E0381F90FEC1001AA33C /* ZMLocalNotificationTests_ExpiredMessage.swift */,
				546F815A1E685F1A00775059 /* LocalNotificationDispatcherTests.swift */,
				160195601E30C9CF00ACBFAC /* LocalNotificationDispatcherCallingTests.swift */,
				1671F9FE1E2FAF50009F3150 /* ZMLocalNotificationForTests_CallState.swift */,
			);
			path = PushNotifications;
			sourceTree = "<group>";
		};
		54CEC9BB19AB34CE006817BB /* Registration */ = {
			isa = PBXGroup;
			children = (
				549552511D64567C004F21F6 /* AddressBookTests.swift */,
				54DE9BEC1DE75D4900EFFB9C /* RandomHandleGeneratorTests.swift */,
				5E8EE1FB20FDCCE200DB1F9B /* CompanyLoginRequestDetectorTests.swift */,
				5E0EB1F52100A13200B5DC2B /* CompanyLoginRequesterTests.swift */,
				BF80542A2102175800E97053 /* CompanyLoginVerificationTokenTests.swift */,
				5E9D32702109C54B0032FB06 /* CompanyLoginActionTests.swift */,
			);
			path = Registration;
			sourceTree = "<group>";
		};
		54F8D6D619AB525400146664 /* Transcoders */ = {
			isa = PBXGroup;
			children = (
				F93A75F11C1F219800252586 /* ConversationStatusStrategy.swift */,
				54F8D6E419AB535700146664 /* ZMMissingUpdateEventsTranscoder.h */,
				5427B34619D17ACE00CC18DC /* ZMMissingUpdateEventsTranscoder+Internal.h */,
				54F8D6E519AB535700146664 /* ZMMissingUpdateEventsTranscoder.m */,
				5427B34D19D195A100CC18DC /* ZMLastUpdateEventIDTranscoder.h */,
				5427B35319D1965A00CC18DC /* ZMLastUpdateEventIDTranscoder+Internal.h */,
				5427B34E19D195A100CC18DC /* ZMLastUpdateEventIDTranscoder.m */,
				54F8D6E819AB535700146664 /* ZMSelfStrategy.h */,
				F9E3AB511BEA017300C1A6AA /* ZMSelfStrategy+Internal.h */,
				54F8D6E919AB535700146664 /* ZMSelfStrategy.m */,
				54C11B9E19D1E4A100576A96 /* ZMLoginTranscoder.h */,
				54C11BA819D1E70900576A96 /* ZMLoginTranscoder+Internal.h */,
				54C11B9F19D1E4A100576A96 /* ZMLoginTranscoder.m */,
				09531F131AE960E300B8556A /* ZMLoginCodeRequestTranscoder.h */,
				09531F141AE960E300B8556A /* ZMLoginCodeRequestTranscoder.m */,
			);
			path = Transcoders;
			sourceTree = "<group>";
		};
		54F8D72919AB66CB00146664 /* Transcoders */ = {
			isa = PBXGroup;
			children = (
				A97042E019E2BEC700FE746B /* Helper */,
				54F8D74819AB67B300146664 /* ObjectTranscoderTests.h */,
				54F8D74919AB67B300146664 /* ObjectTranscoderTests.m */,
				F9DAC54D1C2034E70001F11E /* ConversationStatusStrategyTests.swift */,
				54F8D72F19AB677300146664 /* ZMMissingUpdateEventsTranscoderTests.m */,
				54188DCA19D19DE200DA40E4 /* ZMLastUpdateEventIDTranscoderTests.m */,
				54F8D73119AB677400146664 /* ZMSelfTranscoderTests.m */,
				542DFEE71DDCA4FD000F5B95 /* UserProfileUpdateRequestStrategyTests.swift */,
				54C11BAB19D1EB7500576A96 /* ZMLoginTranscoderTests.m */,
				BF50CFA51F39ABCF007833A4 /* MockUserInfoParser.swift */,
				09531F1A1AE9644800B8556A /* ZMLoginCodeRequestTranscoderTests.m */,
			);
			path = Transcoders;
			sourceTree = "<group>";
		};
		54FC8A0E192CD52800D3C016 /* Integration */ = {
			isa = PBXGroup;
			children = (
				06EB24FD27D6576500094E6E /* LoginFlowTests+PushToken.swift */,
				F9644AE91E83CDD100A1887B /* CallingV3Tests.swift */,
				16FF47481F0CD6610044C491 /* IntegrationTest.h */,
				16FF47461F0CD58A0044C491 /* IntegrationTest.m */,
				16FF47431F0BF5C70044C491 /* IntegrationTest.swift */,
				E6A6FE282C4175DE001407E8 /* IntegrationTest+BackendInfo.swift */,
				54ADA7611E3B3CBE00B90C7D /* IntegrationTest+Encryption.swift */,
				166D191E23157EBE001288CD /* IntegrationTest+Messages.swift */,
				163BB8111EE1A65A00DF9384 /* IntegrationTest+Search.swift */,
				3E288A6919C859210031CFCE /* NotificationObservers.h */,
				3E288A6A19C859210031CFCE /* NotificationObservers.m */,
				54FC8A0F192CD55000D3C016 /* LoginFlowTests.m */,
				85D85D997334755E841D13EA /* SlowSyncTests.m */,
				16519D7C2320087100C9D76D /* SlowSyncTests+ExistingData.swift */,
				017ABBB52995278C0004C243 /* SlowSyncTests+NotificationsV3.swift */,
				BF1F52CB1ECDD778002FB553 /* SlowSyncTests+Teams.swift */,
				F190E0DB1E8E7BA1003E81F8 /* SlowSyncTests+Swift.swift */,
				545643D41C62C1A800A2129C /* ConversationTestsBase.h */,
				545643D51C62C1A800A2129C /* ConversationTestsBase.m */,
				3E6CD176194F435F00BAE83E /* ConversationsTests.m */,
				BFE53F541D5A2F7000398378 /* DeleteMessagesTests.swift */,
				BFAB67AF1E535B4B00D67C1A /* TextSearchTests.swift */,
				16D1383A1FD6A6F4001B4411 /* AvailabilityTests.swift */,
				F964700B1D5C720D00A81A92 /* ConversationTests+MessageEditing.m */,
				63F65F04246D972900534A69 /* ConversationTests+MessageEditing.swift */,
				F9E462D91D7043C60036CFA7 /* ConversationTests+DeliveryConfirmation.swift */,
				F920F4D51DA3DCF8002B860B /* ConversationTests+Ephemeral.swift */,
				F13A26E020456002004F8E47 /* ConversationTests+Guests.swift */,
				BF3C1B1820DBE3B2001CE126 /* ConversationTests+MessageTimer.swift */,
				1675532B21B16D1E009C9FEA /* ConversationTests+ReceiptMode.swift */,
				06BBF6EC246EB56B00A26626 /* ConversationTests+List.swift */,
				16904A83207E078C00C92806 /* ConversationTests+Participants.swift */,
				06BBF6EF246ECB2400A26626 /* ConversationTests+Archiving.swift */,
				06BBF6F7246EF67400A26626 /* ConversationTests+Reactions.swift */,
				06BBF6F2246EF28800A26626 /* ConversationTests+LastRead.swift */,
				06BBF6F5246EF65600A26626 /* ConversationTests+ClearingHistory.swift */,
				16519D5B231EA13A00C9D76D /* ConversationTests+Deletion.swift */,
				09914E501BD6613600C10BF8 /* ConversationTests+OTR.m */,
				63495E4623FFF098002A7C59 /* ConversationTests+OTR.swift */,
				16A86B8322A7E57100A674F8 /* ConversationTests+LegalHold.swift */,
				5430FF141CE4A359004ECFFE /* FileTransferTests.m */,
				06BBF6FB247288DD00A26626 /* FileTransferTests+Swift.swift */,
				541918EB195AD9D100A5023D /* SendAndReceiveMessagesTests.m */,
				06BBF6FE2472F3AC00A26626 /* SendAndReceiveMessagesTests+Swift.swift */,
				163BB8151EE1B1AC00DF9384 /* SearchTests.swift */,
				A9C02620266F630E002E542B /* UserProfileTests.h */,
				54877C9419922C0B0097FB58 /* UserProfileTests.m */,
				F190E0A81E8D516D003E81F8 /* UserProfileImageV3Tests.swift */,
				3EEA678A199D079600AF7665 /* UserTests.m */,
				A9F269C6257800940021B99A /* UserTests.swift */,
				168E96DC220C6EB700FC92FA /* UserTests+AccountDeletion.swift */,
				54E4DD0D1DE4A9A200FEF192 /* UserHandleTests.swift */,
				63F65F02246D5A9600534A69 /* PushChannelTests.swift */,
				63F65F212474153E00534A69 /* APNSTestsBase.h */,
				63F65F222474378200534A69 /* APNSTestsBase.m */,
				545F3DBA1AAF64FB00BF817B /* APNSTests.m */,
				63F65F1224729B4C00534A69 /* APNSTests+Swift.swift */,
				5492C6C319ACCCA8008F41E2 /* ConnectionTests.m */,
				63E69AE927EA293900D6CE88 /* ConnectionTests+Swift.swift */,
				54A3ACC21A261603008AF8DF /* BackgroundTests.m */,
				EE1108FC23D59720005DC663 /* IsTypingTests.swift */,
				54DFB8EE1B30649000F1C736 /* GiphyTests.m */,
				5422E96E1BD5A4FD005A7C77 /* OTRTests.swift */,
				F9B171F91C0F320200E6EEC6 /* ClientManagementTests.m */,
				16A5FE22215B5FD000AEEBBD /* LinkPreviewTests.swift */,
				F93F3A581ED5A67E003CD185 /* TeamTests.swift */,
				EF797FE71FB5E8DB00F7FF21 /* RegistrationTests.swift */,
				F188BB852223F372002BF204 /* UserRichProfileIntegrationTests.swift */,
				5502C6E922B7D4DA000684B7 /* ZMUserSessionLegalHoldTests.swift */,
				169E55F52518FF810092CD53 /* EventProcessingPerformanceTests.swift */,
				EEA1ED4025BEBABF006D07D3 /* AppLockIntegrationTests.swift */,
			);
			path = Integration;
			sourceTree = "<group>";
		};
		59271BE62B908D8C0019B726 /* SecurityClassification */ = {
			isa = PBXGroup;
			children = (
				59271BE92B908E150019B726 /* SecurityClassification.swift */,
				59271BE72B908DAC0019B726 /* SecurityClassificationProviding.swift */,
				70355A7227AAE62D00F02C76 /* ZMUserSession+SecurityClassificationProviding.swift */,
			);
			path = SecurityClassification;
			sourceTree = "<group>";
		};
		5996E8992C19CCE1007A52F0 /* Sourcery */ = {
			isa = PBXGroup;
			children = (
				5996E89D2C19CF54007A52F0 /* generated */,
			);
			path = Sourcery;
			sourceTree = "<group>";
		};
		5996E89A2C19CD2A007A52F0 /* Sources */ = {
			isa = PBXGroup;
			children = (
				25CCE9DB2BA4A943002AB21F /* String+Mocks.swift */,
				59E6A9112B4EE57000DBCC6B /* Synchronization */,
			);
			path = Sources;
			sourceTree = "<group>";
		};
		5996E89D2C19CF54007A52F0 /* generated */ = {
			isa = PBXGroup;
			children = (
				5996E89B2C19CF54007A52F0 /* AutoMockable.generated.swift */,
				5996E89C2C19CF54007A52F0 /* AutoMockable.manual.swift */,
			);
			path = generated;
			sourceTree = "<group>";
		};
		59E6A9112B4EE57000DBCC6B /* Synchronization */ = {
			isa = PBXGroup;
			children = (
				59E6A9182B4EE61000DBCC6B /* RecurringActionService */,
			);
			path = Synchronization;
			sourceTree = "<group>";
		};
		59E6A9122B4EE58600DBCC6B /* RecurringActionService */ = {
			isa = PBXGroup;
			children = (
				59E6A9132B4EE5CF00DBCC6B /* RecurringAction.swift */,
				0664F2E52A0E25C200E5C34E /* RecurringActionService.swift */,
				59E6A9152B4EE5D500DBCC6B /* RecurringActionServiceInterface.swift */,
			);
			path = RecurringActionService;
			sourceTree = "<group>";
		};
		59E6A9182B4EE61000DBCC6B /* RecurringActionService */ = {
			isa = PBXGroup;
			children = (
				59E6A9192B4EE62100DBCC6B /* RecurringAction+dummy.swift */,
			);
			path = RecurringActionService;
			sourceTree = "<group>";
		};
		5E8EE1F820FDC7C900DB1F9B /* Company */ = {
			isa = PBXGroup;
			children = (
				5E8EE1F620FDC6B900DB1F9B /* CompanyLoginRequestDetector.swift */,
				5E0EB1F321008C1900B5DC2B /* CompanyLoginRequester.swift */,
				BFE7FCBE2101E50700D1165F /* CompanyLoginVerificationToken.swift */,
				5E9D326E2109C1740032FB06 /* CompanyLoginErrorCode.swift */,
			);
			path = Company;
			sourceTree = "<group>";
		};
		5EC3A469210F110E00B76C78 /* Content */ = {
			isa = PBXGroup;
			children = (
				EEEA75F71F8A6141006D1070 /* ZMLocalNotification+Calling.swift */,
				1639A8262260CE5000868AB9 /* ZMLocalNotification+AvailabilityAlert.swift */,
				EEEA75F51F8A613F006D1070 /* ZMLocalNotification+ExpiredMessages.swift */,
			);
			path = Content;
			sourceTree = "<group>";
		};
		634976ED268A18B000824A05 /* AVS */ = {
			isa = PBXGroup;
			children = (
				634976E8268A185A00824A05 /* AVSVideoStreams.swift */,
				63EB9B2C258131F700B44635 /* AVSActiveSpeakerChange.swift */,
				5E8BB89B2147CE1600EEA64B /* AVSCallMember.swift */,
				634976F7268A200C00824A05 /* AVSClient.swift */,
				634976FC268A205A00824A05 /* AVSClientList.swift */,
				63497701268A20EC00824A05 /* AVSParticipantsChange.swift */,
				5E8BB89D2147E9DF00EEA64B /* AVSWrapper+Handlers.swift */,
				F90EC5A21E7BF1AC00A6779E /* AVSWrapper.swift */,
				5E8BB8982147CD3F00EEA64B /* AVSBridging.swift */,
				63497709268A250E00824A05 /* Encodable+JSONString.swift */,
			);
			path = AVS;
			sourceTree = "<group>";
		};
		63B1FAD72763A4E7000766F8 /* AVSIdentifier */ = {
			isa = PBXGroup;
			children = (
				63B1FAD82763A510000766F8 /* AVSIdentifier.swift */,
				63CF3FFD2768DF8C0079FF2B /* AVSIdentifier+Stub.swift */,
				63E313D527553CA0002EAF1D /* ZMConversation+AVSIdentifier.swift */,
				63B1FADA2763A636000766F8 /* ZMUser+AVSIdentifier.swift */,
			);
			path = AVSIdentifier;
			sourceTree = "<group>";
		};
		63F1DF22294B69E10061565E /* APIMigration */ = {
			isa = PBXGroup;
			children = (
				63F1DF1E294B68380061565E /* APIMigrationManager.swift */,
				63F1DF20294B69B20061565E /* AccessTokenMigration.swift */,
			);
			path = APIMigration;
			sourceTree = "<group>";
		};
		85D850FC5E45F9F688A64419 /* Synchronization */ = {
			isa = PBXGroup;
			children = (
				54F8D72919AB66CB00146664 /* Transcoders */,
				54A170661B300700001B41A5 /* Strategies */,
				85D85104C6D06FA902E3253C /* ZMSyncStrategyTests.m */,
				85D858D72B109C5D9A85645B /* ZMOperationLoopTests.m */,
				F95ECF501B94BD05009F91BA /* ZMHotFixTests.m */,
				F11E35D52040172200D4D5DB /* ZMHotFixTests.swift */,
				F132C113203F20AB00C58933 /* ZMHotFixDirectoryTests.swift */,
				54A227D51D6604A5009414C0 /* SynchronizationMocks.swift */,
				873B893D20445F4400FBE254 /* ZMConversationAccessModeTests.swift */,
				7C419ED621F8D7EB00B95770 /* EventProcessingTrackerTests.swift */,
				166E47D2255EF0BD00C161C8 /* MockStrategyDirectory.swift */,
				1693151E2588CF9500709F15 /* EventProcessorTests.swift */,
				A0387BDC1F692EF9FB237767 /* ZMSyncStrategyTests.h */,
				3D6B0837E10BD4D5E88805E3 /* ZMSyncStrategyTests.swift */,
				EBD7B55754FDA4E74F1006FD /* ZMOperationLoopTests.h */,
				C3BF3961360B7EB12679AF27 /* ZMOperationLoopTests.swift */,
			);
			path = Synchronization;
			sourceTree = "<group>";
		};
		85D856D10F3CD0262DCB5730 /* MockDataModel */ = {
			isa = PBXGroup;
			children = (
				85D85BDE1EC2D916896D3132 /* MockEntity.h */,
				85D85AAE7FA09852AB9B0D6A /* MockEntity.m */,
				85D85110893896EBA6E879CE /* MockEntity2.h */,
				85D85C9E7A2AAAE14D4BC2CC /* MockEntity2.m */,
				85D85A3CF8F1D3B0D2532954 /* MockModelObjectContextFactory.h */,
				85D852DA0CD2C94CADB3B6FE /* MockModelObjectContextFactory.m */,
			);
			path = MockDataModel;
			sourceTree = "<group>";
		};
		85D85DBFC1F3A95767DEEA45 /* Synchronization */ = {
			isa = PBXGroup;
			children = (
				59E6A9122B4EE58600DBCC6B /* RecurringActionService */,
				54F8D6D619AB525400146664 /* Transcoders */,
				54A170621B30068B001B41A5 /* Strategies */,
				85D85F3EC8565FD102AC0E5B /* ZMOperationLoop.h */,
				F962A8EF19FFD4DC00FD0F80 /* ZMOperationLoop+Private.h */,
				85D8502FFC4412F91D0CC1A4 /* ZMOperationLoop.m */,
				EE458B0A27CCD58800F04038 /* ZMOperationLoop+APIVersion.swift */,
				54C8A39B1F7536DB004961DF /* ZMOperationLoop+Notifications.swift */,
				161681342077721600BCF33A /* ZMOperationLoop+OperationStatus.swift */,
				16DCB91B213449620002E910 /* ZMOperationLoop+PushChannel.swift */,
				1662648121661C9F00300F45 /* ZMOperatonLoop+Background.swift */,
				166E47CC255E785900C161C8 /* StrategyDirectory.swift */,
				85D853338EC38D9B021D71BF /* ZMSyncStrategy.h */,
				546BAD5F19F8149B007C4938 /* ZMSyncStrategy+Internal.h */,
				85D859D47B6EBF09E4137658 /* ZMSyncStrategy.m */,
				A934C6E5266E0945008D9E68 /* ZMSyncStrategy.swift */,
				F96DBEE81DF9A570008FE832 /* ZMSyncStrategy+ManagedObjectChanges.h */,
				F96DBEE91DF9A570008FE832 /* ZMSyncStrategy+ManagedObjectChanges.m */,
				1693151025836E5800709F15 /* EventProcessor.swift */,
				160C31431E8049320012E4BC /* ApplicationStatusDirectory.swift */,
				F95ECF4C1B94A553009F91BA /* ZMHotFix.h */,
				F95ECF4D1B94A553009F91BA /* ZMHotFix.m */,
				54DE26B11BC56E62002B5FBC /* ZMHotFixDirectory.h */,
				54DE26B21BC56E62002B5FBC /* ZMHotFixDirectory.m */,
				F9245BEC1CBF95A8009D1E85 /* ZMHotFixDirectory+Swift.swift */,
				166A8BF81E02C7D500F5EEEA /* ZMHotFix+PendingChanges.swift */,
				7C26879C21F7193800570AA9 /* EventProcessingTracker.swift */,
				5EDF03EB2245563C00C04007 /* LinkPreviewAssetUploadRequestStrategy+Helper.swift */,
				06DE14CE24B85BD0006CB6B3 /* ZMSyncStateDelegate.h */,
				2B155969295093360069AE34 /* HotfixPatch.swift */,
			);
			path = Synchronization;
			sourceTree = "<group>";
		};
		874A168E2052BE32001C6760 /* OpenConversationObserver */ = {
			isa = PBXGroup;
			children = (
				874A168F2052BE5E001C6760 /* ZMUserSession+OpenConversation.swift */,
				874A16912052BEC5001C6760 /* UserExpirationObserver.swift */,
			);
			path = OpenConversationObserver;
			sourceTree = "<group>";
		};
		A926F1E0196C12ED0045BB47 /* Registration */ = {
			isa = PBXGroup;
			children = (
				5EFE9C16212AB945007932A6 /* RegistrationPhase.swift */,
				F1C51FE61FB49660009C2269 /* RegistrationStatus.swift */,
				F148F6661FB9AA7600BD6909 /* UnregisteredTeam.swift */,
				5EFE9C14212AB138007932A6 /* UnregisteredUser+Payload.swift */,
				54991D571DEDCF2B007E282F /* AddressBook.swift */,
				54991D591DEDD07E007E282F /* ContactAddressBook.swift */,
				54DE9BEA1DE74FFB00EFFB9C /* RandomHandleGenerator.swift */,
				5E8EE1F820FDC7C900DB1F9B /* Company */,
			);
			path = Registration;
			sourceTree = "<group>";
		};
		A957B4B91962FB610060EE03 /* Notifications */ = {
			isa = PBXGroup;
			children = (
				EE5D9B5F290A7CEE007D78D6 /* VoIPPushManager.swift */,
				F928651C19F7A3D30097539C /* Push Notifications */,
			);
			path = Notifications;
			sourceTree = "<group>";
		};
		A97042E019E2BEC700FE746B /* Helper */ = {
			isa = PBXGroup;
			children = (
				F925468C1C63B61000CE2D7C /* MessagingTest+EventFactory.h */,
				F925468D1C63B61000CE2D7C /* MessagingTest+EventFactory.m */,
			);
			path = Helper;
			sourceTree = "<group>";
		};
		A9BABE5E19BA1EF300E9E5A3 /* Search */ = {
			isa = PBXGroup;
			children = (
				54A343461D6B589A004B65EA /* AddressBookSearch.swift */,
				1660AA081ECCAC900056D403 /* SearchDirectory.swift */,
				1660AA0C1ECDB0250056D403 /* SearchTask.swift */,
				164C29A61ED2D7B00026562A /* SearchResult.swift */,
				16F6BB371EDEA659009EA803 /* SearchResult+AddressBook.swift */,
				1660AA0A1ECCAF4E0056D403 /* SearchRequest.swift */,
				54257C071DF1C94200107FE7 /* TopConversationsDirectory.swift */,
			);
			path = Search;
			sourceTree = "<group>";
		};
		A9EADFFF19DBF20A00FD386C /* Utility */ = {
			isa = PBXGroup;
			children = (
				5430E9231BAA0D9F00395E05 /* WireSyncEngineLogs.h */,
				546392711D79D5210094EC66 /* Application.swift */,
				1645ECF72448A0A3007A82D6 /* Decodable+JSON.swift */,
				874F142C1C16FD9700C15118 /* Device.swift */,
				8796343F1F7BEA4700FC79BA /* DispatchQueue+SerialAsync.swift */,
				EE2DE5EB29263C5100F42F4C /* Logger.swift */,
				5E8EE1F920FDC7D700DB1F9B /* Pasteboard.swift */,
				1634958A1F0254CB004E80DB /* ServerConnection.swift */,
				01D33D8029B8ED97009E94F3 /* SyncStatusLog.swift */,
				EE0CAEAE2AAF2E8E00BD2DB7 /* URLSession+MinTLSVersion.swift */,
				E6E557992BBD4D9C0033E62B /* ZMReachability+ServerConnection.swift */,
			);
			path = Utility;
			sourceTree = "<group>";
		};
		A9EAE00A19DBF24100FD386C /* Utility */ = {
			isa = PBXGroup;
			children = (
				BF40AC711D096A0E00287E29 /* AnalyticsTests.swift */,
				543ED0001D79E0EE00A9CDF3 /* ApplicationMock.swift */,
				879634411F7BEC5100FC79BA /* DispatchQueueSerialAsyncTests.swift */,
				F16C8BC32040715800677D31 /* ZMUpdateEvent+Testing.swift */,
				163FB9922052EA4600E74F83 /* OperationLoopNewRequestObserver.swift */,
				169E303120D29C200012C219 /* PushRegistryMock.swift */,
				5E67168F2174CA6300522E61 /* MockUser+LoginCredentials.swift */,
				169BA1FE25ED0DAD00374343 /* ZMUserSession+Messages.swift */,
			);
			path = Utility;
			sourceTree = "<group>";
		};
		BF44A3521C71D60100C6928E /* DB Fixture 1.27 */ = {
			isa = PBXGroup;
			children = (
				BF44A3501C71D5FC00C6928E /* store127.wiredatabase */,
			);
			name = "DB Fixture 1.27";
			sourceTree = "<group>";
		};
		BF72DF101C4D256B002B324F /* DB Fixture 1.25 / 1.26 */ = {
			isa = PBXGroup;
			children = (
				BF8367301C52651900364B37 /* store125.wiredatabase */,
				BF6D5D041C494D730049F712 /* WireSyncEngine125.momd */,
			);
			name = "DB Fixture 1.25 / 1.26";
			sourceTree = "<group>";
		};
		BF72DF111C4D257C002B324F /* DB Fixture 1.24 */ = {
			isa = PBXGroup;
			children = (
				BFCE9A581C4E4C4D00951B3D /* store124.wiredatabase */,
				BF6D5D021C4948830049F712 /* WireSyncEngine124.momd */,
			);
			name = "DB Fixture 1.24";
			sourceTree = "<group>";
		};
		D5225721206261C100562561 /* Asset Deletion */ = {
			isa = PBXGroup;
			children = (
				D522571D2062552800562561 /* AssetDeletionRequestStrategy.swift */,
				D522571F206261AA00562561 /* AssetDeletionStatus.swift */,
				D52257222062637500562561 /* DeletableAssetIdentifierProvider.swift */,
			);
			path = "Asset Deletion";
			sourceTree = "<group>";
		};
		E623B6362BD688A100F91B37 /* Dependencies */ = {
			isa = PBXGroup;
			children = (
				E623B6372BD688D400F91B37 /* Caches.swift */,
				E623B6392BD68DAE00F91B37 /* UserSessionDependencies.swift */,
			);
			path = Dependencies;
			sourceTree = "<group>";
		};
		E6A55E2B2B762ED80020818D /* Mocks */ = {
			isa = PBXGroup;
			children = (
				EE0BA28F29D5DBD6004E93B5 /* MockCryptoboxMigrationManagerInterface.swift */,
				E666EDF12B74ED2F00C03E2B /* MockSessionManagerObserver.swift */,
			);
			path = Mocks;
			sourceTree = "<group>";
		};
		E6C983EF2B986B2900D55177 /* ZMUserSession */ = {
			isa = PBXGroup;
			children = (
				E623B6362BD688A100F91B37 /* Dependencies */,
				E6BD767E2BDBAAE300FB1F8B /* CoreDataStack+Caches.swift */,
				EE419B57256FEA3D004618E2 /* ZMUserSession.Configuration.swift */,
				166B2B5D23E86522003E8581 /* ZMUserSession.swift */,
				EE13BD8A2BC948FC006561F8 /* ZMUserSession+APIAdapter.swift */,
				63CD59562964346400385037 /* ZMUserSession+AccessToken.swift */,
				164EAF9B1F4455FA00B628C4 /* ZMUserSession+Actions.swift */,
				EEE186B3259CC92D008707CA /* ZMUserSession+AppLock.swift */,
				16E0FB86232F8933000E3235 /* ZMUserSession+Authentication.swift */,
				162DEE101F87B9800034C8F9 /* ZMUserSession+Calling.swift */,
				E662328E2BF4BDB0002B680A /* ZMUserSession+CertificateRevocationLists.swift */,
				16ED865E23E3145C00CB1766 /* ZMUserSession+Clients.swift */,
				EE5FEF0421E8948F00E24F7F /* ZMUserSession+DarwinNotificationCenter.swift */,
				A93B528A250101AC0061255E /* ZMUserSession+Debugging.swift */,
				597B70C22B03984C006C2121 /* ZMUserSession+DeveloperMenu.swift */,
				16E6F26124B371190015B249 /* ZMUserSession+EncryptionAtRest.swift */,
				E662328C2BF4BBED002B680A /* ZMUserSession+MLS.swift */,
				E6F31B4F2C19B42E005DFA0C /* ZMUserSession+Notifications.swift */,
				554FEE2022AFF20600B1A8A1 /* ZMUserSession+LegalHold.swift */,
				16ED865923E2E91900CB1766 /* ZMUserSession+LifeCycle.swift */,
				54034F371BB1A6D900F4ED62 /* ZMUserSession+Logs.swift */,
				EE8584DC2B6BD33B0045EAD4 /* ZMUserSession+OneOnOne.swift */,
				8751DA051F66BFA6000D308B /* ZMUserSession+Push.swift */,
				06E0979B2A261E5D00B38C4A /* ZMUserSession+RecurringAction.swift */,
				EEEED9A923F6BD75008C94CA /* ZMUserSession+SelfUserProvider.swift */,
				F1AE5F6C21F72FC6009CDBBC /* ZMUserSession+Timers.swift */,
				E6C983ED2B986ABA00D55177 /* ZMUserSession+UserSession.swift */,
				E6425FDE2BCD5B9D003EC8CF /* ZMUserSessionBuilder.swift */,
				16ED865C23E30F7E00CB1766 /* ZMUserSesson+Proxy.swift */,
			);
			path = ZMUserSession;
			sourceTree = "<group>";
		};
		EE3E43F72BF62BC4001A43A1 /* Services */ = {
			isa = PBXGroup;
			children = (
				EE3E43F52BF62BB9001A43A1 /* SupportedProtocolsServiceTests.swift */,
			);
			path = Services;
			sourceTree = "<group>";
		};
		EE88B0522BF62B430013F0BD /* Services */ = {
			isa = PBXGroup;
			children = (
				EE88B0502BF62B3F0013F0BD /* SupportedProtocolsService.swift */,
			);
			path = Services;
			sourceTree = "<group>";
		};
		EEE46E5528C5EF3B005F48D7 /* Use cases */ = {
			isa = PBXGroup;
			children = (
				16D74BF32B59670B00160298 /* ChangeUsernameUseCase.swift */,
				EE8584DA2B6938390045EAD4 /* CreateTeamOneOnOneConversationUseCase.swift */,
				EEE46E5628C5EF56005F48D7 /* FetchUserClientsUseCase.swift */,
				25E11B0A2B56A15F005D51FA /* GetE2eIdentityCertificatesUseCase.swift */,
				E6C983EB2B98627200D55177 /* GetMLSFeatureUseCase.swift */,
				25E11B0C2B56B497005D51FA /* GetIsE2EIdentityEnabledUseCase.swift */,
				018A3DBB2B07998400EB3D6B /* GetUserClientFingerprintUseCase.swift */,
				E9A96E7D2B88E0EA00914FDD /* ResolveOneOnOneConversationsUseCase.swift */,
				060C06622B73DB8800B484C6 /* SnoozeCertificateEnrollmentUseCase.swift */,
				065FEA112B866462005AE86A /* StopCertificateEnrollmentSnoozerUseCase.swift */,
				06D16AAD2B9F3BC700D5A28A /* E2EIdentityCertificateUpdateStatusUseCase.swift */,
				06D16AB42BA0624800D5A28A /* IsE2EICertificateEnrollmentRequiredUseCase.swift */,
				E9EAEAA62BC7C50B0042F5C9 /* CreateConversationGuestLinkUseCase.swift */,
				E967757E2BD8237D00EFEED5 /* SetAllowGuestAndServicesUseCase.swift */,
				63CDCA762BCD8AB500DA0F0A /* CheckOneOnOneConversationIsReadyUseCase.swift */,
				06ADEA032BD15383008BA0B3 /* RemoveUserClientUseCase.swift */,
				E9A71BD22C32EA8B0027EC01 /* AppendTextMessageUseCase.swift */,
				E9A71BD42C33EE080027EC01 /* AppendImageMessageUseCase.swift */,
				E9A71BD62C33F4850027EC01 /* AppendKnockMessagekUseCase.swift */,
				E965B10B2C3431EC009BEAB3 /* AppendLocationMessageUseCase.swift */,
				63C4B3C12C35B07A00C09A93 /* FetchShareableConversationUseCase.swift */,
				63C4B3C52C35B56A00C09A93 /* ShareFileUseCase.swift */,
				E97296242C4A784300C4F1DB /* MessageAppendableConversation.swift */,
				E9C0B1E72C58E34000D242D6 /* DisableAnalyticsUseCase.swift */,
				E9F403142C5B96CD00F81366 /* EnableAnalyticsUseCase.swift */,
			);
			path = "Use cases";
			sourceTree = "<group>";
		};
		EFF9403C2240FE12004F3115 /* DeepLink */ = {
			isa = PBXGroup;
			children = (
				EFF9403D2240FE5D004F3115 /* URL+DeepLink.swift */,
				EFF9403F2240FF12004F3115 /* DeepLinkError.swift */,
			);
			path = DeepLink;
			sourceTree = "<group>";
		};
		F159F4121F1E310C001B7D80 /* SessionManager */ = {
			isa = PBXGroup;
			children = (
				E6A55E2B2B762ED80020818D /* Mocks */,
				63CD59542964332B00385037 /* AccessTokenMigrationTests.swift */,
				636826FB2954550900D904C2 /* APIMigrationManagerTests.swift */,
				EE9CDE9127DA05D100C4DAC8 /* APIVersionResolverTests.swift */,
				87DF28C61F680495007E1702 /* PushDispatcherTests.swift */,
				162A81D5202B5BC600F6200C /* SessionManagerAVSTests.swift */,
				EE95DECC247C0049001EA010 /* SessionManagerConfigurationTests.swift */,
				E666EDDD2B74CEE000C03E2B /* SessionManagerBuilder.swift */,
				F159F4131F1E3134001B7D80 /* SessionManagerTests.swift */,
				E666EDE02B74E75A00C03E2B /* SessionManagerTests+AccountDeletion.swift */,
				63F376DF283519CC00FE1F05 /* SessionManagerTests+APIVersionResolver.swift */,
				E666EDED2B74EAC300C03E2B /* SessionManagerTests+AppLock.swift */,
				E666EDE32B74E7BD00C03E2B /* SessionManagerTests+AuthenticationFailure.swift */,
				D59F3A11206929AF0023474F /* SessionManagerTests+Backup.swift */,
				E666EDE72B74E8CE00C03E2B /* SessionManagerTests+EncryptionAtRestDefaults.swift */,
				E666EDE52B74E85300C03E2B /* SessionManagerTests+EncryptionAtRestMigration.swift */,
				166D191C231569DD001288CD /* SessionManagerTests+MessageRetention.swift */,
				E666EDEB2B74EA5000C03E2B /* SessionManagerTests+MultiUserSession.swift */,
				01300E61296838CE00D18B2E /* SessionManagerTests+Proxy.swift */,
				EEC0A2D229433D360032C1C9 /* SessionManagerTests+PushToken.swift */,
				E666EDE92B74E9EF00C03E2B /* SessionManagerTests+Teams.swift */,
				161ACB3B23F6BE7F00ABFF33 /* SessionManagerTests+URLActions.swift */,
				161ACB3923F6BAFE00ABFF33 /* URLActionTests.swift */,
			);
			path = SessionManager;
			sourceTree = "<group>";
		};
		F19F1D121EFBC17A00275E27 /* UnauthenticatedSession */ = {
			isa = PBXGroup;
			children = (
				161ACB3023F5BB7E00ABFF33 /* URLActionProcessors */,
				F19F1D231EFBC34E00275E27 /* ZMUserSessionRegistrationNotification.h */,
				F19F1D241EFBC34E00275E27 /* ZMUserSessionRegistrationNotification.m */,
				F19F1D191EFBC2F000275E27 /* ZMAuthenticationStatus_Internal.h */,
				F19F1D1A1EFBC2F000275E27 /* ZMAuthenticationStatus.h */,
				F19F1D1B1EFBC2F000275E27 /* ZMAuthenticationStatus.m */,
				1671F74F2B6A7DF500C2D8A3 /* ZMAuthenticationStatus.swift */,
				54FF64281F73D00C00787EF2 /* NSManagedObjectContext+AuthenticationStatus.swift */,
				F19F1D131EFBC18E00275E27 /* UnauthenticatedSession.swift */,
				167F383A23E0416E006B6AA9 /* UnauthenticatedSession+SSO.swift */,
				1662B0F623D9B29C00B8C7C5 /* UnauthenticatedSession+DomainLookup.swift */,
				F1A94BD11F010287003083D9 /* UnauthenticatedSession+Login.swift */,
				F19F1D321EFBE3FE00275E27 /* UnauthenticatedOperationLoop.swift */,
			);
			path = UnauthenticatedSession;
			sourceTree = "<group>";
		};
		F19F1D361EFBF60A00275E27 /* SessionManager */ = {
			isa = PBXGroup;
			children = (
				63F1DF22294B69E10061565E /* APIMigration */,
				EE9CDE8D27D9FF5900C4DAC8 /* APIVersionResolver.swift */,
				A95D0B1123F6B75A0057014F /* AVSLogObserver.swift */,
				7C5B94F522DC6BC500A6F8BB /* JailbreakDetector.swift */,
				54131BC525C7F71400CE2CA2 /* LoginDelegate.swift */,
				BF2AD9FF1F41A3DF000980E8 /* SessionFactories.swift */,
				F19F1D371EFBF61800275E27 /* SessionManager.swift */,
				E6425FE42BD005C0003EC8CF /* SessionManager+UserSessionLogoutDelegate.swift */,
				E6425FE22BD0021B003EC8CF /* SessionManager+UserSessionSelfUserClientDelegate.swift */,
				EE9CDE8F27DA04A300C4DAC8 /* SessionManager+APIVersionResolver.swift */,
				EEE186B5259CCA14008707CA /* SessionManager+AppLock.swift */,
				16FF474B1F0D54B20044C491 /* SessionManager+Logs.swift */,
				8717DFA61F6EF44E0087EFE4 /* SessionManager+Push.swift */,
				EE46EF252942033C007BBD99 /* SessionManager+PushToken.swift */,
				EE5D9B61290A8557007D78D6 /* SessionManager+VoIPPushManagerDelegate.swift */,
				165BB94B2004D6490077EFD5 /* SessionManager+UserActivity.swift */,
				162A81D3202B453000F6200C /* SessionManager+AVS.swift */,
				F130BF272062C05600DBE261 /* SessionManager+Backup.swift */,
				166DCDB92555ADD1004F4F59 /* SessionManager+EncryptionAtRest.swift */,
				F16558D0225F3F2A00EA2F2A /* SessionManager+SwitchBackend.swift */,
				161ACB1523F1AFB000ABFF33 /* SessionManager+CallKitManagerDelegate.swift */,
				54131BCD25C7FFCA00CE2CA2 /* SessionManager+AuthenticationStatusDelegate.swift */,
				161ACB2323F432CC00ABFF33 /* SessionManager+URLActions.swift */,
				BF2ADA011F41A450000980E8 /* BackendEnvironmentProvider+Cookie.swift */,
				EE5AAF392874E8C70018FA01 /* BackendEnvironmentProvider+Reachability.swift */,
				7CD279832338B74600E638CD /* SessionManagerConfiguration.swift */,
				7CD279852338E31D00E638CD /* SessionManager+Authentication.swift */,
				7CD279872338E52000E638CD /* ProcessInfo+SystemBootTime.swift */,
				8737D553209217BD00E5A4AF /* URLActions.swift */,
				5458273D2541C3A9002B8F83 /* PresentationDelegate.swift */,
				EECE27C329435FFE00419A8B /* PushTokenService.swift */,
				E9F403162C5BD26C00F81366 /* SessionManager+AnalyticsUseCases.swift */,
			);
			path = SessionManager;
			sourceTree = "<group>";
		};
		F928651C19F7A3D30097539C /* Push Notifications */ = {
			isa = PBXGroup;
			children = (
				F98EDCDD1D82B924001E65CB /* Helpers */,
				F98EDCC61D82B913001E65CB /* Notification Types */,
				54E2C1DF1E682DC400536569 /* LocalNotificationDispatcher.swift */,
				1659114E1DEF1F6E007FA847 /* LocalNotificationDispatcher+Calling.swift */,
			);
			name = "Push Notifications";
			path = "Push notifications";
			sourceTree = "<group>";
		};
		F98EDCC61D82B913001E65CB /* Notification Types */ = {
			isa = PBXGroup;
			children = (
				5EC3A469210F110E00B76C78 /* Content */,
			);
			path = "Notification Types";
			sourceTree = "<group>";
		};
		F98EDCDD1D82B924001E65CB /* Helpers */ = {
			isa = PBXGroup;
			children = (
				F19E559F22B3A2C5005C792D /* UNNotification+SafeLogging.swift */,
				F19E55A122B3A3FA005C792D /* UNNotificationResponse+SafeLogging.swift */,
				F19E55A322B3A740005C792D /* PKPushPayload+SafeLogging.swift */,
				F19E55A522B3AAA8005C792D /* PKPushCredentials+SafeLogging.swift */,
			);
			path = Helpers;
			sourceTree = "<group>";
		};
		F9C9A4F11CAD2A200039E10C /* DB Ficture 1.28 */ = {
			isa = PBXGroup;
			children = (
				F9C9A4ED1CAD290B0039E10C /* store128.wiredatabase */,
			);
			name = "DB Ficture 1.28";
			sourceTree = "<group>";
		};
		F9FD798019EE73C500D70FCD /* VersionBlacklist */ = {
			isa = PBXGroup;
			children = (
				F9FD798519EE742600D70FCD /* ZMBlacklistDownloader.h */,
				54FEAAA81BC7BB9C002DE521 /* ZMBlacklistDownloader+Testing.h */,
				F9FD798619EE742600D70FCD /* ZMBlacklistDownloader.m */,
				878ACB4520ADBBAA0016E68A /* Blacklist.swift */,
				F9FD798B19EE9B9A00D70FCD /* ZMBlacklistVerificator.h */,
				540818A51BCA647D00257CA7 /* ZMBlacklistVerificator+Testing.h */,
				F9FD798C19EE9B9A00D70FCD /* ZMBlacklistVerificator.m */,
			);
			name = VersionBlacklist;
			sourceTree = "<group>";
		};
/* End PBXGroup section */

/* Begin PBXHeadersBuildPhase section */
		0145AE7C2B1154010097E3B8 /* Headers */ = {
			isa = PBXHeadersBuildPhase;
			buildActionMask = 2147483647;
			files = (
				0145AE842B1154010097E3B8 /* WireSyncEngineSupport.h in Headers */,
				25D57F202BA8928E0038521E /* MessagingTest.h in Headers */,
			);
			runOnlyForDeploymentPostprocessing = 0;
		};
		549815901A43232400A7CE2E /* Headers */ = {
			isa = PBXHeadersBuildPhase;
			buildActionMask = 2147483647;
			files = (
				F19F1D1E1EFBC2F000275E27 /* ZMAuthenticationStatus.h in Headers */,
				16C22BA41BF4D5D7007099D9 /* NSError+ZMUserSessionInternal.h in Headers */,
				544BA11A1A433DE400D3B852 /* WireSyncEngine.h in Headers */,
				F95ECF4E1B94A553009F91BA /* ZMHotFix.h in Headers */,
				872A2EFE2004B86D00900B22 /* ZMSyncStrategy.h in Headers */,
				166E47D1255EC03E00C161C8 /* ZMSelfStrategy.h in Headers */,
				F19F1D311EFBCBD300275E27 /* ZMLoginTranscoder.h in Headers */,
				54DE26B31BC56E62002B5FBC /* ZMHotFixDirectory.h in Headers */,
				1602B4611F3B04150061C135 /* ZMBlacklistVerificator.h in Headers */,
				5430E9251BAA0D9F00395E05 /* WireSyncEngineLogs.h in Headers */,
				06DE14CF24B85CA0006CB6B3 /* ZMSyncStateDelegate.h in Headers */,
				09531F161AE960E300B8556A /* ZMLoginCodeRequestTranscoder.h in Headers */,
				EE0CAEB12AAF306000BD2DB7 /* ZMBlacklistDownloader.h in Headers */,
				544BA1271A433DE400D3B852 /* NSError+ZMUserSession.h in Headers */,
				16ED865B23E2EE3C00CB1766 /* ZMMissingUpdateEventsTranscoder.h in Headers */,
				09BCDB8E1BCE7F000020DCC7 /* ZMAPSMessageDecoder.h in Headers */,
				540818A61BCA647D00257CA7 /* ZMBlacklistVerificator+Testing.h in Headers */,
				54A3F24F1C08523500FE3A6B /* ZMOperationLoop.h in Headers */,
				54FEAAA91BC7BB9C002DE521 /* ZMBlacklistDownloader+Testing.h in Headers */,
				166E47CF255E8B2200C161C8 /* ZMLastUpdateEventIDTranscoder.h in Headers */,
				F19F1D1D1EFBC2F000275E27 /* ZMAuthenticationStatus_Internal.h in Headers */,
				F96DBEEA1DF9A570008FE832 /* ZMSyncStrategy+ManagedObjectChanges.h in Headers */,
				F19F1D271EFBC34E00275E27 /* ZMUserSessionRegistrationNotification.h in Headers */,
				872A2EFD2004B85F00900B22 /* ZMOperationLoop+Private.h in Headers */,
			);
			runOnlyForDeploymentPostprocessing = 0;
		};
/* End PBXHeadersBuildPhase section */

/* Begin PBXNativeTarget section */
		0145AE802B1154010097E3B8 /* WireSyncEngineSupport */ = {
			isa = PBXNativeTarget;
			buildConfigurationList = 0145AE872B1154010097E3B8 /* Build configuration list for PBXNativeTarget "WireSyncEngineSupport" */;
			buildPhases = (
				5996E8972C19CC3E007A52F0 /* Run Sourcery */,
				0145AE7C2B1154010097E3B8 /* Headers */,
				0145AE7D2B1154010097E3B8 /* Sources */,
				0145AE7E2B1154010097E3B8 /* Frameworks */,
				0145AE7F2B1154010097E3B8 /* Resources */,
				59909A672C5BBFCC009C41DE /* Embed Frameworks */,
			);
			buildRules = (
			);
			dependencies = (
				0145AE8E2B1155690097E3B8 /* PBXTargetDependency */,
			);
			name = WireSyncEngineSupport;
			packageProductDependencies = (
				59909A642C5BBFCC009C41DE /* WireAPI */,
			);
			productName = WireSyncEngineSupport;
			productReference = 0145AE812B1154010097E3B8 /* WireSyncEngineSupport.framework */;
			productType = "com.apple.product-type.framework";
		};
		169BA1D125ECDBA300374343 /* IntegrationTests */ = {
			isa = PBXNativeTarget;
			buildConfigurationList = 169BA1DA25ECDBA300374343 /* Build configuration list for PBXNativeTarget "IntegrationTests" */;
			buildPhases = (
				169BA1CE25ECDBA300374343 /* Sources */,
				169BA1CF25ECDBA300374343 /* Frameworks */,
				169BA1D025ECDBA300374343 /* Resources */,
				5996E8912C19CAF3007A52F0 /* Embed Frameworks */,
			);
			buildRules = (
			);
			dependencies = (
				169BA1D925ECDBA300374343 /* PBXTargetDependency */,
				169BA1DE25ECDBC800374343 /* PBXTargetDependency */,
				59DA04A62BD25486003F9195 /* PBXTargetDependency */,
			);
			name = IntegrationTests;
			productName = IntegrationTests;
			productReference = 169BA1D225ECDBA300374343 /* IntegrationTests.xctest */;
			productType = "com.apple.product-type.bundle.unit-test";
		};
		3E186087191A56F6000FE027 /* WireSyncEngine Test Host */ = {
			isa = PBXNativeTarget;
			buildConfigurationList = 3E1860AD191A56F7000FE027 /* Build configuration list for PBXNativeTarget "WireSyncEngine Test Host" */;
			buildPhases = (
				3E186084191A56F6000FE027 /* Sources */,
				3E186085191A56F6000FE027 /* Frameworks */,
				3E186086191A56F6000FE027 /* Resources */,
				EE668BBC2954AA9300D939E7 /* Embed Frameworks */,
			);
			buildRules = (
			);
			dependencies = (
			);
			name = "WireSyncEngine Test Host";
			productName = "WireSyncEngine Test Host";
			productReference = 3E186088191A56F6000FE027 /* WireSyncEngine Test Host.app */;
			productType = "com.apple.product-type.application";
		};
		3E1860C2191A649D000FE027 /* UnitTests */ = {
			isa = PBXNativeTarget;
			buildConfigurationList = 3E1860D2191A649D000FE027 /* Build configuration list for PBXNativeTarget "UnitTests" */;
			buildPhases = (
				3E1860BF191A649D000FE027 /* Sources */,
				3E1860C0191A649D000FE027 /* Frameworks */,
				3E1860C1191A649D000FE027 /* Resources */,
				5996E8942C19CB28007A52F0 /* Embed Frameworks */,
			);
			buildRules = (
			);
			dependencies = (
				54F4DC581A4438AC00FDB6EA /* PBXTargetDependency */,
				3E1860D1191A649D000FE027 /* PBXTargetDependency */,
				A9FF8089195B17B3002CD44B /* PBXTargetDependency */,
				0145AE932B1155760097E3B8 /* PBXTargetDependency */,
			);
			name = UnitTests;
			packageProductDependencies = (
				E9EB581F2C357FDE00A2325E /* WireAnalyticsSupport */,
			);
			productName = "WireSyncEngine-iOS-Tests";
			productReference = 3E1860C3191A649D000FE027 /* UnitTests.xctest */;
			productType = "com.apple.product-type.bundle.unit-test";
		};
		549815921A43232400A7CE2E /* WireSyncEngine-ios */ = {
			isa = PBXNativeTarget;
			buildConfigurationList = 549815A61A43232500A7CE2E /* Build configuration list for PBXNativeTarget "WireSyncEngine-ios" */;
			buildPhases = (
				549815901A43232400A7CE2E /* Headers */,
				5498158E1A43232400A7CE2E /* Sources */,
				5498158F1A43232400A7CE2E /* Frameworks */,
				549815911A43232400A7CE2E /* Resources */,
				59909A632C5BBF13009C41DE /* Embed Frameworks */,
			);
			buildRules = (
			);
			dependencies = (
			);
			name = "WireSyncEngine-ios";
			packageProductDependencies = (
				EE88B0242BF4D8060013F0BD /* WireAPI */,
				E9C60E912C259F3C004E5F13 /* WireAnalytics */,
			);
			productName = "WireSyncEngine-ios";
			productReference = 549815931A43232400A7CE2E /* WireSyncEngine.framework */;
			productType = "com.apple.product-type.framework";
		};
/* End PBXNativeTarget section */

/* Begin PBXProject section */
		540029AB1918CA8500578793 /* Project object */ = {
			isa = PBXProject;
			attributes = {
				DefaultBuildSystemTypeForWorkspace = Latest;
				LastSwiftMigration = 0710;
				LastSwiftUpdateCheck = 1140;
				LastUpgradeCheck = 1310;
				ORGANIZATIONNAME = "Zeta Project Gmbh";
				TargetAttributes = {
					0145AE802B1154010097E3B8 = {
						CreatedOnToolsVersion = 15.0.1;
					};
					169BA1D125ECDBA300374343 = {
						CreatedOnToolsVersion = 11.4.1;
						ProvisioningStyle = Manual;
						TestTargetID = 3E186087191A56F6000FE027;
					};
					3E186087191A56F6000FE027 = {
						LastSwiftMigration = 1000;
						ProvisioningStyle = Manual;
						SystemCapabilities = {
							com.apple.ApplicationGroups.iOS = {
								enabled = 1;
							};
							com.apple.Keychain = {
								enabled = 1;
							};
						};
					};
					3E1860C2191A649D000FE027 = {
						LastSwiftMigration = 1000;
						ProvisioningStyle = Manual;
						TestTargetID = 3E186087191A56F6000FE027;
					};
					549815921A43232400A7CE2E = {
						CreatedOnToolsVersion = 6.2;
						LastSwiftMigration = 1000;
						ProvisioningStyle = Manual;
					};
				};
			};
			buildConfigurationList = 540029AE1918CA8500578793 /* Build configuration list for PBXProject "WireSyncEngine" */;
			compatibilityVersion = "Xcode 3.2";
			developmentRegion = en;
			hasScannedForEncodings = 0;
			knownRegions = (
				en,
				Base,
				de,
				"pt-BR",
				es,
				uk,
				ru,
				ja,
				it,
				nl,
				tr,
				fr,
				da,
				ar,
				"zh-Hans",
				sl,
				et,
				fi,
				pl,
				"zh-Hant",
				lt,
			);
			mainGroup = 540029AA1918CA8500578793;
			packageReferences = (
				EE88B0232BF4D8060013F0BD /* XCLocalSwiftPackageReference "../WireAPI" */,
				E9C60E902C259F3C004E5F13 /* XCLocalSwiftPackageReference "../WireAnalytics" */,
			);
			productRefGroup = 540029B51918CA8500578793 /* Products */;
			projectDirPath = "";
			projectRoot = "";
			targets = (
				549815921A43232400A7CE2E /* WireSyncEngine-ios */,
				3E1860C2191A649D000FE027 /* UnitTests */,
				3E186087191A56F6000FE027 /* WireSyncEngine Test Host */,
				169BA1D125ECDBA300374343 /* IntegrationTests */,
				0145AE802B1154010097E3B8 /* WireSyncEngineSupport */,
			);
		};
/* End PBXProject section */

/* Begin PBXResourcesBuildPhase section */
		0145AE7F2B1154010097E3B8 /* Resources */ = {
			isa = PBXResourcesBuildPhase;
			buildActionMask = 2147483647;
			files = (
			);
			runOnlyForDeploymentPostprocessing = 0;
		};
		169BA1D025ECDBA300374343 /* Resources */ = {
			isa = PBXResourcesBuildPhase;
			buildActionMask = 2147483647;
			files = (
				169BA25D25EF933000374343 /* audio.m4a in Resources */,
				169BA25C25EF933000374343 /* ExternalMessageTextFixture.txt in Resources */,
				169BA26025EF933F00374343 /* Lorem Ipsum.txt in Resources */,
				169BA25725EF933000374343 /* animated.gif in Resources */,
				169BA25B25EF933000374343 /* EncryptedBase64EncondedExternalMessageTestFixture.txt in Resources */,
				169BA25F25EF933000374343 /* 1900x1500.jpg in Resources */,
				169BA25825EF933000374343 /* not_animated.gif in Resources */,
				169BA25925EF933000374343 /* medium.jpg in Resources */,
				169BA25A25EF933000374343 /* tiny.jpg in Resources */,
				169BA25E25EF933000374343 /* video.mp4 in Resources */,
			);
			runOnlyForDeploymentPostprocessing = 0;
		};
		3E186086191A56F6000FE027 /* Resources */ = {
			isa = PBXResourcesBuildPhase;
			buildActionMask = 2147483647;
			files = (
				872C995B1DB65D0D006A3BDE /* harp.m4a in Resources */,
				872C99591DB659E6006A3BDE /* ringing_from_them_long.caf in Resources */,
				F1E48003207E3789008D4299 /* Default-568h@2x.png in Resources */,
			);
			runOnlyForDeploymentPostprocessing = 0;
		};
		3E1860C1191A649D000FE027 /* Resources */ = {
			isa = PBXResourcesBuildPhase;
			buildActionMask = 2147483647;
			files = (
				54764B961C92FDC100BD25E3 /* 1900x1500.jpg in Resources */,
				BF158D2F1CE087D8007C6F8A /* video.mp4 in Resources */,
				54764B9A1C9303D600BD25E3 /* tiny.jpg in Resources */,
				BF6D5D031C4948830049F712 /* WireSyncEngine124.momd in Resources */,
				BF6D5D051C494D730049F712 /* WireSyncEngine125.momd in Resources */,
				AF6415A51C9C180200A535F5 /* ExternalMessageTextFixture.txt in Resources */,
				BF44A3511C71D5FC00C6928E /* store127.wiredatabase in Resources */,
				AF6415A41C9C17FF00A535F5 /* EncryptedBase64EncondedExternalMessageTestFixture.txt in Resources */,
				54764B991C9303D600BD25E3 /* medium.jpg in Resources */,
				BF8367311C52651900364B37 /* store125.wiredatabase in Resources */,
				F9C9A4F01CAD29190039E10C /* store128.wiredatabase in Resources */,
				EE01E0371F90DD67001AA33C /* audio.m4a in Resources */,
				54764B9C1C930AEB00BD25E3 /* Lorem Ipsum.txt in Resources */,
				BFCE9A5B1C4E4C4D00951B3D /* store124.wiredatabase in Resources */,
				54764BA01C931E9400BD25E3 /* not_animated.gif in Resources */,
				54764B9F1C931E9400BD25E3 /* animated.gif in Resources */,
			);
			runOnlyForDeploymentPostprocessing = 0;
		};
		549815911A43232400A7CE2E /* Resources */ = {
			isa = PBXResourcesBuildPhase;
			buildActionMask = 2147483647;
			files = (
				3E2713211A8A68BF008EE50F /* Push.stringsdict in Resources */,
				543095951DE76B270065367F /* random2.txt in Resources */,
				3E27131F1A8A68BF008EE50F /* Push.strings in Resources */,
				F1A989BA1FD03E1B00B8A82E /* ZMLocalizable.strings in Resources */,
				543095931DE76B170065367F /* random1.txt in Resources */,
			);
			runOnlyForDeploymentPostprocessing = 0;
		};
/* End PBXResourcesBuildPhase section */

/* Begin PBXShellScriptBuildPhase section */
		5996E8972C19CC3E007A52F0 /* Run Sourcery */ = {
			isa = PBXShellScriptBuildPhase;
			alwaysOutOfDate = 1;
			buildActionMask = 2147483647;
			files = (
			);
			inputFileListPaths = (
			);
			inputPaths = (
			);
			name = "Run Sourcery";
			outputFileListPaths = (
			);
			outputPaths = (
			);
			runOnlyForDeploymentPostprocessing = 0;
			shellPath = /bin/sh;
			shellScript = "../scripts/run-sourcery.sh --config ./Support/Sourcery/config.yml\n";
		};
/* End PBXShellScriptBuildPhase section */

/* Begin PBXSourcesBuildPhase section */
		0145AE7D2B1154010097E3B8 /* Sources */ = {
			isa = PBXSourcesBuildPhase;
			buildActionMask = 2147483647;
			files = (
				59E6A91A2B4EE62100DBCC6B /* RecurringAction+dummy.swift in Sources */,
				25CCE9DC2BA4A943002AB21F /* String+Mocks.swift in Sources */,
				5996E89E2C19CF54007A52F0 /* AutoMockable.generated.swift in Sources */,
				5996E89F2C19CF54007A52F0 /* AutoMockable.manual.swift in Sources */,
			);
			runOnlyForDeploymentPostprocessing = 0;
		};
		169BA1CE25ECDBA300374343 /* Sources */ = {
			isa = PBXSourcesBuildPhase;
			buildActionMask = 2147483647;
			files = (
				E666EDE82B74E8CE00C03E2B /* SessionManagerTests+EncryptionAtRestDefaults.swift in Sources */,
				169BA23A25EF6D4F00374343 /* MockLinkPreviewDetector.swift in Sources */,
				169BA23025ED100100374343 /* ConversationsTests.m in Sources */,
				169BA24E25EF765D00374343 /* ConnectToBotURLActionProcessorTests.swift in Sources */,
				169BA22925ED0FDF00374343 /* ConversationTests+Ephemeral.swift in Sources */,
				169BA23E25EF6E2A00374343 /* MockRegistrationStatusDelegate.swift in Sources */,
				169BA22725ED0FD700374343 /* ConversationTests+MessageTimer.swift in Sources */,
				169BA21825ED0F9500374343 /* SendAndReceiveMessagesTests+Swift.swift in Sources */,
				169BA20425ED0F1E00374343 /* TeamTests.swift in Sources */,
				169BA20025ED0DAD00374343 /* ZMUserSession+Messages.swift in Sources */,
				169BA21325ED0F7A00374343 /* UserTests.swift in Sources */,
				169BA21725ED0F8E00374343 /* SearchTests.swift in Sources */,
				63E69AEA27EA293900D6CE88 /* ConnectionTests+Swift.swift in Sources */,
				169BA1F925ECF8F700374343 /* MockAppLock.swift in Sources */,
				169BA20825ED0F4400374343 /* GiphyTests.m in Sources */,
				169BA20F25ED0F6900374343 /* APNSTestsBase.m in Sources */,
				169BA22E25ED0FF400374343 /* TextSearchTests.swift in Sources */,
				169BA26125EFA23200374343 /* ZMConversation+Testing.m in Sources */,
				169BA21F25ED0FB400374343 /* ConversationTests+Deletion.swift in Sources */,
				169BA1FC25ED0CBD00374343 /* MockSessionManager.swift in Sources */,
				169BA20525ED0F2D00374343 /* LinkPreviewTests.swift in Sources */,
				169BA24225EF6F6700374343 /* ZMConversation+Testing.swift in Sources */,
				169BA24625EF73B100374343 /* EventProcessingPerformanceTests.swift in Sources */,
				169BA23625ED101C00374343 /* LoginFlowTests.m in Sources */,
				169BA21225ED0F7600374343 /* UserTests+AccountDeletion.swift in Sources */,
				E6A6FE292C4175DE001407E8 /* IntegrationTest+BackendInfo.swift in Sources */,
				E666EDEA2B74E9EF00C03E2B /* SessionManagerTests+Teams.swift in Sources */,
				169BA1DF25ECE4D000374343 /* IntegrationTest.m in Sources */,
				169BA1F125ECEB2900374343 /* FlowManagerMock.swift in Sources */,
				169BA21C25ED0FA700374343 /* ConversationTests+LegalHold.swift in Sources */,
				169BA20725ED0F3E00374343 /* OTRTests.swift in Sources */,
				169BA21025ED0F6D00374343 /* PushChannelTests.swift in Sources */,
				169BA21A25ED0F9E00374343 /* FileTransferTests+Swift.swift in Sources */,
				169BA1E125ECE4EC00374343 /* AppLockIntegrationTests.swift in Sources */,
				169BA22C25ED0FEB00374343 /* ConversationTests+MessageEditing.m in Sources */,
				169BA22A25ED0FE300374343 /* ConversationTests+DeliveryConfirmation.swift in Sources */,
				169BA1F225ECEB3300374343 /* MockMediaManager.swift in Sources */,
				169BA23925ED103900374343 /* IntegrationTest+Messages.swift in Sources */,
				169BA24D25EF753100374343 /* MockReachability.swift in Sources */,
				169BA24F25EF76A400374343 /* NetworkStateRecorder.swift in Sources */,
				169BA21D25ED0FAC00374343 /* ConversationTests+OTR.swift in Sources */,
				169BA20125ED0EFE00374343 /* ZMUserSessionLegalHoldTests.swift in Sources */,
				169BA21925ED0F9900374343 /* SendAndReceiveMessagesTests.m in Sources */,
				169BA22625ED0FD300374343 /* ConversationTests+ReceiptMode.swift in Sources */,
				E666EDF22B74ED2F00C03E2B /* MockSessionManagerObserver.swift in Sources */,
				E666EDE22B74E78C00C03E2B /* SessionManagerTests+AccountDeletion.swift in Sources */,
				169BA21625ED0F8900374343 /* UserProfileTests.m in Sources */,
				169BA20D25ED0F5E00374343 /* APNSTests+Swift.swift in Sources */,
				E666EDEC2B74EA5000C03E2B /* SessionManagerTests+MultiUserSession.swift in Sources */,
				169BA24925EF743F00374343 /* SessionManagerTests+Backup.swift in Sources */,
				169BA26225EFA32000374343 /* ZMUser+Testing.m in Sources */,
				169BA22D25ED0FEF00374343 /* AvailabilityTests.swift in Sources */,
				E666EDEE2B74EAC300C03E2B /* SessionManagerTests+AppLock.swift in Sources */,
				169BA1F025ECEB0E00374343 /* SessionManagerTests.swift in Sources */,
				EE0BA29029D5DBD6004E93B5 /* MockCryptoboxMigrationManagerInterface.swift in Sources */,
				EECE27C729436CF900419A8B /* MockPushTokenService.swift in Sources */,
				169BA21425ED0F8000374343 /* UserTests.m in Sources */,
				169BA21E25ED0FB000374343 /* ConversationTests+OTR.m in Sources */,
				169BA23325ED100F00374343 /* SlowSyncTests+Teams.swift in Sources */,
				169BA21125ED0F7100374343 /* UserHandleTests.swift in Sources */,
				169BA23125ED100500374343 /* ConversationTestsBase.m in Sources */,
				169BA24825EF743700374343 /* SessionManagerTests+MessageRetention.swift in Sources */,
				169BA1E025ECE4D800374343 /* IntegrationTest.swift in Sources */,
				169BA25325EF778E00374343 /* TestUserProfileUpdateObserver.swift in Sources */,
				01300E62296838CE00D18B2E /* SessionManagerTests+Proxy.swift in Sources */,
				169BA22425ED0FC900374343 /* ConversationTests+Participants.swift in Sources */,
				169BA23825ED103500374343 /* IntegrationTest+Search.swift in Sources */,
				63F376E12835644800FE1F05 /* SessionManagerTests+APIVersionResolver.swift in Sources */,
				169BA1EC25ECEA9600374343 /* MockUser+LoginCredentials.swift in Sources */,
				169BA1F525ECF05000374343 /* IntegrationTest+Encryption.swift in Sources */,
				169BA21B25ED0FA200374343 /* FileTransferTests.m in Sources */,
				169BA1EA25ECEA5400374343 /* ApplicationMock.swift in Sources */,
				169BA24725EF73DD00374343 /* ServiceUserTests.swift in Sources */,
				169BA23525ED101700374343 /* SlowSyncTests.m in Sources */,
				E666EDE62B74E85300C03E2B /* SessionManagerTests+EncryptionAtRestMigration.swift in Sources */,
				169BA22125ED0FBD00374343 /* ConversationTests+LastRead.swift in Sources */,
				169BA1E925ECEA1C00374343 /* PushRegistryMock.swift in Sources */,
				169BA1EF25ECEAD200374343 /* WireCallCenterV3Mock.swift in Sources */,
				169BA22025ED0FB900374343 /* ConversationTests+ClearingHistory.swift in Sources */,
				169BA22B25ED0FE700374343 /* ConversationTests+MessageEditing.swift in Sources */,
				169BA1FD25ED0CCD00374343 /* MockStrategyDirectory.swift in Sources */,
				169BA20E25ED0F6200374343 /* APNSTests.m in Sources */,
				E666EDE42B74E7BD00C03E2B /* SessionManagerTests+AuthenticationFailure.swift in Sources */,
				169BA1F425ECEFB400374343 /* MockPresentationDelegate.swift in Sources */,
				169BA22525ED0FCE00374343 /* ConversationTests+List.swift in Sources */,
				169BA21525ED0F8500374343 /* UserProfileImageV3Tests.swift in Sources */,
				06EB24FE27D6576500094E6E /* LoginFlowTests+PushToken.swift in Sources */,
				169BA22F25ED0FFB00374343 /* DeleteMessagesTests.swift in Sources */,
				169BA23725ED102500374343 /* NotificationObservers.m in Sources */,
				169BA22825ED0FDB00374343 /* ConversationTests+Guests.swift in Sources */,
				169BA20225ED0F0600374343 /* UserRichProfileIntegrationTests.swift in Sources */,
				017ABBB62995278C0004C243 /* SlowSyncTests+NotificationsV3.swift in Sources */,
				169BA20925ED0F4A00374343 /* IsTypingTests.swift in Sources */,
				169BA20A25ED0F5000374343 /* BackgroundTests.m in Sources */,
				169BA22225ED0FC100374343 /* ConversationTests+Reactions.swift in Sources */,
				169BA1ED25ECEA9A00374343 /* OperationLoopNewRequestObserver.swift in Sources */,
				169BA1FB25ED0CB200374343 /* MockPushChannel.swift in Sources */,
				CBD3AED12C4A742B007643A0 /* TestSetup.swift in Sources */,
				169BA20625ED0F3800374343 /* ClientManagementTests.m in Sources */,
				EECE27C829436DC000419A8B /* SessionManagerTests+PushToken.swift in Sources */,
				169BA24A25EF744400374343 /* SessionManagerTests+URLActions.swift in Sources */,
				169BA22325ED0FC400374343 /* ConversationTests+Archiving.swift in Sources */,
				169BA20B25ED0F5400374343 /* ConnectionTests.m in Sources */,
				E666EDDF2B74CEE600C03E2B /* SessionManagerBuilder.swift in Sources */,
				169BA23425ED101300374343 /* SlowSyncTests+ExistingData.swift in Sources */,
				169BA24525EF6FFA00374343 /* MockAnalytics.swift in Sources */,
				169BA23225ED100B00374343 /* SlowSyncTests+Swift.swift in Sources */,
				169BA23F25EF6F0B00374343 /* TypingChange.swift in Sources */,
			);
			runOnlyForDeploymentPostprocessing = 0;
		};
		3E186084191A56F6000FE027 /* Sources */ = {
			isa = PBXSourcesBuildPhase;
			buildActionMask = 2147483647;
			files = (
				3E9848BD1A65253000F7B050 /* Hack.swift in Sources */,
				3E1860BB191A5D99000FE027 /* TestHostAppDelegate.m in Sources */,
				3E1860BA191A5D99000FE027 /* TestHost-main.m in Sources */,
			);
			runOnlyForDeploymentPostprocessing = 0;
		};
		3E1860BF191A649D000FE027 /* Sources */ = {
			isa = PBXSourcesBuildPhase;
			buildActionMask = 2147483647;
			files = (
				EE3E43F62BF62BB9001A43A1 /* SupportedProtocolsServiceTests.swift in Sources */,
				5E8EE1FC20FDCCE200DB1F9B /* CompanyLoginRequestDetectorTests.swift in Sources */,
				F991CE161CB55512004D8465 /* ZMUser+Testing.m in Sources */,
				5E2C354D21A806A80034F1EE /* MockBackgroundActivityManager.swift in Sources */,
				F9D1CD141DF6C131002F6E80 /* SyncStatusTests.swift in Sources */,
				EE1DEBB523D5AEE50087EE1F /* TypingUsersTimeoutTests.swift in Sources */,
				09531F1C1AE9644800B8556A /* ZMLoginCodeRequestTranscoderTests.m in Sources */,
				87D003FF1BB5810D00472E06 /* APSSignalingKeyStoreTests.swift in Sources */,
				542DFEE61DDCA452000F5B95 /* UserProfileUpdateStatusTests.swift in Sources */,
				F95FFBD11EB8A478004031CB /* CallSystemMessageGeneratorTests.swift in Sources */,
				16E0FBB623311A19000E3235 /* ZMUserSessionTests+Authentication.swift in Sources */,
				E97296282C4AA7D300C4F1DB /* AppendImageMessageUseCaseTests.swift in Sources */,
				D55272EC2062733F00F542BE /* AssetDeletionRequestStrategyTests.swift in Sources */,
				545434AB19AB6ADA003892D9 /* ZMMissingUpdateEventsTranscoderTests.m in Sources */,
				018A3DBF2B0799CA00EB3D6B /* GetUserClientFingerprintUseCaseTests.swift in Sources */,
				BF491CD51F03E0FC0055EE44 /* PermissionsDownloadRequestStrategyTests.swift in Sources */,
				54BFDF6A1BDA87D20034A3DB /* HistorySynchronizationStatusTests.swift in Sources */,
				545434AC19AB6ADA003892D9 /* ZMSelfTranscoderTests.m in Sources */,
				E9DA6FF52C5CDF9A00BF8298 /* DisableAnalyticsSharingUseCaseTests.swift in Sources */,
				54A227D61D6604A5009414C0 /* SynchronizationMocks.swift in Sources */,
				54A170691B300717001B41A5 /* ProxiedRequestStrategyTests.swift in Sources */,
				06ADEA082BD2723F008BA0B3 /* RemoveUserClientUseCaseTests.swift in Sources */,
				1660AA111ECE3C1C0056D403 /* SearchTaskTests.swift in Sources */,
				16D66D6A2B0789F500CB237D /* MockCryptoboxMigrationManagerInterface.swift in Sources */,
				873B893E20445F4400FBE254 /* ZMConversationAccessModeTests.swift in Sources */,
				543ED0011D79E0EE00A9CDF3 /* ApplicationMock.swift in Sources */,
				160C314A1E82AC170012E4BC /* OperationStatusTests.swift in Sources */,
				169E303320D29C670012C219 /* PushRegistryMock.swift in Sources */,
				1671F7532B6A835300C2D8A3 /* ZMClientRegistrationStatusTests.swift in Sources */,
				3E05F252192A4FBD00F22D80 /* UserSessionErrorTests.m in Sources */,
				E98E5DFC2B8DF45100A2CFF5 /* ResolveOneOnOneConversationsUseCaseTests.swift in Sources */,
				06ADE9EA2BC02B65008BA0B3 /* CertificateRevocationListsCheckerTests.swift in Sources */,
				F148F6691FBAF55800BD6909 /* TeamRegistrationStrategyTests.swift in Sources */,
				168C0B3F1E97CE3900315044 /* ZMLastUpdateEventIDTranscoderTests.m in Sources */,
				EE3E43F92BF62BF6001A43A1 /* SelfSupportedProtocolsRequestStrategyTests.swift in Sources */,
				E6C6C6B62B877429007585DF /* TeamMembersDownloadRequestStrategyTests.swift in Sources */,
				879634421F7BEC5100FC79BA /* DispatchQueueSerialAsyncTests.swift in Sources */,
				63CF4000276B4D110079FF2B /* AVSIdentifierTests.swift in Sources */,
				54AB428E1DF5C5B400381F2C /* TopConversationsDirectoryTests.swift in Sources */,
				EE9CDE9227DA05D100C4DAC8 /* APIVersionResolverTests.swift in Sources */,
				636826F82953465F00D904C2 /* ZMUserSessionTests+AccessToken.swift in Sources */,
				0601900B2678750D0043F8F8 /* DeepLinkURLActionProcessorTests.swift in Sources */,
				549552541D645683004F21F6 /* AddressBookTests.swift in Sources */,
				161C886623FD248A00CB0B8E /* RecordingMockTransportSession.swift in Sources */,
				F19F4F4D1E646C3C00F4D8FF /* UserProfileImageUpdateStatusTests.swift in Sources */,
				167BCB902603CAB200E9D7E3 /* AnalyticsTests.swift in Sources */,
				1679D1CD1EF97387007B0DF5 /* ZMUserSessionTestsBase+Calling.swift in Sources */,
				167F383D23E04A93006B6AA9 /* UnauthenticatedSessionTests+SSO.swift in Sources */,
				63C4B3C82C36A4C900C09A93 /* FetchShareableConversationUseCaseTests.swift in Sources */,
				16519D6D231EAAF300C9D76D /* Conversation+DeletionTests.swift in Sources */,
				169BA24425EF6FFA00374343 /* MockAnalytics.swift in Sources */,
				F925468E1C63B61000CE2D7C /* MessagingTest+EventFactory.m in Sources */,
				E9F7FE292BE0C61900699356 /* SetAllowGuestsAndServicesUseCaseTests.swift in Sources */,
				16849B2023EDB32B00C025A8 /* MockSessionManager.swift in Sources */,
				06E097A02A264F0300B38C4A /* ZMUserSessionTests+RecurringActions.swift in Sources */,
				878ACB5920AF12C10016E68A /* ZMUserConsentTests.swift in Sources */,
				8766853C1F2A1AA00031081B /* UnauthenticatedSessionTests.swift in Sources */,
				16D0A119234B999600A83F87 /* LabelUpstreamRequestStrategyTests.swift in Sources */,
				169BA23D25EF6E2A00374343 /* MockRegistrationStatusDelegate.swift in Sources */,
				542DFEE81DDCA4FD000F5B95 /* UserProfileUpdateRequestStrategyTests.swift in Sources */,
				7CE017152317D07E00144905 /* ZMAuthenticationStatusTests.swift in Sources */,
				16085B351F719E6D000B9F22 /* NetworkStateRecorder.swift in Sources */,
				EE1DEBB323D5A6930087EE1F /* TypingTests.swift in Sources */,
				63CD5959296442D800385037 /* AccessTokenMigrationTests.swift in Sources */,
				09BA924C1BD55FA5000DC962 /* UserClientRequestStrategyTests.swift in Sources */,
				A9692F8A1986476900849241 /* NSString_NormalizationTests.m in Sources */,
				54880E3D194B5845007271AA /* ZMOperationLoopTests.m in Sources */,
				F9410F631DE44C2E007451FF /* TypingStrategyTests.swift in Sources */,
				EE5BF6351F8F907C00B49D06 /* ZMLocalNotificationTests.swift in Sources */,
				169BA25225EF778E00374343 /* TestUserProfileUpdateObserver.swift in Sources */,
				BF50CFA71F39ACE8007833A4 /* MockUserInfoParser.swift in Sources */,
				5E0EB1F92100A46F00B5DC2B /* MockCompanyLoginRequesterDelegate.swift in Sources */,
				169BA24C25EF753100374343 /* MockReachability.swift in Sources */,
				541228451AEE422C00D9ED1C /* ZMAuthenticationStatusTests.m in Sources */,
				5E0EB1F72100A14A00B5DC2B /* CompanyLoginRequesterTests.swift in Sources */,
				1671F9FF1E2FAF50009F3150 /* ZMLocalNotificationForTests_CallState.swift in Sources */,
				EE6654642445D4EE00CBF8D3 /* MockAddressBook.swift in Sources */,
				161ACB3A23F6BAFE00ABFF33 /* URLActionTests.swift in Sources */,
				63CDCA792BD157E100DA0F0A /* CheckOneOnOneConversationIsReadyUseCaseTests.swift in Sources */,
				16849B1C23EDA1FD00C025A8 /* MockUpdateEventProcessor.swift in Sources */,
				CBD3AED02C4A742B007643A0 /* TestSetup.swift in Sources */,
				545F601C1D6C336D00C2C55B /* AddressBookSearchTests.swift in Sources */,
				162A81D6202B5BC600F6200C /* SessionManagerAVSTests.swift in Sources */,
				169BA1F825ECF8F700374343 /* MockAppLock.swift in Sources */,
				06F98D602437916B007E914A /* SignatureRequestStrategyTests.swift in Sources */,
				06D16AB02B9F3C9F00D5A28A /* E2EIdentityCertificateUpdateStatusUseCaseTests.swift in Sources */,
				5474C80C1921309400185A3A /* MessagingTestTests.m in Sources */,
				16D74BF62B5A961800160298 /* ChangeUsernameUseCaseTests.swift in Sources */,
				EE1DEBB723D5B62C0087EE1F /* TypingUsersTests.swift in Sources */,
				540A0BA51954859E00FB7D61 /* ZMSyncStrategyTests.m in Sources */,
				5E6716912174CA6700522E61 /* MockUser+LoginCredentials.swift in Sources */,
				F92CA9651F153622007D8570 /* CacheFileRelocatorTests.swift in Sources */,
				F9B71F4C1CB2B841001DB03F /* NSManagedObjectContext+TestHelpers.m in Sources */,
				F991CE151CB55512004D8465 /* ZMConversation+Testing.m in Sources */,
				54D785011A37256C00F47798 /* ZMEncodedNSUUIDWithTimestampTests.m in Sources */,
				161927242459E09C00DDD9EB /* UserClientEventConsumerTests.swift in Sources */,
				632A582225CD9DF900F0C4BD /* CallParticipantsKindTests.swift in Sources */,
				639290A4252CA53200046171 /* CallSnapshotTestFixture.swift in Sources */,
				87B30C5C1FA756220054DFB1 /* FlowManagerTests.swift in Sources */,
				169BA24125EF6F6700374343 /* ZMConversation+Testing.swift in Sources */,
				1626344720D79C22000D4063 /* ZMUserSessionTests+PushNotifications.swift in Sources */,
				16D3FD021E3A5C0D0052A535 /* ZMConversationVoiceChannelRouterTests.swift in Sources */,
				EEA58F102B70D59F006DEE32 /* CreateTeamOneOnOneConversationUseCaseTests.swift in Sources */,
				1658C23A1F5404F000889F22 /* FlowManagerMock.swift in Sources */,
				3E1858BC1951D6DA005FE78F /* MemoryLeaksObserver.m in Sources */,
				F905C47F1E79A86A00AF34A5 /* WireCallCenterV3Tests.swift in Sources */,
				1636EAFF23F6FCCC00CD9527 /* MockPresentationDelegate.swift in Sources */,
				E6D1B1F22B988166001CA68B /* GetMLSFeatureUseCaseTests.swift in Sources */,
				872C99601DB6722C006A3BDE /* CallKitDelegateTests+Mocking.m in Sources */,
				061F791C2B767B3D00E8827B /* SelfClientCertificateProviderTests.swift in Sources */,
				164C29A51ECF47D80026562A /* SearchDirectoryTests.swift in Sources */,
				06CDC6F82A2DFB4400EB518D /* RecurringActionServiceTests.swift in Sources */,
				D55272EA2062732100F542BE /* AssetDeletionStatusTests.swift in Sources */,
				A913C02423A7F1C00048CE74 /* TeamRolesDownloadRequestStrategyTests.swift in Sources */,
				EFC8281E1FB34F9600E27E21 /* EmailVerificationStrategyTests.swift in Sources */,
				87D4625D1C3D526D00433469 /* DeleteAccountRequestStrategyTests.swift in Sources */,
				A97E4F56267CF681006FC545 /* ZMUserSessionTestsBase.swift in Sources */,
				166264932166517A00300F45 /* CallEventStatusTests.swift in Sources */,
				160C31411E6DDFC30012E4BC /* VoiceChannelV3Tests.swift in Sources */,
				F9ABE8561EFD56BF00D83214 /* TeamDownloadRequestStrategyTests.swift in Sources */,
				87D2555921D6275800D03789 /* BuildTypeTests.swift in Sources */,
				169BA1FF25ED0DAD00374343 /* ZMUserSession+Messages.swift in Sources */,
				166E47D3255EF0BE00C161C8 /* MockStrategyDirectory.swift in Sources */,
				EE95DECD247C0049001EA010 /* SessionManagerConfigurationTests.swift in Sources */,
				A938BDCA23A7966700D4C208 /* ConversationRoleDownstreamRequestStrategyTests.swift in Sources */,
				0920C4DA1B305FF500C55728 /* UserSessionGiphyRequestStateTests.swift in Sources */,
				63A8F576276B7B3100513750 /* AVSClientTests.swift in Sources */,
				06ADE9EC2BC03C6D008BA0B3 /* CRLsDistributionPointsObserverTests.swift in Sources */,
				169BC10F22BD17FF0003159B /* LegalHoldRequestStrategyTests.swift in Sources */,
				87AEA67D1EFBF46600C94BF3 /* DiskDatabaseTest.swift in Sources */,
				F9F846351ED307F70087C1A4 /* CallParticipantsSnapshotTests.swift in Sources */,
				1673C35324CB36D800AE2714 /* ZMUserSessionTests+EncryptionAtRest.swift in Sources */,
				54DE9BEF1DE760A900EFFB9C /* RandomHandleGeneratorTests.swift in Sources */,
				F9C598AD1A0947B300B1F760 /* ZMBlacklistDownloaderTest.m in Sources */,
				1672A653234784B500380537 /* LabelDownstreamRequestStrategyTests.swift in Sources */,
				874A16942052C64B001C6760 /* UserExpirationObserverTests.swift in Sources */,
				16A702D01E92998100B8410D /* ApplicationStatusDirectoryTests.swift in Sources */,
				093694451BA9633300F36B3A /* UserClientRequestFactoryTests.swift in Sources */,
				E948DB142C4AB09D00146025 /* AppendLocationMessageUseCaseTests.swift in Sources */,
				168474262252579A004DE9EC /* ZMUserSessionTests+Syncing.swift in Sources */,
				F94F6B331E54B9C000D46A29 /* CallingRequestStrategyTests.swift in Sources */,
				166B2B6E23EB2CD3003E8581 /* DatabaseTest.swift in Sources */,
				5E8BB8A52149130800EEA64B /* AVSBridgingTests.swift in Sources */,
				161C887723FD4CFD00CB0B8E /* MockPushChannel.swift in Sources */,
				59D5C2312C35846600CE1D5E /* AppendTextMessageUseCaseTests.swift in Sources */,
				F9DAC54F1C2035660001F11E /* ConversationStatusStrategyTests.swift in Sources */,
				164C29A31ECF437E0026562A /* SearchRequestTests.swift in Sources */,
				168CF42F2007BCD9009FCB89 /* TeamInvitationStatusTests.swift in Sources */,
				EE8B934E2B838AFD00D5E670 /* GetE2eIdentityCertificatesUseCaseTests.swift in Sources */,
				E9F627B32BE4BF4A008C2B1C /* CreateConversationGuestLinkUseCaseTests.swift in Sources */,
				A901FE9B258B562F003EAF5C /* CallParticipantTests.swift in Sources */,
				874A174A205812B6001C6760 /* ZMUserSessionTests.swift in Sources */,
				546F815C1E685F6E00775059 /* LocalNotificationDispatcherTests.swift in Sources */,
				F1AE5F6F21F73388009CDBBC /* ZMUserSessionTests+Timers.swift in Sources */,
				E62F31C72B711DDF0095777A /* EvaluateOneOnOneConversationsStrategyTests.swift in Sources */,
				161ACB4323F6EE4800ABFF33 /* CompanyLoginURLActionProcessorTests.swift in Sources */,
				5474C80A1921309400185A3A /* MessagingTest.m in Sources */,
				872C99531DB525A1006A3BDE /* CallKitManagerTests.swift in Sources */,
				F16C8BC42040715800677D31 /* ZMUpdateEvent+Testing.swift in Sources */,
				160195611E30C9CF00ACBFAC /* LocalNotificationDispatcherCallingTests.swift in Sources */,
				6391A8012A7A529000832665 /* MLSConferenceStaleParticipantsRemoverTests.swift in Sources */,
				164A55D820F4FE4A00AE62A6 /* SearchUserImageStrategyTests.swift in Sources */,
				09B730961B3045E400A5CCC9 /* ProxiedRequestStatusTests.swift in Sources */,
				061F791E2B76828500E8827B /* SnoozeCertificateEnrollmentUseCaseTests.swift in Sources */,
				F148F66B1FBAFAF600BD6909 /* RegistrationStatusTestHelper.swift in Sources */,
				E955D3E32C36E9240090BEAB /* AppendKnockMessageUseCaseTests.swift in Sources */,
				EFC828221FB356CE00E27E21 /* RegistrationStatusTests.swift in Sources */,
				163FB9942052EA4C00E74F83 /* OperationLoopNewRequestObserver.swift in Sources */,
				F9B171F81C0F00E700E6EEC6 /* ClientUpdateStatusTests.swift in Sources */,
				3ED972FB1A0A65D800BAFC61 /* ZMBlacklistVerificatorTest.m in Sources */,
				EECE27C6294362F100419A8B /* MockPushTokenService.swift in Sources */,
				167BCB942603CC5B00E9D7E3 /* EventProcessorTests.swift in Sources */,
				F132C114203F20AB00C58933 /* ZMHotFixDirectoryTests.swift in Sources */,
				5463C897193F3C74006799DE /* ZMTimingTests.m in Sources */,
				1660AA0F1ECE0C870056D403 /* SearchResultTests.swift in Sources */,
				1662B0F923D9CE8F00B8C7C5 /* UnauthenticatedSessionTests+DomainLookup.swift in Sources */,
				EE1DEBB923D5B9BC0087EE1F /* ZMConversation+TypingUsersTests.swift in Sources */,
				164B8C211E254AD00060AB26 /* WireCallCenterV3Mock.swift in Sources */,
				F170AF211E78013A0033DC33 /* UserImageAssetUpdateStrategyTests.swift in Sources */,
				F95ECF511B94BD05009F91BA /* ZMHotFixTests.m in Sources */,
				F9ABE8571EFD56BF00D83214 /* TeamDownloadRequestStrategy+EventsTests.swift in Sources */,
				85D85EAFA1CB6E457D14E3B7 /* MockEntity2.m in Sources */,
				166D18A6230EC418001288CD /* MockMediaManager.swift in Sources */,
				09914E531BD6613D00C10BF8 /* ZMDecodedAPSMessageTest.m in Sources */,
				6349771E268B7C4300824A05 /* AVSVideoStreamsTest.swift in Sources */,
				636826FC2954550900D904C2 /* APIMigrationManagerTests.swift in Sources */,
				F9F9F5621D75D62100AE6499 /* RequestStrategyTestBase.swift in Sources */,
				7C419ED821F8D81D00B95770 /* EventProcessingTrackerTests.swift in Sources */,
				707CEBB727B515B200E080A4 /* ZMUserSessionTests+SecurityClassification.swift in Sources */,
				25D57F1D2BA892720038521E /* MessagingTest+Swift.swift in Sources */,
				85D8522CF8DE246DDD5BD12C /* MockEntity.m in Sources */,
				EF2CB12A22D5E5BF00350B0A /* TeamImageAssetUpdateStrategyTests.swift in Sources */,
				3E288A6C19C859210031CFCE /* NotificationObservers.m in Sources */,
				63C4B3CA2C36A4DB00C09A93 /* ShareFileUseCaseTests.swift in Sources */,
				168CF42D2007BCA0009FCB89 /* TeamInvitationRequestStrategyTests.swift in Sources */,
				A97E4F5B267CFB2D006FC545 /* ZMUserSessionTests_NetworkState.swift in Sources */,
				EE01E0391F90FEC1001AA33C /* ZMLocalNotificationTests_ExpiredMessage.swift in Sources */,
				54C11BAD19D1EB7500576A96 /* ZMLoginTranscoderTests.m in Sources */,
				16AD86B81F7292EB00E4C797 /* TypingChange.swift in Sources */,
				16D3FCDF1E365ABC0052A535 /* CallStateObserverTests.swift in Sources */,
				85D85EEDD5DD19FB747ED4A5 /* MockModelObjectContextFactory.m in Sources */,
				06894D92276BA7FA00DA4E33 /* StartLoginURLActionProcessorTests.swift in Sources */,
				BF80542B2102175800E97053 /* CompanyLoginVerificationTokenTests.swift in Sources */,
				0678D9942C2C5B54000DF6E3 /* CRLURLBuilderTests.swift in Sources */,
				F11E35D62040172200D4D5DB /* ZMHotFixTests.swift in Sources */,
				1639A8542264C52600868AB9 /* ZMLocalNotificationTests_Alerts.swift in Sources */,
				545FC3341A5B003A005EEA26 /* ObjectTranscoderTests.m in Sources */,
				5E9D32712109C54B0032FB06 /* CompanyLoginActionTests.swift in Sources */,
				1836188BC0E48C1AC1671FC2 /* ZMSyncStrategyTests.swift in Sources */,
				71AE6F20A2708DCF3BAD54F7 /* ZMOperationLoopTests.swift in Sources */,
			);
			runOnlyForDeploymentPostprocessing = 0;
		};
		5498158E1A43232400A7CE2E /* Sources */ = {
			isa = PBXSourcesBuildPhase;
			buildActionMask = 2147483647;
			files = (
				1660AA0B1ECCAF4E0056D403 /* SearchRequest.swift in Sources */,
				E6C983EE2B986ABA00D55177 /* ZMUserSession+UserSession.swift in Sources */,
				0664F2E62A0E25C200E5C34E /* RecurringActionService.swift in Sources */,
				878ACB4620ADBBAA0016E68A /* Blacklist.swift in Sources */,
				06ADE9E32BBFDF26008BA0B3 /* CertificateRevocationListsChecker.swift in Sources */,
				166A8BF91E02C7D500F5EEEA /* ZMHotFix+PendingChanges.swift in Sources */,
				166507812459D7CA005300C1 /* UserClientEventConsumer.swift in Sources */,
				F9E577211E77EC6D0065EFE4 /* WireCallCenterV3+Notifications.swift in Sources */,
				092083401BA95EE100F82B29 /* UserClientRequestFactory.swift in Sources */,
				59E6A9142B4EE5CF00DBCC6B /* RecurringAction.swift in Sources */,
				16D74BF42B59670B00160298 /* ChangeUsernameUseCase.swift in Sources */,
				06025664248E5BC700E060E1 /* (null) in Sources */,
				EE5FEF0521E8948F00E24F7F /* ZMUserSession+DarwinNotificationCenter.swift in Sources */,
				549815DC1A432BC700A7CE2E /* NSError+ZMUserSession.m in Sources */,
				E9C0B1E82C58E34000D242D6 /* DisableAnalyticsUseCase.swift in Sources */,
				1662B0F723D9B29C00B8C7C5 /* UnauthenticatedSession+DomainLookup.swift in Sources */,
				E6F31B502C19B42E005DFA0C /* ZMUserSession+Notifications.swift in Sources */,
				63C5322027FDB4C4009DFFF4 /* BuildType.swift in Sources */,
				5E9D326F2109C1740032FB06 /* CompanyLoginErrorCode.swift in Sources */,
				16ED865A23E2E91900CB1766 /* ZMUserSession+LifeCycle.swift in Sources */,
				F95706541DE5D1CC0087442C /* SearchUserImageStrategy.swift in Sources */,
				0648FC1427864783006519D1 /* Conversation+Join.swift in Sources */,
				872A2EE61FFFBC2A00900B22 /* ServiceUser.swift in Sources */,
				16ED865D23E30F7E00CB1766 /* ZMUserSesson+Proxy.swift in Sources */,
				A938BDC823A7964200D4C208 /* ConversationRoleDownstreamRequestStrategy.swift in Sources */,
				EE88B0512BF62B3F0013F0BD /* SupportedProtocolsService.swift in Sources */,
				F19E55A622B3AAA8005C792D /* PKPushCredentials+SafeLogging.swift in Sources */,
				59E6A9162B4EE5D500DBCC6B /* RecurringActionServiceInterface.swift in Sources */,
				09C77C531BA6C77000E2163F /* UserClientRequestStrategy.swift in Sources */,
				F1B5D53D2181FDA300986911 /* NetworkQuality.swift in Sources */,
				634976E9268A185A00824A05 /* AVSVideoStreams.swift in Sources */,
				5EC2C593213827BF00C6CE35 /* WireCallCenterV3+Events.swift in Sources */,
				EE1DEBBE23D5E12F0087EE1F /* TypingUsersTimeout+Key.swift in Sources */,
				F1C1F3EE1FCF0C85007273E3 /* ZMUserSessionErrorCode+Localized.swift in Sources */,
				166264742166093800300F45 /* CallEventStatus.swift in Sources */,
				63C5321F27FDB283009DFFF4 /* SyncStatus.swift in Sources */,
				E6425FE52BD005C0003EC8CF /* SessionManager+UserSessionLogoutDelegate.swift in Sources */,
				549815CD1A432BC700A7CE2E /* ZMBlacklistDownloader.m in Sources */,
				549815CE1A432BC700A7CE2E /* ZMBlacklistVerificator.m in Sources */,
				16D9E8BA22BCD39200FA463F /* LegalHoldRequestStrategy.swift in Sources */,
				164C29A71ED2D7B00026562A /* SearchResult.swift in Sources */,
				01D33D8129B8ED97009E94F3 /* SyncStatusLog.swift in Sources */,
				1660AA091ECCAC900056D403 /* SearchDirectory.swift in Sources */,
				166E47D0255EBFA900C161C8 /* StrategyDirectory.swift in Sources */,
				63EB9B2D258131F700B44635 /* AVSActiveSpeakerChange.swift in Sources */,
				161681352077721600BCF33A /* ZMOperationLoop+OperationStatus.swift in Sources */,
				A934C6E6266E0945008D9E68 /* ZMSyncStrategy.swift in Sources */,
				7C26879D21F7193800570AA9 /* EventProcessingTracker.swift in Sources */,
				E60579D62C1C3E3D003D4A98 /* ZMNetworkAvailabilityChangeNotification.swift in Sources */,
				EE5D9B62290A8557007D78D6 /* SessionManager+VoIPPushManagerDelegate.swift in Sources */,
				54A0A6311BCE9864001A3A4C /* ZMHotFix.m in Sources */,
				F19F4F3C1E604AA700F4D8FF /* UserImageAssetUpdateStrategy.swift in Sources */,
				E9A71BD32C32EA8B0027EC01 /* AppendTextMessageUseCase.swift in Sources */,
				EE1108FB23D2087F005DC663 /* Typing.swift in Sources */,
				164EAF9C1F4455FA00B628C4 /* ZMUserSession+Actions.swift in Sources */,
				5EFE9C17212AB945007932A6 /* RegistrationPhase.swift in Sources */,
				EE2DE5E8292519EC00F42F4C /* CallKitCallRegister.swift in Sources */,
				EECE27C429435FFE00419A8B /* PushTokenService.swift in Sources */,
				BF2ADA001F41A3DF000980E8 /* SessionFactories.swift in Sources */,
				636F70452A5F3EE900E086B6 /* MLSConferenceStaleParticipantsRemover.swift in Sources */,
				E6C6C6B72B87745F007585DF /* TeamMembersDownloadRequestStrategy.swift in Sources */,
				EE458B0B27CCD58800F04038 /* ZMOperationLoop+APIVersion.swift in Sources */,
				F130BF282062C05600DBE261 /* SessionManager+Backup.swift in Sources */,
				54A0A6321BCE9867001A3A4C /* ZMHotFixDirectory.m in Sources */,
				54F0A0951B3018D7003386BC /* ProxiedRequestsStatus.swift in Sources */,
				F19F1D141EFBC18E00275E27 /* UnauthenticatedSession.swift in Sources */,
				F9F631421DE3524100416938 /* TypingStrategy.swift in Sources */,
				EEEED9A823F6BC00008C94CA /* SelfUserProvider.swift in Sources */,
				EE51FBEE2AE1305B002B503B /* UserSession.swift in Sources */,
				7C5482DA225380160055F1AB /* CallReceivedResult.swift in Sources */,
				54C8A39C1F7536DB004961DF /* ZMOperationLoop+Notifications.swift in Sources */,
				7C5B94F622DC6BC500A6F8BB /* JailbreakDetector.swift in Sources */,
				1693151125836E5800709F15 /* EventProcessor.swift in Sources */,
				EF2CB12722D5E58B00350B0A /* TeamImageAssetUpdateStrategy.swift in Sources */,
				E9F403172C5BD26C00F81366 /* SessionManager+AnalyticsUseCases.swift in Sources */,
				BF2ADA021F41A450000980E8 /* BackendEnvironmentProvider+Cookie.swift in Sources */,
				EE1108B723D1B367005DC663 /* TypingUsers.swift in Sources */,
				06B99C7B242B51A300FEAFDE /* SignatureRequestStrategy.swift in Sources */,
				06E0979C2A261E5D00B38C4A /* ZMUserSession+RecurringAction.swift in Sources */,
				5EFE9C15212AB138007932A6 /* UnregisteredUser+Payload.swift in Sources */,
				161ACB2D23F5BA0200ABFF33 /* DeepLinkURLActionProcessor.swift in Sources */,
				060C06632B73DB8800B484C6 /* SnoozeCertificateEnrollmentUseCase.swift in Sources */,
				54131BCE25C7FFCA00CE2CA2 /* SessionManager+AuthenticationStatusDelegate.swift in Sources */,
				EE88B04F2BF62B140013F0BD /* SelfSupportedProtocolsRequestStrategy.swift in Sources */,
				160C31271E6434500012E4BC /* OperationStatus.swift in Sources */,
				165911531DEF38EC007FA847 /* CallStateObserver.swift in Sources */,
				5458273E2541C3A9002B8F83 /* PresentationDelegate.swift in Sources */,
				A9B53AAA24E12E240066FCC6 /* ZMAccountDeletedReason.swift in Sources */,
				54E2C1E01E682DC400536569 /* LocalNotificationDispatcher.swift in Sources */,
				879634401F7BEA4700FC79BA /* DispatchQueue+SerialAsync.swift in Sources */,
				F93A75F21C1F219800252586 /* ConversationStatusStrategy.swift in Sources */,
				632A582025CC43DA00F0C4BD /* CallParticipantsListKind.swift in Sources */,
				0678D9922C2C53D3000DF6E3 /* CRLURLBuilder.swift in Sources */,
				544F8FF31DDCD34600D1AB04 /* UserProfileUpdateNotifications.swift in Sources */,
				F19F1D1F1EFBC2F000275E27 /* ZMAuthenticationStatus.m in Sources */,
				634976FD268A205A00824A05 /* AVSClientList.swift in Sources */,
				F1A94BD21F010287003083D9 /* UnauthenticatedSession+Login.swift in Sources */,
				F1C1E70D21F74667007FBDA1 /* ZMUserSession+Timers.swift in Sources */,
				162113042B2756EB008F0F9F /* PrekeyGenerator.swift in Sources */,
				7CD279842338B74600E638CD /* SessionManagerConfiguration.swift in Sources */,
				166DCDBA2555ADD2004F4F59 /* SessionManager+EncryptionAtRest.swift in Sources */,
				54A170651B300696001B41A5 /* ProxiedRequestStrategy.swift in Sources */,
				160C31441E8049320012E4BC /* ApplicationStatusDirectory.swift in Sources */,
				7CD279862338E31D00E638CD /* SessionManager+Authentication.swift in Sources */,
				E9A71BD72C33F4850027EC01 /* AppendKnockMessagekUseCase.swift in Sources */,
				16FF474C1F0D54B20044C491 /* SessionManager+Logs.swift in Sources */,
				F19F1D281EFBC34E00275E27 /* ZMUserSessionRegistrationNotification.m in Sources */,
				A93B528B250101AC0061255E /* ZMUserSession+Debugging.swift in Sources */,
				A913C02223A7EDFB0048CE74 /* TeamRolesDownloadRequestStrategy.swift in Sources */,
				E955D3DF2C36CFFF0090BEAB /* ConversationType+ZMConversationType.swift in Sources */,
				E662328D2BF4BBED002B680A /* ZMUserSession+MLS.swift in Sources */,
				597B70C32B03984C006C2121 /* ZMUserSession+DeveloperMenu.swift in Sources */,
				59271BEA2B908E150019B726 /* SecurityClassification.swift in Sources */,
				5EC2C5912137F80E00C6CE35 /* CallState.swift in Sources */,
				E9F403152C5B96CD00F81366 /* EnableAnalyticsUseCase.swift in Sources */,
				E9EAEAA72BC7C50B0042F5C9 /* CreateConversationGuestLinkUseCase.swift in Sources */,
				259AAB0D2B9F477F00B13A7C /* LastE2EIdentityUpdateDateProtocol.swift in Sources */,
				5478A1411DEC4048006F7268 /* UserProfile.swift in Sources */,
				E6425FDF2BCD5B9D003EC8CF /* ZMUserSessionBuilder.swift in Sources */,
				EE419B58256FEA3D004618E2 /* ZMUserSession.Configuration.swift in Sources */,
				5E8BB89E2147E9DF00EEA64B /* AVSWrapper+Handlers.swift in Sources */,
				E97296252C4A784300C4F1DB /* MessageAppendableConversation.swift in Sources */,
				63B1FAD92763A510000766F8 /* AVSIdentifier.swift in Sources */,
				F19E55A222B3A3FA005C792D /* UNNotificationResponse+SafeLogging.swift in Sources */,
				EFF940402240FF12004F3115 /* DeepLinkError.swift in Sources */,
				F90EC5A31E7BF1AC00A6779E /* AVSWrapper.swift in Sources */,
				018A3DBC2B07998400EB3D6B /* GetUserClientFingerprintUseCase.swift in Sources */,
				5E8BB8992147CD3F00EEA64B /* AVSBridging.swift in Sources */,
				16F5F16C1E4092C00062F0AE /* NSManagedObjectContext+CTCallCenter.swift in Sources */,
				09531F181AE960E300B8556A /* ZMLoginCodeRequestTranscoder.m in Sources */,
				06D16AB52BA0624800D5A28A /* IsE2EICertificateEnrollmentRequiredUseCase.swift in Sources */,
				F148F6671FB9AA7600BD6909 /* UnregisteredTeam.swift in Sources */,
				1672A64523473EA100380537 /* LabelDownstreamRequestStrategy.swift in Sources */,
				09BCDB8F1BCE7F000020DCC7 /* ZMAPSMessageDecoder.m in Sources */,
				E623B6382BD688D400F91B37 /* Caches.swift in Sources */,
				E6BB79542C36B36E003B821B /* NetworkState.swift in Sources */,
				546392721D79D5210094EC66 /* Application.swift in Sources */,
				06ADEA042BD15384008BA0B3 /* RemoveUserClientUseCase.swift in Sources */,
				EFC8281C1FB343B600E27E21 /* RegistationCredentialVerificationStrategy.swift in Sources */,
				874A16902052BE5E001C6760 /* ZMUserSession+OpenConversation.swift in Sources */,
				EE1DEBC423D5F1970087EE1F /* Conversation+TypingUsers.swift in Sources */,
				EEDDB6A42BCFC5E7009ECF97 /* WireSyncEngine.docc in Sources */,
				16E6F26224B371190015B249 /* ZMUserSession+EncryptionAtRest.swift in Sources */,
				BFE7FCBF2101E50700D1165F /* CompanyLoginVerificationToken.swift in Sources */,
				5498162E1A432BC800A7CE2E /* ZMLastUpdateEventIDTranscoder.m in Sources */,
				F9B171F61C0EF21100E6EEC6 /* ClientUpdateStatus.swift in Sources */,
				EEC7AB0C2A08F3DF005614BE /* OperationStateProvider.swift in Sources */,
				549816351A432BC800A7CE2E /* ZMLoginTranscoder.m in Sources */,
				5E8BB89C2147CE1600EEA64B /* AVSCallMember.swift in Sources */,
				166D18A4230EBFFA001288CD /* MediaManager.swift in Sources */,
				874F142D1C16FD9700C15118 /* Device.swift in Sources */,
				F19E55A422B3A740005C792D /* PKPushPayload+SafeLogging.swift in Sources */,
				EE1108F923D1F945005DC663 /* TypingUsersTimeout.swift in Sources */,
				16C4BDA020A309CD00BCDB17 /* CallParticipantSnapshot.swift in Sources */,
				1639A8272260CE5000868AB9 /* ZMLocalNotification+AvailabilityAlert.swift in Sources */,
				EE8584DD2B6BD33B0045EAD4 /* ZMUserSession+OneOnOne.swift in Sources */,
				16ED865F23E3145C00CB1766 /* ZMUserSession+Clients.swift in Sources */,
				06D16AAE2B9F3BC700D5A28A /* E2EIdentityCertificateUpdateStatusUseCase.swift in Sources */,
				878ACB4820AEFB980016E68A /* ZMUser+Consent.swift in Sources */,
				0640C26D26EA0B5C0057AF80 /* NSManagedObjectContext+Packaging.swift in Sources */,
				E6E5579A2BBD4D9C0033E62B /* ZMReachability+ServerConnection.swift in Sources */,
				F1C51FE71FB49660009C2269 /* RegistrationStatus.swift in Sources */,
				5E8EE1FA20FDC7D700DB1F9B /* Pasteboard.swift in Sources */,
				874A16922052BEC5001C6760 /* UserExpirationObserver.swift in Sources */,
				8751DA061F66BFA6000D308B /* ZMUserSession+Push.swift in Sources */,
				EEEA75FA1F8A6142006D1070 /* ZMLocalNotification+ExpiredMessages.swift in Sources */,
				547E5B5A1DDB67390038D936 /* UserProfileUpdateRequestStrategy.swift in Sources */,
				54FF64291F73D00C00787EF2 /* NSManagedObjectContext+AuthenticationStatus.swift in Sources */,
				A9C02605266F5B4B002E542B /* ZMClientRegistrationStatus.swift in Sources */,
				BF735CFA1E70003D003BC61F /* SystemMessageCallObserver.swift in Sources */,
				1645ECF82448A0A3007A82D6 /* Decodable+JSON.swift in Sources */,
				63F1DF21294B69B20061565E /* AccessTokenMigration.swift in Sources */,
				165D3A211E1D43870052E654 /* VoiceChannelV3.swift in Sources */,
				F19F4F3A1E5F1AE400F4D8FF /* UserProfileImageUpdateStatus.swift in Sources */,
				5498162D1A432BC800A7CE2E /* ZMMissingUpdateEventsTranscoder.m in Sources */,
				549816451A432BC800A7CE2E /* ZMOperationLoop.m in Sources */,
				D5D10DA4203AE43200145497 /* Conversation+AccessMode.swift in Sources */,
				F9AB00221F0CDAF00037B437 /* CacheFileRelocator.swift in Sources */,
				EEE46E5728C5EF56005F48D7 /* FetchUserClientsUseCase.swift in Sources */,
				E965B10C2C3431EC009BEAB3 /* AppendLocationMessageUseCase.swift in Sources */,
				166A8BF31E015F3B00F5EEEA /* WireCallCenterV3Factory.swift in Sources */,
				16519D38231D3B1700C9D76D /* Conversation+Deletion.swift in Sources */,
				E9A71BD52C33EE080027EC01 /* AppendImageMessageUseCase.swift in Sources */,
				F1C1F3F01FCF18C5007273E3 /* NSError+Localized.swift in Sources */,
				EE2DE5E429250CC400F42F4C /* CallKitCall.swift in Sources */,
				5467F1C61E0AE421008C1745 /* KeyValueStore+AccessToken.swift in Sources */,
				639290A7252DEDB500046171 /* WireCallCenterV3+Degradation.swift in Sources */,
				E62F31C52B71165A0095777A /* EvaluateOneOnOneConversationsStrategy.swift in Sources */,
				8754B84A1F73C25400EC02AD /* ConversationListChangeInfo+UserSession.swift in Sources */,
				8737D554209217BD00E5A4AF /* URLActions.swift in Sources */,
				E662328F2BF4BDB0002B680A /* ZMUserSession+CertificateRevocationLists.swift in Sources */,
				547E5B581DDB4B800038D936 /* UserProfileUpdateStatus.swift in Sources */,
				EEEA75FC1F8A6142006D1070 /* ZMLocalNotification+Calling.swift in Sources */,
				EE2DE5EC29263C5100F42F4C /* Logger.swift in Sources */,
				F19F1D331EFBE3FE00275E27 /* UnauthenticatedOperationLoop.swift in Sources */,
				16030DC921B01B7500F8032E /* Conversation+ReadReceiptMode.swift in Sources */,
				F19F4F4F1E6575F700F4D8FF /* UserProfileImageOwner.swift in Sources */,
				8754B84C1F73C38900EC02AD /* MessageChangeInfo+UserSession.swift in Sources */,
				59271BE82B908DAC0019B726 /* SecurityClassificationProviding.swift in Sources */,
				EE46EF262942033C007BBD99 /* SessionManager+PushToken.swift in Sources */,
				63C4B3C22C35B07A00C09A93 /* FetchShareableConversationUseCase.swift in Sources */,
				162DEE111F87B9800034C8F9 /* ZMUserSession+Calling.swift in Sources */,
				161ACB2423F432CC00ABFF33 /* SessionManager+URLActions.swift in Sources */,
				BF3C1B1720DBE254001CE126 /* Conversation+MessageDestructionTimeout.swift in Sources */,
				1659114F1DEF1F6E007FA847 /* LocalNotificationDispatcher+Calling.swift in Sources */,
				E623B63A2BD68DAE00F91B37 /* UserSessionDependencies.swift in Sources */,
				16DABFAE1DCF98D3001973E3 /* CallingRequestStrategy.swift in Sources */,
				54DE9BEB1DE74FFB00EFFB9C /* RandomHandleGenerator.swift in Sources */,
				63CDCA772BCD8AB500DA0F0A /* CheckOneOnOneConversationIsReadyUseCase.swift in Sources */,
				F1C51FE91FB4A9C7009C2269 /* RegistrationStrategy.swift in Sources */,
				549816301A432BC800A7CE2E /* ZMSelfStrategy.m in Sources */,
				63CD5958296434A700385037 /* ZMUserSession+AccessToken.swift in Sources */,
				63A2E19F2770D7E900D8F271 /* AVSIdentifier+Stub.swift in Sources */,
				5E8EE1F720FDC6B900DB1F9B /* CompanyLoginRequestDetector.swift in Sources */,
				16E0FB87232F8933000E3235 /* ZMUserSession+Authentication.swift in Sources */,
				F19F1D381EFBF61800275E27 /* SessionManager.swift in Sources */,
				634976F8268A200C00824A05 /* AVSClient.swift in Sources */,
				D522571E2062552800562561 /* AssetDeletionRequestStrategy.swift in Sources */,
				060C06682B7619E300B484C6 /* SelfClientCertificateProvider.swift in Sources */,
				161ACB1623F1AFB000ABFF33 /* SessionManager+CallKitManagerDelegate.swift in Sources */,
				6349770A268A250E00824A05 /* Encodable+JSONString.swift in Sources */,
				1671F7502B6A7DF500C2D8A3 /* ZMAuthenticationStatus.swift in Sources */,
				1658C2371F503CF800889F22 /* FlowManager.swift in Sources */,
				7CD279882338E52000E638CD /* ProcessInfo+SystemBootTime.swift in Sources */,
				25E11B0D2B56B497005D51FA /* GetIsE2EIdentityEnabledUseCase.swift in Sources */,
				549710081F6FF5C100026EDD /* NotificationInContext+UserSession.swift in Sources */,
				16D0A11D234C8CD700A83F87 /* LabelUpstreamRequestStrategy.swift in Sources */,
				63FE4B9E25C1D2EC002878E5 /* VideoGridPresentationMode.swift in Sources */,
				8798607B1C3D48A400218A3E /* DeleteAccountRequestStrategy.swift in Sources */,
				E9A96E7E2B88E0EA00914FDD /* ResolveOneOnOneConversationsUseCase.swift in Sources */,
				E967757F2BD8237D00EFEED5 /* SetAllowGuestAndServicesUseCase.swift in Sources */,
				5E0EB1F421008C1900B5DC2B /* CompanyLoginRequester.swift in Sources */,
				16A764611F3E0B0B00564F21 /* CallKitManager.swift in Sources */,
				BF491CD11F03D7CF0055EE44 /* PermissionsDownloadRequestStrategy.swift in Sources */,
				E6BD767F2BDBAAE300FB1F8B /* CoreDataStack+Caches.swift in Sources */,
				54973A361DD48CAB007F8702 /* NSManagedObject+CryptoStack.swift in Sources */,
				165D3A3D1E1D60520052E654 /* ZMConversation+VoiceChannel.swift in Sources */,
				EE1DEBC723D5F1F30087EE1F /* NSManagedObjectContext+TypingUsers.swift in Sources */,
				EEE186B4259CC92D008707CA /* ZMUserSession+AppLock.swift in Sources */,
				165D3A221E1D43870052E654 /* VoiceChannel.swift in Sources */,
				EE9CDE9027DA04A300C4DAC8 /* SessionManager+APIVersionResolver.swift in Sources */,
				63E313D627553CA0002EAF1D /* ZMConversation+AVSIdentifier.swift in Sources */,
				5EDF03EC2245563C00C04007 /* LinkPreviewAssetUploadRequestStrategy+Helper.swift in Sources */,
				54991D581DEDCF2B007E282F /* AddressBook.swift in Sources */,
				F96DBEEB1DF9A570008FE832 /* ZMSyncStrategy+ManagedObjectChanges.m in Sources */,
				EEE95CF62A442A0100E136CB /* WireCallCenterV3+MLS.swift in Sources */,
				168CF4292007840A009FCB89 /* Team+Invite.swift in Sources */,
				168CF42720077C54009FCB89 /* TeamInvitationStatus.swift in Sources */,
				63497702268A20EC00824A05 /* AVSParticipantsChange.swift in Sources */,
				8717DFA71F6EF44E0087EFE4 /* SessionManager+Push.swift in Sources */,
				D52257232062637500562561 /* DeletableAssetIdentifierProvider.swift in Sources */,
				70355A7327AAE62E00F02C76 /* ZMUserSession+SecurityClassificationProviding.swift in Sources */,
				25E11B0B2B56A15F005D51FA /* GetE2eIdentityCertificatesUseCase.swift in Sources */,
				D5225720206261AA00562561 /* AssetDeletionStatus.swift in Sources */,
				5E8BB8A02147F5BC00EEA64B /* CallSnapshot.swift in Sources */,
				63B1FADB2763A636000766F8 /* ZMUser+AVSIdentifier.swift in Sources */,
				065FEA122B866462005AE86A /* StopCertificateEnrollmentSnoozerUseCase.swift in Sources */,
				A95D0B1223F6B75A0057014F /* AVSLogObserver.swift in Sources */,
				EE13BD8B2BC948FC006561F8 /* ZMUserSession+APIAdapter.swift in Sources */,
				E9E4D4712C2AD61500364352 /* TeamRole+AnalyticsValue.swift in Sources */,
				5E8BB8A22147F89000EEA64B /* CallCenterSupport.swift in Sources */,
				63C4B3C62C35B56A00C09A93 /* ShareFileUseCase.swift in Sources */,
				1660AA0D1ECDB0250056D403 /* SearchTask.swift in Sources */,
				E9AD0A362C2AF9B300CA88DF /* AnalyticsSessionConfiguration.swift in Sources */,
				F9245BED1CBF95A8009D1E85 /* ZMHotFixDirectory+Swift.swift in Sources */,
				E6C983EC2B98627200D55177 /* GetMLSFeatureUseCase.swift in Sources */,
				54991D5A1DEDD07E007E282F /* ContactAddressBook.swift in Sources */,
				EE0CAEAF2AAF2E8E00BD2DB7 /* URLSession+MinTLSVersion.swift in Sources */,
				2B15596A295093360069AE34 /* HotfixPatch.swift in Sources */,
				E998FE8E2C184C9800EAA672 /* UserCredentials.swift in Sources */,
				165BB94C2004D6490077EFD5 /* SessionManager+UserActivity.swift in Sources */,
				165D3A151E1D3EF30052E654 /* WireCallCenterV3.swift in Sources */,
				554FEE2122AFF20600B1A8A1 /* ZMUserSession+LegalHold.swift in Sources */,
				EE5D9B60290A7CEE007D78D6 /* VoIPPushManager.swift in Sources */,
				EE5AAF3A2874E8C70018FA01 /* BackendEnvironmentProvider+Reachability.swift in Sources */,
				1634958B1F0254CB004E80DB /* ServerConnection.swift in Sources */,
				54034F381BB1A6D900F4ED62 /* ZMUserSession+Logs.swift in Sources */,
				549816471A432BC800A7CE2E /* ZMSyncStrategy.m in Sources */,
				54BFDF681BDA6F9A0034A3DB /* HistorySynchronizationStatus.swift in Sources */,
				16DCB91C213449620002E910 /* ZMOperationLoop+PushChannel.swift in Sources */,
				162A81D4202B453000F6200C /* SessionManager+AVS.swift in Sources */,
				1662648221661C9F00300F45 /* ZMOperatonLoop+Background.swift in Sources */,
				168CF42B20079A02009FCB89 /* TeamInvitationRequestStrategy.swift in Sources */,
				06239126274DB73A0065A72D /* StartLoginURLActionProcessor.swift in Sources */,
				EEEED9AA23F6BD75008C94CA /* ZMUserSession+SelfUserProvider.swift in Sources */,
				EE8584DB2B6938390045EAD4 /* CreateTeamOneOnOneConversationUseCase.swift in Sources */,
				63F1DF1F294B68380061565E /* APIMigrationManager.swift in Sources */,
				F19E55A022B3A2C5005C792D /* UNNotification+SafeLogging.swift in Sources */,
				161ACB3223F5BBA100ABFF33 /* CompanyLoginURLActionProcessor.swift in Sources */,
				063AF985264B2DF800DCBCED /* CallClosedReason.swift in Sources */,
				EE9CDE8E27D9FF5900C4DAC8 /* APIVersionResolver.swift in Sources */,
				16F6BB381EDEA659009EA803 /* SearchResult+AddressBook.swift in Sources */,
				5458AF841F7021B800E45977 /* PreLoginAuthenticationNotification.swift in Sources */,
				F9ABE84F1EFD568B00D83214 /* TeamDownloadRequestStrategy.swift in Sources */,
				EE38DDEE280437E500D4983D /* BlacklistReason.swift in Sources */,
				EE2DE5E229250C1A00F42F4C /* CallHandle.swift in Sources */,
				871667FA1BB2AE9C009C6EEA /* APSSignalingKeysStore.swift in Sources */,
				018F17B92B83B70A00E0594D /* AVSConversationType+Conference.swift in Sources */,
				54A343471D6B589A004B65EA /* AddressBookSearch.swift in Sources */,
				5497100A1F6FFE9900026EDD /* ClientUpdateNotification.swift in Sources */,
				16085B331F71811A000B9F22 /* UserChangeInfo+UserSession.swift in Sources */,
				54131BC625C7F71400CE2CA2 /* LoginDelegate.swift in Sources */,
				167F383B23E0416E006B6AA9 /* UnauthenticatedSession+SSO.swift in Sources */,
				EEE186B6259CCA14008707CA /* SessionManager+AppLock.swift in Sources */,
				54257C081DF1C94200107FE7 /* TopConversationsDirectory.swift in Sources */,
				166B2B5E23E86522003E8581 /* ZMUserSession.swift in Sources */,
				F9ABE8511EFD568B00D83214 /* TeamRequestFactory.swift in Sources */,
				F16558D1225F3F2A00EA2F2A /* SessionManager+SwitchBackend.swift in Sources */,
				06ADE9E82BBFE1FA008BA0B3 /* CRLsDistributionPointsObserver.swift in Sources */,
				EE2DE5EA2926377C00F42F4C /* CallObserver.swift in Sources */,
				161ACB2F23F5BACA00ABFF33 /* ConnectToBotURLActionProcessor.swift in Sources */,
				E6425FE32BD0021B003EC8CF /* SessionManager+UserSessionSelfUserClientDelegate.swift in Sources */,
				EFF9403E2240FE5D004F3115 /* URL+DeepLink.swift in Sources */,
			);
			runOnlyForDeploymentPostprocessing = 0;
		};
/* End PBXSourcesBuildPhase section */

/* Begin PBXTargetDependency section */
		0145AE8E2B1155690097E3B8 /* PBXTargetDependency */ = {
			isa = PBXTargetDependency;
			target = 549815921A43232400A7CE2E /* WireSyncEngine-ios */;
			targetProxy = 0145AE8D2B1155690097E3B8 /* PBXContainerItemProxy */;
		};
		0145AE932B1155760097E3B8 /* PBXTargetDependency */ = {
			isa = PBXTargetDependency;
			target = 0145AE802B1154010097E3B8 /* WireSyncEngineSupport */;
			targetProxy = 0145AE922B1155760097E3B8 /* PBXContainerItemProxy */;
		};
		169BA1D925ECDBA300374343 /* PBXTargetDependency */ = {
			isa = PBXTargetDependency;
			target = 549815921A43232400A7CE2E /* WireSyncEngine-ios */;
			targetProxy = 169BA1D825ECDBA300374343 /* PBXContainerItemProxy */;
		};
		169BA1DE25ECDBC800374343 /* PBXTargetDependency */ = {
			isa = PBXTargetDependency;
			target = 3E186087191A56F6000FE027 /* WireSyncEngine Test Host */;
			targetProxy = 169BA1DD25ECDBC800374343 /* PBXContainerItemProxy */;
		};
		3E1860D1191A649D000FE027 /* PBXTargetDependency */ = {
			isa = PBXTargetDependency;
			target = 3E186087191A56F6000FE027 /* WireSyncEngine Test Host */;
			targetProxy = 3E1860D0191A649D000FE027 /* PBXContainerItemProxy */;
		};
		54F4DC581A4438AC00FDB6EA /* PBXTargetDependency */ = {
			isa = PBXTargetDependency;
			target = 549815921A43232400A7CE2E /* WireSyncEngine-ios */;
			targetProxy = 54F4DC571A4438AC00FDB6EA /* PBXContainerItemProxy */;
		};
		59DA04A62BD25486003F9195 /* PBXTargetDependency */ = {
			isa = PBXTargetDependency;
			target = 0145AE802B1154010097E3B8 /* WireSyncEngineSupport */;
			targetProxy = 59DA04A52BD25486003F9195 /* PBXContainerItemProxy */;
		};
		A9FF8089195B17B3002CD44B /* PBXTargetDependency */ = {
			isa = PBXTargetDependency;
			target = 3E186087191A56F6000FE027 /* WireSyncEngine Test Host */;
			targetProxy = A9FF8088195B17B3002CD44B /* PBXContainerItemProxy */;
		};
/* End PBXTargetDependency section */

/* Begin PBXVariantGroup section */
		3E27131A1A8A68BF008EE50F /* Push.strings */ = {
			isa = PBXVariantGroup;
			children = (
				F91CA6AC1BECBD3F000EE5C2 /* Base */,
				F91CA6AE1BECBD51000EE5C2 /* de */,
				B40DC79C1D01A61600CEF65C /* pt-BR */,
				B4D37F921D7EEA3F00D0C1BC /* es */,
				B4D37F941D7EEA5100D0C1BC /* uk */,
				B4D37F961D7EEA5B00D0C1BC /* ru */,
				B40964971DAD3D110098667A /* ja */,
				B40964991DAD3D170098667A /* it */,
				B409649B1DAD3D1E0098667A /* nl */,
				B409649D1DAD3D260098667A /* tr */,
				B40CD09F1DB7997E0008DA45 /* fr */,
				B40CD0A11DB799850008DA45 /* da */,
				B422BB981DCCC3F60076EAD5 /* ar */,
				B49AFC271DCCCB3D006B753B /* zh-Hans */,
				B4A124851DDCB58900FD9D66 /* sl */,
				B432ADBF1E02DE9500147768 /* et */,
				B42783671E363D3A00747363 /* fi */,
				B42430E01E55CB6B00D73D1B /* pl */,
				F14417221FD946F100CB2850 /* zh-Hant */,
				F14417251FD9470E00CB2850 /* lt */,
			);
			name = Push.strings;
			sourceTree = "<group>";
		};
		3E27131C1A8A68BF008EE50F /* Push.stringsdict */ = {
			isa = PBXVariantGroup;
			children = (
				F91CA6AD1BECBD46000EE5C2 /* Base */,
				F91CA6AF1BECBD51000EE5C2 /* de */,
				B40DC79D1D01A61600CEF65C /* pt-BR */,
				B4D37F931D7EEA3F00D0C1BC /* es */,
				B4D37F951D7EEA5100D0C1BC /* uk */,
				B4D37F971D7EEA5B00D0C1BC /* ru */,
				B40964981DAD3D110098667A /* ja */,
				B409649A1DAD3D170098667A /* it */,
				B409649C1DAD3D1E0098667A /* nl */,
				B409649E1DAD3D260098667A /* tr */,
				B40CD0A01DB7997E0008DA45 /* fr */,
				B40CD0A21DB799850008DA45 /* da */,
				B422BB991DCCC3F60076EAD5 /* ar */,
				B49AFC281DCCCB3D006B753B /* zh-Hans */,
				B4A124861DDCB58A00FD9D66 /* sl */,
				B432ADC01E02DE9500147768 /* et */,
				B42783681E363D3A00747363 /* fi */,
				B42430E11E55CB6B00D73D1B /* pl */,
				F14417231FD946F200CB2850 /* zh-Hant */,
				F14417261FD9470E00CB2850 /* lt */,
			);
			name = Push.stringsdict;
			sourceTree = "<group>";
		};
		5423B998191A4A1B0044347D /* InfoPlist.strings */ = {
			isa = PBXVariantGroup;
			children = (
				5423B999191A4A1B0044347D /* en */,
			);
			name = InfoPlist.strings;
			sourceTree = "<group>";
		};
		F1A989BC1FD03E1B00B8A82E /* ZMLocalizable.strings */ = {
			isa = PBXVariantGroup;
			children = (
				F1A989BD1FD03E2200B8A82E /* Base */,
				F1A989BE1FD03E2400B8A82E /* pt-BR */,
				F1A989BF1FD03E2500B8A82E /* es */,
				F1A989C01FD03E2600B8A82E /* uk */,
				F1A989C11FD03E2600B8A82E /* ru */,
				F1A989C21FD03E2700B8A82E /* ja */,
				F1A989C31FD03E2700B8A82E /* it */,
				F1A989C41FD03E2800B8A82E /* nl */,
				F1A989C51FD03E2800B8A82E /* tr */,
				F1A989C61FD03E2900B8A82E /* fr */,
				F1A989C71FD03E2A00B8A82E /* ar */,
				F1A989C81FD03E2B00B8A82E /* da */,
				F1A989C91FD03E2B00B8A82E /* zh-Hans */,
				F1A989CA1FD03E2C00B8A82E /* sl */,
				F1A989CB1FD03E2C00B8A82E /* fi */,
				F1A989CC1FD03E2D00B8A82E /* et */,
				F1A989CD1FD03E2E00B8A82E /* pl */,
				F1A989CE1FD0579F00B8A82E /* de */,
				F14417241FD946F200CB2850 /* zh-Hant */,
				F14417271FD9470E00CB2850 /* lt */,
			);
			name = ZMLocalizable.strings;
			sourceTree = "<group>";
		};
/* End PBXVariantGroup section */

/* Begin XCBuildConfiguration section */
		0145AE852B1154010097E3B8 /* Debug */ = {
			isa = XCBuildConfiguration;
			buildSettings = {
				ALWAYS_SEARCH_USER_PATHS = NO;
				"ARCHS[sdk=iphonesimulator*]" = (
					x86_64,
					arm64,
				);
				ASSETCATALOG_COMPILER_GENERATE_SWIFT_ASSET_SYMBOL_EXTENSIONS = YES;
				CLANG_ANALYZER_NONNULL = YES;
				CLANG_ANALYZER_NUMBER_OBJECT_CONVERSION = YES_AGGRESSIVE;
				CLANG_CXX_LANGUAGE_STANDARD = "gnu++20";
				CLANG_ENABLE_MODULES = YES;
				CLANG_ENABLE_OBJC_ARC = YES;
				CLANG_ENABLE_OBJC_WEAK = YES;
				CLANG_WARN_BLOCK_CAPTURE_AUTORELEASING = YES;
				CLANG_WARN_BOOL_CONVERSION = YES;
				CLANG_WARN_COMMA = YES;
				CLANG_WARN_CONSTANT_CONVERSION = YES;
				CLANG_WARN_DEPRECATED_OBJC_IMPLEMENTATIONS = YES;
				CLANG_WARN_DIRECT_OBJC_ISA_USAGE = YES_ERROR;
				CLANG_WARN_DOCUMENTATION_COMMENTS = YES;
				CLANG_WARN_EMPTY_BODY = YES;
				CLANG_WARN_ENUM_CONVERSION = YES;
				CLANG_WARN_INFINITE_RECURSION = YES;
				CLANG_WARN_INT_CONVERSION = YES;
				CLANG_WARN_NON_LITERAL_NULL_CONVERSION = YES;
				CLANG_WARN_OBJC_IMPLICIT_RETAIN_SELF = YES;
				CLANG_WARN_OBJC_LITERAL_CONVERSION = YES;
				CLANG_WARN_OBJC_ROOT_CLASS = YES_ERROR;
				CLANG_WARN_QUOTED_INCLUDE_IN_FRAMEWORK_HEADER = YES;
				CLANG_WARN_RANGE_LOOP_ANALYSIS = YES;
				CLANG_WARN_STRICT_PROTOTYPES = YES;
				CLANG_WARN_SUSPICIOUS_MOVE = YES;
				CLANG_WARN_UNGUARDED_AVAILABILITY = YES_AGGRESSIVE;
				CLANG_WARN_UNREACHABLE_CODE = YES;
				CLANG_WARN__DUPLICATE_METHOD_MATCH = YES;
				CODE_SIGN_STYLE = Automatic;
				COPY_PHASE_STRIP = NO;
				CURRENT_PROJECT_VERSION = 1;
				DEBUG_INFORMATION_FORMAT = dwarf;
				DEFINES_MODULE = YES;
				DEVELOPMENT_TEAM = EDF3JCE8BC;
				DYLIB_COMPATIBILITY_VERSION = 1;
				DYLIB_CURRENT_VERSION = 1;
				DYLIB_INSTALL_NAME_BASE = "@rpath";
				ENABLE_MODULE_VERIFIER = YES;
				ENABLE_STRICT_OBJC_MSGSEND = YES;
				ENABLE_TESTABILITY = YES;
				GCC_C_LANGUAGE_STANDARD = gnu17;
				GCC_DYNAMIC_NO_PIC = NO;
				GCC_NO_COMMON_BLOCKS = YES;
				GCC_OPTIMIZATION_LEVEL = 0;
				GCC_PREPROCESSOR_DEFINITIONS = (
					"DEBUG=1",
					"$(inherited)",
				);
				GCC_WARN_64_TO_32_BIT_CONVERSION = YES;
				GCC_WARN_ABOUT_RETURN_TYPE = YES_ERROR;
				GCC_WARN_UNDECLARED_SELECTOR = YES;
				GCC_WARN_UNINITIALIZED_AUTOS = YES_AGGRESSIVE;
				GCC_WARN_UNUSED_FUNCTION = YES;
				GCC_WARN_UNUSED_VARIABLE = YES;
				GENERATE_INFOPLIST_FILE = YES;
				INFOPLIST_KEY_NSHumanReadableCopyright = "Copyright © 2023 Zeta Project Gmbh. All rights reserved.";
				INSTALL_PATH = "$(LOCAL_LIBRARY_DIR)/Frameworks";
				LD_RUNPATH_SEARCH_PATHS = (
					"$(inherited)",
					"@executable_path/Frameworks",
					"@loader_path/Frameworks",
				);
				LOCALIZATION_PREFERS_STRING_CATALOGS = YES;
				MARKETING_VERSION = 1.0;
				MODULE_VERIFIER_SUPPORTED_LANGUAGES = "objective-c objective-c++";
				MODULE_VERIFIER_SUPPORTED_LANGUAGE_STANDARDS = "gnu17 gnu++20";
				MTL_ENABLE_DEBUG_INFO = INCLUDE_SOURCE;
				MTL_FAST_MATH = YES;
				ONLY_ACTIVE_ARCH = YES;
				PRODUCT_BUNDLE_IDENTIFIER = com.wire.WireSyncEngineSupport;
				PRODUCT_NAME = "$(TARGET_NAME:c99extidentifier)";
				SDKROOT = iphoneos;
				SKIP_INSTALL = YES;
				SWIFT_ACTIVE_COMPILATION_CONDITIONS = "DEBUG $(inherited)";
				SWIFT_EMIT_LOC_STRINGS = YES;
				SWIFT_OPTIMIZATION_LEVEL = "-Onone";
				SWIFT_VERSION = 5.0;
				TARGETED_DEVICE_FAMILY = "1,2";
				VERSIONING_SYSTEM = "apple-generic";
				VERSION_INFO_PREFIX = "";
			};
			name = Debug;
		};
		0145AE862B1154010097E3B8 /* Release */ = {
			isa = XCBuildConfiguration;
			buildSettings = {
				ALWAYS_SEARCH_USER_PATHS = NO;
				"ARCHS[sdk=iphonesimulator*]" = (
					x86_64,
					arm64,
				);
				ASSETCATALOG_COMPILER_GENERATE_SWIFT_ASSET_SYMBOL_EXTENSIONS = YES;
				CLANG_ANALYZER_NONNULL = YES;
				CLANG_ANALYZER_NUMBER_OBJECT_CONVERSION = YES_AGGRESSIVE;
				CLANG_CXX_LANGUAGE_STANDARD = "gnu++20";
				CLANG_ENABLE_MODULES = YES;
				CLANG_ENABLE_OBJC_ARC = YES;
				CLANG_ENABLE_OBJC_WEAK = YES;
				CLANG_WARN_BLOCK_CAPTURE_AUTORELEASING = YES;
				CLANG_WARN_BOOL_CONVERSION = YES;
				CLANG_WARN_COMMA = YES;
				CLANG_WARN_CONSTANT_CONVERSION = YES;
				CLANG_WARN_DEPRECATED_OBJC_IMPLEMENTATIONS = YES;
				CLANG_WARN_DIRECT_OBJC_ISA_USAGE = YES_ERROR;
				CLANG_WARN_DOCUMENTATION_COMMENTS = YES;
				CLANG_WARN_EMPTY_BODY = YES;
				CLANG_WARN_ENUM_CONVERSION = YES;
				CLANG_WARN_INFINITE_RECURSION = YES;
				CLANG_WARN_INT_CONVERSION = YES;
				CLANG_WARN_NON_LITERAL_NULL_CONVERSION = YES;
				CLANG_WARN_OBJC_IMPLICIT_RETAIN_SELF = YES;
				CLANG_WARN_OBJC_LITERAL_CONVERSION = YES;
				CLANG_WARN_OBJC_ROOT_CLASS = YES_ERROR;
				CLANG_WARN_QUOTED_INCLUDE_IN_FRAMEWORK_HEADER = YES;
				CLANG_WARN_RANGE_LOOP_ANALYSIS = YES;
				CLANG_WARN_STRICT_PROTOTYPES = YES;
				CLANG_WARN_SUSPICIOUS_MOVE = YES;
				CLANG_WARN_UNGUARDED_AVAILABILITY = YES_AGGRESSIVE;
				CLANG_WARN_UNREACHABLE_CODE = YES;
				CLANG_WARN__DUPLICATE_METHOD_MATCH = YES;
				CODE_SIGN_STYLE = Automatic;
				COPY_PHASE_STRIP = NO;
				CURRENT_PROJECT_VERSION = 1;
				DEBUG_INFORMATION_FORMAT = "dwarf-with-dsym";
				DEFINES_MODULE = YES;
				DEVELOPMENT_TEAM = EDF3JCE8BC;
				DYLIB_COMPATIBILITY_VERSION = 1;
				DYLIB_CURRENT_VERSION = 1;
				DYLIB_INSTALL_NAME_BASE = "@rpath";
				ENABLE_MODULE_VERIFIER = YES;
				ENABLE_NS_ASSERTIONS = NO;
				ENABLE_STRICT_OBJC_MSGSEND = YES;
				GCC_C_LANGUAGE_STANDARD = gnu17;
				GCC_NO_COMMON_BLOCKS = YES;
				GCC_WARN_64_TO_32_BIT_CONVERSION = YES;
				GCC_WARN_ABOUT_RETURN_TYPE = YES_ERROR;
				GCC_WARN_UNDECLARED_SELECTOR = YES;
				GCC_WARN_UNINITIALIZED_AUTOS = YES_AGGRESSIVE;
				GCC_WARN_UNUSED_FUNCTION = YES;
				GCC_WARN_UNUSED_VARIABLE = YES;
				GENERATE_INFOPLIST_FILE = YES;
				INFOPLIST_KEY_NSHumanReadableCopyright = "Copyright © 2023 Zeta Project Gmbh. All rights reserved.";
				INSTALL_PATH = "$(LOCAL_LIBRARY_DIR)/Frameworks";
				LD_RUNPATH_SEARCH_PATHS = (
					"$(inherited)",
					"@executable_path/Frameworks",
					"@loader_path/Frameworks",
				);
				LOCALIZATION_PREFERS_STRING_CATALOGS = YES;
				MARKETING_VERSION = 1.0;
				MODULE_VERIFIER_SUPPORTED_LANGUAGES = "objective-c objective-c++";
				MODULE_VERIFIER_SUPPORTED_LANGUAGE_STANDARDS = "gnu17 gnu++20";
				MTL_ENABLE_DEBUG_INFO = NO;
				MTL_FAST_MATH = YES;
				PRODUCT_BUNDLE_IDENTIFIER = com.wire.WireSyncEngineSupport;
				PRODUCT_NAME = "$(TARGET_NAME:c99extidentifier)";
				SDKROOT = iphoneos;
				SKIP_INSTALL = YES;
				SWIFT_COMPILATION_MODE = wholemodule;
				SWIFT_EMIT_LOC_STRINGS = YES;
				SWIFT_VERSION = 5.0;
				TARGETED_DEVICE_FAMILY = "1,2";
				VALIDATE_PRODUCT = YES;
				VERSIONING_SYSTEM = "apple-generic";
				VERSION_INFO_PREFIX = "";
			};
			name = Release;
		};
		169BA1DB25ECDBA300374343 /* Debug */ = {
			isa = XCBuildConfiguration;
			baseConfigurationReference = 0994E1DE1B835C4900A51721 /* ios-test-target.xcconfig */;
			buildSettings = {
				"ARCHS[sdk=iphonesimulator*]" = (
					x86_64,
					arm64,
				);
				BUNDLE_LOADER = "$(TEST_HOST)";
				INFOPLIST_FILE = "$(SRCROOT)/Tests/Resources/UnitTests-Info.plist";
				PRODUCT_BUNDLE_IDENTIFIER = com.wire.IntegrationTests;
				PRODUCT_NAME = "$(TARGET_NAME)";
				SWIFT_OBJC_BRIDGING_HEADER = "$(SRCROOT)/Tests/Source/Test-Bridging-Header.h";
				SWIFT_OBJC_INTERFACE_HEADER_NAME = "Tests-Swift.h";
				TEST_HOST = "$(BUILT_PRODUCTS_DIR)/WireSyncEngine Test Host.app/WireSyncEngine Test Host";
				WRAPPER_EXTENSION = xctest;
			};
			name = Debug;
		};
		169BA1DC25ECDBA300374343 /* Release */ = {
			isa = XCBuildConfiguration;
			baseConfigurationReference = 0994E1DE1B835C4900A51721 /* ios-test-target.xcconfig */;
			buildSettings = {
				"ARCHS[sdk=iphonesimulator*]" = (
					x86_64,
					arm64,
				);
				BUNDLE_LOADER = "$(TEST_HOST)";
				INFOPLIST_FILE = "$(SRCROOT)/Tests/Resources/UnitTests-Info.plist";
				PRODUCT_BUNDLE_IDENTIFIER = com.wire.IntegrationTests;
				PRODUCT_NAME = "$(TARGET_NAME)";
				SWIFT_OBJC_BRIDGING_HEADER = "$(SRCROOT)/Tests/Source/Test-Bridging-Header.h";
				SWIFT_OBJC_INTERFACE_HEADER_NAME = "Tests-Swift.h";
				TEST_HOST = "$(BUILT_PRODUCTS_DIR)/WireSyncEngine Test Host.app/WireSyncEngine Test Host";
				WRAPPER_EXTENSION = xctest;
			};
			name = Release;
		};
		3E1860AE191A56F7000FE027 /* Debug */ = {
			isa = XCBuildConfiguration;
			baseConfigurationReference = 0994E1DD1B835C4900A51721 /* ios-test-host.xcconfig */;
			buildSettings = {
				"ARCHS[sdk=iphonesimulator*]" = (
					x86_64,
					arm64,
				);
				CODE_SIGN_ENTITLEMENTS = "WireSyncEngine Test Host.entitlements";
				GCC_PRECOMPILE_PREFIX_HEADER = YES;
				GCC_PREFIX_HEADER = "Tests/iOS Test Host/Test-Host-Prefix.pch";
				INFOPLIST_FILE = "Tests/iOS Test Host/Test-Host-Info.plist";
				LD_RUNPATH_SEARCH_PATHS = (
					"$(inherited)",
					"@executable_path/Frameworks",
				);
				ONLY_ACTIVE_ARCH = YES;
				PRODUCT_BUNDLE_IDENTIFIER = "com.wire.${PRODUCT_NAME:rfc1034identifier}";
				PRODUCT_NAME = "$(TARGET_NAME)";
				WRAPPER_EXTENSION = app;
			};
			name = Debug;
		};
		3E1860AF191A56F7000FE027 /* Release */ = {
			isa = XCBuildConfiguration;
			baseConfigurationReference = 0994E1DD1B835C4900A51721 /* ios-test-host.xcconfig */;
			buildSettings = {
				"ARCHS[sdk=iphonesimulator*]" = (
					x86_64,
					arm64,
				);
				CODE_SIGN_ENTITLEMENTS = "WireSyncEngine Test Host.entitlements";
				GCC_PRECOMPILE_PREFIX_HEADER = YES;
				GCC_PREFIX_HEADER = "Tests/iOS Test Host/Test-Host-Prefix.pch";
				INFOPLIST_FILE = "Tests/iOS Test Host/Test-Host-Info.plist";
				LD_RUNPATH_SEARCH_PATHS = (
					"$(inherited)",
					"@executable_path/Frameworks",
				);
				PRODUCT_BUNDLE_IDENTIFIER = "com.wire.${PRODUCT_NAME:rfc1034identifier}";
				PRODUCT_NAME = "$(TARGET_NAME)";
				WRAPPER_EXTENSION = app;
			};
			name = Release;
		};
		3E1860D3191A649D000FE027 /* Debug */ = {
			isa = XCBuildConfiguration;
			baseConfigurationReference = 0994E1DE1B835C4900A51721 /* ios-test-target.xcconfig */;
			buildSettings = {
				"ARCHS[sdk=iphonesimulator*]" = (
					x86_64,
					arm64,
				);
				BUNDLE_LOADER = "$(TEST_HOST)";
				INFOPLIST_FILE = "$(SRCROOT)/Tests/Resources/UnitTests-Info.plist";
				PRODUCT_BUNDLE_IDENTIFIER = "com.wire.WireSyncEngine-Test-Host";
				PRODUCT_NAME = "$(TARGET_NAME)";
				SWIFT_OBJC_BRIDGING_HEADER = "$(SRCROOT)/Tests/Source/Test-Bridging-Header.h";
				SWIFT_OBJC_INTERFACE_HEADER_NAME = "Tests-Swift.h";
				TEST_HOST = "$(BUILT_PRODUCTS_DIR)/WireSyncEngine Test Host.app/WireSyncEngine Test Host";
				WRAPPER_EXTENSION = xctest;
			};
			name = Debug;
		};
		3E1860D4191A649D000FE027 /* Release */ = {
			isa = XCBuildConfiguration;
			baseConfigurationReference = 0994E1DE1B835C4900A51721 /* ios-test-target.xcconfig */;
			buildSettings = {
				"ARCHS[sdk=iphonesimulator*]" = (
					x86_64,
					arm64,
				);
				BUNDLE_LOADER = "$(TEST_HOST)";
				INFOPLIST_FILE = "$(SRCROOT)/Tests/Resources/UnitTests-Info.plist";
				PRODUCT_BUNDLE_IDENTIFIER = "com.wire.WireSyncEngine-Test-Host";
				PRODUCT_NAME = "$(TARGET_NAME)";
				SWIFT_OBJC_BRIDGING_HEADER = "$(SRCROOT)/Tests/Source/Test-Bridging-Header.h";
				SWIFT_OBJC_INTERFACE_HEADER_NAME = "Tests-Swift.h";
				TEST_HOST = "$(BUILT_PRODUCTS_DIR)/WireSyncEngine Test Host.app/WireSyncEngine Test Host";
				WRAPPER_EXTENSION = xctest;
			};
			name = Release;
		};
		540029DA1918CA8500578793 /* Debug */ = {
			isa = XCBuildConfiguration;
			baseConfigurationReference = 0994E1E31B835C4900A51721 /* project-debug.xcconfig */;
			buildSettings = {
				HEADER_SEARCH_PATHS = "$(SDKROOT)/usr/include/libxml2";
				SWIFT_SWIFT3_OBJC_INFERENCE = Off;
			};
			name = Debug;
		};
		540029DB1918CA8500578793 /* Release */ = {
			isa = XCBuildConfiguration;
			baseConfigurationReference = 0994E1E41B835C4900A51721 /* project.xcconfig */;
			buildSettings = {
				HEADER_SEARCH_PATHS = "$(SDKROOT)/usr/include/libxml2";
				SWIFT_SWIFT3_OBJC_INFERENCE = Off;
			};
			name = Release;
		};
		549815A71A43232500A7CE2E /* Debug */ = {
			isa = XCBuildConfiguration;
			baseConfigurationReference = 0994E1F01B835C4900A51721 /* WireSyncEngine.xcconfig */;
			buildSettings = {
				"ARCHS[sdk=iphonesimulator*]" = (
					x86_64,
					arm64,
				);
				GCC_PREFIX_HEADER = "$(SRCROOT)/Source/WireSyncEngine-iOS.pch";
				INFOPLIST_FILE = "$(SRCROOT)/Resources/WireSyncEngine-ios-Info.plist";
				MOMC_NO_INVERSE_RELATIONSHIP_WARNINGS = YES;
				ONLY_ACTIVE_ARCH = YES;
				PRODUCT_BUNDLE_IDENTIFIER = "com.wire.$(PRODUCT_NAME:rfc1034identifier)";
				SKIP_INSTALL = YES;
			};
			name = Debug;
		};
		549815A91A43232500A7CE2E /* Release */ = {
			isa = XCBuildConfiguration;
			baseConfigurationReference = 0994E1F01B835C4900A51721 /* WireSyncEngine.xcconfig */;
			buildSettings = {
				"ARCHS[sdk=iphonesimulator*]" = (
					x86_64,
					arm64,
				);
				GCC_PREFIX_HEADER = "$(SRCROOT)/Source/WireSyncEngine-iOS.pch";
				INFOPLIST_FILE = "$(SRCROOT)/Resources/WireSyncEngine-ios-Info.plist";
				MOMC_NO_INVERSE_RELATIONSHIP_WARNINGS = YES;
				PRODUCT_BUNDLE_IDENTIFIER = "com.wire.$(PRODUCT_NAME:rfc1034identifier)";
				SKIP_INSTALL = YES;
			};
			name = Release;
		};
/* End XCBuildConfiguration section */

/* Begin XCConfigurationList section */
		0145AE872B1154010097E3B8 /* Build configuration list for PBXNativeTarget "WireSyncEngineSupport" */ = {
			isa = XCConfigurationList;
			buildConfigurations = (
				0145AE852B1154010097E3B8 /* Debug */,
				0145AE862B1154010097E3B8 /* Release */,
			);
			defaultConfigurationIsVisible = 0;
			defaultConfigurationName = Release;
		};
		169BA1DA25ECDBA300374343 /* Build configuration list for PBXNativeTarget "IntegrationTests" */ = {
			isa = XCConfigurationList;
			buildConfigurations = (
				169BA1DB25ECDBA300374343 /* Debug */,
				169BA1DC25ECDBA300374343 /* Release */,
			);
			defaultConfigurationIsVisible = 0;
			defaultConfigurationName = Release;
		};
		3E1860AD191A56F7000FE027 /* Build configuration list for PBXNativeTarget "WireSyncEngine Test Host" */ = {
			isa = XCConfigurationList;
			buildConfigurations = (
				3E1860AE191A56F7000FE027 /* Debug */,
				3E1860AF191A56F7000FE027 /* Release */,
			);
			defaultConfigurationIsVisible = 0;
			defaultConfigurationName = Release;
		};
		3E1860D2191A649D000FE027 /* Build configuration list for PBXNativeTarget "UnitTests" */ = {
			isa = XCConfigurationList;
			buildConfigurations = (
				3E1860D3191A649D000FE027 /* Debug */,
				3E1860D4191A649D000FE027 /* Release */,
			);
			defaultConfigurationIsVisible = 0;
			defaultConfigurationName = Release;
		};
		540029AE1918CA8500578793 /* Build configuration list for PBXProject "WireSyncEngine" */ = {
			isa = XCConfigurationList;
			buildConfigurations = (
				540029DA1918CA8500578793 /* Debug */,
				540029DB1918CA8500578793 /* Release */,
			);
			defaultConfigurationIsVisible = 0;
			defaultConfigurationName = Release;
		};
		549815A61A43232500A7CE2E /* Build configuration list for PBXNativeTarget "WireSyncEngine-ios" */ = {
			isa = XCConfigurationList;
			buildConfigurations = (
				549815A71A43232500A7CE2E /* Debug */,
				549815A91A43232500A7CE2E /* Release */,
			);
			defaultConfigurationIsVisible = 0;
			defaultConfigurationName = Release;
		};
/* End XCConfigurationList section */

/* Begin XCLocalSwiftPackageReference section */
		E9C60E902C259F3C004E5F13 /* XCLocalSwiftPackageReference "../WireAnalytics" */ = {
			isa = XCLocalSwiftPackageReference;
			relativePath = ../WireAnalytics;
		};
		EE88B0232BF4D8060013F0BD /* XCLocalSwiftPackageReference "../WireAPI" */ = {
			isa = XCLocalSwiftPackageReference;
			relativePath = ../WireAPI;
		};
/* End XCLocalSwiftPackageReference section */

/* Begin XCSwiftPackageProductDependency section */
		59909A642C5BBFCC009C41DE /* WireAPI */ = {
			isa = XCSwiftPackageProductDependency;
			productName = WireAPI;
		};
		E9C60E912C259F3C004E5F13 /* WireAnalytics */ = {
			isa = XCSwiftPackageProductDependency;
			productName = WireAnalytics;
		};
		E9EB581F2C357FDE00A2325E /* WireAnalyticsSupport */ = {
			isa = XCSwiftPackageProductDependency;
			package = E9C60E902C259F3C004E5F13 /* XCLocalSwiftPackageReference "../WireAnalytics" */;
			productName = WireAnalyticsSupport;
		};
		EE88B0242BF4D8060013F0BD /* WireAPI */ = {
			isa = XCSwiftPackageProductDependency;
			productName = WireAPI;
		};
/* End XCSwiftPackageProductDependency section */
	};
	rootObject = 540029AB1918CA8500578793 /* Project object */;
}<|MERGE_RESOLUTION|>--- conflicted
+++ resolved
@@ -1693,11 +1693,8 @@
 				0155194E2C20D29400037358 /* WireDomainSupport.framework in Frameworks */,
 				5996E8922C19CB28007A52F0 /* WireSystemSupport.framework in Frameworks */,
 				5996E8952C19CB36007A52F0 /* WireUtilitiesSupport.framework in Frameworks */,
-<<<<<<< HEAD
 				E9EB58202C357FDE00A2325E /* WireAnalyticsSupport in Frameworks */,
-=======
 				CB79AC7F2C6DFAC2003CF5F4 /* WireTransportSupport.framework in Frameworks */,
->>>>>>> 330a1d06
 				CB4895532C4FB77C00CA2C25 /* WireTesting.framework in Frameworks */,
 				0145AE902B1155760097E3B8 /* WireSyncEngineSupport.framework in Frameworks */,
 				54F4DC5A1A4438B300FDB6EA /* WireSyncEngine.framework in Frameworks */,
