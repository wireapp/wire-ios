--- conflicted
+++ resolved
@@ -289,16 +289,11 @@
 		16F6BB381EDEA659009EA803 /* SearchResult+AddressBook.swift in Sources */ = {isa = PBXBuildFile; fileRef = 16F6BB371EDEA659009EA803 /* SearchResult+AddressBook.swift */; };
 		16FF474C1F0D54B20044C491 /* SessionManager+Logs.swift in Sources */ = {isa = PBXBuildFile; fileRef = 16FF474B1F0D54B20044C491 /* SessionManager+Logs.swift */; };
 		1836188BC0E48C1AC1671FC2 /* ZMSyncStrategyTests.swift in Sources */ = {isa = PBXBuildFile; fileRef = 3D6B0837E10BD4D5E88805E3 /* ZMSyncStrategyTests.swift */; };
-<<<<<<< HEAD
-		25A9B7BA2B5EA36D00FD43FB /* Security.framework in Frameworks */ = {isa = PBXBuildFile; fileRef = 25A9B7B92B5EA36D00FD43FB /* Security.framework */; };
-		25A9B7C02B5EB57300FD43FB /* ASN1Decoder in Frameworks */ = {isa = PBXBuildFile; productRef = 25A9B7BF2B5EB57300FD43FB /* ASN1Decoder */; };
-=======
 		259AAB0D2B9F477F00B13A7C /* LastE2EIdentityUpdateDateProtocol.swift in Sources */ = {isa = PBXBuildFile; fileRef = 259AAB0C2B9F477F00B13A7C /* LastE2EIdentityUpdateDateProtocol.swift */; };
 		25A9B7BA2B5EA36D00FD43FB /* Security.framework in Frameworks */ = {isa = PBXBuildFile; fileRef = 25A9B7B92B5EA36D00FD43FB /* Security.framework */; };
 		25CCE9DC2BA4A943002AB21F /* String+Mocks.swift in Sources */ = {isa = PBXBuildFile; fileRef = 25CCE9DB2BA4A943002AB21F /* String+Mocks.swift */; };
 		25D57F1D2BA892720038521E /* MessagingTest+Swift.swift in Sources */ = {isa = PBXBuildFile; fileRef = 06BBF7002473D51D00A26626 /* MessagingTest+Swift.swift */; };
 		25D57F202BA8928E0038521E /* MessagingTest.h in Headers */ = {isa = PBXBuildFile; fileRef = 5474C8051921309400185A3A /* MessagingTest.h */; };
->>>>>>> fddbd34a
 		25E11B0B2B56A15F005D51FA /* GetE2eIdentityCertificatesUseCase.swift in Sources */ = {isa = PBXBuildFile; fileRef = 25E11B0A2B56A15F005D51FA /* GetE2eIdentityCertificatesUseCase.swift */; };
 		25E11B0D2B56B497005D51FA /* GetIsE2EIdentityEnabledUseCase.swift in Sources */ = {isa = PBXBuildFile; fileRef = 25E11B0C2B56B497005D51FA /* GetIsE2EIdentityEnabledUseCase.swift */; };
 		2B15596A295093360069AE34 /* HotfixPatch.swift in Sources */ = {isa = PBXBuildFile; fileRef = 2B155969295093360069AE34 /* HotfixPatch.swift */; };
@@ -975,13 +970,9 @@
 		16FF47461F0CD58A0044C491 /* IntegrationTest.m */ = {isa = PBXFileReference; fileEncoding = 4; lastKnownFileType = sourcecode.c.objc; path = IntegrationTest.m; sourceTree = "<group>"; };
 		16FF47481F0CD6610044C491 /* IntegrationTest.h */ = {isa = PBXFileReference; lastKnownFileType = sourcecode.c.h; path = IntegrationTest.h; sourceTree = "<group>"; };
 		16FF474B1F0D54B20044C491 /* SessionManager+Logs.swift */ = {isa = PBXFileReference; fileEncoding = 4; lastKnownFileType = sourcecode.swift; path = "SessionManager+Logs.swift"; sourceTree = "<group>"; };
-<<<<<<< HEAD
-		25A9B7B92B5EA36D00FD43FB /* Security.framework */ = {isa = PBXFileReference; lastKnownFileType = wrapper.framework; name = Security.framework; path = Platforms/MacOSX.platform/Developer/SDKs/MacOSX14.0.sdk/System/Library/Frameworks/Security.framework; sourceTree = DEVELOPER_DIR; };
-=======
 		259AAB0C2B9F477F00B13A7C /* LastE2EIdentityUpdateDateProtocol.swift */ = {isa = PBXFileReference; lastKnownFileType = sourcecode.swift; path = LastE2EIdentityUpdateDateProtocol.swift; sourceTree = "<group>"; };
 		25A9B7B92B5EA36D00FD43FB /* Security.framework */ = {isa = PBXFileReference; lastKnownFileType = wrapper.framework; name = Security.framework; path = Platforms/MacOSX.platform/Developer/SDKs/MacOSX14.0.sdk/System/Library/Frameworks/Security.framework; sourceTree = DEVELOPER_DIR; };
 		25CCE9DB2BA4A943002AB21F /* String+Mocks.swift */ = {isa = PBXFileReference; lastKnownFileType = sourcecode.swift; path = "String+Mocks.swift"; sourceTree = "<group>"; };
->>>>>>> fddbd34a
 		25E11B0A2B56A15F005D51FA /* GetE2eIdentityCertificatesUseCase.swift */ = {isa = PBXFileReference; lastKnownFileType = sourcecode.swift; path = GetE2eIdentityCertificatesUseCase.swift; sourceTree = "<group>"; };
 		25E11B0C2B56B497005D51FA /* GetIsE2EIdentityEnabledUseCase.swift */ = {isa = PBXFileReference; lastKnownFileType = sourcecode.swift; path = GetIsE2EIdentityEnabledUseCase.swift; sourceTree = "<group>"; };
 		2B155969295093360069AE34 /* HotfixPatch.swift */ = {isa = PBXFileReference; lastKnownFileType = sourcecode.swift; path = HotfixPatch.swift; sourceTree = "<group>"; };
@@ -1562,10 +1553,6 @@
 			files = (
 				EE67F6CC296F0622001D7C88 /* avs.xcframework in Frameworks */,
 				25A9B7BA2B5EA36D00FD43FB /* Security.framework in Frameworks */,
-<<<<<<< HEAD
-				25A9B7C02B5EB57300FD43FB /* ASN1Decoder in Frameworks */,
-=======
->>>>>>> fddbd34a
 				EE668BB62954AA7F00D939E7 /* WireRequestStrategy.framework in Frameworks */,
 				EE67F6C8296F0622001D7C88 /* libPhoneNumberiOS.xcframework in Frameworks */,
 				EE67F6CA296F0622001D7C88 /* ZipArchive.xcframework in Frameworks */,
@@ -1607,16 +1594,12 @@
 			children = (
 				16D74BF52B5A961800160298 /* ChangeUsernameUseCaseTests.swift */,
 				EEA58F0F2B70D59F006DEE32 /* CreateTeamOneOnOneConversationUseCaseTests.swift */,
-<<<<<<< HEAD
-				061F791D2B76828500E8827B /* SnoozeCertificateEnrollmentUseCaseTests.swift */,
-=======
 				EE8B934D2B838AFD00D5E670 /* GetE2eIdentityCertificatesUseCaseTests.swift */,
 				E6D1B1F12B988166001CA68B /* GetMLSFeatureUseCaseTests.swift */,
 				018A3DBE2B0799CA00EB3D6B /* GetUserClientFingerprintUseCaseTests.swift */,
 				E98E5DFB2B8DF45100A2CFF5 /* ResolveOneOnOneConversationsUseCaseTests.swift */,
 				061F791D2B76828500E8827B /* SnoozeCertificateEnrollmentUseCaseTests.swift */,
 				06D16AAF2B9F3C9F00D5A28A /* E2EIdentityCertificateUpdateStatusUseCaseTests.swift */,
->>>>>>> fddbd34a
 			);
 			path = "Use cases";
 			sourceTree = "<group>";
@@ -1624,13 +1607,9 @@
 		060C06662B7619C600B484C6 /* E2EI */ = {
 			isa = PBXGroup;
 			children = (
-<<<<<<< HEAD
-				060C06672B7619E300B484C6 /* SelfClientCertificateProvider.swift */,
-=======
 				06ADE9E42BBFE0D7008BA0B3 /* CRL */,
 				060C06672B7619E300B484C6 /* SelfClientCertificateProvider.swift */,
 				259AAB0C2B9F477F00B13A7C /* LastE2EIdentityUpdateDateProtocol.swift */,
->>>>>>> fddbd34a
 			);
 			path = E2EI;
 			sourceTree = "<group>";
@@ -1639,17 +1618,12 @@
 			isa = PBXGroup;
 			children = (
 				061F791A2B767AE100E8827B /* SelfClientCertificateProviderTests.swift */,
-<<<<<<< HEAD
-=======
 				06ADE9E92BC02B65008BA0B3 /* CertificateRevocationListsCheckerTests.swift */,
 				06ADE9EB2BC03C6D008BA0B3 /* CRLsDistributionPointsObserverTests.swift */,
->>>>>>> fddbd34a
 			);
 			path = E2EI;
 			sourceTree = "<group>";
 		};
-<<<<<<< HEAD
-=======
 		06ADE9E42BBFE0D7008BA0B3 /* CRL */ = {
 			isa = PBXGroup;
 			children = (
@@ -1659,7 +1633,6 @@
 			path = CRL;
 			sourceTree = "<group>";
 		};
->>>>>>> fddbd34a
 		0928E38F1BA2CFF60057232E /* E2EE */ = {
 			isa = PBXGroup;
 			children = (
@@ -2769,15 +2742,6 @@
 		EEE46E5528C5EF3B005F48D7 /* Use cases */ = {
 			isa = PBXGroup;
 			children = (
-<<<<<<< HEAD
-				EEE46E5628C5EF56005F48D7 /* FetchUserClientsUseCase.swift */,
-				018A3DBB2B07998400EB3D6B /* GetUserClientFingerprintUseCase.swift */,
-				25E11B0A2B56A15F005D51FA /* GetE2eIdentityCertificatesUseCase.swift */,
-				25E11B0C2B56B497005D51FA /* GetIsE2EIdentityEnabledUseCase.swift */,
-				16D74BF32B59670B00160298 /* ChangeUsernameUseCase.swift */,
-				EE8584DA2B6938390045EAD4 /* CreateTeamOneOnOneConversationUseCase.swift */,
-				060C06622B73DB8800B484C6 /* SnoozeCertificateEnrollmentUseCase.swift */,
-=======
 				16D74BF32B59670B00160298 /* ChangeUsernameUseCase.swift */,
 				EE8584DA2B6938390045EAD4 /* CreateTeamOneOnOneConversationUseCase.swift */,
 				EEE46E5628C5EF56005F48D7 /* FetchUserClientsUseCase.swift */,
@@ -2791,7 +2755,6 @@
 				E98CAC042B8CC27A00CC81DE /* UseCaseFactory.swift */,
 				06D16AAD2B9F3BC700D5A28A /* E2EIdentityCertificateUpdateStatusUseCase.swift */,
 				06D16AB42BA0624800D5A28A /* IsE2EICertificateEnrollmentRequiredUseCase.swift */,
->>>>>>> fddbd34a
 			);
 			path = "Use cases";
 			sourceTree = "<group>";
@@ -3089,7 +3052,6 @@
 			);
 			name = "WireSyncEngine-ios";
 			packageProductDependencies = (
-				25A9B7BF2B5EB57300FD43FB /* ASN1Decoder */,
 			);
 			productName = "WireSyncEngine-ios";
 			productReference = 549815931A43232400A7CE2E /* WireSyncEngine.framework */;
@@ -3168,7 +3130,6 @@
 			);
 			mainGroup = 540029AA1918CA8500578793;
 			packageReferences = (
-				25A9B7BE2B5EB57300FD43FB /* XCRemoteSwiftPackageReference "ASN1Decoder" */,
 			);
 			productRefGroup = 540029B51918CA8500578793 /* Products */;
 			projectDirPath = "";
@@ -3872,11 +3833,7 @@
 				63497702268A20EC00824A05 /* AVSParticipantsChange.swift in Sources */,
 				8717DFA71F6EF44E0087EFE4 /* SessionManager+Push.swift in Sources */,
 				D52257232062637500562561 /* DeletableAssetIdentifierProvider.swift in Sources */,
-<<<<<<< HEAD
-				70355A7327AAE62E00F02C76 /* ZMUserSession+SecurityClassification.swift in Sources */,
-=======
 				70355A7327AAE62E00F02C76 /* ZMUserSession+SecurityClassificationProviding.swift in Sources */,
->>>>>>> fddbd34a
 				25E11B0B2B56A15F005D51FA /* GetE2eIdentityCertificatesUseCase.swift in Sources */,
 				D5225720206261AA00562561 /* AssetDeletionStatus.swift in Sources */,
 				5E8BB8A02147F5BC00EEA64B /* CallSnapshot.swift in Sources */,
@@ -4478,25 +4435,6 @@
 			defaultConfigurationName = Release;
 		};
 /* End XCConfigurationList section */
-
-/* Begin XCRemoteSwiftPackageReference section */
-		25A9B7BE2B5EB57300FD43FB /* XCRemoteSwiftPackageReference "ASN1Decoder" */ = {
-			isa = XCRemoteSwiftPackageReference;
-			repositoryURL = "https://github.com/wireapp/ASN1Decoder";
-			requirement = {
-				branch = master;
-				kind = branch;
-			};
-		};
-/* End XCRemoteSwiftPackageReference section */
-
-/* Begin XCSwiftPackageProductDependency section */
-		25A9B7BF2B5EB57300FD43FB /* ASN1Decoder */ = {
-			isa = XCSwiftPackageProductDependency;
-			package = 25A9B7BE2B5EB57300FD43FB /* XCRemoteSwiftPackageReference "ASN1Decoder" */;
-			productName = ASN1Decoder;
-		};
-/* End XCSwiftPackageProductDependency section */
 	};
 	rootObject = 540029AB1918CA8500578793 /* Project object */;
 }