--- conflicted
+++ resolved
@@ -2065,13 +2065,8 @@
 				F95706531DE5D1CC0087442C /* SearchUserImageStrategy.swift */,
 				06B99C7A242B51A300FEAFDE /* SignatureRequestStrategy.swift */,
 				F9ABE84B1EFD568B00D83214 /* TeamDownloadRequestStrategy.swift */,
-<<<<<<< HEAD
 				EF2CB12622D5E58B00350B0A /* TeamImageAssetUpdateStrategy.swift */,
 				168CF42A20079A02009FCB89 /* TeamInvitationRequestStrategy.swift */,
-=======
-				0153CA9D2B8651FD000000CA /* TeamMembersDownloadRequestStrategy.swift */,
-				A913C02123A7EDFA0048CE74 /* TeamRolesDownloadRequestStrategy.swift */,
->>>>>>> c93338c9
 				F9ABE84D1EFD568B00D83214 /* TeamRequestFactory.swift */,
 				A913C02123A7EDFA0048CE74 /* TeamRolesDownloadRequestStrategy.swift */,
 				F9F631411DE3524100416938 /* TypingStrategy.swift */,
@@ -2092,14 +2087,7 @@
 				A938BDC923A7966700D4C208 /* ConversationRoleDownstreamRequestStrategyTests.swift */,
 				87D4625C1C3D526D00433469 /* DeleteAccountRequestStrategyTests.swift */,
 				EFC8281D1FB34F9600E27E21 /* EmailVerificationStrategyTests.swift */,
-<<<<<<< HEAD
 				E62F31C62B711DDF0095777A /* EvaluateOneOnOneConversationsStrategyTests.swift */,
-=======
-				0153CA9F2B86550E000000CA /* TeamMembersDownloadRequestStrategyTests.swift */,
-				EFC828211FB356CE00E27E21 /* RegistrationStatusTests.swift */,
-				F148F6681FBAF55800BD6909 /* TeamRegistrationStrategyTests.swift */,
-				168CF42C2007BCA0009FCB89 /* TeamInvitationRequestStrategyTests.swift */,
->>>>>>> c93338c9
 				1672A652234784B500380537 /* LabelDownstreamRequestStrategyTests.swift */,
 				16D0A118234B999600A83F87 /* LabelUpstreamRequestStrategyTests.swift */,
 				169BC10E22BD17FF0003159B /* LegalHoldRequestStrategyTests.swift */,
