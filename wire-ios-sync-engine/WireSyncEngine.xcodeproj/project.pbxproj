// !$*UTF8*$!
{
	archiveVersion = 1;
	classes = {
	};
	objectVersion = 54;
	objects = {

/* Begin PBXBuildFile section */
		01300E62296838CE00D18B2E /* SessionManagerTests+Proxy.swift in Sources */ = {isa = PBXBuildFile; fileRef = 01300E61296838CE00D18B2E /* SessionManagerTests+Proxy.swift */; };
		0140A0C72B30F941004D8B40 /* WireDataModelSupport.framework in Frameworks */ = {isa = PBXBuildFile; fileRef = 0140A0C62B30F941004D8B40 /* WireDataModelSupport.framework */; };
		0145AE842B1154010097E3B8 /* WireSyncEngineSupport.h in Headers */ = {isa = PBXBuildFile; fileRef = 0145AE832B1154010097E3B8 /* WireSyncEngineSupport.h */; settings = {ATTRIBUTES = (Public, ); }; };
		0145AE882B11551C0097E3B8 /* AutoMockable.generated.swift in Sources */ = {isa = PBXBuildFile; fileRef = 014C7AA42ADD4DEA00CDEC45 /* AutoMockable.generated.swift */; };
		0145AE892B11551C0097E3B8 /* AutoMockable.manual.swift in Sources */ = {isa = PBXBuildFile; fileRef = 16BA78702B04D98A006D8CCF /* AutoMockable.manual.swift */; };
		0145AE8B2B1155690097E3B8 /* WireSyncEngine.framework in Frameworks */ = {isa = PBXBuildFile; fileRef = 549815931A43232400A7CE2E /* WireSyncEngine.framework */; };
		0145AE902B1155760097E3B8 /* WireSyncEngineSupport.framework in Frameworks */ = {isa = PBXBuildFile; fileRef = 0145AE812B1154010097E3B8 /* WireSyncEngineSupport.framework */; };
		017ABBB62995278C0004C243 /* SlowSyncTests+NotificationsV3.swift in Sources */ = {isa = PBXBuildFile; fileRef = 017ABBB52995278C0004C243 /* SlowSyncTests+NotificationsV3.swift */; };
		018A3DBC2B07998400EB3D6B /* GetUserClientFingerprintUseCase.swift in Sources */ = {isa = PBXBuildFile; fileRef = 018A3DBB2B07998400EB3D6B /* GetUserClientFingerprintUseCase.swift */; };
		018A3DBF2B0799CA00EB3D6B /* GetUserClientFingerprintUseCaseTests.swift in Sources */ = {isa = PBXBuildFile; fileRef = 018A3DBE2B0799CA00EB3D6B /* GetUserClientFingerprintUseCaseTests.swift */; };
		018F17B92B83B70A00E0594D /* AVSConversationType+Conference.swift in Sources */ = {isa = PBXBuildFile; fileRef = 018F17B82B83B70A00E0594D /* AVSConversationType+Conference.swift */; };
		01D33D8129B8ED97009E94F3 /* SyncStatusLog.swift in Sources */ = {isa = PBXBuildFile; fileRef = 01D33D8029B8ED97009E94F3 /* SyncStatusLog.swift */; };
		0601900B2678750D0043F8F8 /* DeepLinkURLActionProcessorTests.swift in Sources */ = {isa = PBXBuildFile; fileRef = 161ACB3E23F6E4C200ABFF33 /* DeepLinkURLActionProcessorTests.swift */; };
		06025664248E5BC700E060E1 /* (null) in Sources */ = {isa = PBXBuildFile; };
		060C06632B73DB8800B484C6 /* SnoozeCertificateEnrollmentUseCase.swift in Sources */ = {isa = PBXBuildFile; fileRef = 060C06622B73DB8800B484C6 /* SnoozeCertificateEnrollmentUseCase.swift */; };
		060C06682B7619E300B484C6 /* SelfClientCertificateProvider.swift in Sources */ = {isa = PBXBuildFile; fileRef = 060C06672B7619E300B484C6 /* SelfClientCertificateProvider.swift */; };
		061F791C2B767B3D00E8827B /* SelfClientCertificateProviderTests.swift in Sources */ = {isa = PBXBuildFile; fileRef = 061F791A2B767AE100E8827B /* SelfClientCertificateProviderTests.swift */; };
		061F791E2B76828500E8827B /* SnoozeCertificateEnrollmentUseCaseTests.swift in Sources */ = {isa = PBXBuildFile; fileRef = 061F791D2B76828500E8827B /* SnoozeCertificateEnrollmentUseCaseTests.swift */; };
		06239126274DB73A0065A72D /* StartLoginURLActionProcessor.swift in Sources */ = {isa = PBXBuildFile; fileRef = 06239125274DB73A0065A72D /* StartLoginURLActionProcessor.swift */; };
		063AF985264B2DF800DCBCED /* CallClosedReason.swift in Sources */ = {isa = PBXBuildFile; fileRef = 0625690E264AE6560041C17B /* CallClosedReason.swift */; };
		0640C26D26EA0B5C0057AF80 /* NSManagedObjectContext+Packaging.swift in Sources */ = {isa = PBXBuildFile; fileRef = 0640C26C26EA0B5C0057AF80 /* NSManagedObjectContext+Packaging.swift */; };
		0648FC1427864783006519D1 /* Conversation+Join.swift in Sources */ = {isa = PBXBuildFile; fileRef = 0648FC1327864783006519D1 /* Conversation+Join.swift */; };
		065FEA122B866462005AE86A /* StopCertificateEnrollmentSnoozerUseCase.swift in Sources */ = {isa = PBXBuildFile; fileRef = 065FEA112B866462005AE86A /* StopCertificateEnrollmentSnoozerUseCase.swift */; };
		0664F2E62A0E25C200E5C34E /* RecurringActionService.swift in Sources */ = {isa = PBXBuildFile; fileRef = 0664F2E52A0E25C200E5C34E /* RecurringActionService.swift */; };
		06894D92276BA7FA00DA4E33 /* StartLoginURLActionProcessorTests.swift in Sources */ = {isa = PBXBuildFile; fileRef = 06894D91276BA7FA00DA4E33 /* StartLoginURLActionProcessorTests.swift */; };
		06B99C7B242B51A300FEAFDE /* SignatureRequestStrategy.swift in Sources */ = {isa = PBXBuildFile; fileRef = 06B99C7A242B51A300FEAFDE /* SignatureRequestStrategy.swift */; };
		06BBF7012473D51D00A26626 /* MessagingTest+Swift.swift in Sources */ = {isa = PBXBuildFile; fileRef = 06BBF7002473D51D00A26626 /* MessagingTest+Swift.swift */; };
		06CDC6F82A2DFB4400EB518D /* RecurringActionServiceTests.swift in Sources */ = {isa = PBXBuildFile; fileRef = 06CDC6F72A2DFB4400EB518D /* RecurringActionServiceTests.swift */; };
		06DE14CF24B85CA0006CB6B3 /* ZMSyncStateDelegate.h in Headers */ = {isa = PBXBuildFile; fileRef = 06DE14CE24B85BD0006CB6B3 /* ZMSyncStateDelegate.h */; settings = {ATTRIBUTES = (Public, ); }; };
		06E0979C2A261E5D00B38C4A /* ZMUserSession+RecurringAction.swift in Sources */ = {isa = PBXBuildFile; fileRef = 06E0979B2A261E5D00B38C4A /* ZMUserSession+RecurringAction.swift */; };
		06E097A02A264F0300B38C4A /* ZMUserSessionTests+RecurringActions.swift in Sources */ = {isa = PBXBuildFile; fileRef = 06E0979F2A264F0300B38C4A /* ZMUserSessionTests+RecurringActions.swift */; };
		06EB24FE27D6576500094E6E /* LoginFlowTests+PushToken.swift in Sources */ = {isa = PBXBuildFile; fileRef = 06EB24FD27D6576500094E6E /* LoginFlowTests+PushToken.swift */; };
		06F98D602437916B007E914A /* SignatureRequestStrategyTests.swift in Sources */ = {isa = PBXBuildFile; fileRef = 06F98D5E24379143007E914A /* SignatureRequestStrategyTests.swift */; };
		092083401BA95EE100F82B29 /* UserClientRequestFactory.swift in Sources */ = {isa = PBXBuildFile; fileRef = 0920833F1BA95EE100F82B29 /* UserClientRequestFactory.swift */; };
		0920C4DA1B305FF500C55728 /* UserSessionGiphyRequestStateTests.swift in Sources */ = {isa = PBXBuildFile; fileRef = 0920C4D81B305FF500C55728 /* UserSessionGiphyRequestStateTests.swift */; };
		093694451BA9633300F36B3A /* UserClientRequestFactoryTests.swift in Sources */ = {isa = PBXBuildFile; fileRef = 093694441BA9633300F36B3A /* UserClientRequestFactoryTests.swift */; };
		09531F161AE960E300B8556A /* ZMLoginCodeRequestTranscoder.h in Headers */ = {isa = PBXBuildFile; fileRef = 09531F131AE960E300B8556A /* ZMLoginCodeRequestTranscoder.h */; settings = {ATTRIBUTES = (Public, ); }; };
		09531F181AE960E300B8556A /* ZMLoginCodeRequestTranscoder.m in Sources */ = {isa = PBXBuildFile; fileRef = 09531F141AE960E300B8556A /* ZMLoginCodeRequestTranscoder.m */; };
		09531F1C1AE9644800B8556A /* ZMLoginCodeRequestTranscoderTests.m in Sources */ = {isa = PBXBuildFile; fileRef = 09531F1A1AE9644800B8556A /* ZMLoginCodeRequestTranscoderTests.m */; };
		09914E531BD6613D00C10BF8 /* ZMDecodedAPSMessageTest.m in Sources */ = {isa = PBXBuildFile; fileRef = 09914E521BD6613D00C10BF8 /* ZMDecodedAPSMessageTest.m */; };
		09B730961B3045E400A5CCC9 /* ProxiedRequestStatusTests.swift in Sources */ = {isa = PBXBuildFile; fileRef = 09B730941B3045E400A5CCC9 /* ProxiedRequestStatusTests.swift */; };
		09BA924C1BD55FA5000DC962 /* UserClientRequestStrategyTests.swift in Sources */ = {isa = PBXBuildFile; fileRef = 0920833C1BA84F3100F82B29 /* UserClientRequestStrategyTests.swift */; };
		09BCDB8E1BCE7F000020DCC7 /* ZMAPSMessageDecoder.h in Headers */ = {isa = PBXBuildFile; fileRef = 09BCDB8C1BCE7F000020DCC7 /* ZMAPSMessageDecoder.h */; settings = {ATTRIBUTES = (Public, ); }; };
		09BCDB8F1BCE7F000020DCC7 /* ZMAPSMessageDecoder.m in Sources */ = {isa = PBXBuildFile; fileRef = 09BCDB8D1BCE7F000020DCC7 /* ZMAPSMessageDecoder.m */; };
		09C77C531BA6C77000E2163F /* UserClientRequestStrategy.swift in Sources */ = {isa = PBXBuildFile; fileRef = 09C77C521BA6C77000E2163F /* UserClientRequestStrategy.swift */; };
		09D7CE641AE94D4200CC5F45 /* ZMCredentials+Internal.h in Headers */ = {isa = PBXBuildFile; fileRef = 09D7CE621AE94D4200CC5F45 /* ZMCredentials+Internal.h */; };
		160195611E30C9CF00ACBFAC /* LocalNotificationDispatcherCallingTests.swift in Sources */ = {isa = PBXBuildFile; fileRef = 160195601E30C9CF00ACBFAC /* LocalNotificationDispatcherCallingTests.swift */; };
		1602B4611F3B04150061C135 /* ZMBlacklistVerificator.h in Headers */ = {isa = PBXBuildFile; fileRef = F9FD798B19EE9B9A00D70FCD /* ZMBlacklistVerificator.h */; settings = {ATTRIBUTES = (Public, ); }; };
		16030DC921B01B7500F8032E /* Conversation+ReadReceiptMode.swift in Sources */ = {isa = PBXBuildFile; fileRef = 16030DC821B01B7500F8032E /* Conversation+ReadReceiptMode.swift */; };
		16085B331F71811A000B9F22 /* UserChangeInfo+UserSession.swift in Sources */ = {isa = PBXBuildFile; fileRef = 16085B321F71811A000B9F22 /* UserChangeInfo+UserSession.swift */; };
		16085B351F719E6D000B9F22 /* NetworkStateRecorder.swift in Sources */ = {isa = PBXBuildFile; fileRef = 16085B341F719E6D000B9F22 /* NetworkStateRecorder.swift */; };
		160C31271E6434500012E4BC /* OperationStatus.swift in Sources */ = {isa = PBXBuildFile; fileRef = 160C31261E6434500012E4BC /* OperationStatus.swift */; };
		160C31411E6DDFC30012E4BC /* VoiceChannelV3Tests.swift in Sources */ = {isa = PBXBuildFile; fileRef = 160C31401E6DDFC30012E4BC /* VoiceChannelV3Tests.swift */; };
		160C31441E8049320012E4BC /* ApplicationStatusDirectory.swift in Sources */ = {isa = PBXBuildFile; fileRef = 160C31431E8049320012E4BC /* ApplicationStatusDirectory.swift */; };
		160C314A1E82AC170012E4BC /* OperationStatusTests.swift in Sources */ = {isa = PBXBuildFile; fileRef = 160C31491E82AC170012E4BC /* OperationStatusTests.swift */; };
		161681352077721600BCF33A /* ZMOperationLoop+OperationStatus.swift in Sources */ = {isa = PBXBuildFile; fileRef = 161681342077721600BCF33A /* ZMOperationLoop+OperationStatus.swift */; };
		161927242459E09C00DDD9EB /* UserClientEventConsumerTests.swift in Sources */ = {isa = PBXBuildFile; fileRef = 161927222459E08E00DDD9EB /* UserClientEventConsumerTests.swift */; };
		161ACB1623F1AFB000ABFF33 /* SessionManager+CallKitManagerDelegate.swift in Sources */ = {isa = PBXBuildFile; fileRef = 161ACB1523F1AFB000ABFF33 /* SessionManager+CallKitManagerDelegate.swift */; };
		161ACB2423F432CC00ABFF33 /* SessionManager+URLActions.swift in Sources */ = {isa = PBXBuildFile; fileRef = 161ACB2323F432CC00ABFF33 /* SessionManager+URLActions.swift */; };
		161ACB2D23F5BA0200ABFF33 /* DeepLinkURLActionProcessor.swift in Sources */ = {isa = PBXBuildFile; fileRef = 161ACB2C23F5BA0200ABFF33 /* DeepLinkURLActionProcessor.swift */; };
		161ACB2F23F5BACA00ABFF33 /* ConnectToBotURLActionProcessor.swift in Sources */ = {isa = PBXBuildFile; fileRef = 161ACB2E23F5BACA00ABFF33 /* ConnectToBotURLActionProcessor.swift */; };
		161ACB3223F5BBA100ABFF33 /* CompanyLoginURLActionProcessor.swift in Sources */ = {isa = PBXBuildFile; fileRef = 161ACB3123F5BBA100ABFF33 /* CompanyLoginURLActionProcessor.swift */; };
		161ACB3A23F6BAFE00ABFF33 /* URLActionTests.swift in Sources */ = {isa = PBXBuildFile; fileRef = 161ACB3923F6BAFE00ABFF33 /* URLActionTests.swift */; };
		161ACB4323F6EE4800ABFF33 /* CompanyLoginURLActionProcessorTests.swift in Sources */ = {isa = PBXBuildFile; fileRef = 161ACB4223F6EE4800ABFF33 /* CompanyLoginURLActionProcessorTests.swift */; };
		161C886623FD248A00CB0B8E /* RecordingMockTransportSession.swift in Sources */ = {isa = PBXBuildFile; fileRef = 161C886423FD248A00CB0B8E /* RecordingMockTransportSession.swift */; };
		161C887723FD4CFD00CB0B8E /* MockPushChannel.swift in Sources */ = {isa = PBXBuildFile; fileRef = 161C887623FD4CFD00CB0B8E /* MockPushChannel.swift */; };
		162113042B2756EB008F0F9F /* PrekeyGenerator.swift in Sources */ = {isa = PBXBuildFile; fileRef = 162113032B2756EB008F0F9F /* PrekeyGenerator.swift */; };
		1626344720D79C22000D4063 /* ZMUserSessionTests+PushNotifications.swift in Sources */ = {isa = PBXBuildFile; fileRef = 1626344620D79C22000D4063 /* ZMUserSessionTests+PushNotifications.swift */; };
		162A81D4202B453000F6200C /* SessionManager+AVS.swift in Sources */ = {isa = PBXBuildFile; fileRef = 162A81D3202B453000F6200C /* SessionManager+AVS.swift */; };
		162A81D6202B5BC600F6200C /* SessionManagerAVSTests.swift in Sources */ = {isa = PBXBuildFile; fileRef = 162A81D5202B5BC600F6200C /* SessionManagerAVSTests.swift */; };
		162DEE111F87B9800034C8F9 /* ZMUserSession+Calling.swift in Sources */ = {isa = PBXBuildFile; fileRef = 162DEE101F87B9800034C8F9 /* ZMUserSession+Calling.swift */; };
		1634958B1F0254CB004E80DB /* SessionManager+ServerConnection.swift in Sources */ = {isa = PBXBuildFile; fileRef = 1634958A1F0254CB004E80DB /* SessionManager+ServerConnection.swift */; };
		1636EAFF23F6FCCC00CD9527 /* MockPresentationDelegate.swift in Sources */ = {isa = PBXBuildFile; fileRef = 1636EAFE23F6FCCC00CD9527 /* MockPresentationDelegate.swift */; };
		1639A8272260CE5000868AB9 /* ZMLocalNotification+AvailabilityAlert.swift in Sources */ = {isa = PBXBuildFile; fileRef = 1639A8262260CE5000868AB9 /* ZMLocalNotification+AvailabilityAlert.swift */; };
		1639A8542264C52600868AB9 /* ZMLocalNotificationTests_Alerts.swift in Sources */ = {isa = PBXBuildFile; fileRef = 1639A8532264C52600868AB9 /* ZMLocalNotificationTests_Alerts.swift */; };
		163FB9942052EA4C00E74F83 /* OperationLoopNewRequestObserver.swift in Sources */ = {isa = PBXBuildFile; fileRef = 163FB9922052EA4600E74F83 /* OperationLoopNewRequestObserver.swift */; };
		163FB9992057E3F200E74F83 /* AuthenticationStatusProvider.swift in Sources */ = {isa = PBXBuildFile; fileRef = 163FB9982057E3F200E74F83 /* AuthenticationStatusProvider.swift */; };
		1645ECF82448A0A3007A82D6 /* Decodable+JSON.swift in Sources */ = {isa = PBXBuildFile; fileRef = 1645ECF72448A0A3007A82D6 /* Decodable+JSON.swift */; };
		164A55D820F4FE4A00AE62A6 /* SearchUserImageStrategyTests.swift in Sources */ = {isa = PBXBuildFile; fileRef = F95706581DE5F6D40087442C /* SearchUserImageStrategyTests.swift */; };
		164B8C211E254AD00060AB26 /* WireCallCenterV3Mock.swift in Sources */ = {isa = PBXBuildFile; fileRef = 165D3A1A1E1D43870052E654 /* WireCallCenterV3Mock.swift */; };
		164C29A31ECF437E0026562A /* SearchRequestTests.swift in Sources */ = {isa = PBXBuildFile; fileRef = 164C29A21ECF437E0026562A /* SearchRequestTests.swift */; };
		164C29A51ECF47D80026562A /* SearchDirectoryTests.swift in Sources */ = {isa = PBXBuildFile; fileRef = 164C29A41ECF47D80026562A /* SearchDirectoryTests.swift */; };
		164C29A71ED2D7B00026562A /* SearchResult.swift in Sources */ = {isa = PBXBuildFile; fileRef = 164C29A61ED2D7B00026562A /* SearchResult.swift */; };
		164EAF9C1F4455FA00B628C4 /* ZMUserSession+Actions.swift in Sources */ = {isa = PBXBuildFile; fileRef = 164EAF9B1F4455FA00B628C4 /* ZMUserSession+Actions.swift */; };
		16519D38231D3B1700C9D76D /* Conversation+Deletion.swift in Sources */ = {isa = PBXBuildFile; fileRef = 16519D37231D3B1700C9D76D /* Conversation+Deletion.swift */; };
		16519D6D231EAAF300C9D76D /* Conversation+DeletionTests.swift in Sources */ = {isa = PBXBuildFile; fileRef = 16519D6C231EAAF300C9D76D /* Conversation+DeletionTests.swift */; };
		1658C2371F503CF800889F22 /* FlowManager.swift in Sources */ = {isa = PBXBuildFile; fileRef = 1658C2361F503CF800889F22 /* FlowManager.swift */; };
		1658C23A1F5404F000889F22 /* FlowManagerMock.swift in Sources */ = {isa = PBXBuildFile; fileRef = 1658C2381F5404ED00889F22 /* FlowManagerMock.swift */; };
		1659114F1DEF1F6E007FA847 /* LocalNotificationDispatcher+Calling.swift in Sources */ = {isa = PBXBuildFile; fileRef = 1659114E1DEF1F6E007FA847 /* LocalNotificationDispatcher+Calling.swift */; };
		165911531DEF38EC007FA847 /* CallStateObserver.swift in Sources */ = {isa = PBXBuildFile; fileRef = 165911521DEF38EC007FA847 /* CallStateObserver.swift */; };
		165BB94C2004D6490077EFD5 /* SessionManager+UserActivity.swift in Sources */ = {isa = PBXBuildFile; fileRef = 165BB94B2004D6490077EFD5 /* SessionManager+UserActivity.swift */; };
		165D3A151E1D3EF30052E654 /* WireCallCenterV3.swift in Sources */ = {isa = PBXBuildFile; fileRef = 165D3A141E1D3EF30052E654 /* WireCallCenterV3.swift */; };
		165D3A211E1D43870052E654 /* VoiceChannelV3.swift in Sources */ = {isa = PBXBuildFile; fileRef = 165D3A171E1D43870052E654 /* VoiceChannelV3.swift */; };
		165D3A221E1D43870052E654 /* VoiceChannel.swift in Sources */ = {isa = PBXBuildFile; fileRef = 165D3A181E1D43870052E654 /* VoiceChannel.swift */; };
		165D3A3D1E1D60520052E654 /* ZMConversation+VoiceChannel.swift in Sources */ = {isa = PBXBuildFile; fileRef = 165D3A3C1E1D60520052E654 /* ZMConversation+VoiceChannel.swift */; };
		1660AA091ECCAC900056D403 /* SearchDirectory.swift in Sources */ = {isa = PBXBuildFile; fileRef = 1660AA081ECCAC900056D403 /* SearchDirectory.swift */; };
		1660AA0B1ECCAF4E0056D403 /* SearchRequest.swift in Sources */ = {isa = PBXBuildFile; fileRef = 1660AA0A1ECCAF4E0056D403 /* SearchRequest.swift */; };
		1660AA0D1ECDB0250056D403 /* SearchTask.swift in Sources */ = {isa = PBXBuildFile; fileRef = 1660AA0C1ECDB0250056D403 /* SearchTask.swift */; };
		1660AA0F1ECE0C870056D403 /* SearchResultTests.swift in Sources */ = {isa = PBXBuildFile; fileRef = 1660AA0E1ECE0C870056D403 /* SearchResultTests.swift */; };
		1660AA111ECE3C1C0056D403 /* SearchTaskTests.swift in Sources */ = {isa = PBXBuildFile; fileRef = 1660AA101ECE3C1C0056D403 /* SearchTaskTests.swift */; };
		166264742166093800300F45 /* CallEventStatus.swift in Sources */ = {isa = PBXBuildFile; fileRef = 166264732166093800300F45 /* CallEventStatus.swift */; };
		1662648221661C9F00300F45 /* ZMOperatonLoop+Background.swift in Sources */ = {isa = PBXBuildFile; fileRef = 1662648121661C9F00300F45 /* ZMOperatonLoop+Background.swift */; };
		166264932166517A00300F45 /* CallEventStatusTests.swift in Sources */ = {isa = PBXBuildFile; fileRef = 166264922166517A00300F45 /* CallEventStatusTests.swift */; };
		1662B0F723D9B29C00B8C7C5 /* UnauthenticatedSession+DomainLookup.swift in Sources */ = {isa = PBXBuildFile; fileRef = 1662B0F623D9B29C00B8C7C5 /* UnauthenticatedSession+DomainLookup.swift */; };
		1662B0F923D9CE8F00B8C7C5 /* UnauthenticatedSessionTests+DomainLookup.swift in Sources */ = {isa = PBXBuildFile; fileRef = 1662B0F823D9CE8F00B8C7C5 /* UnauthenticatedSessionTests+DomainLookup.swift */; };
		166507812459D7CA005300C1 /* UserClientEventConsumer.swift in Sources */ = {isa = PBXBuildFile; fileRef = 166507802459D7CA005300C1 /* UserClientEventConsumer.swift */; };
		166A8BF31E015F3B00F5EEEA /* WireCallCenterV3Factory.swift in Sources */ = {isa = PBXBuildFile; fileRef = 166A8BF21E015F3B00F5EEEA /* WireCallCenterV3Factory.swift */; };
		166A8BF91E02C7D500F5EEEA /* ZMHotFix+PendingChanges.swift in Sources */ = {isa = PBXBuildFile; fileRef = 166A8BF81E02C7D500F5EEEA /* ZMHotFix+PendingChanges.swift */; };
		166B2B5E23E86522003E8581 /* ZMUserSession.swift in Sources */ = {isa = PBXBuildFile; fileRef = 166B2B5D23E86522003E8581 /* ZMUserSession.swift */; };
		166B2B6E23EB2CD3003E8581 /* DatabaseTest.swift in Sources */ = {isa = PBXBuildFile; fileRef = 166B2B6D23EB2CD3003E8581 /* DatabaseTest.swift */; };
		166D18A4230EBFFA001288CD /* MediaManager.swift in Sources */ = {isa = PBXBuildFile; fileRef = 166D18A3230EBFFA001288CD /* MediaManager.swift */; };
		166D18A6230EC418001288CD /* MockMediaManager.swift in Sources */ = {isa = PBXBuildFile; fileRef = 166D18A5230EC418001288CD /* MockMediaManager.swift */; };
		166DCDBA2555ADD2004F4F59 /* SessionManager+EncryptionAtRest.swift in Sources */ = {isa = PBXBuildFile; fileRef = 166DCDB92555ADD1004F4F59 /* SessionManager+EncryptionAtRest.swift */; };
		166E47CF255E8B2200C161C8 /* ZMLastUpdateEventIDTranscoder.h in Headers */ = {isa = PBXBuildFile; fileRef = 5427B34D19D195A100CC18DC /* ZMLastUpdateEventIDTranscoder.h */; settings = {ATTRIBUTES = (Public, ); }; };
		166E47D0255EBFA900C161C8 /* StrategyDirectory.swift in Sources */ = {isa = PBXBuildFile; fileRef = 166E47CC255E785900C161C8 /* StrategyDirectory.swift */; };
		166E47D1255EC03E00C161C8 /* ZMSelfStrategy.h in Headers */ = {isa = PBXBuildFile; fileRef = 54F8D6E819AB535700146664 /* ZMSelfStrategy.h */; settings = {ATTRIBUTES = (Public, ); }; };
		166E47D3255EF0BE00C161C8 /* MockStrategyDirectory.swift in Sources */ = {isa = PBXBuildFile; fileRef = 166E47D2255EF0BD00C161C8 /* MockStrategyDirectory.swift */; };
		1671F7502B6A7DF500C2D8A3 /* ZMAuthenticationStatus.swift in Sources */ = {isa = PBXBuildFile; fileRef = 1671F74F2B6A7DF500C2D8A3 /* ZMAuthenticationStatus.swift */; };
		1671F7532B6A835300C2D8A3 /* ZMClientRegistrationStatusTests.swift in Sources */ = {isa = PBXBuildFile; fileRef = A9C02609266F5D1B002E542B /* ZMClientRegistrationStatusTests.swift */; };
		1671F9FF1E2FAF50009F3150 /* ZMLocalNotificationForTests_CallState.swift in Sources */ = {isa = PBXBuildFile; fileRef = 1671F9FE1E2FAF50009F3150 /* ZMLocalNotificationForTests_CallState.swift */; };
		1672A64523473EA100380537 /* LabelDownstreamRequestStrategy.swift in Sources */ = {isa = PBXBuildFile; fileRef = 1672A64423473EA100380537 /* LabelDownstreamRequestStrategy.swift */; };
		1672A653234784B500380537 /* LabelDownstreamRequestStrategyTests.swift in Sources */ = {isa = PBXBuildFile; fileRef = 1672A652234784B500380537 /* LabelDownstreamRequestStrategyTests.swift */; };
		1673C35324CB36D800AE2714 /* ZMUserSessionTests+EncryptionAtRest.swift in Sources */ = {isa = PBXBuildFile; fileRef = 1673C35224CB36D800AE2714 /* ZMUserSessionTests+EncryptionAtRest.swift */; };
		1679D1CD1EF97387007B0DF5 /* ZMUserSessionTestsBase+Calling.swift in Sources */ = {isa = PBXBuildFile; fileRef = 1679D1CB1EF9730C007B0DF5 /* ZMUserSessionTestsBase+Calling.swift */; };
		167BCB902603CAB200E9D7E3 /* AnalyticsTests.swift in Sources */ = {isa = PBXBuildFile; fileRef = BF40AC711D096A0E00287E29 /* AnalyticsTests.swift */; };
		167BCB942603CC5B00E9D7E3 /* EventProcessorTests.swift in Sources */ = {isa = PBXBuildFile; fileRef = 1693151E2588CF9500709F15 /* EventProcessorTests.swift */; };
		167F383B23E0416E006B6AA9 /* UnauthenticatedSession+SSO.swift in Sources */ = {isa = PBXBuildFile; fileRef = 167F383A23E0416E006B6AA9 /* UnauthenticatedSession+SSO.swift */; };
		167F383D23E04A93006B6AA9 /* UnauthenticatedSessionTests+SSO.swift in Sources */ = {isa = PBXBuildFile; fileRef = 167F383C23E04A93006B6AA9 /* UnauthenticatedSessionTests+SSO.swift */; };
		168474262252579A004DE9EC /* ZMUserSessionTests+Syncing.swift in Sources */ = {isa = PBXBuildFile; fileRef = 168474252252579A004DE9EC /* ZMUserSessionTests+Syncing.swift */; };
		16849B1C23EDA1FD00C025A8 /* MockUpdateEventProcessor.swift in Sources */ = {isa = PBXBuildFile; fileRef = 16849B1B23EDA1FD00C025A8 /* MockUpdateEventProcessor.swift */; };
		16849B2023EDB32B00C025A8 /* MockSessionManager.swift in Sources */ = {isa = PBXBuildFile; fileRef = 16849B1F23EDB32B00C025A8 /* MockSessionManager.swift */; };
		168C0B3F1E97CE3900315044 /* ZMLastUpdateEventIDTranscoderTests.m in Sources */ = {isa = PBXBuildFile; fileRef = 54188DCA19D19DE200DA40E4 /* ZMLastUpdateEventIDTranscoderTests.m */; };
		168CF42720077C54009FCB89 /* TeamInvitationStatus.swift in Sources */ = {isa = PBXBuildFile; fileRef = 168CF42620077C54009FCB89 /* TeamInvitationStatus.swift */; };
		168CF4292007840A009FCB89 /* Team+Invite.swift in Sources */ = {isa = PBXBuildFile; fileRef = 168CF4282007840A009FCB89 /* Team+Invite.swift */; };
		168CF42B20079A02009FCB89 /* TeamInvitationRequestStrategy.swift in Sources */ = {isa = PBXBuildFile; fileRef = 168CF42A20079A02009FCB89 /* TeamInvitationRequestStrategy.swift */; };
		168CF42D2007BCA0009FCB89 /* TeamInvitationRequestStrategyTests.swift in Sources */ = {isa = PBXBuildFile; fileRef = 168CF42C2007BCA0009FCB89 /* TeamInvitationRequestStrategyTests.swift */; };
		168CF42F2007BCD9009FCB89 /* TeamInvitationStatusTests.swift in Sources */ = {isa = PBXBuildFile; fileRef = 168CF42E2007BCD9009FCB89 /* TeamInvitationStatusTests.swift */; };
		1693151125836E5800709F15 /* EventProcessor.swift in Sources */ = {isa = PBXBuildFile; fileRef = 1693151025836E5800709F15 /* EventProcessor.swift */; };
		169BA1D725ECDBA300374343 /* WireSyncEngine.framework in Frameworks */ = {isa = PBXBuildFile; fileRef = 549815931A43232400A7CE2E /* WireSyncEngine.framework */; };
		169BA1DF25ECE4D000374343 /* IntegrationTest.m in Sources */ = {isa = PBXBuildFile; fileRef = 16FF47461F0CD58A0044C491 /* IntegrationTest.m */; };
		169BA1E025ECE4D800374343 /* IntegrationTest.swift in Sources */ = {isa = PBXBuildFile; fileRef = 16FF47431F0BF5C70044C491 /* IntegrationTest.swift */; };
		169BA1E125ECE4EC00374343 /* AppLockIntegrationTests.swift in Sources */ = {isa = PBXBuildFile; fileRef = EEA1ED4025BEBABF006D07D3 /* AppLockIntegrationTests.swift */; };
		169BA1E925ECEA1C00374343 /* PushRegistryMock.swift in Sources */ = {isa = PBXBuildFile; fileRef = 169E303120D29C200012C219 /* PushRegistryMock.swift */; };
		169BA1EA25ECEA5400374343 /* ApplicationMock.swift in Sources */ = {isa = PBXBuildFile; fileRef = 543ED0001D79E0EE00A9CDF3 /* ApplicationMock.swift */; };
		169BA1EC25ECEA9600374343 /* MockUser+LoginCredentials.swift in Sources */ = {isa = PBXBuildFile; fileRef = 5E67168F2174CA6300522E61 /* MockUser+LoginCredentials.swift */; };
		169BA1ED25ECEA9A00374343 /* OperationLoopNewRequestObserver.swift in Sources */ = {isa = PBXBuildFile; fileRef = 163FB9922052EA4600E74F83 /* OperationLoopNewRequestObserver.swift */; };
		169BA1EF25ECEAD200374343 /* WireCallCenterV3Mock.swift in Sources */ = {isa = PBXBuildFile; fileRef = 165D3A1A1E1D43870052E654 /* WireCallCenterV3Mock.swift */; };
		169BA1F025ECEB0E00374343 /* SessionManagerTests.swift in Sources */ = {isa = PBXBuildFile; fileRef = F159F4131F1E3134001B7D80 /* SessionManagerTests.swift */; };
		169BA1F125ECEB2900374343 /* FlowManagerMock.swift in Sources */ = {isa = PBXBuildFile; fileRef = 1658C2381F5404ED00889F22 /* FlowManagerMock.swift */; };
		169BA1F225ECEB3300374343 /* MockMediaManager.swift in Sources */ = {isa = PBXBuildFile; fileRef = 166D18A5230EC418001288CD /* MockMediaManager.swift */; };
		169BA1F425ECEFB400374343 /* MockPresentationDelegate.swift in Sources */ = {isa = PBXBuildFile; fileRef = 1636EAFE23F6FCCC00CD9527 /* MockPresentationDelegate.swift */; };
		169BA1F525ECF05000374343 /* IntegrationTest+Encryption.swift in Sources */ = {isa = PBXBuildFile; fileRef = 54ADA7611E3B3CBE00B90C7D /* IntegrationTest+Encryption.swift */; };
		169BA1F825ECF8F700374343 /* MockAppLock.swift in Sources */ = {isa = PBXBuildFile; fileRef = 169BA1F725ECF8F700374343 /* MockAppLock.swift */; };
		169BA1F925ECF8F700374343 /* MockAppLock.swift in Sources */ = {isa = PBXBuildFile; fileRef = 169BA1F725ECF8F700374343 /* MockAppLock.swift */; };
		169BA1FB25ED0CB200374343 /* MockPushChannel.swift in Sources */ = {isa = PBXBuildFile; fileRef = 161C887623FD4CFD00CB0B8E /* MockPushChannel.swift */; };
		169BA1FC25ED0CBD00374343 /* MockSessionManager.swift in Sources */ = {isa = PBXBuildFile; fileRef = 16849B1F23EDB32B00C025A8 /* MockSessionManager.swift */; };
		169BA1FD25ED0CCD00374343 /* MockStrategyDirectory.swift in Sources */ = {isa = PBXBuildFile; fileRef = 166E47D2255EF0BD00C161C8 /* MockStrategyDirectory.swift */; };
		169BA1FF25ED0DAD00374343 /* ZMUserSession+Messages.swift in Sources */ = {isa = PBXBuildFile; fileRef = 169BA1FE25ED0DAD00374343 /* ZMUserSession+Messages.swift */; };
		169BA20025ED0DAD00374343 /* ZMUserSession+Messages.swift in Sources */ = {isa = PBXBuildFile; fileRef = 169BA1FE25ED0DAD00374343 /* ZMUserSession+Messages.swift */; };
		169BA20125ED0EFE00374343 /* ZMUserSessionLegalHoldTests.swift in Sources */ = {isa = PBXBuildFile; fileRef = 5502C6E922B7D4DA000684B7 /* ZMUserSessionLegalHoldTests.swift */; };
		169BA20225ED0F0600374343 /* UserRichProfileIntegrationTests.swift in Sources */ = {isa = PBXBuildFile; fileRef = F188BB852223F372002BF204 /* UserRichProfileIntegrationTests.swift */; };
		169BA20425ED0F1E00374343 /* TeamTests.swift in Sources */ = {isa = PBXBuildFile; fileRef = F93F3A581ED5A67E003CD185 /* TeamTests.swift */; };
		169BA20525ED0F2D00374343 /* LinkPreviewTests.swift in Sources */ = {isa = PBXBuildFile; fileRef = 16A5FE22215B5FD000AEEBBD /* LinkPreviewTests.swift */; };
		169BA20625ED0F3800374343 /* ClientManagementTests.m in Sources */ = {isa = PBXBuildFile; fileRef = F9B171F91C0F320200E6EEC6 /* ClientManagementTests.m */; };
		169BA20725ED0F3E00374343 /* OTRTests.swift in Sources */ = {isa = PBXBuildFile; fileRef = 5422E96E1BD5A4FD005A7C77 /* OTRTests.swift */; };
		169BA20825ED0F4400374343 /* GiphyTests.m in Sources */ = {isa = PBXBuildFile; fileRef = 54DFB8EE1B30649000F1C736 /* GiphyTests.m */; };
		169BA20925ED0F4A00374343 /* IsTypingTests.swift in Sources */ = {isa = PBXBuildFile; fileRef = EE1108FC23D59720005DC663 /* IsTypingTests.swift */; };
		169BA20A25ED0F5000374343 /* BackgroundTests.m in Sources */ = {isa = PBXBuildFile; fileRef = 54A3ACC21A261603008AF8DF /* BackgroundTests.m */; };
		169BA20B25ED0F5400374343 /* ConnectionTests.m in Sources */ = {isa = PBXBuildFile; fileRef = 5492C6C319ACCCA8008F41E2 /* ConnectionTests.m */; };
		169BA20D25ED0F5E00374343 /* APNSTests+Swift.swift in Sources */ = {isa = PBXBuildFile; fileRef = 63F65F1224729B4C00534A69 /* APNSTests+Swift.swift */; };
		169BA20E25ED0F6200374343 /* APNSTests.m in Sources */ = {isa = PBXBuildFile; fileRef = 545F3DBA1AAF64FB00BF817B /* APNSTests.m */; };
		169BA20F25ED0F6900374343 /* APNSTestsBase.m in Sources */ = {isa = PBXBuildFile; fileRef = 63F65F222474378200534A69 /* APNSTestsBase.m */; };
		169BA21025ED0F6D00374343 /* PushChannelTests.swift in Sources */ = {isa = PBXBuildFile; fileRef = 63F65F02246D5A9600534A69 /* PushChannelTests.swift */; };
		169BA21125ED0F7100374343 /* UserHandleTests.swift in Sources */ = {isa = PBXBuildFile; fileRef = 54E4DD0D1DE4A9A200FEF192 /* UserHandleTests.swift */; };
		169BA21225ED0F7600374343 /* UserTests+AccountDeletion.swift in Sources */ = {isa = PBXBuildFile; fileRef = 168E96DC220C6EB700FC92FA /* UserTests+AccountDeletion.swift */; };
		169BA21325ED0F7A00374343 /* UserTests.swift in Sources */ = {isa = PBXBuildFile; fileRef = A9F269C6257800940021B99A /* UserTests.swift */; };
		169BA21425ED0F8000374343 /* UserTests.m in Sources */ = {isa = PBXBuildFile; fileRef = 3EEA678A199D079600AF7665 /* UserTests.m */; };
		169BA21525ED0F8500374343 /* UserProfileImageV3Tests.swift in Sources */ = {isa = PBXBuildFile; fileRef = F190E0A81E8D516D003E81F8 /* UserProfileImageV3Tests.swift */; };
		169BA21625ED0F8900374343 /* UserProfileTests.m in Sources */ = {isa = PBXBuildFile; fileRef = 54877C9419922C0B0097FB58 /* UserProfileTests.m */; };
		169BA21725ED0F8E00374343 /* SearchTests.swift in Sources */ = {isa = PBXBuildFile; fileRef = 163BB8151EE1B1AC00DF9384 /* SearchTests.swift */; };
		169BA21825ED0F9500374343 /* SendAndReceiveMessagesTests+Swift.swift in Sources */ = {isa = PBXBuildFile; fileRef = 06BBF6FE2472F3AC00A26626 /* SendAndReceiveMessagesTests+Swift.swift */; };
		169BA21925ED0F9900374343 /* SendAndReceiveMessagesTests.m in Sources */ = {isa = PBXBuildFile; fileRef = 541918EB195AD9D100A5023D /* SendAndReceiveMessagesTests.m */; };
		169BA21A25ED0F9E00374343 /* FileTransferTests+Swift.swift in Sources */ = {isa = PBXBuildFile; fileRef = 06BBF6FB247288DD00A26626 /* FileTransferTests+Swift.swift */; };
		169BA21B25ED0FA200374343 /* FileTransferTests.m in Sources */ = {isa = PBXBuildFile; fileRef = 5430FF141CE4A359004ECFFE /* FileTransferTests.m */; };
		169BA21C25ED0FA700374343 /* ConversationTests+LegalHold.swift in Sources */ = {isa = PBXBuildFile; fileRef = 16A86B8322A7E57100A674F8 /* ConversationTests+LegalHold.swift */; };
		169BA21D25ED0FAC00374343 /* ConversationTests+OTR.swift in Sources */ = {isa = PBXBuildFile; fileRef = 63495E4623FFF098002A7C59 /* ConversationTests+OTR.swift */; };
		169BA21E25ED0FB000374343 /* ConversationTests+OTR.m in Sources */ = {isa = PBXBuildFile; fileRef = 09914E501BD6613600C10BF8 /* ConversationTests+OTR.m */; };
		169BA21F25ED0FB400374343 /* ConversationTests+Deletion.swift in Sources */ = {isa = PBXBuildFile; fileRef = 16519D5B231EA13A00C9D76D /* ConversationTests+Deletion.swift */; };
		169BA22025ED0FB900374343 /* ConversationTests+ClearingHistory.swift in Sources */ = {isa = PBXBuildFile; fileRef = 06BBF6F5246EF65600A26626 /* ConversationTests+ClearingHistory.swift */; };
		169BA22125ED0FBD00374343 /* ConversationTests+LastRead.swift in Sources */ = {isa = PBXBuildFile; fileRef = 06BBF6F2246EF28800A26626 /* ConversationTests+LastRead.swift */; };
		169BA22225ED0FC100374343 /* ConversationTests+Reactions.swift in Sources */ = {isa = PBXBuildFile; fileRef = 06BBF6F7246EF67400A26626 /* ConversationTests+Reactions.swift */; };
		169BA22325ED0FC400374343 /* ConversationTests+Archiving.swift in Sources */ = {isa = PBXBuildFile; fileRef = 06BBF6EF246ECB2400A26626 /* ConversationTests+Archiving.swift */; };
		169BA22425ED0FC900374343 /* ConversationTests+Participants.swift in Sources */ = {isa = PBXBuildFile; fileRef = 16904A83207E078C00C92806 /* ConversationTests+Participants.swift */; };
		169BA22525ED0FCE00374343 /* ConversationTests+List.swift in Sources */ = {isa = PBXBuildFile; fileRef = 06BBF6EC246EB56B00A26626 /* ConversationTests+List.swift */; };
		169BA22625ED0FD300374343 /* ConversationTests+ReceiptMode.swift in Sources */ = {isa = PBXBuildFile; fileRef = 1675532B21B16D1E009C9FEA /* ConversationTests+ReceiptMode.swift */; };
		169BA22725ED0FD700374343 /* ConversationTests+MessageTimer.swift in Sources */ = {isa = PBXBuildFile; fileRef = BF3C1B1820DBE3B2001CE126 /* ConversationTests+MessageTimer.swift */; };
		169BA22825ED0FDB00374343 /* ConversationTests+Guests.swift in Sources */ = {isa = PBXBuildFile; fileRef = F13A26E020456002004F8E47 /* ConversationTests+Guests.swift */; };
		169BA22925ED0FDF00374343 /* ConversationTests+Ephemeral.swift in Sources */ = {isa = PBXBuildFile; fileRef = F920F4D51DA3DCF8002B860B /* ConversationTests+Ephemeral.swift */; };
		169BA22A25ED0FE300374343 /* ConversationTests+DeliveryConfirmation.swift in Sources */ = {isa = PBXBuildFile; fileRef = F9E462D91D7043C60036CFA7 /* ConversationTests+DeliveryConfirmation.swift */; };
		169BA22B25ED0FE700374343 /* ConversationTests+MessageEditing.swift in Sources */ = {isa = PBXBuildFile; fileRef = 63F65F04246D972900534A69 /* ConversationTests+MessageEditing.swift */; };
		169BA22C25ED0FEB00374343 /* ConversationTests+MessageEditing.m in Sources */ = {isa = PBXBuildFile; fileRef = F964700B1D5C720D00A81A92 /* ConversationTests+MessageEditing.m */; };
		169BA22D25ED0FEF00374343 /* AvailabilityTests.swift in Sources */ = {isa = PBXBuildFile; fileRef = 16D1383A1FD6A6F4001B4411 /* AvailabilityTests.swift */; };
		169BA22E25ED0FF400374343 /* TextSearchTests.swift in Sources */ = {isa = PBXBuildFile; fileRef = BFAB67AF1E535B4B00D67C1A /* TextSearchTests.swift */; };
		169BA22F25ED0FFB00374343 /* DeleteMessagesTests.swift in Sources */ = {isa = PBXBuildFile; fileRef = BFE53F541D5A2F7000398378 /* DeleteMessagesTests.swift */; };
		169BA23025ED100100374343 /* ConversationsTests.m in Sources */ = {isa = PBXBuildFile; fileRef = 3E6CD176194F435F00BAE83E /* ConversationsTests.m */; };
		169BA23125ED100500374343 /* ConversationTestsBase.m in Sources */ = {isa = PBXBuildFile; fileRef = 545643D51C62C1A800A2129C /* ConversationTestsBase.m */; };
		169BA23225ED100B00374343 /* SlowSyncTests+Swift.swift in Sources */ = {isa = PBXBuildFile; fileRef = F190E0DB1E8E7BA1003E81F8 /* SlowSyncTests+Swift.swift */; };
		169BA23325ED100F00374343 /* SlowSyncTests+Teams.swift in Sources */ = {isa = PBXBuildFile; fileRef = BF1F52CB1ECDD778002FB553 /* SlowSyncTests+Teams.swift */; };
		169BA23425ED101300374343 /* SlowSyncTests+ExistingData.swift in Sources */ = {isa = PBXBuildFile; fileRef = 16519D7C2320087100C9D76D /* SlowSyncTests+ExistingData.swift */; };
		169BA23525ED101700374343 /* SlowSyncTests.m in Sources */ = {isa = PBXBuildFile; fileRef = 85D85D997334755E841D13EA /* SlowSyncTests.m */; };
		169BA23625ED101C00374343 /* LoginFlowTests.m in Sources */ = {isa = PBXBuildFile; fileRef = 54FC8A0F192CD55000D3C016 /* LoginFlowTests.m */; };
		169BA23725ED102500374343 /* NotificationObservers.m in Sources */ = {isa = PBXBuildFile; fileRef = 3E288A6A19C859210031CFCE /* NotificationObservers.m */; };
		169BA23825ED103500374343 /* IntegrationTest+Search.swift in Sources */ = {isa = PBXBuildFile; fileRef = 163BB8111EE1A65A00DF9384 /* IntegrationTest+Search.swift */; };
		169BA23925ED103900374343 /* IntegrationTest+Messages.swift in Sources */ = {isa = PBXBuildFile; fileRef = 166D191E23157EBE001288CD /* IntegrationTest+Messages.swift */; };
		169BA23A25EF6D4F00374343 /* MockLinkPreviewDetector.swift in Sources */ = {isa = PBXBuildFile; fileRef = 16A5FE20215B584200AEEBBD /* MockLinkPreviewDetector.swift */; };
		169BA23D25EF6E2A00374343 /* MockRegistrationStatusDelegate.swift in Sources */ = {isa = PBXBuildFile; fileRef = 169BA23C25EF6E2A00374343 /* MockRegistrationStatusDelegate.swift */; };
		169BA23E25EF6E2A00374343 /* MockRegistrationStatusDelegate.swift in Sources */ = {isa = PBXBuildFile; fileRef = 169BA23C25EF6E2A00374343 /* MockRegistrationStatusDelegate.swift */; };
		169BA23F25EF6F0B00374343 /* TypingChange.swift in Sources */ = {isa = PBXBuildFile; fileRef = 16AD86B71F7292EB00E4C797 /* TypingChange.swift */; };
		169BA24125EF6F6700374343 /* ZMConversation+Testing.swift in Sources */ = {isa = PBXBuildFile; fileRef = 169BA24025EF6F6700374343 /* ZMConversation+Testing.swift */; };
		169BA24225EF6F6700374343 /* ZMConversation+Testing.swift in Sources */ = {isa = PBXBuildFile; fileRef = 169BA24025EF6F6700374343 /* ZMConversation+Testing.swift */; };
		169BA24425EF6FFA00374343 /* MockAnalytics.swift in Sources */ = {isa = PBXBuildFile; fileRef = 169BA24325EF6FFA00374343 /* MockAnalytics.swift */; };
		169BA24525EF6FFA00374343 /* MockAnalytics.swift in Sources */ = {isa = PBXBuildFile; fileRef = 169BA24325EF6FFA00374343 /* MockAnalytics.swift */; };
		169BA24625EF73B100374343 /* EventProcessingPerformanceTests.swift in Sources */ = {isa = PBXBuildFile; fileRef = 169E55F52518FF810092CD53 /* EventProcessingPerformanceTests.swift */; };
		169BA24725EF73DD00374343 /* ServiceUserTests.swift in Sources */ = {isa = PBXBuildFile; fileRef = 872A2EE71FFFBC3900900B22 /* ServiceUserTests.swift */; };
		169BA24825EF743700374343 /* SessionManagerTests+MessageRetention.swift in Sources */ = {isa = PBXBuildFile; fileRef = 166D191C231569DD001288CD /* SessionManagerTests+MessageRetention.swift */; };
		169BA24925EF743F00374343 /* SessionManagerTests+Backup.swift in Sources */ = {isa = PBXBuildFile; fileRef = D59F3A11206929AF0023474F /* SessionManagerTests+Backup.swift */; };
		169BA24A25EF744400374343 /* SessionManagerTests+URLActions.swift in Sources */ = {isa = PBXBuildFile; fileRef = 161ACB3B23F6BE7F00ABFF33 /* SessionManagerTests+URLActions.swift */; };
		169BA24C25EF753100374343 /* MockReachability.swift in Sources */ = {isa = PBXBuildFile; fileRef = 169BA24B25EF753100374343 /* MockReachability.swift */; };
		169BA24D25EF753100374343 /* MockReachability.swift in Sources */ = {isa = PBXBuildFile; fileRef = 169BA24B25EF753100374343 /* MockReachability.swift */; };
		169BA24E25EF765D00374343 /* ConnectToBotURLActionProcessorTests.swift in Sources */ = {isa = PBXBuildFile; fileRef = 161C886223FADDE400CB0B8E /* ConnectToBotURLActionProcessorTests.swift */; };
		169BA24F25EF76A400374343 /* NetworkStateRecorder.swift in Sources */ = {isa = PBXBuildFile; fileRef = 16085B341F719E6D000B9F22 /* NetworkStateRecorder.swift */; };
		169BA25225EF778E00374343 /* TestUserProfileUpdateObserver.swift in Sources */ = {isa = PBXBuildFile; fileRef = 169BA25125EF778E00374343 /* TestUserProfileUpdateObserver.swift */; };
		169BA25325EF778E00374343 /* TestUserProfileUpdateObserver.swift in Sources */ = {isa = PBXBuildFile; fileRef = 169BA25125EF778E00374343 /* TestUserProfileUpdateObserver.swift */; };
		169BA25725EF933000374343 /* animated.gif in Resources */ = {isa = PBXBuildFile; fileRef = 54764B9D1C931E9400BD25E3 /* animated.gif */; };
		169BA25825EF933000374343 /* not_animated.gif in Resources */ = {isa = PBXBuildFile; fileRef = 54764B9E1C931E9400BD25E3 /* not_animated.gif */; };
		169BA25925EF933000374343 /* medium.jpg in Resources */ = {isa = PBXBuildFile; fileRef = 54764B971C9303D600BD25E3 /* medium.jpg */; };
		169BA25A25EF933000374343 /* tiny.jpg in Resources */ = {isa = PBXBuildFile; fileRef = 54764B981C9303D600BD25E3 /* tiny.jpg */; };
		169BA25B25EF933000374343 /* EncryptedBase64EncondedExternalMessageTestFixture.txt in Resources */ = {isa = PBXBuildFile; fileRef = AF6415A01C9C151700A535F5 /* EncryptedBase64EncondedExternalMessageTestFixture.txt */; };
		169BA25C25EF933000374343 /* ExternalMessageTextFixture.txt in Resources */ = {isa = PBXBuildFile; fileRef = AF6415A11C9C151700A535F5 /* ExternalMessageTextFixture.txt */; };
		169BA25D25EF933000374343 /* audio.m4a in Resources */ = {isa = PBXBuildFile; fileRef = EE01E0361F90DABC001AA33C /* audio.m4a */; };
		169BA25E25EF933000374343 /* video.mp4 in Resources */ = {isa = PBXBuildFile; fileRef = BF158D2E1CE087D8007C6F8A /* video.mp4 */; };
		169BA25F25EF933000374343 /* 1900x1500.jpg in Resources */ = {isa = PBXBuildFile; fileRef = 54DFAE211C92D979004B1D15 /* 1900x1500.jpg */; };
		169BA26025EF933F00374343 /* Lorem Ipsum.txt in Resources */ = {isa = PBXBuildFile; fileRef = 54764B9B1C930AEB00BD25E3 /* Lorem Ipsum.txt */; };
		169BA26125EFA23200374343 /* ZMConversation+Testing.m in Sources */ = {isa = PBXBuildFile; fileRef = F991CE121CB55512004D8465 /* ZMConversation+Testing.m */; };
		169BA26225EFA32000374343 /* ZMUser+Testing.m in Sources */ = {isa = PBXBuildFile; fileRef = F991CE141CB55512004D8465 /* ZMUser+Testing.m */; };
		169BC10F22BD17FF0003159B /* LegalHoldRequestStrategyTests.swift in Sources */ = {isa = PBXBuildFile; fileRef = 169BC10E22BD17FF0003159B /* LegalHoldRequestStrategyTests.swift */; };
		169E303320D29C670012C219 /* PushRegistryMock.swift in Sources */ = {isa = PBXBuildFile; fileRef = 169E303120D29C200012C219 /* PushRegistryMock.swift */; };
		16A702D01E92998100B8410D /* ApplicationStatusDirectoryTests.swift in Sources */ = {isa = PBXBuildFile; fileRef = 16A702CF1E92998100B8410D /* ApplicationStatusDirectoryTests.swift */; };
		16A764611F3E0B0B00564F21 /* CallKitManager.swift in Sources */ = {isa = PBXBuildFile; fileRef = 16A764601F3E0B0B00564F21 /* CallKitManager.swift */; };
		16AD86B81F7292EB00E4C797 /* TypingChange.swift in Sources */ = {isa = PBXBuildFile; fileRef = 16AD86B71F7292EB00E4C797 /* TypingChange.swift */; };
		16C22BA41BF4D5D7007099D9 /* NSError+ZMUserSessionInternal.h in Headers */ = {isa = PBXBuildFile; fileRef = 3E05F254192A50CC00F22D80 /* NSError+ZMUserSessionInternal.h */; settings = {ATTRIBUTES = (Public, ); }; };
		16C4BDA020A309CD00BCDB17 /* CallParticipantSnapshot.swift in Sources */ = {isa = PBXBuildFile; fileRef = 16C4BD9F20A309CD00BCDB17 /* CallParticipantSnapshot.swift */; };
		16D0A119234B999600A83F87 /* LabelUpstreamRequestStrategyTests.swift in Sources */ = {isa = PBXBuildFile; fileRef = 16D0A118234B999600A83F87 /* LabelUpstreamRequestStrategyTests.swift */; };
		16D0A11D234C8CD700A83F87 /* LabelUpstreamRequestStrategy.swift in Sources */ = {isa = PBXBuildFile; fileRef = 16D0A11C234C8CD700A83F87 /* LabelUpstreamRequestStrategy.swift */; };
		16D3FCDF1E365ABC0052A535 /* CallStateObserverTests.swift in Sources */ = {isa = PBXBuildFile; fileRef = 16D3FCDE1E365ABC0052A535 /* CallStateObserverTests.swift */; };
		16D3FD021E3A5C0D0052A535 /* ZMConversationVoiceChannelRouterTests.swift in Sources */ = {isa = PBXBuildFile; fileRef = 16D3FD011E3A5C0D0052A535 /* ZMConversationVoiceChannelRouterTests.swift */; };
		16D66D6A2B0789F500CB237D /* MockCryptoboxMigrationManagerInterface.swift in Sources */ = {isa = PBXBuildFile; fileRef = EE0BA28F29D5DBD6004E93B5 /* MockCryptoboxMigrationManagerInterface.swift */; };
		16D74BF42B59670B00160298 /* ChangeUsernameUseCase.swift in Sources */ = {isa = PBXBuildFile; fileRef = 16D74BF32B59670B00160298 /* ChangeUsernameUseCase.swift */; };
		16D74BF62B5A961800160298 /* ChangeUsernameUseCaseTests.swift in Sources */ = {isa = PBXBuildFile; fileRef = 16D74BF52B5A961800160298 /* ChangeUsernameUseCaseTests.swift */; };
		16D9E8BA22BCD39200FA463F /* LegalHoldRequestStrategy.swift in Sources */ = {isa = PBXBuildFile; fileRef = 16D9E8B922BCD39200FA463F /* LegalHoldRequestStrategy.swift */; };
		16DABFAE1DCF98D3001973E3 /* CallingRequestStrategy.swift in Sources */ = {isa = PBXBuildFile; fileRef = 16DABFAD1DCF98D3001973E3 /* CallingRequestStrategy.swift */; };
		16DCAD671B0F9447008C1DD9 /* NSURL+LaunchOptions.h in Headers */ = {isa = PBXBuildFile; fileRef = 16DCAD641B0F9447008C1DD9 /* NSURL+LaunchOptions.h */; };
		16DCAD691B0F9447008C1DD9 /* NSURL+LaunchOptions.m in Sources */ = {isa = PBXBuildFile; fileRef = 16DCAD651B0F9447008C1DD9 /* NSURL+LaunchOptions.m */; };
		16DCAD6F1B147706008C1DD9 /* NSURL+LaunchOptionsTests.m in Sources */ = {isa = PBXBuildFile; fileRef = 16DCAD6D1B1476FE008C1DD9 /* NSURL+LaunchOptionsTests.m */; };
		16DCB91C213449620002E910 /* ZMOperationLoop+PushChannel.swift in Sources */ = {isa = PBXBuildFile; fileRef = 16DCB91B213449620002E910 /* ZMOperationLoop+PushChannel.swift */; };
		16E0FB87232F8933000E3235 /* ZMUserSession+Authentication.swift in Sources */ = {isa = PBXBuildFile; fileRef = 16E0FB86232F8933000E3235 /* ZMUserSession+Authentication.swift */; };
		16E0FBB623311A19000E3235 /* ZMUserSessionTests+Authentication.swift in Sources */ = {isa = PBXBuildFile; fileRef = 16E0FBB4233119FE000E3235 /* ZMUserSessionTests+Authentication.swift */; };
		16E6F26224B371190015B249 /* ZMUserSession+EncryptionAtRest.swift in Sources */ = {isa = PBXBuildFile; fileRef = 16E6F26124B371190015B249 /* ZMUserSession+EncryptionAtRest.swift */; };
		16ED865A23E2E91900CB1766 /* ZMUserSession+LifeCycle.swift in Sources */ = {isa = PBXBuildFile; fileRef = 16ED865923E2E91900CB1766 /* ZMUserSession+LifeCycle.swift */; };
		16ED865B23E2EE3C00CB1766 /* ZMMissingUpdateEventsTranscoder.h in Headers */ = {isa = PBXBuildFile; fileRef = 54F8D6E419AB535700146664 /* ZMMissingUpdateEventsTranscoder.h */; settings = {ATTRIBUTES = (Public, ); }; };
		16ED865D23E30F7E00CB1766 /* ZMUserSesson+Proxy.swift in Sources */ = {isa = PBXBuildFile; fileRef = 16ED865C23E30F7E00CB1766 /* ZMUserSesson+Proxy.swift */; };
		16ED865F23E3145C00CB1766 /* ZMUserSession+Clients.swift in Sources */ = {isa = PBXBuildFile; fileRef = 16ED865E23E3145C00CB1766 /* ZMUserSession+Clients.swift */; };
		16F5F16C1E4092C00062F0AE /* NSManagedObjectContext+CTCallCenter.swift in Sources */ = {isa = PBXBuildFile; fileRef = 16F5F16B1E4092C00062F0AE /* NSManagedObjectContext+CTCallCenter.swift */; };
		16F6BB381EDEA659009EA803 /* SearchResult+AddressBook.swift in Sources */ = {isa = PBXBuildFile; fileRef = 16F6BB371EDEA659009EA803 /* SearchResult+AddressBook.swift */; };
		16FF474C1F0D54B20044C491 /* SessionManager+Logs.swift in Sources */ = {isa = PBXBuildFile; fileRef = 16FF474B1F0D54B20044C491 /* SessionManager+Logs.swift */; };
		1836188BC0E48C1AC1671FC2 /* ZMSyncStrategyTests.swift in Sources */ = {isa = PBXBuildFile; fileRef = 3D6B0837E10BD4D5E88805E3 /* ZMSyncStrategyTests.swift */; };
		25A9B7BA2B5EA36D00FD43FB /* Security.framework in Frameworks */ = {isa = PBXBuildFile; fileRef = 25A9B7B92B5EA36D00FD43FB /* Security.framework */; };
		25E11B0B2B56A15F005D51FA /* GetE2eIdentityCertificatesUseCase.swift in Sources */ = {isa = PBXBuildFile; fileRef = 25E11B0A2B56A15F005D51FA /* GetE2eIdentityCertificatesUseCase.swift */; };
		25E11B0D2B56B497005D51FA /* GetIsE2EIdentityEnabledUseCase.swift in Sources */ = {isa = PBXBuildFile; fileRef = 25E11B0C2B56B497005D51FA /* GetIsE2EIdentityEnabledUseCase.swift */; };
		2B15596A295093360069AE34 /* HotfixPatch.swift in Sources */ = {isa = PBXBuildFile; fileRef = 2B155969295093360069AE34 /* HotfixPatch.swift */; };
		3E05F252192A4FBD00F22D80 /* UserSessionErrorTests.m in Sources */ = {isa = PBXBuildFile; fileRef = 3E05F250192A4FBD00F22D80 /* UserSessionErrorTests.m */; };
		3E1858BC1951D6DA005FE78F /* MemoryLeaksObserver.m in Sources */ = {isa = PBXBuildFile; fileRef = 3E1858B31951D69B005FE78F /* MemoryLeaksObserver.m */; };
		3E1860BA191A5D99000FE027 /* TestHost-main.m in Sources */ = {isa = PBXBuildFile; fileRef = 3E1860B6191A5D99000FE027 /* TestHost-main.m */; };
		3E1860BB191A5D99000FE027 /* TestHostAppDelegate.m in Sources */ = {isa = PBXBuildFile; fileRef = 3E1860B8191A5D99000FE027 /* TestHostAppDelegate.m */; };
		3E27131F1A8A68BF008EE50F /* Push.strings in Resources */ = {isa = PBXBuildFile; fileRef = 3E27131A1A8A68BF008EE50F /* Push.strings */; };
		3E2713211A8A68BF008EE50F /* Push.stringsdict in Resources */ = {isa = PBXBuildFile; fileRef = 3E27131C1A8A68BF008EE50F /* Push.stringsdict */; };
		3E288A6C19C859210031CFCE /* NotificationObservers.m in Sources */ = {isa = PBXBuildFile; fileRef = 3E288A6A19C859210031CFCE /* NotificationObservers.m */; };
		3E9848BD1A65253000F7B050 /* Hack.swift in Sources */ = {isa = PBXBuildFile; fileRef = 3E9848BC1A65253000F7B050 /* Hack.swift */; };
		3ED972FB1A0A65D800BAFC61 /* ZMBlacklistVerificatorTest.m in Sources */ = {isa = PBXBuildFile; fileRef = F9F11A061A0A630900F1DCEE /* ZMBlacklistVerificatorTest.m */; };
		54034F381BB1A6D900F4ED62 /* ZMUserSession+Logs.swift in Sources */ = {isa = PBXBuildFile; fileRef = 54034F371BB1A6D900F4ED62 /* ZMUserSession+Logs.swift */; };
		540818A61BCA647D00257CA7 /* ZMBlacklistVerificator+Testing.h in Headers */ = {isa = PBXBuildFile; fileRef = 540818A51BCA647D00257CA7 /* ZMBlacklistVerificator+Testing.h */; };
		540A0BA51954859E00FB7D61 /* ZMSyncStrategyTests.m in Sources */ = {isa = PBXBuildFile; fileRef = 85D85104C6D06FA902E3253C /* ZMSyncStrategyTests.m */; };
		541228451AEE422C00D9ED1C /* ZMAuthenticationStatusTests.m in Sources */ = {isa = PBXBuildFile; fileRef = 541228431AEE422C00D9ED1C /* ZMAuthenticationStatusTests.m */; };
		54131BC625C7F71400CE2CA2 /* LoginDelegate.swift in Sources */ = {isa = PBXBuildFile; fileRef = 54131BC525C7F71400CE2CA2 /* LoginDelegate.swift */; };
		54131BCE25C7FFCA00CE2CA2 /* SessionManager+AuthenticationStatusDelegate.swift in Sources */ = {isa = PBXBuildFile; fileRef = 54131BCD25C7FFCA00CE2CA2 /* SessionManager+AuthenticationStatusDelegate.swift */; };
		54131BE925C8495B00CE2CA2 /* NSManagedObjectContext+GenericAsyncQueue.swift in Sources */ = {isa = PBXBuildFile; fileRef = 54131BE825C8495B00CE2CA2 /* NSManagedObjectContext+GenericAsyncQueue.swift */; };
		54257C081DF1C94200107FE7 /* TopConversationsDirectory.swift in Sources */ = {isa = PBXBuildFile; fileRef = 54257C071DF1C94200107FE7 /* TopConversationsDirectory.swift */; };
		542DFEE61DDCA452000F5B95 /* UserProfileUpdateStatusTests.swift in Sources */ = {isa = PBXBuildFile; fileRef = 542DFEE51DDCA452000F5B95 /* UserProfileUpdateStatusTests.swift */; };
		542DFEE81DDCA4FD000F5B95 /* UserProfileUpdateRequestStrategyTests.swift in Sources */ = {isa = PBXBuildFile; fileRef = 542DFEE71DDCA4FD000F5B95 /* UserProfileUpdateRequestStrategyTests.swift */; };
		543095931DE76B170065367F /* random1.txt in Resources */ = {isa = PBXBuildFile; fileRef = 543095921DE76B170065367F /* random1.txt */; };
		543095951DE76B270065367F /* random2.txt in Resources */ = {isa = PBXBuildFile; fileRef = 543095941DE76B270065367F /* random2.txt */; };
		5430E9251BAA0D9F00395E05 /* WireSyncEngineLogs.h in Headers */ = {isa = PBXBuildFile; fileRef = 5430E9231BAA0D9F00395E05 /* WireSyncEngineLogs.h */; };
		543ED0011D79E0EE00A9CDF3 /* ApplicationMock.swift in Sources */ = {isa = PBXBuildFile; fileRef = 543ED0001D79E0EE00A9CDF3 /* ApplicationMock.swift */; };
		544BA11A1A433DE400D3B852 /* WireSyncEngine.h in Headers */ = {isa = PBXBuildFile; fileRef = 542049EF196AB84B000D8A94 /* WireSyncEngine.h */; settings = {ATTRIBUTES = (Public, ); }; };
		544BA1271A433DE400D3B852 /* NSError+ZMUserSession.h in Headers */ = {isa = PBXBuildFile; fileRef = 3E05F247192A4F8900F22D80 /* NSError+ZMUserSession.h */; settings = {ATTRIBUTES = (Public, ); }; };
		544BA1311A433DE400D3B852 /* ZMNetworkState.h in Headers */ = {isa = PBXBuildFile; fileRef = 546D45FD19E29D92004C478D /* ZMNetworkState.h */; settings = {ATTRIBUTES = (Public, ); }; };
		544BA1571A43424F00D3B852 /* WireSyncEngine.framework in Frameworks */ = {isa = PBXBuildFile; fileRef = 549815931A43232400A7CE2E /* WireSyncEngine.framework */; };
		544F8FF31DDCD34600D1AB04 /* UserProfileUpdateNotifications.swift in Sources */ = {isa = PBXBuildFile; fileRef = 544F8FF21DDCD34600D1AB04 /* UserProfileUpdateNotifications.swift */; };
		545434AB19AB6ADA003892D9 /* ZMMissingUpdateEventsTranscoderTests.m in Sources */ = {isa = PBXBuildFile; fileRef = 54F8D72F19AB677300146664 /* ZMMissingUpdateEventsTranscoderTests.m */; };
		545434AC19AB6ADA003892D9 /* ZMSelfTranscoderTests.m in Sources */ = {isa = PBXBuildFile; fileRef = 54F8D73119AB677400146664 /* ZMSelfTranscoderTests.m */; };
		5458273E2541C3A9002B8F83 /* PresentationDelegate.swift in Sources */ = {isa = PBXBuildFile; fileRef = 5458273D2541C3A9002B8F83 /* PresentationDelegate.swift */; };
		5458AF841F7021B800E45977 /* PreLoginAuthenticationNotification.swift in Sources */ = {isa = PBXBuildFile; fileRef = 5458AF831F7021B800E45977 /* PreLoginAuthenticationNotification.swift */; };
		545F601C1D6C336D00C2C55B /* AddressBookSearchTests.swift in Sources */ = {isa = PBXBuildFile; fileRef = 545F601B1D6C336D00C2C55B /* AddressBookSearchTests.swift */; };
		545FC3341A5B003A005EEA26 /* ObjectTranscoderTests.m in Sources */ = {isa = PBXBuildFile; fileRef = 54F8D74919AB67B300146664 /* ObjectTranscoderTests.m */; };
		546392721D79D5210094EC66 /* Application.swift in Sources */ = {isa = PBXBuildFile; fileRef = 546392711D79D5210094EC66 /* Application.swift */; };
		5463C897193F3C74006799DE /* ZMTimingTests.m in Sources */ = {isa = PBXBuildFile; fileRef = 5463C890193F38A6006799DE /* ZMTimingTests.m */; };
		5467F1C61E0AE421008C1745 /* KeyValueStore+AccessToken.swift in Sources */ = {isa = PBXBuildFile; fileRef = 5467F1C51E0AE421008C1745 /* KeyValueStore+AccessToken.swift */; };
		546F815C1E685F6E00775059 /* LocalNotificationDispatcherTests.swift in Sources */ = {isa = PBXBuildFile; fileRef = 546F815A1E685F1A00775059 /* LocalNotificationDispatcherTests.swift */; };
		5474C80A1921309400185A3A /* MessagingTest.m in Sources */ = {isa = PBXBuildFile; fileRef = 5474C8061921309400185A3A /* MessagingTest.m */; };
		5474C80C1921309400185A3A /* MessagingTestTests.m in Sources */ = {isa = PBXBuildFile; fileRef = 5474C8081921309400185A3A /* MessagingTestTests.m */; };
		54764B961C92FDC100BD25E3 /* 1900x1500.jpg in Resources */ = {isa = PBXBuildFile; fileRef = 54DFAE211C92D979004B1D15 /* 1900x1500.jpg */; };
		54764B991C9303D600BD25E3 /* medium.jpg in Resources */ = {isa = PBXBuildFile; fileRef = 54764B971C9303D600BD25E3 /* medium.jpg */; };
		54764B9A1C9303D600BD25E3 /* tiny.jpg in Resources */ = {isa = PBXBuildFile; fileRef = 54764B981C9303D600BD25E3 /* tiny.jpg */; };
		54764B9C1C930AEB00BD25E3 /* Lorem Ipsum.txt in Resources */ = {isa = PBXBuildFile; fileRef = 54764B9B1C930AEB00BD25E3 /* Lorem Ipsum.txt */; };
		54764B9F1C931E9400BD25E3 /* animated.gif in Resources */ = {isa = PBXBuildFile; fileRef = 54764B9D1C931E9400BD25E3 /* animated.gif */; };
		54764BA01C931E9400BD25E3 /* not_animated.gif in Resources */ = {isa = PBXBuildFile; fileRef = 54764B9E1C931E9400BD25E3 /* not_animated.gif */; };
		5478A1411DEC4048006F7268 /* UserProfile.swift in Sources */ = {isa = PBXBuildFile; fileRef = 5478A1401DEC4048006F7268 /* UserProfile.swift */; };
		547E5B581DDB4B800038D936 /* UserProfileUpdateStatus.swift in Sources */ = {isa = PBXBuildFile; fileRef = 547E5B571DDB4B800038D936 /* UserProfileUpdateStatus.swift */; };
		547E5B5A1DDB67390038D936 /* UserProfileUpdateRequestStrategy.swift in Sources */ = {isa = PBXBuildFile; fileRef = 547E5B591DDB67390038D936 /* UserProfileUpdateRequestStrategy.swift */; };
		54880E3D194B5845007271AA /* ZMOperationLoopTests.m in Sources */ = {isa = PBXBuildFile; fileRef = 85D858D72B109C5D9A85645B /* ZMOperationLoopTests.m */; };
		549552541D645683004F21F6 /* AddressBookTests.swift in Sources */ = {isa = PBXBuildFile; fileRef = 549552511D64567C004F21F6 /* AddressBookTests.swift */; };
		549710081F6FF5C100026EDD /* NotificationInContext+UserSession.swift in Sources */ = {isa = PBXBuildFile; fileRef = 549710071F6FF5C100026EDD /* NotificationInContext+UserSession.swift */; };
		5497100A1F6FFE9900026EDD /* ClientUpdateNotification.swift in Sources */ = {isa = PBXBuildFile; fileRef = 549710091F6FFE9900026EDD /* ClientUpdateNotification.swift */; };
		54973A361DD48CAB007F8702 /* NSManagedObject+CryptoStack.swift in Sources */ = {isa = PBXBuildFile; fileRef = 54973A351DD48CAB007F8702 /* NSManagedObject+CryptoStack.swift */; };
		549815CD1A432BC700A7CE2E /* ZMBlacklistDownloader.m in Sources */ = {isa = PBXBuildFile; fileRef = F9FD798619EE742600D70FCD /* ZMBlacklistDownloader.m */; };
		549815CE1A432BC700A7CE2E /* ZMBlacklistVerificator.m in Sources */ = {isa = PBXBuildFile; fileRef = F9FD798C19EE9B9A00D70FCD /* ZMBlacklistVerificator.m */; };
		549815DC1A432BC700A7CE2E /* NSError+ZMUserSession.m in Sources */ = {isa = PBXBuildFile; fileRef = 3E05F253192A50CC00F22D80 /* NSError+ZMUserSession.m */; };
		5498162D1A432BC800A7CE2E /* ZMMissingUpdateEventsTranscoder.m in Sources */ = {isa = PBXBuildFile; fileRef = 54F8D6E519AB535700146664 /* ZMMissingUpdateEventsTranscoder.m */; };
		5498162E1A432BC800A7CE2E /* ZMLastUpdateEventIDTranscoder.m in Sources */ = {isa = PBXBuildFile; fileRef = 5427B34E19D195A100CC18DC /* ZMLastUpdateEventIDTranscoder.m */; };
		549816301A432BC800A7CE2E /* ZMSelfStrategy.m in Sources */ = {isa = PBXBuildFile; fileRef = 54F8D6E919AB535700146664 /* ZMSelfStrategy.m */; };
		549816351A432BC800A7CE2E /* ZMLoginTranscoder.m in Sources */ = {isa = PBXBuildFile; fileRef = 54C11B9F19D1E4A100576A96 /* ZMLoginTranscoder.m */; };
		549816451A432BC800A7CE2E /* ZMOperationLoop.m in Sources */ = {isa = PBXBuildFile; fileRef = 85D8502FFC4412F91D0CC1A4 /* ZMOperationLoop.m */; };
		549816471A432BC800A7CE2E /* ZMSyncStrategy.m in Sources */ = {isa = PBXBuildFile; fileRef = 85D859D47B6EBF09E4137658 /* ZMSyncStrategy.m */; };
		54991D581DEDCF2B007E282F /* AddressBook.swift in Sources */ = {isa = PBXBuildFile; fileRef = 54991D571DEDCF2B007E282F /* AddressBook.swift */; };
		54991D5A1DEDD07E007E282F /* ContactAddressBook.swift in Sources */ = {isa = PBXBuildFile; fileRef = 54991D591DEDD07E007E282F /* ContactAddressBook.swift */; };
		54A0A6311BCE9864001A3A4C /* ZMHotFix.m in Sources */ = {isa = PBXBuildFile; fileRef = F95ECF4D1B94A553009F91BA /* ZMHotFix.m */; };
		54A0A6321BCE9867001A3A4C /* ZMHotFixDirectory.m in Sources */ = {isa = PBXBuildFile; fileRef = 54DE26B21BC56E62002B5FBC /* ZMHotFixDirectory.m */; };
		54A170651B300696001B41A5 /* ProxiedRequestStrategy.swift in Sources */ = {isa = PBXBuildFile; fileRef = 54A170631B300696001B41A5 /* ProxiedRequestStrategy.swift */; };
		54A170691B300717001B41A5 /* ProxiedRequestStrategyTests.swift in Sources */ = {isa = PBXBuildFile; fileRef = 54A170671B300717001B41A5 /* ProxiedRequestStrategyTests.swift */; };
		54A227D61D6604A5009414C0 /* SynchronizationMocks.swift in Sources */ = {isa = PBXBuildFile; fileRef = 54A227D51D6604A5009414C0 /* SynchronizationMocks.swift */; };
		54A343471D6B589A004B65EA /* AddressBookSearch.swift in Sources */ = {isa = PBXBuildFile; fileRef = 54A343461D6B589A004B65EA /* AddressBookSearch.swift */; };
		54A3F24F1C08523500FE3A6B /* ZMOperationLoop.h in Headers */ = {isa = PBXBuildFile; fileRef = 85D85F3EC8565FD102AC0E5B /* ZMOperationLoop.h */; settings = {ATTRIBUTES = (Public, ); }; };
		54AB428E1DF5C5B400381F2C /* TopConversationsDirectoryTests.swift in Sources */ = {isa = PBXBuildFile; fileRef = 54AB428D1DF5C5B400381F2C /* TopConversationsDirectoryTests.swift */; };
		54BFDF681BDA6F9A0034A3DB /* HistorySynchronizationStatus.swift in Sources */ = {isa = PBXBuildFile; fileRef = 54BFDF671BDA6F9A0034A3DB /* HistorySynchronizationStatus.swift */; };
		54BFDF6A1BDA87D20034A3DB /* HistorySynchronizationStatusTests.swift in Sources */ = {isa = PBXBuildFile; fileRef = 54BFDF691BDA87D20034A3DB /* HistorySynchronizationStatusTests.swift */; };
		54C11BAD19D1EB7500576A96 /* ZMLoginTranscoderTests.m in Sources */ = {isa = PBXBuildFile; fileRef = 54C11BAB19D1EB7500576A96 /* ZMLoginTranscoderTests.m */; };
		54C8A39C1F7536DB004961DF /* ZMOperationLoop+Notifications.swift in Sources */ = {isa = PBXBuildFile; fileRef = 54C8A39B1F7536DB004961DF /* ZMOperationLoop+Notifications.swift */; };
		54D785011A37256C00F47798 /* ZMEncodedNSUUIDWithTimestampTests.m in Sources */ = {isa = PBXBuildFile; fileRef = 54D784FD1A37248000F47798 /* ZMEncodedNSUUIDWithTimestampTests.m */; };
		54D9331E1AE1643A00C0B91C /* ZMCredentials.h in Headers */ = {isa = PBXBuildFile; fileRef = 54D9331C1AE1643A00C0B91C /* ZMCredentials.h */; settings = {ATTRIBUTES = (Public, ); }; };
		54D933211AE1653000C0B91C /* ZMCredentials.m in Sources */ = {isa = PBXBuildFile; fileRef = 54D9331F1AE1653000C0B91C /* ZMCredentials.m */; };
		54DE26B31BC56E62002B5FBC /* ZMHotFixDirectory.h in Headers */ = {isa = PBXBuildFile; fileRef = 54DE26B11BC56E62002B5FBC /* ZMHotFixDirectory.h */; settings = {ATTRIBUTES = (Public, ); }; };
		54DE9BEB1DE74FFB00EFFB9C /* RandomHandleGenerator.swift in Sources */ = {isa = PBXBuildFile; fileRef = 54DE9BEA1DE74FFB00EFFB9C /* RandomHandleGenerator.swift */; };
		54DE9BEF1DE760A900EFFB9C /* RandomHandleGeneratorTests.swift in Sources */ = {isa = PBXBuildFile; fileRef = 54DE9BEC1DE75D4900EFFB9C /* RandomHandleGeneratorTests.swift */; };
		54E2C1E01E682DC400536569 /* LocalNotificationDispatcher.swift in Sources */ = {isa = PBXBuildFile; fileRef = 54E2C1DF1E682DC400536569 /* LocalNotificationDispatcher.swift */; };
		54F0A0951B3018D7003386BC /* ProxiedRequestsStatus.swift in Sources */ = {isa = PBXBuildFile; fileRef = 54F0A0931B3018D7003386BC /* ProxiedRequestsStatus.swift */; };
		54F4DC5A1A4438B300FDB6EA /* WireSyncEngine.framework in Frameworks */ = {isa = PBXBuildFile; fileRef = 549815931A43232400A7CE2E /* WireSyncEngine.framework */; };
		54FEAAA91BC7BB9C002DE521 /* ZMBlacklistDownloader+Testing.h in Headers */ = {isa = PBXBuildFile; fileRef = 54FEAAA81BC7BB9C002DE521 /* ZMBlacklistDownloader+Testing.h */; };
		54FF64291F73D00C00787EF2 /* NSManagedObjectContext+AuthenticationStatus.swift in Sources */ = {isa = PBXBuildFile; fileRef = 54FF64281F73D00C00787EF2 /* NSManagedObjectContext+AuthenticationStatus.swift */; };
		554FEE2122AFF20600B1A8A1 /* ZMUserSession+LegalHold.swift in Sources */ = {isa = PBXBuildFile; fileRef = 554FEE2022AFF20600B1A8A1 /* ZMUserSession+LegalHold.swift */; };
		597B70C32B03984C006C2121 /* ZMUserSession+DeveloperMenu.swift in Sources */ = {isa = PBXBuildFile; fileRef = 597B70C22B03984C006C2121 /* ZMUserSession+DeveloperMenu.swift */; };
		59D1C3102B1DEE6E0016F6B2 /* WireDataModelSupport.framework in Frameworks */ = {isa = PBXBuildFile; fileRef = 59D1C30F2B1DEE6E0016F6B2 /* WireDataModelSupport.framework */; };
		59E6A9142B4EE5CF00DBCC6B /* RecurringAction.swift in Sources */ = {isa = PBXBuildFile; fileRef = 59E6A9132B4EE5CF00DBCC6B /* RecurringAction.swift */; };
		59E6A9162B4EE5D500DBCC6B /* RecurringActionServiceInterface.swift in Sources */ = {isa = PBXBuildFile; fileRef = 59E6A9152B4EE5D500DBCC6B /* RecurringActionServiceInterface.swift */; };
		59E6A91A2B4EE62100DBCC6B /* RecurringAction+dummy.swift in Sources */ = {isa = PBXBuildFile; fileRef = 59E6A9192B4EE62100DBCC6B /* RecurringAction+dummy.swift */; };
		5E0EB1F421008C1900B5DC2B /* CompanyLoginRequester.swift in Sources */ = {isa = PBXBuildFile; fileRef = 5E0EB1F321008C1900B5DC2B /* CompanyLoginRequester.swift */; };
		5E0EB1F72100A14A00B5DC2B /* CompanyLoginRequesterTests.swift in Sources */ = {isa = PBXBuildFile; fileRef = 5E0EB1F52100A13200B5DC2B /* CompanyLoginRequesterTests.swift */; };
		5E0EB1F92100A46F00B5DC2B /* MockCompanyLoginRequesterDelegate.swift in Sources */ = {isa = PBXBuildFile; fileRef = 5E0EB1F82100A46F00B5DC2B /* MockCompanyLoginRequesterDelegate.swift */; };
		5E2C354D21A806A80034F1EE /* MockBackgroundActivityManager.swift in Sources */ = {isa = PBXBuildFile; fileRef = 5E2C354C21A806A80034F1EE /* MockBackgroundActivityManager.swift */; };
		5E6716912174CA6700522E61 /* MockUser+LoginCredentials.swift in Sources */ = {isa = PBXBuildFile; fileRef = 5E67168F2174CA6300522E61 /* MockUser+LoginCredentials.swift */; };
		5E8BB8992147CD3F00EEA64B /* AVSBridging.swift in Sources */ = {isa = PBXBuildFile; fileRef = 5E8BB8982147CD3F00EEA64B /* AVSBridging.swift */; };
		5E8BB89C2147CE1600EEA64B /* AVSCallMember.swift in Sources */ = {isa = PBXBuildFile; fileRef = 5E8BB89B2147CE1600EEA64B /* AVSCallMember.swift */; };
		5E8BB89E2147E9DF00EEA64B /* AVSWrapper+Handlers.swift in Sources */ = {isa = PBXBuildFile; fileRef = 5E8BB89D2147E9DF00EEA64B /* AVSWrapper+Handlers.swift */; };
		5E8BB8A02147F5BC00EEA64B /* CallSnapshot.swift in Sources */ = {isa = PBXBuildFile; fileRef = 5E8BB89F2147F5BC00EEA64B /* CallSnapshot.swift */; };
		5E8BB8A22147F89000EEA64B /* CallCenterSupport.swift in Sources */ = {isa = PBXBuildFile; fileRef = 5E8BB8A12147F89000EEA64B /* CallCenterSupport.swift */; };
		5E8BB8A52149130800EEA64B /* AVSBridgingTests.swift in Sources */ = {isa = PBXBuildFile; fileRef = 5E8BB8A3214912D100EEA64B /* AVSBridgingTests.swift */; };
		5E8EE1F720FDC6B900DB1F9B /* CompanyLoginRequestDetector.swift in Sources */ = {isa = PBXBuildFile; fileRef = 5E8EE1F620FDC6B900DB1F9B /* CompanyLoginRequestDetector.swift */; };
		5E8EE1FA20FDC7D700DB1F9B /* Pasteboard.swift in Sources */ = {isa = PBXBuildFile; fileRef = 5E8EE1F920FDC7D700DB1F9B /* Pasteboard.swift */; };
		5E8EE1FC20FDCCE200DB1F9B /* CompanyLoginRequestDetectorTests.swift in Sources */ = {isa = PBXBuildFile; fileRef = 5E8EE1FB20FDCCE200DB1F9B /* CompanyLoginRequestDetectorTests.swift */; };
		5E8EE1FE20FDCD1300DB1F9B /* MockPasteboard.swift in Sources */ = {isa = PBXBuildFile; fileRef = 5E8EE1FD20FDCD1300DB1F9B /* MockPasteboard.swift */; };
		5E9D326F2109C1740032FB06 /* CompanyLoginErrorCode.swift in Sources */ = {isa = PBXBuildFile; fileRef = 5E9D326E2109C1740032FB06 /* CompanyLoginErrorCode.swift */; };
		5E9D32712109C54B0032FB06 /* CompanyLoginActionTests.swift in Sources */ = {isa = PBXBuildFile; fileRef = 5E9D32702109C54B0032FB06 /* CompanyLoginActionTests.swift */; };
		5EC2C5912137F80E00C6CE35 /* CallState.swift in Sources */ = {isa = PBXBuildFile; fileRef = 5EC2C5902137F80E00C6CE35 /* CallState.swift */; };
		5EC2C593213827BF00C6CE35 /* WireCallCenterV3+Events.swift in Sources */ = {isa = PBXBuildFile; fileRef = 5EC2C592213827BF00C6CE35 /* WireCallCenterV3+Events.swift */; };
		5EDF03EC2245563C00C04007 /* LinkPreviewAssetUploadRequestStrategy+Helper.swift in Sources */ = {isa = PBXBuildFile; fileRef = 5EDF03EB2245563C00C04007 /* LinkPreviewAssetUploadRequestStrategy+Helper.swift */; };
		5EFE9C15212AB138007932A6 /* UnregisteredUser+Payload.swift in Sources */ = {isa = PBXBuildFile; fileRef = 5EFE9C14212AB138007932A6 /* UnregisteredUser+Payload.swift */; };
		5EFE9C17212AB945007932A6 /* RegistrationPhase.swift in Sources */ = {isa = PBXBuildFile; fileRef = 5EFE9C16212AB945007932A6 /* RegistrationPhase.swift */; };
		632A582025CC43DA00F0C4BD /* CallParticipantsListKind.swift in Sources */ = {isa = PBXBuildFile; fileRef = 632A581F25CC43DA00F0C4BD /* CallParticipantsListKind.swift */; };
		632A582225CD9DF900F0C4BD /* CallParticipantsKindTests.swift in Sources */ = {isa = PBXBuildFile; fileRef = 632A582125CD9DF900F0C4BD /* CallParticipantsKindTests.swift */; };
		634976E9268A185A00824A05 /* AVSVideoStreams.swift in Sources */ = {isa = PBXBuildFile; fileRef = 634976E8268A185A00824A05 /* AVSVideoStreams.swift */; };
		634976F8268A200C00824A05 /* AVSClient.swift in Sources */ = {isa = PBXBuildFile; fileRef = 634976F7268A200C00824A05 /* AVSClient.swift */; };
		634976FD268A205A00824A05 /* AVSClientList.swift in Sources */ = {isa = PBXBuildFile; fileRef = 634976FC268A205A00824A05 /* AVSClientList.swift */; };
		63497702268A20EC00824A05 /* AVSParticipantsChange.swift in Sources */ = {isa = PBXBuildFile; fileRef = 63497701268A20EC00824A05 /* AVSParticipantsChange.swift */; };
		6349770A268A250E00824A05 /* Encodable+JSONString.swift in Sources */ = {isa = PBXBuildFile; fileRef = 63497709268A250E00824A05 /* Encodable+JSONString.swift */; };
		6349771E268B7C4300824A05 /* AVSVideoStreamsTest.swift in Sources */ = {isa = PBXBuildFile; fileRef = 6349771D268B7C4300824A05 /* AVSVideoStreamsTest.swift */; };
		636826F62951F7F300D904C2 /* Logging.swift in Sources */ = {isa = PBXBuildFile; fileRef = 636826F52951F7F300D904C2 /* Logging.swift */; };
		636826F82953465F00D904C2 /* ZMUserSessionTests+AccessToken.swift in Sources */ = {isa = PBXBuildFile; fileRef = 636826F72953465F00D904C2 /* ZMUserSessionTests+AccessToken.swift */; };
		636826FC2954550900D904C2 /* APIMigrationManagerTests.swift in Sources */ = {isa = PBXBuildFile; fileRef = 636826FB2954550900D904C2 /* APIMigrationManagerTests.swift */; };
		636F70452A5F3EE900E086B6 /* MLSConferenceStaleParticipantsRemover.swift in Sources */ = {isa = PBXBuildFile; fileRef = 636F70442A5F3EE900E086B6 /* MLSConferenceStaleParticipantsRemover.swift */; };
		6391A8012A7A529000832665 /* MLSConferenceStaleParticipantsRemoverTests.swift in Sources */ = {isa = PBXBuildFile; fileRef = 6391A8002A7A529000832665 /* MLSConferenceStaleParticipantsRemoverTests.swift */; };
		639290A4252CA53200046171 /* CallSnapshotTestFixture.swift in Sources */ = {isa = PBXBuildFile; fileRef = 639290A3252CA53100046171 /* CallSnapshotTestFixture.swift */; };
		639290A7252DEDB500046171 /* WireCallCenterV3+Degradation.swift in Sources */ = {isa = PBXBuildFile; fileRef = 639290A6252DEDB400046171 /* WireCallCenterV3+Degradation.swift */; };
		63A2E19F2770D7E900D8F271 /* AVSIdentifier+Stub.swift in Sources */ = {isa = PBXBuildFile; fileRef = 63CF3FFD2768DF8C0079FF2B /* AVSIdentifier+Stub.swift */; };
		63A8F576276B7B3100513750 /* AVSClientTests.swift in Sources */ = {isa = PBXBuildFile; fileRef = 63A8F575276B7B3100513750 /* AVSClientTests.swift */; };
		63B1FAD92763A510000766F8 /* AVSIdentifier.swift in Sources */ = {isa = PBXBuildFile; fileRef = 63B1FAD82763A510000766F8 /* AVSIdentifier.swift */; };
		63B1FADB2763A636000766F8 /* ZMUser+AVSIdentifier.swift in Sources */ = {isa = PBXBuildFile; fileRef = 63B1FADA2763A636000766F8 /* ZMUser+AVSIdentifier.swift */; };
		63C5321F27FDB283009DFFF4 /* SyncStatus.swift in Sources */ = {isa = PBXBuildFile; fileRef = 63C5321E27FDB283009DFFF4 /* SyncStatus.swift */; };
		63C5322027FDB4C4009DFFF4 /* BuildType.swift in Sources */ = {isa = PBXBuildFile; fileRef = 063AFA3E264B30C400DCBCED /* BuildType.swift */; };
		63CD5958296434A700385037 /* ZMUserSession+AccessToken.swift in Sources */ = {isa = PBXBuildFile; fileRef = 63CD59562964346400385037 /* ZMUserSession+AccessToken.swift */; };
		63CD5959296442D800385037 /* AccessTokenMigrationTests.swift in Sources */ = {isa = PBXBuildFile; fileRef = 63CD59542964332B00385037 /* AccessTokenMigrationTests.swift */; };
		63CF4000276B4D110079FF2B /* AVSIdentifierTests.swift in Sources */ = {isa = PBXBuildFile; fileRef = 63CF3FFF276B4D110079FF2B /* AVSIdentifierTests.swift */; };
		63E313D627553CA0002EAF1D /* ZMConversation+AVSIdentifier.swift in Sources */ = {isa = PBXBuildFile; fileRef = 63E313D527553CA0002EAF1D /* ZMConversation+AVSIdentifier.swift */; };
		63E69AEA27EA293900D6CE88 /* ConnectionTests+Swift.swift in Sources */ = {isa = PBXBuildFile; fileRef = 63E69AE927EA293900D6CE88 /* ConnectionTests+Swift.swift */; };
		63EB9B2D258131F700B44635 /* AVSActiveSpeakerChange.swift in Sources */ = {isa = PBXBuildFile; fileRef = 63EB9B2C258131F700B44635 /* AVSActiveSpeakerChange.swift */; };
		63F1DF1F294B68380061565E /* APIMigrationManager.swift in Sources */ = {isa = PBXBuildFile; fileRef = 63F1DF1E294B68380061565E /* APIMigrationManager.swift */; };
		63F1DF21294B69B20061565E /* AccessTokenMigration.swift in Sources */ = {isa = PBXBuildFile; fileRef = 63F1DF20294B69B20061565E /* AccessTokenMigration.swift */; };
		63F376E12835644800FE1F05 /* SessionManagerTests+APIVersionResolver.swift in Sources */ = {isa = PBXBuildFile; fileRef = 63F376DF283519CC00FE1F05 /* SessionManagerTests+APIVersionResolver.swift */; };
		63FE4B9E25C1D2EC002878E5 /* VideoGridPresentationMode.swift in Sources */ = {isa = PBXBuildFile; fileRef = 63FE4B9D25C1D2EC002878E5 /* VideoGridPresentationMode.swift */; };
		70355A7327AAE62E00F02C76 /* ZMUserSession+SecurityClassification.swift in Sources */ = {isa = PBXBuildFile; fileRef = 70355A7227AAE62D00F02C76 /* ZMUserSession+SecurityClassification.swift */; };
		707CEBB727B515B200E080A4 /* ZMUserSessionTests+SecurityClassification.swift in Sources */ = {isa = PBXBuildFile; fileRef = 707CEBB627B515B200E080A4 /* ZMUserSessionTests+SecurityClassification.swift */; };
		71AE6F20A2708DCF3BAD54F7 /* ZMOperationLoopTests.swift in Sources */ = {isa = PBXBuildFile; fileRef = C3BF3961360B7EB12679AF27 /* ZMOperationLoopTests.swift */; };
		7AA7112F286DB6F50098F670 /* OptionalString+NonEmptyValue.swift in Sources */ = {isa = PBXBuildFile; fileRef = 7AA7112E286DB6F50098F670 /* OptionalString+NonEmptyValue.swift */; };
		7C1F4BF5203C4F67000537A8 /* Analytics+Push.swift in Sources */ = {isa = PBXBuildFile; fileRef = 7C1F4BF4203C4F67000537A8 /* Analytics+Push.swift */; };
		7C26879D21F7193800570AA9 /* EventProcessingTracker.swift in Sources */ = {isa = PBXBuildFile; fileRef = 7C26879C21F7193800570AA9 /* EventProcessingTracker.swift */; };
		7C419ED821F8D81D00B95770 /* EventProcessingTrackerTests.swift in Sources */ = {isa = PBXBuildFile; fileRef = 7C419ED621F8D7EB00B95770 /* EventProcessingTrackerTests.swift */; };
		7C5482DA225380160055F1AB /* CallReceivedResult.swift in Sources */ = {isa = PBXBuildFile; fileRef = 7C5482D9225380160055F1AB /* CallReceivedResult.swift */; };
		7C5B94F622DC6BC500A6F8BB /* JailbreakDetector.swift in Sources */ = {isa = PBXBuildFile; fileRef = 7C5B94F522DC6BC500A6F8BB /* JailbreakDetector.swift */; };
		7CD279842338B74600E638CD /* SessionManagerConfiguration.swift in Sources */ = {isa = PBXBuildFile; fileRef = 7CD279832338B74600E638CD /* SessionManagerConfiguration.swift */; };
		7CD279862338E31D00E638CD /* SessionManager+Authentication.swift in Sources */ = {isa = PBXBuildFile; fileRef = 7CD279852338E31D00E638CD /* SessionManager+Authentication.swift */; };
		7CD279882338E52000E638CD /* ProcessInfo+SystemBootTime.swift in Sources */ = {isa = PBXBuildFile; fileRef = 7CD279872338E52000E638CD /* ProcessInfo+SystemBootTime.swift */; };
		7CE017152317D07E00144905 /* ZMAuthenticationStatusTests.swift in Sources */ = {isa = PBXBuildFile; fileRef = 7CE017142317D07E00144905 /* ZMAuthenticationStatusTests.swift */; };
		7CE017172317D72A00144905 /* ZMCredentialsTests.swift in Sources */ = {isa = PBXBuildFile; fileRef = 7CE017162317D72A00144905 /* ZMCredentialsTests.swift */; };
		85D8522CF8DE246DDD5BD12C /* MockEntity.m in Sources */ = {isa = PBXBuildFile; fileRef = 85D85AAE7FA09852AB9B0D6A /* MockEntity.m */; };
		85D85EAFA1CB6E457D14E3B7 /* MockEntity2.m in Sources */ = {isa = PBXBuildFile; fileRef = 85D85C9E7A2AAAE14D4BC2CC /* MockEntity2.m */; };
		85D85EEDD5DD19FB747ED4A5 /* MockModelObjectContextFactory.m in Sources */ = {isa = PBXBuildFile; fileRef = 85D852DA0CD2C94CADB3B6FE /* MockModelObjectContextFactory.m */; };
		871667FA1BB2AE9C009C6EEA /* APSSignalingKeysStore.swift in Sources */ = {isa = PBXBuildFile; fileRef = 871667F91BB2AE9C009C6EEA /* APSSignalingKeysStore.swift */; };
		8717DFA71F6EF44E0087EFE4 /* SessionManager+Push.swift in Sources */ = {isa = PBXBuildFile; fileRef = 8717DFA61F6EF44E0087EFE4 /* SessionManager+Push.swift */; };
		872A2EE61FFFBC2A00900B22 /* ServiceUser.swift in Sources */ = {isa = PBXBuildFile; fileRef = 872A2EE51FFFBC2900900B22 /* ServiceUser.swift */; };
		872A2EFD2004B85F00900B22 /* ZMOperationLoop+Private.h in Headers */ = {isa = PBXBuildFile; fileRef = F962A8EF19FFD4DC00FD0F80 /* ZMOperationLoop+Private.h */; settings = {ATTRIBUTES = (Public, ); }; };
		872A2EFE2004B86D00900B22 /* ZMSyncStrategy.h in Headers */ = {isa = PBXBuildFile; fileRef = 85D853338EC38D9B021D71BF /* ZMSyncStrategy.h */; settings = {ATTRIBUTES = (Public, ); }; };
		872C99531DB525A1006A3BDE /* CallKitManagerTests.swift in Sources */ = {isa = PBXBuildFile; fileRef = 872C99511DB5256E006A3BDE /* CallKitManagerTests.swift */; };
		872C99591DB659E6006A3BDE /* ringing_from_them_long.caf in Resources */ = {isa = PBXBuildFile; fileRef = 872C99571DB659E6006A3BDE /* ringing_from_them_long.caf */; };
		872C995B1DB65D0D006A3BDE /* harp.m4a in Resources */ = {isa = PBXBuildFile; fileRef = 872C995A1DB65D0D006A3BDE /* harp.m4a */; };
		872C99601DB6722C006A3BDE /* CallKitDelegateTests+Mocking.m in Sources */ = {isa = PBXBuildFile; fileRef = 872C995F1DB6722C006A3BDE /* CallKitDelegateTests+Mocking.m */; };
		8737D554209217BD00E5A4AF /* URLActions.swift in Sources */ = {isa = PBXBuildFile; fileRef = 8737D553209217BD00E5A4AF /* URLActions.swift */; };
		873B893E20445F4400FBE254 /* ZMConversationAccessModeTests.swift in Sources */ = {isa = PBXBuildFile; fileRef = 873B893D20445F4400FBE254 /* ZMConversationAccessModeTests.swift */; };
		874A16902052BE5E001C6760 /* ZMUserSession+OpenConversation.swift in Sources */ = {isa = PBXBuildFile; fileRef = 874A168F2052BE5E001C6760 /* ZMUserSession+OpenConversation.swift */; };
		874A16922052BEC5001C6760 /* UserExpirationObserver.swift in Sources */ = {isa = PBXBuildFile; fileRef = 874A16912052BEC5001C6760 /* UserExpirationObserver.swift */; };
		874A16942052C64B001C6760 /* UserExpirationObserverTests.swift in Sources */ = {isa = PBXBuildFile; fileRef = 874A16932052C64B001C6760 /* UserExpirationObserverTests.swift */; };
		874A174A205812B6001C6760 /* ZMUserSessionTests.swift in Sources */ = {isa = PBXBuildFile; fileRef = 874A1749205812B6001C6760 /* ZMUserSessionTests.swift */; };
		874F142D1C16FD9700C15118 /* Device.swift in Sources */ = {isa = PBXBuildFile; fileRef = 874F142C1C16FD9700C15118 /* Device.swift */; };
		8751DA061F66BFA6000D308B /* ZMUserSession+Push.swift in Sources */ = {isa = PBXBuildFile; fileRef = 8751DA051F66BFA6000D308B /* ZMUserSession+Push.swift */; };
		8754B84A1F73C25400EC02AD /* ConversationListChangeInfo+UserSession.swift in Sources */ = {isa = PBXBuildFile; fileRef = 8754B8491F73C25400EC02AD /* ConversationListChangeInfo+UserSession.swift */; };
		8754B84C1F73C38900EC02AD /* MessageChangeInfo+UserSession.swift in Sources */ = {isa = PBXBuildFile; fileRef = 8754B84B1F73C38900EC02AD /* MessageChangeInfo+UserSession.swift */; };
		8766853C1F2A1AA00031081B /* UnauthenticatedSessionTests.swift in Sources */ = {isa = PBXBuildFile; fileRef = 8766853A1F2A1A860031081B /* UnauthenticatedSessionTests.swift */; };
		878ACB4620ADBBAA0016E68A /* Blacklist.swift in Sources */ = {isa = PBXBuildFile; fileRef = 878ACB4520ADBBAA0016E68A /* Blacklist.swift */; };
		878ACB4820AEFB980016E68A /* ZMUser+Consent.swift in Sources */ = {isa = PBXBuildFile; fileRef = 878ACB4720AEFB980016E68A /* ZMUser+Consent.swift */; };
		878ACB5920AF12C10016E68A /* ZMUserConsentTests.swift in Sources */ = {isa = PBXBuildFile; fileRef = 878ACB5820AF12C10016E68A /* ZMUserConsentTests.swift */; };
		879634401F7BEA4700FC79BA /* DispatchQueue+SerialAsync.swift in Sources */ = {isa = PBXBuildFile; fileRef = 8796343F1F7BEA4700FC79BA /* DispatchQueue+SerialAsync.swift */; };
		879634421F7BEC5100FC79BA /* DispatchQueueSerialAsyncTests.swift in Sources */ = {isa = PBXBuildFile; fileRef = 879634411F7BEC5100FC79BA /* DispatchQueueSerialAsyncTests.swift */; };
		8798607B1C3D48A400218A3E /* DeleteAccountRequestStrategy.swift in Sources */ = {isa = PBXBuildFile; fileRef = 8798607A1C3D48A400218A3E /* DeleteAccountRequestStrategy.swift */; };
		87AEA67D1EFBF46600C94BF3 /* DiskDatabaseTest.swift in Sources */ = {isa = PBXBuildFile; fileRef = 87AEA67B1EFBD27700C94BF3 /* DiskDatabaseTest.swift */; };
		87B30C5C1FA756220054DFB1 /* FlowManagerTests.swift in Sources */ = {isa = PBXBuildFile; fileRef = 87B30C5B1FA756220054DFB1 /* FlowManagerTests.swift */; };
		87D003FF1BB5810D00472E06 /* APSSignalingKeyStoreTests.swift in Sources */ = {isa = PBXBuildFile; fileRef = 87D003FE1BB5810D00472E06 /* APSSignalingKeyStoreTests.swift */; };
		87D2555921D6275800D03789 /* BuildTypeTests.swift in Sources */ = {isa = PBXBuildFile; fileRef = 87D2555821D6275800D03789 /* BuildTypeTests.swift */; };
		87D4625D1C3D526D00433469 /* DeleteAccountRequestStrategyTests.swift in Sources */ = {isa = PBXBuildFile; fileRef = 87D4625C1C3D526D00433469 /* DeleteAccountRequestStrategyTests.swift */; };
		A901FE9B258B562F003EAF5C /* CallParticipantTests.swift in Sources */ = {isa = PBXBuildFile; fileRef = A901FE9A258B562F003EAF5C /* CallParticipantTests.swift */; };
		A913C02223A7EDFB0048CE74 /* TeamRolesDownloadRequestStrategy.swift in Sources */ = {isa = PBXBuildFile; fileRef = A913C02123A7EDFA0048CE74 /* TeamRolesDownloadRequestStrategy.swift */; };
		A913C02423A7F1C00048CE74 /* TeamRolesDownloadRequestStrategyTests.swift in Sources */ = {isa = PBXBuildFile; fileRef = A913C02323A7F1C00048CE74 /* TeamRolesDownloadRequestStrategyTests.swift */; };
		A934C6E6266E0945008D9E68 /* ZMSyncStrategy.swift in Sources */ = {isa = PBXBuildFile; fileRef = A934C6E5266E0945008D9E68 /* ZMSyncStrategy.swift */; };
		A938BDC823A7964200D4C208 /* ConversationRoleDownstreamRequestStrategy.swift in Sources */ = {isa = PBXBuildFile; fileRef = A938BDC723A7964100D4C208 /* ConversationRoleDownstreamRequestStrategy.swift */; };
		A938BDCA23A7966700D4C208 /* ConversationRoleDownstreamRequestStrategyTests.swift in Sources */ = {isa = PBXBuildFile; fileRef = A938BDC923A7966700D4C208 /* ConversationRoleDownstreamRequestStrategyTests.swift */; };
		A93B528B250101AC0061255E /* ZMUserSession+Debugging.swift in Sources */ = {isa = PBXBuildFile; fileRef = A93B528A250101AC0061255E /* ZMUserSession+Debugging.swift */; };
		A95D0B1223F6B75A0057014F /* AVSLogObserver.swift in Sources */ = {isa = PBXBuildFile; fileRef = A95D0B1123F6B75A0057014F /* AVSLogObserver.swift */; };
		A9692F8A1986476900849241 /* NSString_NormalizationTests.m in Sources */ = {isa = PBXBuildFile; fileRef = A9692F881986476900849241 /* NSString_NormalizationTests.m */; };
		A97E4F56267CF681006FC545 /* ZMUserSessionTestsBase.swift in Sources */ = {isa = PBXBuildFile; fileRef = A97E4F55267CF681006FC545 /* ZMUserSessionTestsBase.swift */; };
		A97E4F5B267CFB2D006FC545 /* ZMUserSessionTests_NetworkState.swift in Sources */ = {isa = PBXBuildFile; fileRef = A97E4F5A267CFB2D006FC545 /* ZMUserSessionTests_NetworkState.swift */; };
		A9B53AAA24E12E240066FCC6 /* ZMAccountDeletedReason.swift in Sources */ = {isa = PBXBuildFile; fileRef = A9B53AA924E12E240066FCC6 /* ZMAccountDeletedReason.swift */; };
		A9C02605266F5B4B002E542B /* ZMClientRegistrationStatus.swift in Sources */ = {isa = PBXBuildFile; fileRef = A9C02604266F5B4B002E542B /* ZMClientRegistrationStatus.swift */; };
		AF6415A41C9C17FF00A535F5 /* EncryptedBase64EncondedExternalMessageTestFixture.txt in Resources */ = {isa = PBXBuildFile; fileRef = AF6415A01C9C151700A535F5 /* EncryptedBase64EncondedExternalMessageTestFixture.txt */; };
		AF6415A51C9C180200A535F5 /* ExternalMessageTextFixture.txt in Resources */ = {isa = PBXBuildFile; fileRef = AF6415A11C9C151700A535F5 /* ExternalMessageTextFixture.txt */; };
		BF158D2F1CE087D8007C6F8A /* video.mp4 in Resources */ = {isa = PBXBuildFile; fileRef = BF158D2E1CE087D8007C6F8A /* video.mp4 */; };
		BF2ADA001F41A3DF000980E8 /* SessionFactories.swift in Sources */ = {isa = PBXBuildFile; fileRef = BF2AD9FF1F41A3DF000980E8 /* SessionFactories.swift */; };
		BF2ADA021F41A450000980E8 /* BackendEnvironmentProvider+Cookie.swift in Sources */ = {isa = PBXBuildFile; fileRef = BF2ADA011F41A450000980E8 /* BackendEnvironmentProvider+Cookie.swift */; };
		BF3C1B1720DBE254001CE126 /* Conversation+MessageDestructionTimeout.swift in Sources */ = {isa = PBXBuildFile; fileRef = BF3C1B1620DBE254001CE126 /* Conversation+MessageDestructionTimeout.swift */; };
		BF44A3511C71D5FC00C6928E /* store127.wiredatabase in Resources */ = {isa = PBXBuildFile; fileRef = BF44A3501C71D5FC00C6928E /* store127.wiredatabase */; };
		BF491CD11F03D7CF0055EE44 /* PermissionsDownloadRequestStrategy.swift in Sources */ = {isa = PBXBuildFile; fileRef = BF491CD01F03D7CF0055EE44 /* PermissionsDownloadRequestStrategy.swift */; };
		BF491CD51F03E0FC0055EE44 /* PermissionsDownloadRequestStrategyTests.swift in Sources */ = {isa = PBXBuildFile; fileRef = BF491CD41F03E0FC0055EE44 /* PermissionsDownloadRequestStrategyTests.swift */; };
		BF50CFA71F39ACE8007833A4 /* MockUserInfoParser.swift in Sources */ = {isa = PBXBuildFile; fileRef = BF50CFA51F39ABCF007833A4 /* MockUserInfoParser.swift */; };
		BF6D5D031C4948830049F712 /* WireSyncEngine124.momd in Resources */ = {isa = PBXBuildFile; fileRef = BF6D5D021C4948830049F712 /* WireSyncEngine124.momd */; };
		BF6D5D051C494D730049F712 /* WireSyncEngine125.momd in Resources */ = {isa = PBXBuildFile; fileRef = BF6D5D041C494D730049F712 /* WireSyncEngine125.momd */; };
		BF735CFA1E70003D003BC61F /* SystemMessageCallObserver.swift in Sources */ = {isa = PBXBuildFile; fileRef = BF735CF91E70003D003BC61F /* SystemMessageCallObserver.swift */; };
		BF80542B2102175800E97053 /* CompanyLoginVerificationTokenTests.swift in Sources */ = {isa = PBXBuildFile; fileRef = BF80542A2102175800E97053 /* CompanyLoginVerificationTokenTests.swift */; };
		BF8367311C52651900364B37 /* store125.wiredatabase in Resources */ = {isa = PBXBuildFile; fileRef = BF8367301C52651900364B37 /* store125.wiredatabase */; };
		BFCE9A5B1C4E4C4D00951B3D /* store124.wiredatabase in Resources */ = {isa = PBXBuildFile; fileRef = BFCE9A581C4E4C4D00951B3D /* store124.wiredatabase */; };
		BFE7FCBF2101E50700D1165F /* CompanyLoginVerificationToken.swift in Sources */ = {isa = PBXBuildFile; fileRef = BFE7FCBE2101E50700D1165F /* CompanyLoginVerificationToken.swift */; };
		D522571E2062552800562561 /* AssetDeletionRequestStrategy.swift in Sources */ = {isa = PBXBuildFile; fileRef = D522571D2062552800562561 /* AssetDeletionRequestStrategy.swift */; };
		D5225720206261AA00562561 /* AssetDeletionStatus.swift in Sources */ = {isa = PBXBuildFile; fileRef = D522571F206261AA00562561 /* AssetDeletionStatus.swift */; };
		D52257232062637500562561 /* DeletableAssetIdentifierProvider.swift in Sources */ = {isa = PBXBuildFile; fileRef = D52257222062637500562561 /* DeletableAssetIdentifierProvider.swift */; };
		D55272EA2062732100F542BE /* AssetDeletionStatusTests.swift in Sources */ = {isa = PBXBuildFile; fileRef = D55272E92062732100F542BE /* AssetDeletionStatusTests.swift */; };
		D55272EC2062733F00F542BE /* AssetDeletionRequestStrategyTests.swift in Sources */ = {isa = PBXBuildFile; fileRef = D55272EB2062733F00F542BE /* AssetDeletionRequestStrategyTests.swift */; };
		D5D10DA4203AE43200145497 /* Conversation+AccessMode.swift in Sources */ = {isa = PBXBuildFile; fileRef = D5D10DA3203AE43200145497 /* Conversation+AccessMode.swift */; };
		E62F31C52B71165A0095777A /* EvaluateOneOnOneConversationsStrategy.swift in Sources */ = {isa = PBXBuildFile; fileRef = E62F31C42B71165A0095777A /* EvaluateOneOnOneConversationsStrategy.swift */; };
		E62F31C72B711DDF0095777A /* EvaluateOneOnOneConversationsStrategyTests.swift in Sources */ = {isa = PBXBuildFile; fileRef = E62F31C62B711DDF0095777A /* EvaluateOneOnOneConversationsStrategyTests.swift */; };
		E666EDDF2B74CEE600C03E2B /* SessionManagerBuilder.swift in Sources */ = {isa = PBXBuildFile; fileRef = E666EDDD2B74CEE000C03E2B /* SessionManagerBuilder.swift */; };
		E666EDE22B74E78C00C03E2B /* SessionManagerTests+AccountDeletion.swift in Sources */ = {isa = PBXBuildFile; fileRef = E666EDE02B74E75A00C03E2B /* SessionManagerTests+AccountDeletion.swift */; };
		E666EDE42B74E7BD00C03E2B /* SessionManagerTests+AuthenticationFailure.swift in Sources */ = {isa = PBXBuildFile; fileRef = E666EDE32B74E7BD00C03E2B /* SessionManagerTests+AuthenticationFailure.swift */; };
		E666EDE62B74E85300C03E2B /* SessionManagerTests+EncryptionAtRestMigration.swift in Sources */ = {isa = PBXBuildFile; fileRef = E666EDE52B74E85300C03E2B /* SessionManagerTests+EncryptionAtRestMigration.swift */; };
		E666EDE82B74E8CE00C03E2B /* SessionManagerTests+EncryptionAtRestDefaults.swift in Sources */ = {isa = PBXBuildFile; fileRef = E666EDE72B74E8CE00C03E2B /* SessionManagerTests+EncryptionAtRestDefaults.swift */; };
		E666EDEA2B74E9EF00C03E2B /* SessionManagerTests+Teams.swift in Sources */ = {isa = PBXBuildFile; fileRef = E666EDE92B74E9EF00C03E2B /* SessionManagerTests+Teams.swift */; };
		E666EDEC2B74EA5000C03E2B /* SessionManagerTests+MultiUserSession.swift in Sources */ = {isa = PBXBuildFile; fileRef = E666EDEB2B74EA5000C03E2B /* SessionManagerTests+MultiUserSession.swift */; };
		E666EDEE2B74EAC300C03E2B /* SessionManagerTests+AppLock.swift in Sources */ = {isa = PBXBuildFile; fileRef = E666EDED2B74EAC300C03E2B /* SessionManagerTests+AppLock.swift */; };
		E666EDF22B74ED2F00C03E2B /* MockSessionManagerObserver.swift in Sources */ = {isa = PBXBuildFile; fileRef = E666EDF12B74ED2F00C03E2B /* MockSessionManagerObserver.swift */; };
		E6C6C6B62B877429007585DF /* TeamMembersDownloadRequestStrategyTests.swift in Sources */ = {isa = PBXBuildFile; fileRef = E6C6C6B42B87741D007585DF /* TeamMembersDownloadRequestStrategyTests.swift */; };
		E6C6C6B72B87745F007585DF /* TeamMembersDownloadRequestStrategy.swift in Sources */ = {isa = PBXBuildFile; fileRef = E6C6C6B22B877404007585DF /* TeamMembersDownloadRequestStrategy.swift */; };
		E98CAC052B8CC27A00CC81DE /* UseCaseFactory.swift in Sources */ = {isa = PBXBuildFile; fileRef = E98CAC042B8CC27A00CC81DE /* UseCaseFactory.swift */; };
		E98E5DFC2B8DF45100A2CFF5 /* ResolveOneOnOneConversationsUseCaseTests.swift in Sources */ = {isa = PBXBuildFile; fileRef = E98E5DFB2B8DF45100A2CFF5 /* ResolveOneOnOneConversationsUseCaseTests.swift */; };
		E9A96E7E2B88E0EA00914FDD /* ResolveOneOnOneConversationsUseCase.swift in Sources */ = {isa = PBXBuildFile; fileRef = E9A96E7D2B88E0EA00914FDD /* ResolveOneOnOneConversationsUseCase.swift */; };
		EE01E0371F90DD67001AA33C /* audio.m4a in Resources */ = {isa = PBXBuildFile; fileRef = EE01E0361F90DABC001AA33C /* audio.m4a */; };
		EE01E0391F90FEC1001AA33C /* ZMLocalNotificationTests_ExpiredMessage.swift in Sources */ = {isa = PBXBuildFile; fileRef = EE01E0381F90FEC1001AA33C /* ZMLocalNotificationTests_ExpiredMessage.swift */; };
		EE0BA29029D5DBD6004E93B5 /* MockCryptoboxMigrationManagerInterface.swift in Sources */ = {isa = PBXBuildFile; fileRef = EE0BA28F29D5DBD6004E93B5 /* MockCryptoboxMigrationManagerInterface.swift */; };
		EE0CAEAF2AAF2E8E00BD2DB7 /* URLSession+MinTLSVersion.swift in Sources */ = {isa = PBXBuildFile; fileRef = EE0CAEAE2AAF2E8E00BD2DB7 /* URLSession+MinTLSVersion.swift */; };
		EE0CAEB12AAF306000BD2DB7 /* ZMBlacklistDownloader.h in Headers */ = {isa = PBXBuildFile; fileRef = F9FD798519EE742600D70FCD /* ZMBlacklistDownloader.h */; };
		EE1108B723D1B367005DC663 /* TypingUsers.swift in Sources */ = {isa = PBXBuildFile; fileRef = EE1108B623D1B367005DC663 /* TypingUsers.swift */; };
		EE1108F923D1F945005DC663 /* TypingUsersTimeout.swift in Sources */ = {isa = PBXBuildFile; fileRef = EE1108F823D1F945005DC663 /* TypingUsersTimeout.swift */; };
		EE1108FB23D2087F005DC663 /* Typing.swift in Sources */ = {isa = PBXBuildFile; fileRef = EE1108FA23D2087F005DC663 /* Typing.swift */; };
		EE1DEBB323D5A6930087EE1F /* TypingTests.swift in Sources */ = {isa = PBXBuildFile; fileRef = EE1DEBB223D5A6930087EE1F /* TypingTests.swift */; };
		EE1DEBB523D5AEE50087EE1F /* TypingUsersTimeoutTests.swift in Sources */ = {isa = PBXBuildFile; fileRef = EE1DEBB423D5AEE50087EE1F /* TypingUsersTimeoutTests.swift */; };
		EE1DEBB723D5B62C0087EE1F /* TypingUsersTests.swift in Sources */ = {isa = PBXBuildFile; fileRef = EE1DEBB623D5B62C0087EE1F /* TypingUsersTests.swift */; };
		EE1DEBB923D5B9BC0087EE1F /* ZMConversation+TypingUsersTests.swift in Sources */ = {isa = PBXBuildFile; fileRef = EE1DEBB823D5B9BC0087EE1F /* ZMConversation+TypingUsersTests.swift */; };
		EE1DEBBE23D5E12F0087EE1F /* TypingUsersTimeout+Key.swift in Sources */ = {isa = PBXBuildFile; fileRef = EE1DEBBC23D5E0390087EE1F /* TypingUsersTimeout+Key.swift */; };
		EE1DEBC423D5F1970087EE1F /* Conversation+TypingUsers.swift in Sources */ = {isa = PBXBuildFile; fileRef = EE1DEBC223D5F1920087EE1F /* Conversation+TypingUsers.swift */; };
		EE1DEBC723D5F1F30087EE1F /* NSManagedObjectContext+TypingUsers.swift in Sources */ = {isa = PBXBuildFile; fileRef = EE1DEBC523D5F1D00087EE1F /* NSManagedObjectContext+TypingUsers.swift */; };
		EE2DE5E229250C1A00F42F4C /* CallHandle.swift in Sources */ = {isa = PBXBuildFile; fileRef = EE2DE5E129250C1A00F42F4C /* CallHandle.swift */; };
		EE2DE5E429250CC400F42F4C /* CallKitCall.swift in Sources */ = {isa = PBXBuildFile; fileRef = EE2DE5E329250CC400F42F4C /* CallKitCall.swift */; };
		EE2DE5E8292519EC00F42F4C /* CallKitCallRegister.swift in Sources */ = {isa = PBXBuildFile; fileRef = EE2DE5E7292519EC00F42F4C /* CallKitCallRegister.swift */; };
		EE2DE5EA2926377C00F42F4C /* CallObserver.swift in Sources */ = {isa = PBXBuildFile; fileRef = EE2DE5E92926377C00F42F4C /* CallObserver.swift */; };
		EE2DE5EC29263C5100F42F4C /* Logger.swift in Sources */ = {isa = PBXBuildFile; fileRef = EE2DE5EB29263C5100F42F4C /* Logger.swift */; };
		EE2DF75A2875DB1C0028ECA2 /* XCTestCase+APIVersion.swift in Sources */ = {isa = PBXBuildFile; fileRef = EE2DF7592875DB1C0028ECA2 /* XCTestCase+APIVersion.swift */; };
		EE2DF75B2875DB1C0028ECA2 /* XCTestCase+APIVersion.swift in Sources */ = {isa = PBXBuildFile; fileRef = EE2DF7592875DB1C0028ECA2 /* XCTestCase+APIVersion.swift */; };
		EE2E95EB2A8B478700325A0C /* MockUserRepositoryInterface.swift in Sources */ = {isa = PBXBuildFile; fileRef = EE2E95EA2A8B478700325A0C /* MockUserRepositoryInterface.swift */; };
		EE38DDEE280437E500D4983D /* BlacklistReason.swift in Sources */ = {isa = PBXBuildFile; fileRef = EE38DDED280437E500D4983D /* BlacklistReason.swift */; };
		EE419B58256FEA3D004618E2 /* ZMUserSession.Configuration.swift in Sources */ = {isa = PBXBuildFile; fileRef = EE419B57256FEA3D004618E2 /* ZMUserSession.Configuration.swift */; };
		EE458B0B27CCD58800F04038 /* ZMOperationLoop+APIVersion.swift in Sources */ = {isa = PBXBuildFile; fileRef = EE458B0A27CCD58800F04038 /* ZMOperationLoop+APIVersion.swift */; };
		EE46EF262942033C007BBD99 /* SessionManager+PushToken.swift in Sources */ = {isa = PBXBuildFile; fileRef = EE46EF252942033C007BBD99 /* SessionManager+PushToken.swift */; };
		EE4E6A262B714490007C476D /* WireRequestStrategySupport.framework in Frameworks */ = {isa = PBXBuildFile; fileRef = EE4E6A252B714490007C476D /* WireRequestStrategySupport.framework */; };
		EE51FBEE2AE1305B002B503B /* UserSession.swift in Sources */ = {isa = PBXBuildFile; fileRef = EE51FBED2AE1305B002B503B /* UserSession.swift */; };
		EE5AAF3A2874E8C70018FA01 /* BackendEnvironmentProvider+Reachability.swift in Sources */ = {isa = PBXBuildFile; fileRef = EE5AAF392874E8C70018FA01 /* BackendEnvironmentProvider+Reachability.swift */; };
		EE5BF6351F8F907C00B49D06 /* ZMLocalNotificationTests.swift in Sources */ = {isa = PBXBuildFile; fileRef = EE5BF6341F8F907C00B49D06 /* ZMLocalNotificationTests.swift */; };
		EE5D9B60290A7CEE007D78D6 /* VoIPPushManager.swift in Sources */ = {isa = PBXBuildFile; fileRef = EE5D9B5F290A7CEE007D78D6 /* VoIPPushManager.swift */; };
		EE5D9B62290A8557007D78D6 /* SessionManager+VoIPPushManagerDelegate.swift in Sources */ = {isa = PBXBuildFile; fileRef = EE5D9B61290A8557007D78D6 /* SessionManager+VoIPPushManagerDelegate.swift */; };
		EE5FEF0521E8948F00E24F7F /* ZMUserSession+DarwinNotificationCenter.swift in Sources */ = {isa = PBXBuildFile; fileRef = EE5FEF0421E8948F00E24F7F /* ZMUserSession+DarwinNotificationCenter.swift */; };
		EE6654642445D4EE00CBF8D3 /* MockAddressBook.swift in Sources */ = {isa = PBXBuildFile; fileRef = EE6654632445D4EE00CBF8D3 /* MockAddressBook.swift */; };
		EE668BB62954AA7F00D939E7 /* WireRequestStrategy.framework in Frameworks */ = {isa = PBXBuildFile; fileRef = EE668BB52954AA7F00D939E7 /* WireRequestStrategy.framework */; };
		EE668BBA2954AA9300D939E7 /* WireMockTransport.framework in Frameworks */ = {isa = PBXBuildFile; fileRef = EE668BB92954AA9300D939E7 /* WireMockTransport.framework */; };
		EE668BBB2954AA9300D939E7 /* WireMockTransport.framework in Embed Frameworks */ = {isa = PBXBuildFile; fileRef = EE668BB92954AA9300D939E7 /* WireMockTransport.framework */; settings = {ATTRIBUTES = (CodeSignOnCopy, RemoveHeadersOnCopy, ); }; };
		EE67F6C8296F0622001D7C88 /* libPhoneNumberiOS.xcframework in Frameworks */ = {isa = PBXBuildFile; fileRef = EE67F6C5296F0622001D7C88 /* libPhoneNumberiOS.xcframework */; };
		EE67F6CA296F0622001D7C88 /* ZipArchive.xcframework in Frameworks */ = {isa = PBXBuildFile; fileRef = EE67F6C6296F0622001D7C88 /* ZipArchive.xcframework */; };
		EE67F6CC296F0622001D7C88 /* avs.xcframework in Frameworks */ = {isa = PBXBuildFile; fileRef = EE67F6C7296F0622001D7C88 /* avs.xcframework */; };
		EE8584DB2B6938390045EAD4 /* CreateTeamOneOnOneConversationUseCase.swift in Sources */ = {isa = PBXBuildFile; fileRef = EE8584DA2B6938390045EAD4 /* CreateTeamOneOnOneConversationUseCase.swift */; };
		EE8584DD2B6BD33B0045EAD4 /* ZMUserSession+OneOnOne.swift in Sources */ = {isa = PBXBuildFile; fileRef = EE8584DC2B6BD33B0045EAD4 /* ZMUserSession+OneOnOne.swift */; };
		EE8B934E2B838AFD00D5E670 /* GetE2eIdentityCertificatesUseCaseTests.swift in Sources */ = {isa = PBXBuildFile; fileRef = EE8B934D2B838AFD00D5E670 /* GetE2eIdentityCertificatesUseCaseTests.swift */; };
		EE95DECD247C0049001EA010 /* SessionManagerConfigurationTests.swift in Sources */ = {isa = PBXBuildFile; fileRef = EE95DECC247C0049001EA010 /* SessionManagerConfigurationTests.swift */; };
		EE9CDE8E27D9FF5900C4DAC8 /* APIVersionResolver.swift in Sources */ = {isa = PBXBuildFile; fileRef = EE9CDE8D27D9FF5900C4DAC8 /* APIVersionResolver.swift */; };
		EE9CDE9027DA04A300C4DAC8 /* SessionManager+APIVersionResolver.swift in Sources */ = {isa = PBXBuildFile; fileRef = EE9CDE8F27DA04A300C4DAC8 /* SessionManager+APIVersionResolver.swift */; };
		EE9CDE9227DA05D100C4DAC8 /* APIVersionResolverTests.swift in Sources */ = {isa = PBXBuildFile; fileRef = EE9CDE9127DA05D100C4DAC8 /* APIVersionResolverTests.swift */; };
		EEA58F102B70D59F006DEE32 /* CreateTeamOneOnOneConversationUseCaseTests.swift in Sources */ = {isa = PBXBuildFile; fileRef = EEA58F0F2B70D59F006DEE32 /* CreateTeamOneOnOneConversationUseCaseTests.swift */; };
		EEC7AB0C2A08F3DF005614BE /* OperationStateProvider.swift in Sources */ = {isa = PBXBuildFile; fileRef = EEC7AB0B2A08F3DF005614BE /* OperationStateProvider.swift */; };
		EECE27C429435FFE00419A8B /* PushTokenService.swift in Sources */ = {isa = PBXBuildFile; fileRef = EECE27C329435FFE00419A8B /* PushTokenService.swift */; };
		EECE27C6294362F100419A8B /* MockPushTokenService.swift in Sources */ = {isa = PBXBuildFile; fileRef = EECE27C5294362F100419A8B /* MockPushTokenService.swift */; };
		EECE27C729436CF900419A8B /* MockPushTokenService.swift in Sources */ = {isa = PBXBuildFile; fileRef = EECE27C5294362F100419A8B /* MockPushTokenService.swift */; };
		EECE27C829436DC000419A8B /* SessionManagerTests+PushToken.swift in Sources */ = {isa = PBXBuildFile; fileRef = EEC0A2D229433D360032C1C9 /* SessionManagerTests+PushToken.swift */; };
		EEE186B4259CC92D008707CA /* ZMUserSession+AppLock.swift in Sources */ = {isa = PBXBuildFile; fileRef = EEE186B3259CC92D008707CA /* ZMUserSession+AppLock.swift */; };
		EEE186B6259CCA14008707CA /* SessionManager+AppLock.swift in Sources */ = {isa = PBXBuildFile; fileRef = EEE186B5259CCA14008707CA /* SessionManager+AppLock.swift */; };
		EEE46E5728C5EF56005F48D7 /* FetchUserClientsUseCase.swift in Sources */ = {isa = PBXBuildFile; fileRef = EEE46E5628C5EF56005F48D7 /* FetchUserClientsUseCase.swift */; };
		EEE95CF62A442A0100E136CB /* WireCallCenterV3+MLS.swift in Sources */ = {isa = PBXBuildFile; fileRef = EEE95CF52A442A0100E136CB /* WireCallCenterV3+MLS.swift */; };
		EEEA75FA1F8A6142006D1070 /* ZMLocalNotification+ExpiredMessages.swift in Sources */ = {isa = PBXBuildFile; fileRef = EEEA75F51F8A613F006D1070 /* ZMLocalNotification+ExpiredMessages.swift */; };
		EEEA75FC1F8A6142006D1070 /* ZMLocalNotification+Calling.swift in Sources */ = {isa = PBXBuildFile; fileRef = EEEA75F71F8A6141006D1070 /* ZMLocalNotification+Calling.swift */; };
		EEEED9A823F6BC00008C94CA /* SelfUserProvider.swift in Sources */ = {isa = PBXBuildFile; fileRef = EEEED9A723F6BC00008C94CA /* SelfUserProvider.swift */; };
		EEEED9AA23F6BD75008C94CA /* ZMUserSession+SelfUserProvider.swift in Sources */ = {isa = PBXBuildFile; fileRef = EEEED9A923F6BD75008C94CA /* ZMUserSession+SelfUserProvider.swift */; };
		EF2CB12722D5E58B00350B0A /* TeamImageAssetUpdateStrategy.swift in Sources */ = {isa = PBXBuildFile; fileRef = EF2CB12622D5E58B00350B0A /* TeamImageAssetUpdateStrategy.swift */; };
		EF2CB12A22D5E5BF00350B0A /* TeamImageAssetUpdateStrategyTests.swift in Sources */ = {isa = PBXBuildFile; fileRef = EF2CB12822D5E5BB00350B0A /* TeamImageAssetUpdateStrategyTests.swift */; };
		EFC8281C1FB343B600E27E21 /* RegistationCredentialVerificationStrategy.swift in Sources */ = {isa = PBXBuildFile; fileRef = EFC8281B1FB343B600E27E21 /* RegistationCredentialVerificationStrategy.swift */; };
		EFC8281E1FB34F9600E27E21 /* EmailVerificationStrategyTests.swift in Sources */ = {isa = PBXBuildFile; fileRef = EFC8281D1FB34F9600E27E21 /* EmailVerificationStrategyTests.swift */; };
		EFC828221FB356CE00E27E21 /* RegistrationStatusTests.swift in Sources */ = {isa = PBXBuildFile; fileRef = EFC828211FB356CE00E27E21 /* RegistrationStatusTests.swift */; };
		EFF9403E2240FE5D004F3115 /* URL+DeepLink.swift in Sources */ = {isa = PBXBuildFile; fileRef = EFF9403D2240FE5D004F3115 /* URL+DeepLink.swift */; };
		EFF940402240FF12004F3115 /* DeepLinkError.swift in Sources */ = {isa = PBXBuildFile; fileRef = EFF9403F2240FF12004F3115 /* DeepLinkError.swift */; };
		F11E35D62040172200D4D5DB /* ZMHotFixTests.swift in Sources */ = {isa = PBXBuildFile; fileRef = F11E35D52040172200D4D5DB /* ZMHotFixTests.swift */; };
		F130BF282062C05600DBE261 /* SessionManager+Backup.swift in Sources */ = {isa = PBXBuildFile; fileRef = F130BF272062C05600DBE261 /* SessionManager+Backup.swift */; };
		F132C114203F20AB00C58933 /* ZMHotFixDirectoryTests.swift in Sources */ = {isa = PBXBuildFile; fileRef = F132C113203F20AB00C58933 /* ZMHotFixDirectoryTests.swift */; };
		F148F6671FB9AA7600BD6909 /* UnregisteredTeam.swift in Sources */ = {isa = PBXBuildFile; fileRef = F148F6661FB9AA7600BD6909 /* UnregisteredTeam.swift */; };
		F148F6691FBAF55800BD6909 /* TeamRegistrationStrategyTests.swift in Sources */ = {isa = PBXBuildFile; fileRef = F148F6681FBAF55800BD6909 /* TeamRegistrationStrategyTests.swift */; };
		F148F66B1FBAFAF600BD6909 /* RegistrationStatusTestHelper.swift in Sources */ = {isa = PBXBuildFile; fileRef = F148F66A1FBAFAF600BD6909 /* RegistrationStatusTestHelper.swift */; };
		F16558D1225F3F2A00EA2F2A /* SessionManager+SwitchBackend.swift in Sources */ = {isa = PBXBuildFile; fileRef = F16558D0225F3F2A00EA2F2A /* SessionManager+SwitchBackend.swift */; };
		F16C8BC42040715800677D31 /* ZMUpdateEvent+Testing.swift in Sources */ = {isa = PBXBuildFile; fileRef = F16C8BC32040715800677D31 /* ZMUpdateEvent+Testing.swift */; };
		F170AF211E78013A0033DC33 /* UserImageAssetUpdateStrategyTests.swift in Sources */ = {isa = PBXBuildFile; fileRef = F170AF1F1E7800CF0033DC33 /* UserImageAssetUpdateStrategyTests.swift */; };
		F19E55A022B3A2C5005C792D /* UNNotification+SafeLogging.swift in Sources */ = {isa = PBXBuildFile; fileRef = F19E559F22B3A2C5005C792D /* UNNotification+SafeLogging.swift */; };
		F19E55A222B3A3FA005C792D /* UNNotificationResponse+SafeLogging.swift in Sources */ = {isa = PBXBuildFile; fileRef = F19E55A122B3A3FA005C792D /* UNNotificationResponse+SafeLogging.swift */; };
		F19E55A422B3A740005C792D /* PKPushPayload+SafeLogging.swift in Sources */ = {isa = PBXBuildFile; fileRef = F19E55A322B3A740005C792D /* PKPushPayload+SafeLogging.swift */; };
		F19E55A622B3AAA8005C792D /* PKPushCredentials+SafeLogging.swift in Sources */ = {isa = PBXBuildFile; fileRef = F19E55A522B3AAA8005C792D /* PKPushCredentials+SafeLogging.swift */; };
		F19F1D141EFBC18E00275E27 /* UnauthenticatedSession.swift in Sources */ = {isa = PBXBuildFile; fileRef = F19F1D131EFBC18E00275E27 /* UnauthenticatedSession.swift */; };
		F19F1D1D1EFBC2F000275E27 /* ZMAuthenticationStatus_Internal.h in Headers */ = {isa = PBXBuildFile; fileRef = F19F1D191EFBC2F000275E27 /* ZMAuthenticationStatus_Internal.h */; };
		F19F1D1E1EFBC2F000275E27 /* ZMAuthenticationStatus.h in Headers */ = {isa = PBXBuildFile; fileRef = F19F1D1A1EFBC2F000275E27 /* ZMAuthenticationStatus.h */; settings = {ATTRIBUTES = (Public, ); }; };
		F19F1D1F1EFBC2F000275E27 /* ZMAuthenticationStatus.m in Sources */ = {isa = PBXBuildFile; fileRef = F19F1D1B1EFBC2F000275E27 /* ZMAuthenticationStatus.m */; };
		F19F1D271EFBC34E00275E27 /* ZMUserSessionRegistrationNotification.h in Headers */ = {isa = PBXBuildFile; fileRef = F19F1D231EFBC34E00275E27 /* ZMUserSessionRegistrationNotification.h */; settings = {ATTRIBUTES = (Public, ); }; };
		F19F1D281EFBC34E00275E27 /* ZMUserSessionRegistrationNotification.m in Sources */ = {isa = PBXBuildFile; fileRef = F19F1D241EFBC34E00275E27 /* ZMUserSessionRegistrationNotification.m */; };
		F19F1D311EFBCBD300275E27 /* ZMLoginTranscoder.h in Headers */ = {isa = PBXBuildFile; fileRef = 54C11B9E19D1E4A100576A96 /* ZMLoginTranscoder.h */; settings = {ATTRIBUTES = (Public, ); }; };
		F19F1D331EFBE3FE00275E27 /* UnauthenticatedOperationLoop.swift in Sources */ = {isa = PBXBuildFile; fileRef = F19F1D321EFBE3FE00275E27 /* UnauthenticatedOperationLoop.swift */; };
		F19F1D381EFBF61800275E27 /* SessionManager.swift in Sources */ = {isa = PBXBuildFile; fileRef = F19F1D371EFBF61800275E27 /* SessionManager.swift */; };
		F19F4F3A1E5F1AE400F4D8FF /* UserProfileImageUpdateStatus.swift in Sources */ = {isa = PBXBuildFile; fileRef = F19F4F391E5F1AE400F4D8FF /* UserProfileImageUpdateStatus.swift */; };
		F19F4F3C1E604AA700F4D8FF /* UserImageAssetUpdateStrategy.swift in Sources */ = {isa = PBXBuildFile; fileRef = F19F4F3B1E604AA700F4D8FF /* UserImageAssetUpdateStrategy.swift */; };
		F19F4F4D1E646C3C00F4D8FF /* UserProfileImageUpdateStatusTests.swift in Sources */ = {isa = PBXBuildFile; fileRef = F19F4F4C1E646C3C00F4D8FF /* UserProfileImageUpdateStatusTests.swift */; };
		F19F4F4F1E6575F700F4D8FF /* UserProfileImageOwner.swift in Sources */ = {isa = PBXBuildFile; fileRef = F19F4F4E1E6575F700F4D8FF /* UserProfileImageOwner.swift */; };
		F1A94BD21F010287003083D9 /* UnauthenticatedSession+Login.swift in Sources */ = {isa = PBXBuildFile; fileRef = F1A94BD11F010287003083D9 /* UnauthenticatedSession+Login.swift */; };
		F1A989BA1FD03E1B00B8A82E /* ZMLocalizable.strings in Resources */ = {isa = PBXBuildFile; fileRef = F1A989BC1FD03E1B00B8A82E /* ZMLocalizable.strings */; };
		F1AE5F6F21F73388009CDBBC /* ZMUserSessionTests+Timers.swift in Sources */ = {isa = PBXBuildFile; fileRef = F1AE5F6E21F73388009CDBBC /* ZMUserSessionTests+Timers.swift */; };
		F1B5D53D2181FDA300986911 /* NetworkQuality.swift in Sources */ = {isa = PBXBuildFile; fileRef = F1B5D53C2181FDA300986911 /* NetworkQuality.swift */; };
		F1C1E70D21F74667007FBDA1 /* ZMUserSession+Timers.swift in Sources */ = {isa = PBXBuildFile; fileRef = F1AE5F6C21F72FC6009CDBBC /* ZMUserSession+Timers.swift */; };
		F1C1F3EE1FCF0C85007273E3 /* ZMUserSessionErrorCode+Localized.swift in Sources */ = {isa = PBXBuildFile; fileRef = F1C1F3ED1FCF0C85007273E3 /* ZMUserSessionErrorCode+Localized.swift */; };
		F1C1F3F01FCF18C5007273E3 /* NSError+Localized.swift in Sources */ = {isa = PBXBuildFile; fileRef = F1C1F3EF1FCF18C5007273E3 /* NSError+Localized.swift */; };
		F1C51FE71FB49660009C2269 /* RegistrationStatus.swift in Sources */ = {isa = PBXBuildFile; fileRef = F1C51FE61FB49660009C2269 /* RegistrationStatus.swift */; };
		F1C51FE91FB4A9C7009C2269 /* RegistrationStrategy.swift in Sources */ = {isa = PBXBuildFile; fileRef = F1C51FE81FB4A9C7009C2269 /* RegistrationStrategy.swift */; };
		F1E48003207E3789008D4299 /* Default-568h@2x.png in Resources */ = {isa = PBXBuildFile; fileRef = F1E48002207E3789008D4299 /* Default-568h@2x.png */; };
		F905C47F1E79A86A00AF34A5 /* WireCallCenterV3Tests.swift in Sources */ = {isa = PBXBuildFile; fileRef = F905C47E1E79A86A00AF34A5 /* WireCallCenterV3Tests.swift */; };
		F90EC5A31E7BF1AC00A6779E /* AVSWrapper.swift in Sources */ = {isa = PBXBuildFile; fileRef = F90EC5A21E7BF1AC00A6779E /* AVSWrapper.swift */; };
		F9245BED1CBF95A8009D1E85 /* ZMHotFixDirectory+Swift.swift in Sources */ = {isa = PBXBuildFile; fileRef = F9245BEC1CBF95A8009D1E85 /* ZMHotFixDirectory+Swift.swift */; };
		F925468E1C63B61000CE2D7C /* MessagingTest+EventFactory.m in Sources */ = {isa = PBXBuildFile; fileRef = F925468D1C63B61000CE2D7C /* MessagingTest+EventFactory.m */; };
		F92CA9651F153622007D8570 /* ZMUserSessionTests+FileRelocation.swift in Sources */ = {isa = PBXBuildFile; fileRef = F92CA9641F153622007D8570 /* ZMUserSessionTests+FileRelocation.swift */; };
		F93A75F21C1F219800252586 /* ConversationStatusStrategy.swift in Sources */ = {isa = PBXBuildFile; fileRef = F93A75F11C1F219800252586 /* ConversationStatusStrategy.swift */; };
		F9410F631DE44C2E007451FF /* TypingStrategyTests.swift in Sources */ = {isa = PBXBuildFile; fileRef = F9410F621DE44C2E007451FF /* TypingStrategyTests.swift */; };
		F94F6B331E54B9C000D46A29 /* CallingRequestStrategyTests.swift in Sources */ = {isa = PBXBuildFile; fileRef = F94F6B321E54B9C000D46A29 /* CallingRequestStrategyTests.swift */; };
		F95706541DE5D1CC0087442C /* SearchUserImageStrategy.swift in Sources */ = {isa = PBXBuildFile; fileRef = F95706531DE5D1CC0087442C /* SearchUserImageStrategy.swift */; };
		F95ECF4E1B94A553009F91BA /* ZMHotFix.h in Headers */ = {isa = PBXBuildFile; fileRef = F95ECF4C1B94A553009F91BA /* ZMHotFix.h */; settings = {ATTRIBUTES = (Public, ); }; };
		F95ECF511B94BD05009F91BA /* ZMHotFixTests.m in Sources */ = {isa = PBXBuildFile; fileRef = F95ECF501B94BD05009F91BA /* ZMHotFixTests.m */; };
		F95FFBD11EB8A478004031CB /* CallSystemMessageGeneratorTests.swift in Sources */ = {isa = PBXBuildFile; fileRef = F95FFBCF1EB8A44D004031CB /* CallSystemMessageGeneratorTests.swift */; };
		F96DBEEA1DF9A570008FE832 /* ZMSyncStrategy+ManagedObjectChanges.h in Headers */ = {isa = PBXBuildFile; fileRef = F96DBEE81DF9A570008FE832 /* ZMSyncStrategy+ManagedObjectChanges.h */; };
		F96DBEEB1DF9A570008FE832 /* ZMSyncStrategy+ManagedObjectChanges.m in Sources */ = {isa = PBXBuildFile; fileRef = F96DBEE91DF9A570008FE832 /* ZMSyncStrategy+ManagedObjectChanges.m */; };
		F991CE151CB55512004D8465 /* ZMConversation+Testing.m in Sources */ = {isa = PBXBuildFile; fileRef = F991CE121CB55512004D8465 /* ZMConversation+Testing.m */; };
		F991CE161CB55512004D8465 /* ZMUser+Testing.m in Sources */ = {isa = PBXBuildFile; fileRef = F991CE141CB55512004D8465 /* ZMUser+Testing.m */; };
		F9AB00221F0CDAF00037B437 /* FileRelocator.swift in Sources */ = {isa = PBXBuildFile; fileRef = F9AB00211F0CDAF00037B437 /* FileRelocator.swift */; };
		F9ABE84F1EFD568B00D83214 /* TeamDownloadRequestStrategy.swift in Sources */ = {isa = PBXBuildFile; fileRef = F9ABE84B1EFD568B00D83214 /* TeamDownloadRequestStrategy.swift */; };
		F9ABE8511EFD568B00D83214 /* TeamRequestFactory.swift in Sources */ = {isa = PBXBuildFile; fileRef = F9ABE84D1EFD568B00D83214 /* TeamRequestFactory.swift */; };
		F9ABE8561EFD56BF00D83214 /* TeamDownloadRequestStrategyTests.swift in Sources */ = {isa = PBXBuildFile; fileRef = F9ABE8531EFD56BF00D83214 /* TeamDownloadRequestStrategyTests.swift */; };
		F9ABE8571EFD56BF00D83214 /* TeamDownloadRequestStrategy+EventsTests.swift in Sources */ = {isa = PBXBuildFile; fileRef = F9ABE8541EFD56BF00D83214 /* TeamDownloadRequestStrategy+EventsTests.swift */; };
		F9B171F61C0EF21100E6EEC6 /* ClientUpdateStatus.swift in Sources */ = {isa = PBXBuildFile; fileRef = F9B171F51C0EF21100E6EEC6 /* ClientUpdateStatus.swift */; };
		F9B171F81C0F00E700E6EEC6 /* ClientUpdateStatusTests.swift in Sources */ = {isa = PBXBuildFile; fileRef = F9B171F71C0F00E700E6EEC6 /* ClientUpdateStatusTests.swift */; };
		F9B71F4C1CB2B841001DB03F /* NSManagedObjectContext+TestHelpers.m in Sources */ = {isa = PBXBuildFile; fileRef = F9B71F4B1CB2B841001DB03F /* NSManagedObjectContext+TestHelpers.m */; };
		F9C598AD1A0947B300B1F760 /* ZMBlacklistDownloaderTest.m in Sources */ = {isa = PBXBuildFile; fileRef = F9FD798919EE962F00D70FCD /* ZMBlacklistDownloaderTest.m */; };
		F9C9A4F01CAD29190039E10C /* store128.wiredatabase in Resources */ = {isa = PBXBuildFile; fileRef = F9C9A4ED1CAD290B0039E10C /* store128.wiredatabase */; };
		F9D1CD141DF6C131002F6E80 /* SyncStatusTests.swift in Sources */ = {isa = PBXBuildFile; fileRef = F9D1CD131DF6C131002F6E80 /* SyncStatusTests.swift */; };
		F9DAC54F1C2035660001F11E /* ConversationStatusStrategyTests.swift in Sources */ = {isa = PBXBuildFile; fileRef = F9DAC54D1C2034E70001F11E /* ConversationStatusStrategyTests.swift */; };
		F9E577211E77EC6D0065EFE4 /* WireCallCenterV3+Notifications.swift in Sources */ = {isa = PBXBuildFile; fileRef = F9E577201E77EC6D0065EFE4 /* WireCallCenterV3+Notifications.swift */; };
		F9F631421DE3524100416938 /* TypingStrategy.swift in Sources */ = {isa = PBXBuildFile; fileRef = F9F631411DE3524100416938 /* TypingStrategy.swift */; };
		F9F846351ED307F70087C1A4 /* CallParticipantsSnapshotTests.swift in Sources */ = {isa = PBXBuildFile; fileRef = F9F846331ED307F10087C1A4 /* CallParticipantsSnapshotTests.swift */; };
		F9F9F5621D75D62100AE6499 /* RequestStrategyTestBase.swift in Sources */ = {isa = PBXBuildFile; fileRef = F9F9F5611D75D62100AE6499 /* RequestStrategyTestBase.swift */; };
/* End PBXBuildFile section */

/* Begin PBXContainerItemProxy section */
		0145AE8D2B1155690097E3B8 /* PBXContainerItemProxy */ = {
			isa = PBXContainerItemProxy;
			containerPortal = 540029AB1918CA8500578793 /* Project object */;
			proxyType = 1;
			remoteGlobalIDString = 549815921A43232400A7CE2E;
			remoteInfo = "WireSyncEngine-ios";
		};
		0145AE922B1155760097E3B8 /* PBXContainerItemProxy */ = {
			isa = PBXContainerItemProxy;
			containerPortal = 540029AB1918CA8500578793 /* Project object */;
			proxyType = 1;
			remoteGlobalIDString = 0145AE802B1154010097E3B8;
			remoteInfo = WireSyncEngineSupport;
		};
		169BA1D825ECDBA300374343 /* PBXContainerItemProxy */ = {
			isa = PBXContainerItemProxy;
			containerPortal = 540029AB1918CA8500578793 /* Project object */;
			proxyType = 1;
			remoteGlobalIDString = 549815921A43232400A7CE2E;
			remoteInfo = "WireSyncEngine-ios";
		};
		169BA1DD25ECDBC800374343 /* PBXContainerItemProxy */ = {
			isa = PBXContainerItemProxy;
			containerPortal = 540029AB1918CA8500578793 /* Project object */;
			proxyType = 1;
			remoteGlobalIDString = 3E186087191A56F6000FE027;
			remoteInfo = "WireSyncEngine Test Host";
		};
		3E1860D0191A649D000FE027 /* PBXContainerItemProxy */ = {
			isa = PBXContainerItemProxy;
			containerPortal = 540029AB1918CA8500578793 /* Project object */;
			proxyType = 1;
			remoteGlobalIDString = 3E186087191A56F6000FE027;
			remoteInfo = "WireSyncEngine Test Host";
		};
		54F4DC571A4438AC00FDB6EA /* PBXContainerItemProxy */ = {
			isa = PBXContainerItemProxy;
			containerPortal = 540029AB1918CA8500578793 /* Project object */;
			proxyType = 1;
			remoteGlobalIDString = 549815921A43232400A7CE2E;
			remoteInfo = "WireSyncEngine-ios.framework";
		};
		A9FF8088195B17B3002CD44B /* PBXContainerItemProxy */ = {
			isa = PBXContainerItemProxy;
			containerPortal = 540029AB1918CA8500578793 /* Project object */;
			proxyType = 1;
			remoteGlobalIDString = 3E186087191A56F6000FE027;
			remoteInfo = "WireSyncEngine Test Host";
		};
/* End PBXContainerItemProxy section */

/* Begin PBXCopyFilesBuildPhase section */
		EE668BBC2954AA9300D939E7 /* Embed Frameworks */ = {
			isa = PBXCopyFilesBuildPhase;
			buildActionMask = 2147483647;
			dstPath = "";
			dstSubfolderSpec = 10;
			files = (
				EE668BBB2954AA9300D939E7 /* WireMockTransport.framework in Embed Frameworks */,
			);
			name = "Embed Frameworks";
			runOnlyForDeploymentPostprocessing = 0;
		};
/* End PBXCopyFilesBuildPhase section */

/* Begin PBXFileReference section */
		01300E61296838CE00D18B2E /* SessionManagerTests+Proxy.swift */ = {isa = PBXFileReference; lastKnownFileType = sourcecode.swift; path = "SessionManagerTests+Proxy.swift"; sourceTree = "<group>"; };
		0140A0C62B30F941004D8B40 /* WireDataModelSupport.framework */ = {isa = PBXFileReference; explicitFileType = wrapper.framework; path = WireDataModelSupport.framework; sourceTree = BUILT_PRODUCTS_DIR; };
		0145AE812B1154010097E3B8 /* WireSyncEngineSupport.framework */ = {isa = PBXFileReference; explicitFileType = wrapper.framework; includeInIndex = 0; path = WireSyncEngineSupport.framework; sourceTree = BUILT_PRODUCTS_DIR; };
		0145AE832B1154010097E3B8 /* WireSyncEngineSupport.h */ = {isa = PBXFileReference; lastKnownFileType = sourcecode.c.h; path = WireSyncEngineSupport.h; sourceTree = "<group>"; };
		014C7AA42ADD4DEA00CDEC45 /* AutoMockable.generated.swift */ = {isa = PBXFileReference; fileEncoding = 4; lastKnownFileType = sourcecode.swift; path = AutoMockable.generated.swift; sourceTree = "<group>"; };
		0153CA9D2B8651FD000000CA /* TeamMembersDownloadRequestStrategy.swift */ = {isa = PBXFileReference; fileEncoding = 4; lastKnownFileType = sourcecode.swift; path = TeamMembersDownloadRequestStrategy.swift; sourceTree = "<group>"; };
		0153CA9F2B86550E000000CA /* TeamMembersDownloadRequestStrategyTests.swift */ = {isa = PBXFileReference; fileEncoding = 4; lastKnownFileType = sourcecode.swift; path = TeamMembersDownloadRequestStrategyTests.swift; sourceTree = "<group>"; };
		017ABBB52995278C0004C243 /* SlowSyncTests+NotificationsV3.swift */ = {isa = PBXFileReference; fileEncoding = 4; lastKnownFileType = sourcecode.swift; path = "SlowSyncTests+NotificationsV3.swift"; sourceTree = "<group>"; };
		018A3DBB2B07998400EB3D6B /* GetUserClientFingerprintUseCase.swift */ = {isa = PBXFileReference; fileEncoding = 4; lastKnownFileType = sourcecode.swift; path = GetUserClientFingerprintUseCase.swift; sourceTree = "<group>"; };
		018A3DBE2B0799CA00EB3D6B /* GetUserClientFingerprintUseCaseTests.swift */ = {isa = PBXFileReference; fileEncoding = 4; lastKnownFileType = sourcecode.swift; path = GetUserClientFingerprintUseCaseTests.swift; sourceTree = "<group>"; };
		018F17B82B83B70A00E0594D /* AVSConversationType+Conference.swift */ = {isa = PBXFileReference; lastKnownFileType = sourcecode.swift; path = "AVSConversationType+Conference.swift"; sourceTree = "<group>"; };
		01D33D8029B8ED97009E94F3 /* SyncStatusLog.swift */ = {isa = PBXFileReference; lastKnownFileType = sourcecode.swift; path = SyncStatusLog.swift; sourceTree = "<group>"; };
		060C06622B73DB8800B484C6 /* SnoozeCertificateEnrollmentUseCase.swift */ = {isa = PBXFileReference; lastKnownFileType = sourcecode.swift; path = SnoozeCertificateEnrollmentUseCase.swift; sourceTree = "<group>"; };
		060C06672B7619E300B484C6 /* SelfClientCertificateProvider.swift */ = {isa = PBXFileReference; lastKnownFileType = sourcecode.swift; path = SelfClientCertificateProvider.swift; sourceTree = "<group>"; };
		061F791A2B767AE100E8827B /* SelfClientCertificateProviderTests.swift */ = {isa = PBXFileReference; lastKnownFileType = sourcecode.swift; path = SelfClientCertificateProviderTests.swift; sourceTree = "<group>"; };
		061F791D2B76828500E8827B /* SnoozeCertificateEnrollmentUseCaseTests.swift */ = {isa = PBXFileReference; lastKnownFileType = sourcecode.swift; path = SnoozeCertificateEnrollmentUseCaseTests.swift; sourceTree = "<group>"; };
		06239125274DB73A0065A72D /* StartLoginURLActionProcessor.swift */ = {isa = PBXFileReference; lastKnownFileType = sourcecode.swift; path = StartLoginURLActionProcessor.swift; sourceTree = "<group>"; };
		0625690E264AE6560041C17B /* CallClosedReason.swift */ = {isa = PBXFileReference; fileEncoding = 4; lastKnownFileType = sourcecode.swift; path = CallClosedReason.swift; sourceTree = "<group>"; };
		063AFA3E264B30C400DCBCED /* BuildType.swift */ = {isa = PBXFileReference; fileEncoding = 4; lastKnownFileType = sourcecode.swift; path = BuildType.swift; sourceTree = "<group>"; };
		0640C26C26EA0B5C0057AF80 /* NSManagedObjectContext+Packaging.swift */ = {isa = PBXFileReference; lastKnownFileType = sourcecode.swift; path = "NSManagedObjectContext+Packaging.swift"; sourceTree = "<group>"; };
		0648FC1327864783006519D1 /* Conversation+Join.swift */ = {isa = PBXFileReference; fileEncoding = 4; lastKnownFileType = sourcecode.swift; path = "Conversation+Join.swift"; sourceTree = "<group>"; };
		065FEA112B866462005AE86A /* StopCertificateEnrollmentSnoozerUseCase.swift */ = {isa = PBXFileReference; lastKnownFileType = sourcecode.swift; path = StopCertificateEnrollmentSnoozerUseCase.swift; sourceTree = "<group>"; };
		0664F2E52A0E25C200E5C34E /* RecurringActionService.swift */ = {isa = PBXFileReference; lastKnownFileType = sourcecode.swift; path = RecurringActionService.swift; sourceTree = "<group>"; };
		06894D91276BA7FA00DA4E33 /* StartLoginURLActionProcessorTests.swift */ = {isa = PBXFileReference; lastKnownFileType = sourcecode.swift; path = StartLoginURLActionProcessorTests.swift; sourceTree = "<group>"; };
		06B99C7A242B51A300FEAFDE /* SignatureRequestStrategy.swift */ = {isa = PBXFileReference; lastKnownFileType = sourcecode.swift; path = SignatureRequestStrategy.swift; sourceTree = "<group>"; };
		06BBF6EC246EB56B00A26626 /* ConversationTests+List.swift */ = {isa = PBXFileReference; lastKnownFileType = sourcecode.swift; path = "ConversationTests+List.swift"; sourceTree = "<group>"; };
		06BBF6EF246ECB2400A26626 /* ConversationTests+Archiving.swift */ = {isa = PBXFileReference; lastKnownFileType = sourcecode.swift; path = "ConversationTests+Archiving.swift"; sourceTree = "<group>"; };
		06BBF6F2246EF28800A26626 /* ConversationTests+LastRead.swift */ = {isa = PBXFileReference; lastKnownFileType = sourcecode.swift; path = "ConversationTests+LastRead.swift"; sourceTree = "<group>"; };
		06BBF6F5246EF65600A26626 /* ConversationTests+ClearingHistory.swift */ = {isa = PBXFileReference; lastKnownFileType = sourcecode.swift; path = "ConversationTests+ClearingHistory.swift"; sourceTree = "<group>"; };
		06BBF6F7246EF67400A26626 /* ConversationTests+Reactions.swift */ = {isa = PBXFileReference; lastKnownFileType = sourcecode.swift; path = "ConversationTests+Reactions.swift"; sourceTree = "<group>"; };
		06BBF6FB247288DD00A26626 /* FileTransferTests+Swift.swift */ = {isa = PBXFileReference; lastKnownFileType = sourcecode.swift; path = "FileTransferTests+Swift.swift"; sourceTree = "<group>"; };
		06BBF6FE2472F3AC00A26626 /* SendAndReceiveMessagesTests+Swift.swift */ = {isa = PBXFileReference; lastKnownFileType = sourcecode.swift; path = "SendAndReceiveMessagesTests+Swift.swift"; sourceTree = "<group>"; };
		06BBF7002473D51D00A26626 /* MessagingTest+Swift.swift */ = {isa = PBXFileReference; lastKnownFileType = sourcecode.swift; path = "MessagingTest+Swift.swift"; sourceTree = "<group>"; };
		06CDC6F72A2DFB4400EB518D /* RecurringActionServiceTests.swift */ = {isa = PBXFileReference; lastKnownFileType = sourcecode.swift; path = RecurringActionServiceTests.swift; sourceTree = "<group>"; };
		06DE14CE24B85BD0006CB6B3 /* ZMSyncStateDelegate.h */ = {isa = PBXFileReference; lastKnownFileType = sourcecode.c.h; path = ZMSyncStateDelegate.h; sourceTree = "<group>"; };
		06E0979B2A261E5D00B38C4A /* ZMUserSession+RecurringAction.swift */ = {isa = PBXFileReference; lastKnownFileType = sourcecode.swift; path = "ZMUserSession+RecurringAction.swift"; sourceTree = "<group>"; };
		06E0979F2A264F0300B38C4A /* ZMUserSessionTests+RecurringActions.swift */ = {isa = PBXFileReference; lastKnownFileType = sourcecode.swift; path = "ZMUserSessionTests+RecurringActions.swift"; sourceTree = "<group>"; };
		06EB24FD27D6576500094E6E /* LoginFlowTests+PushToken.swift */ = {isa = PBXFileReference; fileEncoding = 4; lastKnownFileType = sourcecode.swift; path = "LoginFlowTests+PushToken.swift"; sourceTree = "<group>"; };
		06F98D5E24379143007E914A /* SignatureRequestStrategyTests.swift */ = {isa = PBXFileReference; lastKnownFileType = sourcecode.swift; path = SignatureRequestStrategyTests.swift; sourceTree = "<group>"; };
		0920833C1BA84F3100F82B29 /* UserClientRequestStrategyTests.swift */ = {isa = PBXFileReference; fileEncoding = 4; lastKnownFileType = sourcecode.swift; path = UserClientRequestStrategyTests.swift; sourceTree = "<group>"; };
		0920833F1BA95EE100F82B29 /* UserClientRequestFactory.swift */ = {isa = PBXFileReference; fileEncoding = 4; lastKnownFileType = sourcecode.swift; path = UserClientRequestFactory.swift; sourceTree = "<group>"; };
		0920C4D81B305FF500C55728 /* UserSessionGiphyRequestStateTests.swift */ = {isa = PBXFileReference; fileEncoding = 4; lastKnownFileType = sourcecode.swift; path = UserSessionGiphyRequestStateTests.swift; sourceTree = "<group>"; };
		09284B6A1B8272C300EEE10E /* WireSyncEngine Test Host.entitlements */ = {isa = PBXFileReference; lastKnownFileType = text.xml; path = "WireSyncEngine Test Host.entitlements"; sourceTree = "<group>"; };
		093694441BA9633300F36B3A /* UserClientRequestFactoryTests.swift */ = {isa = PBXFileReference; fileEncoding = 4; lastKnownFileType = sourcecode.swift; path = UserClientRequestFactoryTests.swift; sourceTree = "<group>"; };
		09531F131AE960E300B8556A /* ZMLoginCodeRequestTranscoder.h */ = {isa = PBXFileReference; fileEncoding = 4; lastKnownFileType = sourcecode.c.h; path = ZMLoginCodeRequestTranscoder.h; sourceTree = "<group>"; };
		09531F141AE960E300B8556A /* ZMLoginCodeRequestTranscoder.m */ = {isa = PBXFileReference; fileEncoding = 4; lastKnownFileType = sourcecode.c.objc; path = ZMLoginCodeRequestTranscoder.m; sourceTree = "<group>"; };
		09531F1A1AE9644800B8556A /* ZMLoginCodeRequestTranscoderTests.m */ = {isa = PBXFileReference; fileEncoding = 4; lastKnownFileType = sourcecode.c.objc; path = ZMLoginCodeRequestTranscoderTests.m; sourceTree = "<group>"; };
		09914E501BD6613600C10BF8 /* ConversationTests+OTR.m */ = {isa = PBXFileReference; fileEncoding = 4; lastKnownFileType = sourcecode.c.objc; name = "ConversationTests+OTR.m"; path = "../E2EE/ConversationTests+OTR.m"; sourceTree = "<group>"; };
		09914E521BD6613D00C10BF8 /* ZMDecodedAPSMessageTest.m */ = {isa = PBXFileReference; fileEncoding = 4; lastKnownFileType = sourcecode.c.objc; path = ZMDecodedAPSMessageTest.m; sourceTree = "<group>"; };
		0994E1DD1B835C4900A51721 /* ios-test-host.xcconfig */ = {isa = PBXFileReference; lastKnownFileType = text.xcconfig; path = "ios-test-host.xcconfig"; sourceTree = "<group>"; };
		0994E1DE1B835C4900A51721 /* ios-test-target.xcconfig */ = {isa = PBXFileReference; lastKnownFileType = text.xcconfig; path = "ios-test-target.xcconfig"; sourceTree = "<group>"; };
		0994E1E21B835C4900A51721 /* project-common.xcconfig */ = {isa = PBXFileReference; lastKnownFileType = text.xcconfig; path = "project-common.xcconfig"; sourceTree = "<group>"; };
		0994E1E31B835C4900A51721 /* project-debug.xcconfig */ = {isa = PBXFileReference; lastKnownFileType = text.xcconfig; path = "project-debug.xcconfig"; sourceTree = "<group>"; };
		0994E1E41B835C4900A51721 /* project.xcconfig */ = {isa = PBXFileReference; lastKnownFileType = text.xcconfig; path = project.xcconfig; sourceTree = "<group>"; };
		0994E1E81B835C4900A51721 /* tests.xcconfig */ = {isa = PBXFileReference; lastKnownFileType = text.xcconfig; path = tests.xcconfig; sourceTree = "<group>"; };
		0994E1E91B835C4900A51721 /* warnings-debug.xcconfig */ = {isa = PBXFileReference; lastKnownFileType = text.xcconfig; path = "warnings-debug.xcconfig"; sourceTree = "<group>"; };
		0994E1EA1B835C4900A51721 /* warnings.xcconfig */ = {isa = PBXFileReference; lastKnownFileType = text.xcconfig; path = warnings.xcconfig; sourceTree = "<group>"; };
		0994E1F01B835C4900A51721 /* WireSyncEngine.xcconfig */ = {isa = PBXFileReference; lastKnownFileType = text.xcconfig; path = WireSyncEngine.xcconfig; sourceTree = "<group>"; };
		0994E1F11B835D1100A51721 /* version.xcconfig */ = {isa = PBXFileReference; lastKnownFileType = text.xcconfig; path = version.xcconfig; sourceTree = "<group>"; };
		09B730941B3045E400A5CCC9 /* ProxiedRequestStatusTests.swift */ = {isa = PBXFileReference; fileEncoding = 4; lastKnownFileType = sourcecode.swift; path = ProxiedRequestStatusTests.swift; sourceTree = "<group>"; };
		09BCDB8C1BCE7F000020DCC7 /* ZMAPSMessageDecoder.h */ = {isa = PBXFileReference; fileEncoding = 4; lastKnownFileType = sourcecode.c.h; path = ZMAPSMessageDecoder.h; sourceTree = "<group>"; };
		09BCDB8D1BCE7F000020DCC7 /* ZMAPSMessageDecoder.m */ = {isa = PBXFileReference; fileEncoding = 4; lastKnownFileType = sourcecode.c.objc; path = ZMAPSMessageDecoder.m; sourceTree = "<group>"; };
		09C77C521BA6C77000E2163F /* UserClientRequestStrategy.swift */ = {isa = PBXFileReference; fileEncoding = 4; lastKnownFileType = sourcecode.swift; path = UserClientRequestStrategy.swift; sourceTree = "<group>"; };
		09D7CE621AE94D4200CC5F45 /* ZMCredentials+Internal.h */ = {isa = PBXFileReference; fileEncoding = 4; lastKnownFileType = sourcecode.c.h; path = "ZMCredentials+Internal.h"; sourceTree = "<group>"; };
		160195601E30C9CF00ACBFAC /* LocalNotificationDispatcherCallingTests.swift */ = {isa = PBXFileReference; fileEncoding = 4; lastKnownFileType = sourcecode.swift; path = LocalNotificationDispatcherCallingTests.swift; sourceTree = "<group>"; };
		16030DC821B01B7500F8032E /* Conversation+ReadReceiptMode.swift */ = {isa = PBXFileReference; lastKnownFileType = sourcecode.swift; path = "Conversation+ReadReceiptMode.swift"; sourceTree = "<group>"; };
		16085B321F71811A000B9F22 /* UserChangeInfo+UserSession.swift */ = {isa = PBXFileReference; fileEncoding = 4; lastKnownFileType = sourcecode.swift; path = "UserChangeInfo+UserSession.swift"; sourceTree = "<group>"; };
		16085B341F719E6D000B9F22 /* NetworkStateRecorder.swift */ = {isa = PBXFileReference; fileEncoding = 4; lastKnownFileType = sourcecode.swift; path = NetworkStateRecorder.swift; sourceTree = "<group>"; };
		160C31261E6434500012E4BC /* OperationStatus.swift */ = {isa = PBXFileReference; fileEncoding = 4; lastKnownFileType = sourcecode.swift; path = OperationStatus.swift; sourceTree = "<group>"; };
		160C31401E6DDFC30012E4BC /* VoiceChannelV3Tests.swift */ = {isa = PBXFileReference; fileEncoding = 4; lastKnownFileType = sourcecode.swift; path = VoiceChannelV3Tests.swift; sourceTree = "<group>"; };
		160C31431E8049320012E4BC /* ApplicationStatusDirectory.swift */ = {isa = PBXFileReference; fileEncoding = 4; lastKnownFileType = sourcecode.swift; path = ApplicationStatusDirectory.swift; sourceTree = "<group>"; };
		160C31491E82AC170012E4BC /* OperationStatusTests.swift */ = {isa = PBXFileReference; fileEncoding = 4; lastKnownFileType = sourcecode.swift; path = OperationStatusTests.swift; sourceTree = "<group>"; };
		161681342077721600BCF33A /* ZMOperationLoop+OperationStatus.swift */ = {isa = PBXFileReference; lastKnownFileType = sourcecode.swift; path = "ZMOperationLoop+OperationStatus.swift"; sourceTree = "<group>"; };
		161927222459E08E00DDD9EB /* UserClientEventConsumerTests.swift */ = {isa = PBXFileReference; lastKnownFileType = sourcecode.swift; path = UserClientEventConsumerTests.swift; sourceTree = "<group>"; };
		161ACB1523F1AFB000ABFF33 /* SessionManager+CallKitManagerDelegate.swift */ = {isa = PBXFileReference; lastKnownFileType = sourcecode.swift; path = "SessionManager+CallKitManagerDelegate.swift"; sourceTree = "<group>"; };
		161ACB2323F432CC00ABFF33 /* SessionManager+URLActions.swift */ = {isa = PBXFileReference; lastKnownFileType = sourcecode.swift; path = "SessionManager+URLActions.swift"; sourceTree = "<group>"; };
		161ACB2C23F5BA0200ABFF33 /* DeepLinkURLActionProcessor.swift */ = {isa = PBXFileReference; lastKnownFileType = sourcecode.swift; path = DeepLinkURLActionProcessor.swift; sourceTree = "<group>"; };
		161ACB2E23F5BACA00ABFF33 /* ConnectToBotURLActionProcessor.swift */ = {isa = PBXFileReference; lastKnownFileType = sourcecode.swift; path = ConnectToBotURLActionProcessor.swift; sourceTree = "<group>"; };
		161ACB3123F5BBA100ABFF33 /* CompanyLoginURLActionProcessor.swift */ = {isa = PBXFileReference; lastKnownFileType = sourcecode.swift; path = CompanyLoginURLActionProcessor.swift; sourceTree = "<group>"; };
		161ACB3923F6BAFE00ABFF33 /* URLActionTests.swift */ = {isa = PBXFileReference; lastKnownFileType = sourcecode.swift; path = URLActionTests.swift; sourceTree = "<group>"; };
		161ACB3B23F6BE7F00ABFF33 /* SessionManagerTests+URLActions.swift */ = {isa = PBXFileReference; lastKnownFileType = sourcecode.swift; path = "SessionManagerTests+URLActions.swift"; sourceTree = "<group>"; };
		161ACB3E23F6E4C200ABFF33 /* DeepLinkURLActionProcessorTests.swift */ = {isa = PBXFileReference; lastKnownFileType = sourcecode.swift; path = DeepLinkURLActionProcessorTests.swift; sourceTree = "<group>"; };
		161ACB4223F6EE4800ABFF33 /* CompanyLoginURLActionProcessorTests.swift */ = {isa = PBXFileReference; lastKnownFileType = sourcecode.swift; path = CompanyLoginURLActionProcessorTests.swift; sourceTree = "<group>"; };
		161C886223FADDE400CB0B8E /* ConnectToBotURLActionProcessorTests.swift */ = {isa = PBXFileReference; lastKnownFileType = sourcecode.swift; path = ConnectToBotURLActionProcessorTests.swift; sourceTree = "<group>"; };
		161C886423FD248A00CB0B8E /* RecordingMockTransportSession.swift */ = {isa = PBXFileReference; lastKnownFileType = sourcecode.swift; path = RecordingMockTransportSession.swift; sourceTree = "<group>"; };
		161C887623FD4CFD00CB0B8E /* MockPushChannel.swift */ = {isa = PBXFileReference; lastKnownFileType = sourcecode.swift; path = MockPushChannel.swift; sourceTree = "<group>"; };
		162113032B2756EB008F0F9F /* PrekeyGenerator.swift */ = {isa = PBXFileReference; lastKnownFileType = sourcecode.swift; path = PrekeyGenerator.swift; sourceTree = "<group>"; };
		1626344620D79C22000D4063 /* ZMUserSessionTests+PushNotifications.swift */ = {isa = PBXFileReference; lastKnownFileType = sourcecode.swift; path = "ZMUserSessionTests+PushNotifications.swift"; sourceTree = "<group>"; };
		162A81D3202B453000F6200C /* SessionManager+AVS.swift */ = {isa = PBXFileReference; lastKnownFileType = sourcecode.swift; path = "SessionManager+AVS.swift"; sourceTree = "<group>"; };
		162A81D5202B5BC600F6200C /* SessionManagerAVSTests.swift */ = {isa = PBXFileReference; lastKnownFileType = sourcecode.swift; path = SessionManagerAVSTests.swift; sourceTree = "<group>"; };
		162DEE101F87B9800034C8F9 /* ZMUserSession+Calling.swift */ = {isa = PBXFileReference; fileEncoding = 4; lastKnownFileType = sourcecode.swift; path = "ZMUserSession+Calling.swift"; sourceTree = "<group>"; };
		1634958A1F0254CB004E80DB /* SessionManager+ServerConnection.swift */ = {isa = PBXFileReference; fileEncoding = 4; lastKnownFileType = sourcecode.swift; path = "SessionManager+ServerConnection.swift"; sourceTree = "<group>"; };
		1636EAFE23F6FCCC00CD9527 /* MockPresentationDelegate.swift */ = {isa = PBXFileReference; lastKnownFileType = sourcecode.swift; path = MockPresentationDelegate.swift; sourceTree = "<group>"; };
		1639A8262260CE5000868AB9 /* ZMLocalNotification+AvailabilityAlert.swift */ = {isa = PBXFileReference; lastKnownFileType = sourcecode.swift; path = "ZMLocalNotification+AvailabilityAlert.swift"; sourceTree = "<group>"; };
		1639A8532264C52600868AB9 /* ZMLocalNotificationTests_Alerts.swift */ = {isa = PBXFileReference; lastKnownFileType = sourcecode.swift; path = ZMLocalNotificationTests_Alerts.swift; sourceTree = "<group>"; };
		163BB8111EE1A65A00DF9384 /* IntegrationTest+Search.swift */ = {isa = PBXFileReference; fileEncoding = 4; lastKnownFileType = sourcecode.swift; path = "IntegrationTest+Search.swift"; sourceTree = "<group>"; };
		163BB8151EE1B1AC00DF9384 /* SearchTests.swift */ = {isa = PBXFileReference; fileEncoding = 4; lastKnownFileType = sourcecode.swift; path = SearchTests.swift; sourceTree = "<group>"; };
		163FB9922052EA4600E74F83 /* OperationLoopNewRequestObserver.swift */ = {isa = PBXFileReference; lastKnownFileType = sourcecode.swift; path = OperationLoopNewRequestObserver.swift; sourceTree = "<group>"; };
		163FB9982057E3F200E74F83 /* AuthenticationStatusProvider.swift */ = {isa = PBXFileReference; lastKnownFileType = sourcecode.swift; path = AuthenticationStatusProvider.swift; sourceTree = "<group>"; };
		1645ECF72448A0A3007A82D6 /* Decodable+JSON.swift */ = {isa = PBXFileReference; lastKnownFileType = sourcecode.swift; path = "Decodable+JSON.swift"; sourceTree = "<group>"; };
		164C29A21ECF437E0026562A /* SearchRequestTests.swift */ = {isa = PBXFileReference; fileEncoding = 4; lastKnownFileType = sourcecode.swift; path = SearchRequestTests.swift; sourceTree = "<group>"; };
		164C29A41ECF47D80026562A /* SearchDirectoryTests.swift */ = {isa = PBXFileReference; fileEncoding = 4; lastKnownFileType = sourcecode.swift; path = SearchDirectoryTests.swift; sourceTree = "<group>"; };
		164C29A61ED2D7B00026562A /* SearchResult.swift */ = {isa = PBXFileReference; fileEncoding = 4; lastKnownFileType = sourcecode.swift; path = SearchResult.swift; sourceTree = "<group>"; };
		164EAF9B1F4455FA00B628C4 /* ZMUserSession+Actions.swift */ = {isa = PBXFileReference; fileEncoding = 4; lastKnownFileType = sourcecode.swift; path = "ZMUserSession+Actions.swift"; sourceTree = "<group>"; };
		16519D37231D3B1700C9D76D /* Conversation+Deletion.swift */ = {isa = PBXFileReference; lastKnownFileType = sourcecode.swift; path = "Conversation+Deletion.swift"; sourceTree = "<group>"; };
		16519D5B231EA13A00C9D76D /* ConversationTests+Deletion.swift */ = {isa = PBXFileReference; lastKnownFileType = sourcecode.swift; path = "ConversationTests+Deletion.swift"; sourceTree = "<group>"; };
		16519D6C231EAAF300C9D76D /* Conversation+DeletionTests.swift */ = {isa = PBXFileReference; lastKnownFileType = sourcecode.swift; path = "Conversation+DeletionTests.swift"; sourceTree = "<group>"; };
		16519D7C2320087100C9D76D /* SlowSyncTests+ExistingData.swift */ = {isa = PBXFileReference; lastKnownFileType = sourcecode.swift; path = "SlowSyncTests+ExistingData.swift"; sourceTree = "<group>"; };
		1658C2361F503CF800889F22 /* FlowManager.swift */ = {isa = PBXFileReference; fileEncoding = 4; lastKnownFileType = sourcecode.swift; path = FlowManager.swift; sourceTree = "<group>"; };
		1658C2381F5404ED00889F22 /* FlowManagerMock.swift */ = {isa = PBXFileReference; fileEncoding = 4; lastKnownFileType = sourcecode.swift; path = FlowManagerMock.swift; sourceTree = "<group>"; };
		1659114E1DEF1F6E007FA847 /* LocalNotificationDispatcher+Calling.swift */ = {isa = PBXFileReference; fileEncoding = 4; lastKnownFileType = sourcecode.swift; path = "LocalNotificationDispatcher+Calling.swift"; sourceTree = "<group>"; };
		165911521DEF38EC007FA847 /* CallStateObserver.swift */ = {isa = PBXFileReference; fileEncoding = 4; lastKnownFileType = sourcecode.swift; name = CallStateObserver.swift; path = ../UserSession/CallStateObserver.swift; sourceTree = "<group>"; };
		165BB94B2004D6490077EFD5 /* SessionManager+UserActivity.swift */ = {isa = PBXFileReference; lastKnownFileType = sourcecode.swift; path = "SessionManager+UserActivity.swift"; sourceTree = "<group>"; };
		165D3A141E1D3EF30052E654 /* WireCallCenterV3.swift */ = {isa = PBXFileReference; fileEncoding = 4; lastKnownFileType = sourcecode.swift; path = WireCallCenterV3.swift; sourceTree = "<group>"; };
		165D3A171E1D43870052E654 /* VoiceChannelV3.swift */ = {isa = PBXFileReference; fileEncoding = 4; lastKnownFileType = sourcecode.swift; path = VoiceChannelV3.swift; sourceTree = "<group>"; };
		165D3A181E1D43870052E654 /* VoiceChannel.swift */ = {isa = PBXFileReference; fileEncoding = 4; lastKnownFileType = sourcecode.swift; path = VoiceChannel.swift; sourceTree = "<group>"; };
		165D3A1A1E1D43870052E654 /* WireCallCenterV3Mock.swift */ = {isa = PBXFileReference; fileEncoding = 4; lastKnownFileType = sourcecode.swift; path = WireCallCenterV3Mock.swift; sourceTree = "<group>"; };
		165D3A3C1E1D60520052E654 /* ZMConversation+VoiceChannel.swift */ = {isa = PBXFileReference; fileEncoding = 4; lastKnownFileType = sourcecode.swift; path = "ZMConversation+VoiceChannel.swift"; sourceTree = "<group>"; };
		1660AA081ECCAC900056D403 /* SearchDirectory.swift */ = {isa = PBXFileReference; fileEncoding = 4; lastKnownFileType = sourcecode.swift; path = SearchDirectory.swift; sourceTree = "<group>"; };
		1660AA0A1ECCAF4E0056D403 /* SearchRequest.swift */ = {isa = PBXFileReference; fileEncoding = 4; lastKnownFileType = sourcecode.swift; path = SearchRequest.swift; sourceTree = "<group>"; };
		1660AA0C1ECDB0250056D403 /* SearchTask.swift */ = {isa = PBXFileReference; fileEncoding = 4; lastKnownFileType = sourcecode.swift; path = SearchTask.swift; sourceTree = "<group>"; };
		1660AA0E1ECE0C870056D403 /* SearchResultTests.swift */ = {isa = PBXFileReference; fileEncoding = 4; lastKnownFileType = sourcecode.swift; path = SearchResultTests.swift; sourceTree = "<group>"; };
		1660AA101ECE3C1C0056D403 /* SearchTaskTests.swift */ = {isa = PBXFileReference; fileEncoding = 4; lastKnownFileType = sourcecode.swift; path = SearchTaskTests.swift; sourceTree = "<group>"; };
		166264732166093800300F45 /* CallEventStatus.swift */ = {isa = PBXFileReference; lastKnownFileType = sourcecode.swift; path = CallEventStatus.swift; sourceTree = "<group>"; };
		1662648121661C9F00300F45 /* ZMOperatonLoop+Background.swift */ = {isa = PBXFileReference; lastKnownFileType = sourcecode.swift; path = "ZMOperatonLoop+Background.swift"; sourceTree = "<group>"; };
		166264922166517A00300F45 /* CallEventStatusTests.swift */ = {isa = PBXFileReference; lastKnownFileType = sourcecode.swift; path = CallEventStatusTests.swift; sourceTree = "<group>"; };
		1662B0F623D9B29C00B8C7C5 /* UnauthenticatedSession+DomainLookup.swift */ = {isa = PBXFileReference; lastKnownFileType = sourcecode.swift; path = "UnauthenticatedSession+DomainLookup.swift"; sourceTree = "<group>"; };
		1662B0F823D9CE8F00B8C7C5 /* UnauthenticatedSessionTests+DomainLookup.swift */ = {isa = PBXFileReference; lastKnownFileType = sourcecode.swift; path = "UnauthenticatedSessionTests+DomainLookup.swift"; sourceTree = "<group>"; };
		166507802459D7CA005300C1 /* UserClientEventConsumer.swift */ = {isa = PBXFileReference; lastKnownFileType = sourcecode.swift; path = UserClientEventConsumer.swift; sourceTree = "<group>"; };
		166A8BF21E015F3B00F5EEEA /* WireCallCenterV3Factory.swift */ = {isa = PBXFileReference; fileEncoding = 4; lastKnownFileType = sourcecode.swift; path = WireCallCenterV3Factory.swift; sourceTree = "<group>"; };
		166A8BF81E02C7D500F5EEEA /* ZMHotFix+PendingChanges.swift */ = {isa = PBXFileReference; fileEncoding = 4; lastKnownFileType = sourcecode.swift; path = "ZMHotFix+PendingChanges.swift"; sourceTree = "<group>"; };
		166B2B5D23E86522003E8581 /* ZMUserSession.swift */ = {isa = PBXFileReference; lastKnownFileType = sourcecode.swift; path = ZMUserSession.swift; sourceTree = "<group>"; };
		166B2B6D23EB2CD3003E8581 /* DatabaseTest.swift */ = {isa = PBXFileReference; lastKnownFileType = sourcecode.swift; path = DatabaseTest.swift; sourceTree = "<group>"; };
		166D18A3230EBFFA001288CD /* MediaManager.swift */ = {isa = PBXFileReference; lastKnownFileType = sourcecode.swift; path = MediaManager.swift; sourceTree = "<group>"; };
		166D18A5230EC418001288CD /* MockMediaManager.swift */ = {isa = PBXFileReference; lastKnownFileType = sourcecode.swift; path = MockMediaManager.swift; sourceTree = "<group>"; };
		166D191C231569DD001288CD /* SessionManagerTests+MessageRetention.swift */ = {isa = PBXFileReference; lastKnownFileType = sourcecode.swift; path = "SessionManagerTests+MessageRetention.swift"; sourceTree = "<group>"; };
		166D191E23157EBE001288CD /* IntegrationTest+Messages.swift */ = {isa = PBXFileReference; lastKnownFileType = sourcecode.swift; path = "IntegrationTest+Messages.swift"; sourceTree = "<group>"; };
		166DCDB92555ADD1004F4F59 /* SessionManager+EncryptionAtRest.swift */ = {isa = PBXFileReference; lastKnownFileType = sourcecode.swift; path = "SessionManager+EncryptionAtRest.swift"; sourceTree = "<group>"; };
		166E47CC255E785900C161C8 /* StrategyDirectory.swift */ = {isa = PBXFileReference; lastKnownFileType = sourcecode.swift; path = StrategyDirectory.swift; sourceTree = "<group>"; };
		166E47D2255EF0BD00C161C8 /* MockStrategyDirectory.swift */ = {isa = PBXFileReference; lastKnownFileType = sourcecode.swift; path = MockStrategyDirectory.swift; sourceTree = "<group>"; };
		1671F74F2B6A7DF500C2D8A3 /* ZMAuthenticationStatus.swift */ = {isa = PBXFileReference; lastKnownFileType = sourcecode.swift; path = ZMAuthenticationStatus.swift; sourceTree = "<group>"; };
		1671F9FE1E2FAF50009F3150 /* ZMLocalNotificationForTests_CallState.swift */ = {isa = PBXFileReference; fileEncoding = 4; lastKnownFileType = sourcecode.swift; path = ZMLocalNotificationForTests_CallState.swift; sourceTree = "<group>"; };
		1672A64423473EA100380537 /* LabelDownstreamRequestStrategy.swift */ = {isa = PBXFileReference; lastKnownFileType = sourcecode.swift; path = LabelDownstreamRequestStrategy.swift; sourceTree = "<group>"; };
		1672A652234784B500380537 /* LabelDownstreamRequestStrategyTests.swift */ = {isa = PBXFileReference; lastKnownFileType = sourcecode.swift; path = LabelDownstreamRequestStrategyTests.swift; sourceTree = "<group>"; };
		1673C35224CB36D800AE2714 /* ZMUserSessionTests+EncryptionAtRest.swift */ = {isa = PBXFileReference; lastKnownFileType = sourcecode.swift; path = "ZMUserSessionTests+EncryptionAtRest.swift"; sourceTree = "<group>"; };
		1675532B21B16D1E009C9FEA /* ConversationTests+ReceiptMode.swift */ = {isa = PBXFileReference; lastKnownFileType = sourcecode.swift; path = "ConversationTests+ReceiptMode.swift"; sourceTree = "<group>"; };
		1679D1CB1EF9730C007B0DF5 /* ZMUserSessionTestsBase+Calling.swift */ = {isa = PBXFileReference; fileEncoding = 4; lastKnownFileType = sourcecode.swift; path = "ZMUserSessionTestsBase+Calling.swift"; sourceTree = "<group>"; };
		167F383A23E0416E006B6AA9 /* UnauthenticatedSession+SSO.swift */ = {isa = PBXFileReference; lastKnownFileType = sourcecode.swift; path = "UnauthenticatedSession+SSO.swift"; sourceTree = "<group>"; };
		167F383C23E04A93006B6AA9 /* UnauthenticatedSessionTests+SSO.swift */ = {isa = PBXFileReference; lastKnownFileType = sourcecode.swift; path = "UnauthenticatedSessionTests+SSO.swift"; sourceTree = "<group>"; };
		168474252252579A004DE9EC /* ZMUserSessionTests+Syncing.swift */ = {isa = PBXFileReference; lastKnownFileType = sourcecode.swift; path = "ZMUserSessionTests+Syncing.swift"; sourceTree = "<group>"; };
		16849B1B23EDA1FD00C025A8 /* MockUpdateEventProcessor.swift */ = {isa = PBXFileReference; lastKnownFileType = sourcecode.swift; path = MockUpdateEventProcessor.swift; sourceTree = "<group>"; };
		16849B1F23EDB32B00C025A8 /* MockSessionManager.swift */ = {isa = PBXFileReference; lastKnownFileType = sourcecode.swift; path = MockSessionManager.swift; sourceTree = "<group>"; };
		168818A025F1512400BB51C3 /* AllTests.xctestplan */ = {isa = PBXFileReference; lastKnownFileType = text; path = AllTests.xctestplan; sourceTree = "<group>"; };
		168818AB25F1533A00BB51C3 /* IntegrationTests.xctestplan */ = {isa = PBXFileReference; lastKnownFileType = text; path = IntegrationTests.xctestplan; sourceTree = "<group>"; };
		168CF42620077C54009FCB89 /* TeamInvitationStatus.swift */ = {isa = PBXFileReference; lastKnownFileType = sourcecode.swift; path = TeamInvitationStatus.swift; sourceTree = "<group>"; };
		168CF4282007840A009FCB89 /* Team+Invite.swift */ = {isa = PBXFileReference; lastKnownFileType = sourcecode.swift; path = "Team+Invite.swift"; sourceTree = "<group>"; };
		168CF42A20079A02009FCB89 /* TeamInvitationRequestStrategy.swift */ = {isa = PBXFileReference; lastKnownFileType = sourcecode.swift; path = TeamInvitationRequestStrategy.swift; sourceTree = "<group>"; };
		168CF42C2007BCA0009FCB89 /* TeamInvitationRequestStrategyTests.swift */ = {isa = PBXFileReference; lastKnownFileType = sourcecode.swift; path = TeamInvitationRequestStrategyTests.swift; sourceTree = "<group>"; };
		168CF42E2007BCD9009FCB89 /* TeamInvitationStatusTests.swift */ = {isa = PBXFileReference; lastKnownFileType = sourcecode.swift; path = TeamInvitationStatusTests.swift; sourceTree = "<group>"; };
		168E96DC220C6EB700FC92FA /* UserTests+AccountDeletion.swift */ = {isa = PBXFileReference; lastKnownFileType = sourcecode.swift; path = "UserTests+AccountDeletion.swift"; sourceTree = "<group>"; };
		16904A83207E078C00C92806 /* ConversationTests+Participants.swift */ = {isa = PBXFileReference; lastKnownFileType = sourcecode.swift; path = "ConversationTests+Participants.swift"; sourceTree = "<group>"; };
		1693151025836E5800709F15 /* EventProcessor.swift */ = {isa = PBXFileReference; lastKnownFileType = sourcecode.swift; path = EventProcessor.swift; sourceTree = "<group>"; };
		1693151E2588CF9500709F15 /* EventProcessorTests.swift */ = {isa = PBXFileReference; lastKnownFileType = sourcecode.swift; path = EventProcessorTests.swift; sourceTree = "<group>"; };
		169BA1D225ECDBA300374343 /* IntegrationTests.xctest */ = {isa = PBXFileReference; explicitFileType = wrapper.cfbundle; includeInIndex = 0; path = IntegrationTests.xctest; sourceTree = BUILT_PRODUCTS_DIR; };
		169BA1D625ECDBA300374343 /* IntegrationTests-Info.plist */ = {isa = PBXFileReference; lastKnownFileType = text.plist.xml; path = "IntegrationTests-Info.plist"; sourceTree = "<group>"; };
		169BA1F725ECF8F700374343 /* MockAppLock.swift */ = {isa = PBXFileReference; lastKnownFileType = sourcecode.swift; path = MockAppLock.swift; sourceTree = "<group>"; };
		169BA1FE25ED0DAD00374343 /* ZMUserSession+Messages.swift */ = {isa = PBXFileReference; lastKnownFileType = sourcecode.swift; path = "ZMUserSession+Messages.swift"; sourceTree = "<group>"; };
		169BA23C25EF6E2A00374343 /* MockRegistrationStatusDelegate.swift */ = {isa = PBXFileReference; lastKnownFileType = sourcecode.swift; path = MockRegistrationStatusDelegate.swift; sourceTree = "<group>"; };
		169BA24025EF6F6700374343 /* ZMConversation+Testing.swift */ = {isa = PBXFileReference; lastKnownFileType = sourcecode.swift; path = "ZMConversation+Testing.swift"; sourceTree = "<group>"; };
		169BA24325EF6FFA00374343 /* MockAnalytics.swift */ = {isa = PBXFileReference; lastKnownFileType = sourcecode.swift; path = MockAnalytics.swift; sourceTree = "<group>"; };
		169BA24B25EF753100374343 /* MockReachability.swift */ = {isa = PBXFileReference; lastKnownFileType = sourcecode.swift; path = MockReachability.swift; sourceTree = "<group>"; };
		169BA25125EF778E00374343 /* TestUserProfileUpdateObserver.swift */ = {isa = PBXFileReference; lastKnownFileType = sourcecode.swift; path = TestUserProfileUpdateObserver.swift; sourceTree = "<group>"; };
		169BC10E22BD17FF0003159B /* LegalHoldRequestStrategyTests.swift */ = {isa = PBXFileReference; lastKnownFileType = sourcecode.swift; path = LegalHoldRequestStrategyTests.swift; sourceTree = "<group>"; };
		169E303120D29C200012C219 /* PushRegistryMock.swift */ = {isa = PBXFileReference; lastKnownFileType = sourcecode.swift; path = PushRegistryMock.swift; sourceTree = "<group>"; };
		169E55F52518FF810092CD53 /* EventProcessingPerformanceTests.swift */ = {isa = PBXFileReference; lastKnownFileType = sourcecode.swift; path = EventProcessingPerformanceTests.swift; sourceTree = "<group>"; };
		16A5FE20215B584200AEEBBD /* MockLinkPreviewDetector.swift */ = {isa = PBXFileReference; lastKnownFileType = sourcecode.swift; path = MockLinkPreviewDetector.swift; sourceTree = "<group>"; };
		16A5FE22215B5FD000AEEBBD /* LinkPreviewTests.swift */ = {isa = PBXFileReference; lastKnownFileType = sourcecode.swift; path = LinkPreviewTests.swift; sourceTree = "<group>"; };
		16A702CF1E92998100B8410D /* ApplicationStatusDirectoryTests.swift */ = {isa = PBXFileReference; fileEncoding = 4; lastKnownFileType = sourcecode.swift; path = ApplicationStatusDirectoryTests.swift; sourceTree = "<group>"; };
		16A764601F3E0B0B00564F21 /* CallKitManager.swift */ = {isa = PBXFileReference; fileEncoding = 4; lastKnownFileType = sourcecode.swift; path = CallKitManager.swift; sourceTree = "<group>"; };
		16A86B8322A7E57100A674F8 /* ConversationTests+LegalHold.swift */ = {isa = PBXFileReference; lastKnownFileType = sourcecode.swift; path = "ConversationTests+LegalHold.swift"; sourceTree = "<group>"; };
		16AD86B71F7292EB00E4C797 /* TypingChange.swift */ = {isa = PBXFileReference; fileEncoding = 4; lastKnownFileType = sourcecode.swift; path = TypingChange.swift; sourceTree = "<group>"; };
		16BA78702B04D98A006D8CCF /* AutoMockable.manual.swift */ = {isa = PBXFileReference; lastKnownFileType = sourcecode.swift; path = AutoMockable.manual.swift; sourceTree = "<group>"; };
		16C4BD9F20A309CD00BCDB17 /* CallParticipantSnapshot.swift */ = {isa = PBXFileReference; lastKnownFileType = sourcecode.swift; path = CallParticipantSnapshot.swift; sourceTree = "<group>"; };
		16D0A118234B999600A83F87 /* LabelUpstreamRequestStrategyTests.swift */ = {isa = PBXFileReference; lastKnownFileType = sourcecode.swift; path = LabelUpstreamRequestStrategyTests.swift; sourceTree = "<group>"; };
		16D0A11C234C8CD700A83F87 /* LabelUpstreamRequestStrategy.swift */ = {isa = PBXFileReference; lastKnownFileType = sourcecode.swift; path = LabelUpstreamRequestStrategy.swift; sourceTree = "<group>"; };
		16D1383A1FD6A6F4001B4411 /* AvailabilityTests.swift */ = {isa = PBXFileReference; lastKnownFileType = sourcecode.swift; path = AvailabilityTests.swift; sourceTree = "<group>"; };
		16D3FCDE1E365ABC0052A535 /* CallStateObserverTests.swift */ = {isa = PBXFileReference; fileEncoding = 4; lastKnownFileType = sourcecode.swift; path = CallStateObserverTests.swift; sourceTree = "<group>"; };
		16D3FD011E3A5C0D0052A535 /* ZMConversationVoiceChannelRouterTests.swift */ = {isa = PBXFileReference; fileEncoding = 4; lastKnownFileType = sourcecode.swift; path = ZMConversationVoiceChannelRouterTests.swift; sourceTree = "<group>"; };
		16D74BF32B59670B00160298 /* ChangeUsernameUseCase.swift */ = {isa = PBXFileReference; lastKnownFileType = sourcecode.swift; path = ChangeUsernameUseCase.swift; sourceTree = "<group>"; };
		16D74BF52B5A961800160298 /* ChangeUsernameUseCaseTests.swift */ = {isa = PBXFileReference; lastKnownFileType = sourcecode.swift; path = ChangeUsernameUseCaseTests.swift; sourceTree = "<group>"; };
		16D9E8B922BCD39200FA463F /* LegalHoldRequestStrategy.swift */ = {isa = PBXFileReference; lastKnownFileType = sourcecode.swift; path = LegalHoldRequestStrategy.swift; sourceTree = "<group>"; };
		16DABFAD1DCF98D3001973E3 /* CallingRequestStrategy.swift */ = {isa = PBXFileReference; fileEncoding = 4; lastKnownFileType = sourcecode.swift; path = CallingRequestStrategy.swift; sourceTree = "<group>"; };
		16DCAD641B0F9447008C1DD9 /* NSURL+LaunchOptions.h */ = {isa = PBXFileReference; fileEncoding = 4; lastKnownFileType = sourcecode.c.h; path = "NSURL+LaunchOptions.h"; sourceTree = "<group>"; };
		16DCAD651B0F9447008C1DD9 /* NSURL+LaunchOptions.m */ = {isa = PBXFileReference; fileEncoding = 4; lastKnownFileType = sourcecode.c.objc; path = "NSURL+LaunchOptions.m"; sourceTree = "<group>"; };
		16DCAD6D1B1476FE008C1DD9 /* NSURL+LaunchOptionsTests.m */ = {isa = PBXFileReference; fileEncoding = 4; lastKnownFileType = sourcecode.c.objc; path = "NSURL+LaunchOptionsTests.m"; sourceTree = "<group>"; };
		16DCB91B213449620002E910 /* ZMOperationLoop+PushChannel.swift */ = {isa = PBXFileReference; lastKnownFileType = sourcecode.swift; path = "ZMOperationLoop+PushChannel.swift"; sourceTree = "<group>"; };
		16E0FB86232F8933000E3235 /* ZMUserSession+Authentication.swift */ = {isa = PBXFileReference; lastKnownFileType = sourcecode.swift; path = "ZMUserSession+Authentication.swift"; sourceTree = "<group>"; };
		16E0FBB4233119FE000E3235 /* ZMUserSessionTests+Authentication.swift */ = {isa = PBXFileReference; lastKnownFileType = sourcecode.swift; path = "ZMUserSessionTests+Authentication.swift"; sourceTree = "<group>"; };
		16E6F26124B371190015B249 /* ZMUserSession+EncryptionAtRest.swift */ = {isa = PBXFileReference; lastKnownFileType = sourcecode.swift; path = "ZMUserSession+EncryptionAtRest.swift"; sourceTree = "<group>"; };
		16ED865923E2E91900CB1766 /* ZMUserSession+LifeCycle.swift */ = {isa = PBXFileReference; lastKnownFileType = sourcecode.swift; path = "ZMUserSession+LifeCycle.swift"; sourceTree = "<group>"; };
		16ED865C23E30F7E00CB1766 /* ZMUserSesson+Proxy.swift */ = {isa = PBXFileReference; lastKnownFileType = sourcecode.swift; path = "ZMUserSesson+Proxy.swift"; sourceTree = "<group>"; };
		16ED865E23E3145C00CB1766 /* ZMUserSession+Clients.swift */ = {isa = PBXFileReference; lastKnownFileType = sourcecode.swift; path = "ZMUserSession+Clients.swift"; sourceTree = "<group>"; };
		16F5F16B1E4092C00062F0AE /* NSManagedObjectContext+CTCallCenter.swift */ = {isa = PBXFileReference; fileEncoding = 4; lastKnownFileType = sourcecode.swift; path = "NSManagedObjectContext+CTCallCenter.swift"; sourceTree = "<group>"; };
		16F6BB371EDEA659009EA803 /* SearchResult+AddressBook.swift */ = {isa = PBXFileReference; fileEncoding = 4; lastKnownFileType = sourcecode.swift; path = "SearchResult+AddressBook.swift"; sourceTree = "<group>"; };
		16FF47431F0BF5C70044C491 /* IntegrationTest.swift */ = {isa = PBXFileReference; fileEncoding = 4; lastKnownFileType = sourcecode.swift; path = IntegrationTest.swift; sourceTree = "<group>"; };
		16FF47461F0CD58A0044C491 /* IntegrationTest.m */ = {isa = PBXFileReference; fileEncoding = 4; lastKnownFileType = sourcecode.c.objc; path = IntegrationTest.m; sourceTree = "<group>"; };
		16FF47481F0CD6610044C491 /* IntegrationTest.h */ = {isa = PBXFileReference; lastKnownFileType = sourcecode.c.h; path = IntegrationTest.h; sourceTree = "<group>"; };
		16FF474B1F0D54B20044C491 /* SessionManager+Logs.swift */ = {isa = PBXFileReference; fileEncoding = 4; lastKnownFileType = sourcecode.swift; path = "SessionManager+Logs.swift"; sourceTree = "<group>"; };
		25A9B7B92B5EA36D00FD43FB /* Security.framework */ = {isa = PBXFileReference; lastKnownFileType = wrapper.framework; name = Security.framework; path = Platforms/MacOSX.platform/Developer/SDKs/MacOSX14.0.sdk/System/Library/Frameworks/Security.framework; sourceTree = DEVELOPER_DIR; };
		25E11B0A2B56A15F005D51FA /* GetE2eIdentityCertificatesUseCase.swift */ = {isa = PBXFileReference; lastKnownFileType = sourcecode.swift; path = GetE2eIdentityCertificatesUseCase.swift; sourceTree = "<group>"; };
		25E11B0C2B56B497005D51FA /* GetIsE2EIdentityEnabledUseCase.swift */ = {isa = PBXFileReference; lastKnownFileType = sourcecode.swift; path = GetIsE2EIdentityEnabledUseCase.swift; sourceTree = "<group>"; };
		2B155969295093360069AE34 /* HotfixPatch.swift */ = {isa = PBXFileReference; lastKnownFileType = sourcecode.swift; path = HotfixPatch.swift; sourceTree = "<group>"; };
		2B56189B29A5074000D8CCCA /* SecurityTests.xctestplan */ = {isa = PBXFileReference; lastKnownFileType = text; path = SecurityTests.xctestplan; sourceTree = "<group>"; };
		3D6B0837E10BD4D5E88805E3 /* ZMSyncStrategyTests.swift */ = {isa = PBXFileReference; lastKnownFileType = sourcecode.swift; path = ZMSyncStrategyTests.swift; sourceTree = "<group>"; };
		3E05F247192A4F8900F22D80 /* NSError+ZMUserSession.h */ = {isa = PBXFileReference; fileEncoding = 4; lastKnownFileType = sourcecode.c.h; path = "NSError+ZMUserSession.h"; sourceTree = "<group>"; };
		3E05F250192A4FBD00F22D80 /* UserSessionErrorTests.m */ = {isa = PBXFileReference; fileEncoding = 4; lastKnownFileType = sourcecode.c.objc; path = UserSessionErrorTests.m; sourceTree = "<group>"; };
		3E05F253192A50CC00F22D80 /* NSError+ZMUserSession.m */ = {isa = PBXFileReference; fileEncoding = 4; lastKnownFileType = sourcecode.c.objc; path = "NSError+ZMUserSession.m"; sourceTree = "<group>"; };
		3E05F254192A50CC00F22D80 /* NSError+ZMUserSessionInternal.h */ = {isa = PBXFileReference; fileEncoding = 4; lastKnownFileType = sourcecode.c.h; path = "NSError+ZMUserSessionInternal.h"; sourceTree = "<group>"; };
		3E1858B21951D69B005FE78F /* MemoryLeaksObserver.h */ = {isa = PBXFileReference; fileEncoding = 4; lastKnownFileType = sourcecode.c.h; path = MemoryLeaksObserver.h; sourceTree = "<group>"; };
		3E1858B31951D69B005FE78F /* MemoryLeaksObserver.m */ = {isa = PBXFileReference; fileEncoding = 4; lastKnownFileType = sourcecode.c.objc; path = MemoryLeaksObserver.m; sourceTree = "<group>"; };
		3E18605C191A4F3B000FE027 /* WireSyncEngine-iOS.pch */ = {isa = PBXFileReference; lastKnownFileType = sourcecode.c.h; path = "WireSyncEngine-iOS.pch"; sourceTree = "<group>"; };
		3E18605F191A4F6A000FE027 /* README.md */ = {isa = PBXFileReference; lastKnownFileType = text; path = README.md; sourceTree = "<group>"; };
		3E186088191A56F6000FE027 /* WireSyncEngine Test Host.app */ = {isa = PBXFileReference; explicitFileType = wrapper.application; includeInIndex = 0; path = "WireSyncEngine Test Host.app"; sourceTree = BUILT_PRODUCTS_DIR; };
		3E1860B4191A5D99000FE027 /* Test-Host-Info.plist */ = {isa = PBXFileReference; fileEncoding = 4; lastKnownFileType = text.plist.xml; path = "Test-Host-Info.plist"; sourceTree = "<group>"; };
		3E1860B5191A5D99000FE027 /* Test-Host-Prefix.pch */ = {isa = PBXFileReference; fileEncoding = 4; lastKnownFileType = sourcecode.c.h; path = "Test-Host-Prefix.pch"; sourceTree = "<group>"; };
		3E1860B6191A5D99000FE027 /* TestHost-main.m */ = {isa = PBXFileReference; fileEncoding = 4; lastKnownFileType = sourcecode.c.objc; path = "TestHost-main.m"; sourceTree = "<group>"; };
		3E1860B7191A5D99000FE027 /* TestHostAppDelegate.h */ = {isa = PBXFileReference; fileEncoding = 4; lastKnownFileType = sourcecode.c.h; path = TestHostAppDelegate.h; sourceTree = "<group>"; };
		3E1860B8191A5D99000FE027 /* TestHostAppDelegate.m */ = {isa = PBXFileReference; fileEncoding = 4; lastKnownFileType = sourcecode.c.objc; path = TestHostAppDelegate.m; sourceTree = "<group>"; };
		3E1860C3191A649D000FE027 /* UnitTests.xctest */ = {isa = PBXFileReference; explicitFileType = wrapper.cfbundle; includeInIndex = 0; path = UnitTests.xctest; sourceTree = BUILT_PRODUCTS_DIR; };
		3E2712FE1A891781008EE50F /* UnitTests-Info.plist */ = {isa = PBXFileReference; lastKnownFileType = text.plist.xml; path = "UnitTests-Info.plist"; sourceTree = "<group>"; };
		3E288A6919C859210031CFCE /* NotificationObservers.h */ = {isa = PBXFileReference; fileEncoding = 4; lastKnownFileType = sourcecode.c.h; path = NotificationObservers.h; sourceTree = "<group>"; };
		3E288A6A19C859210031CFCE /* NotificationObservers.m */ = {isa = PBXFileReference; fileEncoding = 4; lastKnownFileType = sourcecode.c.objc; path = NotificationObservers.m; sourceTree = "<group>"; };
		3E6CD176194F435F00BAE83E /* ConversationsTests.m */ = {isa = PBXFileReference; fileEncoding = 4; lastKnownFileType = sourcecode.c.objc; path = ConversationsTests.m; sourceTree = "<group>"; };
		3E799CF2192140300020A438 /* WireSyncEngine-Tests.pch */ = {isa = PBXFileReference; lastKnownFileType = sourcecode.c.h; path = "WireSyncEngine-Tests.pch"; sourceTree = "<group>"; };
		3E9848BC1A65253000F7B050 /* Hack.swift */ = {isa = PBXFileReference; fileEncoding = 4; lastKnownFileType = sourcecode.swift; path = Hack.swift; sourceTree = "<group>"; };
		3EEA678A199D079600AF7665 /* UserTests.m */ = {isa = PBXFileReference; fileEncoding = 4; lastKnownFileType = sourcecode.c.objc; path = UserTests.m; sourceTree = "<group>"; };
		54034F371BB1A6D900F4ED62 /* ZMUserSession+Logs.swift */ = {isa = PBXFileReference; fileEncoding = 4; lastKnownFileType = sourcecode.swift; path = "ZMUserSession+Logs.swift"; sourceTree = "<group>"; };
		540818A51BCA647D00257CA7 /* ZMBlacklistVerificator+Testing.h */ = {isa = PBXFileReference; fileEncoding = 4; lastKnownFileType = sourcecode.c.h; path = "ZMBlacklistVerificator+Testing.h"; sourceTree = "<group>"; };
		541228431AEE422C00D9ED1C /* ZMAuthenticationStatusTests.m */ = {isa = PBXFileReference; fileEncoding = 4; lastKnownFileType = sourcecode.c.objc; path = ZMAuthenticationStatusTests.m; sourceTree = "<group>"; };
		54131BC525C7F71400CE2CA2 /* LoginDelegate.swift */ = {isa = PBXFileReference; lastKnownFileType = sourcecode.swift; path = LoginDelegate.swift; sourceTree = "<group>"; };
		54131BCD25C7FFCA00CE2CA2 /* SessionManager+AuthenticationStatusDelegate.swift */ = {isa = PBXFileReference; lastKnownFileType = sourcecode.swift; path = "SessionManager+AuthenticationStatusDelegate.swift"; sourceTree = "<group>"; };
		54131BE825C8495B00CE2CA2 /* NSManagedObjectContext+GenericAsyncQueue.swift */ = {isa = PBXFileReference; lastKnownFileType = sourcecode.swift; path = "NSManagedObjectContext+GenericAsyncQueue.swift"; sourceTree = "<group>"; };
		54188DCA19D19DE200DA40E4 /* ZMLastUpdateEventIDTranscoderTests.m */ = {isa = PBXFileReference; fileEncoding = 4; lastKnownFileType = sourcecode.c.objc; path = ZMLastUpdateEventIDTranscoderTests.m; sourceTree = "<group>"; };
		541918EB195AD9D100A5023D /* SendAndReceiveMessagesTests.m */ = {isa = PBXFileReference; fileEncoding = 4; lastKnownFileType = sourcecode.c.objc; path = SendAndReceiveMessagesTests.m; sourceTree = "<group>"; };
		542049EF196AB84B000D8A94 /* WireSyncEngine.h */ = {isa = PBXFileReference; lastKnownFileType = sourcecode.c.h; path = WireSyncEngine.h; sourceTree = "<group>"; };
		5422E96E1BD5A4FD005A7C77 /* OTRTests.swift */ = {isa = PBXFileReference; fileEncoding = 4; lastKnownFileType = sourcecode.swift; path = OTRTests.swift; sourceTree = "<group>"; };
		5423B999191A4A1B0044347D /* en */ = {isa = PBXFileReference; lastKnownFileType = text.plist.strings; name = en; path = en.lproj/InfoPlist.strings; sourceTree = "<group>"; };
		54257C071DF1C94200107FE7 /* TopConversationsDirectory.swift */ = {isa = PBXFileReference; fileEncoding = 4; lastKnownFileType = sourcecode.swift; path = TopConversationsDirectory.swift; sourceTree = "<group>"; };
		5427B34619D17ACE00CC18DC /* ZMMissingUpdateEventsTranscoder+Internal.h */ = {isa = PBXFileReference; fileEncoding = 4; lastKnownFileType = sourcecode.c.h; path = "ZMMissingUpdateEventsTranscoder+Internal.h"; sourceTree = "<group>"; };
		5427B34D19D195A100CC18DC /* ZMLastUpdateEventIDTranscoder.h */ = {isa = PBXFileReference; fileEncoding = 4; lastKnownFileType = sourcecode.c.h; path = ZMLastUpdateEventIDTranscoder.h; sourceTree = "<group>"; };
		5427B34E19D195A100CC18DC /* ZMLastUpdateEventIDTranscoder.m */ = {isa = PBXFileReference; fileEncoding = 4; lastKnownFileType = sourcecode.c.objc; lineEnding = 0; path = ZMLastUpdateEventIDTranscoder.m; sourceTree = "<group>"; xcLanguageSpecificationIdentifier = xcode.lang.objc; };
		5427B35319D1965A00CC18DC /* ZMLastUpdateEventIDTranscoder+Internal.h */ = {isa = PBXFileReference; fileEncoding = 4; lastKnownFileType = sourcecode.c.h; path = "ZMLastUpdateEventIDTranscoder+Internal.h"; sourceTree = "<group>"; };
		542DFEE51DDCA452000F5B95 /* UserProfileUpdateStatusTests.swift */ = {isa = PBXFileReference; fileEncoding = 4; lastKnownFileType = sourcecode.swift; path = UserProfileUpdateStatusTests.swift; sourceTree = "<group>"; };
		542DFEE71DDCA4FD000F5B95 /* UserProfileUpdateRequestStrategyTests.swift */ = {isa = PBXFileReference; fileEncoding = 4; lastKnownFileType = sourcecode.swift; path = UserProfileUpdateRequestStrategyTests.swift; sourceTree = "<group>"; };
		543095921DE76B170065367F /* random1.txt */ = {isa = PBXFileReference; fileEncoding = 4; lastKnownFileType = text; path = random1.txt; sourceTree = "<group>"; };
		543095941DE76B270065367F /* random2.txt */ = {isa = PBXFileReference; fileEncoding = 4; lastKnownFileType = text; path = random2.txt; sourceTree = "<group>"; };
		5430E9231BAA0D9F00395E05 /* WireSyncEngineLogs.h */ = {isa = PBXFileReference; fileEncoding = 4; lastKnownFileType = sourcecode.c.h; path = WireSyncEngineLogs.h; sourceTree = "<group>"; };
		5430FF141CE4A359004ECFFE /* FileTransferTests.m */ = {isa = PBXFileReference; fileEncoding = 4; lastKnownFileType = sourcecode.c.objc; path = FileTransferTests.m; sourceTree = "<group>"; };
		543ED0001D79E0EE00A9CDF3 /* ApplicationMock.swift */ = {isa = PBXFileReference; fileEncoding = 4; lastKnownFileType = sourcecode.swift; path = ApplicationMock.swift; sourceTree = "<group>"; };
		544F8FF21DDCD34600D1AB04 /* UserProfileUpdateNotifications.swift */ = {isa = PBXFileReference; fileEncoding = 4; lastKnownFileType = sourcecode.swift; path = UserProfileUpdateNotifications.swift; sourceTree = "<group>"; };
		545643D41C62C1A800A2129C /* ConversationTestsBase.h */ = {isa = PBXFileReference; fileEncoding = 4; lastKnownFileType = sourcecode.c.h; path = ConversationTestsBase.h; sourceTree = "<group>"; };
		545643D51C62C1A800A2129C /* ConversationTestsBase.m */ = {isa = PBXFileReference; fileEncoding = 4; lastKnownFileType = sourcecode.c.objc; path = ConversationTestsBase.m; sourceTree = "<group>"; };
		5458273D2541C3A9002B8F83 /* PresentationDelegate.swift */ = {isa = PBXFileReference; lastKnownFileType = sourcecode.swift; path = PresentationDelegate.swift; sourceTree = "<group>"; };
		5458AF831F7021B800E45977 /* PreLoginAuthenticationNotification.swift */ = {isa = PBXFileReference; fileEncoding = 4; lastKnownFileType = sourcecode.swift; path = PreLoginAuthenticationNotification.swift; sourceTree = "<group>"; };
		545F3DBA1AAF64FB00BF817B /* APNSTests.m */ = {isa = PBXFileReference; fileEncoding = 4; lastKnownFileType = sourcecode.c.objc; lineEnding = 0; path = APNSTests.m; sourceTree = "<group>"; xcLanguageSpecificationIdentifier = xcode.lang.objc; };
		545F601B1D6C336D00C2C55B /* AddressBookSearchTests.swift */ = {isa = PBXFileReference; fileEncoding = 4; lastKnownFileType = sourcecode.swift; path = AddressBookSearchTests.swift; sourceTree = "<group>"; };
		546392711D79D5210094EC66 /* Application.swift */ = {isa = PBXFileReference; fileEncoding = 4; lastKnownFileType = sourcecode.swift; path = Application.swift; sourceTree = "<group>"; };
		5463C88F193F38A6006799DE /* ZMTimingTests.h */ = {isa = PBXFileReference; fileEncoding = 4; lastKnownFileType = sourcecode.c.h; path = ZMTimingTests.h; sourceTree = "<group>"; };
		5463C890193F38A6006799DE /* ZMTimingTests.m */ = {isa = PBXFileReference; fileEncoding = 4; lastKnownFileType = sourcecode.c.objc; path = ZMTimingTests.m; sourceTree = "<group>"; };
		5467F1C51E0AE421008C1745 /* KeyValueStore+AccessToken.swift */ = {isa = PBXFileReference; fileEncoding = 4; lastKnownFileType = sourcecode.swift; path = "KeyValueStore+AccessToken.swift"; sourceTree = "<group>"; };
		546BAD5F19F8149B007C4938 /* ZMSyncStrategy+Internal.h */ = {isa = PBXFileReference; fileEncoding = 4; lastKnownFileType = sourcecode.c.h; path = "ZMSyncStrategy+Internal.h"; sourceTree = "<group>"; };
		546D45FD19E29D92004C478D /* ZMNetworkState.h */ = {isa = PBXFileReference; fileEncoding = 4; lastKnownFileType = sourcecode.c.h; path = ZMNetworkState.h; sourceTree = "<group>"; };
		546F815A1E685F1A00775059 /* LocalNotificationDispatcherTests.swift */ = {isa = PBXFileReference; fileEncoding = 4; lastKnownFileType = sourcecode.swift; path = LocalNotificationDispatcherTests.swift; sourceTree = "<group>"; };
		5474C8051921309400185A3A /* MessagingTest.h */ = {isa = PBXFileReference; fileEncoding = 4; lastKnownFileType = sourcecode.c.h; path = MessagingTest.h; sourceTree = "<group>"; };
		5474C8061921309400185A3A /* MessagingTest.m */ = {isa = PBXFileReference; fileEncoding = 4; lastKnownFileType = sourcecode.c.objc; path = MessagingTest.m; sourceTree = "<group>"; };
		5474C8081921309400185A3A /* MessagingTestTests.m */ = {isa = PBXFileReference; fileEncoding = 4; lastKnownFileType = sourcecode.c.objc; path = MessagingTestTests.m; sourceTree = "<group>"; };
		54764B971C9303D600BD25E3 /* medium.jpg */ = {isa = PBXFileReference; lastKnownFileType = image.jpeg; path = medium.jpg; sourceTree = "<group>"; };
		54764B981C9303D600BD25E3 /* tiny.jpg */ = {isa = PBXFileReference; lastKnownFileType = image.jpeg; path = tiny.jpg; sourceTree = "<group>"; };
		54764B9B1C930AEB00BD25E3 /* Lorem Ipsum.txt */ = {isa = PBXFileReference; fileEncoding = 4; lastKnownFileType = text; path = "Lorem Ipsum.txt"; sourceTree = "<group>"; };
		54764B9D1C931E9400BD25E3 /* animated.gif */ = {isa = PBXFileReference; lastKnownFileType = image.gif; path = animated.gif; sourceTree = "<group>"; };
		54764B9E1C931E9400BD25E3 /* not_animated.gif */ = {isa = PBXFileReference; lastKnownFileType = image.gif; path = not_animated.gif; sourceTree = "<group>"; };
		5478A1401DEC4048006F7268 /* UserProfile.swift */ = {isa = PBXFileReference; fileEncoding = 4; lastKnownFileType = sourcecode.swift; path = UserProfile.swift; sourceTree = "<group>"; };
		547E5B571DDB4B800038D936 /* UserProfileUpdateStatus.swift */ = {isa = PBXFileReference; fileEncoding = 4; lastKnownFileType = sourcecode.swift; path = UserProfileUpdateStatus.swift; sourceTree = "<group>"; };
		547E5B591DDB67390038D936 /* UserProfileUpdateRequestStrategy.swift */ = {isa = PBXFileReference; fileEncoding = 4; lastKnownFileType = sourcecode.swift; path = UserProfileUpdateRequestStrategy.swift; sourceTree = "<group>"; };
		54877C9419922C0B0097FB58 /* UserProfileTests.m */ = {isa = PBXFileReference; fileEncoding = 4; lastKnownFileType = sourcecode.c.objc; path = UserProfileTests.m; sourceTree = "<group>"; };
		5492C6C319ACCCA8008F41E2 /* ConnectionTests.m */ = {isa = PBXFileReference; fileEncoding = 4; lastKnownFileType = sourcecode.c.objc; lineEnding = 0; path = ConnectionTests.m; sourceTree = "<group>"; xcLanguageSpecificationIdentifier = xcode.lang.objc; };
		549552511D64567C004F21F6 /* AddressBookTests.swift */ = {isa = PBXFileReference; fileEncoding = 4; lastKnownFileType = sourcecode.swift; path = AddressBookTests.swift; sourceTree = "<group>"; };
		549710071F6FF5C100026EDD /* NotificationInContext+UserSession.swift */ = {isa = PBXFileReference; fileEncoding = 4; lastKnownFileType = sourcecode.swift; path = "NotificationInContext+UserSession.swift"; sourceTree = "<group>"; };
		549710091F6FFE9900026EDD /* ClientUpdateNotification.swift */ = {isa = PBXFileReference; fileEncoding = 4; lastKnownFileType = sourcecode.swift; path = ClientUpdateNotification.swift; sourceTree = "<group>"; };
		54973A351DD48CAB007F8702 /* NSManagedObject+CryptoStack.swift */ = {isa = PBXFileReference; fileEncoding = 4; lastKnownFileType = sourcecode.swift; path = "NSManagedObject+CryptoStack.swift"; sourceTree = "<group>"; };
		549815931A43232400A7CE2E /* WireSyncEngine.framework */ = {isa = PBXFileReference; explicitFileType = wrapper.framework; includeInIndex = 0; path = WireSyncEngine.framework; sourceTree = BUILT_PRODUCTS_DIR; };
		549815961A43232400A7CE2E /* WireSyncEngine-ios-Info.plist */ = {isa = PBXFileReference; lastKnownFileType = text.plist.xml; path = "WireSyncEngine-ios-Info.plist"; sourceTree = "<group>"; };
		54991D571DEDCF2B007E282F /* AddressBook.swift */ = {isa = PBXFileReference; fileEncoding = 4; lastKnownFileType = sourcecode.swift; path = AddressBook.swift; sourceTree = "<group>"; };
		54991D591DEDD07E007E282F /* ContactAddressBook.swift */ = {isa = PBXFileReference; fileEncoding = 4; lastKnownFileType = sourcecode.swift; path = ContactAddressBook.swift; sourceTree = "<group>"; };
		54A170631B300696001B41A5 /* ProxiedRequestStrategy.swift */ = {isa = PBXFileReference; fileEncoding = 4; lastKnownFileType = sourcecode.swift; path = ProxiedRequestStrategy.swift; sourceTree = "<group>"; };
		54A170671B300717001B41A5 /* ProxiedRequestStrategyTests.swift */ = {isa = PBXFileReference; fileEncoding = 4; lastKnownFileType = sourcecode.swift; path = ProxiedRequestStrategyTests.swift; sourceTree = "<group>"; };
		54A227D51D6604A5009414C0 /* SynchronizationMocks.swift */ = {isa = PBXFileReference; fileEncoding = 4; lastKnownFileType = sourcecode.swift; lineEnding = 0; path = SynchronizationMocks.swift; sourceTree = "<group>"; xcLanguageSpecificationIdentifier = xcode.lang.swift; };
		54A343461D6B589A004B65EA /* AddressBookSearch.swift */ = {isa = PBXFileReference; fileEncoding = 4; lastKnownFileType = sourcecode.swift; path = AddressBookSearch.swift; sourceTree = "<group>"; };
		54A3ACC21A261603008AF8DF /* BackgroundTests.m */ = {isa = PBXFileReference; fileEncoding = 4; lastKnownFileType = sourcecode.c.objc; path = BackgroundTests.m; sourceTree = "<group>"; };
		54AB428D1DF5C5B400381F2C /* TopConversationsDirectoryTests.swift */ = {isa = PBXFileReference; fileEncoding = 4; lastKnownFileType = sourcecode.swift; path = TopConversationsDirectoryTests.swift; sourceTree = "<group>"; };
		54ADA7611E3B3CBE00B90C7D /* IntegrationTest+Encryption.swift */ = {isa = PBXFileReference; fileEncoding = 4; lastKnownFileType = sourcecode.swift; path = "IntegrationTest+Encryption.swift"; sourceTree = "<group>"; };
		54BD32D01A5ACCF9008EB1B0 /* Test-Bridging-Header.h */ = {isa = PBXFileReference; fileEncoding = 4; lastKnownFileType = sourcecode.c.h; path = "Test-Bridging-Header.h"; sourceTree = "<group>"; };
		54BFDF671BDA6F9A0034A3DB /* HistorySynchronizationStatus.swift */ = {isa = PBXFileReference; fileEncoding = 4; lastKnownFileType = sourcecode.swift; path = HistorySynchronizationStatus.swift; sourceTree = "<group>"; };
		54BFDF691BDA87D20034A3DB /* HistorySynchronizationStatusTests.swift */ = {isa = PBXFileReference; fileEncoding = 4; lastKnownFileType = sourcecode.swift; path = HistorySynchronizationStatusTests.swift; sourceTree = "<group>"; };
		54C11B9E19D1E4A100576A96 /* ZMLoginTranscoder.h */ = {isa = PBXFileReference; fileEncoding = 4; lastKnownFileType = sourcecode.c.h; path = ZMLoginTranscoder.h; sourceTree = "<group>"; };
		54C11B9F19D1E4A100576A96 /* ZMLoginTranscoder.m */ = {isa = PBXFileReference; fileEncoding = 4; lastKnownFileType = sourcecode.c.objc; path = ZMLoginTranscoder.m; sourceTree = "<group>"; };
		54C11BA819D1E70900576A96 /* ZMLoginTranscoder+Internal.h */ = {isa = PBXFileReference; fileEncoding = 4; lastKnownFileType = sourcecode.c.h; path = "ZMLoginTranscoder+Internal.h"; sourceTree = "<group>"; };
		54C11BAB19D1EB7500576A96 /* ZMLoginTranscoderTests.m */ = {isa = PBXFileReference; fileEncoding = 4; lastKnownFileType = sourcecode.c.objc; path = ZMLoginTranscoderTests.m; sourceTree = "<group>"; };
		54C8A39B1F7536DB004961DF /* ZMOperationLoop+Notifications.swift */ = {isa = PBXFileReference; fileEncoding = 4; lastKnownFileType = sourcecode.swift; path = "ZMOperationLoop+Notifications.swift"; sourceTree = "<group>"; };
		54D784FD1A37248000F47798 /* ZMEncodedNSUUIDWithTimestampTests.m */ = {isa = PBXFileReference; fileEncoding = 4; lastKnownFileType = sourcecode.c.objc; path = ZMEncodedNSUUIDWithTimestampTests.m; sourceTree = "<group>"; };
		54D9331C1AE1643A00C0B91C /* ZMCredentials.h */ = {isa = PBXFileReference; fileEncoding = 4; lastKnownFileType = sourcecode.c.h; path = ZMCredentials.h; sourceTree = "<group>"; };
		54D9331F1AE1653000C0B91C /* ZMCredentials.m */ = {isa = PBXFileReference; fileEncoding = 4; lastKnownFileType = sourcecode.c.objc; path = ZMCredentials.m; sourceTree = "<group>"; };
		54DE26B11BC56E62002B5FBC /* ZMHotFixDirectory.h */ = {isa = PBXFileReference; fileEncoding = 4; lastKnownFileType = sourcecode.c.h; path = ZMHotFixDirectory.h; sourceTree = "<group>"; };
		54DE26B21BC56E62002B5FBC /* ZMHotFixDirectory.m */ = {isa = PBXFileReference; fileEncoding = 4; lastKnownFileType = sourcecode.c.objc; path = ZMHotFixDirectory.m; sourceTree = "<group>"; };
		54DE9BEA1DE74FFB00EFFB9C /* RandomHandleGenerator.swift */ = {isa = PBXFileReference; fileEncoding = 4; lastKnownFileType = sourcecode.swift; path = RandomHandleGenerator.swift; sourceTree = "<group>"; };
		54DE9BEC1DE75D4900EFFB9C /* RandomHandleGeneratorTests.swift */ = {isa = PBXFileReference; fileEncoding = 4; lastKnownFileType = sourcecode.swift; path = RandomHandleGeneratorTests.swift; sourceTree = "<group>"; };
		54DFAE211C92D979004B1D15 /* 1900x1500.jpg */ = {isa = PBXFileReference; lastKnownFileType = image.jpeg; path = 1900x1500.jpg; sourceTree = "<group>"; };
		54DFB8EE1B30649000F1C736 /* GiphyTests.m */ = {isa = PBXFileReference; fileEncoding = 4; lastKnownFileType = sourcecode.c.objc; path = GiphyTests.m; sourceTree = "<group>"; };
		54E2C1DF1E682DC400536569 /* LocalNotificationDispatcher.swift */ = {isa = PBXFileReference; fileEncoding = 4; lastKnownFileType = sourcecode.swift; path = LocalNotificationDispatcher.swift; sourceTree = "<group>"; };
		54E4DD0D1DE4A9A200FEF192 /* UserHandleTests.swift */ = {isa = PBXFileReference; fileEncoding = 4; lastKnownFileType = sourcecode.swift; path = UserHandleTests.swift; sourceTree = "<group>"; };
		54F0A0931B3018D7003386BC /* ProxiedRequestsStatus.swift */ = {isa = PBXFileReference; fileEncoding = 4; lastKnownFileType = sourcecode.swift; path = ProxiedRequestsStatus.swift; sourceTree = "<group>"; };
		54F8D6E419AB535700146664 /* ZMMissingUpdateEventsTranscoder.h */ = {isa = PBXFileReference; fileEncoding = 4; lastKnownFileType = sourcecode.c.h; path = ZMMissingUpdateEventsTranscoder.h; sourceTree = "<group>"; };
		54F8D6E519AB535700146664 /* ZMMissingUpdateEventsTranscoder.m */ = {isa = PBXFileReference; fileEncoding = 4; lastKnownFileType = sourcecode.c.objc; lineEnding = 0; path = ZMMissingUpdateEventsTranscoder.m; sourceTree = "<group>"; xcLanguageSpecificationIdentifier = xcode.lang.objc; };
		54F8D6E819AB535700146664 /* ZMSelfStrategy.h */ = {isa = PBXFileReference; fileEncoding = 4; lastKnownFileType = sourcecode.c.h; path = ZMSelfStrategy.h; sourceTree = "<group>"; };
		54F8D6E919AB535700146664 /* ZMSelfStrategy.m */ = {isa = PBXFileReference; fileEncoding = 4; lastKnownFileType = sourcecode.c.objc; path = ZMSelfStrategy.m; sourceTree = "<group>"; };
		54F8D72F19AB677300146664 /* ZMMissingUpdateEventsTranscoderTests.m */ = {isa = PBXFileReference; fileEncoding = 4; lastKnownFileType = sourcecode.c.objc; path = ZMMissingUpdateEventsTranscoderTests.m; sourceTree = "<group>"; };
		54F8D73119AB677400146664 /* ZMSelfTranscoderTests.m */ = {isa = PBXFileReference; fileEncoding = 4; lastKnownFileType = sourcecode.c.objc; path = ZMSelfTranscoderTests.m; sourceTree = "<group>"; };
		54F8D74819AB67B300146664 /* ObjectTranscoderTests.h */ = {isa = PBXFileReference; fileEncoding = 4; lastKnownFileType = sourcecode.c.h; path = ObjectTranscoderTests.h; sourceTree = "<group>"; };
		54F8D74919AB67B300146664 /* ObjectTranscoderTests.m */ = {isa = PBXFileReference; fileEncoding = 4; lastKnownFileType = sourcecode.c.objc; path = ObjectTranscoderTests.m; sourceTree = "<group>"; };
		54FC8A0F192CD55000D3C016 /* LoginFlowTests.m */ = {isa = PBXFileReference; fileEncoding = 4; lastKnownFileType = sourcecode.c.objc; path = LoginFlowTests.m; sourceTree = "<group>"; };
		54FEAAA81BC7BB9C002DE521 /* ZMBlacklistDownloader+Testing.h */ = {isa = PBXFileReference; fileEncoding = 4; lastKnownFileType = sourcecode.c.h; path = "ZMBlacklistDownloader+Testing.h"; sourceTree = "<group>"; };
		54FF64281F73D00C00787EF2 /* NSManagedObjectContext+AuthenticationStatus.swift */ = {isa = PBXFileReference; fileEncoding = 4; lastKnownFileType = sourcecode.swift; path = "NSManagedObjectContext+AuthenticationStatus.swift"; sourceTree = "<group>"; };
		5502C6E922B7D4DA000684B7 /* ZMUserSessionLegalHoldTests.swift */ = {isa = PBXFileReference; lastKnownFileType = sourcecode.swift; path = ZMUserSessionLegalHoldTests.swift; sourceTree = "<group>"; };
		554FEE2022AFF20600B1A8A1 /* ZMUserSession+LegalHold.swift */ = {isa = PBXFileReference; lastKnownFileType = sourcecode.swift; path = "ZMUserSession+LegalHold.swift"; sourceTree = "<group>"; };
		597B70C22B03984C006C2121 /* ZMUserSession+DeveloperMenu.swift */ = {isa = PBXFileReference; fileEncoding = 4; lastKnownFileType = sourcecode.swift; path = "ZMUserSession+DeveloperMenu.swift"; sourceTree = "<group>"; };
		59D1C30F2B1DEE6E0016F6B2 /* WireDataModelSupport.framework */ = {isa = PBXFileReference; explicitFileType = wrapper.framework; path = WireDataModelSupport.framework; sourceTree = BUILT_PRODUCTS_DIR; };
		59E6A9132B4EE5CF00DBCC6B /* RecurringAction.swift */ = {isa = PBXFileReference; fileEncoding = 4; lastKnownFileType = sourcecode.swift; path = RecurringAction.swift; sourceTree = "<group>"; };
		59E6A9152B4EE5D500DBCC6B /* RecurringActionServiceInterface.swift */ = {isa = PBXFileReference; fileEncoding = 4; lastKnownFileType = sourcecode.swift; path = RecurringActionServiceInterface.swift; sourceTree = "<group>"; };
		59E6A9192B4EE62100DBCC6B /* RecurringAction+dummy.swift */ = {isa = PBXFileReference; lastKnownFileType = sourcecode.swift; path = "RecurringAction+dummy.swift"; sourceTree = "<group>"; };
		5E0EB1F321008C1900B5DC2B /* CompanyLoginRequester.swift */ = {isa = PBXFileReference; lastKnownFileType = sourcecode.swift; path = CompanyLoginRequester.swift; sourceTree = "<group>"; };
		5E0EB1F52100A13200B5DC2B /* CompanyLoginRequesterTests.swift */ = {isa = PBXFileReference; lastKnownFileType = sourcecode.swift; path = CompanyLoginRequesterTests.swift; sourceTree = "<group>"; };
		5E0EB1F82100A46F00B5DC2B /* MockCompanyLoginRequesterDelegate.swift */ = {isa = PBXFileReference; lastKnownFileType = sourcecode.swift; path = MockCompanyLoginRequesterDelegate.swift; sourceTree = "<group>"; };
		5E2C354C21A806A80034F1EE /* MockBackgroundActivityManager.swift */ = {isa = PBXFileReference; lastKnownFileType = sourcecode.swift; path = MockBackgroundActivityManager.swift; sourceTree = "<group>"; };
		5E67168F2174CA6300522E61 /* MockUser+LoginCredentials.swift */ = {isa = PBXFileReference; lastKnownFileType = sourcecode.swift; path = "MockUser+LoginCredentials.swift"; sourceTree = "<group>"; };
		5E8BB8982147CD3F00EEA64B /* AVSBridging.swift */ = {isa = PBXFileReference; lastKnownFileType = sourcecode.swift; path = AVSBridging.swift; sourceTree = "<group>"; };
		5E8BB89B2147CE1600EEA64B /* AVSCallMember.swift */ = {isa = PBXFileReference; lastKnownFileType = sourcecode.swift; path = AVSCallMember.swift; sourceTree = "<group>"; };
		5E8BB89D2147E9DF00EEA64B /* AVSWrapper+Handlers.swift */ = {isa = PBXFileReference; lastKnownFileType = sourcecode.swift; path = "AVSWrapper+Handlers.swift"; sourceTree = "<group>"; };
		5E8BB89F2147F5BC00EEA64B /* CallSnapshot.swift */ = {isa = PBXFileReference; lastKnownFileType = sourcecode.swift; path = CallSnapshot.swift; sourceTree = "<group>"; };
		5E8BB8A12147F89000EEA64B /* CallCenterSupport.swift */ = {isa = PBXFileReference; lastKnownFileType = sourcecode.swift; path = CallCenterSupport.swift; sourceTree = "<group>"; };
		5E8BB8A3214912D100EEA64B /* AVSBridgingTests.swift */ = {isa = PBXFileReference; lastKnownFileType = sourcecode.swift; path = AVSBridgingTests.swift; sourceTree = "<group>"; };
		5E8EE1F620FDC6B900DB1F9B /* CompanyLoginRequestDetector.swift */ = {isa = PBXFileReference; lastKnownFileType = sourcecode.swift; path = CompanyLoginRequestDetector.swift; sourceTree = "<group>"; };
		5E8EE1F920FDC7D700DB1F9B /* Pasteboard.swift */ = {isa = PBXFileReference; lastKnownFileType = sourcecode.swift; path = Pasteboard.swift; sourceTree = "<group>"; };
		5E8EE1FB20FDCCE200DB1F9B /* CompanyLoginRequestDetectorTests.swift */ = {isa = PBXFileReference; lastKnownFileType = sourcecode.swift; path = CompanyLoginRequestDetectorTests.swift; sourceTree = "<group>"; };
		5E8EE1FD20FDCD1300DB1F9B /* MockPasteboard.swift */ = {isa = PBXFileReference; lastKnownFileType = sourcecode.swift; path = MockPasteboard.swift; sourceTree = "<group>"; };
		5E9D326E2109C1740032FB06 /* CompanyLoginErrorCode.swift */ = {isa = PBXFileReference; lastKnownFileType = sourcecode.swift; path = CompanyLoginErrorCode.swift; sourceTree = "<group>"; };
		5E9D32702109C54B0032FB06 /* CompanyLoginActionTests.swift */ = {isa = PBXFileReference; lastKnownFileType = sourcecode.swift; path = CompanyLoginActionTests.swift; sourceTree = "<group>"; };
		5EC2C5902137F80E00C6CE35 /* CallState.swift */ = {isa = PBXFileReference; lastKnownFileType = sourcecode.swift; path = CallState.swift; sourceTree = "<group>"; };
		5EC2C592213827BF00C6CE35 /* WireCallCenterV3+Events.swift */ = {isa = PBXFileReference; lastKnownFileType = sourcecode.swift; path = "WireCallCenterV3+Events.swift"; sourceTree = "<group>"; };
		5EDF03EB2245563C00C04007 /* LinkPreviewAssetUploadRequestStrategy+Helper.swift */ = {isa = PBXFileReference; lastKnownFileType = sourcecode.swift; path = "LinkPreviewAssetUploadRequestStrategy+Helper.swift"; sourceTree = "<group>"; };
		5EFE9C14212AB138007932A6 /* UnregisteredUser+Payload.swift */ = {isa = PBXFileReference; lastKnownFileType = sourcecode.swift; path = "UnregisteredUser+Payload.swift"; sourceTree = "<group>"; };
		5EFE9C16212AB945007932A6 /* RegistrationPhase.swift */ = {isa = PBXFileReference; lastKnownFileType = sourcecode.swift; path = RegistrationPhase.swift; sourceTree = "<group>"; };
		632A581F25CC43DA00F0C4BD /* CallParticipantsListKind.swift */ = {isa = PBXFileReference; lastKnownFileType = sourcecode.swift; path = CallParticipantsListKind.swift; sourceTree = "<group>"; };
		632A582125CD9DF900F0C4BD /* CallParticipantsKindTests.swift */ = {isa = PBXFileReference; lastKnownFileType = sourcecode.swift; path = CallParticipantsKindTests.swift; sourceTree = "<group>"; };
		63495E4623FFF098002A7C59 /* ConversationTests+OTR.swift */ = {isa = PBXFileReference; lastKnownFileType = sourcecode.swift; path = "ConversationTests+OTR.swift"; sourceTree = "<group>"; };
		634976E8268A185A00824A05 /* AVSVideoStreams.swift */ = {isa = PBXFileReference; lastKnownFileType = sourcecode.swift; path = AVSVideoStreams.swift; sourceTree = "<group>"; };
		634976F7268A200C00824A05 /* AVSClient.swift */ = {isa = PBXFileReference; lastKnownFileType = sourcecode.swift; path = AVSClient.swift; sourceTree = "<group>"; };
		634976FC268A205A00824A05 /* AVSClientList.swift */ = {isa = PBXFileReference; lastKnownFileType = sourcecode.swift; path = AVSClientList.swift; sourceTree = "<group>"; };
		63497701268A20EC00824A05 /* AVSParticipantsChange.swift */ = {isa = PBXFileReference; lastKnownFileType = sourcecode.swift; path = AVSParticipantsChange.swift; sourceTree = "<group>"; };
		63497709268A250E00824A05 /* Encodable+JSONString.swift */ = {isa = PBXFileReference; lastKnownFileType = sourcecode.swift; path = "Encodable+JSONString.swift"; sourceTree = "<group>"; };
		6349771D268B7C4300824A05 /* AVSVideoStreamsTest.swift */ = {isa = PBXFileReference; lastKnownFileType = sourcecode.swift; path = AVSVideoStreamsTest.swift; sourceTree = "<group>"; };
		636826F52951F7F300D904C2 /* Logging.swift */ = {isa = PBXFileReference; lastKnownFileType = sourcecode.swift; path = Logging.swift; sourceTree = "<group>"; };
		636826F72953465F00D904C2 /* ZMUserSessionTests+AccessToken.swift */ = {isa = PBXFileReference; lastKnownFileType = sourcecode.swift; path = "ZMUserSessionTests+AccessToken.swift"; sourceTree = "<group>"; };
		636826FB2954550900D904C2 /* APIMigrationManagerTests.swift */ = {isa = PBXFileReference; lastKnownFileType = sourcecode.swift; path = APIMigrationManagerTests.swift; sourceTree = "<group>"; };
		636F70442A5F3EE900E086B6 /* MLSConferenceStaleParticipantsRemover.swift */ = {isa = PBXFileReference; lastKnownFileType = sourcecode.swift; path = MLSConferenceStaleParticipantsRemover.swift; sourceTree = "<group>"; };
		6391A8002A7A529000832665 /* MLSConferenceStaleParticipantsRemoverTests.swift */ = {isa = PBXFileReference; lastKnownFileType = sourcecode.swift; path = MLSConferenceStaleParticipantsRemoverTests.swift; sourceTree = "<group>"; };
		639290A3252CA53100046171 /* CallSnapshotTestFixture.swift */ = {isa = PBXFileReference; lastKnownFileType = sourcecode.swift; path = CallSnapshotTestFixture.swift; sourceTree = "<group>"; };
		639290A6252DEDB400046171 /* WireCallCenterV3+Degradation.swift */ = {isa = PBXFileReference; lastKnownFileType = sourcecode.swift; path = "WireCallCenterV3+Degradation.swift"; sourceTree = "<group>"; };
		63A8F575276B7B3100513750 /* AVSClientTests.swift */ = {isa = PBXFileReference; lastKnownFileType = sourcecode.swift; path = AVSClientTests.swift; sourceTree = "<group>"; };
		63B1FAD82763A510000766F8 /* AVSIdentifier.swift */ = {isa = PBXFileReference; lastKnownFileType = sourcecode.swift; path = AVSIdentifier.swift; sourceTree = "<group>"; };
		63B1FADA2763A636000766F8 /* ZMUser+AVSIdentifier.swift */ = {isa = PBXFileReference; lastKnownFileType = sourcecode.swift; path = "ZMUser+AVSIdentifier.swift"; sourceTree = "<group>"; };
		63C5321E27FDB283009DFFF4 /* SyncStatus.swift */ = {isa = PBXFileReference; fileEncoding = 4; lastKnownFileType = sourcecode.swift; path = SyncStatus.swift; sourceTree = "<group>"; };
		63CD59542964332B00385037 /* AccessTokenMigrationTests.swift */ = {isa = PBXFileReference; lastKnownFileType = sourcecode.swift; path = AccessTokenMigrationTests.swift; sourceTree = "<group>"; };
		63CD59562964346400385037 /* ZMUserSession+AccessToken.swift */ = {isa = PBXFileReference; lastKnownFileType = sourcecode.swift; path = "ZMUserSession+AccessToken.swift"; sourceTree = "<group>"; };
		63CF3FFD2768DF8C0079FF2B /* AVSIdentifier+Stub.swift */ = {isa = PBXFileReference; lastKnownFileType = sourcecode.swift; path = "AVSIdentifier+Stub.swift"; sourceTree = "<group>"; };
		63CF3FFF276B4D110079FF2B /* AVSIdentifierTests.swift */ = {isa = PBXFileReference; lastKnownFileType = sourcecode.swift; path = AVSIdentifierTests.swift; sourceTree = "<group>"; };
		63E313D527553CA0002EAF1D /* ZMConversation+AVSIdentifier.swift */ = {isa = PBXFileReference; lastKnownFileType = sourcecode.swift; path = "ZMConversation+AVSIdentifier.swift"; sourceTree = "<group>"; };
		63E69AE927EA293900D6CE88 /* ConnectionTests+Swift.swift */ = {isa = PBXFileReference; lastKnownFileType = sourcecode.swift; path = "ConnectionTests+Swift.swift"; sourceTree = "<group>"; };
		63EB9B2C258131F700B44635 /* AVSActiveSpeakerChange.swift */ = {isa = PBXFileReference; lastKnownFileType = sourcecode.swift; path = AVSActiveSpeakerChange.swift; sourceTree = "<group>"; };
		63F1DF1E294B68380061565E /* APIMigrationManager.swift */ = {isa = PBXFileReference; lastKnownFileType = sourcecode.swift; path = APIMigrationManager.swift; sourceTree = "<group>"; };
		63F1DF20294B69B20061565E /* AccessTokenMigration.swift */ = {isa = PBXFileReference; lastKnownFileType = sourcecode.swift; path = AccessTokenMigration.swift; sourceTree = "<group>"; };
		63F376DF283519CC00FE1F05 /* SessionManagerTests+APIVersionResolver.swift */ = {isa = PBXFileReference; lastKnownFileType = sourcecode.swift; path = "SessionManagerTests+APIVersionResolver.swift"; sourceTree = "<group>"; };
		63F65F02246D5A9600534A69 /* PushChannelTests.swift */ = {isa = PBXFileReference; lastKnownFileType = sourcecode.swift; path = PushChannelTests.swift; sourceTree = "<group>"; };
		63F65F04246D972900534A69 /* ConversationTests+MessageEditing.swift */ = {isa = PBXFileReference; lastKnownFileType = sourcecode.swift; path = "ConversationTests+MessageEditing.swift"; sourceTree = "<group>"; };
		63F65F1224729B4C00534A69 /* APNSTests+Swift.swift */ = {isa = PBXFileReference; lastKnownFileType = sourcecode.swift; path = "APNSTests+Swift.swift"; sourceTree = "<group>"; };
		63F65F212474153E00534A69 /* APNSTestsBase.h */ = {isa = PBXFileReference; lastKnownFileType = sourcecode.c.h; path = APNSTestsBase.h; sourceTree = "<group>"; };
		63F65F222474378200534A69 /* APNSTestsBase.m */ = {isa = PBXFileReference; lastKnownFileType = sourcecode.c.objc; path = APNSTestsBase.m; sourceTree = "<group>"; };
		63FE4B9D25C1D2EC002878E5 /* VideoGridPresentationMode.swift */ = {isa = PBXFileReference; lastKnownFileType = sourcecode.swift; path = VideoGridPresentationMode.swift; sourceTree = "<group>"; };
		70355A7227AAE62D00F02C76 /* ZMUserSession+SecurityClassification.swift */ = {isa = PBXFileReference; lastKnownFileType = sourcecode.swift; path = "ZMUserSession+SecurityClassification.swift"; sourceTree = "<group>"; };
		707CEBB627B515B200E080A4 /* ZMUserSessionTests+SecurityClassification.swift */ = {isa = PBXFileReference; lastKnownFileType = sourcecode.swift; path = "ZMUserSessionTests+SecurityClassification.swift"; sourceTree = "<group>"; };
		7AA7112E286DB6F50098F670 /* OptionalString+NonEmptyValue.swift */ = {isa = PBXFileReference; lastKnownFileType = sourcecode.swift; path = "OptionalString+NonEmptyValue.swift"; sourceTree = "<group>"; };
		7C1F4BF4203C4F67000537A8 /* Analytics+Push.swift */ = {isa = PBXFileReference; lastKnownFileType = sourcecode.swift; path = "Analytics+Push.swift"; sourceTree = "<group>"; };
		7C26879C21F7193800570AA9 /* EventProcessingTracker.swift */ = {isa = PBXFileReference; lastKnownFileType = sourcecode.swift; path = EventProcessingTracker.swift; sourceTree = "<group>"; };
		7C419ED621F8D7EB00B95770 /* EventProcessingTrackerTests.swift */ = {isa = PBXFileReference; lastKnownFileType = sourcecode.swift; path = EventProcessingTrackerTests.swift; sourceTree = "<group>"; };
		7C5482D9225380160055F1AB /* CallReceivedResult.swift */ = {isa = PBXFileReference; lastKnownFileType = sourcecode.swift; path = CallReceivedResult.swift; sourceTree = "<group>"; };
		7C5B94F522DC6BC500A6F8BB /* JailbreakDetector.swift */ = {isa = PBXFileReference; fileEncoding = 4; lastKnownFileType = sourcecode.swift; path = JailbreakDetector.swift; sourceTree = "<group>"; };
		7CD279832338B74600E638CD /* SessionManagerConfiguration.swift */ = {isa = PBXFileReference; lastKnownFileType = sourcecode.swift; path = SessionManagerConfiguration.swift; sourceTree = "<group>"; };
		7CD279852338E31D00E638CD /* SessionManager+Authentication.swift */ = {isa = PBXFileReference; lastKnownFileType = sourcecode.swift; path = "SessionManager+Authentication.swift"; sourceTree = "<group>"; };
		7CD279872338E52000E638CD /* ProcessInfo+SystemBootTime.swift */ = {isa = PBXFileReference; lastKnownFileType = sourcecode.swift; path = "ProcessInfo+SystemBootTime.swift"; sourceTree = "<group>"; };
		7CE017142317D07E00144905 /* ZMAuthenticationStatusTests.swift */ = {isa = PBXFileReference; lastKnownFileType = sourcecode.swift; path = ZMAuthenticationStatusTests.swift; sourceTree = "<group>"; };
		7CE017162317D72A00144905 /* ZMCredentialsTests.swift */ = {isa = PBXFileReference; lastKnownFileType = sourcecode.swift; path = ZMCredentialsTests.swift; sourceTree = "<group>"; };
		85D8502FFC4412F91D0CC1A4 /* ZMOperationLoop.m */ = {isa = PBXFileReference; fileEncoding = 4; lastKnownFileType = sourcecode.c.objc; path = ZMOperationLoop.m; sourceTree = "<group>"; };
		85D85104C6D06FA902E3253C /* ZMSyncStrategyTests.m */ = {isa = PBXFileReference; fileEncoding = 4; lastKnownFileType = sourcecode.c.objc; path = ZMSyncStrategyTests.m; sourceTree = "<group>"; };
		85D85110893896EBA6E879CE /* MockEntity2.h */ = {isa = PBXFileReference; fileEncoding = 4; lastKnownFileType = sourcecode.c.h; path = MockEntity2.h; sourceTree = "<group>"; };
		85D852DA0CD2C94CADB3B6FE /* MockModelObjectContextFactory.m */ = {isa = PBXFileReference; fileEncoding = 4; lastKnownFileType = sourcecode.c.objc; path = MockModelObjectContextFactory.m; sourceTree = "<group>"; };
		85D853338EC38D9B021D71BF /* ZMSyncStrategy.h */ = {isa = PBXFileReference; fileEncoding = 4; lastKnownFileType = sourcecode.c.h; path = ZMSyncStrategy.h; sourceTree = "<group>"; };
		85D858D72B109C5D9A85645B /* ZMOperationLoopTests.m */ = {isa = PBXFileReference; fileEncoding = 4; lastKnownFileType = sourcecode.c.objc; path = ZMOperationLoopTests.m; sourceTree = "<group>"; };
		85D859D47B6EBF09E4137658 /* ZMSyncStrategy.m */ = {isa = PBXFileReference; fileEncoding = 4; lastKnownFileType = sourcecode.c.objc; path = ZMSyncStrategy.m; sourceTree = "<group>"; };
		85D85A3CF8F1D3B0D2532954 /* MockModelObjectContextFactory.h */ = {isa = PBXFileReference; fileEncoding = 4; lastKnownFileType = sourcecode.c.h; path = MockModelObjectContextFactory.h; sourceTree = "<group>"; };
		85D85AAE7FA09852AB9B0D6A /* MockEntity.m */ = {isa = PBXFileReference; fileEncoding = 4; lastKnownFileType = sourcecode.c.objc; path = MockEntity.m; sourceTree = "<group>"; };
		85D85BDE1EC2D916896D3132 /* MockEntity.h */ = {isa = PBXFileReference; fileEncoding = 4; lastKnownFileType = sourcecode.c.h; path = MockEntity.h; sourceTree = "<group>"; };
		85D85C9E7A2AAAE14D4BC2CC /* MockEntity2.m */ = {isa = PBXFileReference; fileEncoding = 4; lastKnownFileType = sourcecode.c.objc; path = MockEntity2.m; sourceTree = "<group>"; };
		85D85D997334755E841D13EA /* SlowSyncTests.m */ = {isa = PBXFileReference; fileEncoding = 4; lastKnownFileType = sourcecode.c.objc; path = SlowSyncTests.m; sourceTree = "<group>"; };
		85D85F3EC8565FD102AC0E5B /* ZMOperationLoop.h */ = {isa = PBXFileReference; fileEncoding = 4; lastKnownFileType = sourcecode.c.h; path = ZMOperationLoop.h; sourceTree = "<group>"; };
		871667F91BB2AE9C009C6EEA /* APSSignalingKeysStore.swift */ = {isa = PBXFileReference; fileEncoding = 4; lastKnownFileType = sourcecode.swift; path = APSSignalingKeysStore.swift; sourceTree = "<group>"; };
		8717DFA61F6EF44E0087EFE4 /* SessionManager+Push.swift */ = {isa = PBXFileReference; fileEncoding = 4; lastKnownFileType = sourcecode.swift; path = "SessionManager+Push.swift"; sourceTree = "<group>"; };
		872A2EE51FFFBC2900900B22 /* ServiceUser.swift */ = {isa = PBXFileReference; fileEncoding = 4; lastKnownFileType = sourcecode.swift; path = ServiceUser.swift; sourceTree = "<group>"; };
		872A2EE71FFFBC3900900B22 /* ServiceUserTests.swift */ = {isa = PBXFileReference; lastKnownFileType = sourcecode.swift; path = ServiceUserTests.swift; sourceTree = "<group>"; };
		872C99511DB5256E006A3BDE /* CallKitManagerTests.swift */ = {isa = PBXFileReference; fileEncoding = 4; lastKnownFileType = sourcecode.swift; path = CallKitManagerTests.swift; sourceTree = "<group>"; };
		872C99571DB659E6006A3BDE /* ringing_from_them_long.caf */ = {isa = PBXFileReference; lastKnownFileType = file; path = ringing_from_them_long.caf; sourceTree = "<group>"; };
		872C995A1DB65D0D006A3BDE /* harp.m4a */ = {isa = PBXFileReference; lastKnownFileType = file; path = harp.m4a; sourceTree = "<group>"; };
		872C995E1DB6722C006A3BDE /* CallKitDelegateTests+Mocking.h */ = {isa = PBXFileReference; fileEncoding = 4; lastKnownFileType = sourcecode.c.h; path = "CallKitDelegateTests+Mocking.h"; sourceTree = "<group>"; };
		872C995F1DB6722C006A3BDE /* CallKitDelegateTests+Mocking.m */ = {isa = PBXFileReference; fileEncoding = 4; lastKnownFileType = sourcecode.c.objc; path = "CallKitDelegateTests+Mocking.m"; sourceTree = "<group>"; };
		8737D553209217BD00E5A4AF /* URLActions.swift */ = {isa = PBXFileReference; lastKnownFileType = sourcecode.swift; path = URLActions.swift; sourceTree = "<group>"; };
		873B893D20445F4400FBE254 /* ZMConversationAccessModeTests.swift */ = {isa = PBXFileReference; lastKnownFileType = sourcecode.swift; path = ZMConversationAccessModeTests.swift; sourceTree = "<group>"; };
		874A168F2052BE5E001C6760 /* ZMUserSession+OpenConversation.swift */ = {isa = PBXFileReference; lastKnownFileType = sourcecode.swift; path = "ZMUserSession+OpenConversation.swift"; sourceTree = "<group>"; };
		874A16912052BEC5001C6760 /* UserExpirationObserver.swift */ = {isa = PBXFileReference; lastKnownFileType = sourcecode.swift; path = UserExpirationObserver.swift; sourceTree = "<group>"; };
		874A16932052C64B001C6760 /* UserExpirationObserverTests.swift */ = {isa = PBXFileReference; lastKnownFileType = sourcecode.swift; path = UserExpirationObserverTests.swift; sourceTree = "<group>"; };
		874A1749205812B6001C6760 /* ZMUserSessionTests.swift */ = {isa = PBXFileReference; lastKnownFileType = sourcecode.swift; path = ZMUserSessionTests.swift; sourceTree = "<group>"; };
		874F142C1C16FD9700C15118 /* Device.swift */ = {isa = PBXFileReference; fileEncoding = 4; lastKnownFileType = sourcecode.swift; path = Device.swift; sourceTree = "<group>"; };
		8751DA051F66BFA6000D308B /* ZMUserSession+Push.swift */ = {isa = PBXFileReference; fileEncoding = 4; lastKnownFileType = sourcecode.swift; path = "ZMUserSession+Push.swift"; sourceTree = "<group>"; };
		8754B8491F73C25400EC02AD /* ConversationListChangeInfo+UserSession.swift */ = {isa = PBXFileReference; fileEncoding = 4; lastKnownFileType = sourcecode.swift; path = "ConversationListChangeInfo+UserSession.swift"; sourceTree = "<group>"; };
		8754B84B1F73C38900EC02AD /* MessageChangeInfo+UserSession.swift */ = {isa = PBXFileReference; fileEncoding = 4; lastKnownFileType = sourcecode.swift; path = "MessageChangeInfo+UserSession.swift"; sourceTree = "<group>"; };
		8766853A1F2A1A860031081B /* UnauthenticatedSessionTests.swift */ = {isa = PBXFileReference; fileEncoding = 4; lastKnownFileType = sourcecode.swift; path = UnauthenticatedSessionTests.swift; sourceTree = "<group>"; };
		878ACB4520ADBBAA0016E68A /* Blacklist.swift */ = {isa = PBXFileReference; lastKnownFileType = sourcecode.swift; path = Blacklist.swift; sourceTree = "<group>"; };
		878ACB4720AEFB980016E68A /* ZMUser+Consent.swift */ = {isa = PBXFileReference; lastKnownFileType = sourcecode.swift; path = "ZMUser+Consent.swift"; sourceTree = "<group>"; };
		878ACB5820AF12C10016E68A /* ZMUserConsentTests.swift */ = {isa = PBXFileReference; lastKnownFileType = sourcecode.swift; path = ZMUserConsentTests.swift; sourceTree = "<group>"; };
		8796343F1F7BEA4700FC79BA /* DispatchQueue+SerialAsync.swift */ = {isa = PBXFileReference; fileEncoding = 4; lastKnownFileType = sourcecode.swift; path = "DispatchQueue+SerialAsync.swift"; sourceTree = "<group>"; };
		879634411F7BEC5100FC79BA /* DispatchQueueSerialAsyncTests.swift */ = {isa = PBXFileReference; fileEncoding = 4; lastKnownFileType = sourcecode.swift; path = DispatchQueueSerialAsyncTests.swift; sourceTree = "<group>"; };
		8798607A1C3D48A400218A3E /* DeleteAccountRequestStrategy.swift */ = {isa = PBXFileReference; fileEncoding = 4; lastKnownFileType = sourcecode.swift; path = DeleteAccountRequestStrategy.swift; sourceTree = "<group>"; };
		87AEA67B1EFBD27700C94BF3 /* DiskDatabaseTest.swift */ = {isa = PBXFileReference; fileEncoding = 4; lastKnownFileType = sourcecode.swift; path = DiskDatabaseTest.swift; sourceTree = "<group>"; };
		87B30C5B1FA756220054DFB1 /* FlowManagerTests.swift */ = {isa = PBXFileReference; lastKnownFileType = sourcecode.swift; path = FlowManagerTests.swift; sourceTree = "<group>"; };
		87D003FE1BB5810D00472E06 /* APSSignalingKeyStoreTests.swift */ = {isa = PBXFileReference; fileEncoding = 4; lastKnownFileType = sourcecode.swift; path = APSSignalingKeyStoreTests.swift; sourceTree = "<group>"; };
		87D2555821D6275800D03789 /* BuildTypeTests.swift */ = {isa = PBXFileReference; lastKnownFileType = sourcecode.swift; path = BuildTypeTests.swift; sourceTree = "<group>"; };
		87D4625C1C3D526D00433469 /* DeleteAccountRequestStrategyTests.swift */ = {isa = PBXFileReference; fileEncoding = 4; lastKnownFileType = sourcecode.swift; path = DeleteAccountRequestStrategyTests.swift; sourceTree = "<group>"; };
		87DF28C61F680495007E1702 /* PushDispatcherTests.swift */ = {isa = PBXFileReference; fileEncoding = 4; lastKnownFileType = sourcecode.swift; path = PushDispatcherTests.swift; sourceTree = "<group>"; };
		A0387BDC1F692EF9FB237767 /* ZMSyncStrategyTests.h */ = {isa = PBXFileReference; lastKnownFileType = sourcecode.c.h; path = ZMSyncStrategyTests.h; sourceTree = "<group>"; };
		A901FE9A258B562F003EAF5C /* CallParticipantTests.swift */ = {isa = PBXFileReference; lastKnownFileType = sourcecode.swift; path = CallParticipantTests.swift; sourceTree = "<group>"; };
		A913C02123A7EDFA0048CE74 /* TeamRolesDownloadRequestStrategy.swift */ = {isa = PBXFileReference; lastKnownFileType = sourcecode.swift; path = TeamRolesDownloadRequestStrategy.swift; sourceTree = "<group>"; };
		A913C02323A7F1C00048CE74 /* TeamRolesDownloadRequestStrategyTests.swift */ = {isa = PBXFileReference; lastKnownFileType = sourcecode.swift; path = TeamRolesDownloadRequestStrategyTests.swift; sourceTree = "<group>"; };
		A934C6E5266E0945008D9E68 /* ZMSyncStrategy.swift */ = {isa = PBXFileReference; fileEncoding = 4; lastKnownFileType = sourcecode.swift; path = ZMSyncStrategy.swift; sourceTree = "<group>"; };
		A93724C226984D2F005FD532 /* ios.xcconfig */ = {isa = PBXFileReference; lastKnownFileType = text.xcconfig; name = ios.xcconfig; path = "Carthage/Checkouts/wire-ios-system/Resources/Configurations/zmc-config/ios.xcconfig"; sourceTree = SOURCE_ROOT; };
		A938BDC723A7964100D4C208 /* ConversationRoleDownstreamRequestStrategy.swift */ = {isa = PBXFileReference; fileEncoding = 4; lastKnownFileType = sourcecode.swift; path = ConversationRoleDownstreamRequestStrategy.swift; sourceTree = "<group>"; };
		A938BDC923A7966700D4C208 /* ConversationRoleDownstreamRequestStrategyTests.swift */ = {isa = PBXFileReference; fileEncoding = 4; lastKnownFileType = sourcecode.swift; path = ConversationRoleDownstreamRequestStrategyTests.swift; sourceTree = "<group>"; };
		A93B528A250101AC0061255E /* ZMUserSession+Debugging.swift */ = {isa = PBXFileReference; lastKnownFileType = sourcecode.swift; path = "ZMUserSession+Debugging.swift"; sourceTree = "<group>"; };
		A95D0B1123F6B75A0057014F /* AVSLogObserver.swift */ = {isa = PBXFileReference; fileEncoding = 4; lastKnownFileType = sourcecode.swift; path = AVSLogObserver.swift; sourceTree = "<group>"; };
		A9692F881986476900849241 /* NSString_NormalizationTests.m */ = {isa = PBXFileReference; fileEncoding = 4; lastKnownFileType = sourcecode.c.objc; path = NSString_NormalizationTests.m; sourceTree = "<group>"; };
		A97E4F55267CF681006FC545 /* ZMUserSessionTestsBase.swift */ = {isa = PBXFileReference; lastKnownFileType = sourcecode.swift; path = ZMUserSessionTestsBase.swift; sourceTree = "<group>"; };
		A97E4F5A267CFB2D006FC545 /* ZMUserSessionTests_NetworkState.swift */ = {isa = PBXFileReference; lastKnownFileType = sourcecode.swift; path = ZMUserSessionTests_NetworkState.swift; sourceTree = "<group>"; };
		A9B53AA924E12E240066FCC6 /* ZMAccountDeletedReason.swift */ = {isa = PBXFileReference; lastKnownFileType = sourcecode.swift; path = ZMAccountDeletedReason.swift; sourceTree = "<group>"; };
		A9C02604266F5B4B002E542B /* ZMClientRegistrationStatus.swift */ = {isa = PBXFileReference; fileEncoding = 4; lastKnownFileType = sourcecode.swift; path = ZMClientRegistrationStatus.swift; sourceTree = "<group>"; };
		A9C02609266F5D1B002E542B /* ZMClientRegistrationStatusTests.swift */ = {isa = PBXFileReference; lastKnownFileType = sourcecode.swift; path = ZMClientRegistrationStatusTests.swift; sourceTree = "<group>"; };
		A9C02620266F630E002E542B /* UserProfileTests.h */ = {isa = PBXFileReference; lastKnownFileType = sourcecode.c.h; path = UserProfileTests.h; sourceTree = "<group>"; };
		A9F269C6257800940021B99A /* UserTests.swift */ = {isa = PBXFileReference; lastKnownFileType = sourcecode.swift; path = UserTests.swift; sourceTree = "<group>"; };
		AF6415A01C9C151700A535F5 /* EncryptedBase64EncondedExternalMessageTestFixture.txt */ = {isa = PBXFileReference; fileEncoding = 4; lastKnownFileType = text; path = EncryptedBase64EncondedExternalMessageTestFixture.txt; sourceTree = "<group>"; };
		AF6415A11C9C151700A535F5 /* ExternalMessageTextFixture.txt */ = {isa = PBXFileReference; fileEncoding = 4; lastKnownFileType = text; path = ExternalMessageTextFixture.txt; sourceTree = "<group>"; };
		B40964971DAD3D110098667A /* ja */ = {isa = PBXFileReference; lastKnownFileType = text.plist.strings; name = ja; path = ja.lproj/Push.strings; sourceTree = "<group>"; };
		B40964981DAD3D110098667A /* ja */ = {isa = PBXFileReference; lastKnownFileType = text.plist.stringsdict; name = ja; path = ja.lproj/Push.stringsdict; sourceTree = "<group>"; };
		B40964991DAD3D170098667A /* it */ = {isa = PBXFileReference; lastKnownFileType = text.plist.strings; name = it; path = it.lproj/Push.strings; sourceTree = "<group>"; };
		B409649A1DAD3D170098667A /* it */ = {isa = PBXFileReference; lastKnownFileType = text.plist.stringsdict; name = it; path = it.lproj/Push.stringsdict; sourceTree = "<group>"; };
		B409649B1DAD3D1E0098667A /* nl */ = {isa = PBXFileReference; lastKnownFileType = text.plist.strings; name = nl; path = nl.lproj/Push.strings; sourceTree = "<group>"; };
		B409649C1DAD3D1E0098667A /* nl */ = {isa = PBXFileReference; lastKnownFileType = text.plist.stringsdict; name = nl; path = nl.lproj/Push.stringsdict; sourceTree = "<group>"; };
		B409649D1DAD3D260098667A /* tr */ = {isa = PBXFileReference; lastKnownFileType = text.plist.strings; name = tr; path = tr.lproj/Push.strings; sourceTree = "<group>"; };
		B409649E1DAD3D260098667A /* tr */ = {isa = PBXFileReference; lastKnownFileType = text.plist.stringsdict; name = tr; path = tr.lproj/Push.stringsdict; sourceTree = "<group>"; };
		B40CD09F1DB7997E0008DA45 /* fr */ = {isa = PBXFileReference; lastKnownFileType = text.plist.strings; name = fr; path = fr.lproj/Push.strings; sourceTree = "<group>"; };
		B40CD0A01DB7997E0008DA45 /* fr */ = {isa = PBXFileReference; lastKnownFileType = text.plist.stringsdict; name = fr; path = fr.lproj/Push.stringsdict; sourceTree = "<group>"; };
		B40CD0A11DB799850008DA45 /* da */ = {isa = PBXFileReference; lastKnownFileType = text.plist.strings; name = da; path = da.lproj/Push.strings; sourceTree = "<group>"; };
		B40CD0A21DB799850008DA45 /* da */ = {isa = PBXFileReference; lastKnownFileType = text.plist.stringsdict; name = da; path = da.lproj/Push.stringsdict; sourceTree = "<group>"; };
		B40DC79C1D01A61600CEF65C /* pt-BR */ = {isa = PBXFileReference; lastKnownFileType = text.plist.strings; name = "pt-BR"; path = "pt-BR.lproj/Push.strings"; sourceTree = "<group>"; };
		B40DC79D1D01A61600CEF65C /* pt-BR */ = {isa = PBXFileReference; lastKnownFileType = text.plist.stringsdict; name = "pt-BR"; path = "pt-BR.lproj/Push.stringsdict"; sourceTree = "<group>"; };
		B422BB981DCCC3F60076EAD5 /* ar */ = {isa = PBXFileReference; lastKnownFileType = text.plist.strings; name = ar; path = ar.lproj/Push.strings; sourceTree = "<group>"; };
		B422BB991DCCC3F60076EAD5 /* ar */ = {isa = PBXFileReference; lastKnownFileType = text.plist.stringsdict; name = ar; path = ar.lproj/Push.stringsdict; sourceTree = "<group>"; };
		B42430E01E55CB6B00D73D1B /* pl */ = {isa = PBXFileReference; lastKnownFileType = text.plist.strings; name = pl; path = pl.lproj/Push.strings; sourceTree = "<group>"; };
		B42430E11E55CB6B00D73D1B /* pl */ = {isa = PBXFileReference; lastKnownFileType = text.plist.stringsdict; name = pl; path = pl.lproj/Push.stringsdict; sourceTree = "<group>"; };
		B42783671E363D3A00747363 /* fi */ = {isa = PBXFileReference; lastKnownFileType = text.plist.strings; name = fi; path = fi.lproj/Push.strings; sourceTree = "<group>"; };
		B42783681E363D3A00747363 /* fi */ = {isa = PBXFileReference; lastKnownFileType = text.plist.stringsdict; name = fi; path = fi.lproj/Push.stringsdict; sourceTree = "<group>"; };
		B432ADBF1E02DE9500147768 /* et */ = {isa = PBXFileReference; lastKnownFileType = text.plist.strings; name = et; path = et.lproj/Push.strings; sourceTree = "<group>"; };
		B432ADC01E02DE9500147768 /* et */ = {isa = PBXFileReference; lastKnownFileType = text.plist.stringsdict; name = et; path = et.lproj/Push.stringsdict; sourceTree = "<group>"; };
		B49AFC271DCCCB3D006B753B /* zh-Hans */ = {isa = PBXFileReference; lastKnownFileType = text.plist.strings; name = "zh-Hans"; path = "zh-Hans.lproj/Push.strings"; sourceTree = "<group>"; };
		B49AFC281DCCCB3D006B753B /* zh-Hans */ = {isa = PBXFileReference; lastKnownFileType = text.plist.stringsdict; name = "zh-Hans"; path = "zh-Hans.lproj/Push.stringsdict"; sourceTree = "<group>"; };
		B4A124851DDCB58900FD9D66 /* sl */ = {isa = PBXFileReference; lastKnownFileType = text.plist.strings; name = sl; path = sl.lproj/Push.strings; sourceTree = "<group>"; };
		B4A124861DDCB58A00FD9D66 /* sl */ = {isa = PBXFileReference; lastKnownFileType = text.plist.stringsdict; name = sl; path = sl.lproj/Push.stringsdict; sourceTree = "<group>"; };
		B4D37F921D7EEA3F00D0C1BC /* es */ = {isa = PBXFileReference; lastKnownFileType = text.plist.strings; name = es; path = es.lproj/Push.strings; sourceTree = "<group>"; };
		B4D37F931D7EEA3F00D0C1BC /* es */ = {isa = PBXFileReference; lastKnownFileType = text.plist.stringsdict; name = es; path = es.lproj/Push.stringsdict; sourceTree = "<group>"; };
		B4D37F941D7EEA5100D0C1BC /* uk */ = {isa = PBXFileReference; lastKnownFileType = text.plist.strings; name = uk; path = uk.lproj/Push.strings; sourceTree = "<group>"; };
		B4D37F951D7EEA5100D0C1BC /* uk */ = {isa = PBXFileReference; lastKnownFileType = text.plist.stringsdict; name = uk; path = uk.lproj/Push.stringsdict; sourceTree = "<group>"; };
		B4D37F961D7EEA5B00D0C1BC /* ru */ = {isa = PBXFileReference; lastKnownFileType = text.plist.strings; name = ru; path = ru.lproj/Push.strings; sourceTree = "<group>"; };
		B4D37F971D7EEA5B00D0C1BC /* ru */ = {isa = PBXFileReference; lastKnownFileType = text.plist.stringsdict; name = ru; path = ru.lproj/Push.stringsdict; sourceTree = "<group>"; };
		BF158D2E1CE087D8007C6F8A /* video.mp4 */ = {isa = PBXFileReference; lastKnownFileType = file; path = video.mp4; sourceTree = "<group>"; };
		BF1F52CB1ECDD778002FB553 /* SlowSyncTests+Teams.swift */ = {isa = PBXFileReference; fileEncoding = 4; lastKnownFileType = sourcecode.swift; path = "SlowSyncTests+Teams.swift"; sourceTree = "<group>"; };
		BF2AD9FF1F41A3DF000980E8 /* SessionFactories.swift */ = {isa = PBXFileReference; fileEncoding = 4; lastKnownFileType = sourcecode.swift; path = SessionFactories.swift; sourceTree = "<group>"; };
		BF2ADA011F41A450000980E8 /* BackendEnvironmentProvider+Cookie.swift */ = {isa = PBXFileReference; fileEncoding = 4; lastKnownFileType = sourcecode.swift; path = "BackendEnvironmentProvider+Cookie.swift"; sourceTree = "<group>"; };
		BF3C1B1620DBE254001CE126 /* Conversation+MessageDestructionTimeout.swift */ = {isa = PBXFileReference; fileEncoding = 4; lastKnownFileType = sourcecode.swift; path = "Conversation+MessageDestructionTimeout.swift"; sourceTree = "<group>"; };
		BF3C1B1820DBE3B2001CE126 /* ConversationTests+MessageTimer.swift */ = {isa = PBXFileReference; lastKnownFileType = sourcecode.swift; path = "ConversationTests+MessageTimer.swift"; sourceTree = "<group>"; };
		BF40AC711D096A0E00287E29 /* AnalyticsTests.swift */ = {isa = PBXFileReference; fileEncoding = 4; lastKnownFileType = sourcecode.swift; path = AnalyticsTests.swift; sourceTree = "<group>"; };
		BF44A3501C71D5FC00C6928E /* store127.wiredatabase */ = {isa = PBXFileReference; lastKnownFileType = file; path = store127.wiredatabase; sourceTree = "<group>"; };
		BF491CD01F03D7CF0055EE44 /* PermissionsDownloadRequestStrategy.swift */ = {isa = PBXFileReference; fileEncoding = 4; lastKnownFileType = sourcecode.swift; path = PermissionsDownloadRequestStrategy.swift; sourceTree = "<group>"; };
		BF491CD41F03E0FC0055EE44 /* PermissionsDownloadRequestStrategyTests.swift */ = {isa = PBXFileReference; fileEncoding = 4; lastKnownFileType = sourcecode.swift; path = PermissionsDownloadRequestStrategyTests.swift; sourceTree = "<group>"; };
		BF50CFA51F39ABCF007833A4 /* MockUserInfoParser.swift */ = {isa = PBXFileReference; fileEncoding = 4; lastKnownFileType = sourcecode.swift; path = MockUserInfoParser.swift; sourceTree = "<group>"; };
		BF6D5D021C4948830049F712 /* WireSyncEngine124.momd */ = {isa = PBXFileReference; lastKnownFileType = folder; path = WireSyncEngine124.momd; sourceTree = "<group>"; };
		BF6D5D041C494D730049F712 /* WireSyncEngine125.momd */ = {isa = PBXFileReference; lastKnownFileType = folder; path = WireSyncEngine125.momd; sourceTree = "<group>"; };
		BF735CF91E70003D003BC61F /* SystemMessageCallObserver.swift */ = {isa = PBXFileReference; fileEncoding = 4; lastKnownFileType = sourcecode.swift; path = SystemMessageCallObserver.swift; sourceTree = "<group>"; };
		BF80542A2102175800E97053 /* CompanyLoginVerificationTokenTests.swift */ = {isa = PBXFileReference; lastKnownFileType = sourcecode.swift; path = CompanyLoginVerificationTokenTests.swift; sourceTree = "<group>"; };
		BF8367301C52651900364B37 /* store125.wiredatabase */ = {isa = PBXFileReference; lastKnownFileType = file; path = store125.wiredatabase; sourceTree = "<group>"; };
		BFAB67AF1E535B4B00D67C1A /* TextSearchTests.swift */ = {isa = PBXFileReference; fileEncoding = 4; lastKnownFileType = sourcecode.swift; path = TextSearchTests.swift; sourceTree = "<group>"; };
		BFCE9A581C4E4C4D00951B3D /* store124.wiredatabase */ = {isa = PBXFileReference; lastKnownFileType = file; path = store124.wiredatabase; sourceTree = "<group>"; };
		BFE53F541D5A2F7000398378 /* DeleteMessagesTests.swift */ = {isa = PBXFileReference; fileEncoding = 4; lastKnownFileType = sourcecode.swift; path = DeleteMessagesTests.swift; sourceTree = "<group>"; };
		BFE7FCBE2101E50700D1165F /* CompanyLoginVerificationToken.swift */ = {isa = PBXFileReference; lastKnownFileType = sourcecode.swift; path = CompanyLoginVerificationToken.swift; sourceTree = "<group>"; };
		C3BF3961360B7EB12679AF27 /* ZMOperationLoopTests.swift */ = {isa = PBXFileReference; fileEncoding = 4; lastKnownFileType = sourcecode.swift; path = ZMOperationLoopTests.swift; sourceTree = "<group>"; };
		D522571D2062552800562561 /* AssetDeletionRequestStrategy.swift */ = {isa = PBXFileReference; lastKnownFileType = sourcecode.swift; path = AssetDeletionRequestStrategy.swift; sourceTree = "<group>"; };
		D522571F206261AA00562561 /* AssetDeletionStatus.swift */ = {isa = PBXFileReference; lastKnownFileType = sourcecode.swift; path = AssetDeletionStatus.swift; sourceTree = "<group>"; };
		D52257222062637500562561 /* DeletableAssetIdentifierProvider.swift */ = {isa = PBXFileReference; lastKnownFileType = sourcecode.swift; path = DeletableAssetIdentifierProvider.swift; sourceTree = "<group>"; };
		D55272E92062732100F542BE /* AssetDeletionStatusTests.swift */ = {isa = PBXFileReference; lastKnownFileType = sourcecode.swift; path = AssetDeletionStatusTests.swift; sourceTree = "<group>"; };
		D55272EB2062733F00F542BE /* AssetDeletionRequestStrategyTests.swift */ = {isa = PBXFileReference; lastKnownFileType = sourcecode.swift; path = AssetDeletionRequestStrategyTests.swift; sourceTree = "<group>"; };
		D59F3A11206929AF0023474F /* SessionManagerTests+Backup.swift */ = {isa = PBXFileReference; lastKnownFileType = sourcecode.swift; path = "SessionManagerTests+Backup.swift"; sourceTree = "<group>"; };
		D5D10DA3203AE43200145497 /* Conversation+AccessMode.swift */ = {isa = PBXFileReference; lastKnownFileType = sourcecode.swift; path = "Conversation+AccessMode.swift"; sourceTree = "<group>"; };
		E62F31C42B71165A0095777A /* EvaluateOneOnOneConversationsStrategy.swift */ = {isa = PBXFileReference; lastKnownFileType = sourcecode.swift; path = EvaluateOneOnOneConversationsStrategy.swift; sourceTree = "<group>"; };
		E62F31C62B711DDF0095777A /* EvaluateOneOnOneConversationsStrategyTests.swift */ = {isa = PBXFileReference; lastKnownFileType = sourcecode.swift; path = EvaluateOneOnOneConversationsStrategyTests.swift; sourceTree = "<group>"; };
		E666EDDD2B74CEE000C03E2B /* SessionManagerBuilder.swift */ = {isa = PBXFileReference; lastKnownFileType = sourcecode.swift; path = SessionManagerBuilder.swift; sourceTree = "<group>"; };
		E666EDE02B74E75A00C03E2B /* SessionManagerTests+AccountDeletion.swift */ = {isa = PBXFileReference; lastKnownFileType = sourcecode.swift; path = "SessionManagerTests+AccountDeletion.swift"; sourceTree = "<group>"; };
		E666EDE32B74E7BD00C03E2B /* SessionManagerTests+AuthenticationFailure.swift */ = {isa = PBXFileReference; lastKnownFileType = sourcecode.swift; path = "SessionManagerTests+AuthenticationFailure.swift"; sourceTree = "<group>"; };
		E666EDE52B74E85300C03E2B /* SessionManagerTests+EncryptionAtRestMigration.swift */ = {isa = PBXFileReference; lastKnownFileType = sourcecode.swift; path = "SessionManagerTests+EncryptionAtRestMigration.swift"; sourceTree = "<group>"; };
		E666EDE72B74E8CE00C03E2B /* SessionManagerTests+EncryptionAtRestDefaults.swift */ = {isa = PBXFileReference; lastKnownFileType = sourcecode.swift; path = "SessionManagerTests+EncryptionAtRestDefaults.swift"; sourceTree = "<group>"; };
		E666EDE92B74E9EF00C03E2B /* SessionManagerTests+Teams.swift */ = {isa = PBXFileReference; lastKnownFileType = sourcecode.swift; path = "SessionManagerTests+Teams.swift"; sourceTree = "<group>"; };
		E666EDEB2B74EA5000C03E2B /* SessionManagerTests+MultiUserSession.swift */ = {isa = PBXFileReference; lastKnownFileType = sourcecode.swift; path = "SessionManagerTests+MultiUserSession.swift"; sourceTree = "<group>"; };
		E666EDED2B74EAC300C03E2B /* SessionManagerTests+AppLock.swift */ = {isa = PBXFileReference; lastKnownFileType = sourcecode.swift; path = "SessionManagerTests+AppLock.swift"; sourceTree = "<group>"; };
		E666EDF12B74ED2F00C03E2B /* MockSessionManagerObserver.swift */ = {isa = PBXFileReference; lastKnownFileType = sourcecode.swift; path = MockSessionManagerObserver.swift; sourceTree = "<group>"; };
		E6C6C6B22B877404007585DF /* TeamMembersDownloadRequestStrategy.swift */ = {isa = PBXFileReference; fileEncoding = 4; lastKnownFileType = sourcecode.swift; path = TeamMembersDownloadRequestStrategy.swift; sourceTree = "<group>"; };
		E6C6C6B42B87741D007585DF /* TeamMembersDownloadRequestStrategyTests.swift */ = {isa = PBXFileReference; fileEncoding = 4; lastKnownFileType = sourcecode.swift; path = TeamMembersDownloadRequestStrategyTests.swift; sourceTree = "<group>"; };
		E98CAC042B8CC27A00CC81DE /* UseCaseFactory.swift */ = {isa = PBXFileReference; lastKnownFileType = sourcecode.swift; path = UseCaseFactory.swift; sourceTree = "<group>"; };
		E98E5DFB2B8DF45100A2CFF5 /* ResolveOneOnOneConversationsUseCaseTests.swift */ = {isa = PBXFileReference; lastKnownFileType = sourcecode.swift; path = ResolveOneOnOneConversationsUseCaseTests.swift; sourceTree = "<group>"; };
		E9A96E7D2B88E0EA00914FDD /* ResolveOneOnOneConversationsUseCase.swift */ = {isa = PBXFileReference; lastKnownFileType = sourcecode.swift; path = ResolveOneOnOneConversationsUseCase.swift; sourceTree = "<group>"; };
		EBD7B55754FDA4E74F1006FD /* ZMOperationLoopTests.h */ = {isa = PBXFileReference; lastKnownFileType = sourcecode.c.h; path = ZMOperationLoopTests.h; sourceTree = "<group>"; };
		EE01E0361F90DABC001AA33C /* audio.m4a */ = {isa = PBXFileReference; lastKnownFileType = file; path = audio.m4a; sourceTree = "<group>"; };
		EE01E0381F90FEC1001AA33C /* ZMLocalNotificationTests_ExpiredMessage.swift */ = {isa = PBXFileReference; lastKnownFileType = sourcecode.swift; path = ZMLocalNotificationTests_ExpiredMessage.swift; sourceTree = "<group>"; };
		EE0BA28F29D5DBD6004E93B5 /* MockCryptoboxMigrationManagerInterface.swift */ = {isa = PBXFileReference; lastKnownFileType = sourcecode.swift; path = MockCryptoboxMigrationManagerInterface.swift; sourceTree = "<group>"; };
		EE0CAEAE2AAF2E8E00BD2DB7 /* URLSession+MinTLSVersion.swift */ = {isa = PBXFileReference; lastKnownFileType = sourcecode.swift; path = "URLSession+MinTLSVersion.swift"; sourceTree = "<group>"; };
		EE1108B623D1B367005DC663 /* TypingUsers.swift */ = {isa = PBXFileReference; lastKnownFileType = sourcecode.swift; path = TypingUsers.swift; sourceTree = "<group>"; };
		EE1108F823D1F945005DC663 /* TypingUsersTimeout.swift */ = {isa = PBXFileReference; lastKnownFileType = sourcecode.swift; path = TypingUsersTimeout.swift; sourceTree = "<group>"; };
		EE1108FA23D2087F005DC663 /* Typing.swift */ = {isa = PBXFileReference; lastKnownFileType = sourcecode.swift; path = Typing.swift; sourceTree = "<group>"; };
		EE1108FC23D59720005DC663 /* IsTypingTests.swift */ = {isa = PBXFileReference; lastKnownFileType = sourcecode.swift; path = IsTypingTests.swift; sourceTree = "<group>"; };
		EE1DEBB223D5A6930087EE1F /* TypingTests.swift */ = {isa = PBXFileReference; lastKnownFileType = sourcecode.swift; path = TypingTests.swift; sourceTree = "<group>"; };
		EE1DEBB423D5AEE50087EE1F /* TypingUsersTimeoutTests.swift */ = {isa = PBXFileReference; lastKnownFileType = sourcecode.swift; path = TypingUsersTimeoutTests.swift; sourceTree = "<group>"; };
		EE1DEBB623D5B62C0087EE1F /* TypingUsersTests.swift */ = {isa = PBXFileReference; lastKnownFileType = sourcecode.swift; path = TypingUsersTests.swift; sourceTree = "<group>"; };
		EE1DEBB823D5B9BC0087EE1F /* ZMConversation+TypingUsersTests.swift */ = {isa = PBXFileReference; lastKnownFileType = sourcecode.swift; path = "ZMConversation+TypingUsersTests.swift"; sourceTree = "<group>"; };
		EE1DEBBC23D5E0390087EE1F /* TypingUsersTimeout+Key.swift */ = {isa = PBXFileReference; lastKnownFileType = sourcecode.swift; path = "TypingUsersTimeout+Key.swift"; sourceTree = "<group>"; };
		EE1DEBC223D5F1920087EE1F /* Conversation+TypingUsers.swift */ = {isa = PBXFileReference; lastKnownFileType = sourcecode.swift; path = "Conversation+TypingUsers.swift"; sourceTree = "<group>"; };
		EE1DEBC523D5F1D00087EE1F /* NSManagedObjectContext+TypingUsers.swift */ = {isa = PBXFileReference; lastKnownFileType = sourcecode.swift; path = "NSManagedObjectContext+TypingUsers.swift"; sourceTree = "<group>"; };
		EE2DE5E129250C1A00F42F4C /* CallHandle.swift */ = {isa = PBXFileReference; lastKnownFileType = sourcecode.swift; path = CallHandle.swift; sourceTree = "<group>"; };
		EE2DE5E329250CC400F42F4C /* CallKitCall.swift */ = {isa = PBXFileReference; lastKnownFileType = sourcecode.swift; path = CallKitCall.swift; sourceTree = "<group>"; };
		EE2DE5E7292519EC00F42F4C /* CallKitCallRegister.swift */ = {isa = PBXFileReference; lastKnownFileType = sourcecode.swift; path = CallKitCallRegister.swift; sourceTree = "<group>"; };
		EE2DE5E92926377C00F42F4C /* CallObserver.swift */ = {isa = PBXFileReference; lastKnownFileType = sourcecode.swift; path = CallObserver.swift; sourceTree = "<group>"; };
		EE2DE5EB29263C5100F42F4C /* Logger.swift */ = {isa = PBXFileReference; lastKnownFileType = sourcecode.swift; path = Logger.swift; sourceTree = "<group>"; };
		EE2DF7592875DB1C0028ECA2 /* XCTestCase+APIVersion.swift */ = {isa = PBXFileReference; lastKnownFileType = sourcecode.swift; path = "XCTestCase+APIVersion.swift"; sourceTree = "<group>"; };
		EE2E95EA2A8B478700325A0C /* MockUserRepositoryInterface.swift */ = {isa = PBXFileReference; lastKnownFileType = sourcecode.swift; path = MockUserRepositoryInterface.swift; sourceTree = "<group>"; };
		EE38DDED280437E500D4983D /* BlacklistReason.swift */ = {isa = PBXFileReference; fileEncoding = 4; lastKnownFileType = sourcecode.swift; path = BlacklistReason.swift; sourceTree = "<group>"; };
		EE419B57256FEA3D004618E2 /* ZMUserSession.Configuration.swift */ = {isa = PBXFileReference; lastKnownFileType = sourcecode.swift; path = ZMUserSession.Configuration.swift; sourceTree = "<group>"; };
		EE458B0A27CCD58800F04038 /* ZMOperationLoop+APIVersion.swift */ = {isa = PBXFileReference; lastKnownFileType = sourcecode.swift; path = "ZMOperationLoop+APIVersion.swift"; sourceTree = "<group>"; };
		EE46EF252942033C007BBD99 /* SessionManager+PushToken.swift */ = {isa = PBXFileReference; lastKnownFileType = sourcecode.swift; path = "SessionManager+PushToken.swift"; sourceTree = "<group>"; };
		EE4E6A252B714490007C476D /* WireRequestStrategySupport.framework */ = {isa = PBXFileReference; explicitFileType = wrapper.framework; path = WireRequestStrategySupport.framework; sourceTree = BUILT_PRODUCTS_DIR; };
		EE51FBED2AE1305B002B503B /* UserSession.swift */ = {isa = PBXFileReference; lastKnownFileType = sourcecode.swift; path = UserSession.swift; sourceTree = "<group>"; };
		EE5AAF392874E8C70018FA01 /* BackendEnvironmentProvider+Reachability.swift */ = {isa = PBXFileReference; lastKnownFileType = sourcecode.swift; path = "BackendEnvironmentProvider+Reachability.swift"; sourceTree = "<group>"; };
		EE5BF6341F8F907C00B49D06 /* ZMLocalNotificationTests.swift */ = {isa = PBXFileReference; lastKnownFileType = sourcecode.swift; name = ZMLocalNotificationTests.swift; path = Tests/Source/Notifications/PushNotifications/ZMLocalNotificationTests.swift; sourceTree = SOURCE_ROOT; };
		EE5D9B5F290A7CEE007D78D6 /* VoIPPushManager.swift */ = {isa = PBXFileReference; lastKnownFileType = sourcecode.swift; path = VoIPPushManager.swift; sourceTree = "<group>"; };
		EE5D9B61290A8557007D78D6 /* SessionManager+VoIPPushManagerDelegate.swift */ = {isa = PBXFileReference; lastKnownFileType = sourcecode.swift; path = "SessionManager+VoIPPushManagerDelegate.swift"; sourceTree = "<group>"; };
		EE5FEF0421E8948F00E24F7F /* ZMUserSession+DarwinNotificationCenter.swift */ = {isa = PBXFileReference; lastKnownFileType = sourcecode.swift; path = "ZMUserSession+DarwinNotificationCenter.swift"; sourceTree = "<group>"; };
		EE6654632445D4EE00CBF8D3 /* MockAddressBook.swift */ = {isa = PBXFileReference; fileEncoding = 4; lastKnownFileType = sourcecode.swift; path = MockAddressBook.swift; sourceTree = "<group>"; };
		EE668BB52954AA7F00D939E7 /* WireRequestStrategy.framework */ = {isa = PBXFileReference; explicitFileType = wrapper.framework; path = WireRequestStrategy.framework; sourceTree = BUILT_PRODUCTS_DIR; };
		EE668BB92954AA9300D939E7 /* WireMockTransport.framework */ = {isa = PBXFileReference; explicitFileType = wrapper.framework; path = WireMockTransport.framework; sourceTree = BUILT_PRODUCTS_DIR; };
		EE67F6C5296F0622001D7C88 /* libPhoneNumberiOS.xcframework */ = {isa = PBXFileReference; lastKnownFileType = wrapper.xcframework; name = libPhoneNumberiOS.xcframework; path = ../Carthage/Build/libPhoneNumberiOS.xcframework; sourceTree = "<group>"; };
		EE67F6C6296F0622001D7C88 /* ZipArchive.xcframework */ = {isa = PBXFileReference; lastKnownFileType = wrapper.xcframework; name = ZipArchive.xcframework; path = ../Carthage/Build/ZipArchive.xcframework; sourceTree = "<group>"; };
		EE67F6C7296F0622001D7C88 /* avs.xcframework */ = {isa = PBXFileReference; lastKnownFileType = wrapper.xcframework; name = avs.xcframework; path = ../Carthage/Build/avs.xcframework; sourceTree = "<group>"; };
		EE8584DA2B6938390045EAD4 /* CreateTeamOneOnOneConversationUseCase.swift */ = {isa = PBXFileReference; lastKnownFileType = sourcecode.swift; path = CreateTeamOneOnOneConversationUseCase.swift; sourceTree = "<group>"; };
		EE8584DC2B6BD33B0045EAD4 /* ZMUserSession+OneOnOne.swift */ = {isa = PBXFileReference; lastKnownFileType = sourcecode.swift; path = "ZMUserSession+OneOnOne.swift"; sourceTree = "<group>"; };
		EE8B934D2B838AFD00D5E670 /* GetE2eIdentityCertificatesUseCaseTests.swift */ = {isa = PBXFileReference; lastKnownFileType = sourcecode.swift; path = GetE2eIdentityCertificatesUseCaseTests.swift; sourceTree = "<group>"; };
		EE95DECC247C0049001EA010 /* SessionManagerConfigurationTests.swift */ = {isa = PBXFileReference; lastKnownFileType = sourcecode.swift; path = SessionManagerConfigurationTests.swift; sourceTree = "<group>"; };
		EE9CDE8D27D9FF5900C4DAC8 /* APIVersionResolver.swift */ = {isa = PBXFileReference; lastKnownFileType = sourcecode.swift; path = APIVersionResolver.swift; sourceTree = "<group>"; };
		EE9CDE8F27DA04A300C4DAC8 /* SessionManager+APIVersionResolver.swift */ = {isa = PBXFileReference; lastKnownFileType = sourcecode.swift; path = "SessionManager+APIVersionResolver.swift"; sourceTree = "<group>"; };
		EE9CDE9127DA05D100C4DAC8 /* APIVersionResolverTests.swift */ = {isa = PBXFileReference; lastKnownFileType = sourcecode.swift; path = APIVersionResolverTests.swift; sourceTree = "<group>"; };
		EEA1ED4025BEBABF006D07D3 /* AppLockIntegrationTests.swift */ = {isa = PBXFileReference; lastKnownFileType = sourcecode.swift; path = AppLockIntegrationTests.swift; sourceTree = "<group>"; };
		EEA58F0F2B70D59F006DEE32 /* CreateTeamOneOnOneConversationUseCaseTests.swift */ = {isa = PBXFileReference; lastKnownFileType = sourcecode.swift; path = CreateTeamOneOnOneConversationUseCaseTests.swift; sourceTree = "<group>"; };
		EEC0A2D229433D360032C1C9 /* SessionManagerTests+PushToken.swift */ = {isa = PBXFileReference; lastKnownFileType = sourcecode.swift; path = "SessionManagerTests+PushToken.swift"; sourceTree = "<group>"; };
		EEC7AB0B2A08F3DF005614BE /* OperationStateProvider.swift */ = {isa = PBXFileReference; lastKnownFileType = sourcecode.swift; path = OperationStateProvider.swift; sourceTree = "<group>"; };
		EECE27C329435FFE00419A8B /* PushTokenService.swift */ = {isa = PBXFileReference; lastKnownFileType = sourcecode.swift; path = PushTokenService.swift; sourceTree = "<group>"; };
		EECE27C5294362F100419A8B /* MockPushTokenService.swift */ = {isa = PBXFileReference; lastKnownFileType = sourcecode.swift; path = MockPushTokenService.swift; sourceTree = "<group>"; };
		EEE186B3259CC92D008707CA /* ZMUserSession+AppLock.swift */ = {isa = PBXFileReference; lastKnownFileType = sourcecode.swift; path = "ZMUserSession+AppLock.swift"; sourceTree = "<group>"; };
		EEE186B5259CCA14008707CA /* SessionManager+AppLock.swift */ = {isa = PBXFileReference; lastKnownFileType = sourcecode.swift; path = "SessionManager+AppLock.swift"; sourceTree = "<group>"; };
		EEE46E5628C5EF56005F48D7 /* FetchUserClientsUseCase.swift */ = {isa = PBXFileReference; lastKnownFileType = sourcecode.swift; path = FetchUserClientsUseCase.swift; sourceTree = "<group>"; };
		EEE95CF52A442A0100E136CB /* WireCallCenterV3+MLS.swift */ = {isa = PBXFileReference; lastKnownFileType = sourcecode.swift; path = "WireCallCenterV3+MLS.swift"; sourceTree = "<group>"; };
		EEEA75F51F8A613F006D1070 /* ZMLocalNotification+ExpiredMessages.swift */ = {isa = PBXFileReference; fileEncoding = 4; lastKnownFileType = sourcecode.swift; path = "ZMLocalNotification+ExpiredMessages.swift"; sourceTree = "<group>"; };
		EEEA75F71F8A6141006D1070 /* ZMLocalNotification+Calling.swift */ = {isa = PBXFileReference; fileEncoding = 4; lastKnownFileType = sourcecode.swift; path = "ZMLocalNotification+Calling.swift"; sourceTree = "<group>"; };
		EEEED9A723F6BC00008C94CA /* SelfUserProvider.swift */ = {isa = PBXFileReference; lastKnownFileType = sourcecode.swift; path = SelfUserProvider.swift; sourceTree = "<group>"; };
		EEEED9A923F6BD75008C94CA /* ZMUserSession+SelfUserProvider.swift */ = {isa = PBXFileReference; lastKnownFileType = sourcecode.swift; path = "ZMUserSession+SelfUserProvider.swift"; sourceTree = "<group>"; };
		EF2CB12622D5E58B00350B0A /* TeamImageAssetUpdateStrategy.swift */ = {isa = PBXFileReference; lastKnownFileType = sourcecode.swift; path = TeamImageAssetUpdateStrategy.swift; sourceTree = "<group>"; };
		EF2CB12822D5E5BB00350B0A /* TeamImageAssetUpdateStrategyTests.swift */ = {isa = PBXFileReference; lastKnownFileType = sourcecode.swift; path = TeamImageAssetUpdateStrategyTests.swift; sourceTree = "<group>"; };
		EF797FE71FB5E8DB00F7FF21 /* RegistrationTests.swift */ = {isa = PBXFileReference; lastKnownFileType = sourcecode.swift; path = RegistrationTests.swift; sourceTree = "<group>"; };
		EFC8281B1FB343B600E27E21 /* RegistationCredentialVerificationStrategy.swift */ = {isa = PBXFileReference; lastKnownFileType = sourcecode.swift; path = RegistationCredentialVerificationStrategy.swift; sourceTree = "<group>"; };
		EFC8281D1FB34F9600E27E21 /* EmailVerificationStrategyTests.swift */ = {isa = PBXFileReference; lastKnownFileType = sourcecode.swift; path = EmailVerificationStrategyTests.swift; sourceTree = "<group>"; };
		EFC828211FB356CE00E27E21 /* RegistrationStatusTests.swift */ = {isa = PBXFileReference; fileEncoding = 4; lastKnownFileType = sourcecode.swift; path = RegistrationStatusTests.swift; sourceTree = "<group>"; };
		EFF9403D2240FE5D004F3115 /* URL+DeepLink.swift */ = {isa = PBXFileReference; lastKnownFileType = sourcecode.swift; path = "URL+DeepLink.swift"; sourceTree = "<group>"; };
		EFF9403F2240FF12004F3115 /* DeepLinkError.swift */ = {isa = PBXFileReference; lastKnownFileType = sourcecode.swift; path = DeepLinkError.swift; sourceTree = "<group>"; };
		F11E35D52040172200D4D5DB /* ZMHotFixTests.swift */ = {isa = PBXFileReference; lastKnownFileType = sourcecode.swift; path = ZMHotFixTests.swift; sourceTree = "<group>"; };
		F130BF272062C05600DBE261 /* SessionManager+Backup.swift */ = {isa = PBXFileReference; lastKnownFileType = sourcecode.swift; path = "SessionManager+Backup.swift"; sourceTree = "<group>"; };
		F132C113203F20AB00C58933 /* ZMHotFixDirectoryTests.swift */ = {isa = PBXFileReference; lastKnownFileType = sourcecode.swift; path = ZMHotFixDirectoryTests.swift; sourceTree = "<group>"; };
		F13A26E020456002004F8E47 /* ConversationTests+Guests.swift */ = {isa = PBXFileReference; lastKnownFileType = sourcecode.swift; path = "ConversationTests+Guests.swift"; sourceTree = "<group>"; };
		F14417221FD946F100CB2850 /* zh-Hant */ = {isa = PBXFileReference; lastKnownFileType = text.plist.strings; name = "zh-Hant"; path = "zh-Hant.lproj/Push.strings"; sourceTree = "<group>"; };
		F14417231FD946F200CB2850 /* zh-Hant */ = {isa = PBXFileReference; lastKnownFileType = text.plist.stringsdict; name = "zh-Hant"; path = "zh-Hant.lproj/Push.stringsdict"; sourceTree = "<group>"; };
		F14417241FD946F200CB2850 /* zh-Hant */ = {isa = PBXFileReference; lastKnownFileType = text.plist.strings; name = "zh-Hant"; path = "zh-Hant.lproj/ZMLocalizable.strings"; sourceTree = "<group>"; };
		F14417251FD9470E00CB2850 /* lt */ = {isa = PBXFileReference; lastKnownFileType = text.plist.strings; name = lt; path = lt.lproj/Push.strings; sourceTree = "<group>"; };
		F14417261FD9470E00CB2850 /* lt */ = {isa = PBXFileReference; lastKnownFileType = text.plist.stringsdict; name = lt; path = lt.lproj/Push.stringsdict; sourceTree = "<group>"; };
		F14417271FD9470E00CB2850 /* lt */ = {isa = PBXFileReference; lastKnownFileType = text.plist.strings; name = lt; path = lt.lproj/ZMLocalizable.strings; sourceTree = "<group>"; };
		F148F6661FB9AA7600BD6909 /* UnregisteredTeam.swift */ = {isa = PBXFileReference; lastKnownFileType = sourcecode.swift; path = UnregisteredTeam.swift; sourceTree = "<group>"; };
		F148F6681FBAF55800BD6909 /* TeamRegistrationStrategyTests.swift */ = {isa = PBXFileReference; lastKnownFileType = sourcecode.swift; path = TeamRegistrationStrategyTests.swift; sourceTree = "<group>"; };
		F148F66A1FBAFAF600BD6909 /* RegistrationStatusTestHelper.swift */ = {isa = PBXFileReference; lastKnownFileType = sourcecode.swift; path = RegistrationStatusTestHelper.swift; sourceTree = "<group>"; };
		F159F4131F1E3134001B7D80 /* SessionManagerTests.swift */ = {isa = PBXFileReference; fileEncoding = 4; lastKnownFileType = sourcecode.swift; path = SessionManagerTests.swift; sourceTree = "<group>"; };
		F16558D0225F3F2A00EA2F2A /* SessionManager+SwitchBackend.swift */ = {isa = PBXFileReference; lastKnownFileType = sourcecode.swift; path = "SessionManager+SwitchBackend.swift"; sourceTree = "<group>"; };
		F16C8BC32040715800677D31 /* ZMUpdateEvent+Testing.swift */ = {isa = PBXFileReference; lastKnownFileType = sourcecode.swift; path = "ZMUpdateEvent+Testing.swift"; sourceTree = "<group>"; };
		F170AF1F1E7800CF0033DC33 /* UserImageAssetUpdateStrategyTests.swift */ = {isa = PBXFileReference; fileEncoding = 4; lastKnownFileType = sourcecode.swift; path = UserImageAssetUpdateStrategyTests.swift; sourceTree = "<group>"; };
		F188BB852223F372002BF204 /* UserRichProfileIntegrationTests.swift */ = {isa = PBXFileReference; fileEncoding = 4; lastKnownFileType = sourcecode.swift; path = UserRichProfileIntegrationTests.swift; sourceTree = "<group>"; };
		F190E0A81E8D516D003E81F8 /* UserProfileImageV3Tests.swift */ = {isa = PBXFileReference; fileEncoding = 4; lastKnownFileType = sourcecode.swift; path = UserProfileImageV3Tests.swift; sourceTree = "<group>"; };
		F190E0DB1E8E7BA1003E81F8 /* SlowSyncTests+Swift.swift */ = {isa = PBXFileReference; fileEncoding = 4; lastKnownFileType = sourcecode.swift; path = "SlowSyncTests+Swift.swift"; sourceTree = "<group>"; };
		F19E559F22B3A2C5005C792D /* UNNotification+SafeLogging.swift */ = {isa = PBXFileReference; lastKnownFileType = sourcecode.swift; path = "UNNotification+SafeLogging.swift"; sourceTree = "<group>"; };
		F19E55A122B3A3FA005C792D /* UNNotificationResponse+SafeLogging.swift */ = {isa = PBXFileReference; lastKnownFileType = sourcecode.swift; path = "UNNotificationResponse+SafeLogging.swift"; sourceTree = "<group>"; };
		F19E55A322B3A740005C792D /* PKPushPayload+SafeLogging.swift */ = {isa = PBXFileReference; lastKnownFileType = sourcecode.swift; path = "PKPushPayload+SafeLogging.swift"; sourceTree = "<group>"; };
		F19E55A522B3AAA8005C792D /* PKPushCredentials+SafeLogging.swift */ = {isa = PBXFileReference; lastKnownFileType = sourcecode.swift; path = "PKPushCredentials+SafeLogging.swift"; sourceTree = "<group>"; };
		F19F1D131EFBC18E00275E27 /* UnauthenticatedSession.swift */ = {isa = PBXFileReference; fileEncoding = 4; lastKnownFileType = sourcecode.swift; path = UnauthenticatedSession.swift; sourceTree = "<group>"; };
		F19F1D191EFBC2F000275E27 /* ZMAuthenticationStatus_Internal.h */ = {isa = PBXFileReference; fileEncoding = 4; lastKnownFileType = sourcecode.c.h; path = ZMAuthenticationStatus_Internal.h; sourceTree = "<group>"; };
		F19F1D1A1EFBC2F000275E27 /* ZMAuthenticationStatus.h */ = {isa = PBXFileReference; fileEncoding = 4; lastKnownFileType = sourcecode.c.h; path = ZMAuthenticationStatus.h; sourceTree = "<group>"; };
		F19F1D1B1EFBC2F000275E27 /* ZMAuthenticationStatus.m */ = {isa = PBXFileReference; fileEncoding = 4; lastKnownFileType = sourcecode.c.objc; path = ZMAuthenticationStatus.m; sourceTree = "<group>"; };
		F19F1D231EFBC34E00275E27 /* ZMUserSessionRegistrationNotification.h */ = {isa = PBXFileReference; fileEncoding = 4; lastKnownFileType = sourcecode.c.h; path = ZMUserSessionRegistrationNotification.h; sourceTree = "<group>"; };
		F19F1D241EFBC34E00275E27 /* ZMUserSessionRegistrationNotification.m */ = {isa = PBXFileReference; fileEncoding = 4; lastKnownFileType = sourcecode.c.objc; path = ZMUserSessionRegistrationNotification.m; sourceTree = "<group>"; };
		F19F1D321EFBE3FE00275E27 /* UnauthenticatedOperationLoop.swift */ = {isa = PBXFileReference; fileEncoding = 4; lastKnownFileType = sourcecode.swift; path = UnauthenticatedOperationLoop.swift; sourceTree = "<group>"; };
		F19F1D371EFBF61800275E27 /* SessionManager.swift */ = {isa = PBXFileReference; fileEncoding = 4; lastKnownFileType = sourcecode.swift; path = SessionManager.swift; sourceTree = "<group>"; };
		F19F4F391E5F1AE400F4D8FF /* UserProfileImageUpdateStatus.swift */ = {isa = PBXFileReference; fileEncoding = 4; lastKnownFileType = sourcecode.swift; path = UserProfileImageUpdateStatus.swift; sourceTree = "<group>"; };
		F19F4F3B1E604AA700F4D8FF /* UserImageAssetUpdateStrategy.swift */ = {isa = PBXFileReference; fileEncoding = 4; lastKnownFileType = sourcecode.swift; path = UserImageAssetUpdateStrategy.swift; sourceTree = "<group>"; };
		F19F4F4C1E646C3C00F4D8FF /* UserProfileImageUpdateStatusTests.swift */ = {isa = PBXFileReference; fileEncoding = 4; lastKnownFileType = sourcecode.swift; path = UserProfileImageUpdateStatusTests.swift; sourceTree = "<group>"; };
		F19F4F4E1E6575F700F4D8FF /* UserProfileImageOwner.swift */ = {isa = PBXFileReference; fileEncoding = 4; lastKnownFileType = sourcecode.swift; path = UserProfileImageOwner.swift; sourceTree = "<group>"; };
		F1A94BD11F010287003083D9 /* UnauthenticatedSession+Login.swift */ = {isa = PBXFileReference; fileEncoding = 4; lastKnownFileType = sourcecode.swift; path = "UnauthenticatedSession+Login.swift"; sourceTree = "<group>"; };
		F1A989BD1FD03E2200B8A82E /* Base */ = {isa = PBXFileReference; lastKnownFileType = text.plist.strings; name = Base; path = Base.lproj/ZMLocalizable.strings; sourceTree = "<group>"; };
		F1A989BE1FD03E2400B8A82E /* pt-BR */ = {isa = PBXFileReference; lastKnownFileType = text.plist.strings; name = "pt-BR"; path = "pt-BR.lproj/ZMLocalizable.strings"; sourceTree = "<group>"; };
		F1A989BF1FD03E2500B8A82E /* es */ = {isa = PBXFileReference; lastKnownFileType = text.plist.strings; name = es; path = es.lproj/ZMLocalizable.strings; sourceTree = "<group>"; };
		F1A989C01FD03E2600B8A82E /* uk */ = {isa = PBXFileReference; lastKnownFileType = text.plist.strings; name = uk; path = uk.lproj/ZMLocalizable.strings; sourceTree = "<group>"; };
		F1A989C11FD03E2600B8A82E /* ru */ = {isa = PBXFileReference; lastKnownFileType = text.plist.strings; name = ru; path = ru.lproj/ZMLocalizable.strings; sourceTree = "<group>"; };
		F1A989C21FD03E2700B8A82E /* ja */ = {isa = PBXFileReference; lastKnownFileType = text.plist.strings; name = ja; path = ja.lproj/ZMLocalizable.strings; sourceTree = "<group>"; };
		F1A989C31FD03E2700B8A82E /* it */ = {isa = PBXFileReference; lastKnownFileType = text.plist.strings; name = it; path = it.lproj/ZMLocalizable.strings; sourceTree = "<group>"; };
		F1A989C41FD03E2800B8A82E /* nl */ = {isa = PBXFileReference; lastKnownFileType = text.plist.strings; name = nl; path = nl.lproj/ZMLocalizable.strings; sourceTree = "<group>"; };
		F1A989C51FD03E2800B8A82E /* tr */ = {isa = PBXFileReference; lastKnownFileType = text.plist.strings; name = tr; path = tr.lproj/ZMLocalizable.strings; sourceTree = "<group>"; };
		F1A989C61FD03E2900B8A82E /* fr */ = {isa = PBXFileReference; lastKnownFileType = text.plist.strings; name = fr; path = fr.lproj/ZMLocalizable.strings; sourceTree = "<group>"; };
		F1A989C71FD03E2A00B8A82E /* ar */ = {isa = PBXFileReference; lastKnownFileType = text.plist.strings; name = ar; path = ar.lproj/ZMLocalizable.strings; sourceTree = "<group>"; };
		F1A989C81FD03E2B00B8A82E /* da */ = {isa = PBXFileReference; lastKnownFileType = text.plist.strings; name = da; path = da.lproj/ZMLocalizable.strings; sourceTree = "<group>"; };
		F1A989C91FD03E2B00B8A82E /* zh-Hans */ = {isa = PBXFileReference; lastKnownFileType = text.plist.strings; name = "zh-Hans"; path = "zh-Hans.lproj/ZMLocalizable.strings"; sourceTree = "<group>"; };
		F1A989CA1FD03E2C00B8A82E /* sl */ = {isa = PBXFileReference; lastKnownFileType = text.plist.strings; name = sl; path = sl.lproj/ZMLocalizable.strings; sourceTree = "<group>"; };
		F1A989CB1FD03E2C00B8A82E /* fi */ = {isa = PBXFileReference; lastKnownFileType = text.plist.strings; name = fi; path = fi.lproj/ZMLocalizable.strings; sourceTree = "<group>"; };
		F1A989CC1FD03E2D00B8A82E /* et */ = {isa = PBXFileReference; lastKnownFileType = text.plist.strings; name = et; path = et.lproj/ZMLocalizable.strings; sourceTree = "<group>"; };
		F1A989CD1FD03E2E00B8A82E /* pl */ = {isa = PBXFileReference; lastKnownFileType = text.plist.strings; name = pl; path = pl.lproj/ZMLocalizable.strings; sourceTree = "<group>"; };
		F1A989CE1FD0579F00B8A82E /* de */ = {isa = PBXFileReference; lastKnownFileType = text.plist.strings; name = de; path = de.lproj/ZMLocalizable.strings; sourceTree = "<group>"; };
		F1AE5F6C21F72FC6009CDBBC /* ZMUserSession+Timers.swift */ = {isa = PBXFileReference; lastKnownFileType = sourcecode.swift; path = "ZMUserSession+Timers.swift"; sourceTree = "<group>"; };
		F1AE5F6E21F73388009CDBBC /* ZMUserSessionTests+Timers.swift */ = {isa = PBXFileReference; lastKnownFileType = sourcecode.swift; path = "ZMUserSessionTests+Timers.swift"; sourceTree = "<group>"; };
		F1B5D53C2181FDA300986911 /* NetworkQuality.swift */ = {isa = PBXFileReference; lastKnownFileType = sourcecode.swift; path = NetworkQuality.swift; sourceTree = "<group>"; };
		F1C1F3ED1FCF0C85007273E3 /* ZMUserSessionErrorCode+Localized.swift */ = {isa = PBXFileReference; lastKnownFileType = sourcecode.swift; path = "ZMUserSessionErrorCode+Localized.swift"; sourceTree = "<group>"; };
		F1C1F3EF1FCF18C5007273E3 /* NSError+Localized.swift */ = {isa = PBXFileReference; lastKnownFileType = sourcecode.swift; path = "NSError+Localized.swift"; sourceTree = "<group>"; };
		F1C51FE61FB49660009C2269 /* RegistrationStatus.swift */ = {isa = PBXFileReference; lastKnownFileType = sourcecode.swift; path = RegistrationStatus.swift; sourceTree = "<group>"; };
		F1C51FE81FB4A9C7009C2269 /* RegistrationStrategy.swift */ = {isa = PBXFileReference; lastKnownFileType = sourcecode.swift; path = RegistrationStrategy.swift; sourceTree = "<group>"; };
		F1E48002207E3789008D4299 /* Default-568h@2x.png */ = {isa = PBXFileReference; lastKnownFileType = image.png; path = "Default-568h@2x.png"; sourceTree = "<group>"; };
		F905C47E1E79A86A00AF34A5 /* WireCallCenterV3Tests.swift */ = {isa = PBXFileReference; fileEncoding = 4; lastKnownFileType = sourcecode.swift; path = WireCallCenterV3Tests.swift; sourceTree = "<group>"; };
		F90EC5A21E7BF1AC00A6779E /* AVSWrapper.swift */ = {isa = PBXFileReference; fileEncoding = 4; lastKnownFileType = sourcecode.swift; path = AVSWrapper.swift; sourceTree = "<group>"; };
		F91CA6AC1BECBD3F000EE5C2 /* Base */ = {isa = PBXFileReference; lastKnownFileType = text.plist.strings; name = Base; path = Base.lproj/Push.strings; sourceTree = "<group>"; };
		F91CA6AD1BECBD46000EE5C2 /* Base */ = {isa = PBXFileReference; lastKnownFileType = text.plist.stringsdict; name = Base; path = Base.lproj/Push.stringsdict; sourceTree = "<group>"; };
		F91CA6AE1BECBD51000EE5C2 /* de */ = {isa = PBXFileReference; lastKnownFileType = text.plist.strings; name = de; path = de.lproj/Push.strings; sourceTree = "<group>"; };
		F91CA6AF1BECBD51000EE5C2 /* de */ = {isa = PBXFileReference; lastKnownFileType = text.plist.stringsdict; name = de; path = de.lproj/Push.stringsdict; sourceTree = "<group>"; };
		F920F4D51DA3DCF8002B860B /* ConversationTests+Ephemeral.swift */ = {isa = PBXFileReference; fileEncoding = 4; lastKnownFileType = sourcecode.swift; path = "ConversationTests+Ephemeral.swift"; sourceTree = "<group>"; };
		F9245BEC1CBF95A8009D1E85 /* ZMHotFixDirectory+Swift.swift */ = {isa = PBXFileReference; fileEncoding = 4; lastKnownFileType = sourcecode.swift; path = "ZMHotFixDirectory+Swift.swift"; sourceTree = "<group>"; };
		F925468C1C63B61000CE2D7C /* MessagingTest+EventFactory.h */ = {isa = PBXFileReference; fileEncoding = 4; lastKnownFileType = sourcecode.c.h; path = "MessagingTest+EventFactory.h"; sourceTree = "<group>"; };
		F925468D1C63B61000CE2D7C /* MessagingTest+EventFactory.m */ = {isa = PBXFileReference; fileEncoding = 4; lastKnownFileType = sourcecode.c.objc; path = "MessagingTest+EventFactory.m"; sourceTree = "<group>"; };
		F92CA9641F153622007D8570 /* ZMUserSessionTests+FileRelocation.swift */ = {isa = PBXFileReference; fileEncoding = 4; lastKnownFileType = sourcecode.swift; path = "ZMUserSessionTests+FileRelocation.swift"; sourceTree = "<group>"; };
		F93A75F11C1F219800252586 /* ConversationStatusStrategy.swift */ = {isa = PBXFileReference; fileEncoding = 4; lastKnownFileType = sourcecode.swift; path = ConversationStatusStrategy.swift; sourceTree = "<group>"; };
		F93F3A581ED5A67E003CD185 /* TeamTests.swift */ = {isa = PBXFileReference; fileEncoding = 4; lastKnownFileType = sourcecode.swift; path = TeamTests.swift; sourceTree = "<group>"; };
		F9410F621DE44C2E007451FF /* TypingStrategyTests.swift */ = {isa = PBXFileReference; fileEncoding = 4; lastKnownFileType = sourcecode.swift; path = TypingStrategyTests.swift; sourceTree = "<group>"; };
		F94F6B321E54B9C000D46A29 /* CallingRequestStrategyTests.swift */ = {isa = PBXFileReference; fileEncoding = 4; lastKnownFileType = sourcecode.swift; path = CallingRequestStrategyTests.swift; sourceTree = "<group>"; };
		F95706531DE5D1CC0087442C /* SearchUserImageStrategy.swift */ = {isa = PBXFileReference; fileEncoding = 4; lastKnownFileType = sourcecode.swift; path = SearchUserImageStrategy.swift; sourceTree = "<group>"; };
		F95706581DE5F6D40087442C /* SearchUserImageStrategyTests.swift */ = {isa = PBXFileReference; fileEncoding = 4; lastKnownFileType = sourcecode.swift; path = SearchUserImageStrategyTests.swift; sourceTree = "<group>"; };
		F95ECF4C1B94A553009F91BA /* ZMHotFix.h */ = {isa = PBXFileReference; fileEncoding = 4; lastKnownFileType = sourcecode.c.h; path = ZMHotFix.h; sourceTree = "<group>"; };
		F95ECF4D1B94A553009F91BA /* ZMHotFix.m */ = {isa = PBXFileReference; fileEncoding = 4; lastKnownFileType = sourcecode.c.objc; path = ZMHotFix.m; sourceTree = "<group>"; };
		F95ECF501B94BD05009F91BA /* ZMHotFixTests.m */ = {isa = PBXFileReference; fileEncoding = 4; lastKnownFileType = sourcecode.c.objc; path = ZMHotFixTests.m; sourceTree = "<group>"; };
		F95FFBCF1EB8A44D004031CB /* CallSystemMessageGeneratorTests.swift */ = {isa = PBXFileReference; fileEncoding = 4; lastKnownFileType = sourcecode.swift; path = CallSystemMessageGeneratorTests.swift; sourceTree = "<group>"; };
		F962A8EF19FFD4DC00FD0F80 /* ZMOperationLoop+Private.h */ = {isa = PBXFileReference; lastKnownFileType = sourcecode.c.h; path = "ZMOperationLoop+Private.h"; sourceTree = "<group>"; };
		F9644AE91E83CDD100A1887B /* CallingV3Tests.swift */ = {isa = PBXFileReference; fileEncoding = 4; lastKnownFileType = sourcecode.swift; path = CallingV3Tests.swift; sourceTree = "<group>"; };
		F964700B1D5C720D00A81A92 /* ConversationTests+MessageEditing.m */ = {isa = PBXFileReference; fileEncoding = 4; lastKnownFileType = sourcecode.c.objc; path = "ConversationTests+MessageEditing.m"; sourceTree = "<group>"; };
		F96DBEE81DF9A570008FE832 /* ZMSyncStrategy+ManagedObjectChanges.h */ = {isa = PBXFileReference; fileEncoding = 4; lastKnownFileType = sourcecode.c.h; path = "ZMSyncStrategy+ManagedObjectChanges.h"; sourceTree = "<group>"; };
		F96DBEE91DF9A570008FE832 /* ZMSyncStrategy+ManagedObjectChanges.m */ = {isa = PBXFileReference; fileEncoding = 4; lastKnownFileType = sourcecode.c.objc; path = "ZMSyncStrategy+ManagedObjectChanges.m"; sourceTree = "<group>"; };
		F991CE111CB55512004D8465 /* ZMConversation+Testing.h */ = {isa = PBXFileReference; fileEncoding = 4; lastKnownFileType = sourcecode.c.h; path = "ZMConversation+Testing.h"; sourceTree = "<group>"; };
		F991CE121CB55512004D8465 /* ZMConversation+Testing.m */ = {isa = PBXFileReference; fileEncoding = 4; lastKnownFileType = sourcecode.c.objc; path = "ZMConversation+Testing.m"; sourceTree = "<group>"; };
		F991CE131CB55512004D8465 /* ZMUser+Testing.h */ = {isa = PBXFileReference; fileEncoding = 4; lastKnownFileType = sourcecode.c.h; path = "ZMUser+Testing.h"; sourceTree = "<group>"; };
		F991CE141CB55512004D8465 /* ZMUser+Testing.m */ = {isa = PBXFileReference; fileEncoding = 4; lastKnownFileType = sourcecode.c.objc; path = "ZMUser+Testing.m"; sourceTree = "<group>"; };
		F9AB00211F0CDAF00037B437 /* FileRelocator.swift */ = {isa = PBXFileReference; fileEncoding = 4; lastKnownFileType = sourcecode.swift; path = FileRelocator.swift; sourceTree = "<group>"; };
		F9ABE84B1EFD568B00D83214 /* TeamDownloadRequestStrategy.swift */ = {isa = PBXFileReference; fileEncoding = 4; lastKnownFileType = sourcecode.swift; path = TeamDownloadRequestStrategy.swift; sourceTree = "<group>"; };
		F9ABE84D1EFD568B00D83214 /* TeamRequestFactory.swift */ = {isa = PBXFileReference; fileEncoding = 4; lastKnownFileType = sourcecode.swift; path = TeamRequestFactory.swift; sourceTree = "<group>"; };
		F9ABE8531EFD56BF00D83214 /* TeamDownloadRequestStrategyTests.swift */ = {isa = PBXFileReference; fileEncoding = 4; lastKnownFileType = sourcecode.swift; path = TeamDownloadRequestStrategyTests.swift; sourceTree = "<group>"; };
		F9ABE8541EFD56BF00D83214 /* TeamDownloadRequestStrategy+EventsTests.swift */ = {isa = PBXFileReference; fileEncoding = 4; lastKnownFileType = sourcecode.swift; path = "TeamDownloadRequestStrategy+EventsTests.swift"; sourceTree = "<group>"; };
		F9B171F51C0EF21100E6EEC6 /* ClientUpdateStatus.swift */ = {isa = PBXFileReference; fileEncoding = 4; lastKnownFileType = sourcecode.swift; path = ClientUpdateStatus.swift; sourceTree = "<group>"; };
		F9B171F71C0F00E700E6EEC6 /* ClientUpdateStatusTests.swift */ = {isa = PBXFileReference; fileEncoding = 4; lastKnownFileType = sourcecode.swift; path = ClientUpdateStatusTests.swift; sourceTree = "<group>"; };
		F9B171F91C0F320200E6EEC6 /* ClientManagementTests.m */ = {isa = PBXFileReference; fileEncoding = 4; lastKnownFileType = sourcecode.c.objc; path = ClientManagementTests.m; sourceTree = "<group>"; };
		F9B71F4A1CB2B841001DB03F /* NSManagedObjectContext+TestHelpers.h */ = {isa = PBXFileReference; fileEncoding = 4; lastKnownFileType = sourcecode.c.h; path = "NSManagedObjectContext+TestHelpers.h"; sourceTree = "<group>"; };
		F9B71F4B1CB2B841001DB03F /* NSManagedObjectContext+TestHelpers.m */ = {isa = PBXFileReference; fileEncoding = 4; lastKnownFileType = sourcecode.c.objc; path = "NSManagedObjectContext+TestHelpers.m"; sourceTree = "<group>"; };
		F9C9A4ED1CAD290B0039E10C /* store128.wiredatabase */ = {isa = PBXFileReference; lastKnownFileType = file; path = store128.wiredatabase; sourceTree = "<group>"; };
		F9D1CD131DF6C131002F6E80 /* SyncStatusTests.swift */ = {isa = PBXFileReference; fileEncoding = 4; lastKnownFileType = sourcecode.swift; lineEnding = 0; path = SyncStatusTests.swift; sourceTree = "<group>"; xcLanguageSpecificationIdentifier = xcode.lang.swift; };
		F9DAC54D1C2034E70001F11E /* ConversationStatusStrategyTests.swift */ = {isa = PBXFileReference; fileEncoding = 4; lastKnownFileType = sourcecode.swift; path = ConversationStatusStrategyTests.swift; sourceTree = "<group>"; };
		F9E3AB511BEA017300C1A6AA /* ZMSelfStrategy+Internal.h */ = {isa = PBXFileReference; fileEncoding = 4; lastKnownFileType = sourcecode.c.h; path = "ZMSelfStrategy+Internal.h"; sourceTree = "<group>"; };
		F9E462D91D7043C60036CFA7 /* ConversationTests+DeliveryConfirmation.swift */ = {isa = PBXFileReference; fileEncoding = 4; lastKnownFileType = sourcecode.swift; path = "ConversationTests+DeliveryConfirmation.swift"; sourceTree = "<group>"; };
		F9E577201E77EC6D0065EFE4 /* WireCallCenterV3+Notifications.swift */ = {isa = PBXFileReference; fileEncoding = 4; lastKnownFileType = sourcecode.swift; path = "WireCallCenterV3+Notifications.swift"; sourceTree = "<group>"; };
		F9F11A061A0A630900F1DCEE /* ZMBlacklistVerificatorTest.m */ = {isa = PBXFileReference; fileEncoding = 4; lastKnownFileType = sourcecode.c.objc; path = ZMBlacklistVerificatorTest.m; sourceTree = "<group>"; };
		F9F631411DE3524100416938 /* TypingStrategy.swift */ = {isa = PBXFileReference; fileEncoding = 4; lastKnownFileType = sourcecode.swift; path = TypingStrategy.swift; sourceTree = "<group>"; };
		F9F846331ED307F10087C1A4 /* CallParticipantsSnapshotTests.swift */ = {isa = PBXFileReference; fileEncoding = 4; lastKnownFileType = sourcecode.swift; path = CallParticipantsSnapshotTests.swift; sourceTree = "<group>"; };
		F9F9F5611D75D62100AE6499 /* RequestStrategyTestBase.swift */ = {isa = PBXFileReference; fileEncoding = 4; lastKnownFileType = sourcecode.swift; path = RequestStrategyTestBase.swift; sourceTree = "<group>"; };
		F9FD798519EE742600D70FCD /* ZMBlacklistDownloader.h */ = {isa = PBXFileReference; fileEncoding = 4; lastKnownFileType = sourcecode.c.h; path = ZMBlacklistDownloader.h; sourceTree = "<group>"; };
		F9FD798619EE742600D70FCD /* ZMBlacklistDownloader.m */ = {isa = PBXFileReference; fileEncoding = 4; lastKnownFileType = sourcecode.c.objc; path = ZMBlacklistDownloader.m; sourceTree = "<group>"; };
		F9FD798919EE962F00D70FCD /* ZMBlacklistDownloaderTest.m */ = {isa = PBXFileReference; fileEncoding = 4; lastKnownFileType = sourcecode.c.objc; path = ZMBlacklistDownloaderTest.m; sourceTree = "<group>"; };
		F9FD798B19EE9B9A00D70FCD /* ZMBlacklistVerificator.h */ = {isa = PBXFileReference; fileEncoding = 4; lastKnownFileType = sourcecode.c.h; path = ZMBlacklistVerificator.h; sourceTree = "<group>"; };
		F9FD798C19EE9B9A00D70FCD /* ZMBlacklistVerificator.m */ = {isa = PBXFileReference; fileEncoding = 4; lastKnownFileType = sourcecode.c.objc; path = ZMBlacklistVerificator.m; sourceTree = "<group>"; };
/* End PBXFileReference section */

/* Begin PBXFrameworksBuildPhase section */
		0145AE7E2B1154010097E3B8 /* Frameworks */ = {
			isa = PBXFrameworksBuildPhase;
			buildActionMask = 2147483647;
			files = (
				0145AE8B2B1155690097E3B8 /* WireSyncEngine.framework in Frameworks */,
			);
			runOnlyForDeploymentPostprocessing = 0;
		};
		169BA1CF25ECDBA300374343 /* Frameworks */ = {
			isa = PBXFrameworksBuildPhase;
			buildActionMask = 2147483647;
			files = (
				169BA1D725ECDBA300374343 /* WireSyncEngine.framework in Frameworks */,
				0140A0C72B30F941004D8B40 /* WireDataModelSupport.framework in Frameworks */,
			);
			runOnlyForDeploymentPostprocessing = 0;
		};
		3E186085191A56F6000FE027 /* Frameworks */ = {
			isa = PBXFrameworksBuildPhase;
			buildActionMask = 2147483647;
			files = (
				544BA1571A43424F00D3B852 /* WireSyncEngine.framework in Frameworks */,
				EE668BBA2954AA9300D939E7 /* WireMockTransport.framework in Frameworks */,
			);
			runOnlyForDeploymentPostprocessing = 0;
		};
		3E1860C0191A649D000FE027 /* Frameworks */ = {
			isa = PBXFrameworksBuildPhase;
			buildActionMask = 2147483647;
			files = (
				0145AE902B1155760097E3B8 /* WireSyncEngineSupport.framework in Frameworks */,
				54F4DC5A1A4438B300FDB6EA /* WireSyncEngine.framework in Frameworks */,
				59D1C3102B1DEE6E0016F6B2 /* WireDataModelSupport.framework in Frameworks */,
				EE4E6A262B714490007C476D /* WireRequestStrategySupport.framework in Frameworks */,
			);
			runOnlyForDeploymentPostprocessing = 0;
		};
		5498158F1A43232400A7CE2E /* Frameworks */ = {
			isa = PBXFrameworksBuildPhase;
			buildActionMask = 2147483647;
			files = (
				EE67F6CC296F0622001D7C88 /* avs.xcframework in Frameworks */,
				25A9B7BA2B5EA36D00FD43FB /* Security.framework in Frameworks */,
				EE668BB62954AA7F00D939E7 /* WireRequestStrategy.framework in Frameworks */,
				EE67F6C8296F0622001D7C88 /* libPhoneNumberiOS.xcframework in Frameworks */,
				EE67F6CA296F0622001D7C88 /* ZipArchive.xcframework in Frameworks */,
			);
			runOnlyForDeploymentPostprocessing = 0;
		};
/* End PBXFrameworksBuildPhase section */

/* Begin PBXGroup section */
		0145AE822B1154010097E3B8 /* WireSyncEngineSupport */ = {
			isa = PBXGroup;
			children = (
				0145AE832B1154010097E3B8 /* WireSyncEngineSupport.h */,
				59E6A9112B4EE57000DBCC6B /* Synchronization */,
			);
			path = WireSyncEngineSupport;
			sourceTree = "<group>";
		};
		014C7AA02ADD4DC300CDEC45 /* sourcery */ = {
			isa = PBXGroup;
			children = (
				014C7AA12ADD4DC300CDEC45 /* generated */,
			);
			path = sourcery;
			sourceTree = "<group>";
		};
		014C7AA12ADD4DC300CDEC45 /* generated */ = {
			isa = PBXGroup;
			children = (
				014C7AA42ADD4DEA00CDEC45 /* AutoMockable.generated.swift */,
				16BA78702B04D98A006D8CCF /* AutoMockable.manual.swift */,
			);
			path = generated;
			sourceTree = "<group>";
		};
		018A3DBD2B0799CA00EB3D6B /* Use cases */ = {
			isa = PBXGroup;
			children = (
				018A3DBE2B0799CA00EB3D6B /* GetUserClientFingerprintUseCaseTests.swift */,
				EE8B934D2B838AFD00D5E670 /* GetE2eIdentityCertificatesUseCaseTests.swift */,
				16D74BF52B5A961800160298 /* ChangeUsernameUseCaseTests.swift */,
				EEA58F0F2B70D59F006DEE32 /* CreateTeamOneOnOneConversationUseCaseTests.swift */,
<<<<<<< HEAD
				E98E5DFB2B8DF45100A2CFF5 /* ResolveOneOnOneConversationsUseCaseTests.swift */,
=======
				061F791D2B76828500E8827B /* SnoozeCertificateEnrollmentUseCaseTests.swift */,
>>>>>>> 91834b39
			);
			path = "Use cases";
			sourceTree = "<group>";
		};
		060C06662B7619C600B484C6 /* E2EI */ = {
			isa = PBXGroup;
			children = (
				060C06672B7619E300B484C6 /* SelfClientCertificateProvider.swift */,
			);
			path = E2EI;
			sourceTree = "<group>";
		};
		061F79192B767ACD00E8827B /* E2EI */ = {
			isa = PBXGroup;
			children = (
				061F791A2B767AE100E8827B /* SelfClientCertificateProviderTests.swift */,
			);
			path = E2EI;
			sourceTree = "<group>";
		};
		0928E38F1BA2CFF60057232E /* E2EE */ = {
			isa = PBXGroup;
			children = (
				871667F91BB2AE9C009C6EEA /* APSSignalingKeysStore.swift */,
				09BCDB8C1BCE7F000020DCC7 /* ZMAPSMessageDecoder.h */,
				09BCDB8D1BCE7F000020DCC7 /* ZMAPSMessageDecoder.m */,
			);
			path = E2EE;
			sourceTree = "<group>";
		};
		0994E1DB1B835C4900A51721 /* zmc-config */ = {
			isa = PBXGroup;
			children = (
				A93724C226984D2F005FD532 /* ios.xcconfig */,
				0994E1DD1B835C4900A51721 /* ios-test-host.xcconfig */,
				0994E1DE1B835C4900A51721 /* ios-test-target.xcconfig */,
				0994E1E21B835C4900A51721 /* project-common.xcconfig */,
				0994E1E31B835C4900A51721 /* project-debug.xcconfig */,
				0994E1E41B835C4900A51721 /* project.xcconfig */,
				0994E1E81B835C4900A51721 /* tests.xcconfig */,
				0994E1E91B835C4900A51721 /* warnings-debug.xcconfig */,
				0994E1EA1B835C4900A51721 /* warnings.xcconfig */,
			);
			path = "zmc-config";
			sourceTree = "<group>";
		};
		09C77C3C1BA2E38D00E2163F /* E2EE */ = {
			isa = PBXGroup;
			children = (
				F9F9F5611D75D62100AE6499 /* RequestStrategyTestBase.swift */,
				0920833C1BA84F3100F82B29 /* UserClientRequestStrategyTests.swift */,
				161927222459E08E00DDD9EB /* UserClientEventConsumerTests.swift */,
				093694441BA9633300F36B3A /* UserClientRequestFactoryTests.swift */,
				87D003FE1BB5810D00472E06 /* APSSignalingKeyStoreTests.swift */,
				09914E521BD6613D00C10BF8 /* ZMDecodedAPSMessageTest.m */,
			);
			path = E2EE;
			sourceTree = "<group>";
		};
		161ACB2B23F5B9E900ABFF33 /* URLActionProcessors */ = {
			isa = PBXGroup;
			children = (
				161ACB2C23F5BA0200ABFF33 /* DeepLinkURLActionProcessor.swift */,
				161ACB2E23F5BACA00ABFF33 /* ConnectToBotURLActionProcessor.swift */,
			);
			path = URLActionProcessors;
			sourceTree = "<group>";
		};
		161ACB3023F5BB7E00ABFF33 /* URLActionProcessors */ = {
			isa = PBXGroup;
			children = (
				161ACB3123F5BBA100ABFF33 /* CompanyLoginURLActionProcessor.swift */,
				06239125274DB73A0065A72D /* StartLoginURLActionProcessor.swift */,
			);
			path = URLActionProcessors;
			sourceTree = "<group>";
		};
		161ACB3D23F6E49400ABFF33 /* URLActionProcessors */ = {
			isa = PBXGroup;
			children = (
				161ACB3E23F6E4C200ABFF33 /* DeepLinkURLActionProcessorTests.swift */,
				161C886223FADDE400CB0B8E /* ConnectToBotURLActionProcessorTests.swift */,
			);
			name = URLActionProcessors;
			sourceTree = "<group>";
		};
		161ACB4023F6EDF900ABFF33 /* UnauthenticatedSession */ = {
			isa = PBXGroup;
			children = (
				161ACB4123F6EE1E00ABFF33 /* URLActionProcessors */,
			);
			path = UnauthenticatedSession;
			sourceTree = "<group>";
		};
		161ACB4123F6EE1E00ABFF33 /* URLActionProcessors */ = {
			isa = PBXGroup;
			children = (
				161ACB4223F6EE4800ABFF33 /* CompanyLoginURLActionProcessorTests.swift */,
				06894D91276BA7FA00DA4E33 /* StartLoginURLActionProcessorTests.swift */,
			);
			path = URLActionProcessors;
			sourceTree = "<group>";
		};
		1688189C25F150E100BB51C3 /* TestsPlans */ = {
			isa = PBXGroup;
			children = (
				168818A025F1512400BB51C3 /* AllTests.xctestplan */,
				168818AB25F1533A00BB51C3 /* IntegrationTests.xctestplan */,
				2B56189B29A5074000D8CCCA /* SecurityTests.xctestplan */,
			);
			path = TestsPlans;
			sourceTree = "<group>";
		};
		169BA1F625ECF8C300374343 /* Mocks */ = {
			isa = PBXGroup;
			children = (
				169BA1F725ECF8F700374343 /* MockAppLock.swift */,
				169BA23C25EF6E2A00374343 /* MockRegistrationStatusDelegate.swift */,
				169BA24325EF6FFA00374343 /* MockAnalytics.swift */,
				169BA24B25EF753100374343 /* MockReachability.swift */,
				EECE27C5294362F100419A8B /* MockPushTokenService.swift */,
			);
			path = Mocks;
			sourceTree = "<group>";
		};
		169BA25025EF777300374343 /* Recorders */ = {
			isa = PBXGroup;
			children = (
				169BA25125EF778E00374343 /* TestUserProfileUpdateObserver.swift */,
			);
			path = Recorders;
			sourceTree = "<group>";
		};
		3E18605A191A4EF8000FE027 /* Resources */ = {
			isa = PBXGroup;
			children = (
				54764B9D1C931E9400BD25E3 /* animated.gif */,
				54764B9E1C931E9400BD25E3 /* not_animated.gif */,
				54764B971C9303D600BD25E3 /* medium.jpg */,
				54764B981C9303D600BD25E3 /* tiny.jpg */,
				AF6415A01C9C151700A535F5 /* EncryptedBase64EncondedExternalMessageTestFixture.txt */,
				AF6415A11C9C151700A535F5 /* ExternalMessageTextFixture.txt */,
				EE01E0361F90DABC001AA33C /* audio.m4a */,
				BF158D2E1CE087D8007C6F8A /* video.mp4 */,
				54DFAE211C92D979004B1D15 /* 1900x1500.jpg */,
				F9C9A4F11CAD2A200039E10C /* DB Ficture 1.28 */,
				BF44A3521C71D60100C6928E /* DB Fixture 1.27 */,
				BF72DF111C4D257C002B324F /* DB Fixture 1.24 */,
				BF72DF101C4D256B002B324F /* DB Fixture 1.25 / 1.26 */,
				5423B998191A4A1B0044347D /* InfoPlist.strings */,
				3E2712FE1A891781008EE50F /* UnitTests-Info.plist */,
				169BA1D625ECDBA300374343 /* IntegrationTests-Info.plist */,
				54764B9B1C930AEB00BD25E3 /* Lorem Ipsum.txt */,
			);
			path = Resources;
			sourceTree = "<group>";
		};
		3E18605B191A4F28000FE027 /* Public */ = {
			isa = PBXGroup;
			children = (
				542049EF196AB84B000D8A94 /* WireSyncEngine.h */,
				A9B53AA924E12E240066FCC6 /* ZMAccountDeletedReason.swift */,
				3E05F247192A4F8900F22D80 /* NSError+ZMUserSession.h */,
				54D9331C1AE1643A00C0B91C /* ZMCredentials.h */,
				546D45FD19E29D92004C478D /* ZMNetworkState.h */,
			);
			path = Public;
			sourceTree = "<group>";
		};
		3E18605E191A4F4F000FE027 /* Resources */ = {
			isa = PBXGroup;
			children = (
				3E799CC9192134900020A438 /* Configurations */,
				3E27131A1A8A68BF008EE50F /* Push.strings */,
				3E27131C1A8A68BF008EE50F /* Push.stringsdict */,
				549815961A43232400A7CE2E /* WireSyncEngine-ios-Info.plist */,
				F1A989BC1FD03E1B00B8A82E /* ZMLocalizable.strings */,
				543095921DE76B170065367F /* random1.txt */,
				543095941DE76B270065367F /* random2.txt */,
			);
			path = Resources;
			sourceTree = "<group>";
		};
		3E1860B3191A5D1D000FE027 /* iOS Test Host */ = {
			isa = PBXGroup;
			children = (
				3E1860B4191A5D99000FE027 /* Test-Host-Info.plist */,
				3E1860B5191A5D99000FE027 /* Test-Host-Prefix.pch */,
				3E1860B6191A5D99000FE027 /* TestHost-main.m */,
				3E1860B7191A5D99000FE027 /* TestHostAppDelegate.h */,
				3E1860B8191A5D99000FE027 /* TestHostAppDelegate.m */,
				F1E48002207E3789008D4299 /* Default-568h@2x.png */,
				3E9848BC1A65253000F7B050 /* Hack.swift */,
				872C995A1DB65D0D006A3BDE /* harp.m4a */,
				872C99571DB659E6006A3BDE /* ringing_from_them_long.caf */,
			);
			path = "iOS Test Host";
			sourceTree = "<group>";
		};
		3E799CC9192134900020A438 /* Configurations */ = {
			isa = PBXGroup;
			children = (
				0994E1DB1B835C4900A51721 /* zmc-config */,
				0994E1F01B835C4900A51721 /* WireSyncEngine.xcconfig */,
				0994E1F11B835D1100A51721 /* version.xcconfig */,
			);
			path = Configurations;
			sourceTree = "<group>";
		};
		3E89FFA3191B6E15002D3A3E /* Data Model */ = {
			isa = PBXGroup;
			children = (
				0648FC1327864783006519D1 /* Conversation+Join.swift */,
				EEEED9A723F6BC00008C94CA /* SelfUserProvider.swift */,
				EE1108FA23D2087F005DC663 /* Typing.swift */,
				EE1108F823D1F945005DC663 /* TypingUsersTimeout.swift */,
				EE1DEBBC23D5E0390087EE1F /* TypingUsersTimeout+Key.swift */,
				EE1108B623D1B367005DC663 /* TypingUsers.swift */,
				16F5F16B1E4092C00062F0AE /* NSManagedObjectContext+CTCallCenter.swift */,
				EE1DEBC523D5F1D00087EE1F /* NSManagedObjectContext+TypingUsers.swift */,
				0640C26C26EA0B5C0057AF80 /* NSManagedObjectContext+Packaging.swift */,
				16085B321F71811A000B9F22 /* UserChangeInfo+UserSession.swift */,
				8754B8491F73C25400EC02AD /* ConversationListChangeInfo+UserSession.swift */,
				8754B84B1F73C38900EC02AD /* MessageChangeInfo+UserSession.swift */,
				872A2EE51FFFBC2900900B22 /* ServiceUser.swift */,
				168CF4282007840A009FCB89 /* Team+Invite.swift */,
				BF3C1B1620DBE254001CE126 /* Conversation+MessageDestructionTimeout.swift */,
				D5D10DA3203AE43200145497 /* Conversation+AccessMode.swift */,
				16030DC821B01B7500F8032E /* Conversation+ReadReceiptMode.swift */,
				16519D37231D3B1700C9D76D /* Conversation+Deletion.swift */,
				EE1DEBC223D5F1920087EE1F /* Conversation+TypingUsers.swift */,
				878ACB4720AEFB980016E68A /* ZMUser+Consent.swift */,
			);
			path = "Data Model";
			sourceTree = "<group>";
		};
		3EAD6A08199BB6C800D519DB /* Calling */ = {
			isa = PBXGroup;
			children = (
				16A764601F3E0B0B00564F21 /* CallKitManager.swift */,
				EE2DE5E7292519EC00F42F4C /* CallKitCallRegister.swift */,
				EE2DE5E329250CC400F42F4C /* CallKitCall.swift */,
				EE2DE5E129250C1A00F42F4C /* CallHandle.swift */,
				EE2DE5E92926377C00F42F4C /* CallObserver.swift */,
				0625690E264AE6560041C17B /* CallClosedReason.swift */,
				63B1FAD72763A4E7000766F8 /* AVSIdentifier */,
				634976ED268A18B000824A05 /* AVS */,
				165D3A181E1D43870052E654 /* VoiceChannel.swift */,
				165D3A171E1D43870052E654 /* VoiceChannelV3.swift */,
				165D3A3C1E1D60520052E654 /* ZMConversation+VoiceChannel.swift */,
				1658C2361F503CF800889F22 /* FlowManager.swift */,
				166D18A3230EBFFA001288CD /* MediaManager.swift */,
				BF735CF91E70003D003BC61F /* SystemMessageCallObserver.swift */,
				165911521DEF38EC007FA847 /* CallStateObserver.swift */,
				5E8BB89F2147F5BC00EEA64B /* CallSnapshot.swift */,
				16C4BD9F20A309CD00BCDB17 /* CallParticipantSnapshot.swift */,
				632A581F25CC43DA00F0C4BD /* CallParticipantsListKind.swift */,
				5EC2C5902137F80E00C6CE35 /* CallState.swift */,
				F1B5D53C2181FDA300986911 /* NetworkQuality.swift */,
				7C5482D9225380160055F1AB /* CallReceivedResult.swift */,
				5E8BB8A12147F89000EEA64B /* CallCenterSupport.swift */,
				165D3A141E1D3EF30052E654 /* WireCallCenterV3.swift */,
				EEE95CF52A442A0100E136CB /* WireCallCenterV3+MLS.swift */,
				639290A6252DEDB400046171 /* WireCallCenterV3+Degradation.swift */,
				5EC2C592213827BF00C6CE35 /* WireCallCenterV3+Events.swift */,
				F9E577201E77EC6D0065EFE4 /* WireCallCenterV3+Notifications.swift */,
				166A8BF21E015F3B00F5EEEA /* WireCallCenterV3Factory.swift */,
				63FE4B9D25C1D2EC002878E5 /* VideoGridPresentationMode.swift */,
				636F70442A5F3EE900E086B6 /* MLSConferenceStaleParticipantsRemover.swift */,
				018F17B82B83B70A00E0594D /* AVSConversationType+Conference.swift */,
			);
			path = Calling;
			sourceTree = "<group>";
		};
		3EAD6A0F199BBE5D00D519DB /* Calling */ = {
			isa = PBXGroup;
			children = (
				16D3FCDE1E365ABC0052A535 /* CallStateObserverTests.swift */,
				160C31401E6DDFC30012E4BC /* VoiceChannelV3Tests.swift */,
				872C99511DB5256E006A3BDE /* CallKitManagerTests.swift */,
				872C995E1DB6722C006A3BDE /* CallKitDelegateTests+Mocking.h */,
				872C995F1DB6722C006A3BDE /* CallKitDelegateTests+Mocking.m */,
				165D3A1A1E1D43870052E654 /* WireCallCenterV3Mock.swift */,
				F905C47E1E79A86A00AF34A5 /* WireCallCenterV3Tests.swift */,
				1658C2381F5404ED00889F22 /* FlowManagerMock.swift */,
				F95FFBCF1EB8A44D004031CB /* CallSystemMessageGeneratorTests.swift */,
				F9F846331ED307F10087C1A4 /* CallParticipantsSnapshotTests.swift */,
				87B30C5B1FA756220054DFB1 /* FlowManagerTests.swift */,
				5E8BB8A3214912D100EEA64B /* AVSBridgingTests.swift */,
				166D18A5230EC418001288CD /* MockMediaManager.swift */,
				639290A3252CA53100046171 /* CallSnapshotTestFixture.swift */,
				A901FE9A258B562F003EAF5C /* CallParticipantTests.swift */,
				632A582125CD9DF900F0C4BD /* CallParticipantsKindTests.swift */,
				6349771D268B7C4300824A05 /* AVSVideoStreamsTest.swift */,
				63CF3FFF276B4D110079FF2B /* AVSIdentifierTests.swift */,
				63A8F575276B7B3100513750 /* AVSClientTests.swift */,
				6391A8002A7A529000832665 /* MLSConferenceStaleParticipantsRemoverTests.swift */,
			);
			path = Calling;
			sourceTree = "<group>";
		};
		540029AA1918CA8500578793 = {
			isa = PBXGroup;
			children = (
				09284B6A1B8272C300EEE10E /* WireSyncEngine Test Host.entitlements */,
				3E18605F191A4F6A000FE027 /* README.md */,
				014C7AA02ADD4DC300CDEC45 /* sourcery */,
				5423B98C191A49CD0044347D /* Source */,
				3E18605E191A4F4F000FE027 /* Resources */,
				5423B997191A4A1B0044347D /* Tests */,
				0145AE822B1154010097E3B8 /* WireSyncEngineSupport */,
				540029B61918CA8500578793 /* Frameworks */,
				540029B51918CA8500578793 /* Products */,
				E6C6C6B12B8773E9007585DF /* Recovered References */,
			);
			indentWidth = 4;
			sourceTree = "<group>";
			tabWidth = 4;
			usesTabs = 0;
			wrapsLines = 1;
		};
		540029B51918CA8500578793 /* Products */ = {
			isa = PBXGroup;
			children = (
				3E186088191A56F6000FE027 /* WireSyncEngine Test Host.app */,
				3E1860C3191A649D000FE027 /* UnitTests.xctest */,
				549815931A43232400A7CE2E /* WireSyncEngine.framework */,
				169BA1D225ECDBA300374343 /* IntegrationTests.xctest */,
				0145AE812B1154010097E3B8 /* WireSyncEngineSupport.framework */,
			);
			name = Products;
			sourceTree = "<group>";
		};
		540029B61918CA8500578793 /* Frameworks */ = {
			isa = PBXGroup;
			children = (
				25A9B7B92B5EA36D00FD43FB /* Security.framework */,
				EE4E6A252B714490007C476D /* WireRequestStrategySupport.framework */,
				0140A0C62B30F941004D8B40 /* WireDataModelSupport.framework */,
				59D1C30F2B1DEE6E0016F6B2 /* WireDataModelSupport.framework */,
				EE67F6C7296F0622001D7C88 /* avs.xcframework */,
				EE67F6C5296F0622001D7C88 /* libPhoneNumberiOS.xcframework */,
				EE67F6C6296F0622001D7C88 /* ZipArchive.xcframework */,
				EE668BB92954AA9300D939E7 /* WireMockTransport.framework */,
				EE668BB52954AA7F00D939E7 /* WireRequestStrategy.framework */,
			);
			name = Frameworks;
			sourceTree = "<group>";
		};
		5423B98C191A49CD0044347D /* Source */ = {
			isa = PBXGroup;
			children = (
				060C06662B7619C600B484C6 /* E2EI */,
				EFF9403C2240FE12004F3115 /* DeepLink */,
				54B2A0821DAE71F100BB40B1 /* Analytics */,
				0928E38F1BA2CFF60057232E /* E2EE */,
				A9EADFFF19DBF20A00FD386C /* Utility */,
				A926F1E0196C12ED0045BB47 /* Registration */,
				A957B4B91962FB610060EE03 /* Notifications */,
				54BAF1BB19212EBA008042FB /* UserSession */,
				F19F1D361EFBF60A00275E27 /* SessionManager */,
				F19F1D121EFBC17A00275E27 /* UnauthenticatedSession */,
				3E89FFA3191B6E15002D3A3E /* Data Model */,
				85D85DBFC1F3A95767DEEA45 /* Synchronization */,
				3EAD6A08199BB6C800D519DB /* Calling */,
				EEE46E5528C5EF3B005F48D7 /* Use cases */,
				3E18605B191A4F28000FE027 /* Public */,
				3E18605C191A4F3B000FE027 /* WireSyncEngine-iOS.pch */,
			);
			path = Source;
			sourceTree = "<group>";
		};
		5423B997191A4A1B0044347D /* Tests */ = {
			isa = PBXGroup;
			children = (
				1688189C25F150E100BB51C3 /* TestsPlans */,
				5474C7DC1921303400185A3A /* Source */,
				3E1860B3191A5D1D000FE027 /* iOS Test Host */,
				3E18605A191A4EF8000FE027 /* Resources */,
			);
			path = Tests;
			sourceTree = "<group>";
		};
		5474C7DC1921303400185A3A /* Source */ = {
			isa = PBXGroup;
			children = (
				061F79192B767ACD00E8827B /* E2EI */,
				018A3DBD2B0799CA00EB3D6B /* Use cases */,
				169BA25025EF777300374343 /* Recorders */,
				169BA1F625ECF8C300374343 /* Mocks */,
				09C77C3C1BA2E38D00E2163F /* E2EE */,
				54C2F6751A6FA988003D09D9 /* Notifications */,
				A9EAE00A19DBF24100FD386C /* Utility */,
				54CEC9BB19AB34CE006817BB /* Registration */,
				5474C7EB1921303400185A3A /* UserSession */,
				F159F4121F1E310C001B7D80 /* SessionManager */,
				161ACB4023F6EDF900ABFF33 /* UnauthenticatedSession */,
				5474C7DD1921303400185A3A /* Data Model */,
				85D850FC5E45F9F688A64419 /* Synchronization */,
				54FC8A0E192CD52800D3C016 /* Integration */,
				3EAD6A0F199BBE5D00D519DB /* Calling */,
				3E799CF2192140300020A438 /* WireSyncEngine-Tests.pch */,
				5474C8051921309400185A3A /* MessagingTest.h */,
				5474C8061921309400185A3A /* MessagingTest.m */,
				06BBF7002473D51D00A26626 /* MessagingTest+Swift.swift */,
				5474C8081921309400185A3A /* MessagingTestTests.m */,
				3E1858B21951D69B005FE78F /* MemoryLeaksObserver.h */,
				3E1858B31951D69B005FE78F /* MemoryLeaksObserver.m */,
				5463C88F193F38A6006799DE /* ZMTimingTests.h */,
				5463C890193F38A6006799DE /* ZMTimingTests.m */,
				5E2C354C21A806A80034F1EE /* MockBackgroundActivityManager.swift */,
				16849B1B23EDA1FD00C025A8 /* MockUpdateEventProcessor.swift */,
				16849B1F23EDB32B00C025A8 /* MockSessionManager.swift */,
				1636EAFE23F6FCCC00CD9527 /* MockPresentationDelegate.swift */,
				161C887623FD4CFD00CB0B8E /* MockPushChannel.swift */,
				161C886423FD248A00CB0B8E /* RecordingMockTransportSession.swift */,
				54BD32D01A5ACCF9008EB1B0 /* Test-Bridging-Header.h */,
				16A5FE20215B584200AEEBBD /* MockLinkPreviewDetector.swift */,
				166B2B6D23EB2CD3003E8581 /* DatabaseTest.swift */,
				87AEA67B1EFBD27700C94BF3 /* DiskDatabaseTest.swift */,
				5E8EE1FD20FDCD1300DB1F9B /* MockPasteboard.swift */,
				5E0EB1F82100A46F00B5DC2B /* MockCompanyLoginRequesterDelegate.swift */,
				EE6654632445D4EE00CBF8D3 /* MockAddressBook.swift */,
				EE2E95EA2A8B478700325A0C /* MockUserRepositoryInterface.swift */,
			);
			path = Source;
			sourceTree = "<group>";
		};
		5474C7DD1921303400185A3A /* Data Model */ = {
			isa = PBXGroup;
			children = (
				F991CE111CB55512004D8465 /* ZMConversation+Testing.h */,
				F991CE121CB55512004D8465 /* ZMConversation+Testing.m */,
				169BA24025EF6F6700374343 /* ZMConversation+Testing.swift */,
				F991CE131CB55512004D8465 /* ZMUser+Testing.h */,
				F991CE141CB55512004D8465 /* ZMUser+Testing.m */,
				F9B71F4A1CB2B841001DB03F /* NSManagedObjectContext+TestHelpers.h */,
				F9B71F4B1CB2B841001DB03F /* NSManagedObjectContext+TestHelpers.m */,
				85D856D10F3CD0262DCB5730 /* MockDataModel */,
				EE1DEBB223D5A6930087EE1F /* TypingTests.swift */,
				EE1DEBB423D5AEE50087EE1F /* TypingUsersTimeoutTests.swift */,
				EE1DEBB823D5B9BC0087EE1F /* ZMConversation+TypingUsersTests.swift */,
				EE1DEBB623D5B62C0087EE1F /* TypingUsersTests.swift */,
				16AD86B71F7292EB00E4C797 /* TypingChange.swift */,
				16D3FD011E3A5C0D0052A535 /* ZMConversationVoiceChannelRouterTests.swift */,
				16519D6C231EAAF300C9D76D /* Conversation+DeletionTests.swift */,
				872A2EE71FFFBC3900900B22 /* ServiceUserTests.swift */,
				878ACB5820AF12C10016E68A /* ZMUserConsentTests.swift */,
			);
			path = "Data Model";
			sourceTree = "<group>";
		};
		5474C7EB1921303400185A3A /* UserSession */ = {
			isa = PBXGroup;
			children = (
				161ACB3D23F6E49400ABFF33 /* URLActionProcessors */,
				549127E819E7FDAB005871F5 /* Search */,
				A97E4F55267CF681006FC545 /* ZMUserSessionTestsBase.swift */,
				1679D1CB1EF9730C007B0DF5 /* ZMUserSessionTestsBase+Calling.swift */,
				874A1749205812B6001C6760 /* ZMUserSessionTests.swift */,
				A97E4F5A267CFB2D006FC545 /* ZMUserSessionTests_NetworkState.swift */,
				1626344620D79C22000D4063 /* ZMUserSessionTests+PushNotifications.swift */,
				F92CA9641F153622007D8570 /* ZMUserSessionTests+FileRelocation.swift */,
				F1AE5F6E21F73388009CDBBC /* ZMUserSessionTests+Timers.swift */,
				06E0979F2A264F0300B38C4A /* ZMUserSessionTests+RecurringActions.swift */,
				06CDC6F72A2DFB4400EB518D /* RecurringActionServiceTests.swift */,
				168474252252579A004DE9EC /* ZMUserSessionTests+Syncing.swift */,
				16E0FBB4233119FE000E3235 /* ZMUserSessionTests+Authentication.swift */,
				1673C35224CB36D800AE2714 /* ZMUserSessionTests+EncryptionAtRest.swift */,
				707CEBB627B515B200E080A4 /* ZMUserSessionTests+SecurityClassification.swift */,
				636826F72953465F00D904C2 /* ZMUserSessionTests+AccessToken.swift */,
				0920C4D81B305FF500C55728 /* UserSessionGiphyRequestStateTests.swift */,
				541228431AEE422C00D9ED1C /* ZMAuthenticationStatusTests.m */,
				7CE017142317D07E00144905 /* ZMAuthenticationStatusTests.swift */,
				A9C02609266F5D1B002E542B /* ZMClientRegistrationStatusTests.swift */,
				F9B171F71C0F00E700E6EEC6 /* ClientUpdateStatusTests.swift */,
				54BFDF691BDA87D20034A3DB /* HistorySynchronizationStatusTests.swift */,
				09B730941B3045E400A5CCC9 /* ProxiedRequestStatusTests.swift */,
				7CE017162317D72A00144905 /* ZMCredentialsTests.swift */,
				542DFEE51DDCA452000F5B95 /* UserProfileUpdateStatusTests.swift */,
				F19F4F4C1E646C3C00F4D8FF /* UserProfileImageUpdateStatusTests.swift */,
				3E05F250192A4FBD00F22D80 /* UserSessionErrorTests.m */,
				A9692F881986476900849241 /* NSString_NormalizationTests.m */,
				F9FD798919EE962F00D70FCD /* ZMBlacklistDownloaderTest.m */,
				F9F11A061A0A630900F1DCEE /* ZMBlacklistVerificatorTest.m */,
				54D784FD1A37248000F47798 /* ZMEncodedNSUUIDWithTimestampTests.m */,
				16DCAD6D1B1476FE008C1DD9 /* NSURL+LaunchOptionsTests.m */,
				F9D1CD131DF6C131002F6E80 /* SyncStatusTests.swift */,
				160C31491E82AC170012E4BC /* OperationStatusTests.swift */,
				16A702CF1E92998100B8410D /* ApplicationStatusDirectoryTests.swift */,
				8766853A1F2A1A860031081B /* UnauthenticatedSessionTests.swift */,
				1662B0F823D9CE8F00B8C7C5 /* UnauthenticatedSessionTests+DomainLookup.swift */,
				167F383C23E04A93006B6AA9 /* UnauthenticatedSessionTests+SSO.swift */,
				16085B341F719E6D000B9F22 /* NetworkStateRecorder.swift */,
				168CF42E2007BCD9009FCB89 /* TeamInvitationStatusTests.swift */,
				D55272E92062732100F542BE /* AssetDeletionStatusTests.swift */,
				874A16932052C64B001C6760 /* UserExpirationObserverTests.swift */,
				166264922166517A00300F45 /* CallEventStatusTests.swift */,
				87D2555821D6275800D03789 /* BuildTypeTests.swift */,
			);
			path = UserSession;
			sourceTree = "<group>";
		};
		549127E819E7FDAB005871F5 /* Search */ = {
			isa = PBXGroup;
			children = (
				1660AA0E1ECE0C870056D403 /* SearchResultTests.swift */,
				1660AA101ECE3C1C0056D403 /* SearchTaskTests.swift */,
				164C29A21ECF437E0026562A /* SearchRequestTests.swift */,
				164C29A41ECF47D80026562A /* SearchDirectoryTests.swift */,
				545F601B1D6C336D00C2C55B /* AddressBookSearchTests.swift */,
				54AB428D1DF5C5B400381F2C /* TopConversationsDirectoryTests.swift */,
			);
			name = Search;
			sourceTree = "<group>";
		};
		54A170621B30068B001B41A5 /* Strategies */ = {
			isa = PBXGroup;
			children = (
				D5225721206261C100562561 /* Asset Deletion */,
				16DABFAD1DCF98D3001973E3 /* CallingRequestStrategy.swift */,
				A938BDC723A7964100D4C208 /* ConversationRoleDownstreamRequestStrategy.swift */,
				8798607A1C3D48A400218A3E /* DeleteAccountRequestStrategy.swift */,
				E62F31C42B71165A0095777A /* EvaluateOneOnOneConversationsStrategy.swift */,
				1672A64423473EA100380537 /* LabelDownstreamRequestStrategy.swift */,
				16D0A11C234C8CD700A83F87 /* LabelUpstreamRequestStrategy.swift */,
				16D9E8B922BCD39200FA463F /* LegalHoldRequestStrategy.swift */,
				BF491CD01F03D7CF0055EE44 /* PermissionsDownloadRequestStrategy.swift */,
				162113032B2756EB008F0F9F /* PrekeyGenerator.swift */,
				54A170631B300696001B41A5 /* ProxiedRequestStrategy.swift */,
				EFC8281B1FB343B600E27E21 /* RegistationCredentialVerificationStrategy.swift */,
				F1C51FE81FB4A9C7009C2269 /* RegistrationStrategy.swift */,
				F95706531DE5D1CC0087442C /* SearchUserImageStrategy.swift */,
				06B99C7A242B51A300FEAFDE /* SignatureRequestStrategy.swift */,
				F9ABE84B1EFD568B00D83214 /* TeamDownloadRequestStrategy.swift */,
				EF2CB12622D5E58B00350B0A /* TeamImageAssetUpdateStrategy.swift */,
				168CF42A20079A02009FCB89 /* TeamInvitationRequestStrategy.swift */,
				E6C6C6B22B877404007585DF /* TeamMembersDownloadRequestStrategy.swift */,
				F9ABE84D1EFD568B00D83214 /* TeamRequestFactory.swift */,
				A913C02123A7EDFA0048CE74 /* TeamRolesDownloadRequestStrategy.swift */,
				F9F631411DE3524100416938 /* TypingStrategy.swift */,
				166507802459D7CA005300C1 /* UserClientEventConsumer.swift */,
				0920833F1BA95EE100F82B29 /* UserClientRequestFactory.swift */,
				09C77C521BA6C77000E2163F /* UserClientRequestStrategy.swift */,
				F19F4F3B1E604AA700F4D8FF /* UserImageAssetUpdateStrategy.swift */,
				547E5B591DDB67390038D936 /* UserProfileUpdateRequestStrategy.swift */,
			);
			path = Strategies;
			sourceTree = "<group>";
		};
		54A170661B300700001B41A5 /* Strategies */ = {
			isa = PBXGroup;
			children = (
				D55272EB2062733F00F542BE /* AssetDeletionRequestStrategyTests.swift */,
				F94F6B321E54B9C000D46A29 /* CallingRequestStrategyTests.swift */,
				A938BDC923A7966700D4C208 /* ConversationRoleDownstreamRequestStrategyTests.swift */,
				87D4625C1C3D526D00433469 /* DeleteAccountRequestStrategyTests.swift */,
				EFC8281D1FB34F9600E27E21 /* EmailVerificationStrategyTests.swift */,
				E62F31C62B711DDF0095777A /* EvaluateOneOnOneConversationsStrategyTests.swift */,
				1672A652234784B500380537 /* LabelDownstreamRequestStrategyTests.swift */,
				16D0A118234B999600A83F87 /* LabelUpstreamRequestStrategyTests.swift */,
				169BC10E22BD17FF0003159B /* LegalHoldRequestStrategyTests.swift */,
				BF491CD41F03E0FC0055EE44 /* PermissionsDownloadRequestStrategyTests.swift */,
				54A170671B300717001B41A5 /* ProxiedRequestStrategyTests.swift */,
				F148F66A1FBAFAF600BD6909 /* RegistrationStatusTestHelper.swift */,
				EFC828211FB356CE00E27E21 /* RegistrationStatusTests.swift */,
				F95706581DE5F6D40087442C /* SearchUserImageStrategyTests.swift */,
				06F98D5E24379143007E914A /* SignatureRequestStrategyTests.swift */,
				F9ABE8541EFD56BF00D83214 /* TeamDownloadRequestStrategy+EventsTests.swift */,
				F9ABE8531EFD56BF00D83214 /* TeamDownloadRequestStrategyTests.swift */,
				EF2CB12822D5E5BB00350B0A /* TeamImageAssetUpdateStrategyTests.swift */,
				168CF42C2007BCA0009FCB89 /* TeamInvitationRequestStrategyTests.swift */,
				E6C6C6B42B87741D007585DF /* TeamMembersDownloadRequestStrategyTests.swift */,
				F148F6681FBAF55800BD6909 /* TeamRegistrationStrategyTests.swift */,
				A913C02323A7F1C00048CE74 /* TeamRolesDownloadRequestStrategyTests.swift */,
				F9410F621DE44C2E007451FF /* TypingStrategyTests.swift */,
				F170AF1F1E7800CF0033DC33 /* UserImageAssetUpdateStrategyTests.swift */,
			);
			path = Strategies;
			sourceTree = "<group>";
		};
		54B2A0821DAE71F100BB40B1 /* Analytics */ = {
			isa = PBXGroup;
			children = (
				7C1F4BF4203C4F67000537A8 /* Analytics+Push.swift */,
			);
			path = Analytics;
			sourceTree = "<group>";
		};
		54BAF1BB19212EBA008042FB /* UserSession */ = {
			isa = PBXGroup;
			children = (
				597B70C22B03984C006C2121 /* ZMUserSession+DeveloperMenu.swift */,
				EE38DDED280437E500D4983D /* BlacklistReason.swift */,
				63C5321E27FDB283009DFFF4 /* SyncStatus.swift */,
				063AFA3E264B30C400DCBCED /* BuildType.swift */,
				161ACB2B23F5B9E900ABFF33 /* URLActionProcessors */,
				874A168E2052BE32001C6760 /* OpenConversationObserver */,
				F9FD798019EE73C500D70FCD /* VersionBlacklist */,
				A9BABE5E19BA1EF300E9E5A3 /* Search */,
				F9AB00211F0CDAF00037B437 /* FileRelocator.swift */,
				166B2B5D23E86522003E8581 /* ZMUserSession.swift */,
				EE51FBED2AE1305B002B503B /* UserSession.swift */,
				EEE186B3259CC92D008707CA /* ZMUserSession+AppLock.swift */,
				EE419B57256FEA3D004618E2 /* ZMUserSession.Configuration.swift */,
				06E0979B2A261E5D00B38C4A /* ZMUserSession+RecurringAction.swift */,
				A93B528A250101AC0061255E /* ZMUserSession+Debugging.swift */,
				EEEED9A923F6BD75008C94CA /* ZMUserSession+SelfUserProvider.swift */,
				164EAF9B1F4455FA00B628C4 /* ZMUserSession+Actions.swift */,
				16ED865923E2E91900CB1766 /* ZMUserSession+LifeCycle.swift */,
				16E0FB86232F8933000E3235 /* ZMUserSession+Authentication.swift */,
				16ED865C23E30F7E00CB1766 /* ZMUserSesson+Proxy.swift */,
				54034F371BB1A6D900F4ED62 /* ZMUserSession+Logs.swift */,
				8751DA051F66BFA6000D308B /* ZMUserSession+Push.swift */,
				162DEE101F87B9800034C8F9 /* ZMUserSession+Calling.swift */,
				F1AE5F6C21F72FC6009CDBBC /* ZMUserSession+Timers.swift */,
				EE5FEF0421E8948F00E24F7F /* ZMUserSession+DarwinNotificationCenter.swift */,
				63CD59562964346400385037 /* ZMUserSession+AccessToken.swift */,
				554FEE2022AFF20600B1A8A1 /* ZMUserSession+LegalHold.swift */,
				16ED865E23E3145C00CB1766 /* ZMUserSession+Clients.swift */,
				16E6F26124B371190015B249 /* ZMUserSession+EncryptionAtRest.swift */,
				EE8584DC2B6BD33B0045EAD4 /* ZMUserSession+OneOnOne.swift */,
				3E05F253192A50CC00F22D80 /* NSError+ZMUserSession.m */,
				3E05F254192A50CC00F22D80 /* NSError+ZMUserSessionInternal.h */,
				F1C1F3EF1FCF18C5007273E3 /* NSError+Localized.swift */,
				F1C1F3ED1FCF0C85007273E3 /* ZMUserSessionErrorCode+Localized.swift */,
				16DCAD641B0F9447008C1DD9 /* NSURL+LaunchOptions.h */,
				16DCAD651B0F9447008C1DD9 /* NSURL+LaunchOptions.m */,
				54F0A0931B3018D7003386BC /* ProxiedRequestsStatus.swift */,
				54BFDF671BDA6F9A0034A3DB /* HistorySynchronizationStatus.swift */,
				A9C02604266F5B4B002E542B /* ZMClientRegistrationStatus.swift */,
				54973A351DD48CAB007F8702 /* NSManagedObject+CryptoStack.swift */,
				163FB9982057E3F200E74F83 /* AuthenticationStatusProvider.swift */,
				F9B171F51C0EF21100E6EEC6 /* ClientUpdateStatus.swift */,
				166264732166093800300F45 /* CallEventStatus.swift */,
				160C31261E6434500012E4BC /* OperationStatus.swift */,
				EEC7AB0B2A08F3DF005614BE /* OperationStateProvider.swift */,
				549710091F6FFE9900026EDD /* ClientUpdateNotification.swift */,
				F19F4F4E1E6575F700F4D8FF /* UserProfileImageOwner.swift */,
				F19F4F391E5F1AE400F4D8FF /* UserProfileImageUpdateStatus.swift */,
				547E5B571DDB4B800038D936 /* UserProfileUpdateStatus.swift */,
				168CF42620077C54009FCB89 /* TeamInvitationStatus.swift */,
				5478A1401DEC4048006F7268 /* UserProfile.swift */,
				5467F1C51E0AE421008C1745 /* KeyValueStore+AccessToken.swift */,
				544F8FF21DDCD34600D1AB04 /* UserProfileUpdateNotifications.swift */,
				54D9331F1AE1653000C0B91C /* ZMCredentials.m */,
				09D7CE621AE94D4200CC5F45 /* ZMCredentials+Internal.h */,
				549710071F6FF5C100026EDD /* NotificationInContext+UserSession.swift */,
				5458AF831F7021B800E45977 /* PreLoginAuthenticationNotification.swift */,
				70355A7227AAE62D00F02C76 /* ZMUserSession+SecurityClassification.swift */,
			);
			path = UserSession;
			sourceTree = "<group>";
		};
		54C2F6751A6FA988003D09D9 /* Notifications */ = {
			isa = PBXGroup;
			children = (
				54C2F67C1A6FA988003D09D9 /* PushNotifications */,
			);
			path = Notifications;
			sourceTree = "<group>";
		};
		54C2F67C1A6FA988003D09D9 /* PushNotifications */ = {
			isa = PBXGroup;
			children = (
				EE5BF6341F8F907C00B49D06 /* ZMLocalNotificationTests.swift */,
				1639A8532264C52600868AB9 /* ZMLocalNotificationTests_Alerts.swift */,
				EE01E0381F90FEC1001AA33C /* ZMLocalNotificationTests_ExpiredMessage.swift */,
				546F815A1E685F1A00775059 /* LocalNotificationDispatcherTests.swift */,
				160195601E30C9CF00ACBFAC /* LocalNotificationDispatcherCallingTests.swift */,
				1671F9FE1E2FAF50009F3150 /* ZMLocalNotificationForTests_CallState.swift */,
			);
			path = PushNotifications;
			sourceTree = "<group>";
		};
		54CEC9BB19AB34CE006817BB /* Registration */ = {
			isa = PBXGroup;
			children = (
				549552511D64567C004F21F6 /* AddressBookTests.swift */,
				54DE9BEC1DE75D4900EFFB9C /* RandomHandleGeneratorTests.swift */,
				5E8EE1FB20FDCCE200DB1F9B /* CompanyLoginRequestDetectorTests.swift */,
				5E0EB1F52100A13200B5DC2B /* CompanyLoginRequesterTests.swift */,
				BF80542A2102175800E97053 /* CompanyLoginVerificationTokenTests.swift */,
				5E9D32702109C54B0032FB06 /* CompanyLoginActionTests.swift */,
			);
			path = Registration;
			sourceTree = "<group>";
		};
		54F8D6D619AB525400146664 /* Transcoders */ = {
			isa = PBXGroup;
			children = (
				F93A75F11C1F219800252586 /* ConversationStatusStrategy.swift */,
				54F8D6E419AB535700146664 /* ZMMissingUpdateEventsTranscoder.h */,
				5427B34619D17ACE00CC18DC /* ZMMissingUpdateEventsTranscoder+Internal.h */,
				54F8D6E519AB535700146664 /* ZMMissingUpdateEventsTranscoder.m */,
				5427B34D19D195A100CC18DC /* ZMLastUpdateEventIDTranscoder.h */,
				5427B35319D1965A00CC18DC /* ZMLastUpdateEventIDTranscoder+Internal.h */,
				5427B34E19D195A100CC18DC /* ZMLastUpdateEventIDTranscoder.m */,
				54F8D6E819AB535700146664 /* ZMSelfStrategy.h */,
				F9E3AB511BEA017300C1A6AA /* ZMSelfStrategy+Internal.h */,
				54F8D6E919AB535700146664 /* ZMSelfStrategy.m */,
				54C11B9E19D1E4A100576A96 /* ZMLoginTranscoder.h */,
				54C11BA819D1E70900576A96 /* ZMLoginTranscoder+Internal.h */,
				54C11B9F19D1E4A100576A96 /* ZMLoginTranscoder.m */,
				09531F131AE960E300B8556A /* ZMLoginCodeRequestTranscoder.h */,
				09531F141AE960E300B8556A /* ZMLoginCodeRequestTranscoder.m */,
			);
			path = Transcoders;
			sourceTree = "<group>";
		};
		54F8D72919AB66CB00146664 /* Transcoders */ = {
			isa = PBXGroup;
			children = (
				A97042E019E2BEC700FE746B /* Helper */,
				54F8D74819AB67B300146664 /* ObjectTranscoderTests.h */,
				54F8D74919AB67B300146664 /* ObjectTranscoderTests.m */,
				F9DAC54D1C2034E70001F11E /* ConversationStatusStrategyTests.swift */,
				54F8D72F19AB677300146664 /* ZMMissingUpdateEventsTranscoderTests.m */,
				54188DCA19D19DE200DA40E4 /* ZMLastUpdateEventIDTranscoderTests.m */,
				54F8D73119AB677400146664 /* ZMSelfTranscoderTests.m */,
				542DFEE71DDCA4FD000F5B95 /* UserProfileUpdateRequestStrategyTests.swift */,
				54C11BAB19D1EB7500576A96 /* ZMLoginTranscoderTests.m */,
				BF50CFA51F39ABCF007833A4 /* MockUserInfoParser.swift */,
				09531F1A1AE9644800B8556A /* ZMLoginCodeRequestTranscoderTests.m */,
			);
			path = Transcoders;
			sourceTree = "<group>";
		};
		54FC8A0E192CD52800D3C016 /* Integration */ = {
			isa = PBXGroup;
			children = (
				06EB24FD27D6576500094E6E /* LoginFlowTests+PushToken.swift */,
				F9644AE91E83CDD100A1887B /* CallingV3Tests.swift */,
				16FF47481F0CD6610044C491 /* IntegrationTest.h */,
				16FF47461F0CD58A0044C491 /* IntegrationTest.m */,
				16FF47431F0BF5C70044C491 /* IntegrationTest.swift */,
				54ADA7611E3B3CBE00B90C7D /* IntegrationTest+Encryption.swift */,
				166D191E23157EBE001288CD /* IntegrationTest+Messages.swift */,
				163BB8111EE1A65A00DF9384 /* IntegrationTest+Search.swift */,
				3E288A6919C859210031CFCE /* NotificationObservers.h */,
				3E288A6A19C859210031CFCE /* NotificationObservers.m */,
				54FC8A0F192CD55000D3C016 /* LoginFlowTests.m */,
				85D85D997334755E841D13EA /* SlowSyncTests.m */,
				16519D7C2320087100C9D76D /* SlowSyncTests+ExistingData.swift */,
				017ABBB52995278C0004C243 /* SlowSyncTests+NotificationsV3.swift */,
				BF1F52CB1ECDD778002FB553 /* SlowSyncTests+Teams.swift */,
				F190E0DB1E8E7BA1003E81F8 /* SlowSyncTests+Swift.swift */,
				545643D41C62C1A800A2129C /* ConversationTestsBase.h */,
				545643D51C62C1A800A2129C /* ConversationTestsBase.m */,
				3E6CD176194F435F00BAE83E /* ConversationsTests.m */,
				BFE53F541D5A2F7000398378 /* DeleteMessagesTests.swift */,
				BFAB67AF1E535B4B00D67C1A /* TextSearchTests.swift */,
				16D1383A1FD6A6F4001B4411 /* AvailabilityTests.swift */,
				F964700B1D5C720D00A81A92 /* ConversationTests+MessageEditing.m */,
				63F65F04246D972900534A69 /* ConversationTests+MessageEditing.swift */,
				F9E462D91D7043C60036CFA7 /* ConversationTests+DeliveryConfirmation.swift */,
				F920F4D51DA3DCF8002B860B /* ConversationTests+Ephemeral.swift */,
				F13A26E020456002004F8E47 /* ConversationTests+Guests.swift */,
				BF3C1B1820DBE3B2001CE126 /* ConversationTests+MessageTimer.swift */,
				1675532B21B16D1E009C9FEA /* ConversationTests+ReceiptMode.swift */,
				06BBF6EC246EB56B00A26626 /* ConversationTests+List.swift */,
				16904A83207E078C00C92806 /* ConversationTests+Participants.swift */,
				06BBF6EF246ECB2400A26626 /* ConversationTests+Archiving.swift */,
				06BBF6F7246EF67400A26626 /* ConversationTests+Reactions.swift */,
				06BBF6F2246EF28800A26626 /* ConversationTests+LastRead.swift */,
				06BBF6F5246EF65600A26626 /* ConversationTests+ClearingHistory.swift */,
				16519D5B231EA13A00C9D76D /* ConversationTests+Deletion.swift */,
				09914E501BD6613600C10BF8 /* ConversationTests+OTR.m */,
				63495E4623FFF098002A7C59 /* ConversationTests+OTR.swift */,
				16A86B8322A7E57100A674F8 /* ConversationTests+LegalHold.swift */,
				5430FF141CE4A359004ECFFE /* FileTransferTests.m */,
				06BBF6FB247288DD00A26626 /* FileTransferTests+Swift.swift */,
				541918EB195AD9D100A5023D /* SendAndReceiveMessagesTests.m */,
				06BBF6FE2472F3AC00A26626 /* SendAndReceiveMessagesTests+Swift.swift */,
				163BB8151EE1B1AC00DF9384 /* SearchTests.swift */,
				A9C02620266F630E002E542B /* UserProfileTests.h */,
				54877C9419922C0B0097FB58 /* UserProfileTests.m */,
				F190E0A81E8D516D003E81F8 /* UserProfileImageV3Tests.swift */,
				3EEA678A199D079600AF7665 /* UserTests.m */,
				A9F269C6257800940021B99A /* UserTests.swift */,
				168E96DC220C6EB700FC92FA /* UserTests+AccountDeletion.swift */,
				54E4DD0D1DE4A9A200FEF192 /* UserHandleTests.swift */,
				63F65F02246D5A9600534A69 /* PushChannelTests.swift */,
				63F65F212474153E00534A69 /* APNSTestsBase.h */,
				63F65F222474378200534A69 /* APNSTestsBase.m */,
				545F3DBA1AAF64FB00BF817B /* APNSTests.m */,
				63F65F1224729B4C00534A69 /* APNSTests+Swift.swift */,
				5492C6C319ACCCA8008F41E2 /* ConnectionTests.m */,
				63E69AE927EA293900D6CE88 /* ConnectionTests+Swift.swift */,
				54A3ACC21A261603008AF8DF /* BackgroundTests.m */,
				EE1108FC23D59720005DC663 /* IsTypingTests.swift */,
				54DFB8EE1B30649000F1C736 /* GiphyTests.m */,
				5422E96E1BD5A4FD005A7C77 /* OTRTests.swift */,
				F9B171F91C0F320200E6EEC6 /* ClientManagementTests.m */,
				16A5FE22215B5FD000AEEBBD /* LinkPreviewTests.swift */,
				F93F3A581ED5A67E003CD185 /* TeamTests.swift */,
				EF797FE71FB5E8DB00F7FF21 /* RegistrationTests.swift */,
				F188BB852223F372002BF204 /* UserRichProfileIntegrationTests.swift */,
				5502C6E922B7D4DA000684B7 /* ZMUserSessionLegalHoldTests.swift */,
				169E55F52518FF810092CD53 /* EventProcessingPerformanceTests.swift */,
				EEA1ED4025BEBABF006D07D3 /* AppLockIntegrationTests.swift */,
			);
			path = Integration;
			sourceTree = "<group>";
		};
		59E6A9112B4EE57000DBCC6B /* Synchronization */ = {
			isa = PBXGroup;
			children = (
				59E6A9182B4EE61000DBCC6B /* RecurringActionService */,
			);
			path = Synchronization;
			sourceTree = "<group>";
		};
		59E6A9122B4EE58600DBCC6B /* RecurringActionService */ = {
			isa = PBXGroup;
			children = (
				59E6A9132B4EE5CF00DBCC6B /* RecurringAction.swift */,
				0664F2E52A0E25C200E5C34E /* RecurringActionService.swift */,
				59E6A9152B4EE5D500DBCC6B /* RecurringActionServiceInterface.swift */,
			);
			path = RecurringActionService;
			sourceTree = "<group>";
		};
		59E6A9182B4EE61000DBCC6B /* RecurringActionService */ = {
			isa = PBXGroup;
			children = (
				59E6A9192B4EE62100DBCC6B /* RecurringAction+dummy.swift */,
			);
			path = RecurringActionService;
			sourceTree = "<group>";
		};
		5E8EE1F820FDC7C900DB1F9B /* Company */ = {
			isa = PBXGroup;
			children = (
				5E8EE1F620FDC6B900DB1F9B /* CompanyLoginRequestDetector.swift */,
				5E0EB1F321008C1900B5DC2B /* CompanyLoginRequester.swift */,
				BFE7FCBE2101E50700D1165F /* CompanyLoginVerificationToken.swift */,
				5E9D326E2109C1740032FB06 /* CompanyLoginErrorCode.swift */,
			);
			path = Company;
			sourceTree = "<group>";
		};
		5EC3A469210F110E00B76C78 /* Content */ = {
			isa = PBXGroup;
			children = (
				EEEA75F71F8A6141006D1070 /* ZMLocalNotification+Calling.swift */,
				1639A8262260CE5000868AB9 /* ZMLocalNotification+AvailabilityAlert.swift */,
				EEEA75F51F8A613F006D1070 /* ZMLocalNotification+ExpiredMessages.swift */,
			);
			path = Content;
			sourceTree = "<group>";
		};
		634976ED268A18B000824A05 /* AVS */ = {
			isa = PBXGroup;
			children = (
				634976E8268A185A00824A05 /* AVSVideoStreams.swift */,
				63EB9B2C258131F700B44635 /* AVSActiveSpeakerChange.swift */,
				5E8BB89B2147CE1600EEA64B /* AVSCallMember.swift */,
				634976F7268A200C00824A05 /* AVSClient.swift */,
				634976FC268A205A00824A05 /* AVSClientList.swift */,
				63497701268A20EC00824A05 /* AVSParticipantsChange.swift */,
				5E8BB89D2147E9DF00EEA64B /* AVSWrapper+Handlers.swift */,
				F90EC5A21E7BF1AC00A6779E /* AVSWrapper.swift */,
				5E8BB8982147CD3F00EEA64B /* AVSBridging.swift */,
				63497709268A250E00824A05 /* Encodable+JSONString.swift */,
			);
			path = AVS;
			sourceTree = "<group>";
		};
		63B1FAD72763A4E7000766F8 /* AVSIdentifier */ = {
			isa = PBXGroup;
			children = (
				63B1FAD82763A510000766F8 /* AVSIdentifier.swift */,
				63CF3FFD2768DF8C0079FF2B /* AVSIdentifier+Stub.swift */,
				63E313D527553CA0002EAF1D /* ZMConversation+AVSIdentifier.swift */,
				63B1FADA2763A636000766F8 /* ZMUser+AVSIdentifier.swift */,
			);
			path = AVSIdentifier;
			sourceTree = "<group>";
		};
		63F1DF22294B69E10061565E /* APIMigration */ = {
			isa = PBXGroup;
			children = (
				63F1DF1E294B68380061565E /* APIMigrationManager.swift */,
				63F1DF20294B69B20061565E /* AccessTokenMigration.swift */,
			);
			path = APIMigration;
			sourceTree = "<group>";
		};
		85D850FC5E45F9F688A64419 /* Synchronization */ = {
			isa = PBXGroup;
			children = (
				54F8D72919AB66CB00146664 /* Transcoders */,
				54A170661B300700001B41A5 /* Strategies */,
				85D85104C6D06FA902E3253C /* ZMSyncStrategyTests.m */,
				85D858D72B109C5D9A85645B /* ZMOperationLoopTests.m */,
				F95ECF501B94BD05009F91BA /* ZMHotFixTests.m */,
				F11E35D52040172200D4D5DB /* ZMHotFixTests.swift */,
				F132C113203F20AB00C58933 /* ZMHotFixDirectoryTests.swift */,
				54A227D51D6604A5009414C0 /* SynchronizationMocks.swift */,
				873B893D20445F4400FBE254 /* ZMConversationAccessModeTests.swift */,
				7C419ED621F8D7EB00B95770 /* EventProcessingTrackerTests.swift */,
				166E47D2255EF0BD00C161C8 /* MockStrategyDirectory.swift */,
				1693151E2588CF9500709F15 /* EventProcessorTests.swift */,
				A0387BDC1F692EF9FB237767 /* ZMSyncStrategyTests.h */,
				3D6B0837E10BD4D5E88805E3 /* ZMSyncStrategyTests.swift */,
				EBD7B55754FDA4E74F1006FD /* ZMOperationLoopTests.h */,
				C3BF3961360B7EB12679AF27 /* ZMOperationLoopTests.swift */,
			);
			path = Synchronization;
			sourceTree = "<group>";
		};
		85D856D10F3CD0262DCB5730 /* MockDataModel */ = {
			isa = PBXGroup;
			children = (
				85D85BDE1EC2D916896D3132 /* MockEntity.h */,
				85D85AAE7FA09852AB9B0D6A /* MockEntity.m */,
				85D85110893896EBA6E879CE /* MockEntity2.h */,
				85D85C9E7A2AAAE14D4BC2CC /* MockEntity2.m */,
				85D85A3CF8F1D3B0D2532954 /* MockModelObjectContextFactory.h */,
				85D852DA0CD2C94CADB3B6FE /* MockModelObjectContextFactory.m */,
			);
			path = MockDataModel;
			sourceTree = "<group>";
		};
		85D85DBFC1F3A95767DEEA45 /* Synchronization */ = {
			isa = PBXGroup;
			children = (
				59E6A9122B4EE58600DBCC6B /* RecurringActionService */,
				54F8D6D619AB525400146664 /* Transcoders */,
				54A170621B30068B001B41A5 /* Strategies */,
				85D85F3EC8565FD102AC0E5B /* ZMOperationLoop.h */,
				F962A8EF19FFD4DC00FD0F80 /* ZMOperationLoop+Private.h */,
				85D8502FFC4412F91D0CC1A4 /* ZMOperationLoop.m */,
				EE458B0A27CCD58800F04038 /* ZMOperationLoop+APIVersion.swift */,
				54C8A39B1F7536DB004961DF /* ZMOperationLoop+Notifications.swift */,
				161681342077721600BCF33A /* ZMOperationLoop+OperationStatus.swift */,
				16DCB91B213449620002E910 /* ZMOperationLoop+PushChannel.swift */,
				1662648121661C9F00300F45 /* ZMOperatonLoop+Background.swift */,
				166E47CC255E785900C161C8 /* StrategyDirectory.swift */,
				85D853338EC38D9B021D71BF /* ZMSyncStrategy.h */,
				546BAD5F19F8149B007C4938 /* ZMSyncStrategy+Internal.h */,
				85D859D47B6EBF09E4137658 /* ZMSyncStrategy.m */,
				A934C6E5266E0945008D9E68 /* ZMSyncStrategy.swift */,
				F96DBEE81DF9A570008FE832 /* ZMSyncStrategy+ManagedObjectChanges.h */,
				F96DBEE91DF9A570008FE832 /* ZMSyncStrategy+ManagedObjectChanges.m */,
				1693151025836E5800709F15 /* EventProcessor.swift */,
				160C31431E8049320012E4BC /* ApplicationStatusDirectory.swift */,
				F95ECF4C1B94A553009F91BA /* ZMHotFix.h */,
				F95ECF4D1B94A553009F91BA /* ZMHotFix.m */,
				54DE26B11BC56E62002B5FBC /* ZMHotFixDirectory.h */,
				54DE26B21BC56E62002B5FBC /* ZMHotFixDirectory.m */,
				F9245BEC1CBF95A8009D1E85 /* ZMHotFixDirectory+Swift.swift */,
				166A8BF81E02C7D500F5EEEA /* ZMHotFix+PendingChanges.swift */,
				7C26879C21F7193800570AA9 /* EventProcessingTracker.swift */,
				5EDF03EB2245563C00C04007 /* LinkPreviewAssetUploadRequestStrategy+Helper.swift */,
				06DE14CE24B85BD0006CB6B3 /* ZMSyncStateDelegate.h */,
				2B155969295093360069AE34 /* HotfixPatch.swift */,
			);
			path = Synchronization;
			sourceTree = "<group>";
		};
		874A168E2052BE32001C6760 /* OpenConversationObserver */ = {
			isa = PBXGroup;
			children = (
				874A168F2052BE5E001C6760 /* ZMUserSession+OpenConversation.swift */,
				874A16912052BEC5001C6760 /* UserExpirationObserver.swift */,
			);
			path = OpenConversationObserver;
			sourceTree = "<group>";
		};
		A926F1E0196C12ED0045BB47 /* Registration */ = {
			isa = PBXGroup;
			children = (
				5EFE9C16212AB945007932A6 /* RegistrationPhase.swift */,
				F1C51FE61FB49660009C2269 /* RegistrationStatus.swift */,
				F148F6661FB9AA7600BD6909 /* UnregisteredTeam.swift */,
				5EFE9C14212AB138007932A6 /* UnregisteredUser+Payload.swift */,
				54991D571DEDCF2B007E282F /* AddressBook.swift */,
				54991D591DEDD07E007E282F /* ContactAddressBook.swift */,
				54DE9BEA1DE74FFB00EFFB9C /* RandomHandleGenerator.swift */,
				5E8EE1F820FDC7C900DB1F9B /* Company */,
			);
			path = Registration;
			sourceTree = "<group>";
		};
		A957B4B91962FB610060EE03 /* Notifications */ = {
			isa = PBXGroup;
			children = (
				EE5D9B5F290A7CEE007D78D6 /* VoIPPushManager.swift */,
				F928651C19F7A3D30097539C /* Push Notifications */,
			);
			path = Notifications;
			sourceTree = "<group>";
		};
		A97042E019E2BEC700FE746B /* Helper */ = {
			isa = PBXGroup;
			children = (
				F925468C1C63B61000CE2D7C /* MessagingTest+EventFactory.h */,
				F925468D1C63B61000CE2D7C /* MessagingTest+EventFactory.m */,
			);
			path = Helper;
			sourceTree = "<group>";
		};
		A9BABE5E19BA1EF300E9E5A3 /* Search */ = {
			isa = PBXGroup;
			children = (
				54A343461D6B589A004B65EA /* AddressBookSearch.swift */,
				1660AA081ECCAC900056D403 /* SearchDirectory.swift */,
				1660AA0C1ECDB0250056D403 /* SearchTask.swift */,
				164C29A61ED2D7B00026562A /* SearchResult.swift */,
				16F6BB371EDEA659009EA803 /* SearchResult+AddressBook.swift */,
				1660AA0A1ECCAF4E0056D403 /* SearchRequest.swift */,
				54257C071DF1C94200107FE7 /* TopConversationsDirectory.swift */,
			);
			path = Search;
			sourceTree = "<group>";
		};
		A9EADFFF19DBF20A00FD386C /* Utility */ = {
			isa = PBXGroup;
			children = (
				5430E9231BAA0D9F00395E05 /* WireSyncEngineLogs.h */,
				874F142C1C16FD9700C15118 /* Device.swift */,
				546392711D79D5210094EC66 /* Application.swift */,
				8796343F1F7BEA4700FC79BA /* DispatchQueue+SerialAsync.swift */,
				54131BE825C8495B00CE2CA2 /* NSManagedObjectContext+GenericAsyncQueue.swift */,
				5E8EE1F920FDC7D700DB1F9B /* Pasteboard.swift */,
				1645ECF72448A0A3007A82D6 /* Decodable+JSON.swift */,
				7AA7112E286DB6F50098F670 /* OptionalString+NonEmptyValue.swift */,
				EE2DE5EB29263C5100F42F4C /* Logger.swift */,
				636826F52951F7F300D904C2 /* Logging.swift */,
				01D33D8029B8ED97009E94F3 /* SyncStatusLog.swift */,
				EE0CAEAE2AAF2E8E00BD2DB7 /* URLSession+MinTLSVersion.swift */,
			);
			path = Utility;
			sourceTree = "<group>";
		};
		A9EAE00A19DBF24100FD386C /* Utility */ = {
			isa = PBXGroup;
			children = (
				BF40AC711D096A0E00287E29 /* AnalyticsTests.swift */,
				543ED0001D79E0EE00A9CDF3 /* ApplicationMock.swift */,
				879634411F7BEC5100FC79BA /* DispatchQueueSerialAsyncTests.swift */,
				F16C8BC32040715800677D31 /* ZMUpdateEvent+Testing.swift */,
				163FB9922052EA4600E74F83 /* OperationLoopNewRequestObserver.swift */,
				169E303120D29C200012C219 /* PushRegistryMock.swift */,
				5E67168F2174CA6300522E61 /* MockUser+LoginCredentials.swift */,
				169BA1FE25ED0DAD00374343 /* ZMUserSession+Messages.swift */,
				EE2DF7592875DB1C0028ECA2 /* XCTestCase+APIVersion.swift */,
			);
			path = Utility;
			sourceTree = "<group>";
		};
		BF44A3521C71D60100C6928E /* DB Fixture 1.27 */ = {
			isa = PBXGroup;
			children = (
				BF44A3501C71D5FC00C6928E /* store127.wiredatabase */,
			);
			name = "DB Fixture 1.27";
			sourceTree = "<group>";
		};
		BF72DF101C4D256B002B324F /* DB Fixture 1.25 / 1.26 */ = {
			isa = PBXGroup;
			children = (
				BF8367301C52651900364B37 /* store125.wiredatabase */,
				BF6D5D041C494D730049F712 /* WireSyncEngine125.momd */,
			);
			name = "DB Fixture 1.25 / 1.26";
			sourceTree = "<group>";
		};
		BF72DF111C4D257C002B324F /* DB Fixture 1.24 */ = {
			isa = PBXGroup;
			children = (
				BFCE9A581C4E4C4D00951B3D /* store124.wiredatabase */,
				BF6D5D021C4948830049F712 /* WireSyncEngine124.momd */,
			);
			name = "DB Fixture 1.24";
			sourceTree = "<group>";
		};
		D5225721206261C100562561 /* Asset Deletion */ = {
			isa = PBXGroup;
			children = (
				D522571D2062552800562561 /* AssetDeletionRequestStrategy.swift */,
				D522571F206261AA00562561 /* AssetDeletionStatus.swift */,
				D52257222062637500562561 /* DeletableAssetIdentifierProvider.swift */,
			);
			path = "Asset Deletion";
			sourceTree = "<group>";
		};
		E6A55E2B2B762ED80020818D /* Mocks */ = {
			isa = PBXGroup;
			children = (
				EE0BA28F29D5DBD6004E93B5 /* MockCryptoboxMigrationManagerInterface.swift */,
				E666EDF12B74ED2F00C03E2B /* MockSessionManagerObserver.swift */,
			);
			path = Mocks;
			sourceTree = "<group>";
		};
		E6C6C6B12B8773E9007585DF /* Recovered References */ = {
			isa = PBXGroup;
			children = (
				0153CA9D2B8651FD000000CA /* TeamMembersDownloadRequestStrategy.swift */,
				0153CA9F2B86550E000000CA /* TeamMembersDownloadRequestStrategyTests.swift */,
			);
			name = "Recovered References";
			sourceTree = "<group>";
		};
		EEE46E5528C5EF3B005F48D7 /* Use cases */ = {
			isa = PBXGroup;
			children = (
				EEE46E5628C5EF56005F48D7 /* FetchUserClientsUseCase.swift */,
				018A3DBB2B07998400EB3D6B /* GetUserClientFingerprintUseCase.swift */,
				25E11B0A2B56A15F005D51FA /* GetE2eIdentityCertificatesUseCase.swift */,
				25E11B0C2B56B497005D51FA /* GetIsE2EIdentityEnabledUseCase.swift */,
				16D74BF32B59670B00160298 /* ChangeUsernameUseCase.swift */,
				EE8584DA2B6938390045EAD4 /* CreateTeamOneOnOneConversationUseCase.swift */,
<<<<<<< HEAD
				E9A96E7D2B88E0EA00914FDD /* ResolveOneOnOneConversationsUseCase.swift */,
				E98CAC042B8CC27A00CC81DE /* UseCaseFactory.swift */,
=======
				060C06622B73DB8800B484C6 /* SnoozeCertificateEnrollmentUseCase.swift */,
				065FEA112B866462005AE86A /* StopCertificateEnrollmentSnoozerUseCase.swift */,
>>>>>>> 91834b39
			);
			path = "Use cases";
			sourceTree = "<group>";
		};
		EFF9403C2240FE12004F3115 /* DeepLink */ = {
			isa = PBXGroup;
			children = (
				EFF9403D2240FE5D004F3115 /* URL+DeepLink.swift */,
				EFF9403F2240FF12004F3115 /* DeepLinkError.swift */,
			);
			path = DeepLink;
			sourceTree = "<group>";
		};
		F159F4121F1E310C001B7D80 /* SessionManager */ = {
			isa = PBXGroup;
			children = (
				E6A55E2B2B762ED80020818D /* Mocks */,
				63CD59542964332B00385037 /* AccessTokenMigrationTests.swift */,
				636826FB2954550900D904C2 /* APIMigrationManagerTests.swift */,
				EE9CDE9127DA05D100C4DAC8 /* APIVersionResolverTests.swift */,
				87DF28C61F680495007E1702 /* PushDispatcherTests.swift */,
				162A81D5202B5BC600F6200C /* SessionManagerAVSTests.swift */,
				EE95DECC247C0049001EA010 /* SessionManagerConfigurationTests.swift */,
				E666EDDD2B74CEE000C03E2B /* SessionManagerBuilder.swift */,
				F159F4131F1E3134001B7D80 /* SessionManagerTests.swift */,
				E666EDE02B74E75A00C03E2B /* SessionManagerTests+AccountDeletion.swift */,
				63F376DF283519CC00FE1F05 /* SessionManagerTests+APIVersionResolver.swift */,
				E666EDED2B74EAC300C03E2B /* SessionManagerTests+AppLock.swift */,
				E666EDE32B74E7BD00C03E2B /* SessionManagerTests+AuthenticationFailure.swift */,
				D59F3A11206929AF0023474F /* SessionManagerTests+Backup.swift */,
				E666EDE72B74E8CE00C03E2B /* SessionManagerTests+EncryptionAtRestDefaults.swift */,
				E666EDE52B74E85300C03E2B /* SessionManagerTests+EncryptionAtRestMigration.swift */,
				166D191C231569DD001288CD /* SessionManagerTests+MessageRetention.swift */,
				E666EDEB2B74EA5000C03E2B /* SessionManagerTests+MultiUserSession.swift */,
				01300E61296838CE00D18B2E /* SessionManagerTests+Proxy.swift */,
				EEC0A2D229433D360032C1C9 /* SessionManagerTests+PushToken.swift */,
				E666EDE92B74E9EF00C03E2B /* SessionManagerTests+Teams.swift */,
				161ACB3B23F6BE7F00ABFF33 /* SessionManagerTests+URLActions.swift */,
				161ACB3923F6BAFE00ABFF33 /* URLActionTests.swift */,
			);
			path = SessionManager;
			sourceTree = "<group>";
		};
		F19F1D121EFBC17A00275E27 /* UnauthenticatedSession */ = {
			isa = PBXGroup;
			children = (
				161ACB3023F5BB7E00ABFF33 /* URLActionProcessors */,
				F19F1D231EFBC34E00275E27 /* ZMUserSessionRegistrationNotification.h */,
				F19F1D241EFBC34E00275E27 /* ZMUserSessionRegistrationNotification.m */,
				F19F1D191EFBC2F000275E27 /* ZMAuthenticationStatus_Internal.h */,
				F19F1D1A1EFBC2F000275E27 /* ZMAuthenticationStatus.h */,
				F19F1D1B1EFBC2F000275E27 /* ZMAuthenticationStatus.m */,
				1671F74F2B6A7DF500C2D8A3 /* ZMAuthenticationStatus.swift */,
				54FF64281F73D00C00787EF2 /* NSManagedObjectContext+AuthenticationStatus.swift */,
				F19F1D131EFBC18E00275E27 /* UnauthenticatedSession.swift */,
				167F383A23E0416E006B6AA9 /* UnauthenticatedSession+SSO.swift */,
				1662B0F623D9B29C00B8C7C5 /* UnauthenticatedSession+DomainLookup.swift */,
				F1A94BD11F010287003083D9 /* UnauthenticatedSession+Login.swift */,
				F19F1D321EFBE3FE00275E27 /* UnauthenticatedOperationLoop.swift */,
			);
			path = UnauthenticatedSession;
			sourceTree = "<group>";
		};
		F19F1D361EFBF60A00275E27 /* SessionManager */ = {
			isa = PBXGroup;
			children = (
				63F1DF22294B69E10061565E /* APIMigration */,
				EE9CDE8D27D9FF5900C4DAC8 /* APIVersionResolver.swift */,
				A95D0B1123F6B75A0057014F /* AVSLogObserver.swift */,
				7C5B94F522DC6BC500A6F8BB /* JailbreakDetector.swift */,
				54131BC525C7F71400CE2CA2 /* LoginDelegate.swift */,
				BF2AD9FF1F41A3DF000980E8 /* SessionFactories.swift */,
				F19F1D371EFBF61800275E27 /* SessionManager.swift */,
				EE9CDE8F27DA04A300C4DAC8 /* SessionManager+APIVersionResolver.swift */,
				EEE186B5259CCA14008707CA /* SessionManager+AppLock.swift */,
				16FF474B1F0D54B20044C491 /* SessionManager+Logs.swift */,
				1634958A1F0254CB004E80DB /* SessionManager+ServerConnection.swift */,
				8717DFA61F6EF44E0087EFE4 /* SessionManager+Push.swift */,
				EE46EF252942033C007BBD99 /* SessionManager+PushToken.swift */,
				EE5D9B61290A8557007D78D6 /* SessionManager+VoIPPushManagerDelegate.swift */,
				165BB94B2004D6490077EFD5 /* SessionManager+UserActivity.swift */,
				162A81D3202B453000F6200C /* SessionManager+AVS.swift */,
				F130BF272062C05600DBE261 /* SessionManager+Backup.swift */,
				166DCDB92555ADD1004F4F59 /* SessionManager+EncryptionAtRest.swift */,
				F16558D0225F3F2A00EA2F2A /* SessionManager+SwitchBackend.swift */,
				161ACB1523F1AFB000ABFF33 /* SessionManager+CallKitManagerDelegate.swift */,
				54131BCD25C7FFCA00CE2CA2 /* SessionManager+AuthenticationStatusDelegate.swift */,
				161ACB2323F432CC00ABFF33 /* SessionManager+URLActions.swift */,
				BF2ADA011F41A450000980E8 /* BackendEnvironmentProvider+Cookie.swift */,
				EE5AAF392874E8C70018FA01 /* BackendEnvironmentProvider+Reachability.swift */,
				7CD279832338B74600E638CD /* SessionManagerConfiguration.swift */,
				7CD279852338E31D00E638CD /* SessionManager+Authentication.swift */,
				7CD279872338E52000E638CD /* ProcessInfo+SystemBootTime.swift */,
				8737D553209217BD00E5A4AF /* URLActions.swift */,
				5458273D2541C3A9002B8F83 /* PresentationDelegate.swift */,
				EECE27C329435FFE00419A8B /* PushTokenService.swift */,
			);
			path = SessionManager;
			sourceTree = "<group>";
		};
		F928651C19F7A3D30097539C /* Push Notifications */ = {
			isa = PBXGroup;
			children = (
				F98EDCDD1D82B924001E65CB /* Helpers */,
				F98EDCC61D82B913001E65CB /* Notification Types */,
				54E2C1DF1E682DC400536569 /* LocalNotificationDispatcher.swift */,
				1659114E1DEF1F6E007FA847 /* LocalNotificationDispatcher+Calling.swift */,
			);
			name = "Push Notifications";
			path = "Push notifications";
			sourceTree = "<group>";
		};
		F98EDCC61D82B913001E65CB /* Notification Types */ = {
			isa = PBXGroup;
			children = (
				5EC3A469210F110E00B76C78 /* Content */,
			);
			path = "Notification Types";
			sourceTree = "<group>";
		};
		F98EDCDD1D82B924001E65CB /* Helpers */ = {
			isa = PBXGroup;
			children = (
				F19E559F22B3A2C5005C792D /* UNNotification+SafeLogging.swift */,
				F19E55A122B3A3FA005C792D /* UNNotificationResponse+SafeLogging.swift */,
				F19E55A322B3A740005C792D /* PKPushPayload+SafeLogging.swift */,
				F19E55A522B3AAA8005C792D /* PKPushCredentials+SafeLogging.swift */,
			);
			path = Helpers;
			sourceTree = "<group>";
		};
		F9C9A4F11CAD2A200039E10C /* DB Ficture 1.28 */ = {
			isa = PBXGroup;
			children = (
				F9C9A4ED1CAD290B0039E10C /* store128.wiredatabase */,
			);
			name = "DB Ficture 1.28";
			sourceTree = "<group>";
		};
		F9FD798019EE73C500D70FCD /* VersionBlacklist */ = {
			isa = PBXGroup;
			children = (
				F9FD798519EE742600D70FCD /* ZMBlacklistDownloader.h */,
				54FEAAA81BC7BB9C002DE521 /* ZMBlacklistDownloader+Testing.h */,
				F9FD798619EE742600D70FCD /* ZMBlacklistDownloader.m */,
				878ACB4520ADBBAA0016E68A /* Blacklist.swift */,
				F9FD798B19EE9B9A00D70FCD /* ZMBlacklistVerificator.h */,
				540818A51BCA647D00257CA7 /* ZMBlacklistVerificator+Testing.h */,
				F9FD798C19EE9B9A00D70FCD /* ZMBlacklistVerificator.m */,
			);
			name = VersionBlacklist;
			sourceTree = "<group>";
		};
/* End PBXGroup section */

/* Begin PBXHeadersBuildPhase section */
		0145AE7C2B1154010097E3B8 /* Headers */ = {
			isa = PBXHeadersBuildPhase;
			buildActionMask = 2147483647;
			files = (
				0145AE842B1154010097E3B8 /* WireSyncEngineSupport.h in Headers */,
			);
			runOnlyForDeploymentPostprocessing = 0;
		};
		549815901A43232400A7CE2E /* Headers */ = {
			isa = PBXHeadersBuildPhase;
			buildActionMask = 2147483647;
			files = (
				F19F1D1E1EFBC2F000275E27 /* ZMAuthenticationStatus.h in Headers */,
				16C22BA41BF4D5D7007099D9 /* NSError+ZMUserSessionInternal.h in Headers */,
				544BA11A1A433DE400D3B852 /* WireSyncEngine.h in Headers */,
				F95ECF4E1B94A553009F91BA /* ZMHotFix.h in Headers */,
				872A2EFE2004B86D00900B22 /* ZMSyncStrategy.h in Headers */,
				54D9331E1AE1643A00C0B91C /* ZMCredentials.h in Headers */,
				166E47D1255EC03E00C161C8 /* ZMSelfStrategy.h in Headers */,
				09D7CE641AE94D4200CC5F45 /* ZMCredentials+Internal.h in Headers */,
				F19F1D311EFBCBD300275E27 /* ZMLoginTranscoder.h in Headers */,
				54DE26B31BC56E62002B5FBC /* ZMHotFixDirectory.h in Headers */,
				1602B4611F3B04150061C135 /* ZMBlacklistVerificator.h in Headers */,
				5430E9251BAA0D9F00395E05 /* WireSyncEngineLogs.h in Headers */,
				06DE14CF24B85CA0006CB6B3 /* ZMSyncStateDelegate.h in Headers */,
				16DCAD671B0F9447008C1DD9 /* NSURL+LaunchOptions.h in Headers */,
				09531F161AE960E300B8556A /* ZMLoginCodeRequestTranscoder.h in Headers */,
				EE0CAEB12AAF306000BD2DB7 /* ZMBlacklistDownloader.h in Headers */,
				544BA1271A433DE400D3B852 /* NSError+ZMUserSession.h in Headers */,
				16ED865B23E2EE3C00CB1766 /* ZMMissingUpdateEventsTranscoder.h in Headers */,
				09BCDB8E1BCE7F000020DCC7 /* ZMAPSMessageDecoder.h in Headers */,
				540818A61BCA647D00257CA7 /* ZMBlacklistVerificator+Testing.h in Headers */,
				54A3F24F1C08523500FE3A6B /* ZMOperationLoop.h in Headers */,
				54FEAAA91BC7BB9C002DE521 /* ZMBlacklistDownloader+Testing.h in Headers */,
				166E47CF255E8B2200C161C8 /* ZMLastUpdateEventIDTranscoder.h in Headers */,
				F19F1D1D1EFBC2F000275E27 /* ZMAuthenticationStatus_Internal.h in Headers */,
				F96DBEEA1DF9A570008FE832 /* ZMSyncStrategy+ManagedObjectChanges.h in Headers */,
				F19F1D271EFBC34E00275E27 /* ZMUserSessionRegistrationNotification.h in Headers */,
				872A2EFD2004B85F00900B22 /* ZMOperationLoop+Private.h in Headers */,
				544BA1311A433DE400D3B852 /* ZMNetworkState.h in Headers */,
			);
			runOnlyForDeploymentPostprocessing = 0;
		};
/* End PBXHeadersBuildPhase section */

/* Begin PBXNativeTarget section */
		0145AE802B1154010097E3B8 /* WireSyncEngineSupport */ = {
			isa = PBXNativeTarget;
			buildConfigurationList = 0145AE872B1154010097E3B8 /* Build configuration list for PBXNativeTarget "WireSyncEngineSupport" */;
			buildPhases = (
				0145AE7C2B1154010097E3B8 /* Headers */,
				0145AE7D2B1154010097E3B8 /* Sources */,
				0145AE7E2B1154010097E3B8 /* Frameworks */,
				0145AE7F2B1154010097E3B8 /* Resources */,
			);
			buildRules = (
			);
			dependencies = (
				0145AE8E2B1155690097E3B8 /* PBXTargetDependency */,
			);
			name = WireSyncEngineSupport;
			productName = WireSyncEngineSupport;
			productReference = 0145AE812B1154010097E3B8 /* WireSyncEngineSupport.framework */;
			productType = "com.apple.product-type.framework";
		};
		169BA1D125ECDBA300374343 /* IntegrationTests */ = {
			isa = PBXNativeTarget;
			buildConfigurationList = 169BA1DA25ECDBA300374343 /* Build configuration list for PBXNativeTarget "IntegrationTests" */;
			buildPhases = (
				169BA1CE25ECDBA300374343 /* Sources */,
				169BA1CF25ECDBA300374343 /* Frameworks */,
				169BA1D025ECDBA300374343 /* Resources */,
			);
			buildRules = (
			);
			dependencies = (
				169BA1D925ECDBA300374343 /* PBXTargetDependency */,
				169BA1DE25ECDBC800374343 /* PBXTargetDependency */,
			);
			name = IntegrationTests;
			productName = IntegrationTests;
			productReference = 169BA1D225ECDBA300374343 /* IntegrationTests.xctest */;
			productType = "com.apple.product-type.bundle.unit-test";
		};
		3E186087191A56F6000FE027 /* WireSyncEngine Test Host */ = {
			isa = PBXNativeTarget;
			buildConfigurationList = 3E1860AD191A56F7000FE027 /* Build configuration list for PBXNativeTarget "WireSyncEngine Test Host" */;
			buildPhases = (
				3E186084191A56F6000FE027 /* Sources */,
				3E186085191A56F6000FE027 /* Frameworks */,
				3E186086191A56F6000FE027 /* Resources */,
				EE668BBC2954AA9300D939E7 /* Embed Frameworks */,
			);
			buildRules = (
			);
			dependencies = (
			);
			name = "WireSyncEngine Test Host";
			productName = "WireSyncEngine Test Host";
			productReference = 3E186088191A56F6000FE027 /* WireSyncEngine Test Host.app */;
			productType = "com.apple.product-type.application";
		};
		3E1860C2191A649D000FE027 /* UnitTests */ = {
			isa = PBXNativeTarget;
			buildConfigurationList = 3E1860D2191A649D000FE027 /* Build configuration list for PBXNativeTarget "UnitTests" */;
			buildPhases = (
				3E1860BF191A649D000FE027 /* Sources */,
				3E1860C0191A649D000FE027 /* Frameworks */,
				3E1860C1191A649D000FE027 /* Resources */,
			);
			buildRules = (
			);
			dependencies = (
				54F4DC581A4438AC00FDB6EA /* PBXTargetDependency */,
				3E1860D1191A649D000FE027 /* PBXTargetDependency */,
				A9FF8089195B17B3002CD44B /* PBXTargetDependency */,
				0145AE932B1155760097E3B8 /* PBXTargetDependency */,
			);
			name = UnitTests;
			productName = "WireSyncEngine-iOS-Tests";
			productReference = 3E1860C3191A649D000FE027 /* UnitTests.xctest */;
			productType = "com.apple.product-type.bundle.unit-test";
		};
		549815921A43232400A7CE2E /* WireSyncEngine-ios */ = {
			isa = PBXNativeTarget;
			buildConfigurationList = 549815A61A43232500A7CE2E /* Build configuration list for PBXNativeTarget "WireSyncEngine-ios" */;
			buildPhases = (
				0145AE9C2B11580B0097E3B8 /* Run Sourcery */,
				5498158E1A43232400A7CE2E /* Sources */,
				5498158F1A43232400A7CE2E /* Frameworks */,
				549815901A43232400A7CE2E /* Headers */,
				667FC69E27356C3F00E82FEF /* Run SwiftLint */,
				549815911A43232400A7CE2E /* Resources */,
			);
			buildRules = (
			);
			dependencies = (
			);
			name = "WireSyncEngine-ios";
			packageProductDependencies = (
			);
			productName = "WireSyncEngine-ios";
			productReference = 549815931A43232400A7CE2E /* WireSyncEngine.framework */;
			productType = "com.apple.product-type.framework";
		};
/* End PBXNativeTarget section */

/* Begin PBXProject section */
		540029AB1918CA8500578793 /* Project object */ = {
			isa = PBXProject;
			attributes = {
				DefaultBuildSystemTypeForWorkspace = Latest;
				LastSwiftMigration = 0710;
				LastSwiftUpdateCheck = 1140;
				LastUpgradeCheck = 1310;
				ORGANIZATIONNAME = "Zeta Project Gmbh";
				TargetAttributes = {
					0145AE802B1154010097E3B8 = {
						CreatedOnToolsVersion = 15.0.1;
					};
					169BA1D125ECDBA300374343 = {
						CreatedOnToolsVersion = 11.4.1;
						ProvisioningStyle = Manual;
						TestTargetID = 3E186087191A56F6000FE027;
					};
					3E186087191A56F6000FE027 = {
						LastSwiftMigration = 1000;
						ProvisioningStyle = Manual;
						SystemCapabilities = {
							com.apple.ApplicationGroups.iOS = {
								enabled = 1;
							};
							com.apple.Keychain = {
								enabled = 1;
							};
						};
					};
					3E1860C2191A649D000FE027 = {
						LastSwiftMigration = 1000;
						ProvisioningStyle = Manual;
						TestTargetID = 3E186087191A56F6000FE027;
					};
					549815921A43232400A7CE2E = {
						CreatedOnToolsVersion = 6.2;
						LastSwiftMigration = 1000;
						ProvisioningStyle = Manual;
					};
				};
			};
			buildConfigurationList = 540029AE1918CA8500578793 /* Build configuration list for PBXProject "WireSyncEngine" */;
			compatibilityVersion = "Xcode 3.2";
			developmentRegion = en;
			hasScannedForEncodings = 0;
			knownRegions = (
				en,
				Base,
				de,
				"pt-BR",
				es,
				uk,
				ru,
				ja,
				it,
				nl,
				tr,
				fr,
				da,
				ar,
				"zh-Hans",
				sl,
				et,
				fi,
				pl,
				"zh-Hant",
				lt,
			);
			mainGroup = 540029AA1918CA8500578793;
			packageReferences = (
			);
			productRefGroup = 540029B51918CA8500578793 /* Products */;
			projectDirPath = "";
			projectRoot = "";
			targets = (
				549815921A43232400A7CE2E /* WireSyncEngine-ios */,
				3E1860C2191A649D000FE027 /* UnitTests */,
				3E186087191A56F6000FE027 /* WireSyncEngine Test Host */,
				169BA1D125ECDBA300374343 /* IntegrationTests */,
				0145AE802B1154010097E3B8 /* WireSyncEngineSupport */,
			);
		};
/* End PBXProject section */

/* Begin PBXResourcesBuildPhase section */
		0145AE7F2B1154010097E3B8 /* Resources */ = {
			isa = PBXResourcesBuildPhase;
			buildActionMask = 2147483647;
			files = (
			);
			runOnlyForDeploymentPostprocessing = 0;
		};
		169BA1D025ECDBA300374343 /* Resources */ = {
			isa = PBXResourcesBuildPhase;
			buildActionMask = 2147483647;
			files = (
				169BA25D25EF933000374343 /* audio.m4a in Resources */,
				169BA25C25EF933000374343 /* ExternalMessageTextFixture.txt in Resources */,
				169BA26025EF933F00374343 /* Lorem Ipsum.txt in Resources */,
				169BA25725EF933000374343 /* animated.gif in Resources */,
				169BA25B25EF933000374343 /* EncryptedBase64EncondedExternalMessageTestFixture.txt in Resources */,
				169BA25F25EF933000374343 /* 1900x1500.jpg in Resources */,
				169BA25825EF933000374343 /* not_animated.gif in Resources */,
				169BA25925EF933000374343 /* medium.jpg in Resources */,
				169BA25A25EF933000374343 /* tiny.jpg in Resources */,
				169BA25E25EF933000374343 /* video.mp4 in Resources */,
			);
			runOnlyForDeploymentPostprocessing = 0;
		};
		3E186086191A56F6000FE027 /* Resources */ = {
			isa = PBXResourcesBuildPhase;
			buildActionMask = 2147483647;
			files = (
				872C995B1DB65D0D006A3BDE /* harp.m4a in Resources */,
				872C99591DB659E6006A3BDE /* ringing_from_them_long.caf in Resources */,
				F1E48003207E3789008D4299 /* Default-568h@2x.png in Resources */,
			);
			runOnlyForDeploymentPostprocessing = 0;
		};
		3E1860C1191A649D000FE027 /* Resources */ = {
			isa = PBXResourcesBuildPhase;
			buildActionMask = 2147483647;
			files = (
				54764B961C92FDC100BD25E3 /* 1900x1500.jpg in Resources */,
				BF158D2F1CE087D8007C6F8A /* video.mp4 in Resources */,
				54764B9A1C9303D600BD25E3 /* tiny.jpg in Resources */,
				BF6D5D031C4948830049F712 /* WireSyncEngine124.momd in Resources */,
				BF6D5D051C494D730049F712 /* WireSyncEngine125.momd in Resources */,
				AF6415A51C9C180200A535F5 /* ExternalMessageTextFixture.txt in Resources */,
				BF44A3511C71D5FC00C6928E /* store127.wiredatabase in Resources */,
				AF6415A41C9C17FF00A535F5 /* EncryptedBase64EncondedExternalMessageTestFixture.txt in Resources */,
				54764B991C9303D600BD25E3 /* medium.jpg in Resources */,
				BF8367311C52651900364B37 /* store125.wiredatabase in Resources */,
				F9C9A4F01CAD29190039E10C /* store128.wiredatabase in Resources */,
				EE01E0371F90DD67001AA33C /* audio.m4a in Resources */,
				54764B9C1C930AEB00BD25E3 /* Lorem Ipsum.txt in Resources */,
				BFCE9A5B1C4E4C4D00951B3D /* store124.wiredatabase in Resources */,
				54764BA01C931E9400BD25E3 /* not_animated.gif in Resources */,
				54764B9F1C931E9400BD25E3 /* animated.gif in Resources */,
			);
			runOnlyForDeploymentPostprocessing = 0;
		};
		549815911A43232400A7CE2E /* Resources */ = {
			isa = PBXResourcesBuildPhase;
			buildActionMask = 2147483647;
			files = (
				3E2713211A8A68BF008EE50F /* Push.stringsdict in Resources */,
				543095951DE76B270065367F /* random2.txt in Resources */,
				3E27131F1A8A68BF008EE50F /* Push.strings in Resources */,
				F1A989BA1FD03E1B00B8A82E /* ZMLocalizable.strings in Resources */,
				543095931DE76B170065367F /* random1.txt in Resources */,
			);
			runOnlyForDeploymentPostprocessing = 0;
		};
/* End PBXResourcesBuildPhase section */

/* Begin PBXShellScriptBuildPhase section */
		0145AE9C2B11580B0097E3B8 /* Run Sourcery */ = {
			isa = PBXShellScriptBuildPhase;
			buildActionMask = 2147483647;
			files = (
			);
			inputFileListPaths = (
			);
			inputPaths = (
			);
			name = "Run Sourcery";
			outputFileListPaths = (
			);
			outputPaths = (
			);
			runOnlyForDeploymentPostprocessing = 0;
			shellPath = /bin/sh;
			shellScript = "../scripts/run-sourcery.sh --config ./sourcery/config.yml\n";
		};
		667FC69E27356C3F00E82FEF /* Run SwiftLint */ = {
			isa = PBXShellScriptBuildPhase;
			alwaysOutOfDate = 1;
			buildActionMask = 2147483647;
			files = (
			);
			inputFileListPaths = (
			);
			inputPaths = (
				"$(SRCROOT)/../scripts/run-swiftlint",
			);
			name = "Run SwiftLint";
			outputFileListPaths = (
			);
			outputPaths = (
			);
			runOnlyForDeploymentPostprocessing = 0;
			shellPath = /bin/sh;
			shellScript = "../scripts/run-swiftlint.sh\n";
		};
/* End PBXShellScriptBuildPhase section */

/* Begin PBXSourcesBuildPhase section */
		0145AE7D2B1154010097E3B8 /* Sources */ = {
			isa = PBXSourcesBuildPhase;
			buildActionMask = 2147483647;
			files = (
				59E6A91A2B4EE62100DBCC6B /* RecurringAction+dummy.swift in Sources */,
				0145AE882B11551C0097E3B8 /* AutoMockable.generated.swift in Sources */,
				0145AE892B11551C0097E3B8 /* AutoMockable.manual.swift in Sources */,
			);
			runOnlyForDeploymentPostprocessing = 0;
		};
		169BA1CE25ECDBA300374343 /* Sources */ = {
			isa = PBXSourcesBuildPhase;
			buildActionMask = 2147483647;
			files = (
				E666EDE82B74E8CE00C03E2B /* SessionManagerTests+EncryptionAtRestDefaults.swift in Sources */,
				169BA23A25EF6D4F00374343 /* MockLinkPreviewDetector.swift in Sources */,
				169BA23025ED100100374343 /* ConversationsTests.m in Sources */,
				169BA24E25EF765D00374343 /* ConnectToBotURLActionProcessorTests.swift in Sources */,
				169BA22925ED0FDF00374343 /* ConversationTests+Ephemeral.swift in Sources */,
				169BA23E25EF6E2A00374343 /* MockRegistrationStatusDelegate.swift in Sources */,
				169BA22725ED0FD700374343 /* ConversationTests+MessageTimer.swift in Sources */,
				169BA21825ED0F9500374343 /* SendAndReceiveMessagesTests+Swift.swift in Sources */,
				169BA20425ED0F1E00374343 /* TeamTests.swift in Sources */,
				169BA20025ED0DAD00374343 /* ZMUserSession+Messages.swift in Sources */,
				169BA21325ED0F7A00374343 /* UserTests.swift in Sources */,
				169BA21725ED0F8E00374343 /* SearchTests.swift in Sources */,
				63E69AEA27EA293900D6CE88 /* ConnectionTests+Swift.swift in Sources */,
				169BA1F925ECF8F700374343 /* MockAppLock.swift in Sources */,
				169BA20825ED0F4400374343 /* GiphyTests.m in Sources */,
				169BA20F25ED0F6900374343 /* APNSTestsBase.m in Sources */,
				169BA22E25ED0FF400374343 /* TextSearchTests.swift in Sources */,
				169BA26125EFA23200374343 /* ZMConversation+Testing.m in Sources */,
				169BA21F25ED0FB400374343 /* ConversationTests+Deletion.swift in Sources */,
				169BA1FC25ED0CBD00374343 /* MockSessionManager.swift in Sources */,
				169BA20525ED0F2D00374343 /* LinkPreviewTests.swift in Sources */,
				169BA24225EF6F6700374343 /* ZMConversation+Testing.swift in Sources */,
				169BA24625EF73B100374343 /* EventProcessingPerformanceTests.swift in Sources */,
				169BA23625ED101C00374343 /* LoginFlowTests.m in Sources */,
				169BA21225ED0F7600374343 /* UserTests+AccountDeletion.swift in Sources */,
				E666EDEA2B74E9EF00C03E2B /* SessionManagerTests+Teams.swift in Sources */,
				169BA1DF25ECE4D000374343 /* IntegrationTest.m in Sources */,
				169BA1F125ECEB2900374343 /* FlowManagerMock.swift in Sources */,
				169BA21C25ED0FA700374343 /* ConversationTests+LegalHold.swift in Sources */,
				169BA20725ED0F3E00374343 /* OTRTests.swift in Sources */,
				169BA21025ED0F6D00374343 /* PushChannelTests.swift in Sources */,
				169BA21A25ED0F9E00374343 /* FileTransferTests+Swift.swift in Sources */,
				169BA1E125ECE4EC00374343 /* AppLockIntegrationTests.swift in Sources */,
				169BA22C25ED0FEB00374343 /* ConversationTests+MessageEditing.m in Sources */,
				169BA22A25ED0FE300374343 /* ConversationTests+DeliveryConfirmation.swift in Sources */,
				169BA1F225ECEB3300374343 /* MockMediaManager.swift in Sources */,
				169BA23925ED103900374343 /* IntegrationTest+Messages.swift in Sources */,
				169BA24D25EF753100374343 /* MockReachability.swift in Sources */,
				169BA24F25EF76A400374343 /* NetworkStateRecorder.swift in Sources */,
				169BA21D25ED0FAC00374343 /* ConversationTests+OTR.swift in Sources */,
				EE2DF75B2875DB1C0028ECA2 /* XCTestCase+APIVersion.swift in Sources */,
				169BA20125ED0EFE00374343 /* ZMUserSessionLegalHoldTests.swift in Sources */,
				169BA21925ED0F9900374343 /* SendAndReceiveMessagesTests.m in Sources */,
				169BA22625ED0FD300374343 /* ConversationTests+ReceiptMode.swift in Sources */,
				E666EDF22B74ED2F00C03E2B /* MockSessionManagerObserver.swift in Sources */,
				E666EDE22B74E78C00C03E2B /* SessionManagerTests+AccountDeletion.swift in Sources */,
				169BA21625ED0F8900374343 /* UserProfileTests.m in Sources */,
				169BA20D25ED0F5E00374343 /* APNSTests+Swift.swift in Sources */,
				E666EDEC2B74EA5000C03E2B /* SessionManagerTests+MultiUserSession.swift in Sources */,
				169BA24925EF743F00374343 /* SessionManagerTests+Backup.swift in Sources */,
				169BA26225EFA32000374343 /* ZMUser+Testing.m in Sources */,
				169BA22D25ED0FEF00374343 /* AvailabilityTests.swift in Sources */,
				E666EDEE2B74EAC300C03E2B /* SessionManagerTests+AppLock.swift in Sources */,
				169BA1F025ECEB0E00374343 /* SessionManagerTests.swift in Sources */,
				EE0BA29029D5DBD6004E93B5 /* MockCryptoboxMigrationManagerInterface.swift in Sources */,
				EECE27C729436CF900419A8B /* MockPushTokenService.swift in Sources */,
				169BA21425ED0F8000374343 /* UserTests.m in Sources */,
				169BA21E25ED0FB000374343 /* ConversationTests+OTR.m in Sources */,
				169BA23325ED100F00374343 /* SlowSyncTests+Teams.swift in Sources */,
				169BA21125ED0F7100374343 /* UserHandleTests.swift in Sources */,
				169BA23125ED100500374343 /* ConversationTestsBase.m in Sources */,
				169BA24825EF743700374343 /* SessionManagerTests+MessageRetention.swift in Sources */,
				169BA1E025ECE4D800374343 /* IntegrationTest.swift in Sources */,
				169BA25325EF778E00374343 /* TestUserProfileUpdateObserver.swift in Sources */,
				01300E62296838CE00D18B2E /* SessionManagerTests+Proxy.swift in Sources */,
				169BA22425ED0FC900374343 /* ConversationTests+Participants.swift in Sources */,
				169BA23825ED103500374343 /* IntegrationTest+Search.swift in Sources */,
				63F376E12835644800FE1F05 /* SessionManagerTests+APIVersionResolver.swift in Sources */,
				169BA1EC25ECEA9600374343 /* MockUser+LoginCredentials.swift in Sources */,
				169BA1F525ECF05000374343 /* IntegrationTest+Encryption.swift in Sources */,
				169BA21B25ED0FA200374343 /* FileTransferTests.m in Sources */,
				169BA1EA25ECEA5400374343 /* ApplicationMock.swift in Sources */,
				169BA24725EF73DD00374343 /* ServiceUserTests.swift in Sources */,
				169BA23525ED101700374343 /* SlowSyncTests.m in Sources */,
				E666EDE62B74E85300C03E2B /* SessionManagerTests+EncryptionAtRestMigration.swift in Sources */,
				169BA22125ED0FBD00374343 /* ConversationTests+LastRead.swift in Sources */,
				169BA1E925ECEA1C00374343 /* PushRegistryMock.swift in Sources */,
				169BA1EF25ECEAD200374343 /* WireCallCenterV3Mock.swift in Sources */,
				169BA22025ED0FB900374343 /* ConversationTests+ClearingHistory.swift in Sources */,
				169BA22B25ED0FE700374343 /* ConversationTests+MessageEditing.swift in Sources */,
				169BA1FD25ED0CCD00374343 /* MockStrategyDirectory.swift in Sources */,
				169BA20E25ED0F6200374343 /* APNSTests.m in Sources */,
				E666EDE42B74E7BD00C03E2B /* SessionManagerTests+AuthenticationFailure.swift in Sources */,
				169BA1F425ECEFB400374343 /* MockPresentationDelegate.swift in Sources */,
				169BA22525ED0FCE00374343 /* ConversationTests+List.swift in Sources */,
				169BA21525ED0F8500374343 /* UserProfileImageV3Tests.swift in Sources */,
				06EB24FE27D6576500094E6E /* LoginFlowTests+PushToken.swift in Sources */,
				169BA22F25ED0FFB00374343 /* DeleteMessagesTests.swift in Sources */,
				169BA23725ED102500374343 /* NotificationObservers.m in Sources */,
				169BA22825ED0FDB00374343 /* ConversationTests+Guests.swift in Sources */,
				169BA20225ED0F0600374343 /* UserRichProfileIntegrationTests.swift in Sources */,
				017ABBB62995278C0004C243 /* SlowSyncTests+NotificationsV3.swift in Sources */,
				169BA20925ED0F4A00374343 /* IsTypingTests.swift in Sources */,
				169BA20A25ED0F5000374343 /* BackgroundTests.m in Sources */,
				169BA22225ED0FC100374343 /* ConversationTests+Reactions.swift in Sources */,
				169BA1ED25ECEA9A00374343 /* OperationLoopNewRequestObserver.swift in Sources */,
				169BA1FB25ED0CB200374343 /* MockPushChannel.swift in Sources */,
				169BA20625ED0F3800374343 /* ClientManagementTests.m in Sources */,
				EECE27C829436DC000419A8B /* SessionManagerTests+PushToken.swift in Sources */,
				169BA24A25EF744400374343 /* SessionManagerTests+URLActions.swift in Sources */,
				169BA22325ED0FC400374343 /* ConversationTests+Archiving.swift in Sources */,
				169BA20B25ED0F5400374343 /* ConnectionTests.m in Sources */,
				E666EDDF2B74CEE600C03E2B /* SessionManagerBuilder.swift in Sources */,
				169BA23425ED101300374343 /* SlowSyncTests+ExistingData.swift in Sources */,
				169BA24525EF6FFA00374343 /* MockAnalytics.swift in Sources */,
				169BA23225ED100B00374343 /* SlowSyncTests+Swift.swift in Sources */,
				169BA23F25EF6F0B00374343 /* TypingChange.swift in Sources */,
			);
			runOnlyForDeploymentPostprocessing = 0;
		};
		3E186084191A56F6000FE027 /* Sources */ = {
			isa = PBXSourcesBuildPhase;
			buildActionMask = 2147483647;
			files = (
				3E9848BD1A65253000F7B050 /* Hack.swift in Sources */,
				3E1860BB191A5D99000FE027 /* TestHostAppDelegate.m in Sources */,
				3E1860BA191A5D99000FE027 /* TestHost-main.m in Sources */,
			);
			runOnlyForDeploymentPostprocessing = 0;
		};
		3E1860BF191A649D000FE027 /* Sources */ = {
			isa = PBXSourcesBuildPhase;
			buildActionMask = 2147483647;
			files = (
				5E8EE1FC20FDCCE200DB1F9B /* CompanyLoginRequestDetectorTests.swift in Sources */,
				F991CE161CB55512004D8465 /* ZMUser+Testing.m in Sources */,
				5E2C354D21A806A80034F1EE /* MockBackgroundActivityManager.swift in Sources */,
				F9D1CD141DF6C131002F6E80 /* SyncStatusTests.swift in Sources */,
				EE1DEBB523D5AEE50087EE1F /* TypingUsersTimeoutTests.swift in Sources */,
				09531F1C1AE9644800B8556A /* ZMLoginCodeRequestTranscoderTests.m in Sources */,
				87D003FF1BB5810D00472E06 /* APSSignalingKeyStoreTests.swift in Sources */,
				542DFEE61DDCA452000F5B95 /* UserProfileUpdateStatusTests.swift in Sources */,
				F95FFBD11EB8A478004031CB /* CallSystemMessageGeneratorTests.swift in Sources */,
				16E0FBB623311A19000E3235 /* ZMUserSessionTests+Authentication.swift in Sources */,
				D55272EC2062733F00F542BE /* AssetDeletionRequestStrategyTests.swift in Sources */,
				545434AB19AB6ADA003892D9 /* ZMMissingUpdateEventsTranscoderTests.m in Sources */,
				018A3DBF2B0799CA00EB3D6B /* GetUserClientFingerprintUseCaseTests.swift in Sources */,
				BF491CD51F03E0FC0055EE44 /* PermissionsDownloadRequestStrategyTests.swift in Sources */,
				54BFDF6A1BDA87D20034A3DB /* HistorySynchronizationStatusTests.swift in Sources */,
				545434AC19AB6ADA003892D9 /* ZMSelfTranscoderTests.m in Sources */,
				54A227D61D6604A5009414C0 /* SynchronizationMocks.swift in Sources */,
				54A170691B300717001B41A5 /* ProxiedRequestStrategyTests.swift in Sources */,
				1660AA111ECE3C1C0056D403 /* SearchTaskTests.swift in Sources */,
				16D66D6A2B0789F500CB237D /* MockCryptoboxMigrationManagerInterface.swift in Sources */,
				873B893E20445F4400FBE254 /* ZMConversationAccessModeTests.swift in Sources */,
				543ED0011D79E0EE00A9CDF3 /* ApplicationMock.swift in Sources */,
				160C314A1E82AC170012E4BC /* OperationStatusTests.swift in Sources */,
				169E303320D29C670012C219 /* PushRegistryMock.swift in Sources */,
				1671F7532B6A835300C2D8A3 /* ZMClientRegistrationStatusTests.swift in Sources */,
				EE2DF75A2875DB1C0028ECA2 /* XCTestCase+APIVersion.swift in Sources */,
				3E05F252192A4FBD00F22D80 /* UserSessionErrorTests.m in Sources */,
				E98E5DFC2B8DF45100A2CFF5 /* ResolveOneOnOneConversationsUseCaseTests.swift in Sources */,
				F148F6691FBAF55800BD6909 /* TeamRegistrationStrategyTests.swift in Sources */,
				168C0B3F1E97CE3900315044 /* ZMLastUpdateEventIDTranscoderTests.m in Sources */,
				06BBF7012473D51D00A26626 /* MessagingTest+Swift.swift in Sources */,
				E6C6C6B62B877429007585DF /* TeamMembersDownloadRequestStrategyTests.swift in Sources */,
				879634421F7BEC5100FC79BA /* DispatchQueueSerialAsyncTests.swift in Sources */,
				63CF4000276B4D110079FF2B /* AVSIdentifierTests.swift in Sources */,
				54AB428E1DF5C5B400381F2C /* TopConversationsDirectoryTests.swift in Sources */,
				EE9CDE9227DA05D100C4DAC8 /* APIVersionResolverTests.swift in Sources */,
				636826F82953465F00D904C2 /* ZMUserSessionTests+AccessToken.swift in Sources */,
				0601900B2678750D0043F8F8 /* DeepLinkURLActionProcessorTests.swift in Sources */,
				549552541D645683004F21F6 /* AddressBookTests.swift in Sources */,
				161C886623FD248A00CB0B8E /* RecordingMockTransportSession.swift in Sources */,
				F19F4F4D1E646C3C00F4D8FF /* UserProfileImageUpdateStatusTests.swift in Sources */,
				167BCB902603CAB200E9D7E3 /* AnalyticsTests.swift in Sources */,
				1679D1CD1EF97387007B0DF5 /* ZMUserSessionTestsBase+Calling.swift in Sources */,
				167F383D23E04A93006B6AA9 /* UnauthenticatedSessionTests+SSO.swift in Sources */,
				16519D6D231EAAF300C9D76D /* Conversation+DeletionTests.swift in Sources */,
				169BA24425EF6FFA00374343 /* MockAnalytics.swift in Sources */,
				F925468E1C63B61000CE2D7C /* MessagingTest+EventFactory.m in Sources */,
				16849B2023EDB32B00C025A8 /* MockSessionManager.swift in Sources */,
				06E097A02A264F0300B38C4A /* ZMUserSessionTests+RecurringActions.swift in Sources */,
				878ACB5920AF12C10016E68A /* ZMUserConsentTests.swift in Sources */,
				8766853C1F2A1AA00031081B /* UnauthenticatedSessionTests.swift in Sources */,
				16D0A119234B999600A83F87 /* LabelUpstreamRequestStrategyTests.swift in Sources */,
				169BA23D25EF6E2A00374343 /* MockRegistrationStatusDelegate.swift in Sources */,
				542DFEE81DDCA4FD000F5B95 /* UserProfileUpdateRequestStrategyTests.swift in Sources */,
				7CE017152317D07E00144905 /* ZMAuthenticationStatusTests.swift in Sources */,
				16085B351F719E6D000B9F22 /* NetworkStateRecorder.swift in Sources */,
				EE1DEBB323D5A6930087EE1F /* TypingTests.swift in Sources */,
				63CD5959296442D800385037 /* AccessTokenMigrationTests.swift in Sources */,
				09BA924C1BD55FA5000DC962 /* UserClientRequestStrategyTests.swift in Sources */,
				A9692F8A1986476900849241 /* NSString_NormalizationTests.m in Sources */,
				54880E3D194B5845007271AA /* ZMOperationLoopTests.m in Sources */,
				F9410F631DE44C2E007451FF /* TypingStrategyTests.swift in Sources */,
				EE5BF6351F8F907C00B49D06 /* ZMLocalNotificationTests.swift in Sources */,
				169BA25225EF778E00374343 /* TestUserProfileUpdateObserver.swift in Sources */,
				BF50CFA71F39ACE8007833A4 /* MockUserInfoParser.swift in Sources */,
				5E0EB1F92100A46F00B5DC2B /* MockCompanyLoginRequesterDelegate.swift in Sources */,
				169BA24C25EF753100374343 /* MockReachability.swift in Sources */,
				16DCAD6F1B147706008C1DD9 /* NSURL+LaunchOptionsTests.m in Sources */,
				541228451AEE422C00D9ED1C /* ZMAuthenticationStatusTests.m in Sources */,
				5E0EB1F72100A14A00B5DC2B /* CompanyLoginRequesterTests.swift in Sources */,
				1671F9FF1E2FAF50009F3150 /* ZMLocalNotificationForTests_CallState.swift in Sources */,
				EE6654642445D4EE00CBF8D3 /* MockAddressBook.swift in Sources */,
				161ACB3A23F6BAFE00ABFF33 /* URLActionTests.swift in Sources */,
				16849B1C23EDA1FD00C025A8 /* MockUpdateEventProcessor.swift in Sources */,
				545F601C1D6C336D00C2C55B /* AddressBookSearchTests.swift in Sources */,
				162A81D6202B5BC600F6200C /* SessionManagerAVSTests.swift in Sources */,
				169BA1F825ECF8F700374343 /* MockAppLock.swift in Sources */,
				06F98D602437916B007E914A /* SignatureRequestStrategyTests.swift in Sources */,
				5474C80C1921309400185A3A /* MessagingTestTests.m in Sources */,
				16D74BF62B5A961800160298 /* ChangeUsernameUseCaseTests.swift in Sources */,
				EE1DEBB723D5B62C0087EE1F /* TypingUsersTests.swift in Sources */,
				540A0BA51954859E00FB7D61 /* ZMSyncStrategyTests.m in Sources */,
				5E6716912174CA6700522E61 /* MockUser+LoginCredentials.swift in Sources */,
				F92CA9651F153622007D8570 /* ZMUserSessionTests+FileRelocation.swift in Sources */,
				F9B71F4C1CB2B841001DB03F /* NSManagedObjectContext+TestHelpers.m in Sources */,
				F991CE151CB55512004D8465 /* ZMConversation+Testing.m in Sources */,
				54D785011A37256C00F47798 /* ZMEncodedNSUUIDWithTimestampTests.m in Sources */,
				161927242459E09C00DDD9EB /* UserClientEventConsumerTests.swift in Sources */,
				632A582225CD9DF900F0C4BD /* CallParticipantsKindTests.swift in Sources */,
				639290A4252CA53200046171 /* CallSnapshotTestFixture.swift in Sources */,
				87B30C5C1FA756220054DFB1 /* FlowManagerTests.swift in Sources */,
				169BA24125EF6F6700374343 /* ZMConversation+Testing.swift in Sources */,
				1626344720D79C22000D4063 /* ZMUserSessionTests+PushNotifications.swift in Sources */,
				16D3FD021E3A5C0D0052A535 /* ZMConversationVoiceChannelRouterTests.swift in Sources */,
				EEA58F102B70D59F006DEE32 /* CreateTeamOneOnOneConversationUseCaseTests.swift in Sources */,
				1658C23A1F5404F000889F22 /* FlowManagerMock.swift in Sources */,
				3E1858BC1951D6DA005FE78F /* MemoryLeaksObserver.m in Sources */,
				F905C47F1E79A86A00AF34A5 /* WireCallCenterV3Tests.swift in Sources */,
				1636EAFF23F6FCCC00CD9527 /* MockPresentationDelegate.swift in Sources */,
				872C99601DB6722C006A3BDE /* CallKitDelegateTests+Mocking.m in Sources */,
				061F791C2B767B3D00E8827B /* SelfClientCertificateProviderTests.swift in Sources */,
				164C29A51ECF47D80026562A /* SearchDirectoryTests.swift in Sources */,
				06CDC6F82A2DFB4400EB518D /* RecurringActionServiceTests.swift in Sources */,
				D55272EA2062732100F542BE /* AssetDeletionStatusTests.swift in Sources */,
				A913C02423A7F1C00048CE74 /* TeamRolesDownloadRequestStrategyTests.swift in Sources */,
				EFC8281E1FB34F9600E27E21 /* EmailVerificationStrategyTests.swift in Sources */,
				87D4625D1C3D526D00433469 /* DeleteAccountRequestStrategyTests.swift in Sources */,
				A97E4F56267CF681006FC545 /* ZMUserSessionTestsBase.swift in Sources */,
				166264932166517A00300F45 /* CallEventStatusTests.swift in Sources */,
				160C31411E6DDFC30012E4BC /* VoiceChannelV3Tests.swift in Sources */,
				F9ABE8561EFD56BF00D83214 /* TeamDownloadRequestStrategyTests.swift in Sources */,
				87D2555921D6275800D03789 /* BuildTypeTests.swift in Sources */,
				169BA1FF25ED0DAD00374343 /* ZMUserSession+Messages.swift in Sources */,
				166E47D3255EF0BE00C161C8 /* MockStrategyDirectory.swift in Sources */,
				EE95DECD247C0049001EA010 /* SessionManagerConfigurationTests.swift in Sources */,
				A938BDCA23A7966700D4C208 /* ConversationRoleDownstreamRequestStrategyTests.swift in Sources */,
				0920C4DA1B305FF500C55728 /* UserSessionGiphyRequestStateTests.swift in Sources */,
				63A8F576276B7B3100513750 /* AVSClientTests.swift in Sources */,
				169BC10F22BD17FF0003159B /* LegalHoldRequestStrategyTests.swift in Sources */,
				87AEA67D1EFBF46600C94BF3 /* DiskDatabaseTest.swift in Sources */,
				F9F846351ED307F70087C1A4 /* CallParticipantsSnapshotTests.swift in Sources */,
				1673C35324CB36D800AE2714 /* ZMUserSessionTests+EncryptionAtRest.swift in Sources */,
				54DE9BEF1DE760A900EFFB9C /* RandomHandleGeneratorTests.swift in Sources */,
				F9C598AD1A0947B300B1F760 /* ZMBlacklistDownloaderTest.m in Sources */,
				1672A653234784B500380537 /* LabelDownstreamRequestStrategyTests.swift in Sources */,
				874A16942052C64B001C6760 /* UserExpirationObserverTests.swift in Sources */,
				16A702D01E92998100B8410D /* ApplicationStatusDirectoryTests.swift in Sources */,
				093694451BA9633300F36B3A /* UserClientRequestFactoryTests.swift in Sources */,
				168474262252579A004DE9EC /* ZMUserSessionTests+Syncing.swift in Sources */,
				F94F6B331E54B9C000D46A29 /* CallingRequestStrategyTests.swift in Sources */,
				166B2B6E23EB2CD3003E8581 /* DatabaseTest.swift in Sources */,
				5E8BB8A52149130800EEA64B /* AVSBridgingTests.swift in Sources */,
				161C887723FD4CFD00CB0B8E /* MockPushChannel.swift in Sources */,
				F9DAC54F1C2035660001F11E /* ConversationStatusStrategyTests.swift in Sources */,
				164C29A31ECF437E0026562A /* SearchRequestTests.swift in Sources */,
				168CF42F2007BCD9009FCB89 /* TeamInvitationStatusTests.swift in Sources */,
				EE8B934E2B838AFD00D5E670 /* GetE2eIdentityCertificatesUseCaseTests.swift in Sources */,
				A901FE9B258B562F003EAF5C /* CallParticipantTests.swift in Sources */,
				874A174A205812B6001C6760 /* ZMUserSessionTests.swift in Sources */,
				7CE017172317D72A00144905 /* ZMCredentialsTests.swift in Sources */,
				546F815C1E685F6E00775059 /* LocalNotificationDispatcherTests.swift in Sources */,
				F1AE5F6F21F73388009CDBBC /* ZMUserSessionTests+Timers.swift in Sources */,
				E62F31C72B711DDF0095777A /* EvaluateOneOnOneConversationsStrategyTests.swift in Sources */,
				161ACB4323F6EE4800ABFF33 /* CompanyLoginURLActionProcessorTests.swift in Sources */,
				5474C80A1921309400185A3A /* MessagingTest.m in Sources */,
				872C99531DB525A1006A3BDE /* CallKitManagerTests.swift in Sources */,
				F16C8BC42040715800677D31 /* ZMUpdateEvent+Testing.swift in Sources */,
				160195611E30C9CF00ACBFAC /* LocalNotificationDispatcherCallingTests.swift in Sources */,
				6391A8012A7A529000832665 /* MLSConferenceStaleParticipantsRemoverTests.swift in Sources */,
				164A55D820F4FE4A00AE62A6 /* SearchUserImageStrategyTests.swift in Sources */,
				09B730961B3045E400A5CCC9 /* ProxiedRequestStatusTests.swift in Sources */,
				061F791E2B76828500E8827B /* SnoozeCertificateEnrollmentUseCaseTests.swift in Sources */,
				F148F66B1FBAFAF600BD6909 /* RegistrationStatusTestHelper.swift in Sources */,
				EFC828221FB356CE00E27E21 /* RegistrationStatusTests.swift in Sources */,
				163FB9942052EA4C00E74F83 /* OperationLoopNewRequestObserver.swift in Sources */,
				F9B171F81C0F00E700E6EEC6 /* ClientUpdateStatusTests.swift in Sources */,
				3ED972FB1A0A65D800BAFC61 /* ZMBlacklistVerificatorTest.m in Sources */,
				EECE27C6294362F100419A8B /* MockPushTokenService.swift in Sources */,
				167BCB942603CC5B00E9D7E3 /* EventProcessorTests.swift in Sources */,
				F132C114203F20AB00C58933 /* ZMHotFixDirectoryTests.swift in Sources */,
				5463C897193F3C74006799DE /* ZMTimingTests.m in Sources */,
				1660AA0F1ECE0C870056D403 /* SearchResultTests.swift in Sources */,
				1662B0F923D9CE8F00B8C7C5 /* UnauthenticatedSessionTests+DomainLookup.swift in Sources */,
				EE2E95EB2A8B478700325A0C /* MockUserRepositoryInterface.swift in Sources */,
				EE1DEBB923D5B9BC0087EE1F /* ZMConversation+TypingUsersTests.swift in Sources */,
				164B8C211E254AD00060AB26 /* WireCallCenterV3Mock.swift in Sources */,
				F170AF211E78013A0033DC33 /* UserImageAssetUpdateStrategyTests.swift in Sources */,
				F95ECF511B94BD05009F91BA /* ZMHotFixTests.m in Sources */,
				F9ABE8571EFD56BF00D83214 /* TeamDownloadRequestStrategy+EventsTests.swift in Sources */,
				85D85EAFA1CB6E457D14E3B7 /* MockEntity2.m in Sources */,
				166D18A6230EC418001288CD /* MockMediaManager.swift in Sources */,
				09914E531BD6613D00C10BF8 /* ZMDecodedAPSMessageTest.m in Sources */,
				6349771E268B7C4300824A05 /* AVSVideoStreamsTest.swift in Sources */,
				636826FC2954550900D904C2 /* APIMigrationManagerTests.swift in Sources */,
				F9F9F5621D75D62100AE6499 /* RequestStrategyTestBase.swift in Sources */,
				7C419ED821F8D81D00B95770 /* EventProcessingTrackerTests.swift in Sources */,
				707CEBB727B515B200E080A4 /* ZMUserSessionTests+SecurityClassification.swift in Sources */,
				85D8522CF8DE246DDD5BD12C /* MockEntity.m in Sources */,
				EF2CB12A22D5E5BF00350B0A /* TeamImageAssetUpdateStrategyTests.swift in Sources */,
				3E288A6C19C859210031CFCE /* NotificationObservers.m in Sources */,
				168CF42D2007BCA0009FCB89 /* TeamInvitationRequestStrategyTests.swift in Sources */,
				A97E4F5B267CFB2D006FC545 /* ZMUserSessionTests_NetworkState.swift in Sources */,
				EE01E0391F90FEC1001AA33C /* ZMLocalNotificationTests_ExpiredMessage.swift in Sources */,
				54C11BAD19D1EB7500576A96 /* ZMLoginTranscoderTests.m in Sources */,
				16AD86B81F7292EB00E4C797 /* TypingChange.swift in Sources */,
				5E8EE1FE20FDCD1300DB1F9B /* MockPasteboard.swift in Sources */,
				16D3FCDF1E365ABC0052A535 /* CallStateObserverTests.swift in Sources */,
				85D85EEDD5DD19FB747ED4A5 /* MockModelObjectContextFactory.m in Sources */,
				06894D92276BA7FA00DA4E33 /* StartLoginURLActionProcessorTests.swift in Sources */,
				BF80542B2102175800E97053 /* CompanyLoginVerificationTokenTests.swift in Sources */,
				F11E35D62040172200D4D5DB /* ZMHotFixTests.swift in Sources */,
				1639A8542264C52600868AB9 /* ZMLocalNotificationTests_Alerts.swift in Sources */,
				545FC3341A5B003A005EEA26 /* ObjectTranscoderTests.m in Sources */,
				5E9D32712109C54B0032FB06 /* CompanyLoginActionTests.swift in Sources */,
				1836188BC0E48C1AC1671FC2 /* ZMSyncStrategyTests.swift in Sources */,
				71AE6F20A2708DCF3BAD54F7 /* ZMOperationLoopTests.swift in Sources */,
			);
			runOnlyForDeploymentPostprocessing = 0;
		};
		5498158E1A43232400A7CE2E /* Sources */ = {
			isa = PBXSourcesBuildPhase;
			buildActionMask = 2147483647;
			files = (
				1660AA0B1ECCAF4E0056D403 /* SearchRequest.swift in Sources */,
				0664F2E62A0E25C200E5C34E /* RecurringActionService.swift in Sources */,
				878ACB4620ADBBAA0016E68A /* Blacklist.swift in Sources */,
				166A8BF91E02C7D500F5EEEA /* ZMHotFix+PendingChanges.swift in Sources */,
				166507812459D7CA005300C1 /* UserClientEventConsumer.swift in Sources */,
				F9E577211E77EC6D0065EFE4 /* WireCallCenterV3+Notifications.swift in Sources */,
				092083401BA95EE100F82B29 /* UserClientRequestFactory.swift in Sources */,
				59E6A9142B4EE5CF00DBCC6B /* RecurringAction.swift in Sources */,
				16D74BF42B59670B00160298 /* ChangeUsernameUseCase.swift in Sources */,
				06025664248E5BC700E060E1 /* (null) in Sources */,
				EE5FEF0521E8948F00E24F7F /* ZMUserSession+DarwinNotificationCenter.swift in Sources */,
				549815DC1A432BC700A7CE2E /* NSError+ZMUserSession.m in Sources */,
				1662B0F723D9B29C00B8C7C5 /* UnauthenticatedSession+DomainLookup.swift in Sources */,
				63C5322027FDB4C4009DFFF4 /* BuildType.swift in Sources */,
				5E9D326F2109C1740032FB06 /* CompanyLoginErrorCode.swift in Sources */,
				16ED865A23E2E91900CB1766 /* ZMUserSession+LifeCycle.swift in Sources */,
				F95706541DE5D1CC0087442C /* SearchUserImageStrategy.swift in Sources */,
				163FB9992057E3F200E74F83 /* AuthenticationStatusProvider.swift in Sources */,
				0648FC1427864783006519D1 /* Conversation+Join.swift in Sources */,
				872A2EE61FFFBC2A00900B22 /* ServiceUser.swift in Sources */,
				16ED865D23E30F7E00CB1766 /* ZMUserSesson+Proxy.swift in Sources */,
				A938BDC823A7964200D4C208 /* ConversationRoleDownstreamRequestStrategy.swift in Sources */,
				F19E55A622B3AAA8005C792D /* PKPushCredentials+SafeLogging.swift in Sources */,
				59E6A9162B4EE5D500DBCC6B /* RecurringActionServiceInterface.swift in Sources */,
				09C77C531BA6C77000E2163F /* UserClientRequestStrategy.swift in Sources */,
				F1B5D53D2181FDA300986911 /* NetworkQuality.swift in Sources */,
				634976E9268A185A00824A05 /* AVSVideoStreams.swift in Sources */,
				5EC2C593213827BF00C6CE35 /* WireCallCenterV3+Events.swift in Sources */,
				EE1DEBBE23D5E12F0087EE1F /* TypingUsersTimeout+Key.swift in Sources */,
				F1C1F3EE1FCF0C85007273E3 /* ZMUserSessionErrorCode+Localized.swift in Sources */,
				166264742166093800300F45 /* CallEventStatus.swift in Sources */,
				63C5321F27FDB283009DFFF4 /* SyncStatus.swift in Sources */,
				549815CD1A432BC700A7CE2E /* ZMBlacklistDownloader.m in Sources */,
				549815CE1A432BC700A7CE2E /* ZMBlacklistVerificator.m in Sources */,
				16D9E8BA22BCD39200FA463F /* LegalHoldRequestStrategy.swift in Sources */,
				164C29A71ED2D7B00026562A /* SearchResult.swift in Sources */,
				01D33D8129B8ED97009E94F3 /* SyncStatusLog.swift in Sources */,
				1660AA091ECCAC900056D403 /* SearchDirectory.swift in Sources */,
				166E47D0255EBFA900C161C8 /* StrategyDirectory.swift in Sources */,
				63EB9B2D258131F700B44635 /* AVSActiveSpeakerChange.swift in Sources */,
				161681352077721600BCF33A /* ZMOperationLoop+OperationStatus.swift in Sources */,
				A934C6E6266E0945008D9E68 /* ZMSyncStrategy.swift in Sources */,
				7C26879D21F7193800570AA9 /* EventProcessingTracker.swift in Sources */,
				EE5D9B62290A8557007D78D6 /* SessionManager+VoIPPushManagerDelegate.swift in Sources */,
				54A0A6311BCE9864001A3A4C /* ZMHotFix.m in Sources */,
				F19F4F3C1E604AA700F4D8FF /* UserImageAssetUpdateStrategy.swift in Sources */,
				54131BE925C8495B00CE2CA2 /* NSManagedObjectContext+GenericAsyncQueue.swift in Sources */,
				EE1108FB23D2087F005DC663 /* Typing.swift in Sources */,
				164EAF9C1F4455FA00B628C4 /* ZMUserSession+Actions.swift in Sources */,
				5EFE9C17212AB945007932A6 /* RegistrationPhase.swift in Sources */,
				EE2DE5E8292519EC00F42F4C /* CallKitCallRegister.swift in Sources */,
				636826F62951F7F300D904C2 /* Logging.swift in Sources */,
				EECE27C429435FFE00419A8B /* PushTokenService.swift in Sources */,
				BF2ADA001F41A3DF000980E8 /* SessionFactories.swift in Sources */,
				636F70452A5F3EE900E086B6 /* MLSConferenceStaleParticipantsRemover.swift in Sources */,
				E6C6C6B72B87745F007585DF /* TeamMembersDownloadRequestStrategy.swift in Sources */,
				EE458B0B27CCD58800F04038 /* ZMOperationLoop+APIVersion.swift in Sources */,
				F130BF282062C05600DBE261 /* SessionManager+Backup.swift in Sources */,
				54A0A6321BCE9867001A3A4C /* ZMHotFixDirectory.m in Sources */,
				54F0A0951B3018D7003386BC /* ProxiedRequestsStatus.swift in Sources */,
				F19F1D141EFBC18E00275E27 /* UnauthenticatedSession.swift in Sources */,
				16DCAD691B0F9447008C1DD9 /* NSURL+LaunchOptions.m in Sources */,
				F9F631421DE3524100416938 /* TypingStrategy.swift in Sources */,
				EEEED9A823F6BC00008C94CA /* SelfUserProvider.swift in Sources */,
				EE51FBEE2AE1305B002B503B /* UserSession.swift in Sources */,
				7C5482DA225380160055F1AB /* CallReceivedResult.swift in Sources */,
				54C8A39C1F7536DB004961DF /* ZMOperationLoop+Notifications.swift in Sources */,
				7C5B94F622DC6BC500A6F8BB /* JailbreakDetector.swift in Sources */,
				1693151125836E5800709F15 /* EventProcessor.swift in Sources */,
				EF2CB12722D5E58B00350B0A /* TeamImageAssetUpdateStrategy.swift in Sources */,
				BF2ADA021F41A450000980E8 /* BackendEnvironmentProvider+Cookie.swift in Sources */,
				EE1108B723D1B367005DC663 /* TypingUsers.swift in Sources */,
				06B99C7B242B51A300FEAFDE /* SignatureRequestStrategy.swift in Sources */,
				06E0979C2A261E5D00B38C4A /* ZMUserSession+RecurringAction.swift in Sources */,
				5EFE9C15212AB138007932A6 /* UnregisteredUser+Payload.swift in Sources */,
				161ACB2D23F5BA0200ABFF33 /* DeepLinkURLActionProcessor.swift in Sources */,
				060C06632B73DB8800B484C6 /* SnoozeCertificateEnrollmentUseCase.swift in Sources */,
				54131BCE25C7FFCA00CE2CA2 /* SessionManager+AuthenticationStatusDelegate.swift in Sources */,
				160C31271E6434500012E4BC /* OperationStatus.swift in Sources */,
				165911531DEF38EC007FA847 /* CallStateObserver.swift in Sources */,
				5458273E2541C3A9002B8F83 /* PresentationDelegate.swift in Sources */,
				A9B53AAA24E12E240066FCC6 /* ZMAccountDeletedReason.swift in Sources */,
				54E2C1E01E682DC400536569 /* LocalNotificationDispatcher.swift in Sources */,
				879634401F7BEA4700FC79BA /* DispatchQueue+SerialAsync.swift in Sources */,
				F93A75F21C1F219800252586 /* ConversationStatusStrategy.swift in Sources */,
				632A582025CC43DA00F0C4BD /* CallParticipantsListKind.swift in Sources */,
				544F8FF31DDCD34600D1AB04 /* UserProfileUpdateNotifications.swift in Sources */,
				F19F1D1F1EFBC2F000275E27 /* ZMAuthenticationStatus.m in Sources */,
				634976FD268A205A00824A05 /* AVSClientList.swift in Sources */,
				F1A94BD21F010287003083D9 /* UnauthenticatedSession+Login.swift in Sources */,
				F1C1E70D21F74667007FBDA1 /* ZMUserSession+Timers.swift in Sources */,
				162113042B2756EB008F0F9F /* PrekeyGenerator.swift in Sources */,
				7CD279842338B74600E638CD /* SessionManagerConfiguration.swift in Sources */,
				166DCDBA2555ADD2004F4F59 /* SessionManager+EncryptionAtRest.swift in Sources */,
				54A170651B300696001B41A5 /* ProxiedRequestStrategy.swift in Sources */,
				160C31441E8049320012E4BC /* ApplicationStatusDirectory.swift in Sources */,
				7CD279862338E31D00E638CD /* SessionManager+Authentication.swift in Sources */,
				16FF474C1F0D54B20044C491 /* SessionManager+Logs.swift in Sources */,
				F19F1D281EFBC34E00275E27 /* ZMUserSessionRegistrationNotification.m in Sources */,
				A93B528B250101AC0061255E /* ZMUserSession+Debugging.swift in Sources */,
				A913C02223A7EDFB0048CE74 /* TeamRolesDownloadRequestStrategy.swift in Sources */,
				597B70C32B03984C006C2121 /* ZMUserSession+DeveloperMenu.swift in Sources */,
				5EC2C5912137F80E00C6CE35 /* CallState.swift in Sources */,
				5478A1411DEC4048006F7268 /* UserProfile.swift in Sources */,
				EE419B58256FEA3D004618E2 /* ZMUserSession.Configuration.swift in Sources */,
				5E8BB89E2147E9DF00EEA64B /* AVSWrapper+Handlers.swift in Sources */,
				63B1FAD92763A510000766F8 /* AVSIdentifier.swift in Sources */,
				F19E55A222B3A3FA005C792D /* UNNotificationResponse+SafeLogging.swift in Sources */,
				EFF940402240FF12004F3115 /* DeepLinkError.swift in Sources */,
				F90EC5A31E7BF1AC00A6779E /* AVSWrapper.swift in Sources */,
				018A3DBC2B07998400EB3D6B /* GetUserClientFingerprintUseCase.swift in Sources */,
				5E8BB8992147CD3F00EEA64B /* AVSBridging.swift in Sources */,
				16F5F16C1E4092C00062F0AE /* NSManagedObjectContext+CTCallCenter.swift in Sources */,
				09531F181AE960E300B8556A /* ZMLoginCodeRequestTranscoder.m in Sources */,
				F148F6671FB9AA7600BD6909 /* UnregisteredTeam.swift in Sources */,
				1672A64523473EA100380537 /* LabelDownstreamRequestStrategy.swift in Sources */,
				09BCDB8F1BCE7F000020DCC7 /* ZMAPSMessageDecoder.m in Sources */,
				546392721D79D5210094EC66 /* Application.swift in Sources */,
				EFC8281C1FB343B600E27E21 /* RegistationCredentialVerificationStrategy.swift in Sources */,
				874A16902052BE5E001C6760 /* ZMUserSession+OpenConversation.swift in Sources */,
				EE1DEBC423D5F1970087EE1F /* Conversation+TypingUsers.swift in Sources */,
				16E6F26224B371190015B249 /* ZMUserSession+EncryptionAtRest.swift in Sources */,
				BFE7FCBF2101E50700D1165F /* CompanyLoginVerificationToken.swift in Sources */,
				5498162E1A432BC800A7CE2E /* ZMLastUpdateEventIDTranscoder.m in Sources */,
				F9B171F61C0EF21100E6EEC6 /* ClientUpdateStatus.swift in Sources */,
				7AA7112F286DB6F50098F670 /* OptionalString+NonEmptyValue.swift in Sources */,
				EEC7AB0C2A08F3DF005614BE /* OperationStateProvider.swift in Sources */,
				549816351A432BC800A7CE2E /* ZMLoginTranscoder.m in Sources */,
				5E8BB89C2147CE1600EEA64B /* AVSCallMember.swift in Sources */,
				166D18A4230EBFFA001288CD /* MediaManager.swift in Sources */,
				874F142D1C16FD9700C15118 /* Device.swift in Sources */,
				F19E55A422B3A740005C792D /* PKPushPayload+SafeLogging.swift in Sources */,
				EE1108F923D1F945005DC663 /* TypingUsersTimeout.swift in Sources */,
				16C4BDA020A309CD00BCDB17 /* CallParticipantSnapshot.swift in Sources */,
				1639A8272260CE5000868AB9 /* ZMLocalNotification+AvailabilityAlert.swift in Sources */,
				EE8584DD2B6BD33B0045EAD4 /* ZMUserSession+OneOnOne.swift in Sources */,
				16ED865F23E3145C00CB1766 /* ZMUserSession+Clients.swift in Sources */,
				878ACB4820AEFB980016E68A /* ZMUser+Consent.swift in Sources */,
				0640C26D26EA0B5C0057AF80 /* NSManagedObjectContext+Packaging.swift in Sources */,
				F1C51FE71FB49660009C2269 /* RegistrationStatus.swift in Sources */,
				5E8EE1FA20FDC7D700DB1F9B /* Pasteboard.swift in Sources */,
				874A16922052BEC5001C6760 /* UserExpirationObserver.swift in Sources */,
				8751DA061F66BFA6000D308B /* ZMUserSession+Push.swift in Sources */,
				EEEA75FA1F8A6142006D1070 /* ZMLocalNotification+ExpiredMessages.swift in Sources */,
				547E5B5A1DDB67390038D936 /* UserProfileUpdateRequestStrategy.swift in Sources */,
				54FF64291F73D00C00787EF2 /* NSManagedObjectContext+AuthenticationStatus.swift in Sources */,
				A9C02605266F5B4B002E542B /* ZMClientRegistrationStatus.swift in Sources */,
				BF735CFA1E70003D003BC61F /* SystemMessageCallObserver.swift in Sources */,
				1645ECF82448A0A3007A82D6 /* Decodable+JSON.swift in Sources */,
				63F1DF21294B69B20061565E /* AccessTokenMigration.swift in Sources */,
				165D3A211E1D43870052E654 /* VoiceChannelV3.swift in Sources */,
				F19F4F3A1E5F1AE400F4D8FF /* UserProfileImageUpdateStatus.swift in Sources */,
				5498162D1A432BC800A7CE2E /* ZMMissingUpdateEventsTranscoder.m in Sources */,
				549816451A432BC800A7CE2E /* ZMOperationLoop.m in Sources */,
				D5D10DA4203AE43200145497 /* Conversation+AccessMode.swift in Sources */,
				7C1F4BF5203C4F67000537A8 /* Analytics+Push.swift in Sources */,
				F9AB00221F0CDAF00037B437 /* FileRelocator.swift in Sources */,
				EEE46E5728C5EF56005F48D7 /* FetchUserClientsUseCase.swift in Sources */,
				166A8BF31E015F3B00F5EEEA /* WireCallCenterV3Factory.swift in Sources */,
				16519D38231D3B1700C9D76D /* Conversation+Deletion.swift in Sources */,
				F1C1F3F01FCF18C5007273E3 /* NSError+Localized.swift in Sources */,
				EE2DE5E429250CC400F42F4C /* CallKitCall.swift in Sources */,
				5467F1C61E0AE421008C1745 /* KeyValueStore+AccessToken.swift in Sources */,
				639290A7252DEDB500046171 /* WireCallCenterV3+Degradation.swift in Sources */,
				E62F31C52B71165A0095777A /* EvaluateOneOnOneConversationsStrategy.swift in Sources */,
				8754B84A1F73C25400EC02AD /* ConversationListChangeInfo+UserSession.swift in Sources */,
				8737D554209217BD00E5A4AF /* URLActions.swift in Sources */,
				547E5B581DDB4B800038D936 /* UserProfileUpdateStatus.swift in Sources */,
				EEEA75FC1F8A6142006D1070 /* ZMLocalNotification+Calling.swift in Sources */,
				EE2DE5EC29263C5100F42F4C /* Logger.swift in Sources */,
				F19F1D331EFBE3FE00275E27 /* UnauthenticatedOperationLoop.swift in Sources */,
				16030DC921B01B7500F8032E /* Conversation+ReadReceiptMode.swift in Sources */,
				F19F4F4F1E6575F700F4D8FF /* UserProfileImageOwner.swift in Sources */,
				8754B84C1F73C38900EC02AD /* MessageChangeInfo+UserSession.swift in Sources */,
				EE46EF262942033C007BBD99 /* SessionManager+PushToken.swift in Sources */,
				162DEE111F87B9800034C8F9 /* ZMUserSession+Calling.swift in Sources */,
				161ACB2423F432CC00ABFF33 /* SessionManager+URLActions.swift in Sources */,
				BF3C1B1720DBE254001CE126 /* Conversation+MessageDestructionTimeout.swift in Sources */,
				1659114F1DEF1F6E007FA847 /* LocalNotificationDispatcher+Calling.swift in Sources */,
				16DABFAE1DCF98D3001973E3 /* CallingRequestStrategy.swift in Sources */,
				54DE9BEB1DE74FFB00EFFB9C /* RandomHandleGenerator.swift in Sources */,
				F1C51FE91FB4A9C7009C2269 /* RegistrationStrategy.swift in Sources */,
				549816301A432BC800A7CE2E /* ZMSelfStrategy.m in Sources */,
				63CD5958296434A700385037 /* ZMUserSession+AccessToken.swift in Sources */,
				63A2E19F2770D7E900D8F271 /* AVSIdentifier+Stub.swift in Sources */,
				5E8EE1F720FDC6B900DB1F9B /* CompanyLoginRequestDetector.swift in Sources */,
				16E0FB87232F8933000E3235 /* ZMUserSession+Authentication.swift in Sources */,
				F19F1D381EFBF61800275E27 /* SessionManager.swift in Sources */,
				634976F8268A200C00824A05 /* AVSClient.swift in Sources */,
				D522571E2062552800562561 /* AssetDeletionRequestStrategy.swift in Sources */,
				060C06682B7619E300B484C6 /* SelfClientCertificateProvider.swift in Sources */,
				161ACB1623F1AFB000ABFF33 /* SessionManager+CallKitManagerDelegate.swift in Sources */,
				6349770A268A250E00824A05 /* Encodable+JSONString.swift in Sources */,
				1671F7502B6A7DF500C2D8A3 /* ZMAuthenticationStatus.swift in Sources */,
				1658C2371F503CF800889F22 /* FlowManager.swift in Sources */,
				7CD279882338E52000E638CD /* ProcessInfo+SystemBootTime.swift in Sources */,
				25E11B0D2B56B497005D51FA /* GetIsE2EIdentityEnabledUseCase.swift in Sources */,
				549710081F6FF5C100026EDD /* NotificationInContext+UserSession.swift in Sources */,
				16D0A11D234C8CD700A83F87 /* LabelUpstreamRequestStrategy.swift in Sources */,
				63FE4B9E25C1D2EC002878E5 /* VideoGridPresentationMode.swift in Sources */,
				54D933211AE1653000C0B91C /* ZMCredentials.m in Sources */,
				8798607B1C3D48A400218A3E /* DeleteAccountRequestStrategy.swift in Sources */,
				E9A96E7E2B88E0EA00914FDD /* ResolveOneOnOneConversationsUseCase.swift in Sources */,
				5E0EB1F421008C1900B5DC2B /* CompanyLoginRequester.swift in Sources */,
				16A764611F3E0B0B00564F21 /* CallKitManager.swift in Sources */,
				BF491CD11F03D7CF0055EE44 /* PermissionsDownloadRequestStrategy.swift in Sources */,
				54973A361DD48CAB007F8702 /* NSManagedObject+CryptoStack.swift in Sources */,
				165D3A3D1E1D60520052E654 /* ZMConversation+VoiceChannel.swift in Sources */,
				EE1DEBC723D5F1F30087EE1F /* NSManagedObjectContext+TypingUsers.swift in Sources */,
				EEE186B4259CC92D008707CA /* ZMUserSession+AppLock.swift in Sources */,
				165D3A221E1D43870052E654 /* VoiceChannel.swift in Sources */,
				EE9CDE9027DA04A300C4DAC8 /* SessionManager+APIVersionResolver.swift in Sources */,
				63E313D627553CA0002EAF1D /* ZMConversation+AVSIdentifier.swift in Sources */,
				5EDF03EC2245563C00C04007 /* LinkPreviewAssetUploadRequestStrategy+Helper.swift in Sources */,
				54991D581DEDCF2B007E282F /* AddressBook.swift in Sources */,
				F96DBEEB1DF9A570008FE832 /* ZMSyncStrategy+ManagedObjectChanges.m in Sources */,
				EEE95CF62A442A0100E136CB /* WireCallCenterV3+MLS.swift in Sources */,
				168CF4292007840A009FCB89 /* Team+Invite.swift in Sources */,
				168CF42720077C54009FCB89 /* TeamInvitationStatus.swift in Sources */,
				63497702268A20EC00824A05 /* AVSParticipantsChange.swift in Sources */,
				8717DFA71F6EF44E0087EFE4 /* SessionManager+Push.swift in Sources */,
				D52257232062637500562561 /* DeletableAssetIdentifierProvider.swift in Sources */,
				70355A7327AAE62E00F02C76 /* ZMUserSession+SecurityClassification.swift in Sources */,
				25E11B0B2B56A15F005D51FA /* GetE2eIdentityCertificatesUseCase.swift in Sources */,
				D5225720206261AA00562561 /* AssetDeletionStatus.swift in Sources */,
				5E8BB8A02147F5BC00EEA64B /* CallSnapshot.swift in Sources */,
				63B1FADB2763A636000766F8 /* ZMUser+AVSIdentifier.swift in Sources */,
				065FEA122B866462005AE86A /* StopCertificateEnrollmentSnoozerUseCase.swift in Sources */,
				A95D0B1223F6B75A0057014F /* AVSLogObserver.swift in Sources */,
				5E8BB8A22147F89000EEA64B /* CallCenterSupport.swift in Sources */,
				1660AA0D1ECDB0250056D403 /* SearchTask.swift in Sources */,
				F9245BED1CBF95A8009D1E85 /* ZMHotFixDirectory+Swift.swift in Sources */,
				E98CAC052B8CC27A00CC81DE /* UseCaseFactory.swift in Sources */,
				54991D5A1DEDD07E007E282F /* ContactAddressBook.swift in Sources */,
				EE0CAEAF2AAF2E8E00BD2DB7 /* URLSession+MinTLSVersion.swift in Sources */,
				2B15596A295093360069AE34 /* HotfixPatch.swift in Sources */,
				165BB94C2004D6490077EFD5 /* SessionManager+UserActivity.swift in Sources */,
				165D3A151E1D3EF30052E654 /* WireCallCenterV3.swift in Sources */,
				554FEE2122AFF20600B1A8A1 /* ZMUserSession+LegalHold.swift in Sources */,
				EE5D9B60290A7CEE007D78D6 /* VoIPPushManager.swift in Sources */,
				EE5AAF3A2874E8C70018FA01 /* BackendEnvironmentProvider+Reachability.swift in Sources */,
				1634958B1F0254CB004E80DB /* SessionManager+ServerConnection.swift in Sources */,
				54034F381BB1A6D900F4ED62 /* ZMUserSession+Logs.swift in Sources */,
				549816471A432BC800A7CE2E /* ZMSyncStrategy.m in Sources */,
				54BFDF681BDA6F9A0034A3DB /* HistorySynchronizationStatus.swift in Sources */,
				16DCB91C213449620002E910 /* ZMOperationLoop+PushChannel.swift in Sources */,
				162A81D4202B453000F6200C /* SessionManager+AVS.swift in Sources */,
				1662648221661C9F00300F45 /* ZMOperatonLoop+Background.swift in Sources */,
				168CF42B20079A02009FCB89 /* TeamInvitationRequestStrategy.swift in Sources */,
				06239126274DB73A0065A72D /* StartLoginURLActionProcessor.swift in Sources */,
				EEEED9AA23F6BD75008C94CA /* ZMUserSession+SelfUserProvider.swift in Sources */,
				EE8584DB2B6938390045EAD4 /* CreateTeamOneOnOneConversationUseCase.swift in Sources */,
				63F1DF1F294B68380061565E /* APIMigrationManager.swift in Sources */,
				F19E55A022B3A2C5005C792D /* UNNotification+SafeLogging.swift in Sources */,
				161ACB3223F5BBA100ABFF33 /* CompanyLoginURLActionProcessor.swift in Sources */,
				063AF985264B2DF800DCBCED /* CallClosedReason.swift in Sources */,
				EE9CDE8E27D9FF5900C4DAC8 /* APIVersionResolver.swift in Sources */,
				16F6BB381EDEA659009EA803 /* SearchResult+AddressBook.swift in Sources */,
				5458AF841F7021B800E45977 /* PreLoginAuthenticationNotification.swift in Sources */,
				F9ABE84F1EFD568B00D83214 /* TeamDownloadRequestStrategy.swift in Sources */,
				EE38DDEE280437E500D4983D /* BlacklistReason.swift in Sources */,
				EE2DE5E229250C1A00F42F4C /* CallHandle.swift in Sources */,
				871667FA1BB2AE9C009C6EEA /* APSSignalingKeysStore.swift in Sources */,
				018F17B92B83B70A00E0594D /* AVSConversationType+Conference.swift in Sources */,
				54A343471D6B589A004B65EA /* AddressBookSearch.swift in Sources */,
				5497100A1F6FFE9900026EDD /* ClientUpdateNotification.swift in Sources */,
				16085B331F71811A000B9F22 /* UserChangeInfo+UserSession.swift in Sources */,
				54131BC625C7F71400CE2CA2 /* LoginDelegate.swift in Sources */,
				167F383B23E0416E006B6AA9 /* UnauthenticatedSession+SSO.swift in Sources */,
				EEE186B6259CCA14008707CA /* SessionManager+AppLock.swift in Sources */,
				54257C081DF1C94200107FE7 /* TopConversationsDirectory.swift in Sources */,
				166B2B5E23E86522003E8581 /* ZMUserSession.swift in Sources */,
				F9ABE8511EFD568B00D83214 /* TeamRequestFactory.swift in Sources */,
				F16558D1225F3F2A00EA2F2A /* SessionManager+SwitchBackend.swift in Sources */,
				EE2DE5EA2926377C00F42F4C /* CallObserver.swift in Sources */,
				161ACB2F23F5BACA00ABFF33 /* ConnectToBotURLActionProcessor.swift in Sources */,
				EFF9403E2240FE5D004F3115 /* URL+DeepLink.swift in Sources */,
			);
			runOnlyForDeploymentPostprocessing = 0;
		};
/* End PBXSourcesBuildPhase section */

/* Begin PBXTargetDependency section */
		0145AE8E2B1155690097E3B8 /* PBXTargetDependency */ = {
			isa = PBXTargetDependency;
			target = 549815921A43232400A7CE2E /* WireSyncEngine-ios */;
			targetProxy = 0145AE8D2B1155690097E3B8 /* PBXContainerItemProxy */;
		};
		0145AE932B1155760097E3B8 /* PBXTargetDependency */ = {
			isa = PBXTargetDependency;
			target = 0145AE802B1154010097E3B8 /* WireSyncEngineSupport */;
			targetProxy = 0145AE922B1155760097E3B8 /* PBXContainerItemProxy */;
		};
		169BA1D925ECDBA300374343 /* PBXTargetDependency */ = {
			isa = PBXTargetDependency;
			target = 549815921A43232400A7CE2E /* WireSyncEngine-ios */;
			targetProxy = 169BA1D825ECDBA300374343 /* PBXContainerItemProxy */;
		};
		169BA1DE25ECDBC800374343 /* PBXTargetDependency */ = {
			isa = PBXTargetDependency;
			target = 3E186087191A56F6000FE027 /* WireSyncEngine Test Host */;
			targetProxy = 169BA1DD25ECDBC800374343 /* PBXContainerItemProxy */;
		};
		3E1860D1191A649D000FE027 /* PBXTargetDependency */ = {
			isa = PBXTargetDependency;
			target = 3E186087191A56F6000FE027 /* WireSyncEngine Test Host */;
			targetProxy = 3E1860D0191A649D000FE027 /* PBXContainerItemProxy */;
		};
		54F4DC581A4438AC00FDB6EA /* PBXTargetDependency */ = {
			isa = PBXTargetDependency;
			target = 549815921A43232400A7CE2E /* WireSyncEngine-ios */;
			targetProxy = 54F4DC571A4438AC00FDB6EA /* PBXContainerItemProxy */;
		};
		A9FF8089195B17B3002CD44B /* PBXTargetDependency */ = {
			isa = PBXTargetDependency;
			target = 3E186087191A56F6000FE027 /* WireSyncEngine Test Host */;
			targetProxy = A9FF8088195B17B3002CD44B /* PBXContainerItemProxy */;
		};
/* End PBXTargetDependency section */

/* Begin PBXVariantGroup section */
		3E27131A1A8A68BF008EE50F /* Push.strings */ = {
			isa = PBXVariantGroup;
			children = (
				F91CA6AC1BECBD3F000EE5C2 /* Base */,
				F91CA6AE1BECBD51000EE5C2 /* de */,
				B40DC79C1D01A61600CEF65C /* pt-BR */,
				B4D37F921D7EEA3F00D0C1BC /* es */,
				B4D37F941D7EEA5100D0C1BC /* uk */,
				B4D37F961D7EEA5B00D0C1BC /* ru */,
				B40964971DAD3D110098667A /* ja */,
				B40964991DAD3D170098667A /* it */,
				B409649B1DAD3D1E0098667A /* nl */,
				B409649D1DAD3D260098667A /* tr */,
				B40CD09F1DB7997E0008DA45 /* fr */,
				B40CD0A11DB799850008DA45 /* da */,
				B422BB981DCCC3F60076EAD5 /* ar */,
				B49AFC271DCCCB3D006B753B /* zh-Hans */,
				B4A124851DDCB58900FD9D66 /* sl */,
				B432ADBF1E02DE9500147768 /* et */,
				B42783671E363D3A00747363 /* fi */,
				B42430E01E55CB6B00D73D1B /* pl */,
				F14417221FD946F100CB2850 /* zh-Hant */,
				F14417251FD9470E00CB2850 /* lt */,
			);
			name = Push.strings;
			sourceTree = "<group>";
		};
		3E27131C1A8A68BF008EE50F /* Push.stringsdict */ = {
			isa = PBXVariantGroup;
			children = (
				F91CA6AD1BECBD46000EE5C2 /* Base */,
				F91CA6AF1BECBD51000EE5C2 /* de */,
				B40DC79D1D01A61600CEF65C /* pt-BR */,
				B4D37F931D7EEA3F00D0C1BC /* es */,
				B4D37F951D7EEA5100D0C1BC /* uk */,
				B4D37F971D7EEA5B00D0C1BC /* ru */,
				B40964981DAD3D110098667A /* ja */,
				B409649A1DAD3D170098667A /* it */,
				B409649C1DAD3D1E0098667A /* nl */,
				B409649E1DAD3D260098667A /* tr */,
				B40CD0A01DB7997E0008DA45 /* fr */,
				B40CD0A21DB799850008DA45 /* da */,
				B422BB991DCCC3F60076EAD5 /* ar */,
				B49AFC281DCCCB3D006B753B /* zh-Hans */,
				B4A124861DDCB58A00FD9D66 /* sl */,
				B432ADC01E02DE9500147768 /* et */,
				B42783681E363D3A00747363 /* fi */,
				B42430E11E55CB6B00D73D1B /* pl */,
				F14417231FD946F200CB2850 /* zh-Hant */,
				F14417261FD9470E00CB2850 /* lt */,
			);
			name = Push.stringsdict;
			sourceTree = "<group>";
		};
		5423B998191A4A1B0044347D /* InfoPlist.strings */ = {
			isa = PBXVariantGroup;
			children = (
				5423B999191A4A1B0044347D /* en */,
			);
			name = InfoPlist.strings;
			sourceTree = "<group>";
		};
		F1A989BC1FD03E1B00B8A82E /* ZMLocalizable.strings */ = {
			isa = PBXVariantGroup;
			children = (
				F1A989BD1FD03E2200B8A82E /* Base */,
				F1A989BE1FD03E2400B8A82E /* pt-BR */,
				F1A989BF1FD03E2500B8A82E /* es */,
				F1A989C01FD03E2600B8A82E /* uk */,
				F1A989C11FD03E2600B8A82E /* ru */,
				F1A989C21FD03E2700B8A82E /* ja */,
				F1A989C31FD03E2700B8A82E /* it */,
				F1A989C41FD03E2800B8A82E /* nl */,
				F1A989C51FD03E2800B8A82E /* tr */,
				F1A989C61FD03E2900B8A82E /* fr */,
				F1A989C71FD03E2A00B8A82E /* ar */,
				F1A989C81FD03E2B00B8A82E /* da */,
				F1A989C91FD03E2B00B8A82E /* zh-Hans */,
				F1A989CA1FD03E2C00B8A82E /* sl */,
				F1A989CB1FD03E2C00B8A82E /* fi */,
				F1A989CC1FD03E2D00B8A82E /* et */,
				F1A989CD1FD03E2E00B8A82E /* pl */,
				F1A989CE1FD0579F00B8A82E /* de */,
				F14417241FD946F200CB2850 /* zh-Hant */,
				F14417271FD9470E00CB2850 /* lt */,
			);
			name = ZMLocalizable.strings;
			sourceTree = "<group>";
		};
/* End PBXVariantGroup section */

/* Begin XCBuildConfiguration section */
		0145AE852B1154010097E3B8 /* Debug */ = {
			isa = XCBuildConfiguration;
			buildSettings = {
				ALWAYS_SEARCH_USER_PATHS = NO;
				"ARCHS[sdk=iphonesimulator*]" = (
					x86_64,
					arm64,
				);
				ASSETCATALOG_COMPILER_GENERATE_SWIFT_ASSET_SYMBOL_EXTENSIONS = YES;
				CLANG_ANALYZER_NONNULL = YES;
				CLANG_ANALYZER_NUMBER_OBJECT_CONVERSION = YES_AGGRESSIVE;
				CLANG_CXX_LANGUAGE_STANDARD = "gnu++20";
				CLANG_ENABLE_MODULES = YES;
				CLANG_ENABLE_OBJC_ARC = YES;
				CLANG_ENABLE_OBJC_WEAK = YES;
				CLANG_WARN_BLOCK_CAPTURE_AUTORELEASING = YES;
				CLANG_WARN_BOOL_CONVERSION = YES;
				CLANG_WARN_COMMA = YES;
				CLANG_WARN_CONSTANT_CONVERSION = YES;
				CLANG_WARN_DEPRECATED_OBJC_IMPLEMENTATIONS = YES;
				CLANG_WARN_DIRECT_OBJC_ISA_USAGE = YES_ERROR;
				CLANG_WARN_DOCUMENTATION_COMMENTS = YES;
				CLANG_WARN_EMPTY_BODY = YES;
				CLANG_WARN_ENUM_CONVERSION = YES;
				CLANG_WARN_INFINITE_RECURSION = YES;
				CLANG_WARN_INT_CONVERSION = YES;
				CLANG_WARN_NON_LITERAL_NULL_CONVERSION = YES;
				CLANG_WARN_OBJC_IMPLICIT_RETAIN_SELF = YES;
				CLANG_WARN_OBJC_LITERAL_CONVERSION = YES;
				CLANG_WARN_OBJC_ROOT_CLASS = YES_ERROR;
				CLANG_WARN_QUOTED_INCLUDE_IN_FRAMEWORK_HEADER = YES;
				CLANG_WARN_RANGE_LOOP_ANALYSIS = YES;
				CLANG_WARN_STRICT_PROTOTYPES = YES;
				CLANG_WARN_SUSPICIOUS_MOVE = YES;
				CLANG_WARN_UNGUARDED_AVAILABILITY = YES_AGGRESSIVE;
				CLANG_WARN_UNREACHABLE_CODE = YES;
				CLANG_WARN__DUPLICATE_METHOD_MATCH = YES;
				CODE_SIGN_STYLE = Automatic;
				COPY_PHASE_STRIP = NO;
				CURRENT_PROJECT_VERSION = 1;
				DEBUG_INFORMATION_FORMAT = dwarf;
				DEFINES_MODULE = YES;
				DEVELOPMENT_TEAM = EDF3JCE8BC;
				DYLIB_COMPATIBILITY_VERSION = 1;
				DYLIB_CURRENT_VERSION = 1;
				DYLIB_INSTALL_NAME_BASE = "@rpath";
				ENABLE_MODULE_VERIFIER = YES;
				ENABLE_STRICT_OBJC_MSGSEND = YES;
				ENABLE_TESTABILITY = YES;
				ENABLE_USER_SCRIPT_SANDBOXING = YES;
				GCC_C_LANGUAGE_STANDARD = gnu17;
				GCC_DYNAMIC_NO_PIC = NO;
				GCC_NO_COMMON_BLOCKS = YES;
				GCC_OPTIMIZATION_LEVEL = 0;
				GCC_PREPROCESSOR_DEFINITIONS = (
					"DEBUG=1",
					"$(inherited)",
				);
				GCC_WARN_64_TO_32_BIT_CONVERSION = YES;
				GCC_WARN_ABOUT_RETURN_TYPE = YES_ERROR;
				GCC_WARN_UNDECLARED_SELECTOR = YES;
				GCC_WARN_UNINITIALIZED_AUTOS = YES_AGGRESSIVE;
				GCC_WARN_UNUSED_FUNCTION = YES;
				GCC_WARN_UNUSED_VARIABLE = YES;
				GENERATE_INFOPLIST_FILE = YES;
				INFOPLIST_KEY_NSHumanReadableCopyright = "Copyright © 2023 Zeta Project Gmbh. All rights reserved.";
				INSTALL_PATH = "$(LOCAL_LIBRARY_DIR)/Frameworks";
				LD_RUNPATH_SEARCH_PATHS = (
					"$(inherited)",
					"@executable_path/Frameworks",
					"@loader_path/Frameworks",
				);
				LOCALIZATION_PREFERS_STRING_CATALOGS = YES;
				MARKETING_VERSION = 1.0;
				MODULE_VERIFIER_SUPPORTED_LANGUAGES = "objective-c objective-c++";
				MODULE_VERIFIER_SUPPORTED_LANGUAGE_STANDARDS = "gnu17 gnu++20";
				MTL_ENABLE_DEBUG_INFO = INCLUDE_SOURCE;
				MTL_FAST_MATH = YES;
				ONLY_ACTIVE_ARCH = YES;
				PRODUCT_BUNDLE_IDENTIFIER = com.wire.WireSyncEngineSupport;
				PRODUCT_NAME = "$(TARGET_NAME:c99extidentifier)";
				SDKROOT = iphoneos;
				SKIP_INSTALL = YES;
				SWIFT_ACTIVE_COMPILATION_CONDITIONS = "DEBUG $(inherited)";
				SWIFT_EMIT_LOC_STRINGS = YES;
				SWIFT_OPTIMIZATION_LEVEL = "-Onone";
				SWIFT_VERSION = 5.0;
				TARGETED_DEVICE_FAMILY = "1,2";
				VERSIONING_SYSTEM = "apple-generic";
				VERSION_INFO_PREFIX = "";
			};
			name = Debug;
		};
		0145AE862B1154010097E3B8 /* Release */ = {
			isa = XCBuildConfiguration;
			buildSettings = {
				ALWAYS_SEARCH_USER_PATHS = NO;
				"ARCHS[sdk=iphonesimulator*]" = (
					x86_64,
					arm64,
				);
				ASSETCATALOG_COMPILER_GENERATE_SWIFT_ASSET_SYMBOL_EXTENSIONS = YES;
				CLANG_ANALYZER_NONNULL = YES;
				CLANG_ANALYZER_NUMBER_OBJECT_CONVERSION = YES_AGGRESSIVE;
				CLANG_CXX_LANGUAGE_STANDARD = "gnu++20";
				CLANG_ENABLE_MODULES = YES;
				CLANG_ENABLE_OBJC_ARC = YES;
				CLANG_ENABLE_OBJC_WEAK = YES;
				CLANG_WARN_BLOCK_CAPTURE_AUTORELEASING = YES;
				CLANG_WARN_BOOL_CONVERSION = YES;
				CLANG_WARN_COMMA = YES;
				CLANG_WARN_CONSTANT_CONVERSION = YES;
				CLANG_WARN_DEPRECATED_OBJC_IMPLEMENTATIONS = YES;
				CLANG_WARN_DIRECT_OBJC_ISA_USAGE = YES_ERROR;
				CLANG_WARN_DOCUMENTATION_COMMENTS = YES;
				CLANG_WARN_EMPTY_BODY = YES;
				CLANG_WARN_ENUM_CONVERSION = YES;
				CLANG_WARN_INFINITE_RECURSION = YES;
				CLANG_WARN_INT_CONVERSION = YES;
				CLANG_WARN_NON_LITERAL_NULL_CONVERSION = YES;
				CLANG_WARN_OBJC_IMPLICIT_RETAIN_SELF = YES;
				CLANG_WARN_OBJC_LITERAL_CONVERSION = YES;
				CLANG_WARN_OBJC_ROOT_CLASS = YES_ERROR;
				CLANG_WARN_QUOTED_INCLUDE_IN_FRAMEWORK_HEADER = YES;
				CLANG_WARN_RANGE_LOOP_ANALYSIS = YES;
				CLANG_WARN_STRICT_PROTOTYPES = YES;
				CLANG_WARN_SUSPICIOUS_MOVE = YES;
				CLANG_WARN_UNGUARDED_AVAILABILITY = YES_AGGRESSIVE;
				CLANG_WARN_UNREACHABLE_CODE = YES;
				CLANG_WARN__DUPLICATE_METHOD_MATCH = YES;
				CODE_SIGN_STYLE = Automatic;
				COPY_PHASE_STRIP = NO;
				CURRENT_PROJECT_VERSION = 1;
				DEBUG_INFORMATION_FORMAT = "dwarf-with-dsym";
				DEFINES_MODULE = YES;
				DEVELOPMENT_TEAM = EDF3JCE8BC;
				DYLIB_COMPATIBILITY_VERSION = 1;
				DYLIB_CURRENT_VERSION = 1;
				DYLIB_INSTALL_NAME_BASE = "@rpath";
				ENABLE_MODULE_VERIFIER = YES;
				ENABLE_NS_ASSERTIONS = NO;
				ENABLE_STRICT_OBJC_MSGSEND = YES;
				ENABLE_USER_SCRIPT_SANDBOXING = YES;
				GCC_C_LANGUAGE_STANDARD = gnu17;
				GCC_NO_COMMON_BLOCKS = YES;
				GCC_WARN_64_TO_32_BIT_CONVERSION = YES;
				GCC_WARN_ABOUT_RETURN_TYPE = YES_ERROR;
				GCC_WARN_UNDECLARED_SELECTOR = YES;
				GCC_WARN_UNINITIALIZED_AUTOS = YES_AGGRESSIVE;
				GCC_WARN_UNUSED_FUNCTION = YES;
				GCC_WARN_UNUSED_VARIABLE = YES;
				GENERATE_INFOPLIST_FILE = YES;
				INFOPLIST_KEY_NSHumanReadableCopyright = "Copyright © 2023 Zeta Project Gmbh. All rights reserved.";
				INSTALL_PATH = "$(LOCAL_LIBRARY_DIR)/Frameworks";
				LD_RUNPATH_SEARCH_PATHS = (
					"$(inherited)",
					"@executable_path/Frameworks",
					"@loader_path/Frameworks",
				);
				LOCALIZATION_PREFERS_STRING_CATALOGS = YES;
				MARKETING_VERSION = 1.0;
				MODULE_VERIFIER_SUPPORTED_LANGUAGES = "objective-c objective-c++";
				MODULE_VERIFIER_SUPPORTED_LANGUAGE_STANDARDS = "gnu17 gnu++20";
				MTL_ENABLE_DEBUG_INFO = NO;
				MTL_FAST_MATH = YES;
				PRODUCT_BUNDLE_IDENTIFIER = com.wire.WireSyncEngineSupport;
				PRODUCT_NAME = "$(TARGET_NAME:c99extidentifier)";
				SDKROOT = iphoneos;
				SKIP_INSTALL = YES;
				SWIFT_COMPILATION_MODE = wholemodule;
				SWIFT_EMIT_LOC_STRINGS = YES;
				SWIFT_VERSION = 5.0;
				TARGETED_DEVICE_FAMILY = "1,2";
				VALIDATE_PRODUCT = YES;
				VERSIONING_SYSTEM = "apple-generic";
				VERSION_INFO_PREFIX = "";
			};
			name = Release;
		};
		169BA1DB25ECDBA300374343 /* Debug */ = {
			isa = XCBuildConfiguration;
			baseConfigurationReference = 0994E1DE1B835C4900A51721 /* ios-test-target.xcconfig */;
			buildSettings = {
				"ARCHS[sdk=iphonesimulator*]" = (
					x86_64,
					arm64,
				);
				BUNDLE_LOADER = "$(TEST_HOST)";
				INFOPLIST_FILE = "$(SRCROOT)/Tests/Resources/UnitTests-Info.plist";
				PRODUCT_BUNDLE_IDENTIFIER = com.wire.IntegrationTests;
				PRODUCT_NAME = "$(TARGET_NAME)";
				SWIFT_OBJC_BRIDGING_HEADER = "$(SRCROOT)/Tests/Source/Test-Bridging-Header.h";
				SWIFT_OBJC_INTERFACE_HEADER_NAME = "Tests-Swift.h";
				TEST_HOST = "$(BUILT_PRODUCTS_DIR)/WireSyncEngine Test Host.app/WireSyncEngine Test Host";
				WRAPPER_EXTENSION = xctest;
			};
			name = Debug;
		};
		169BA1DC25ECDBA300374343 /* Release */ = {
			isa = XCBuildConfiguration;
			baseConfigurationReference = 0994E1DE1B835C4900A51721 /* ios-test-target.xcconfig */;
			buildSettings = {
				"ARCHS[sdk=iphonesimulator*]" = (
					x86_64,
					arm64,
				);
				BUNDLE_LOADER = "$(TEST_HOST)";
				INFOPLIST_FILE = "$(SRCROOT)/Tests/Resources/UnitTests-Info.plist";
				PRODUCT_BUNDLE_IDENTIFIER = com.wire.IntegrationTests;
				PRODUCT_NAME = "$(TARGET_NAME)";
				SWIFT_OBJC_BRIDGING_HEADER = "$(SRCROOT)/Tests/Source/Test-Bridging-Header.h";
				SWIFT_OBJC_INTERFACE_HEADER_NAME = "Tests-Swift.h";
				TEST_HOST = "$(BUILT_PRODUCTS_DIR)/WireSyncEngine Test Host.app/WireSyncEngine Test Host";
				WRAPPER_EXTENSION = xctest;
			};
			name = Release;
		};
		3E1860AE191A56F7000FE027 /* Debug */ = {
			isa = XCBuildConfiguration;
			baseConfigurationReference = 0994E1DD1B835C4900A51721 /* ios-test-host.xcconfig */;
			buildSettings = {
				"ARCHS[sdk=iphonesimulator*]" = (
					x86_64,
					arm64,
				);
				CODE_SIGN_ENTITLEMENTS = "WireSyncEngine Test Host.entitlements";
				GCC_PRECOMPILE_PREFIX_HEADER = YES;
				GCC_PREFIX_HEADER = "Tests/iOS Test Host/Test-Host-Prefix.pch";
				INFOPLIST_FILE = "Tests/iOS Test Host/Test-Host-Info.plist";
				LD_RUNPATH_SEARCH_PATHS = (
					"$(inherited)",
					"@executable_path/Frameworks",
				);
				ONLY_ACTIVE_ARCH = YES;
				PRODUCT_BUNDLE_IDENTIFIER = "com.wire.${PRODUCT_NAME:rfc1034identifier}";
				PRODUCT_NAME = "$(TARGET_NAME)";
				WRAPPER_EXTENSION = app;
			};
			name = Debug;
		};
		3E1860AF191A56F7000FE027 /* Release */ = {
			isa = XCBuildConfiguration;
			baseConfigurationReference = 0994E1DD1B835C4900A51721 /* ios-test-host.xcconfig */;
			buildSettings = {
				"ARCHS[sdk=iphonesimulator*]" = (
					x86_64,
					arm64,
				);
				CODE_SIGN_ENTITLEMENTS = "WireSyncEngine Test Host.entitlements";
				GCC_PRECOMPILE_PREFIX_HEADER = YES;
				GCC_PREFIX_HEADER = "Tests/iOS Test Host/Test-Host-Prefix.pch";
				INFOPLIST_FILE = "Tests/iOS Test Host/Test-Host-Info.plist";
				LD_RUNPATH_SEARCH_PATHS = (
					"$(inherited)",
					"@executable_path/Frameworks",
				);
				PRODUCT_BUNDLE_IDENTIFIER = "com.wire.${PRODUCT_NAME:rfc1034identifier}";
				PRODUCT_NAME = "$(TARGET_NAME)";
				WRAPPER_EXTENSION = app;
			};
			name = Release;
		};
		3E1860D3191A649D000FE027 /* Debug */ = {
			isa = XCBuildConfiguration;
			baseConfigurationReference = 0994E1DE1B835C4900A51721 /* ios-test-target.xcconfig */;
			buildSettings = {
				"ARCHS[sdk=iphonesimulator*]" = (
					x86_64,
					arm64,
				);
				BUNDLE_LOADER = "$(TEST_HOST)";
				INFOPLIST_FILE = "$(SRCROOT)/Tests/Resources/UnitTests-Info.plist";
				PRODUCT_BUNDLE_IDENTIFIER = "com.wire.WireSyncEngine-Test-Host";
				PRODUCT_NAME = "$(TARGET_NAME)";
				SWIFT_OBJC_BRIDGING_HEADER = "$(SRCROOT)/Tests/Source/Test-Bridging-Header.h";
				SWIFT_OBJC_INTERFACE_HEADER_NAME = "Tests-Swift.h";
				TEST_HOST = "$(BUILT_PRODUCTS_DIR)/WireSyncEngine Test Host.app/WireSyncEngine Test Host";
				WRAPPER_EXTENSION = xctest;
			};
			name = Debug;
		};
		3E1860D4191A649D000FE027 /* Release */ = {
			isa = XCBuildConfiguration;
			baseConfigurationReference = 0994E1DE1B835C4900A51721 /* ios-test-target.xcconfig */;
			buildSettings = {
				"ARCHS[sdk=iphonesimulator*]" = (
					x86_64,
					arm64,
				);
				BUNDLE_LOADER = "$(TEST_HOST)";
				INFOPLIST_FILE = "$(SRCROOT)/Tests/Resources/UnitTests-Info.plist";
				PRODUCT_BUNDLE_IDENTIFIER = "com.wire.WireSyncEngine-Test-Host";
				PRODUCT_NAME = "$(TARGET_NAME)";
				SWIFT_OBJC_BRIDGING_HEADER = "$(SRCROOT)/Tests/Source/Test-Bridging-Header.h";
				SWIFT_OBJC_INTERFACE_HEADER_NAME = "Tests-Swift.h";
				TEST_HOST = "$(BUILT_PRODUCTS_DIR)/WireSyncEngine Test Host.app/WireSyncEngine Test Host";
				WRAPPER_EXTENSION = xctest;
			};
			name = Release;
		};
		540029DA1918CA8500578793 /* Debug */ = {
			isa = XCBuildConfiguration;
			baseConfigurationReference = 0994E1E31B835C4900A51721 /* project-debug.xcconfig */;
			buildSettings = {
				HEADER_SEARCH_PATHS = "$(SDKROOT)/usr/include/libxml2";
				SWIFT_SWIFT3_OBJC_INFERENCE = Off;
			};
			name = Debug;
		};
		540029DB1918CA8500578793 /* Release */ = {
			isa = XCBuildConfiguration;
			baseConfigurationReference = 0994E1E41B835C4900A51721 /* project.xcconfig */;
			buildSettings = {
				HEADER_SEARCH_PATHS = "$(SDKROOT)/usr/include/libxml2";
				SWIFT_SWIFT3_OBJC_INFERENCE = Off;
			};
			name = Release;
		};
		549815A71A43232500A7CE2E /* Debug */ = {
			isa = XCBuildConfiguration;
			baseConfigurationReference = 0994E1F01B835C4900A51721 /* WireSyncEngine.xcconfig */;
			buildSettings = {
				"ARCHS[sdk=iphonesimulator*]" = (
					x86_64,
					arm64,
				);
				GCC_PREFIX_HEADER = "$(SRCROOT)/Source/WireSyncEngine-iOS.pch";
				INFOPLIST_FILE = "$(SRCROOT)/Resources/WireSyncEngine-ios-Info.plist";
				MOMC_NO_INVERSE_RELATIONSHIP_WARNINGS = YES;
				ONLY_ACTIVE_ARCH = YES;
				PRODUCT_BUNDLE_IDENTIFIER = "com.wire.$(PRODUCT_NAME:rfc1034identifier)";
				SKIP_INSTALL = YES;
			};
			name = Debug;
		};
		549815A91A43232500A7CE2E /* Release */ = {
			isa = XCBuildConfiguration;
			baseConfigurationReference = 0994E1F01B835C4900A51721 /* WireSyncEngine.xcconfig */;
			buildSettings = {
				"ARCHS[sdk=iphonesimulator*]" = (
					x86_64,
					arm64,
				);
				GCC_PREFIX_HEADER = "$(SRCROOT)/Source/WireSyncEngine-iOS.pch";
				INFOPLIST_FILE = "$(SRCROOT)/Resources/WireSyncEngine-ios-Info.plist";
				MOMC_NO_INVERSE_RELATIONSHIP_WARNINGS = YES;
				PRODUCT_BUNDLE_IDENTIFIER = "com.wire.$(PRODUCT_NAME:rfc1034identifier)";
				SKIP_INSTALL = YES;
			};
			name = Release;
		};
/* End XCBuildConfiguration section */

/* Begin XCConfigurationList section */
		0145AE872B1154010097E3B8 /* Build configuration list for PBXNativeTarget "WireSyncEngineSupport" */ = {
			isa = XCConfigurationList;
			buildConfigurations = (
				0145AE852B1154010097E3B8 /* Debug */,
				0145AE862B1154010097E3B8 /* Release */,
			);
			defaultConfigurationIsVisible = 0;
			defaultConfigurationName = Release;
		};
		169BA1DA25ECDBA300374343 /* Build configuration list for PBXNativeTarget "IntegrationTests" */ = {
			isa = XCConfigurationList;
			buildConfigurations = (
				169BA1DB25ECDBA300374343 /* Debug */,
				169BA1DC25ECDBA300374343 /* Release */,
			);
			defaultConfigurationIsVisible = 0;
			defaultConfigurationName = Release;
		};
		3E1860AD191A56F7000FE027 /* Build configuration list for PBXNativeTarget "WireSyncEngine Test Host" */ = {
			isa = XCConfigurationList;
			buildConfigurations = (
				3E1860AE191A56F7000FE027 /* Debug */,
				3E1860AF191A56F7000FE027 /* Release */,
			);
			defaultConfigurationIsVisible = 0;
			defaultConfigurationName = Release;
		};
		3E1860D2191A649D000FE027 /* Build configuration list for PBXNativeTarget "UnitTests" */ = {
			isa = XCConfigurationList;
			buildConfigurations = (
				3E1860D3191A649D000FE027 /* Debug */,
				3E1860D4191A649D000FE027 /* Release */,
			);
			defaultConfigurationIsVisible = 0;
			defaultConfigurationName = Release;
		};
		540029AE1918CA8500578793 /* Build configuration list for PBXProject "WireSyncEngine" */ = {
			isa = XCConfigurationList;
			buildConfigurations = (
				540029DA1918CA8500578793 /* Debug */,
				540029DB1918CA8500578793 /* Release */,
			);
			defaultConfigurationIsVisible = 0;
			defaultConfigurationName = Release;
		};
		549815A61A43232500A7CE2E /* Build configuration list for PBXNativeTarget "WireSyncEngine-ios" */ = {
			isa = XCConfigurationList;
			buildConfigurations = (
				549815A71A43232500A7CE2E /* Debug */,
				549815A91A43232500A7CE2E /* Release */,
			);
			defaultConfigurationIsVisible = 0;
			defaultConfigurationName = Release;
		};
/* End XCConfigurationList section */
	};
	rootObject = 540029AB1918CA8500578793 /* Project object */;
}<|MERGE_RESOLUTION|>--- conflicted
+++ resolved
@@ -1566,11 +1566,8 @@
 				EE8B934D2B838AFD00D5E670 /* GetE2eIdentityCertificatesUseCaseTests.swift */,
 				16D74BF52B5A961800160298 /* ChangeUsernameUseCaseTests.swift */,
 				EEA58F0F2B70D59F006DEE32 /* CreateTeamOneOnOneConversationUseCaseTests.swift */,
-<<<<<<< HEAD
 				E98E5DFB2B8DF45100A2CFF5 /* ResolveOneOnOneConversationsUseCaseTests.swift */,
-=======
 				061F791D2B76828500E8827B /* SnoozeCertificateEnrollmentUseCaseTests.swift */,
->>>>>>> 91834b39
 			);
 			path = "Use cases";
 			sourceTree = "<group>";
@@ -2687,13 +2684,10 @@
 				25E11B0C2B56B497005D51FA /* GetIsE2EIdentityEnabledUseCase.swift */,
 				16D74BF32B59670B00160298 /* ChangeUsernameUseCase.swift */,
 				EE8584DA2B6938390045EAD4 /* CreateTeamOneOnOneConversationUseCase.swift */,
-<<<<<<< HEAD
 				E9A96E7D2B88E0EA00914FDD /* ResolveOneOnOneConversationsUseCase.swift */,
 				E98CAC042B8CC27A00CC81DE /* UseCaseFactory.swift */,
-=======
 				060C06622B73DB8800B484C6 /* SnoozeCertificateEnrollmentUseCase.swift */,
 				065FEA112B866462005AE86A /* StopCertificateEnrollmentSnoozerUseCase.swift */,
->>>>>>> 91834b39
 			);
 			path = "Use cases";
 			sourceTree = "<group>";
