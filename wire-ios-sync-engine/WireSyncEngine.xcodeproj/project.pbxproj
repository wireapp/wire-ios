// !$*UTF8*$!
{
	archiveVersion = 1;
	classes = {
	};
	objectVersion = 54;
	objects = {

/* Begin PBXBuildFile section */
		01300E62296838CE00D18B2E /* SessionManagerTests+Proxy.swift in Sources */ = {isa = PBXBuildFile; fileRef = 01300E61296838CE00D18B2E /* SessionManagerTests+Proxy.swift */; };
		0140A0C72B30F941004D8B40 /* WireDataModelSupport.framework in Frameworks */ = {isa = PBXBuildFile; fileRef = 0140A0C62B30F941004D8B40 /* WireDataModelSupport.framework */; };
		0145AE842B1154010097E3B8 /* WireSyncEngineSupport.h in Headers */ = {isa = PBXBuildFile; fileRef = 0145AE832B1154010097E3B8 /* WireSyncEngineSupport.h */; settings = {ATTRIBUTES = (Public, ); }; };
		0145AE882B11551C0097E3B8 /* AutoMockable.generated.swift in Sources */ = {isa = PBXBuildFile; fileRef = 014C7AA42ADD4DEA00CDEC45 /* AutoMockable.generated.swift */; };
		0145AE892B11551C0097E3B8 /* AutoMockable.manual.swift in Sources */ = {isa = PBXBuildFile; fileRef = 16BA78702B04D98A006D8CCF /* AutoMockable.manual.swift */; };
		0145AE8B2B1155690097E3B8 /* WireSyncEngine.framework in Frameworks */ = {isa = PBXBuildFile; fileRef = 549815931A43232400A7CE2E /* WireSyncEngine.framework */; };
		0145AE902B1155760097E3B8 /* WireSyncEngineSupport.framework in Frameworks */ = {isa = PBXBuildFile; fileRef = 0145AE812B1154010097E3B8 /* WireSyncEngineSupport.framework */; };
		017ABBB62995278C0004C243 /* SlowSyncTests+NotificationsV3.swift in Sources */ = {isa = PBXBuildFile; fileRef = 017ABBB52995278C0004C243 /* SlowSyncTests+NotificationsV3.swift */; };
		018A3DBC2B07998400EB3D6B /* GetUserClientFingerprintUseCase.swift in Sources */ = {isa = PBXBuildFile; fileRef = 018A3DBB2B07998400EB3D6B /* GetUserClientFingerprintUseCase.swift */; };
		018A3DBF2B0799CA00EB3D6B /* GetUserClientFingerprintUseCaseTests.swift in Sources */ = {isa = PBXBuildFile; fileRef = 018A3DBE2B0799CA00EB3D6B /* GetUserClientFingerprintUseCaseTests.swift */; };
		018F17B92B83B70A00E0594D /* AVSConversationType+Conference.swift in Sources */ = {isa = PBXBuildFile; fileRef = 018F17B82B83B70A00E0594D /* AVSConversationType+Conference.swift */; };
		01D33D8129B8ED97009E94F3 /* SyncStatusLog.swift in Sources */ = {isa = PBXBuildFile; fileRef = 01D33D8029B8ED97009E94F3 /* SyncStatusLog.swift */; };
		0601900B2678750D0043F8F8 /* DeepLinkURLActionProcessorTests.swift in Sources */ = {isa = PBXBuildFile; fileRef = 161ACB3E23F6E4C200ABFF33 /* DeepLinkURLActionProcessorTests.swift */; };
		06025664248E5BC700E060E1 /* (null) in Sources */ = {isa = PBXBuildFile; };
		060C06632B73DB8800B484C6 /* SnoozeCertificateEnrollmentUseCase.swift in Sources */ = {isa = PBXBuildFile; fileRef = 060C06622B73DB8800B484C6 /* SnoozeCertificateEnrollmentUseCase.swift */; };
		060C06682B7619E300B484C6 /* SelfClientCertificateProvider.swift in Sources */ = {isa = PBXBuildFile; fileRef = 060C06672B7619E300B484C6 /* SelfClientCertificateProvider.swift */; };
		061F791C2B767B3D00E8827B /* SelfClientCertificateProviderTests.swift in Sources */ = {isa = PBXBuildFile; fileRef = 061F791A2B767AE100E8827B /* SelfClientCertificateProviderTests.swift */; };
		061F791E2B76828500E8827B /* SnoozeCertificateEnrollmentUseCaseTests.swift in Sources */ = {isa = PBXBuildFile; fileRef = 061F791D2B76828500E8827B /* SnoozeCertificateEnrollmentUseCaseTests.swift */; };
		06239126274DB73A0065A72D /* StartLoginURLActionProcessor.swift in Sources */ = {isa = PBXBuildFile; fileRef = 06239125274DB73A0065A72D /* StartLoginURLActionProcessor.swift */; };
		063AF985264B2DF800DCBCED /* CallClosedReason.swift in Sources */ = {isa = PBXBuildFile; fileRef = 0625690E264AE6560041C17B /* CallClosedReason.swift */; };
		0640C26D26EA0B5C0057AF80 /* NSManagedObjectContext+Packaging.swift in Sources */ = {isa = PBXBuildFile; fileRef = 0640C26C26EA0B5C0057AF80 /* NSManagedObjectContext+Packaging.swift */; };
		0648FC1427864783006519D1 /* Conversation+Join.swift in Sources */ = {isa = PBXBuildFile; fileRef = 0648FC1327864783006519D1 /* Conversation+Join.swift */; };
		065FEA122B866462005AE86A /* StopCertificateEnrollmentSnoozerUseCase.swift in Sources */ = {isa = PBXBuildFile; fileRef = 065FEA112B866462005AE86A /* StopCertificateEnrollmentSnoozerUseCase.swift */; };
		0664F2E62A0E25C200E5C34E /* RecurringActionService.swift in Sources */ = {isa = PBXBuildFile; fileRef = 0664F2E52A0E25C200E5C34E /* RecurringActionService.swift */; };
		06894D92276BA7FA00DA4E33 /* StartLoginURLActionProcessorTests.swift in Sources */ = {isa = PBXBuildFile; fileRef = 06894D91276BA7FA00DA4E33 /* StartLoginURLActionProcessorTests.swift */; };
		06B99C7B242B51A300FEAFDE /* SignatureRequestStrategy.swift in Sources */ = {isa = PBXBuildFile; fileRef = 06B99C7A242B51A300FEAFDE /* SignatureRequestStrategy.swift */; };
		06CDC6F82A2DFB4400EB518D /* RecurringActionServiceTests.swift in Sources */ = {isa = PBXBuildFile; fileRef = 06CDC6F72A2DFB4400EB518D /* RecurringActionServiceTests.swift */; };
		06D16AAE2B9F3BC700D5A28A /* E2EIdentityCertificateUpdateStatusUseCase.swift in Sources */ = {isa = PBXBuildFile; fileRef = 06D16AAD2B9F3BC700D5A28A /* E2EIdentityCertificateUpdateStatusUseCase.swift */; };
		06D16AB02B9F3C9F00D5A28A /* E2EIdentityCertificateUpdateStatusUseCaseTests.swift in Sources */ = {isa = PBXBuildFile; fileRef = 06D16AAF2B9F3C9F00D5A28A /* E2EIdentityCertificateUpdateStatusUseCaseTests.swift */; };
<<<<<<< HEAD
		06D16AB52BA0624800D5A28A /* IsE2EICertificateEnrollmentRequiredUseCase.swift in Sources */ = {isa = PBXBuildFile; fileRef = 06D16AB42BA0624800D5A28A /* IsE2EICertificateEnrollmentRequiredUseCase.swift */; };
=======
>>>>>>> 0e63acc1
		06DE14CF24B85CA0006CB6B3 /* ZMSyncStateDelegate.h in Headers */ = {isa = PBXBuildFile; fileRef = 06DE14CE24B85BD0006CB6B3 /* ZMSyncStateDelegate.h */; settings = {ATTRIBUTES = (Public, ); }; };
		06E0979C2A261E5D00B38C4A /* ZMUserSession+RecurringAction.swift in Sources */ = {isa = PBXBuildFile; fileRef = 06E0979B2A261E5D00B38C4A /* ZMUserSession+RecurringAction.swift */; };
		06E097A02A264F0300B38C4A /* ZMUserSessionTests+RecurringActions.swift in Sources */ = {isa = PBXBuildFile; fileRef = 06E0979F2A264F0300B38C4A /* ZMUserSessionTests+RecurringActions.swift */; };
		06EB24FE27D6576500094E6E /* LoginFlowTests+PushToken.swift in Sources */ = {isa = PBXBuildFile; fileRef = 06EB24FD27D6576500094E6E /* LoginFlowTests+PushToken.swift */; };
		06F98D602437916B007E914A /* SignatureRequestStrategyTests.swift in Sources */ = {isa = PBXBuildFile; fileRef = 06F98D5E24379143007E914A /* SignatureRequestStrategyTests.swift */; };
		092083401BA95EE100F82B29 /* UserClientRequestFactory.swift in Sources */ = {isa = PBXBuildFile; fileRef = 0920833F1BA95EE100F82B29 /* UserClientRequestFactory.swift */; };
		0920C4DA1B305FF500C55728 /* UserSessionGiphyRequestStateTests.swift in Sources */ = {isa = PBXBuildFile; fileRef = 0920C4D81B305FF500C55728 /* UserSessionGiphyRequestStateTests.swift */; };
		093694451BA9633300F36B3A /* UserClientRequestFactoryTests.swift in Sources */ = {isa = PBXBuildFile; fileRef = 093694441BA9633300F36B3A /* UserClientRequestFactoryTests.swift */; };
		09531F161AE960E300B8556A /* ZMLoginCodeRequestTranscoder.h in Headers */ = {isa = PBXBuildFile; fileRef = 09531F131AE960E300B8556A /* ZMLoginCodeRequestTranscoder.h */; settings = {ATTRIBUTES = (Public, ); }; };
		09531F181AE960E300B8556A /* ZMLoginCodeRequestTranscoder.m in Sources */ = {isa = PBXBuildFile; fileRef = 09531F141AE960E300B8556A /* ZMLoginCodeRequestTranscoder.m */; };
		09531F1C1AE9644800B8556A /* ZMLoginCodeRequestTranscoderTests.m in Sources */ = {isa = PBXBuildFile; fileRef = 09531F1A1AE9644800B8556A /* ZMLoginCodeRequestTranscoderTests.m */; };
		09914E531BD6613D00C10BF8 /* ZMDecodedAPSMessageTest.m in Sources */ = {isa = PBXBuildFile; fileRef = 09914E521BD6613D00C10BF8 /* ZMDecodedAPSMessageTest.m */; };
		09B730961B3045E400A5CCC9 /* ProxiedRequestStatusTests.swift in Sources */ = {isa = PBXBuildFile; fileRef = 09B730941B3045E400A5CCC9 /* ProxiedRequestStatusTests.swift */; };
		09BA924C1BD55FA5000DC962 /* UserClientRequestStrategyTests.swift in Sources */ = {isa = PBXBuildFile; fileRef = 0920833C1BA84F3100F82B29 /* UserClientRequestStrategyTests.swift */; };
		09BCDB8E1BCE7F000020DCC7 /* ZMAPSMessageDecoder.h in Headers */ = {isa = PBXBuildFile; fileRef = 09BCDB8C1BCE7F000020DCC7 /* ZMAPSMessageDecoder.h */; settings = {ATTRIBUTES = (Public, ); }; };
		09BCDB8F1BCE7F000020DCC7 /* ZMAPSMessageDecoder.m in Sources */ = {isa = PBXBuildFile; fileRef = 09BCDB8D1BCE7F000020DCC7 /* ZMAPSMessageDecoder.m */; };
		09C77C531BA6C77000E2163F /* UserClientRequestStrategy.swift in Sources */ = {isa = PBXBuildFile; fileRef = 09C77C521BA6C77000E2163F /* UserClientRequestStrategy.swift */; };
		09D7CE641AE94D4200CC5F45 /* ZMCredentials+Internal.h in Headers */ = {isa = PBXBuildFile; fileRef = 09D7CE621AE94D4200CC5F45 /* ZMCredentials+Internal.h */; };
		160195611E30C9CF00ACBFAC /* LocalNotificationDispatcherCallingTests.swift in Sources */ = {isa = PBXBuildFile; fileRef = 160195601E30C9CF00ACBFAC /* LocalNotificationDispatcherCallingTests.swift */; };
		1602B4611F3B04150061C135 /* ZMBlacklistVerificator.h in Headers */ = {isa = PBXBuildFile; fileRef = F9FD798B19EE9B9A00D70FCD /* ZMBlacklistVerificator.h */; settings = {ATTRIBUTES = (Public, ); }; };
		16030DC921B01B7500F8032E /* Conversation+ReadReceiptMode.swift in Sources */ = {isa = PBXBuildFile; fileRef = 16030DC821B01B7500F8032E /* Conversation+ReadReceiptMode.swift */; };
		16085B331F71811A000B9F22 /* UserChangeInfo+UserSession.swift in Sources */ = {isa = PBXBuildFile; fileRef = 16085B321F71811A000B9F22 /* UserChangeInfo+UserSession.swift */; };
		16085B351F719E6D000B9F22 /* NetworkStateRecorder.swift in Sources */ = {isa = PBXBuildFile; fileRef = 16085B341F719E6D000B9F22 /* NetworkStateRecorder.swift */; };
		160C31271E6434500012E4BC /* OperationStatus.swift in Sources */ = {isa = PBXBuildFile; fileRef = 160C31261E6434500012E4BC /* OperationStatus.swift */; };
		160C31411E6DDFC30012E4BC /* VoiceChannelV3Tests.swift in Sources */ = {isa = PBXBuildFile; fileRef = 160C31401E6DDFC30012E4BC /* VoiceChannelV3Tests.swift */; };
		160C31441E8049320012E4BC /* ApplicationStatusDirectory.swift in Sources */ = {isa = PBXBuildFile; fileRef = 160C31431E8049320012E4BC /* ApplicationStatusDirectory.swift */; };
		160C314A1E82AC170012E4BC /* OperationStatusTests.swift in Sources */ = {isa = PBXBuildFile; fileRef = 160C31491E82AC170012E4BC /* OperationStatusTests.swift */; };
		161681352077721600BCF33A /* ZMOperationLoop+OperationStatus.swift in Sources */ = {isa = PBXBuildFile; fileRef = 161681342077721600BCF33A /* ZMOperationLoop+OperationStatus.swift */; };
		161927242459E09C00DDD9EB /* UserClientEventConsumerTests.swift in Sources */ = {isa = PBXBuildFile; fileRef = 161927222459E08E00DDD9EB /* UserClientEventConsumerTests.swift */; };
		161ACB1623F1AFB000ABFF33 /* SessionManager+CallKitManagerDelegate.swift in Sources */ = {isa = PBXBuildFile; fileRef = 161ACB1523F1AFB000ABFF33 /* SessionManager+CallKitManagerDelegate.swift */; };
		161ACB2423F432CC00ABFF33 /* SessionManager+URLActions.swift in Sources */ = {isa = PBXBuildFile; fileRef = 161ACB2323F432CC00ABFF33 /* SessionManager+URLActions.swift */; };
		161ACB2D23F5BA0200ABFF33 /* DeepLinkURLActionProcessor.swift in Sources */ = {isa = PBXBuildFile; fileRef = 161ACB2C23F5BA0200ABFF33 /* DeepLinkURLActionProcessor.swift */; };
		161ACB2F23F5BACA00ABFF33 /* ConnectToBotURLActionProcessor.swift in Sources */ = {isa = PBXBuildFile; fileRef = 161ACB2E23F5BACA00ABFF33 /* ConnectToBotURLActionProcessor.swift */; };
		161ACB3223F5BBA100ABFF33 /* CompanyLoginURLActionProcessor.swift in Sources */ = {isa = PBXBuildFile; fileRef = 161ACB3123F5BBA100ABFF33 /* CompanyLoginURLActionProcessor.swift */; };
		161ACB3A23F6BAFE00ABFF33 /* URLActionTests.swift in Sources */ = {isa = PBXBuildFile; fileRef = 161ACB3923F6BAFE00ABFF33 /* URLActionTests.swift */; };
		161ACB4323F6EE4800ABFF33 /* CompanyLoginURLActionProcessorTests.swift in Sources */ = {isa = PBXBuildFile; fileRef = 161ACB4223F6EE4800ABFF33 /* CompanyLoginURLActionProcessorTests.swift */; };
		161C886623FD248A00CB0B8E /* RecordingMockTransportSession.swift in Sources */ = {isa = PBXBuildFile; fileRef = 161C886423FD248A00CB0B8E /* RecordingMockTransportSession.swift */; };
		161C887723FD4CFD00CB0B8E /* MockPushChannel.swift in Sources */ = {isa = PBXBuildFile; fileRef = 161C887623FD4CFD00CB0B8E /* MockPushChannel.swift */; };
		162113042B2756EB008F0F9F /* PrekeyGenerator.swift in Sources */ = {isa = PBXBuildFile; fileRef = 162113032B2756EB008F0F9F /* PrekeyGenerator.swift */; };
		1626344720D79C22000D4063 /* ZMUserSessionTests+PushNotifications.swift in Sources */ = {isa = PBXBuildFile; fileRef = 1626344620D79C22000D4063 /* ZMUserSessionTests+PushNotifications.swift */; };
		162A81D4202B453000F6200C /* SessionManager+AVS.swift in Sources */ = {isa = PBXBuildFile; fileRef = 162A81D3202B453000F6200C /* SessionManager+AVS.swift */; };
		162A81D6202B5BC600F6200C /* SessionManagerAVSTests.swift in Sources */ = {isa = PBXBuildFile; fileRef = 162A81D5202B5BC600F6200C /* SessionManagerAVSTests.swift */; };
		162DEE111F87B9800034C8F9 /* ZMUserSession+Calling.swift in Sources */ = {isa = PBXBuildFile; fileRef = 162DEE101F87B9800034C8F9 /* ZMUserSession+Calling.swift */; };
		1634958B1F0254CB004E80DB /* SessionManager+ServerConnection.swift in Sources */ = {isa = PBXBuildFile; fileRef = 1634958A1F0254CB004E80DB /* SessionManager+ServerConnection.swift */; };
		1636EAFF23F6FCCC00CD9527 /* MockPresentationDelegate.swift in Sources */ = {isa = PBXBuildFile; fileRef = 1636EAFE23F6FCCC00CD9527 /* MockPresentationDelegate.swift */; };
		1639A8272260CE5000868AB9 /* ZMLocalNotification+AvailabilityAlert.swift in Sources */ = {isa = PBXBuildFile; fileRef = 1639A8262260CE5000868AB9 /* ZMLocalNotification+AvailabilityAlert.swift */; };
		1639A8542264C52600868AB9 /* ZMLocalNotificationTests_Alerts.swift in Sources */ = {isa = PBXBuildFile; fileRef = 1639A8532264C52600868AB9 /* ZMLocalNotificationTests_Alerts.swift */; };
		163FB9942052EA4C00E74F83 /* OperationLoopNewRequestObserver.swift in Sources */ = {isa = PBXBuildFile; fileRef = 163FB9922052EA4600E74F83 /* OperationLoopNewRequestObserver.swift */; };
		163FB9992057E3F200E74F83 /* AuthenticationStatusProvider.swift in Sources */ = {isa = PBXBuildFile; fileRef = 163FB9982057E3F200E74F83 /* AuthenticationStatusProvider.swift */; };
		1645ECF82448A0A3007A82D6 /* Decodable+JSON.swift in Sources */ = {isa = PBXBuildFile; fileRef = 1645ECF72448A0A3007A82D6 /* Decodable+JSON.swift */; };
		164A55D820F4FE4A00AE62A6 /* SearchUserImageStrategyTests.swift in Sources */ = {isa = PBXBuildFile; fileRef = F95706581DE5F6D40087442C /* SearchUserImageStrategyTests.swift */; };
		164B8C211E254AD00060AB26 /* WireCallCenterV3Mock.swift in Sources */ = {isa = PBXBuildFile; fileRef = 165D3A1A1E1D43870052E654 /* WireCallCenterV3Mock.swift */; };
		164C29A31ECF437E0026562A /* SearchRequestTests.swift in Sources */ = {isa = PBXBuildFile; fileRef = 164C29A21ECF437E0026562A /* SearchRequestTests.swift */; };
		164C29A51ECF47D80026562A /* SearchDirectoryTests.swift in Sources */ = {isa = PBXBuildFile; fileRef = 164C29A41ECF47D80026562A /* SearchDirectoryTests.swift */; };
		164C29A71ED2D7B00026562A /* SearchResult.swift in Sources */ = {isa = PBXBuildFile; fileRef = 164C29A61ED2D7B00026562A /* SearchResult.swift */; };
		164EAF9C1F4455FA00B628C4 /* ZMUserSession+Actions.swift in Sources */ = {isa = PBXBuildFile; fileRef = 164EAF9B1F4455FA00B628C4 /* ZMUserSession+Actions.swift */; };
		16519D38231D3B1700C9D76D /* Conversation+Deletion.swift in Sources */ = {isa = PBXBuildFile; fileRef = 16519D37231D3B1700C9D76D /* Conversation+Deletion.swift */; };
		16519D6D231EAAF300C9D76D /* Conversation+DeletionTests.swift in Sources */ = {isa = PBXBuildFile; fileRef = 16519D6C231EAAF300C9D76D /* Conversation+DeletionTests.swift */; };
		1658C2371F503CF800889F22 /* FlowManager.swift in Sources */ = {isa = PBXBuildFile; fileRef = 1658C2361F503CF800889F22 /* FlowManager.swift */; };
		1658C23A1F5404F000889F22 /* FlowManagerMock.swift in Sources */ = {isa = PBXBuildFile; fileRef = 1658C2381F5404ED00889F22 /* FlowManagerMock.swift */; };
		1659114F1DEF1F6E007FA847 /* LocalNotificationDispatcher+Calling.swift in Sources */ = {isa = PBXBuildFile; fileRef = 1659114E1DEF1F6E007FA847 /* LocalNotificationDispatcher+Calling.swift */; };
		165911531DEF38EC007FA847 /* CallStateObserver.swift in Sources */ = {isa = PBXBuildFile; fileRef = 165911521DEF38EC007FA847 /* CallStateObserver.swift */; };
		165BB94C2004D6490077EFD5 /* SessionManager+UserActivity.swift in Sources */ = {isa = PBXBuildFile; fileRef = 165BB94B2004D6490077EFD5 /* SessionManager+UserActivity.swift */; };
		165D3A151E1D3EF30052E654 /* WireCallCenterV3.swift in Sources */ = {isa = PBXBuildFile; fileRef = 165D3A141E1D3EF30052E654 /* WireCallCenterV3.swift */; };
		165D3A211E1D43870052E654 /* VoiceChannelV3.swift in Sources */ = {isa = PBXBuildFile; fileRef = 165D3A171E1D43870052E654 /* VoiceChannelV3.swift */; };
		165D3A221E1D43870052E654 /* VoiceChannel.swift in Sources */ = {isa = PBXBuildFile; fileRef = 165D3A181E1D43870052E654 /* VoiceChannel.swift */; };
		165D3A3D1E1D60520052E654 /* ZMConversation+VoiceChannel.swift in Sources */ = {isa = PBXBuildFile; fileRef = 165D3A3C1E1D60520052E654 /* ZMConversation+VoiceChannel.swift */; };
		1660AA091ECCAC900056D403 /* SearchDirectory.swift in Sources */ = {isa = PBXBuildFile; fileRef = 1660AA081ECCAC900056D403 /* SearchDirectory.swift */; };
		1660AA0B1ECCAF4E0056D403 /* SearchRequest.swift in Sources */ = {isa = PBXBuildFile; fileRef = 1660AA0A1ECCAF4E0056D403 /* SearchRequest.swift */; };
		1660AA0D1ECDB0250056D403 /* SearchTask.swift in Sources */ = {isa = PBXBuildFile; fileRef = 1660AA0C1ECDB0250056D403 /* SearchTask.swift */; };
		1660AA0F1ECE0C870056D403 /* SearchResultTests.swift in Sources */ = {isa = PBXBuildFile; fileRef = 1660AA0E1ECE0C870056D403 /* SearchResultTests.swift */; };
		1660AA111ECE3C1C0056D403 /* SearchTaskTests.swift in Sources */ = {isa = PBXBuildFile; fileRef = 1660AA101ECE3C1C0056D403 /* SearchTaskTests.swift */; };
		166264742166093800300F45 /* CallEventStatus.swift in Sources */ = {isa = PBXBuildFile; fileRef = 166264732166093800300F45 /* CallEventStatus.swift */; };
		1662648221661C9F00300F45 /* ZMOperatonLoop+Background.swift in Sources */ = {isa = PBXBuildFile; fileRef = 1662648121661C9F00300F45 /* ZMOperatonLoop+Background.swift */; };
		166264932166517A00300F45 /* CallEventStatusTests.swift in Sources */ = {isa = PBXBuildFile; fileRef = 166264922166517A00300F45 /* CallEventStatusTests.swift */; };
		1662B0F723D9B29C00B8C7C5 /* UnauthenticatedSession+DomainLookup.swift in Sources */ = {isa = PBXBuildFile; fileRef = 1662B0F623D9B29C00B8C7C5 /* UnauthenticatedSession+DomainLookup.swift */; };
		1662B0F923D9CE8F00B8C7C5 /* UnauthenticatedSessionTests+DomainLookup.swift in Sources */ = {isa = PBXBuildFile; fileRef = 1662B0F823D9CE8F00B8C7C5 /* UnauthenticatedSessionTests+DomainLookup.swift */; };
		166507812459D7CA005300C1 /* UserClientEventConsumer.swift in Sources */ = {isa = PBXBuildFile; fileRef = 166507802459D7CA005300C1 /* UserClientEventConsumer.swift */; };
		166A8BF31E015F3B00F5EEEA /* WireCallCenterV3Factory.swift in Sources */ = {isa = PBXBuildFile; fileRef = 166A8BF21E015F3B00F5EEEA /* WireCallCenterV3Factory.swift */; };
		166A8BF91E02C7D500F5EEEA /* ZMHotFix+PendingChanges.swift in Sources */ = {isa = PBXBuildFile; fileRef = 166A8BF81E02C7D500F5EEEA /* ZMHotFix+PendingChanges.swift */; };
		166B2B5E23E86522003E8581 /* ZMUserSession.swift in Sources */ = {isa = PBXBuildFile; fileRef = 166B2B5D23E86522003E8581 /* ZMUserSession.swift */; };
		166B2B6E23EB2CD3003E8581 /* DatabaseTest.swift in Sources */ = {isa = PBXBuildFile; fileRef = 166B2B6D23EB2CD3003E8581 /* DatabaseTest.swift */; };
		166D18A4230EBFFA001288CD /* MediaManager.swift in Sources */ = {isa = PBXBuildFile; fileRef = 166D18A3230EBFFA001288CD /* MediaManager.swift */; };
		166D18A6230EC418001288CD /* MockMediaManager.swift in Sources */ = {isa = PBXBuildFile; fileRef = 166D18A5230EC418001288CD /* MockMediaManager.swift */; };
		166DCDBA2555ADD2004F4F59 /* SessionManager+EncryptionAtRest.swift in Sources */ = {isa = PBXBuildFile; fileRef = 166DCDB92555ADD1004F4F59 /* SessionManager+EncryptionAtRest.swift */; };
		166E47CF255E8B2200C161C8 /* ZMLastUpdateEventIDTranscoder.h in Headers */ = {isa = PBXBuildFile; fileRef = 5427B34D19D195A100CC18DC /* ZMLastUpdateEventIDTranscoder.h */; settings = {ATTRIBUTES = (Public, ); }; };
		166E47D0255EBFA900C161C8 /* StrategyDirectory.swift in Sources */ = {isa = PBXBuildFile; fileRef = 166E47CC255E785900C161C8 /* StrategyDirectory.swift */; };
		166E47D1255EC03E00C161C8 /* ZMSelfStrategy.h in Headers */ = {isa = PBXBuildFile; fileRef = 54F8D6E819AB535700146664 /* ZMSelfStrategy.h */; settings = {ATTRIBUTES = (Public, ); }; };
		166E47D3255EF0BE00C161C8 /* MockStrategyDirectory.swift in Sources */ = {isa = PBXBuildFile; fileRef = 166E47D2255EF0BD00C161C8 /* MockStrategyDirectory.swift */; };
		1671F7502B6A7DF500C2D8A3 /* ZMAuthenticationStatus.swift in Sources */ = {isa = PBXBuildFile; fileRef = 1671F74F2B6A7DF500C2D8A3 /* ZMAuthenticationStatus.swift */; };
		1671F7532B6A835300C2D8A3 /* ZMClientRegistrationStatusTests.swift in Sources */ = {isa = PBXBuildFile; fileRef = A9C02609266F5D1B002E542B /* ZMClientRegistrationStatusTests.swift */; };
		1671F9FF1E2FAF50009F3150 /* ZMLocalNotificationForTests_CallState.swift in Sources */ = {isa = PBXBuildFile; fileRef = 1671F9FE1E2FAF50009F3150 /* ZMLocalNotificationForTests_CallState.swift */; };
		1672A64523473EA100380537 /* LabelDownstreamRequestStrategy.swift in Sources */ = {isa = PBXBuildFile; fileRef = 1672A64423473EA100380537 /* LabelDownstreamRequestStrategy.swift */; };
		1672A653234784B500380537 /* LabelDownstreamRequestStrategyTests.swift in Sources */ = {isa = PBXBuildFile; fileRef = 1672A652234784B500380537 /* LabelDownstreamRequestStrategyTests.swift */; };
		1673C35324CB36D800AE2714 /* ZMUserSessionTests+EncryptionAtRest.swift in Sources */ = {isa = PBXBuildFile; fileRef = 1673C35224CB36D800AE2714 /* ZMUserSessionTests+EncryptionAtRest.swift */; };
		1679D1CD1EF97387007B0DF5 /* ZMUserSessionTestsBase+Calling.swift in Sources */ = {isa = PBXBuildFile; fileRef = 1679D1CB1EF9730C007B0DF5 /* ZMUserSessionTestsBase+Calling.swift */; };
		167BCB902603CAB200E9D7E3 /* AnalyticsTests.swift in Sources */ = {isa = PBXBuildFile; fileRef = BF40AC711D096A0E00287E29 /* AnalyticsTests.swift */; };
		167BCB942603CC5B00E9D7E3 /* EventProcessorTests.swift in Sources */ = {isa = PBXBuildFile; fileRef = 1693151E2588CF9500709F15 /* EventProcessorTests.swift */; };
		167F383B23E0416E006B6AA9 /* UnauthenticatedSession+SSO.swift in Sources */ = {isa = PBXBuildFile; fileRef = 167F383A23E0416E006B6AA9 /* UnauthenticatedSession+SSO.swift */; };
		167F383D23E04A93006B6AA9 /* UnauthenticatedSessionTests+SSO.swift in Sources */ = {isa = PBXBuildFile; fileRef = 167F383C23E04A93006B6AA9 /* UnauthenticatedSessionTests+SSO.swift */; };
		168474262252579A004DE9EC /* ZMUserSessionTests+Syncing.swift in Sources */ = {isa = PBXBuildFile; fileRef = 168474252252579A004DE9EC /* ZMUserSessionTests+Syncing.swift */; };
		16849B1C23EDA1FD00C025A8 /* MockUpdateEventProcessor.swift in Sources */ = {isa = PBXBuildFile; fileRef = 16849B1B23EDA1FD00C025A8 /* MockUpdateEventProcessor.swift */; };
		16849B2023EDB32B00C025A8 /* MockSessionManager.swift in Sources */ = {isa = PBXBuildFile; fileRef = 16849B1F23EDB32B00C025A8 /* MockSessionManager.swift */; };
		168C0B3F1E97CE3900315044 /* ZMLastUpdateEventIDTranscoderTests.m in Sources */ = {isa = PBXBuildFile; fileRef = 54188DCA19D19DE200DA40E4 /* ZMLastUpdateEventIDTranscoderTests.m */; };
		168CF42720077C54009FCB89 /* TeamInvitationStatus.swift in Sources */ = {isa = PBXBuildFile; fileRef = 168CF42620077C54009FCB89 /* TeamInvitationStatus.swift */; };
		168CF4292007840A009FCB89 /* Team+Invite.swift in Sources */ = {isa = PBXBuildFile; fileRef = 168CF4282007840A009FCB89 /* Team+Invite.swift */; };
		168CF42B20079A02009FCB89 /* TeamInvitationRequestStrategy.swift in Sources */ = {isa = PBXBuildFile; fileRef = 168CF42A20079A02009FCB89 /* TeamInvitationRequestStrategy.swift */; };
		168CF42D2007BCA0009FCB89 /* TeamInvitationRequestStrategyTests.swift in Sources */ = {isa = PBXBuildFile; fileRef = 168CF42C2007BCA0009FCB89 /* TeamInvitationRequestStrategyTests.swift */; };
		168CF42F2007BCD9009FCB89 /* TeamInvitationStatusTests.swift in Sources */ = {isa = PBXBuildFile; fileRef = 168CF42E2007BCD9009FCB89 /* TeamInvitationStatusTests.swift */; };
		1693151125836E5800709F15 /* EventProcessor.swift in Sources */ = {isa = PBXBuildFile; fileRef = 1693151025836E5800709F15 /* EventProcessor.swift */; };
		169BA1D725ECDBA300374343 /* WireSyncEngine.framework in Frameworks */ = {isa = PBXBuildFile; fileRef = 549815931A43232400A7CE2E /* WireSyncEngine.framework */; };
		169BA1DF25ECE4D000374343 /* IntegrationTest.m in Sources */ = {isa = PBXBuildFile; fileRef = 16FF47461F0CD58A0044C491 /* IntegrationTest.m */; };
		169BA1E025ECE4D800374343 /* IntegrationTest.swift in Sources */ = {isa = PBXBuildFile; fileRef = 16FF47431F0BF5C70044C491 /* IntegrationTest.swift */; };
		169BA1E125ECE4EC00374343 /* AppLockIntegrationTests.swift in Sources */ = {isa = PBXBuildFile; fileRef = EEA1ED4025BEBABF006D07D3 /* AppLockIntegrationTests.swift */; };
		169BA1E925ECEA1C00374343 /* PushRegistryMock.swift in Sources */ = {isa = PBXBuildFile; fileRef = 169E303120D29C200012C219 /* PushRegistryMock.swift */; };
		169BA1EA25ECEA5400374343 /* ApplicationMock.swift in Sources */ = {isa = PBXBuildFile; fileRef = 543ED0001D79E0EE00A9CDF3 /* ApplicationMock.swift */; };
		169BA1EC25ECEA9600374343 /* MockUser+LoginCredentials.swift in Sources */ = {isa = PBXBuildFile; fileRef = 5E67168F2174CA6300522E61 /* MockUser+LoginCredentials.swift */; };
		169BA1ED25ECEA9A00374343 /* OperationLoopNewRequestObserver.swift in Sources */ = {isa = PBXBuildFile; fileRef = 163FB9922052EA4600E74F83 /* OperationLoopNewRequestObserver.swift */; };
		169BA1EF25ECEAD200374343 /* WireCallCenterV3Mock.swift in Sources */ = {isa = PBXBuildFile; fileRef = 165D3A1A1E1D43870052E654 /* WireCallCenterV3Mock.swift */; };
		169BA1F025ECEB0E00374343 /* SessionManagerTests.swift in Sources */ = {isa = PBXBuildFile; fileRef = F159F4131F1E3134001B7D80 /* SessionManagerTests.swift */; };
		169BA1F125ECEB2900374343 /* FlowManagerMock.swift in Sources */ = {isa = PBXBuildFile; fileRef = 1658C2381F5404ED00889F22 /* FlowManagerMock.swift */; };
		169BA1F225ECEB3300374343 /* MockMediaManager.swift in Sources */ = {isa = PBXBuildFile; fileRef = 166D18A5230EC418001288CD /* MockMediaManager.swift */; };
		169BA1F425ECEFB400374343 /* MockPresentationDelegate.swift in Sources */ = {isa = PBXBuildFile; fileRef = 1636EAFE23F6FCCC00CD9527 /* MockPresentationDelegate.swift */; };
		169BA1F525ECF05000374343 /* IntegrationTest+Encryption.swift in Sources */ = {isa = PBXBuildFile; fileRef = 54ADA7611E3B3CBE00B90C7D /* IntegrationTest+Encryption.swift */; };
		169BA1F825ECF8F700374343 /* MockAppLock.swift in Sources */ = {isa = PBXBuildFile; fileRef = 169BA1F725ECF8F700374343 /* MockAppLock.swift */; };
		169BA1F925ECF8F700374343 /* MockAppLock.swift in Sources */ = {isa = PBXBuildFile; fileRef = 169BA1F725ECF8F700374343 /* MockAppLock.swift */; };
		169BA1FB25ED0CB200374343 /* MockPushChannel.swift in Sources */ = {isa = PBXBuildFile; fileRef = 161C887623FD4CFD00CB0B8E /* MockPushChannel.swift */; };
		169BA1FC25ED0CBD00374343 /* MockSessionManager.swift in Sources */ = {isa = PBXBuildFile; fileRef = 16849B1F23EDB32B00C025A8 /* MockSessionManager.swift */; };
		169BA1FD25ED0CCD00374343 /* MockStrategyDirectory.swift in Sources */ = {isa = PBXBuildFile; fileRef = 166E47D2255EF0BD00C161C8 /* MockStrategyDirectory.swift */; };
		169BA1FF25ED0DAD00374343 /* ZMUserSession+Messages.swift in Sources */ = {isa = PBXBuildFile; fileRef = 169BA1FE25ED0DAD00374343 /* ZMUserSession+Messages.swift */; };
		169BA20025ED0DAD00374343 /* ZMUserSession+Messages.swift in Sources */ = {isa = PBXBuildFile; fileRef = 169BA1FE25ED0DAD00374343 /* ZMUserSession+Messages.swift */; };
		169BA20125ED0EFE00374343 /* ZMUserSessionLegalHoldTests.swift in Sources */ = {isa = PBXBuildFile; fileRef = 5502C6E922B7D4DA000684B7 /* ZMUserSessionLegalHoldTests.swift */; };
		169BA20225ED0F0600374343 /* UserRichProfileIntegrationTests.swift in Sources */ = {isa = PBXBuildFile; fileRef = F188BB852223F372002BF204 /* UserRichProfileIntegrationTests.swift */; };
		169BA20425ED0F1E00374343 /* TeamTests.swift in Sources */ = {isa = PBXBuildFile; fileRef = F93F3A581ED5A67E003CD185 /* TeamTests.swift */; };
		169BA20525ED0F2D00374343 /* LinkPreviewTests.swift in Sources */ = {isa = PBXBuildFile; fileRef = 16A5FE22215B5FD000AEEBBD /* LinkPreviewTests.swift */; };
		169BA20625ED0F3800374343 /* ClientManagementTests.m in Sources */ = {isa = PBXBuildFile; fileRef = F9B171F91C0F320200E6EEC6 /* ClientManagementTests.m */; };
		169BA20725ED0F3E00374343 /* OTRTests.swift in Sources */ = {isa = PBXBuildFile; fileRef = 5422E96E1BD5A4FD005A7C77 /* OTRTests.swift */; };
		169BA20825ED0F4400374343 /* GiphyTests.m in Sources */ = {isa = PBXBuildFile; fileRef = 54DFB8EE1B30649000F1C736 /* GiphyTests.m */; };
		169BA20925ED0F4A00374343 /* IsTypingTests.swift in Sources */ = {isa = PBXBuildFile; fileRef = EE1108FC23D59720005DC663 /* IsTypingTests.swift */; };
		169BA20A25ED0F5000374343 /* BackgroundTests.m in Sources */ = {isa = PBXBuildFile; fileRef = 54A3ACC21A261603008AF8DF /* BackgroundTests.m */; };
		169BA20B25ED0F5400374343 /* ConnectionTests.m in Sources */ = {isa = PBXBuildFile; fileRef = 5492C6C319ACCCA8008F41E2 /* ConnectionTests.m */; };
		169BA20D25ED0F5E00374343 /* APNSTests+Swift.swift in Sources */ = {isa = PBXBuildFile; fileRef = 63F65F1224729B4C00534A69 /* APNSTests+Swift.swift */; };
		169BA20E25ED0F6200374343 /* APNSTests.m in Sources */ = {isa = PBXBuildFile; fileRef = 545F3DBA1AAF64FB00BF817B /* APNSTests.m */; };
		169BA20F25ED0F6900374343 /* APNSTestsBase.m in Sources */ = {isa = PBXBuildFile; fileRef = 63F65F222474378200534A69 /* APNSTestsBase.m */; };
		169BA21025ED0F6D00374343 /* PushChannelTests.swift in Sources */ = {isa = PBXBuildFile; fileRef = 63F65F02246D5A9600534A69 /* PushChannelTests.swift */; };
		169BA21125ED0F7100374343 /* UserHandleTests.swift in Sources */ = {isa = PBXBuildFile; fileRef = 54E4DD0D1DE4A9A200FEF192 /* UserHandleTests.swift */; };
		169BA21225ED0F7600374343 /* UserTests+AccountDeletion.swift in Sources */ = {isa = PBXBuildFile; fileRef = 168E96DC220C6EB700FC92FA /* UserTests+AccountDeletion.swift */; };
		169BA21325ED0F7A00374343 /* UserTests.swift in Sources */ = {isa = PBXBuildFile; fileRef = A9F269C6257800940021B99A /* UserTests.swift */; };
		169BA21425ED0F8000374343 /* UserTests.m in Sources */ = {isa = PBXBuildFile; fileRef = 3EEA678A199D079600AF7665 /* UserTests.m */; };
		169BA21525ED0F8500374343 /* UserProfileImageV3Tests.swift in Sources */ = {isa = PBXBuildFile; fileRef = F190E0A81E8D516D003E81F8 /* UserProfileImageV3Tests.swift */; };
		169BA21625ED0F8900374343 /* UserProfileTests.m in Sources */ = {isa = PBXBuildFile; fileRef = 54877C9419922C0B0097FB58 /* UserProfileTests.m */; };
		169BA21725ED0F8E00374343 /* SearchTests.swift in Sources */ = {isa = PBXBuildFile; fileRef = 163BB8151EE1B1AC00DF9384 /* SearchTests.swift */; };
		169BA21825ED0F9500374343 /* SendAndReceiveMessagesTests+Swift.swift in Sources */ = {isa = PBXBuildFile; fileRef = 06BBF6FE2472F3AC00A26626 /* SendAndReceiveMessagesTests+Swift.swift */; };
		169BA21925ED0F9900374343 /* SendAndReceiveMessagesTests.m in Sources */ = {isa = PBXBuildFile; fileRef = 541918EB195AD9D100A5023D /* SendAndReceiveMessagesTests.m */; };
		169BA21A25ED0F9E00374343 /* FileTransferTests+Swift.swift in Sources */ = {isa = PBXBuildFile; fileRef = 06BBF6FB247288DD00A26626 /* FileTransferTests+Swift.swift */; };
		169BA21B25ED0FA200374343 /* FileTransferTests.m in Sources */ = {isa = PBXBuildFile; fileRef = 5430FF141CE4A359004ECFFE /* FileTransferTests.m */; };
		169BA21C25ED0FA700374343 /* ConversationTests+LegalHold.swift in Sources */ = {isa = PBXBuildFile; fileRef = 16A86B8322A7E57100A674F8 /* ConversationTests+LegalHold.swift */; };
		169BA21D25ED0FAC00374343 /* ConversationTests+OTR.swift in Sources */ = {isa = PBXBuildFile; fileRef = 63495E4623FFF098002A7C59 /* ConversationTests+OTR.swift */; };
		169BA21E25ED0FB000374343 /* ConversationTests+OTR.m in Sources */ = {isa = PBXBuildFile; fileRef = 09914E501BD6613600C10BF8 /* ConversationTests+OTR.m */; };
		169BA21F25ED0FB400374343 /* ConversationTests+Deletion.swift in Sources */ = {isa = PBXBuildFile; fileRef = 16519D5B231EA13A00C9D76D /* ConversationTests+Deletion.swift */; };
		169BA22025ED0FB900374343 /* ConversationTests+ClearingHistory.swift in Sources */ = {isa = PBXBuildFile; fileRef = 06BBF6F5246EF65600A26626 /* ConversationTests+ClearingHistory.swift */; };
		169BA22125ED0FBD00374343 /* ConversationTests+LastRead.swift in Sources */ = {isa = PBXBuildFile; fileRef = 06BBF6F2246EF28800A26626 /* ConversationTests+LastRead.swift */; };
		169BA22225ED0FC100374343 /* ConversationTests+Reactions.swift in Sources */ = {isa = PBXBuildFile; fileRef = 06BBF6F7246EF67400A26626 /* ConversationTests+Reactions.swift */; };
		169BA22325ED0FC400374343 /* ConversationTests+Archiving.swift in Sources */ = {isa = PBXBuildFile; fileRef = 06BBF6EF246ECB2400A26626 /* ConversationTests+Archiving.swift */; };
		169BA22425ED0FC900374343 /* ConversationTests+Participants.swift in Sources */ = {isa = PBXBuildFile; fileRef = 16904A83207E078C00C92806 /* ConversationTests+Participants.swift */; };
		169BA22525ED0FCE00374343 /* ConversationTests+List.swift in Sources */ = {isa = PBXBuildFile; fileRef = 06BBF6EC246EB56B00A26626 /* ConversationTests+List.swift */; };
		169BA22625ED0FD300374343 /* ConversationTests+ReceiptMode.swift in Sources */ = {isa = PBXBuildFile; fileRef = 1675532B21B16D1E009C9FEA /* ConversationTests+ReceiptMode.swift */; };
		169BA22725ED0FD700374343 /* ConversationTests+MessageTimer.swift in Sources */ = {isa = PBXBuildFile; fileRef = BF3C1B1820DBE3B2001CE126 /* ConversationTests+MessageTimer.swift */; };
		169BA22825ED0FDB00374343 /* ConversationTests+Guests.swift in Sources */ = {isa = PBXBuildFile; fileRef = F13A26E020456002004F8E47 /* ConversationTests+Guests.swift */; };
		169BA22925ED0FDF00374343 /* ConversationTests+Ephemeral.swift in Sources */ = {isa = PBXBuildFile; fileRef = F920F4D51DA3DCF8002B860B /* ConversationTests+Ephemeral.swift */; };
		169BA22A25ED0FE300374343 /* ConversationTests+DeliveryConfirmation.swift in Sources */ = {isa = PBXBuildFile; fileRef = F9E462D91D7043C60036CFA7 /* ConversationTests+DeliveryConfirmation.swift */; };
		169BA22B25ED0FE700374343 /* ConversationTests+MessageEditing.swift in Sources */ = {isa = PBXBuildFile; fileRef = 63F65F04246D972900534A69 /* ConversationTests+MessageEditing.swift */; };
		169BA22C25ED0FEB00374343 /* ConversationTests+MessageEditing.m in Sources */ = {isa = PBXBuildFile; fileRef = F964700B1D5C720D00A81A92 /* ConversationTests+MessageEditing.m */; };
		169BA22D25ED0FEF00374343 /* AvailabilityTests.swift in Sources */ = {isa = PBXBuildFile; fileRef = 16D1383A1FD6A6F4001B4411 /* AvailabilityTests.swift */; };
		169BA22E25ED0FF400374343 /* TextSearchTests.swift in Sources */ = {isa = PBXBuildFile; fileRef = BFAB67AF1E535B4B00D67C1A /* TextSearchTests.swift */; };
		169BA22F25ED0FFB00374343 /* DeleteMessagesTests.swift in Sources */ = {isa = PBXBuildFile; fileRef = BFE53F541D5A2F7000398378 /* DeleteMessagesTests.swift */; };
		169BA23025ED100100374343 /* ConversationsTests.m in Sources */ = {isa = PBXBuildFile; fileRef = 3E6CD176194F435F00BAE83E /* ConversationsTests.m */; };
		169BA23125ED100500374343 /* ConversationTestsBase.m in Sources */ = {isa = PBXBuildFile; fileRef = 545643D51C62C1A800A2129C /* ConversationTestsBase.m */; };
		169BA23225ED100B00374343 /* SlowSyncTests+Swift.swift in Sources */ = {isa = PBXBuildFile; fileRef = F190E0DB1E8E7BA1003E81F8 /* SlowSyncTests+Swift.swift */; };
		169BA23325ED100F00374343 /* SlowSyncTests+Teams.swift in Sources */ = {isa = PBXBuildFile; fileRef = BF1F52CB1ECDD778002FB553 /* SlowSyncTests+Teams.swift */; };
		169BA23425ED101300374343 /* SlowSyncTests+ExistingData.swift in Sources */ = {isa = PBXBuildFile; fileRef = 16519D7C2320087100C9D76D /* SlowSyncTests+ExistingData.swift */; };
		169BA23525ED101700374343 /* SlowSyncTests.m in Sources */ = {isa = PBXBuildFile; fileRef = 85D85D997334755E841D13EA /* SlowSyncTests.m */; };
		169BA23625ED101C00374343 /* LoginFlowTests.m in Sources */ = {isa = PBXBuildFile; fileRef = 54FC8A0F192CD55000D3C016 /* LoginFlowTests.m */; };
		169BA23725ED102500374343 /* NotificationObservers.m in Sources */ = {isa = PBXBuildFile; fileRef = 3E288A6A19C859210031CFCE /* NotificationObservers.m */; };
		169BA23825ED103500374343 /* IntegrationTest+Search.swift in Sources */ = {isa = PBXBuildFile; fileRef = 163BB8111EE1A65A00DF9384 /* IntegrationTest+Search.swift */; };
		169BA23925ED103900374343 /* IntegrationTest+Messages.swift in Sources */ = {isa = PBXBuildFile; fileRef = 166D191E23157EBE001288CD /* IntegrationTest+Messages.swift */; };
		169BA23A25EF6D4F00374343 /* MockLinkPreviewDetector.swift in Sources */ = {isa = PBXBuildFile; fileRef = 16A5FE20215B584200AEEBBD /* MockLinkPreviewDetector.swift */; };
		169BA23D25EF6E2A00374343 /* MockRegistrationStatusDelegate.swift in Sources */ = {isa = PBXBuildFile; fileRef = 169BA23C25EF6E2A00374343 /* MockRegistrationStatusDelegate.swift */; };
		169BA23E25EF6E2A00374343 /* MockRegistrationStatusDelegate.swift in Sources */ = {isa = PBXBuildFile; fileRef = 169BA23C25EF6E2A00374343 /* MockRegistrationStatusDelegate.swift */; };
		169BA23F25EF6F0B00374343 /* TypingChange.swift in Sources */ = {isa = PBXBuildFile; fileRef = 16AD86B71F7292EB00E4C797 /* TypingChange.swift */; };
		169BA24125EF6F6700374343 /* ZMConversation+Testing.swift in Sources */ = {isa = PBXBuildFile; fileRef = 169BA24025EF6F6700374343 /* ZMConversation+Testing.swift */; };
		169BA24225EF6F6700374343 /* ZMConversation+Testing.swift in Sources */ = {isa = PBXBuildFile; fileRef = 169BA24025EF6F6700374343 /* ZMConversation+Testing.swift */; };
		169BA24425EF6FFA00374343 /* MockAnalytics.swift in Sources */ = {isa = PBXBuildFile; fileRef = 169BA24325EF6FFA00374343 /* MockAnalytics.swift */; };
		169BA24525EF6FFA00374343 /* MockAnalytics.swift in Sources */ = {isa = PBXBuildFile; fileRef = 169BA24325EF6FFA00374343 /* MockAnalytics.swift */; };
		169BA24625EF73B100374343 /* EventProcessingPerformanceTests.swift in Sources */ = {isa = PBXBuildFile; fileRef = 169E55F52518FF810092CD53 /* EventProcessingPerformanceTests.swift */; };
		169BA24725EF73DD00374343 /* ServiceUserTests.swift in Sources */ = {isa = PBXBuildFile; fileRef = 872A2EE71FFFBC3900900B22 /* ServiceUserTests.swift */; };
		169BA24825EF743700374343 /* SessionManagerTests+MessageRetention.swift in Sources */ = {isa = PBXBuildFile; fileRef = 166D191C231569DD001288CD /* SessionManagerTests+MessageRetention.swift */; };
		169BA24925EF743F00374343 /* SessionManagerTests+Backup.swift in Sources */ = {isa = PBXBuildFile; fileRef = D59F3A11206929AF0023474F /* SessionManagerTests+Backup.swift */; };
		169BA24A25EF744400374343 /* SessionManagerTests+URLActions.swift in Sources */ = {isa = PBXBuildFile; fileRef = 161ACB3B23F6BE7F00ABFF33 /* SessionManagerTests+URLActions.swift */; };
		169BA24C25EF753100374343 /* MockReachability.swift in Sources */ = {isa = PBXBuildFile; fileRef = 169BA24B25EF753100374343 /* MockReachability.swift */; };
		169BA24D25EF753100374343 /* MockReachability.swift in Sources */ = {isa = PBXBuildFile; fileRef = 169BA24B25EF753100374343 /* MockReachability.swift */; };
		169BA24E25EF765D00374343 /* ConnectToBotURLActionProcessorTests.swift in Sources */ = {isa = PBXBuildFile; fileRef = 161C886223FADDE400CB0B8E /* ConnectToBotURLActionProcessorTests.swift */; };
		169BA24F25EF76A400374343 /* NetworkStateRecorder.swift in Sources */ = {isa = PBXBuildFile; fileRef = 16085B341F719E6D000B9F22 /* NetworkStateRecorder.swift */; };
		169BA25225EF778E00374343 /* TestUserProfileUpdateObserver.swift in Sources */ = {isa = PBXBuildFile; fileRef = 169BA25125EF778E00374343 /* TestUserProfileUpdateObserver.swift */; };
		169BA25325EF778E00374343 /* TestUserProfileUpdateObserver.swift in Sources */ = {isa = PBXBuildFile; fileRef = 169BA25125EF778E00374343 /* TestUserProfileUpdateObserver.swift */; };
		169BA25725EF933000374343 /* animated.gif in Resources */ = {isa = PBXBuildFile; fileRef = 54764B9D1C931E9400BD25E3 /* animated.gif */; };
		169BA25825EF933000374343 /* not_animated.gif in Resources */ = {isa = PBXBuildFile; fileRef = 54764B9E1C931E9400BD25E3 /* not_animated.gif */; };
		169BA25925EF933000374343 /* medium.jpg in Resources */ = {isa = PBXBuildFile; fileRef = 54764B971C9303D600BD25E3 /* medium.jpg */; };
		169BA25A25EF933000374343 /* tiny.jpg in Resources */ = {isa = PBXBuildFile; fileRef = 54764B981C9303D600BD25E3 /* tiny.jpg */; };
		169BA25B25EF933000374343 /* EncryptedBase64EncondedExternalMessageTestFixture.txt in Resources */ = {isa = PBXBuildFile; fileRef = AF6415A01C9C151700A535F5 /* EncryptedBase64EncondedExternalMessageTestFixture.txt */; };
		169BA25C25EF933000374343 /* ExternalMessageTextFixture.txt in Resources */ = {isa = PBXBuildFile; fileRef = AF6415A11C9C151700A535F5 /* ExternalMessageTextFixture.txt */; };
		169BA25D25EF933000374343 /* audio.m4a in Resources */ = {isa = PBXBuildFile; fileRef = EE01E0361F90DABC001AA33C /* audio.m4a */; };
		169BA25E25EF933000374343 /* video.mp4 in Resources */ = {isa = PBXBuildFile; fileRef = BF158D2E1CE087D8007C6F8A /* video.mp4 */; };
		169BA25F25EF933000374343 /* 1900x1500.jpg in Resources */ = {isa = PBXBuildFile; fileRef = 54DFAE211C92D979004B1D15 /* 1900x1500.jpg */; };
		169BA26025EF933F00374343 /* Lorem Ipsum.txt in Resources */ = {isa = PBXBuildFile; fileRef = 54764B9B1C930AEB00BD25E3 /* Lorem Ipsum.txt */; };
		169BA26125EFA23200374343 /* ZMConversation+Testing.m in Sources */ = {isa = PBXBuildFile; fileRef = F991CE121CB55512004D8465 /* ZMConversation+Testing.m */; };
		169BA26225EFA32000374343 /* ZMUser+Testing.m in Sources */ = {isa = PBXBuildFile; fileRef = F991CE141CB55512004D8465 /* ZMUser+Testing.m */; };
		169BC10F22BD17FF0003159B /* LegalHoldRequestStrategyTests.swift in Sources */ = {isa = PBXBuildFile; fileRef = 169BC10E22BD17FF0003159B /* LegalHoldRequestStrategyTests.swift */; };
		169E303320D29C670012C219 /* PushRegistryMock.swift in Sources */ = {isa = PBXBuildFile; fileRef = 169E303120D29C200012C219 /* PushRegistryMock.swift */; };
		16A702D01E92998100B8410D /* ApplicationStatusDirectoryTests.swift in Sources */ = {isa = PBXBuildFile; fileRef = 16A702CF1E92998100B8410D /* ApplicationStatusDirectoryTests.swift */; };
		16A764611F3E0B0B00564F21 /* CallKitManager.swift in Sources */ = {isa = PBXBuildFile; fileRef = 16A764601F3E0B0B00564F21 /* CallKitManager.swift */; };
		16AD86B81F7292EB00E4C797 /* TypingChange.swift in Sources */ = {isa = PBXBuildFile; fileRef = 16AD86B71F7292EB00E4C797 /* TypingChange.swift */; };
		16C22BA41BF4D5D7007099D9 /* NSError+ZMUserSessionInternal.h in Headers */ = {isa = PBXBuildFile; fileRef = 3E05F254192A50CC00F22D80 /* NSError+ZMUserSessionInternal.h */; settings = {ATTRIBUTES = (Public, ); }; };
		16C4BDA020A309CD00BCDB17 /* CallParticipantSnapshot.swift in Sources */ = {isa = PBXBuildFile; fileRef = 16C4BD9F20A309CD00BCDB17 /* CallParticipantSnapshot.swift */; };
		16D0A119234B999600A83F87 /* LabelUpstreamRequestStrategyTests.swift in Sources */ = {isa = PBXBuildFile; fileRef = 16D0A118234B999600A83F87 /* LabelUpstreamRequestStrategyTests.swift */; };
		16D0A11D234C8CD700A83F87 /* LabelUpstreamRequestStrategy.swift in Sources */ = {isa = PBXBuildFile; fileRef = 16D0A11C234C8CD700A83F87 /* LabelUpstreamRequestStrategy.swift */; };
		16D3FCDF1E365ABC0052A535 /* CallStateObserverTests.swift in Sources */ = {isa = PBXBuildFile; fileRef = 16D3FCDE1E365ABC0052A535 /* CallStateObserverTests.swift */; };
		16D3FD021E3A5C0D0052A535 /* ZMConversationVoiceChannelRouterTests.swift in Sources */ = {isa = PBXBuildFile; fileRef = 16D3FD011E3A5C0D0052A535 /* ZMConversationVoiceChannelRouterTests.swift */; };
		16D66D6A2B0789F500CB237D /* MockCryptoboxMigrationManagerInterface.swift in Sources */ = {isa = PBXBuildFile; fileRef = EE0BA28F29D5DBD6004E93B5 /* MockCryptoboxMigrationManagerInterface.swift */; };
		16D74BF42B59670B00160298 /* ChangeUsernameUseCase.swift in Sources */ = {isa = PBXBuildFile; fileRef = 16D74BF32B59670B00160298 /* ChangeUsernameUseCase.swift */; };
		16D74BF62B5A961800160298 /* ChangeUsernameUseCaseTests.swift in Sources */ = {isa = PBXBuildFile; fileRef = 16D74BF52B5A961800160298 /* ChangeUsernameUseCaseTests.swift */; };
		16D9E8BA22BCD39200FA463F /* LegalHoldRequestStrategy.swift in Sources */ = {isa = PBXBuildFile; fileRef = 16D9E8B922BCD39200FA463F /* LegalHoldRequestStrategy.swift */; };
		16DABFAE1DCF98D3001973E3 /* CallingRequestStrategy.swift in Sources */ = {isa = PBXBuildFile; fileRef = 16DABFAD1DCF98D3001973E3 /* CallingRequestStrategy.swift */; };
		16DCAD671B0F9447008C1DD9 /* NSURL+LaunchOptions.h in Headers */ = {isa = PBXBuildFile; fileRef = 16DCAD641B0F9447008C1DD9 /* NSURL+LaunchOptions.h */; };
		16DCAD691B0F9447008C1DD9 /* NSURL+LaunchOptions.m in Sources */ = {isa = PBXBuildFile; fileRef = 16DCAD651B0F9447008C1DD9 /* NSURL+LaunchOptions.m */; };
		16DCAD6F1B147706008C1DD9 /* NSURL+LaunchOptionsTests.m in Sources */ = {isa = PBXBuildFile; fileRef = 16DCAD6D1B1476FE008C1DD9 /* NSURL+LaunchOptionsTests.m */; };
		16DCB91C213449620002E910 /* ZMOperationLoop+PushChannel.swift in Sources */ = {isa = PBXBuildFile; fileRef = 16DCB91B213449620002E910 /* ZMOperationLoop+PushChannel.swift */; };
		16E0FB87232F8933000E3235 /* ZMUserSession+Authentication.swift in Sources */ = {isa = PBXBuildFile; fileRef = 16E0FB86232F8933000E3235 /* ZMUserSession+Authentication.swift */; };
		16E0FBB623311A19000E3235 /* ZMUserSessionTests+Authentication.swift in Sources */ = {isa = PBXBuildFile; fileRef = 16E0FBB4233119FE000E3235 /* ZMUserSessionTests+Authentication.swift */; };
		16E6F26224B371190015B249 /* ZMUserSession+EncryptionAtRest.swift in Sources */ = {isa = PBXBuildFile; fileRef = 16E6F26124B371190015B249 /* ZMUserSession+EncryptionAtRest.swift */; };
		16ED865A23E2E91900CB1766 /* ZMUserSession+LifeCycle.swift in Sources */ = {isa = PBXBuildFile; fileRef = 16ED865923E2E91900CB1766 /* ZMUserSession+LifeCycle.swift */; };
		16ED865B23E2EE3C00CB1766 /* ZMMissingUpdateEventsTranscoder.h in Headers */ = {isa = PBXBuildFile; fileRef = 54F8D6E419AB535700146664 /* ZMMissingUpdateEventsTranscoder.h */; settings = {ATTRIBUTES = (Public, ); }; };
		16ED865D23E30F7E00CB1766 /* ZMUserSesson+Proxy.swift in Sources */ = {isa = PBXBuildFile; fileRef = 16ED865C23E30F7E00CB1766 /* ZMUserSesson+Proxy.swift */; };
		16ED865F23E3145C00CB1766 /* ZMUserSession+Clients.swift in Sources */ = {isa = PBXBuildFile; fileRef = 16ED865E23E3145C00CB1766 /* ZMUserSession+Clients.swift */; };
		16F5F16C1E4092C00062F0AE /* NSManagedObjectContext+CTCallCenter.swift in Sources */ = {isa = PBXBuildFile; fileRef = 16F5F16B1E4092C00062F0AE /* NSManagedObjectContext+CTCallCenter.swift */; };
		16F6BB381EDEA659009EA803 /* SearchResult+AddressBook.swift in Sources */ = {isa = PBXBuildFile; fileRef = 16F6BB371EDEA659009EA803 /* SearchResult+AddressBook.swift */; };
		16FF474C1F0D54B20044C491 /* SessionManager+Logs.swift in Sources */ = {isa = PBXBuildFile; fileRef = 16FF474B1F0D54B20044C491 /* SessionManager+Logs.swift */; };
		1836188BC0E48C1AC1671FC2 /* ZMSyncStrategyTests.swift in Sources */ = {isa = PBXBuildFile; fileRef = 3D6B0837E10BD4D5E88805E3 /* ZMSyncStrategyTests.swift */; };
		259AAB0D2B9F477F00B13A7C /* LastE2EIdentityUpdateDateProtocol.swift in Sources */ = {isa = PBXBuildFile; fileRef = 259AAB0C2B9F477F00B13A7C /* LastE2EIdentityUpdateDateProtocol.swift */; };
		25A9B7BA2B5EA36D00FD43FB /* Security.framework in Frameworks */ = {isa = PBXBuildFile; fileRef = 25A9B7B92B5EA36D00FD43FB /* Security.framework */; };
		25CCE9DC2BA4A943002AB21F /* String+Mocks.swift in Sources */ = {isa = PBXBuildFile; fileRef = 25CCE9DB2BA4A943002AB21F /* String+Mocks.swift */; };
		25D57F1D2BA892720038521E /* MessagingTest+Swift.swift in Sources */ = {isa = PBXBuildFile; fileRef = 06BBF7002473D51D00A26626 /* MessagingTest+Swift.swift */; };
		25D57F202BA8928E0038521E /* MessagingTest.h in Headers */ = {isa = PBXBuildFile; fileRef = 5474C8051921309400185A3A /* MessagingTest.h */; };
		25E11B0B2B56A15F005D51FA /* GetE2eIdentityCertificatesUseCase.swift in Sources */ = {isa = PBXBuildFile; fileRef = 25E11B0A2B56A15F005D51FA /* GetE2eIdentityCertificatesUseCase.swift */; };
		25E11B0D2B56B497005D51FA /* GetIsE2EIdentityEnabledUseCase.swift in Sources */ = {isa = PBXBuildFile; fileRef = 25E11B0C2B56B497005D51FA /* GetIsE2EIdentityEnabledUseCase.swift */; };
		2B15596A295093360069AE34 /* HotfixPatch.swift in Sources */ = {isa = PBXBuildFile; fileRef = 2B155969295093360069AE34 /* HotfixPatch.swift */; };
		3E05F252192A4FBD00F22D80 /* UserSessionErrorTests.m in Sources */ = {isa = PBXBuildFile; fileRef = 3E05F250192A4FBD00F22D80 /* UserSessionErrorTests.m */; };
		3E1858BC1951D6DA005FE78F /* MemoryLeaksObserver.m in Sources */ = {isa = PBXBuildFile; fileRef = 3E1858B31951D69B005FE78F /* MemoryLeaksObserver.m */; };
		3E1860BA191A5D99000FE027 /* TestHost-main.m in Sources */ = {isa = PBXBuildFile; fileRef = 3E1860B6191A5D99000FE027 /* TestHost-main.m */; };
		3E1860BB191A5D99000FE027 /* TestHostAppDelegate.m in Sources */ = {isa = PBXBuildFile; fileRef = 3E1860B8191A5D99000FE027 /* TestHostAppDelegate.m */; };
		3E27131F1A8A68BF008EE50F /* Push.strings in Resources */ = {isa = PBXBuildFile; fileRef = 3E27131A1A8A68BF008EE50F /* Push.strings */; };
		3E2713211A8A68BF008EE50F /* Push.stringsdict in Resources */ = {isa = PBXBuildFile; fileRef = 3E27131C1A8A68BF008EE50F /* Push.stringsdict */; };
		3E288A6C19C859210031CFCE /* NotificationObservers.m in Sources */ = {isa = PBXBuildFile; fileRef = 3E288A6A19C859210031CFCE /* NotificationObservers.m */; };
		3E9848BD1A65253000F7B050 /* Hack.swift in Sources */ = {isa = PBXBuildFile; fileRef = 3E9848BC1A65253000F7B050 /* Hack.swift */; };
		3ED972FB1A0A65D800BAFC61 /* ZMBlacklistVerificatorTest.m in Sources */ = {isa = PBXBuildFile; fileRef = F9F11A061A0A630900F1DCEE /* ZMBlacklistVerificatorTest.m */; };
		54034F381BB1A6D900F4ED62 /* ZMUserSession+Logs.swift in Sources */ = {isa = PBXBuildFile; fileRef = 54034F371BB1A6D900F4ED62 /* ZMUserSession+Logs.swift */; };
		540818A61BCA647D00257CA7 /* ZMBlacklistVerificator+Testing.h in Headers */ = {isa = PBXBuildFile; fileRef = 540818A51BCA647D00257CA7 /* ZMBlacklistVerificator+Testing.h */; };
		540A0BA51954859E00FB7D61 /* ZMSyncStrategyTests.m in Sources */ = {isa = PBXBuildFile; fileRef = 85D85104C6D06FA902E3253C /* ZMSyncStrategyTests.m */; };
		541228451AEE422C00D9ED1C /* ZMAuthenticationStatusTests.m in Sources */ = {isa = PBXBuildFile; fileRef = 541228431AEE422C00D9ED1C /* ZMAuthenticationStatusTests.m */; };
		54131BC625C7F71400CE2CA2 /* LoginDelegate.swift in Sources */ = {isa = PBXBuildFile; fileRef = 54131BC525C7F71400CE2CA2 /* LoginDelegate.swift */; };
		54131BCE25C7FFCA00CE2CA2 /* SessionManager+AuthenticationStatusDelegate.swift in Sources */ = {isa = PBXBuildFile; fileRef = 54131BCD25C7FFCA00CE2CA2 /* SessionManager+AuthenticationStatusDelegate.swift */; };
		54131BE925C8495B00CE2CA2 /* NSManagedObjectContext+GenericAsyncQueue.swift in Sources */ = {isa = PBXBuildFile; fileRef = 54131BE825C8495B00CE2CA2 /* NSManagedObjectContext+GenericAsyncQueue.swift */; };
		54257C081DF1C94200107FE7 /* TopConversationsDirectory.swift in Sources */ = {isa = PBXBuildFile; fileRef = 54257C071DF1C94200107FE7 /* TopConversationsDirectory.swift */; };
		542DFEE61DDCA452000F5B95 /* UserProfileUpdateStatusTests.swift in Sources */ = {isa = PBXBuildFile; fileRef = 542DFEE51DDCA452000F5B95 /* UserProfileUpdateStatusTests.swift */; };
		542DFEE81DDCA4FD000F5B95 /* UserProfileUpdateRequestStrategyTests.swift in Sources */ = {isa = PBXBuildFile; fileRef = 542DFEE71DDCA4FD000F5B95 /* UserProfileUpdateRequestStrategyTests.swift */; };
		543095931DE76B170065367F /* random1.txt in Resources */ = {isa = PBXBuildFile; fileRef = 543095921DE76B170065367F /* random1.txt */; };
		543095951DE76B270065367F /* random2.txt in Resources */ = {isa = PBXBuildFile; fileRef = 543095941DE76B270065367F /* random2.txt */; };
		5430E9251BAA0D9F00395E05 /* WireSyncEngineLogs.h in Headers */ = {isa = PBXBuildFile; fileRef = 5430E9231BAA0D9F00395E05 /* WireSyncEngineLogs.h */; };
		543ED0011D79E0EE00A9CDF3 /* ApplicationMock.swift in Sources */ = {isa = PBXBuildFile; fileRef = 543ED0001D79E0EE00A9CDF3 /* ApplicationMock.swift */; };
		544BA11A1A433DE400D3B852 /* WireSyncEngine.h in Headers */ = {isa = PBXBuildFile; fileRef = 542049EF196AB84B000D8A94 /* WireSyncEngine.h */; settings = {ATTRIBUTES = (Public, ); }; };
		544BA1271A433DE400D3B852 /* NSError+ZMUserSession.h in Headers */ = {isa = PBXBuildFile; fileRef = 3E05F247192A4F8900F22D80 /* NSError+ZMUserSession.h */; settings = {ATTRIBUTES = (Public, ); }; };
		544BA1311A433DE400D3B852 /* ZMNetworkState.h in Headers */ = {isa = PBXBuildFile; fileRef = 546D45FD19E29D92004C478D /* ZMNetworkState.h */; settings = {ATTRIBUTES = (Public, ); }; };
		544BA1571A43424F00D3B852 /* WireSyncEngine.framework in Frameworks */ = {isa = PBXBuildFile; fileRef = 549815931A43232400A7CE2E /* WireSyncEngine.framework */; };
		544F8FF31DDCD34600D1AB04 /* UserProfileUpdateNotifications.swift in Sources */ = {isa = PBXBuildFile; fileRef = 544F8FF21DDCD34600D1AB04 /* UserProfileUpdateNotifications.swift */; };
		545434AB19AB6ADA003892D9 /* ZMMissingUpdateEventsTranscoderTests.m in Sources */ = {isa = PBXBuildFile; fileRef = 54F8D72F19AB677300146664 /* ZMMissingUpdateEventsTranscoderTests.m */; };
		545434AC19AB6ADA003892D9 /* ZMSelfTranscoderTests.m in Sources */ = {isa = PBXBuildFile; fileRef = 54F8D73119AB677400146664 /* ZMSelfTranscoderTests.m */; };
		5458273E2541C3A9002B8F83 /* PresentationDelegate.swift in Sources */ = {isa = PBXBuildFile; fileRef = 5458273D2541C3A9002B8F83 /* PresentationDelegate.swift */; };
		5458AF841F7021B800E45977 /* PreLoginAuthenticationNotification.swift in Sources */ = {isa = PBXBuildFile; fileRef = 5458AF831F7021B800E45977 /* PreLoginAuthenticationNotification.swift */; };
		545F601C1D6C336D00C2C55B /* AddressBookSearchTests.swift in Sources */ = {isa = PBXBuildFile; fileRef = 545F601B1D6C336D00C2C55B /* AddressBookSearchTests.swift */; };
		545FC3341A5B003A005EEA26 /* ObjectTranscoderTests.m in Sources */ = {isa = PBXBuildFile; fileRef = 54F8D74919AB67B300146664 /* ObjectTranscoderTests.m */; };
		546392721D79D5210094EC66 /* Application.swift in Sources */ = {isa = PBXBuildFile; fileRef = 546392711D79D5210094EC66 /* Application.swift */; };
		5463C897193F3C74006799DE /* ZMTimingTests.m in Sources */ = {isa = PBXBuildFile; fileRef = 5463C890193F38A6006799DE /* ZMTimingTests.m */; };
		5467F1C61E0AE421008C1745 /* KeyValueStore+AccessToken.swift in Sources */ = {isa = PBXBuildFile; fileRef = 5467F1C51E0AE421008C1745 /* KeyValueStore+AccessToken.swift */; };
		546F815C1E685F6E00775059 /* LocalNotificationDispatcherTests.swift in Sources */ = {isa = PBXBuildFile; fileRef = 546F815A1E685F1A00775059 /* LocalNotificationDispatcherTests.swift */; };
		5474C80A1921309400185A3A /* MessagingTest.m in Sources */ = {isa = PBXBuildFile; fileRef = 5474C8061921309400185A3A /* MessagingTest.m */; };
		5474C80C1921309400185A3A /* MessagingTestTests.m in Sources */ = {isa = PBXBuildFile; fileRef = 5474C8081921309400185A3A /* MessagingTestTests.m */; };
		54764B961C92FDC100BD25E3 /* 1900x1500.jpg in Resources */ = {isa = PBXBuildFile; fileRef = 54DFAE211C92D979004B1D15 /* 1900x1500.jpg */; };
		54764B991C9303D600BD25E3 /* medium.jpg in Resources */ = {isa = PBXBuildFile; fileRef = 54764B971C9303D600BD25E3 /* medium.jpg */; };
		54764B9A1C9303D600BD25E3 /* tiny.jpg in Resources */ = {isa = PBXBuildFile; fileRef = 54764B981C9303D600BD25E3 /* tiny.jpg */; };
		54764B9C1C930AEB00BD25E3 /* Lorem Ipsum.txt in Resources */ = {isa = PBXBuildFile; fileRef = 54764B9B1C930AEB00BD25E3 /* Lorem Ipsum.txt */; };
		54764B9F1C931E9400BD25E3 /* animated.gif in Resources */ = {isa = PBXBuildFile; fileRef = 54764B9D1C931E9400BD25E3 /* animated.gif */; };
		54764BA01C931E9400BD25E3 /* not_animated.gif in Resources */ = {isa = PBXBuildFile; fileRef = 54764B9E1C931E9400BD25E3 /* not_animated.gif */; };
		5478A1411DEC4048006F7268 /* UserProfile.swift in Sources */ = {isa = PBXBuildFile; fileRef = 5478A1401DEC4048006F7268 /* UserProfile.swift */; };
		547E5B581DDB4B800038D936 /* UserProfileUpdateStatus.swift in Sources */ = {isa = PBXBuildFile; fileRef = 547E5B571DDB4B800038D936 /* UserProfileUpdateStatus.swift */; };
		547E5B5A1DDB67390038D936 /* UserProfileUpdateRequestStrategy.swift in Sources */ = {isa = PBXBuildFile; fileRef = 547E5B591DDB67390038D936 /* UserProfileUpdateRequestStrategy.swift */; };
		54880E3D194B5845007271AA /* ZMOperationLoopTests.m in Sources */ = {isa = PBXBuildFile; fileRef = 85D858D72B109C5D9A85645B /* ZMOperationLoopTests.m */; };
		549552541D645683004F21F6 /* AddressBookTests.swift in Sources */ = {isa = PBXBuildFile; fileRef = 549552511D64567C004F21F6 /* AddressBookTests.swift */; };
		549710081F6FF5C100026EDD /* NotificationInContext+UserSession.swift in Sources */ = {isa = PBXBuildFile; fileRef = 549710071F6FF5C100026EDD /* NotificationInContext+UserSession.swift */; };
		5497100A1F6FFE9900026EDD /* ClientUpdateNotification.swift in Sources */ = {isa = PBXBuildFile; fileRef = 549710091F6FFE9900026EDD /* ClientUpdateNotification.swift */; };
		54973A361DD48CAB007F8702 /* NSManagedObject+CryptoStack.swift in Sources */ = {isa = PBXBuildFile; fileRef = 54973A351DD48CAB007F8702 /* NSManagedObject+CryptoStack.swift */; };
		549815CD1A432BC700A7CE2E /* ZMBlacklistDownloader.m in Sources */ = {isa = PBXBuildFile; fileRef = F9FD798619EE742600D70FCD /* ZMBlacklistDownloader.m */; };
		549815CE1A432BC700A7CE2E /* ZMBlacklistVerificator.m in Sources */ = {isa = PBXBuildFile; fileRef = F9FD798C19EE9B9A00D70FCD /* ZMBlacklistVerificator.m */; };
		549815DC1A432BC700A7CE2E /* NSError+ZMUserSession.m in Sources */ = {isa = PBXBuildFile; fileRef = 3E05F253192A50CC00F22D80 /* NSError+ZMUserSession.m */; };
		5498162D1A432BC800A7CE2E /* ZMMissingUpdateEventsTranscoder.m in Sources */ = {isa = PBXBuildFile; fileRef = 54F8D6E519AB535700146664 /* ZMMissingUpdateEventsTranscoder.m */; };
		5498162E1A432BC800A7CE2E /* ZMLastUpdateEventIDTranscoder.m in Sources */ = {isa = PBXBuildFile; fileRef = 5427B34E19D195A100CC18DC /* ZMLastUpdateEventIDTranscoder.m */; };
		549816301A432BC800A7CE2E /* ZMSelfStrategy.m in Sources */ = {isa = PBXBuildFile; fileRef = 54F8D6E919AB535700146664 /* ZMSelfStrategy.m */; };
		549816351A432BC800A7CE2E /* ZMLoginTranscoder.m in Sources */ = {isa = PBXBuildFile; fileRef = 54C11B9F19D1E4A100576A96 /* ZMLoginTranscoder.m */; };
		549816451A432BC800A7CE2E /* ZMOperationLoop.m in Sources */ = {isa = PBXBuildFile; fileRef = 85D8502FFC4412F91D0CC1A4 /* ZMOperationLoop.m */; };
		549816471A432BC800A7CE2E /* ZMSyncStrategy.m in Sources */ = {isa = PBXBuildFile; fileRef = 85D859D47B6EBF09E4137658 /* ZMSyncStrategy.m */; };
		54991D581DEDCF2B007E282F /* AddressBook.swift in Sources */ = {isa = PBXBuildFile; fileRef = 54991D571DEDCF2B007E282F /* AddressBook.swift */; };
		54991D5A1DEDD07E007E282F /* ContactAddressBook.swift in Sources */ = {isa = PBXBuildFile; fileRef = 54991D591DEDD07E007E282F /* ContactAddressBook.swift */; };
		54A0A6311BCE9864001A3A4C /* ZMHotFix.m in Sources */ = {isa = PBXBuildFile; fileRef = F95ECF4D1B94A553009F91BA /* ZMHotFix.m */; };
		54A0A6321BCE9867001A3A4C /* ZMHotFixDirectory.m in Sources */ = {isa = PBXBuildFile; fileRef = 54DE26B21BC56E62002B5FBC /* ZMHotFixDirectory.m */; };
		54A170651B300696001B41A5 /* ProxiedRequestStrategy.swift in Sources */ = {isa = PBXBuildFile; fileRef = 54A170631B300696001B41A5 /* ProxiedRequestStrategy.swift */; };
		54A170691B300717001B41A5 /* ProxiedRequestStrategyTests.swift in Sources */ = {isa = PBXBuildFile; fileRef = 54A170671B300717001B41A5 /* ProxiedRequestStrategyTests.swift */; };
		54A227D61D6604A5009414C0 /* SynchronizationMocks.swift in Sources */ = {isa = PBXBuildFile; fileRef = 54A227D51D6604A5009414C0 /* SynchronizationMocks.swift */; };
		54A343471D6B589A004B65EA /* AddressBookSearch.swift in Sources */ = {isa = PBXBuildFile; fileRef = 54A343461D6B589A004B65EA /* AddressBookSearch.swift */; };
		54A3F24F1C08523500FE3A6B /* ZMOperationLoop.h in Headers */ = {isa = PBXBuildFile; fileRef = 85D85F3EC8565FD102AC0E5B /* ZMOperationLoop.h */; settings = {ATTRIBUTES = (Public, ); }; };
		54AB428E1DF5C5B400381F2C /* TopConversationsDirectoryTests.swift in Sources */ = {isa = PBXBuildFile; fileRef = 54AB428D1DF5C5B400381F2C /* TopConversationsDirectoryTests.swift */; };
		54BFDF681BDA6F9A0034A3DB /* HistorySynchronizationStatus.swift in Sources */ = {isa = PBXBuildFile; fileRef = 54BFDF671BDA6F9A0034A3DB /* HistorySynchronizationStatus.swift */; };
		54BFDF6A1BDA87D20034A3DB /* HistorySynchronizationStatusTests.swift in Sources */ = {isa = PBXBuildFile; fileRef = 54BFDF691BDA87D20034A3DB /* HistorySynchronizationStatusTests.swift */; };
		54C11BAD19D1EB7500576A96 /* ZMLoginTranscoderTests.m in Sources */ = {isa = PBXBuildFile; fileRef = 54C11BAB19D1EB7500576A96 /* ZMLoginTranscoderTests.m */; };
		54C8A39C1F7536DB004961DF /* ZMOperationLoop+Notifications.swift in Sources */ = {isa = PBXBuildFile; fileRef = 54C8A39B1F7536DB004961DF /* ZMOperationLoop+Notifications.swift */; };
		54D785011A37256C00F47798 /* ZMEncodedNSUUIDWithTimestampTests.m in Sources */ = {isa = PBXBuildFile; fileRef = 54D784FD1A37248000F47798 /* ZMEncodedNSUUIDWithTimestampTests.m */; };
		54D9331E1AE1643A00C0B91C /* ZMCredentials.h in Headers */ = {isa = PBXBuildFile; fileRef = 54D9331C1AE1643A00C0B91C /* ZMCredentials.h */; settings = {ATTRIBUTES = (Public, ); }; };
		54D933211AE1653000C0B91C /* ZMCredentials.m in Sources */ = {isa = PBXBuildFile; fileRef = 54D9331F1AE1653000C0B91C /* ZMCredentials.m */; };
		54DE26B31BC56E62002B5FBC /* ZMHotFixDirectory.h in Headers */ = {isa = PBXBuildFile; fileRef = 54DE26B11BC56E62002B5FBC /* ZMHotFixDirectory.h */; settings = {ATTRIBUTES = (Public, ); }; };
		54DE9BEB1DE74FFB00EFFB9C /* RandomHandleGenerator.swift in Sources */ = {isa = PBXBuildFile; fileRef = 54DE9BEA1DE74FFB00EFFB9C /* RandomHandleGenerator.swift */; };
		54DE9BEF1DE760A900EFFB9C /* RandomHandleGeneratorTests.swift in Sources */ = {isa = PBXBuildFile; fileRef = 54DE9BEC1DE75D4900EFFB9C /* RandomHandleGeneratorTests.swift */; };
		54E2C1E01E682DC400536569 /* LocalNotificationDispatcher.swift in Sources */ = {isa = PBXBuildFile; fileRef = 54E2C1DF1E682DC400536569 /* LocalNotificationDispatcher.swift */; };
		54F0A0951B3018D7003386BC /* ProxiedRequestsStatus.swift in Sources */ = {isa = PBXBuildFile; fileRef = 54F0A0931B3018D7003386BC /* ProxiedRequestsStatus.swift */; };
		54F4DC5A1A4438B300FDB6EA /* WireSyncEngine.framework in Frameworks */ = {isa = PBXBuildFile; fileRef = 549815931A43232400A7CE2E /* WireSyncEngine.framework */; };
		54FEAAA91BC7BB9C002DE521 /* ZMBlacklistDownloader+Testing.h in Headers */ = {isa = PBXBuildFile; fileRef = 54FEAAA81BC7BB9C002DE521 /* ZMBlacklistDownloader+Testing.h */; };
		54FF64291F73D00C00787EF2 /* NSManagedObjectContext+AuthenticationStatus.swift in Sources */ = {isa = PBXBuildFile; fileRef = 54FF64281F73D00C00787EF2 /* NSManagedObjectContext+AuthenticationStatus.swift */; };
		554FEE2122AFF20600B1A8A1 /* ZMUserSession+LegalHold.swift in Sources */ = {isa = PBXBuildFile; fileRef = 554FEE2022AFF20600B1A8A1 /* ZMUserSession+LegalHold.swift */; };
		59271BE82B908DAC0019B726 /* SecurityClassificationProviding.swift in Sources */ = {isa = PBXBuildFile; fileRef = 59271BE72B908DAC0019B726 /* SecurityClassificationProviding.swift */; };
		59271BEA2B908E150019B726 /* SecurityClassification.swift in Sources */ = {isa = PBXBuildFile; fileRef = 59271BE92B908E150019B726 /* SecurityClassification.swift */; };
		597B70C32B03984C006C2121 /* ZMUserSession+DeveloperMenu.swift in Sources */ = {isa = PBXBuildFile; fileRef = 597B70C22B03984C006C2121 /* ZMUserSession+DeveloperMenu.swift */; };
		59D1C3102B1DEE6E0016F6B2 /* WireDataModelSupport.framework in Frameworks */ = {isa = PBXBuildFile; fileRef = 59D1C30F2B1DEE6E0016F6B2 /* WireDataModelSupport.framework */; };
		59E6A9142B4EE5CF00DBCC6B /* RecurringAction.swift in Sources */ = {isa = PBXBuildFile; fileRef = 59E6A9132B4EE5CF00DBCC6B /* RecurringAction.swift */; };
		59E6A9162B4EE5D500DBCC6B /* RecurringActionServiceInterface.swift in Sources */ = {isa = PBXBuildFile; fileRef = 59E6A9152B4EE5D500DBCC6B /* RecurringActionServiceInterface.swift */; };
		59E6A91A2B4EE62100DBCC6B /* RecurringAction+dummy.swift in Sources */ = {isa = PBXBuildFile; fileRef = 59E6A9192B4EE62100DBCC6B /* RecurringAction+dummy.swift */; };
		5E0EB1F421008C1900B5DC2B /* CompanyLoginRequester.swift in Sources */ = {isa = PBXBuildFile; fileRef = 5E0EB1F321008C1900B5DC2B /* CompanyLoginRequester.swift */; };
		5E0EB1F72100A14A00B5DC2B /* CompanyLoginRequesterTests.swift in Sources */ = {isa = PBXBuildFile; fileRef = 5E0EB1F52100A13200B5DC2B /* CompanyLoginRequesterTests.swift */; };
		5E0EB1F92100A46F00B5DC2B /* MockCompanyLoginRequesterDelegate.swift in Sources */ = {isa = PBXBuildFile; fileRef = 5E0EB1F82100A46F00B5DC2B /* MockCompanyLoginRequesterDelegate.swift */; };
		5E2C354D21A806A80034F1EE /* MockBackgroundActivityManager.swift in Sources */ = {isa = PBXBuildFile; fileRef = 5E2C354C21A806A80034F1EE /* MockBackgroundActivityManager.swift */; };
		5E6716912174CA6700522E61 /* MockUser+LoginCredentials.swift in Sources */ = {isa = PBXBuildFile; fileRef = 5E67168F2174CA6300522E61 /* MockUser+LoginCredentials.swift */; };
		5E8BB8992147CD3F00EEA64B /* AVSBridging.swift in Sources */ = {isa = PBXBuildFile; fileRef = 5E8BB8982147CD3F00EEA64B /* AVSBridging.swift */; };
		5E8BB89C2147CE1600EEA64B /* AVSCallMember.swift in Sources */ = {isa = PBXBuildFile; fileRef = 5E8BB89B2147CE1600EEA64B /* AVSCallMember.swift */; };
		5E8BB89E2147E9DF00EEA64B /* AVSWrapper+Handlers.swift in Sources */ = {isa = PBXBuildFile; fileRef = 5E8BB89D2147E9DF00EEA64B /* AVSWrapper+Handlers.swift */; };
		5E8BB8A02147F5BC00EEA64B /* CallSnapshot.swift in Sources */ = {isa = PBXBuildFile; fileRef = 5E8BB89F2147F5BC00EEA64B /* CallSnapshot.swift */; };
		5E8BB8A22147F89000EEA64B /* CallCenterSupport.swift in Sources */ = {isa = PBXBuildFile; fileRef = 5E8BB8A12147F89000EEA64B /* CallCenterSupport.swift */; };
		5E8BB8A52149130800EEA64B /* AVSBridgingTests.swift in Sources */ = {isa = PBXBuildFile; fileRef = 5E8BB8A3214912D100EEA64B /* AVSBridgingTests.swift */; };
		5E8EE1F720FDC6B900DB1F9B /* CompanyLoginRequestDetector.swift in Sources */ = {isa = PBXBuildFile; fileRef = 5E8EE1F620FDC6B900DB1F9B /* CompanyLoginRequestDetector.swift */; };
		5E8EE1FA20FDC7D700DB1F9B /* Pasteboard.swift in Sources */ = {isa = PBXBuildFile; fileRef = 5E8EE1F920FDC7D700DB1F9B /* Pasteboard.swift */; };
		5E8EE1FC20FDCCE200DB1F9B /* CompanyLoginRequestDetectorTests.swift in Sources */ = {isa = PBXBuildFile; fileRef = 5E8EE1FB20FDCCE200DB1F9B /* CompanyLoginRequestDetectorTests.swift */; };
		5E8EE1FE20FDCD1300DB1F9B /* MockPasteboard.swift in Sources */ = {isa = PBXBuildFile; fileRef = 5E8EE1FD20FDCD1300DB1F9B /* MockPasteboard.swift */; };
		5E9D326F2109C1740032FB06 /* CompanyLoginErrorCode.swift in Sources */ = {isa = PBXBuildFile; fileRef = 5E9D326E2109C1740032FB06 /* CompanyLoginErrorCode.swift */; };
		5E9D32712109C54B0032FB06 /* CompanyLoginActionTests.swift in Sources */ = {isa = PBXBuildFile; fileRef = 5E9D32702109C54B0032FB06 /* CompanyLoginActionTests.swift */; };
		5EC2C5912137F80E00C6CE35 /* CallState.swift in Sources */ = {isa = PBXBuildFile; fileRef = 5EC2C5902137F80E00C6CE35 /* CallState.swift */; };
		5EC2C593213827BF00C6CE35 /* WireCallCenterV3+Events.swift in Sources */ = {isa = PBXBuildFile; fileRef = 5EC2C592213827BF00C6CE35 /* WireCallCenterV3+Events.swift */; };
		5EDF03EC2245563C00C04007 /* LinkPreviewAssetUploadRequestStrategy+Helper.swift in Sources */ = {isa = PBXBuildFile; fileRef = 5EDF03EB2245563C00C04007 /* LinkPreviewAssetUploadRequestStrategy+Helper.swift */; };
		5EFE9C15212AB138007932A6 /* UnregisteredUser+Payload.swift in Sources */ = {isa = PBXBuildFile; fileRef = 5EFE9C14212AB138007932A6 /* UnregisteredUser+Payload.swift */; };
		5EFE9C17212AB945007932A6 /* RegistrationPhase.swift in Sources */ = {isa = PBXBuildFile; fileRef = 5EFE9C16212AB945007932A6 /* RegistrationPhase.swift */; };
		632A582025CC43DA00F0C4BD /* CallParticipantsListKind.swift in Sources */ = {isa = PBXBuildFile; fileRef = 632A581F25CC43DA00F0C4BD /* CallParticipantsListKind.swift */; };
		632A582225CD9DF900F0C4BD /* CallParticipantsKindTests.swift in Sources */ = {isa = PBXBuildFile; fileRef = 632A582125CD9DF900F0C4BD /* CallParticipantsKindTests.swift */; };
		634976E9268A185A00824A05 /* AVSVideoStreams.swift in Sources */ = {isa = PBXBuildFile; fileRef = 634976E8268A185A00824A05 /* AVSVideoStreams.swift */; };
		634976F8268A200C00824A05 /* AVSClient.swift in Sources */ = {isa = PBXBuildFile; fileRef = 634976F7268A200C00824A05 /* AVSClient.swift */; };
		634976FD268A205A00824A05 /* AVSClientList.swift in Sources */ = {isa = PBXBuildFile; fileRef = 634976FC268A205A00824A05 /* AVSClientList.swift */; };
		63497702268A20EC00824A05 /* AVSParticipantsChange.swift in Sources */ = {isa = PBXBuildFile; fileRef = 63497701268A20EC00824A05 /* AVSParticipantsChange.swift */; };
		6349770A268A250E00824A05 /* Encodable+JSONString.swift in Sources */ = {isa = PBXBuildFile; fileRef = 63497709268A250E00824A05 /* Encodable+JSONString.swift */; };
		6349771E268B7C4300824A05 /* AVSVideoStreamsTest.swift in Sources */ = {isa = PBXBuildFile; fileRef = 6349771D268B7C4300824A05 /* AVSVideoStreamsTest.swift */; };
		636826F62951F7F300D904C2 /* Logging.swift in Sources */ = {isa = PBXBuildFile; fileRef = 636826F52951F7F300D904C2 /* Logging.swift */; };
		636826F82953465F00D904C2 /* ZMUserSessionTests+AccessToken.swift in Sources */ = {isa = PBXBuildFile; fileRef = 636826F72953465F00D904C2 /* ZMUserSessionTests+AccessToken.swift */; };
		636826FC2954550900D904C2 /* APIMigrationManagerTests.swift in Sources */ = {isa = PBXBuildFile; fileRef = 636826FB2954550900D904C2 /* APIMigrationManagerTests.swift */; };
		636F70452A5F3EE900E086B6 /* MLSConferenceStaleParticipantsRemover.swift in Sources */ = {isa = PBXBuildFile; fileRef = 636F70442A5F3EE900E086B6 /* MLSConferenceStaleParticipantsRemover.swift */; };
		6391A8012A7A529000832665 /* MLSConferenceStaleParticipantsRemoverTests.swift in Sources */ = {isa = PBXBuildFile; fileRef = 6391A8002A7A529000832665 /* MLSConferenceStaleParticipantsRemoverTests.swift */; };
		639290A4252CA53200046171 /* CallSnapshotTestFixture.swift in Sources */ = {isa = PBXBuildFile; fileRef = 639290A3252CA53100046171 /* CallSnapshotTestFixture.swift */; };
		639290A7252DEDB500046171 /* WireCallCenterV3+Degradation.swift in Sources */ = {isa = PBXBuildFile; fileRef = 639290A6252DEDB400046171 /* WireCallCenterV3+Degradation.swift */; };
		63A2E19F2770D7E900D8F271 /* AVSIdentifier+Stub.swift in Sources */ = {isa = PBXBuildFile; fileRef = 63CF3FFD2768DF8C0079FF2B /* AVSIdentifier+Stub.swift */; };
		63A8F576276B7B3100513750 /* AVSClientTests.swift in Sources */ = {isa = PBXBuildFile; fileRef = 63A8F575276B7B3100513750 /* AVSClientTests.swift */; };
		63B1FAD92763A510000766F8 /* AVSIdentifier.swift in Sources */ = {isa = PBXBuildFile; fileRef = 63B1FAD82763A510000766F8 /* AVSIdentifier.swift */; };
		63B1FADB2763A636000766F8 /* ZMUser+AVSIdentifier.swift in Sources */ = {isa = PBXBuildFile; fileRef = 63B1FADA2763A636000766F8 /* ZMUser+AVSIdentifier.swift */; };
		63C5321F27FDB283009DFFF4 /* SyncStatus.swift in Sources */ = {isa = PBXBuildFile; fileRef = 63C5321E27FDB283009DFFF4 /* SyncStatus.swift */; };
		63C5322027FDB4C4009DFFF4 /* BuildType.swift in Sources */ = {isa = PBXBuildFile; fileRef = 063AFA3E264B30C400DCBCED /* BuildType.swift */; };
		63CD5958296434A700385037 /* ZMUserSession+AccessToken.swift in Sources */ = {isa = PBXBuildFile; fileRef = 63CD59562964346400385037 /* ZMUserSession+AccessToken.swift */; };
		63CD5959296442D800385037 /* AccessTokenMigrationTests.swift in Sources */ = {isa = PBXBuildFile; fileRef = 63CD59542964332B00385037 /* AccessTokenMigrationTests.swift */; };
		63CF4000276B4D110079FF2B /* AVSIdentifierTests.swift in Sources */ = {isa = PBXBuildFile; fileRef = 63CF3FFF276B4D110079FF2B /* AVSIdentifierTests.swift */; };
		63E313D627553CA0002EAF1D /* ZMConversation+AVSIdentifier.swift in Sources */ = {isa = PBXBuildFile; fileRef = 63E313D527553CA0002EAF1D /* ZMConversation+AVSIdentifier.swift */; };
		63E69AEA27EA293900D6CE88 /* ConnectionTests+Swift.swift in Sources */ = {isa = PBXBuildFile; fileRef = 63E69AE927EA293900D6CE88 /* ConnectionTests+Swift.swift */; };
		63EB9B2D258131F700B44635 /* AVSActiveSpeakerChange.swift in Sources */ = {isa = PBXBuildFile; fileRef = 63EB9B2C258131F700B44635 /* AVSActiveSpeakerChange.swift */; };
		63F1DF1F294B68380061565E /* APIMigrationManager.swift in Sources */ = {isa = PBXBuildFile; fileRef = 63F1DF1E294B68380061565E /* APIMigrationManager.swift */; };
		63F1DF21294B69B20061565E /* AccessTokenMigration.swift in Sources */ = {isa = PBXBuildFile; fileRef = 63F1DF20294B69B20061565E /* AccessTokenMigration.swift */; };
		63F376E12835644800FE1F05 /* SessionManagerTests+APIVersionResolver.swift in Sources */ = {isa = PBXBuildFile; fileRef = 63F376DF283519CC00FE1F05 /* SessionManagerTests+APIVersionResolver.swift */; };
		63FE4B9E25C1D2EC002878E5 /* VideoGridPresentationMode.swift in Sources */ = {isa = PBXBuildFile; fileRef = 63FE4B9D25C1D2EC002878E5 /* VideoGridPresentationMode.swift */; };
		70355A7327AAE62E00F02C76 /* ZMUserSession+SecurityClassificationProviding.swift in Sources */ = {isa = PBXBuildFile; fileRef = 70355A7227AAE62D00F02C76 /* ZMUserSession+SecurityClassificationProviding.swift */; };
		707CEBB727B515B200E080A4 /* ZMUserSessionTests+SecurityClassification.swift in Sources */ = {isa = PBXBuildFile; fileRef = 707CEBB627B515B200E080A4 /* ZMUserSessionTests+SecurityClassification.swift */; };
		71AE6F20A2708DCF3BAD54F7 /* ZMOperationLoopTests.swift in Sources */ = {isa = PBXBuildFile; fileRef = C3BF3961360B7EB12679AF27 /* ZMOperationLoopTests.swift */; };
		7AA7112F286DB6F50098F670 /* OptionalString+NonEmptyValue.swift in Sources */ = {isa = PBXBuildFile; fileRef = 7AA7112E286DB6F50098F670 /* OptionalString+NonEmptyValue.swift */; };
		7C1F4BF5203C4F67000537A8 /* Analytics+Push.swift in Sources */ = {isa = PBXBuildFile; fileRef = 7C1F4BF4203C4F67000537A8 /* Analytics+Push.swift */; };
		7C26879D21F7193800570AA9 /* EventProcessingTracker.swift in Sources */ = {isa = PBXBuildFile; fileRef = 7C26879C21F7193800570AA9 /* EventProcessingTracker.swift */; };
		7C419ED821F8D81D00B95770 /* EventProcessingTrackerTests.swift in Sources */ = {isa = PBXBuildFile; fileRef = 7C419ED621F8D7EB00B95770 /* EventProcessingTrackerTests.swift */; };
		7C5482DA225380160055F1AB /* CallReceivedResult.swift in Sources */ = {isa = PBXBuildFile; fileRef = 7C5482D9225380160055F1AB /* CallReceivedResult.swift */; };
		7C5B94F622DC6BC500A6F8BB /* JailbreakDetector.swift in Sources */ = {isa = PBXBuildFile; fileRef = 7C5B94F522DC6BC500A6F8BB /* JailbreakDetector.swift */; };
		7CD279842338B74600E638CD /* SessionManagerConfiguration.swift in Sources */ = {isa = PBXBuildFile; fileRef = 7CD279832338B74600E638CD /* SessionManagerConfiguration.swift */; };
		7CD279862338E31D00E638CD /* SessionManager+Authentication.swift in Sources */ = {isa = PBXBuildFile; fileRef = 7CD279852338E31D00E638CD /* SessionManager+Authentication.swift */; };
		7CD279882338E52000E638CD /* ProcessInfo+SystemBootTime.swift in Sources */ = {isa = PBXBuildFile; fileRef = 7CD279872338E52000E638CD /* ProcessInfo+SystemBootTime.swift */; };
		7CE017152317D07E00144905 /* ZMAuthenticationStatusTests.swift in Sources */ = {isa = PBXBuildFile; fileRef = 7CE017142317D07E00144905 /* ZMAuthenticationStatusTests.swift */; };
		7CE017172317D72A00144905 /* ZMCredentialsTests.swift in Sources */ = {isa = PBXBuildFile; fileRef = 7CE017162317D72A00144905 /* ZMCredentialsTests.swift */; };
		85D8522CF8DE246DDD5BD12C /* MockEntity.m in Sources */ = {isa = PBXBuildFile; fileRef = 85D85AAE7FA09852AB9B0D6A /* MockEntity.m */; };
		85D85EAFA1CB6E457D14E3B7 /* MockEntity2.m in Sources */ = {isa = PBXBuildFile; fileRef = 85D85C9E7A2AAAE14D4BC2CC /* MockEntity2.m */; };
		85D85EEDD5DD19FB747ED4A5 /* MockModelObjectContextFactory.m in Sources */ = {isa = PBXBuildFile; fileRef = 85D852DA0CD2C94CADB3B6FE /* MockModelObjectContextFactory.m */; };
		871667FA1BB2AE9C009C6EEA /* APSSignalingKeysStore.swift in Sources */ = {isa = PBXBuildFile; fileRef = 871667F91BB2AE9C009C6EEA /* APSSignalingKeysStore.swift */; };
		8717DFA71F6EF44E0087EFE4 /* SessionManager+Push.swift in Sources */ = {isa = PBXBuildFile; fileRef = 8717DFA61F6EF44E0087EFE4 /* SessionManager+Push.swift */; };
		872A2EE61FFFBC2A00900B22 /* ServiceUser.swift in Sources */ = {isa = PBXBuildFile; fileRef = 872A2EE51FFFBC2900900B22 /* ServiceUser.swift */; };
		872A2EFD2004B85F00900B22 /* ZMOperationLoop+Private.h in Headers */ = {isa = PBXBuildFile; fileRef = F962A8EF19FFD4DC00FD0F80 /* ZMOperationLoop+Private.h */; settings = {ATTRIBUTES = (Public, ); }; };
		872A2EFE2004B86D00900B22 /* ZMSyncStrategy.h in Headers */ = {isa = PBXBuildFile; fileRef = 85D853338EC38D9B021D71BF /* ZMSyncStrategy.h */; settings = {ATTRIBUTES = (Public, ); }; };
		872C99531DB525A1006A3BDE /* CallKitManagerTests.swift in Sources */ = {isa = PBXBuildFile; fileRef = 872C99511DB5256E006A3BDE /* CallKitManagerTests.swift */; };
		872C99591DB659E6006A3BDE /* ringing_from_them_long.caf in Resources */ = {isa = PBXBuildFile; fileRef = 872C99571DB659E6006A3BDE /* ringing_from_them_long.caf */; };
		872C995B1DB65D0D006A3BDE /* harp.m4a in Resources */ = {isa = PBXBuildFile; fileRef = 872C995A1DB65D0D006A3BDE /* harp.m4a */; };
		872C99601DB6722C006A3BDE /* CallKitDelegateTests+Mocking.m in Sources */ = {isa = PBXBuildFile; fileRef = 872C995F1DB6722C006A3BDE /* CallKitDelegateTests+Mocking.m */; };
		8737D554209217BD00E5A4AF /* URLActions.swift in Sources */ = {isa = PBXBuildFile; fileRef = 8737D553209217BD00E5A4AF /* URLActions.swift */; };
		873B893E20445F4400FBE254 /* ZMConversationAccessModeTests.swift in Sources */ = {isa = PBXBuildFile; fileRef = 873B893D20445F4400FBE254 /* ZMConversationAccessModeTests.swift */; };
		874A16902052BE5E001C6760 /* ZMUserSession+OpenConversation.swift in Sources */ = {isa = PBXBuildFile; fileRef = 874A168F2052BE5E001C6760 /* ZMUserSession+OpenConversation.swift */; };
		874A16922052BEC5001C6760 /* UserExpirationObserver.swift in Sources */ = {isa = PBXBuildFile; fileRef = 874A16912052BEC5001C6760 /* UserExpirationObserver.swift */; };
		874A16942052C64B001C6760 /* UserExpirationObserverTests.swift in Sources */ = {isa = PBXBuildFile; fileRef = 874A16932052C64B001C6760 /* UserExpirationObserverTests.swift */; };
		874A174A205812B6001C6760 /* ZMUserSessionTests.swift in Sources */ = {isa = PBXBuildFile; fileRef = 874A1749205812B6001C6760 /* ZMUserSessionTests.swift */; };
		874F142D1C16FD9700C15118 /* Device.swift in Sources */ = {isa = PBXBuildFile; fileRef = 874F142C1C16FD9700C15118 /* Device.swift */; };
		8751DA061F66BFA6000D308B /* ZMUserSession+Push.swift in Sources */ = {isa = PBXBuildFile; fileRef = 8751DA051F66BFA6000D308B /* ZMUserSession+Push.swift */; };
		8754B84A1F73C25400EC02AD /* ConversationListChangeInfo+UserSession.swift in Sources */ = {isa = PBXBuildFile; fileRef = 8754B8491F73C25400EC02AD /* ConversationListChangeInfo+UserSession.swift */; };
		8754B84C1F73C38900EC02AD /* MessageChangeInfo+UserSession.swift in Sources */ = {isa = PBXBuildFile; fileRef = 8754B84B1F73C38900EC02AD /* MessageChangeInfo+UserSession.swift */; };
		8766853C1F2A1AA00031081B /* UnauthenticatedSessionTests.swift in Sources */ = {isa = PBXBuildFile; fileRef = 8766853A1F2A1A860031081B /* UnauthenticatedSessionTests.swift */; };
		878ACB4620ADBBAA0016E68A /* Blacklist.swift in Sources */ = {isa = PBXBuildFile; fileRef = 878ACB4520ADBBAA0016E68A /* Blacklist.swift */; };
		878ACB4820AEFB980016E68A /* ZMUser+Consent.swift in Sources */ = {isa = PBXBuildFile; fileRef = 878ACB4720AEFB980016E68A /* ZMUser+Consent.swift */; };
		878ACB5920AF12C10016E68A /* ZMUserConsentTests.swift in Sources */ = {isa = PBXBuildFile; fileRef = 878ACB5820AF12C10016E68A /* ZMUserConsentTests.swift */; };
		879634401F7BEA4700FC79BA /* DispatchQueue+SerialAsync.swift in Sources */ = {isa = PBXBuildFile; fileRef = 8796343F1F7BEA4700FC79BA /* DispatchQueue+SerialAsync.swift */; };
		879634421F7BEC5100FC79BA /* DispatchQueueSerialAsyncTests.swift in Sources */ = {isa = PBXBuildFile; fileRef = 879634411F7BEC5100FC79BA /* DispatchQueueSerialAsyncTests.swift */; };
		8798607B1C3D48A400218A3E /* DeleteAccountRequestStrategy.swift in Sources */ = {isa = PBXBuildFile; fileRef = 8798607A1C3D48A400218A3E /* DeleteAccountRequestStrategy.swift */; };
		87AEA67D1EFBF46600C94BF3 /* DiskDatabaseTest.swift in Sources */ = {isa = PBXBuildFile; fileRef = 87AEA67B1EFBD27700C94BF3 /* DiskDatabaseTest.swift */; };
		87B30C5C1FA756220054DFB1 /* FlowManagerTests.swift in Sources */ = {isa = PBXBuildFile; fileRef = 87B30C5B1FA756220054DFB1 /* FlowManagerTests.swift */; };
		87D003FF1BB5810D00472E06 /* APSSignalingKeyStoreTests.swift in Sources */ = {isa = PBXBuildFile; fileRef = 87D003FE1BB5810D00472E06 /* APSSignalingKeyStoreTests.swift */; };
		87D2555921D6275800D03789 /* BuildTypeTests.swift in Sources */ = {isa = PBXBuildFile; fileRef = 87D2555821D6275800D03789 /* BuildTypeTests.swift */; };
		87D4625D1C3D526D00433469 /* DeleteAccountRequestStrategyTests.swift in Sources */ = {isa = PBXBuildFile; fileRef = 87D4625C1C3D526D00433469 /* DeleteAccountRequestStrategyTests.swift */; };
		A901FE9B258B562F003EAF5C /* CallParticipantTests.swift in Sources */ = {isa = PBXBuildFile; fileRef = A901FE9A258B562F003EAF5C /* CallParticipantTests.swift */; };
		A913C02223A7EDFB0048CE74 /* TeamRolesDownloadRequestStrategy.swift in Sources */ = {isa = PBXBuildFile; fileRef = A913C02123A7EDFA0048CE74 /* TeamRolesDownloadRequestStrategy.swift */; };
		A913C02423A7F1C00048CE74 /* TeamRolesDownloadRequestStrategyTests.swift in Sources */ = {isa = PBXBuildFile; fileRef = A913C02323A7F1C00048CE74 /* TeamRolesDownloadRequestStrategyTests.swift */; };
		A934C6E6266E0945008D9E68 /* ZMSyncStrategy.swift in Sources */ = {isa = PBXBuildFile; fileRef = A934C6E5266E0945008D9E68 /* ZMSyncStrategy.swift */; };
		A938BDC823A7964200D4C208 /* ConversationRoleDownstreamRequestStrategy.swift in Sources */ = {isa = PBXBuildFile; fileRef = A938BDC723A7964100D4C208 /* ConversationRoleDownstreamRequestStrategy.swift */; };
		A938BDCA23A7966700D4C208 /* ConversationRoleDownstreamRequestStrategyTests.swift in Sources */ = {isa = PBXBuildFile; fileRef = A938BDC923A7966700D4C208 /* ConversationRoleDownstreamRequestStrategyTests.swift */; };
		A93B528B250101AC0061255E /* ZMUserSession+Debugging.swift in Sources */ = {isa = PBXBuildFile; fileRef = A93B528A250101AC0061255E /* ZMUserSession+Debugging.swift */; };
		A95D0B1223F6B75A0057014F /* AVSLogObserver.swift in Sources */ = {isa = PBXBuildFile; fileRef = A95D0B1123F6B75A0057014F /* AVSLogObserver.swift */; };
		A9692F8A1986476900849241 /* NSString_NormalizationTests.m in Sources */ = {isa = PBXBuildFile; fileRef = A9692F881986476900849241 /* NSString_NormalizationTests.m */; };
		A97E4F56267CF681006FC545 /* ZMUserSessionTestsBase.swift in Sources */ = {isa = PBXBuildFile; fileRef = A97E4F55267CF681006FC545 /* ZMUserSessionTestsBase.swift */; };
		A97E4F5B267CFB2D006FC545 /* ZMUserSessionTests_NetworkState.swift in Sources */ = {isa = PBXBuildFile; fileRef = A97E4F5A267CFB2D006FC545 /* ZMUserSessionTests_NetworkState.swift */; };
		A9B53AAA24E12E240066FCC6 /* ZMAccountDeletedReason.swift in Sources */ = {isa = PBXBuildFile; fileRef = A9B53AA924E12E240066FCC6 /* ZMAccountDeletedReason.swift */; };
		A9C02605266F5B4B002E542B /* ZMClientRegistrationStatus.swift in Sources */ = {isa = PBXBuildFile; fileRef = A9C02604266F5B4B002E542B /* ZMClientRegistrationStatus.swift */; };
		AF6415A41C9C17FF00A535F5 /* EncryptedBase64EncondedExternalMessageTestFixture.txt in Resources */ = {isa = PBXBuildFile; fileRef = AF6415A01C9C151700A535F5 /* EncryptedBase64EncondedExternalMessageTestFixture.txt */; };
		AF6415A51C9C180200A535F5 /* ExternalMessageTextFixture.txt in Resources */ = {isa = PBXBuildFile; fileRef = AF6415A11C9C151700A535F5 /* ExternalMessageTextFixture.txt */; };
		BF158D2F1CE087D8007C6F8A /* video.mp4 in Resources */ = {isa = PBXBuildFile; fileRef = BF158D2E1CE087D8007C6F8A /* video.mp4 */; };
		BF2ADA001F41A3DF000980E8 /* SessionFactories.swift in Sources */ = {isa = PBXBuildFile; fileRef = BF2AD9FF1F41A3DF000980E8 /* SessionFactories.swift */; };
		BF2ADA021F41A450000980E8 /* BackendEnvironmentProvider+Cookie.swift in Sources */ = {isa = PBXBuildFile; fileRef = BF2ADA011F41A450000980E8 /* BackendEnvironmentProvider+Cookie.swift */; };
		BF3C1B1720DBE254001CE126 /* Conversation+MessageDestructionTimeout.swift in Sources */ = {isa = PBXBuildFile; fileRef = BF3C1B1620DBE254001CE126 /* Conversation+MessageDestructionTimeout.swift */; };
		BF44A3511C71D5FC00C6928E /* store127.wiredatabase in Resources */ = {isa = PBXBuildFile; fileRef = BF44A3501C71D5FC00C6928E /* store127.wiredatabase */; };
		BF491CD11F03D7CF0055EE44 /* PermissionsDownloadRequestStrategy.swift in Sources */ = {isa = PBXBuildFile; fileRef = BF491CD01F03D7CF0055EE44 /* PermissionsDownloadRequestStrategy.swift */; };
		BF491CD51F03E0FC0055EE44 /* PermissionsDownloadRequestStrategyTests.swift in Sources */ = {isa = PBXBuildFile; fileRef = BF491CD41F03E0FC0055EE44 /* PermissionsDownloadRequestStrategyTests.swift */; };
		BF50CFA71F39ACE8007833A4 /* MockUserInfoParser.swift in Sources */ = {isa = PBXBuildFile; fileRef = BF50CFA51F39ABCF007833A4 /* MockUserInfoParser.swift */; };
		BF6D5D031C4948830049F712 /* WireSyncEngine124.momd in Resources */ = {isa = PBXBuildFile; fileRef = BF6D5D021C4948830049F712 /* WireSyncEngine124.momd */; };
		BF6D5D051C494D730049F712 /* WireSyncEngine125.momd in Resources */ = {isa = PBXBuildFile; fileRef = BF6D5D041C494D730049F712 /* WireSyncEngine125.momd */; };
		BF735CFA1E70003D003BC61F /* SystemMessageCallObserver.swift in Sources */ = {isa = PBXBuildFile; fileRef = BF735CF91E70003D003BC61F /* SystemMessageCallObserver.swift */; };
		BF80542B2102175800E97053 /* CompanyLoginVerificationTokenTests.swift in Sources */ = {isa = PBXBuildFile; fileRef = BF80542A2102175800E97053 /* CompanyLoginVerificationTokenTests.swift */; };
		BF8367311C52651900364B37 /* store125.wiredatabase in Resources */ = {isa = PBXBuildFile; fileRef = BF8367301C52651900364B37 /* store125.wiredatabase */; };
		BFCE9A5B1C4E4C4D00951B3D /* store124.wiredatabase in Resources */ = {isa = PBXBuildFile; fileRef = BFCE9A581C4E4C4D00951B3D /* store124.wiredatabase */; };
		BFE7FCBF2101E50700D1165F /* CompanyLoginVerificationToken.swift in Sources */ = {isa = PBXBuildFile; fileRef = BFE7FCBE2101E50700D1165F /* CompanyLoginVerificationToken.swift */; };
		D522571E2062552800562561 /* AssetDeletionRequestStrategy.swift in Sources */ = {isa = PBXBuildFile; fileRef = D522571D2062552800562561 /* AssetDeletionRequestStrategy.swift */; };
		D5225720206261AA00562561 /* AssetDeletionStatus.swift in Sources */ = {isa = PBXBuildFile; fileRef = D522571F206261AA00562561 /* AssetDeletionStatus.swift */; };
		D52257232062637500562561 /* DeletableAssetIdentifierProvider.swift in Sources */ = {isa = PBXBuildFile; fileRef = D52257222062637500562561 /* DeletableAssetIdentifierProvider.swift */; };
		D55272EA2062732100F542BE /* AssetDeletionStatusTests.swift in Sources */ = {isa = PBXBuildFile; fileRef = D55272E92062732100F542BE /* AssetDeletionStatusTests.swift */; };
		D55272EC2062733F00F542BE /* AssetDeletionRequestStrategyTests.swift in Sources */ = {isa = PBXBuildFile; fileRef = D55272EB2062733F00F542BE /* AssetDeletionRequestStrategyTests.swift */; };
		D5D10DA4203AE43200145497 /* Conversation+AccessMode.swift in Sources */ = {isa = PBXBuildFile; fileRef = D5D10DA3203AE43200145497 /* Conversation+AccessMode.swift */; };
		E62F31C52B71165A0095777A /* EvaluateOneOnOneConversationsStrategy.swift in Sources */ = {isa = PBXBuildFile; fileRef = E62F31C42B71165A0095777A /* EvaluateOneOnOneConversationsStrategy.swift */; };
		E62F31C72B711DDF0095777A /* EvaluateOneOnOneConversationsStrategyTests.swift in Sources */ = {isa = PBXBuildFile; fileRef = E62F31C62B711DDF0095777A /* EvaluateOneOnOneConversationsStrategyTests.swift */; };
		E666EDDF2B74CEE600C03E2B /* SessionManagerBuilder.swift in Sources */ = {isa = PBXBuildFile; fileRef = E666EDDD2B74CEE000C03E2B /* SessionManagerBuilder.swift */; };
		E666EDE22B74E78C00C03E2B /* SessionManagerTests+AccountDeletion.swift in Sources */ = {isa = PBXBuildFile; fileRef = E666EDE02B74E75A00C03E2B /* SessionManagerTests+AccountDeletion.swift */; };
		E666EDE42B74E7BD00C03E2B /* SessionManagerTests+AuthenticationFailure.swift in Sources */ = {isa = PBXBuildFile; fileRef = E666EDE32B74E7BD00C03E2B /* SessionManagerTests+AuthenticationFailure.swift */; };
		E666EDE62B74E85300C03E2B /* SessionManagerTests+EncryptionAtRestMigration.swift in Sources */ = {isa = PBXBuildFile; fileRef = E666EDE52B74E85300C03E2B /* SessionManagerTests+EncryptionAtRestMigration.swift */; };
		E666EDE82B74E8CE00C03E2B /* SessionManagerTests+EncryptionAtRestDefaults.swift in Sources */ = {isa = PBXBuildFile; fileRef = E666EDE72B74E8CE00C03E2B /* SessionManagerTests+EncryptionAtRestDefaults.swift */; };
		E666EDEA2B74E9EF00C03E2B /* SessionManagerTests+Teams.swift in Sources */ = {isa = PBXBuildFile; fileRef = E666EDE92B74E9EF00C03E2B /* SessionManagerTests+Teams.swift */; };
		E666EDEC2B74EA5000C03E2B /* SessionManagerTests+MultiUserSession.swift in Sources */ = {isa = PBXBuildFile; fileRef = E666EDEB2B74EA5000C03E2B /* SessionManagerTests+MultiUserSession.swift */; };
		E666EDEE2B74EAC300C03E2B /* SessionManagerTests+AppLock.swift in Sources */ = {isa = PBXBuildFile; fileRef = E666EDED2B74EAC300C03E2B /* SessionManagerTests+AppLock.swift */; };
		E666EDF22B74ED2F00C03E2B /* MockSessionManagerObserver.swift in Sources */ = {isa = PBXBuildFile; fileRef = E666EDF12B74ED2F00C03E2B /* MockSessionManagerObserver.swift */; };
		E6C6C6B62B877429007585DF /* TeamMembersDownloadRequestStrategyTests.swift in Sources */ = {isa = PBXBuildFile; fileRef = E6C6C6B42B87741D007585DF /* TeamMembersDownloadRequestStrategyTests.swift */; };
		E6C6C6B72B87745F007585DF /* TeamMembersDownloadRequestStrategy.swift in Sources */ = {isa = PBXBuildFile; fileRef = E6C6C6B22B877404007585DF /* TeamMembersDownloadRequestStrategy.swift */; };
		E6C983EC2B98627200D55177 /* GetMLSFeatureUseCase.swift in Sources */ = {isa = PBXBuildFile; fileRef = E6C983EB2B98627200D55177 /* GetMLSFeatureUseCase.swift */; };
		E6C983EE2B986ABA00D55177 /* ZMUserSession+UserSession.swift in Sources */ = {isa = PBXBuildFile; fileRef = E6C983ED2B986ABA00D55177 /* ZMUserSession+UserSession.swift */; };
		E6D1B1F22B988166001CA68B /* GetMLSFeatureUseCaseTests.swift in Sources */ = {isa = PBXBuildFile; fileRef = E6D1B1F12B988166001CA68B /* GetMLSFeatureUseCaseTests.swift */; };
		E98CAC052B8CC27A00CC81DE /* UseCaseFactory.swift in Sources */ = {isa = PBXBuildFile; fileRef = E98CAC042B8CC27A00CC81DE /* UseCaseFactory.swift */; };
		E98E5DFC2B8DF45100A2CFF5 /* ResolveOneOnOneConversationsUseCaseTests.swift in Sources */ = {isa = PBXBuildFile; fileRef = E98E5DFB2B8DF45100A2CFF5 /* ResolveOneOnOneConversationsUseCaseTests.swift */; };
		E9A96E7E2B88E0EA00914FDD /* ResolveOneOnOneConversationsUseCase.swift in Sources */ = {isa = PBXBuildFile; fileRef = E9A96E7D2B88E0EA00914FDD /* ResolveOneOnOneConversationsUseCase.swift */; };
		EE01E0371F90DD67001AA33C /* audio.m4a in Resources */ = {isa = PBXBuildFile; fileRef = EE01E0361F90DABC001AA33C /* audio.m4a */; };
		EE01E0391F90FEC1001AA33C /* ZMLocalNotificationTests_ExpiredMessage.swift in Sources */ = {isa = PBXBuildFile; fileRef = EE01E0381F90FEC1001AA33C /* ZMLocalNotificationTests_ExpiredMessage.swift */; };
		EE0BA29029D5DBD6004E93B5 /* MockCryptoboxMigrationManagerInterface.swift in Sources */ = {isa = PBXBuildFile; fileRef = EE0BA28F29D5DBD6004E93B5 /* MockCryptoboxMigrationManagerInterface.swift */; };
		EE0CAEAF2AAF2E8E00BD2DB7 /* URLSession+MinTLSVersion.swift in Sources */ = {isa = PBXBuildFile; fileRef = EE0CAEAE2AAF2E8E00BD2DB7 /* URLSession+MinTLSVersion.swift */; };
		EE0CAEB12AAF306000BD2DB7 /* ZMBlacklistDownloader.h in Headers */ = {isa = PBXBuildFile; fileRef = F9FD798519EE742600D70FCD /* ZMBlacklistDownloader.h */; };
		EE1108B723D1B367005DC663 /* TypingUsers.swift in Sources */ = {isa = PBXBuildFile; fileRef = EE1108B623D1B367005DC663 /* TypingUsers.swift */; };
		EE1108F923D1F945005DC663 /* TypingUsersTimeout.swift in Sources */ = {isa = PBXBuildFile; fileRef = EE1108F823D1F945005DC663 /* TypingUsersTimeout.swift */; };
		EE1108FB23D2087F005DC663 /* Typing.swift in Sources */ = {isa = PBXBuildFile; fileRef = EE1108FA23D2087F005DC663 /* Typing.swift */; };
		EE1DEBB323D5A6930087EE1F /* TypingTests.swift in Sources */ = {isa = PBXBuildFile; fileRef = EE1DEBB223D5A6930087EE1F /* TypingTests.swift */; };
		EE1DEBB523D5AEE50087EE1F /* TypingUsersTimeoutTests.swift in Sources */ = {isa = PBXBuildFile; fileRef = EE1DEBB423D5AEE50087EE1F /* TypingUsersTimeoutTests.swift */; };
		EE1DEBB723D5B62C0087EE1F /* TypingUsersTests.swift in Sources */ = {isa = PBXBuildFile; fileRef = EE1DEBB623D5B62C0087EE1F /* TypingUsersTests.swift */; };
		EE1DEBB923D5B9BC0087EE1F /* ZMConversation+TypingUsersTests.swift in Sources */ = {isa = PBXBuildFile; fileRef = EE1DEBB823D5B9BC0087EE1F /* ZMConversation+TypingUsersTests.swift */; };
		EE1DEBBE23D5E12F0087EE1F /* TypingUsersTimeout+Key.swift in Sources */ = {isa = PBXBuildFile; fileRef = EE1DEBBC23D5E0390087EE1F /* TypingUsersTimeout+Key.swift */; };
		EE1DEBC423D5F1970087EE1F /* Conversation+TypingUsers.swift in Sources */ = {isa = PBXBuildFile; fileRef = EE1DEBC223D5F1920087EE1F /* Conversation+TypingUsers.swift */; };
		EE1DEBC723D5F1F30087EE1F /* NSManagedObjectContext+TypingUsers.swift in Sources */ = {isa = PBXBuildFile; fileRef = EE1DEBC523D5F1D00087EE1F /* NSManagedObjectContext+TypingUsers.swift */; };
		EE2DE5E229250C1A00F42F4C /* CallHandle.swift in Sources */ = {isa = PBXBuildFile; fileRef = EE2DE5E129250C1A00F42F4C /* CallHandle.swift */; };
		EE2DE5E429250CC400F42F4C /* CallKitCall.swift in Sources */ = {isa = PBXBuildFile; fileRef = EE2DE5E329250CC400F42F4C /* CallKitCall.swift */; };
		EE2DE5E8292519EC00F42F4C /* CallKitCallRegister.swift in Sources */ = {isa = PBXBuildFile; fileRef = EE2DE5E7292519EC00F42F4C /* CallKitCallRegister.swift */; };
		EE2DE5EA2926377C00F42F4C /* CallObserver.swift in Sources */ = {isa = PBXBuildFile; fileRef = EE2DE5E92926377C00F42F4C /* CallObserver.swift */; };
		EE2DE5EC29263C5100F42F4C /* Logger.swift in Sources */ = {isa = PBXBuildFile; fileRef = EE2DE5EB29263C5100F42F4C /* Logger.swift */; };
		EE2DF75A2875DB1C0028ECA2 /* XCTestCase+APIVersion.swift in Sources */ = {isa = PBXBuildFile; fileRef = EE2DF7592875DB1C0028ECA2 /* XCTestCase+APIVersion.swift */; };
		EE2DF75B2875DB1C0028ECA2 /* XCTestCase+APIVersion.swift in Sources */ = {isa = PBXBuildFile; fileRef = EE2DF7592875DB1C0028ECA2 /* XCTestCase+APIVersion.swift */; };
		EE2E95EB2A8B478700325A0C /* MockUserRepositoryInterface.swift in Sources */ = {isa = PBXBuildFile; fileRef = EE2E95EA2A8B478700325A0C /* MockUserRepositoryInterface.swift */; };
		EE38DDEE280437E500D4983D /* BlacklistReason.swift in Sources */ = {isa = PBXBuildFile; fileRef = EE38DDED280437E500D4983D /* BlacklistReason.swift */; };
		EE419B58256FEA3D004618E2 /* ZMUserSession.Configuration.swift in Sources */ = {isa = PBXBuildFile; fileRef = EE419B57256FEA3D004618E2 /* ZMUserSession.Configuration.swift */; };
		EE458B0B27CCD58800F04038 /* ZMOperationLoop+APIVersion.swift in Sources */ = {isa = PBXBuildFile; fileRef = EE458B0A27CCD58800F04038 /* ZMOperationLoop+APIVersion.swift */; };
		EE46EF262942033C007BBD99 /* SessionManager+PushToken.swift in Sources */ = {isa = PBXBuildFile; fileRef = EE46EF252942033C007BBD99 /* SessionManager+PushToken.swift */; };
		EE4E6A262B714490007C476D /* WireRequestStrategySupport.framework in Frameworks */ = {isa = PBXBuildFile; fileRef = EE4E6A252B714490007C476D /* WireRequestStrategySupport.framework */; };
		EE51FBEE2AE1305B002B503B /* UserSession.swift in Sources */ = {isa = PBXBuildFile; fileRef = EE51FBED2AE1305B002B503B /* UserSession.swift */; };
		EE5AAF3A2874E8C70018FA01 /* BackendEnvironmentProvider+Reachability.swift in Sources */ = {isa = PBXBuildFile; fileRef = EE5AAF392874E8C70018FA01 /* BackendEnvironmentProvider+Reachability.swift */; };
		EE5BF6351F8F907C00B49D06 /* ZMLocalNotificationTests.swift in Sources */ = {isa = PBXBuildFile; fileRef = EE5BF6341F8F907C00B49D06 /* ZMLocalNotificationTests.swift */; };
		EE5D9B60290A7CEE007D78D6 /* VoIPPushManager.swift in Sources */ = {isa = PBXBuildFile; fileRef = EE5D9B5F290A7CEE007D78D6 /* VoIPPushManager.swift */; };
		EE5D9B62290A8557007D78D6 /* SessionManager+VoIPPushManagerDelegate.swift in Sources */ = {isa = PBXBuildFile; fileRef = EE5D9B61290A8557007D78D6 /* SessionManager+VoIPPushManagerDelegate.swift */; };
		EE5FEF0521E8948F00E24F7F /* ZMUserSession+DarwinNotificationCenter.swift in Sources */ = {isa = PBXBuildFile; fileRef = EE5FEF0421E8948F00E24F7F /* ZMUserSession+DarwinNotificationCenter.swift */; };
		EE6654642445D4EE00CBF8D3 /* MockAddressBook.swift in Sources */ = {isa = PBXBuildFile; fileRef = EE6654632445D4EE00CBF8D3 /* MockAddressBook.swift */; };
		EE668BB62954AA7F00D939E7 /* WireRequestStrategy.framework in Frameworks */ = {isa = PBXBuildFile; fileRef = EE668BB52954AA7F00D939E7 /* WireRequestStrategy.framework */; };
		EE668BBA2954AA9300D939E7 /* WireMockTransport.framework in Frameworks */ = {isa = PBXBuildFile; fileRef = EE668BB92954AA9300D939E7 /* WireMockTransport.framework */; };
		EE668BBB2954AA9300D939E7 /* WireMockTransport.framework in Embed Frameworks */ = {isa = PBXBuildFile; fileRef = EE668BB92954AA9300D939E7 /* WireMockTransport.framework */; settings = {ATTRIBUTES = (CodeSignOnCopy, RemoveHeadersOnCopy, ); }; };
		EE67F6C8296F0622001D7C88 /* libPhoneNumberiOS.xcframework in Frameworks */ = {isa = PBXBuildFile; fileRef = EE67F6C5296F0622001D7C88 /* libPhoneNumberiOS.xcframework */; };
		EE67F6CA296F0622001D7C88 /* ZipArchive.xcframework in Frameworks */ = {isa = PBXBuildFile; fileRef = EE67F6C6296F0622001D7C88 /* ZipArchive.xcframework */; };
		EE67F6CC296F0622001D7C88 /* avs.xcframework in Frameworks */ = {isa = PBXBuildFile; fileRef = EE67F6C7296F0622001D7C88 /* avs.xcframework */; };
		EE8584DB2B6938390045EAD4 /* CreateTeamOneOnOneConversationUseCase.swift in Sources */ = {isa = PBXBuildFile; fileRef = EE8584DA2B6938390045EAD4 /* CreateTeamOneOnOneConversationUseCase.swift */; };
		EE8584DD2B6BD33B0045EAD4 /* ZMUserSession+OneOnOne.swift in Sources */ = {isa = PBXBuildFile; fileRef = EE8584DC2B6BD33B0045EAD4 /* ZMUserSession+OneOnOne.swift */; };
		EE8B934E2B838AFD00D5E670 /* GetE2eIdentityCertificatesUseCaseTests.swift in Sources */ = {isa = PBXBuildFile; fileRef = EE8B934D2B838AFD00D5E670 /* GetE2eIdentityCertificatesUseCaseTests.swift */; };
		EE95DECD247C0049001EA010 /* SessionManagerConfigurationTests.swift in Sources */ = {isa = PBXBuildFile; fileRef = EE95DECC247C0049001EA010 /* SessionManagerConfigurationTests.swift */; };
		EE9CDE8E27D9FF5900C4DAC8 /* APIVersionResolver.swift in Sources */ = {isa = PBXBuildFile; fileRef = EE9CDE8D27D9FF5900C4DAC8 /* APIVersionResolver.swift */; };
		EE9CDE9027DA04A300C4DAC8 /* SessionManager+APIVersionResolver.swift in Sources */ = {isa = PBXBuildFile; fileRef = EE9CDE8F27DA04A300C4DAC8 /* SessionManager+APIVersionResolver.swift */; };
		EE9CDE9227DA05D100C4DAC8 /* APIVersionResolverTests.swift in Sources */ = {isa = PBXBuildFile; fileRef = EE9CDE9127DA05D100C4DAC8 /* APIVersionResolverTests.swift */; };
		EEA58F102B70D59F006DEE32 /* CreateTeamOneOnOneConversationUseCaseTests.swift in Sources */ = {isa = PBXBuildFile; fileRef = EEA58F0F2B70D59F006DEE32 /* CreateTeamOneOnOneConversationUseCaseTests.swift */; };
		EEC7AB0C2A08F3DF005614BE /* OperationStateProvider.swift in Sources */ = {isa = PBXBuildFile; fileRef = EEC7AB0B2A08F3DF005614BE /* OperationStateProvider.swift */; };
		EECE27C429435FFE00419A8B /* PushTokenService.swift in Sources */ = {isa = PBXBuildFile; fileRef = EECE27C329435FFE00419A8B /* PushTokenService.swift */; };
		EECE27C6294362F100419A8B /* MockPushTokenService.swift in Sources */ = {isa = PBXBuildFile; fileRef = EECE27C5294362F100419A8B /* MockPushTokenService.swift */; };
		EECE27C729436CF900419A8B /* MockPushTokenService.swift in Sources */ = {isa = PBXBuildFile; fileRef = EECE27C5294362F100419A8B /* MockPushTokenService.swift */; };
		EECE27C829436DC000419A8B /* SessionManagerTests+PushToken.swift in Sources */ = {isa = PBXBuildFile; fileRef = EEC0A2D229433D360032C1C9 /* SessionManagerTests+PushToken.swift */; };
		EEE186B4259CC92D008707CA /* ZMUserSession+AppLock.swift in Sources */ = {isa = PBXBuildFile; fileRef = EEE186B3259CC92D008707CA /* ZMUserSession+AppLock.swift */; };
		EEE186B6259CCA14008707CA /* SessionManager+AppLock.swift in Sources */ = {isa = PBXBuildFile; fileRef = EEE186B5259CCA14008707CA /* SessionManager+AppLock.swift */; };
		EEE46E5728C5EF56005F48D7 /* FetchUserClientsUseCase.swift in Sources */ = {isa = PBXBuildFile; fileRef = EEE46E5628C5EF56005F48D7 /* FetchUserClientsUseCase.swift */; };
		EEE95CF62A442A0100E136CB /* WireCallCenterV3+MLS.swift in Sources */ = {isa = PBXBuildFile; fileRef = EEE95CF52A442A0100E136CB /* WireCallCenterV3+MLS.swift */; };
		EEEA75FA1F8A6142006D1070 /* ZMLocalNotification+ExpiredMessages.swift in Sources */ = {isa = PBXBuildFile; fileRef = EEEA75F51F8A613F006D1070 /* ZMLocalNotification+ExpiredMessages.swift */; };
		EEEA75FC1F8A6142006D1070 /* ZMLocalNotification+Calling.swift in Sources */ = {isa = PBXBuildFile; fileRef = EEEA75F71F8A6141006D1070 /* ZMLocalNotification+Calling.swift */; };
		EEEED9A823F6BC00008C94CA /* SelfUserProvider.swift in Sources */ = {isa = PBXBuildFile; fileRef = EEEED9A723F6BC00008C94CA /* SelfUserProvider.swift */; };
		EEEED9AA23F6BD75008C94CA /* ZMUserSession+SelfUserProvider.swift in Sources */ = {isa = PBXBuildFile; fileRef = EEEED9A923F6BD75008C94CA /* ZMUserSession+SelfUserProvider.swift */; };
		EF2CB12722D5E58B00350B0A /* TeamImageAssetUpdateStrategy.swift in Sources */ = {isa = PBXBuildFile; fileRef = EF2CB12622D5E58B00350B0A /* TeamImageAssetUpdateStrategy.swift */; };
		EF2CB12A22D5E5BF00350B0A /* TeamImageAssetUpdateStrategyTests.swift in Sources */ = {isa = PBXBuildFile; fileRef = EF2CB12822D5E5BB00350B0A /* TeamImageAssetUpdateStrategyTests.swift */; };
		EFC8281C1FB343B600E27E21 /* RegistationCredentialVerificationStrategy.swift in Sources */ = {isa = PBXBuildFile; fileRef = EFC8281B1FB343B600E27E21 /* RegistationCredentialVerificationStrategy.swift */; };
		EFC8281E1FB34F9600E27E21 /* EmailVerificationStrategyTests.swift in Sources */ = {isa = PBXBuildFile; fileRef = EFC8281D1FB34F9600E27E21 /* EmailVerificationStrategyTests.swift */; };
		EFC828221FB356CE00E27E21 /* RegistrationStatusTests.swift in Sources */ = {isa = PBXBuildFile; fileRef = EFC828211FB356CE00E27E21 /* RegistrationStatusTests.swift */; };
		EFF9403E2240FE5D004F3115 /* URL+DeepLink.swift in Sources */ = {isa = PBXBuildFile; fileRef = EFF9403D2240FE5D004F3115 /* URL+DeepLink.swift */; };
		EFF940402240FF12004F3115 /* DeepLinkError.swift in Sources */ = {isa = PBXBuildFile; fileRef = EFF9403F2240FF12004F3115 /* DeepLinkError.swift */; };
		F11E35D62040172200D4D5DB /* ZMHotFixTests.swift in Sources */ = {isa = PBXBuildFile; fileRef = F11E35D52040172200D4D5DB /* ZMHotFixTests.swift */; };
		F130BF282062C05600DBE261 /* SessionManager+Backup.swift in Sources */ = {isa = PBXBuildFile; fileRef = F130BF272062C05600DBE261 /* SessionManager+Backup.swift */; };
		F132C114203F20AB00C58933 /* ZMHotFixDirectoryTests.swift in Sources */ = {isa = PBXBuildFile; fileRef = F132C113203F20AB00C58933 /* ZMHotFixDirectoryTests.swift */; };
		F148F6671FB9AA7600BD6909 /* UnregisteredTeam.swift in Sources */ = {isa = PBXBuildFile; fileRef = F148F6661FB9AA7600BD6909 /* UnregisteredTeam.swift */; };
		F148F6691FBAF55800BD6909 /* TeamRegistrationStrategyTests.swift in Sources */ = {isa = PBXBuildFile; fileRef = F148F6681FBAF55800BD6909 /* TeamRegistrationStrategyTests.swift */; };
		F148F66B1FBAFAF600BD6909 /* RegistrationStatusTestHelper.swift in Sources */ = {isa = PBXBuildFile; fileRef = F148F66A1FBAFAF600BD6909 /* RegistrationStatusTestHelper.swift */; };
		F16558D1225F3F2A00EA2F2A /* SessionManager+SwitchBackend.swift in Sources */ = {isa = PBXBuildFile; fileRef = F16558D0225F3F2A00EA2F2A /* SessionManager+SwitchBackend.swift */; };
		F16C8BC42040715800677D31 /* ZMUpdateEvent+Testing.swift in Sources */ = {isa = PBXBuildFile; fileRef = F16C8BC32040715800677D31 /* ZMUpdateEvent+Testing.swift */; };
		F170AF211E78013A0033DC33 /* UserImageAssetUpdateStrategyTests.swift in Sources */ = {isa = PBXBuildFile; fileRef = F170AF1F1E7800CF0033DC33 /* UserImageAssetUpdateStrategyTests.swift */; };
		F19E55A022B3A2C5005C792D /* UNNotification+SafeLogging.swift in Sources */ = {isa = PBXBuildFile; fileRef = F19E559F22B3A2C5005C792D /* UNNotification+SafeLogging.swift */; };
		F19E55A222B3A3FA005C792D /* UNNotificationResponse+SafeLogging.swift in Sources */ = {isa = PBXBuildFile; fileRef = F19E55A122B3A3FA005C792D /* UNNotificationResponse+SafeLogging.swift */; };
		F19E55A422B3A740005C792D /* PKPushPayload+SafeLogging.swift in Sources */ = {isa = PBXBuildFile; fileRef = F19E55A322B3A740005C792D /* PKPushPayload+SafeLogging.swift */; };
		F19E55A622B3AAA8005C792D /* PKPushCredentials+SafeLogging.swift in Sources */ = {isa = PBXBuildFile; fileRef = F19E55A522B3AAA8005C792D /* PKPushCredentials+SafeLogging.swift */; };
		F19F1D141EFBC18E00275E27 /* UnauthenticatedSession.swift in Sources */ = {isa = PBXBuildFile; fileRef = F19F1D131EFBC18E00275E27 /* UnauthenticatedSession.swift */; };
		F19F1D1D1EFBC2F000275E27 /* ZMAuthenticationStatus_Internal.h in Headers */ = {isa = PBXBuildFile; fileRef = F19F1D191EFBC2F000275E27 /* ZMAuthenticationStatus_Internal.h */; };
		F19F1D1E1EFBC2F000275E27 /* ZMAuthenticationStatus.h in Headers */ = {isa = PBXBuildFile; fileRef = F19F1D1A1EFBC2F000275E27 /* ZMAuthenticationStatus.h */; settings = {ATTRIBUTES = (Public, ); }; };
		F19F1D1F1EFBC2F000275E27 /* ZMAuthenticationStatus.m in Sources */ = {isa = PBXBuildFile; fileRef = F19F1D1B1EFBC2F000275E27 /* ZMAuthenticationStatus.m */; };
		F19F1D271EFBC34E00275E27 /* ZMUserSessionRegistrationNotification.h in Headers */ = {isa = PBXBuildFile; fileRef = F19F1D231EFBC34E00275E27 /* ZMUserSessionRegistrationNotification.h */; settings = {ATTRIBUTES = (Public, ); }; };
		F19F1D281EFBC34E00275E27 /* ZMUserSessionRegistrationNotification.m in Sources */ = {isa = PBXBuildFile; fileRef = F19F1D241EFBC34E00275E27 /* ZMUserSessionRegistrationNotification.m */; };
		F19F1D311EFBCBD300275E27 /* ZMLoginTranscoder.h in Headers */ = {isa = PBXBuildFile; fileRef = 54C11B9E19D1E4A100576A96 /* ZMLoginTranscoder.h */; settings = {ATTRIBUTES = (Public, ); }; };
		F19F1D331EFBE3FE00275E27 /* UnauthenticatedOperationLoop.swift in Sources */ = {isa = PBXBuildFile; fileRef = F19F1D321EFBE3FE00275E27 /* UnauthenticatedOperationLoop.swift */; };
		F19F1D381EFBF61800275E27 /* SessionManager.swift in Sources */ = {isa = PBXBuildFile; fileRef = F19F1D371EFBF61800275E27 /* SessionManager.swift */; };
		F19F4F3A1E5F1AE400F4D8FF /* UserProfileImageUpdateStatus.swift in Sources */ = {isa = PBXBuildFile; fileRef = F19F4F391E5F1AE400F4D8FF /* UserProfileImageUpdateStatus.swift */; };
		F19F4F3C1E604AA700F4D8FF /* UserImageAssetUpdateStrategy.swift in Sources */ = {isa = PBXBuildFile; fileRef = F19F4F3B1E604AA700F4D8FF /* UserImageAssetUpdateStrategy.swift */; };
		F19F4F4D1E646C3C00F4D8FF /* UserProfileImageUpdateStatusTests.swift in Sources */ = {isa = PBXBuildFile; fileRef = F19F4F4C1E646C3C00F4D8FF /* UserProfileImageUpdateStatusTests.swift */; };
		F19F4F4F1E6575F700F4D8FF /* UserProfileImageOwner.swift in Sources */ = {isa = PBXBuildFile; fileRef = F19F4F4E1E6575F700F4D8FF /* UserProfileImageOwner.swift */; };
		F1A94BD21F010287003083D9 /* UnauthenticatedSession+Login.swift in Sources */ = {isa = PBXBuildFile; fileRef = F1A94BD11F010287003083D9 /* UnauthenticatedSession+Login.swift */; };
		F1A989BA1FD03E1B00B8A82E /* ZMLocalizable.strings in Resources */ = {isa = PBXBuildFile; fileRef = F1A989BC1FD03E1B00B8A82E /* ZMLocalizable.strings */; };
		F1AE5F6F21F73388009CDBBC /* ZMUserSessionTests+Timers.swift in Sources */ = {isa = PBXBuildFile; fileRef = F1AE5F6E21F73388009CDBBC /* ZMUserSessionTests+Timers.swift */; };
		F1B5D53D2181FDA300986911 /* NetworkQuality.swift in Sources */ = {isa = PBXBuildFile; fileRef = F1B5D53C2181FDA300986911 /* NetworkQuality.swift */; };
		F1C1E70D21F74667007FBDA1 /* ZMUserSession+Timers.swift in Sources */ = {isa = PBXBuildFile; fileRef = F1AE5F6C21F72FC6009CDBBC /* ZMUserSession+Timers.swift */; };
		F1C1F3EE1FCF0C85007273E3 /* ZMUserSessionErrorCode+Localized.swift in Sources */ = {isa = PBXBuildFile; fileRef = F1C1F3ED1FCF0C85007273E3 /* ZMUserSessionErrorCode+Localized.swift */; };
		F1C1F3F01FCF18C5007273E3 /* NSError+Localized.swift in Sources */ = {isa = PBXBuildFile; fileRef = F1C1F3EF1FCF18C5007273E3 /* NSError+Localized.swift */; };
		F1C51FE71FB49660009C2269 /* RegistrationStatus.swift in Sources */ = {isa = PBXBuildFile; fileRef = F1C51FE61FB49660009C2269 /* RegistrationStatus.swift */; };
		F1C51FE91FB4A9C7009C2269 /* RegistrationStrategy.swift in Sources */ = {isa = PBXBuildFile; fileRef = F1C51FE81FB4A9C7009C2269 /* RegistrationStrategy.swift */; };
		F1E48003207E3789008D4299 /* Default-568h@2x.png in Resources */ = {isa = PBXBuildFile; fileRef = F1E48002207E3789008D4299 /* Default-568h@2x.png */; };
		F905C47F1E79A86A00AF34A5 /* WireCallCenterV3Tests.swift in Sources */ = {isa = PBXBuildFile; fileRef = F905C47E1E79A86A00AF34A5 /* WireCallCenterV3Tests.swift */; };
		F90EC5A31E7BF1AC00A6779E /* AVSWrapper.swift in Sources */ = {isa = PBXBuildFile; fileRef = F90EC5A21E7BF1AC00A6779E /* AVSWrapper.swift */; };
		F9245BED1CBF95A8009D1E85 /* ZMHotFixDirectory+Swift.swift in Sources */ = {isa = PBXBuildFile; fileRef = F9245BEC1CBF95A8009D1E85 /* ZMHotFixDirectory+Swift.swift */; };
		F925468E1C63B61000CE2D7C /* MessagingTest+EventFactory.m in Sources */ = {isa = PBXBuildFile; fileRef = F925468D1C63B61000CE2D7C /* MessagingTest+EventFactory.m */; };
		F92CA9651F153622007D8570 /* ZMUserSessionTests+FileRelocation.swift in Sources */ = {isa = PBXBuildFile; fileRef = F92CA9641F153622007D8570 /* ZMUserSessionTests+FileRelocation.swift */; };
		F93A75F21C1F219800252586 /* ConversationStatusStrategy.swift in Sources */ = {isa = PBXBuildFile; fileRef = F93A75F11C1F219800252586 /* ConversationStatusStrategy.swift */; };
		F9410F631DE44C2E007451FF /* TypingStrategyTests.swift in Sources */ = {isa = PBXBuildFile; fileRef = F9410F621DE44C2E007451FF /* TypingStrategyTests.swift */; };
		F94F6B331E54B9C000D46A29 /* CallingRequestStrategyTests.swift in Sources */ = {isa = PBXBuildFile; fileRef = F94F6B321E54B9C000D46A29 /* CallingRequestStrategyTests.swift */; };
		F95706541DE5D1CC0087442C /* SearchUserImageStrategy.swift in Sources */ = {isa = PBXBuildFile; fileRef = F95706531DE5D1CC0087442C /* SearchUserImageStrategy.swift */; };
		F95ECF4E1B94A553009F91BA /* ZMHotFix.h in Headers */ = {isa = PBXBuildFile; fileRef = F95ECF4C1B94A553009F91BA /* ZMHotFix.h */; settings = {ATTRIBUTES = (Public, ); }; };
		F95ECF511B94BD05009F91BA /* ZMHotFixTests.m in Sources */ = {isa = PBXBuildFile; fileRef = F95ECF501B94BD05009F91BA /* ZMHotFixTests.m */; };
		F95FFBD11EB8A478004031CB /* CallSystemMessageGeneratorTests.swift in Sources */ = {isa = PBXBuildFile; fileRef = F95FFBCF1EB8A44D004031CB /* CallSystemMessageGeneratorTests.swift */; };
		F96DBEEA1DF9A570008FE832 /* ZMSyncStrategy+ManagedObjectChanges.h in Headers */ = {isa = PBXBuildFile; fileRef = F96DBEE81DF9A570008FE832 /* ZMSyncStrategy+ManagedObjectChanges.h */; };
		F96DBEEB1DF9A570008FE832 /* ZMSyncStrategy+ManagedObjectChanges.m in Sources */ = {isa = PBXBuildFile; fileRef = F96DBEE91DF9A570008FE832 /* ZMSyncStrategy+ManagedObjectChanges.m */; };
		F991CE151CB55512004D8465 /* ZMConversation+Testing.m in Sources */ = {isa = PBXBuildFile; fileRef = F991CE121CB55512004D8465 /* ZMConversation+Testing.m */; };
		F991CE161CB55512004D8465 /* ZMUser+Testing.m in Sources */ = {isa = PBXBuildFile; fileRef = F991CE141CB55512004D8465 /* ZMUser+Testing.m */; };
		F9AB00221F0CDAF00037B437 /* FileRelocator.swift in Sources */ = {isa = PBXBuildFile; fileRef = F9AB00211F0CDAF00037B437 /* FileRelocator.swift */; };
		F9ABE84F1EFD568B00D83214 /* TeamDownloadRequestStrategy.swift in Sources */ = {isa = PBXBuildFile; fileRef = F9ABE84B1EFD568B00D83214 /* TeamDownloadRequestStrategy.swift */; };
		F9ABE8511EFD568B00D83214 /* TeamRequestFactory.swift in Sources */ = {isa = PBXBuildFile; fileRef = F9ABE84D1EFD568B00D83214 /* TeamRequestFactory.swift */; };
		F9ABE8561EFD56BF00D83214 /* TeamDownloadRequestStrategyTests.swift in Sources */ = {isa = PBXBuildFile; fileRef = F9ABE8531EFD56BF00D83214 /* TeamDownloadRequestStrategyTests.swift */; };
		F9ABE8571EFD56BF00D83214 /* TeamDownloadRequestStrategy+EventsTests.swift in Sources */ = {isa = PBXBuildFile; fileRef = F9ABE8541EFD56BF00D83214 /* TeamDownloadRequestStrategy+EventsTests.swift */; };
		F9B171F61C0EF21100E6EEC6 /* ClientUpdateStatus.swift in Sources */ = {isa = PBXBuildFile; fileRef = F9B171F51C0EF21100E6EEC6 /* ClientUpdateStatus.swift */; };
		F9B171F81C0F00E700E6EEC6 /* ClientUpdateStatusTests.swift in Sources */ = {isa = PBXBuildFile; fileRef = F9B171F71C0F00E700E6EEC6 /* ClientUpdateStatusTests.swift */; };
		F9B71F4C1CB2B841001DB03F /* NSManagedObjectContext+TestHelpers.m in Sources */ = {isa = PBXBuildFile; fileRef = F9B71F4B1CB2B841001DB03F /* NSManagedObjectContext+TestHelpers.m */; };
		F9C598AD1A0947B300B1F760 /* ZMBlacklistDownloaderTest.m in Sources */ = {isa = PBXBuildFile; fileRef = F9FD798919EE962F00D70FCD /* ZMBlacklistDownloaderTest.m */; };
		F9C9A4F01CAD29190039E10C /* store128.wiredatabase in Resources */ = {isa = PBXBuildFile; fileRef = F9C9A4ED1CAD290B0039E10C /* store128.wiredatabase */; };
		F9D1CD141DF6C131002F6E80 /* SyncStatusTests.swift in Sources */ = {isa = PBXBuildFile; fileRef = F9D1CD131DF6C131002F6E80 /* SyncStatusTests.swift */; };
		F9DAC54F1C2035660001F11E /* ConversationStatusStrategyTests.swift in Sources */ = {isa = PBXBuildFile; fileRef = F9DAC54D1C2034E70001F11E /* ConversationStatusStrategyTests.swift */; };
		F9E577211E77EC6D0065EFE4 /* WireCallCenterV3+Notifications.swift in Sources */ = {isa = PBXBuildFile; fileRef = F9E577201E77EC6D0065EFE4 /* WireCallCenterV3+Notifications.swift */; };
		F9F631421DE3524100416938 /* TypingStrategy.swift in Sources */ = {isa = PBXBuildFile; fileRef = F9F631411DE3524100416938 /* TypingStrategy.swift */; };
		F9F846351ED307F70087C1A4 /* CallParticipantsSnapshotTests.swift in Sources */ = {isa = PBXBuildFile; fileRef = F9F846331ED307F10087C1A4 /* CallParticipantsSnapshotTests.swift */; };
		F9F9F5621D75D62100AE6499 /* RequestStrategyTestBase.swift in Sources */ = {isa = PBXBuildFile; fileRef = F9F9F5611D75D62100AE6499 /* RequestStrategyTestBase.swift */; };
/* End PBXBuildFile section */

/* Begin PBXContainerItemProxy section */
		0145AE8D2B1155690097E3B8 /* PBXContainerItemProxy */ = {
			isa = PBXContainerItemProxy;
			containerPortal = 540029AB1918CA8500578793 /* Project object */;
			proxyType = 1;
			remoteGlobalIDString = 549815921A43232400A7CE2E;
			remoteInfo = "WireSyncEngine-ios";
		};
		0145AE922B1155760097E3B8 /* PBXContainerItemProxy */ = {
			isa = PBXContainerItemProxy;
			containerPortal = 540029AB1918CA8500578793 /* Project object */;
			proxyType = 1;
			remoteGlobalIDString = 0145AE802B1154010097E3B8;
			remoteInfo = WireSyncEngineSupport;
		};
		169BA1D825ECDBA300374343 /* PBXContainerItemProxy */ = {
			isa = PBXContainerItemProxy;
			containerPortal = 540029AB1918CA8500578793 /* Project object */;
			proxyType = 1;
			remoteGlobalIDString = 549815921A43232400A7CE2E;
			remoteInfo = "WireSyncEngine-ios";
		};
		169BA1DD25ECDBC800374343 /* PBXContainerItemProxy */ = {
			isa = PBXContainerItemProxy;
			containerPortal = 540029AB1918CA8500578793 /* Project object */;
			proxyType = 1;
			remoteGlobalIDString = 3E186087191A56F6000FE027;
			remoteInfo = "WireSyncEngine Test Host";
		};
		3E1860D0191A649D000FE027 /* PBXContainerItemProxy */ = {
			isa = PBXContainerItemProxy;
			containerPortal = 540029AB1918CA8500578793 /* Project object */;
			proxyType = 1;
			remoteGlobalIDString = 3E186087191A56F6000FE027;
			remoteInfo = "WireSyncEngine Test Host";
		};
		54F4DC571A4438AC00FDB6EA /* PBXContainerItemProxy */ = {
			isa = PBXContainerItemProxy;
			containerPortal = 540029AB1918CA8500578793 /* Project object */;
			proxyType = 1;
			remoteGlobalIDString = 549815921A43232400A7CE2E;
			remoteInfo = "WireSyncEngine-ios.framework";
		};
		A9FF8088195B17B3002CD44B /* PBXContainerItemProxy */ = {
			isa = PBXContainerItemProxy;
			containerPortal = 540029AB1918CA8500578793 /* Project object */;
			proxyType = 1;
			remoteGlobalIDString = 3E186087191A56F6000FE027;
			remoteInfo = "WireSyncEngine Test Host";
		};
/* End PBXContainerItemProxy section */

/* Begin PBXCopyFilesBuildPhase section */
		EE668BBC2954AA9300D939E7 /* Embed Frameworks */ = {
			isa = PBXCopyFilesBuildPhase;
			buildActionMask = 2147483647;
			dstPath = "";
			dstSubfolderSpec = 10;
			files = (
				EE668BBB2954AA9300D939E7 /* WireMockTransport.framework in Embed Frameworks */,
			);
			name = "Embed Frameworks";
			runOnlyForDeploymentPostprocessing = 0;
		};
/* End PBXCopyFilesBuildPhase section */

/* Begin PBXFileReference section */
		01300E61296838CE00D18B2E /* SessionManagerTests+Proxy.swift */ = {isa = PBXFileReference; lastKnownFileType = sourcecode.swift; path = "SessionManagerTests+Proxy.swift"; sourceTree = "<group>"; };
		0140A0C62B30F941004D8B40 /* WireDataModelSupport.framework */ = {isa = PBXFileReference; explicitFileType = wrapper.framework; path = WireDataModelSupport.framework; sourceTree = BUILT_PRODUCTS_DIR; };
		0145AE812B1154010097E3B8 /* WireSyncEngineSupport.framework */ = {isa = PBXFileReference; explicitFileType = wrapper.framework; includeInIndex = 0; path = WireSyncEngineSupport.framework; sourceTree = BUILT_PRODUCTS_DIR; };
		0145AE832B1154010097E3B8 /* WireSyncEngineSupport.h */ = {isa = PBXFileReference; lastKnownFileType = sourcecode.c.h; path = WireSyncEngineSupport.h; sourceTree = "<group>"; };
		014C7AA42ADD4DEA00CDEC45 /* AutoMockable.generated.swift */ = {isa = PBXFileReference; fileEncoding = 4; lastKnownFileType = sourcecode.swift; path = AutoMockable.generated.swift; sourceTree = "<group>"; };
		0153CA9D2B8651FD000000CA /* TeamMembersDownloadRequestStrategy.swift */ = {isa = PBXFileReference; fileEncoding = 4; lastKnownFileType = sourcecode.swift; path = TeamMembersDownloadRequestStrategy.swift; sourceTree = "<group>"; };
		0153CA9F2B86550E000000CA /* TeamMembersDownloadRequestStrategyTests.swift */ = {isa = PBXFileReference; fileEncoding = 4; lastKnownFileType = sourcecode.swift; path = TeamMembersDownloadRequestStrategyTests.swift; sourceTree = "<group>"; };
		017ABBB52995278C0004C243 /* SlowSyncTests+NotificationsV3.swift */ = {isa = PBXFileReference; fileEncoding = 4; lastKnownFileType = sourcecode.swift; path = "SlowSyncTests+NotificationsV3.swift"; sourceTree = "<group>"; };
		018A3DBB2B07998400EB3D6B /* GetUserClientFingerprintUseCase.swift */ = {isa = PBXFileReference; fileEncoding = 4; lastKnownFileType = sourcecode.swift; path = GetUserClientFingerprintUseCase.swift; sourceTree = "<group>"; };
		018A3DBE2B0799CA00EB3D6B /* GetUserClientFingerprintUseCaseTests.swift */ = {isa = PBXFileReference; fileEncoding = 4; lastKnownFileType = sourcecode.swift; path = GetUserClientFingerprintUseCaseTests.swift; sourceTree = "<group>"; };
		018F17B82B83B70A00E0594D /* AVSConversationType+Conference.swift */ = {isa = PBXFileReference; lastKnownFileType = sourcecode.swift; path = "AVSConversationType+Conference.swift"; sourceTree = "<group>"; };
		01D33D8029B8ED97009E94F3 /* SyncStatusLog.swift */ = {isa = PBXFileReference; lastKnownFileType = sourcecode.swift; path = SyncStatusLog.swift; sourceTree = "<group>"; };
		060C06622B73DB8800B484C6 /* SnoozeCertificateEnrollmentUseCase.swift */ = {isa = PBXFileReference; lastKnownFileType = sourcecode.swift; path = SnoozeCertificateEnrollmentUseCase.swift; sourceTree = "<group>"; };
		060C06672B7619E300B484C6 /* SelfClientCertificateProvider.swift */ = {isa = PBXFileReference; lastKnownFileType = sourcecode.swift; path = SelfClientCertificateProvider.swift; sourceTree = "<group>"; };
		061F791A2B767AE100E8827B /* SelfClientCertificateProviderTests.swift */ = {isa = PBXFileReference; lastKnownFileType = sourcecode.swift; path = SelfClientCertificateProviderTests.swift; sourceTree = "<group>"; };
		061F791D2B76828500E8827B /* SnoozeCertificateEnrollmentUseCaseTests.swift */ = {isa = PBXFileReference; lastKnownFileType = sourcecode.swift; path = SnoozeCertificateEnrollmentUseCaseTests.swift; sourceTree = "<group>"; };
		06239125274DB73A0065A72D /* StartLoginURLActionProcessor.swift */ = {isa = PBXFileReference; lastKnownFileType = sourcecode.swift; path = StartLoginURLActionProcessor.swift; sourceTree = "<group>"; };
		0625690E264AE6560041C17B /* CallClosedReason.swift */ = {isa = PBXFileReference; fileEncoding = 4; lastKnownFileType = sourcecode.swift; path = CallClosedReason.swift; sourceTree = "<group>"; };
		063AFA3E264B30C400DCBCED /* BuildType.swift */ = {isa = PBXFileReference; fileEncoding = 4; lastKnownFileType = sourcecode.swift; path = BuildType.swift; sourceTree = "<group>"; };
		0640C26C26EA0B5C0057AF80 /* NSManagedObjectContext+Packaging.swift */ = {isa = PBXFileReference; lastKnownFileType = sourcecode.swift; path = "NSManagedObjectContext+Packaging.swift"; sourceTree = "<group>"; };
		0648FC1327864783006519D1 /* Conversation+Join.swift */ = {isa = PBXFileReference; fileEncoding = 4; lastKnownFileType = sourcecode.swift; path = "Conversation+Join.swift"; sourceTree = "<group>"; };
		065FEA112B866462005AE86A /* StopCertificateEnrollmentSnoozerUseCase.swift */ = {isa = PBXFileReference; lastKnownFileType = sourcecode.swift; path = StopCertificateEnrollmentSnoozerUseCase.swift; sourceTree = "<group>"; };
		0664F2E52A0E25C200E5C34E /* RecurringActionService.swift */ = {isa = PBXFileReference; lastKnownFileType = sourcecode.swift; path = RecurringActionService.swift; sourceTree = "<group>"; };
		06894D91276BA7FA00DA4E33 /* StartLoginURLActionProcessorTests.swift */ = {isa = PBXFileReference; lastKnownFileType = sourcecode.swift; path = StartLoginURLActionProcessorTests.swift; sourceTree = "<group>"; };
		06B99C7A242B51A300FEAFDE /* SignatureRequestStrategy.swift */ = {isa = PBXFileReference; lastKnownFileType = sourcecode.swift; path = SignatureRequestStrategy.swift; sourceTree = "<group>"; };
		06BBF6EC246EB56B00A26626 /* ConversationTests+List.swift */ = {isa = PBXFileReference; lastKnownFileType = sourcecode.swift; path = "ConversationTests+List.swift"; sourceTree = "<group>"; };
		06BBF6EF246ECB2400A26626 /* ConversationTests+Archiving.swift */ = {isa = PBXFileReference; lastKnownFileType = sourcecode.swift; path = "ConversationTests+Archiving.swift"; sourceTree = "<group>"; };
		06BBF6F2246EF28800A26626 /* ConversationTests+LastRead.swift */ = {isa = PBXFileReference; lastKnownFileType = sourcecode.swift; path = "ConversationTests+LastRead.swift"; sourceTree = "<group>"; };
		06BBF6F5246EF65600A26626 /* ConversationTests+ClearingHistory.swift */ = {isa = PBXFileReference; lastKnownFileType = sourcecode.swift; path = "ConversationTests+ClearingHistory.swift"; sourceTree = "<group>"; };
		06BBF6F7246EF67400A26626 /* ConversationTests+Reactions.swift */ = {isa = PBXFileReference; lastKnownFileType = sourcecode.swift; path = "ConversationTests+Reactions.swift"; sourceTree = "<group>"; };
		06BBF6FB247288DD00A26626 /* FileTransferTests+Swift.swift */ = {isa = PBXFileReference; lastKnownFileType = sourcecode.swift; path = "FileTransferTests+Swift.swift"; sourceTree = "<group>"; };
		06BBF6FE2472F3AC00A26626 /* SendAndReceiveMessagesTests+Swift.swift */ = {isa = PBXFileReference; lastKnownFileType = sourcecode.swift; path = "SendAndReceiveMessagesTests+Swift.swift"; sourceTree = "<group>"; };
		06BBF7002473D51D00A26626 /* MessagingTest+Swift.swift */ = {isa = PBXFileReference; lastKnownFileType = sourcecode.swift; path = "MessagingTest+Swift.swift"; sourceTree = "<group>"; };
		06CDC6F72A2DFB4400EB518D /* RecurringActionServiceTests.swift */ = {isa = PBXFileReference; lastKnownFileType = sourcecode.swift; path = RecurringActionServiceTests.swift; sourceTree = "<group>"; };
		06D16AAD2B9F3BC700D5A28A /* E2EIdentityCertificateUpdateStatusUseCase.swift */ = {isa = PBXFileReference; lastKnownFileType = sourcecode.swift; path = E2EIdentityCertificateUpdateStatusUseCase.swift; sourceTree = "<group>"; };
		06D16AAF2B9F3C9F00D5A28A /* E2EIdentityCertificateUpdateStatusUseCaseTests.swift */ = {isa = PBXFileReference; lastKnownFileType = sourcecode.swift; path = E2EIdentityCertificateUpdateStatusUseCaseTests.swift; sourceTree = "<group>"; };
<<<<<<< HEAD
		06D16AB42BA0624800D5A28A /* IsE2EICertificateEnrollmentRequiredUseCase.swift */ = {isa = PBXFileReference; lastKnownFileType = sourcecode.swift; path = IsE2EICertificateEnrollmentRequiredUseCase.swift; sourceTree = "<group>"; };
=======
>>>>>>> 0e63acc1
		06DE14CE24B85BD0006CB6B3 /* ZMSyncStateDelegate.h */ = {isa = PBXFileReference; lastKnownFileType = sourcecode.c.h; path = ZMSyncStateDelegate.h; sourceTree = "<group>"; };
		06E0979B2A261E5D00B38C4A /* ZMUserSession+RecurringAction.swift */ = {isa = PBXFileReference; lastKnownFileType = sourcecode.swift; path = "ZMUserSession+RecurringAction.swift"; sourceTree = "<group>"; };
		06E0979F2A264F0300B38C4A /* ZMUserSessionTests+RecurringActions.swift */ = {isa = PBXFileReference; lastKnownFileType = sourcecode.swift; path = "ZMUserSessionTests+RecurringActions.swift"; sourceTree = "<group>"; };
		06EB24FD27D6576500094E6E /* LoginFlowTests+PushToken.swift */ = {isa = PBXFileReference; fileEncoding = 4; lastKnownFileType = sourcecode.swift; path = "LoginFlowTests+PushToken.swift"; sourceTree = "<group>"; };
		06F98D5E24379143007E914A /* SignatureRequestStrategyTests.swift */ = {isa = PBXFileReference; lastKnownFileType = sourcecode.swift; path = SignatureRequestStrategyTests.swift; sourceTree = "<group>"; };
		0920833C1BA84F3100F82B29 /* UserClientRequestStrategyTests.swift */ = {isa = PBXFileReference; fileEncoding = 4; lastKnownFileType = sourcecode.swift; path = UserClientRequestStrategyTests.swift; sourceTree = "<group>"; };
		0920833F1BA95EE100F82B29 /* UserClientRequestFactory.swift */ = {isa = PBXFileReference; fileEncoding = 4; lastKnownFileType = sourcecode.swift; path = UserClientRequestFactory.swift; sourceTree = "<group>"; };
		0920C4D81B305FF500C55728 /* UserSessionGiphyRequestStateTests.swift */ = {isa = PBXFileReference; fileEncoding = 4; lastKnownFileType = sourcecode.swift; path = UserSessionGiphyRequestStateTests.swift; sourceTree = "<group>"; };
		09284B6A1B8272C300EEE10E /* WireSyncEngine Test Host.entitlements */ = {isa = PBXFileReference; lastKnownFileType = text.xml; path = "WireSyncEngine Test Host.entitlements"; sourceTree = "<group>"; };
		093694441BA9633300F36B3A /* UserClientRequestFactoryTests.swift */ = {isa = PBXFileReference; fileEncoding = 4; lastKnownFileType = sourcecode.swift; path = UserClientRequestFactoryTests.swift; sourceTree = "<group>"; };
		09531F131AE960E300B8556A /* ZMLoginCodeRequestTranscoder.h */ = {isa = PBXFileReference; fileEncoding = 4; lastKnownFileType = sourcecode.c.h; path = ZMLoginCodeRequestTranscoder.h; sourceTree = "<group>"; };
		09531F141AE960E300B8556A /* ZMLoginCodeRequestTranscoder.m */ = {isa = PBXFileReference; fileEncoding = 4; lastKnownFileType = sourcecode.c.objc; path = ZMLoginCodeRequestTranscoder.m; sourceTree = "<group>"; };
		09531F1A1AE9644800B8556A /* ZMLoginCodeRequestTranscoderTests.m */ = {isa = PBXFileReference; fileEncoding = 4; lastKnownFileType = sourcecode.c.objc; path = ZMLoginCodeRequestTranscoderTests.m; sourceTree = "<group>"; };
		09914E501BD6613600C10BF8 /* ConversationTests+OTR.m */ = {isa = PBXFileReference; fileEncoding = 4; lastKnownFileType = sourcecode.c.objc; name = "ConversationTests+OTR.m"; path = "../E2EE/ConversationTests+OTR.m"; sourceTree = "<group>"; };
		09914E521BD6613D00C10BF8 /* ZMDecodedAPSMessageTest.m */ = {isa = PBXFileReference; fileEncoding = 4; lastKnownFileType = sourcecode.c.objc; path = ZMDecodedAPSMessageTest.m; sourceTree = "<group>"; };
		0994E1DD1B835C4900A51721 /* ios-test-host.xcconfig */ = {isa = PBXFileReference; lastKnownFileType = text.xcconfig; path = "ios-test-host.xcconfig"; sourceTree = "<group>"; };
		0994E1DE1B835C4900A51721 /* ios-test-target.xcconfig */ = {isa = PBXFileReference; lastKnownFileType = text.xcconfig; path = "ios-test-target.xcconfig"; sourceTree = "<group>"; };
		0994E1E21B835C4900A51721 /* project-common.xcconfig */ = {isa = PBXFileReference; lastKnownFileType = text.xcconfig; path = "project-common.xcconfig"; sourceTree = "<group>"; };
		0994E1E31B835C4900A51721 /* project-debug.xcconfig */ = {isa = PBXFileReference; lastKnownFileType = text.xcconfig; path = "project-debug.xcconfig"; sourceTree = "<group>"; };
		0994E1E41B835C4900A51721 /* project.xcconfig */ = {isa = PBXFileReference; lastKnownFileType = text.xcconfig; path = project.xcconfig; sourceTree = "<group>"; };
		0994E1E81B835C4900A51721 /* tests.xcconfig */ = {isa = PBXFileReference; lastKnownFileType = text.xcconfig; path = tests.xcconfig; sourceTree = "<group>"; };
		0994E1E91B835C4900A51721 /* warnings-debug.xcconfig */ = {isa = PBXFileReference; lastKnownFileType = text.xcconfig; path = "warnings-debug.xcconfig"; sourceTree = "<group>"; };
		0994E1EA1B835C4900A51721 /* warnings.xcconfig */ = {isa = PBXFileReference; lastKnownFileType = text.xcconfig; path = warnings.xcconfig; sourceTree = "<group>"; };
		0994E1F01B835C4900A51721 /* WireSyncEngine.xcconfig */ = {isa = PBXFileReference; lastKnownFileType = text.xcconfig; path = WireSyncEngine.xcconfig; sourceTree = "<group>"; };
		0994E1F11B835D1100A51721 /* version.xcconfig */ = {isa = PBXFileReference; lastKnownFileType = text.xcconfig; path = version.xcconfig; sourceTree = "<group>"; };
		09B730941B3045E400A5CCC9 /* ProxiedRequestStatusTests.swift */ = {isa = PBXFileReference; fileEncoding = 4; lastKnownFileType = sourcecode.swift; path = ProxiedRequestStatusTests.swift; sourceTree = "<group>"; };
		09BCDB8C1BCE7F000020DCC7 /* ZMAPSMessageDecoder.h */ = {isa = PBXFileReference; fileEncoding = 4; lastKnownFileType = sourcecode.c.h; path = ZMAPSMessageDecoder.h; sourceTree = "<group>"; };
		09BCDB8D1BCE7F000020DCC7 /* ZMAPSMessageDecoder.m */ = {isa = PBXFileReference; fileEncoding = 4; lastKnownFileType = sourcecode.c.objc; path = ZMAPSMessageDecoder.m; sourceTree = "<group>"; };
		09C77C521BA6C77000E2163F /* UserClientRequestStrategy.swift */ = {isa = PBXFileReference; fileEncoding = 4; lastKnownFileType = sourcecode.swift; path = UserClientRequestStrategy.swift; sourceTree = "<group>"; };
		09D7CE621AE94D4200CC5F45 /* ZMCredentials+Internal.h */ = {isa = PBXFileReference; fileEncoding = 4; lastKnownFileType = sourcecode.c.h; path = "ZMCredentials+Internal.h"; sourceTree = "<group>"; };
		160195601E30C9CF00ACBFAC /* LocalNotificationDispatcherCallingTests.swift */ = {isa = PBXFileReference; fileEncoding = 4; lastKnownFileType = sourcecode.swift; path = LocalNotificationDispatcherCallingTests.swift; sourceTree = "<group>"; };
		16030DC821B01B7500F8032E /* Conversation+ReadReceiptMode.swift */ = {isa = PBXFileReference; lastKnownFileType = sourcecode.swift; path = "Conversation+ReadReceiptMode.swift"; sourceTree = "<group>"; };
		16085B321F71811A000B9F22 /* UserChangeInfo+UserSession.swift */ = {isa = PBXFileReference; fileEncoding = 4; lastKnownFileType = sourcecode.swift; path = "UserChangeInfo+UserSession.swift"; sourceTree = "<group>"; };
		16085B341F719E6D000B9F22 /* NetworkStateRecorder.swift */ = {isa = PBXFileReference; fileEncoding = 4; lastKnownFileType = sourcecode.swift; path = NetworkStateRecorder.swift; sourceTree = "<group>"; };
		160C31261E6434500012E4BC /* OperationStatus.swift */ = {isa = PBXFileReference; fileEncoding = 4; lastKnownFileType = sourcecode.swift; path = OperationStatus.swift; sourceTree = "<group>"; };
		160C31401E6DDFC30012E4BC /* VoiceChannelV3Tests.swift */ = {isa = PBXFileReference; fileEncoding = 4; lastKnownFileType = sourcecode.swift; path = VoiceChannelV3Tests.swift; sourceTree = "<group>"; };
		160C31431E8049320012E4BC /* ApplicationStatusDirectory.swift */ = {isa = PBXFileReference; fileEncoding = 4; lastKnownFileType = sourcecode.swift; path = ApplicationStatusDirectory.swift; sourceTree = "<group>"; };
		160C31491E82AC170012E4BC /* OperationStatusTests.swift */ = {isa = PBXFileReference; fileEncoding = 4; lastKnownFileType = sourcecode.swift; path = OperationStatusTests.swift; sourceTree = "<group>"; };
		161681342077721600BCF33A /* ZMOperationLoop+OperationStatus.swift */ = {isa = PBXFileReference; lastKnownFileType = sourcecode.swift; path = "ZMOperationLoop+OperationStatus.swift"; sourceTree = "<group>"; };
		161927222459E08E00DDD9EB /* UserClientEventConsumerTests.swift */ = {isa = PBXFileReference; lastKnownFileType = sourcecode.swift; path = UserClientEventConsumerTests.swift; sourceTree = "<group>"; };
		161ACB1523F1AFB000ABFF33 /* SessionManager+CallKitManagerDelegate.swift */ = {isa = PBXFileReference; lastKnownFileType = sourcecode.swift; path = "SessionManager+CallKitManagerDelegate.swift"; sourceTree = "<group>"; };
		161ACB2323F432CC00ABFF33 /* SessionManager+URLActions.swift */ = {isa = PBXFileReference; lastKnownFileType = sourcecode.swift; path = "SessionManager+URLActions.swift"; sourceTree = "<group>"; };
		161ACB2C23F5BA0200ABFF33 /* DeepLinkURLActionProcessor.swift */ = {isa = PBXFileReference; lastKnownFileType = sourcecode.swift; path = DeepLinkURLActionProcessor.swift; sourceTree = "<group>"; };
		161ACB2E23F5BACA00ABFF33 /* ConnectToBotURLActionProcessor.swift */ = {isa = PBXFileReference; lastKnownFileType = sourcecode.swift; path = ConnectToBotURLActionProcessor.swift; sourceTree = "<group>"; };
		161ACB3123F5BBA100ABFF33 /* CompanyLoginURLActionProcessor.swift */ = {isa = PBXFileReference; lastKnownFileType = sourcecode.swift; path = CompanyLoginURLActionProcessor.swift; sourceTree = "<group>"; };
		161ACB3923F6BAFE00ABFF33 /* URLActionTests.swift */ = {isa = PBXFileReference; lastKnownFileType = sourcecode.swift; path = URLActionTests.swift; sourceTree = "<group>"; };
		161ACB3B23F6BE7F00ABFF33 /* SessionManagerTests+URLActions.swift */ = {isa = PBXFileReference; lastKnownFileType = sourcecode.swift; path = "SessionManagerTests+URLActions.swift"; sourceTree = "<group>"; };
		161ACB3E23F6E4C200ABFF33 /* DeepLinkURLActionProcessorTests.swift */ = {isa = PBXFileReference; lastKnownFileType = sourcecode.swift; path = DeepLinkURLActionProcessorTests.swift; sourceTree = "<group>"; };
		161ACB4223F6EE4800ABFF33 /* CompanyLoginURLActionProcessorTests.swift */ = {isa = PBXFileReference; lastKnownFileType = sourcecode.swift; path = CompanyLoginURLActionProcessorTests.swift; sourceTree = "<group>"; };
		161C886223FADDE400CB0B8E /* ConnectToBotURLActionProcessorTests.swift */ = {isa = PBXFileReference; lastKnownFileType = sourcecode.swift; path = ConnectToBotURLActionProcessorTests.swift; sourceTree = "<group>"; };
		161C886423FD248A00CB0B8E /* RecordingMockTransportSession.swift */ = {isa = PBXFileReference; lastKnownFileType = sourcecode.swift; path = RecordingMockTransportSession.swift; sourceTree = "<group>"; };
		161C887623FD4CFD00CB0B8E /* MockPushChannel.swift */ = {isa = PBXFileReference; lastKnownFileType = sourcecode.swift; path = MockPushChannel.swift; sourceTree = "<group>"; };
		162113032B2756EB008F0F9F /* PrekeyGenerator.swift */ = {isa = PBXFileReference; lastKnownFileType = sourcecode.swift; path = PrekeyGenerator.swift; sourceTree = "<group>"; };
		1626344620D79C22000D4063 /* ZMUserSessionTests+PushNotifications.swift */ = {isa = PBXFileReference; lastKnownFileType = sourcecode.swift; path = "ZMUserSessionTests+PushNotifications.swift"; sourceTree = "<group>"; };
		162A81D3202B453000F6200C /* SessionManager+AVS.swift */ = {isa = PBXFileReference; lastKnownFileType = sourcecode.swift; path = "SessionManager+AVS.swift"; sourceTree = "<group>"; };
		162A81D5202B5BC600F6200C /* SessionManagerAVSTests.swift */ = {isa = PBXFileReference; lastKnownFileType = sourcecode.swift; path = SessionManagerAVSTests.swift; sourceTree = "<group>"; };
		162DEE101F87B9800034C8F9 /* ZMUserSession+Calling.swift */ = {isa = PBXFileReference; fileEncoding = 4; lastKnownFileType = sourcecode.swift; path = "ZMUserSession+Calling.swift"; sourceTree = "<group>"; };
		1634958A1F0254CB004E80DB /* SessionManager+ServerConnection.swift */ = {isa = PBXFileReference; fileEncoding = 4; lastKnownFileType = sourcecode.swift; path = "SessionManager+ServerConnection.swift"; sourceTree = "<group>"; };
		1636EAFE23F6FCCC00CD9527 /* MockPresentationDelegate.swift */ = {isa = PBXFileReference; lastKnownFileType = sourcecode.swift; path = MockPresentationDelegate.swift; sourceTree = "<group>"; };
		1639A8262260CE5000868AB9 /* ZMLocalNotification+AvailabilityAlert.swift */ = {isa = PBXFileReference; lastKnownFileType = sourcecode.swift; path = "ZMLocalNotification+AvailabilityAlert.swift"; sourceTree = "<group>"; };
		1639A8532264C52600868AB9 /* ZMLocalNotificationTests_Alerts.swift */ = {isa = PBXFileReference; lastKnownFileType = sourcecode.swift; path = ZMLocalNotificationTests_Alerts.swift; sourceTree = "<group>"; };
		163BB8111EE1A65A00DF9384 /* IntegrationTest+Search.swift */ = {isa = PBXFileReference; fileEncoding = 4; lastKnownFileType = sourcecode.swift; path = "IntegrationTest+Search.swift"; sourceTree = "<group>"; };
		163BB8151EE1B1AC00DF9384 /* SearchTests.swift */ = {isa = PBXFileReference; fileEncoding = 4; lastKnownFileType = sourcecode.swift; path = SearchTests.swift; sourceTree = "<group>"; };
		163FB9922052EA4600E74F83 /* OperationLoopNewRequestObserver.swift */ = {isa = PBXFileReference; lastKnownFileType = sourcecode.swift; path = OperationLoopNewRequestObserver.swift; sourceTree = "<group>"; };
		163FB9982057E3F200E74F83 /* AuthenticationStatusProvider.swift */ = {isa = PBXFileReference; lastKnownFileType = sourcecode.swift; path = AuthenticationStatusProvider.swift; sourceTree = "<group>"; };
		1645ECF72448A0A3007A82D6 /* Decodable+JSON.swift */ = {isa = PBXFileReference; lastKnownFileType = sourcecode.swift; path = "Decodable+JSON.swift"; sourceTree = "<group>"; };
		164C29A21ECF437E0026562A /* SearchRequestTests.swift */ = {isa = PBXFileReference; fileEncoding = 4; lastKnownFileType = sourcecode.swift; path = SearchRequestTests.swift; sourceTree = "<group>"; };
		164C29A41ECF47D80026562A /* SearchDirectoryTests.swift */ = {isa = PBXFileReference; fileEncoding = 4; lastKnownFileType = sourcecode.swift; path = SearchDirectoryTests.swift; sourceTree = "<group>"; };
		164C29A61ED2D7B00026562A /* SearchResult.swift */ = {isa = PBXFileReference; fileEncoding = 4; lastKnownFileType = sourcecode.swift; path = SearchResult.swift; sourceTree = "<group>"; };
		164EAF9B1F4455FA00B628C4 /* ZMUserSession+Actions.swift */ = {isa = PBXFileReference; fileEncoding = 4; lastKnownFileType = sourcecode.swift; path = "ZMUserSession+Actions.swift"; sourceTree = "<group>"; };
		16519D37231D3B1700C9D76D /* Conversation+Deletion.swift */ = {isa = PBXFileReference; lastKnownFileType = sourcecode.swift; path = "Conversation+Deletion.swift"; sourceTree = "<group>"; };
		16519D5B231EA13A00C9D76D /* ConversationTests+Deletion.swift */ = {isa = PBXFileReference; lastKnownFileType = sourcecode.swift; path = "ConversationTests+Deletion.swift"; sourceTree = "<group>"; };
		16519D6C231EAAF300C9D76D /* Conversation+DeletionTests.swift */ = {isa = PBXFileReference; lastKnownFileType = sourcecode.swift; path = "Conversation+DeletionTests.swift"; sourceTree = "<group>"; };
		16519D7C2320087100C9D76D /* SlowSyncTests+ExistingData.swift */ = {isa = PBXFileReference; lastKnownFileType = sourcecode.swift; path = "SlowSyncTests+ExistingData.swift"; sourceTree = "<group>"; };
		1658C2361F503CF800889F22 /* FlowManager.swift */ = {isa = PBXFileReference; fileEncoding = 4; lastKnownFileType = sourcecode.swift; path = FlowManager.swift; sourceTree = "<group>"; };
		1658C2381F5404ED00889F22 /* FlowManagerMock.swift */ = {isa = PBXFileReference; fileEncoding = 4; lastKnownFileType = sourcecode.swift; path = FlowManagerMock.swift; sourceTree = "<group>"; };
		1659114E1DEF1F6E007FA847 /* LocalNotificationDispatcher+Calling.swift */ = {isa = PBXFileReference; fileEncoding = 4; lastKnownFileType = sourcecode.swift; path = "LocalNotificationDispatcher+Calling.swift"; sourceTree = "<group>"; };
		165911521DEF38EC007FA847 /* CallStateObserver.swift */ = {isa = PBXFileReference; fileEncoding = 4; lastKnownFileType = sourcecode.swift; name = CallStateObserver.swift; path = ../UserSession/CallStateObserver.swift; sourceTree = "<group>"; };
		165BB94B2004D6490077EFD5 /* SessionManager+UserActivity.swift */ = {isa = PBXFileReference; lastKnownFileType = sourcecode.swift; path = "SessionManager+UserActivity.swift"; sourceTree = "<group>"; };
		165D3A141E1D3EF30052E654 /* WireCallCenterV3.swift */ = {isa = PBXFileReference; fileEncoding = 4; lastKnownFileType = sourcecode.swift; path = WireCallCenterV3.swift; sourceTree = "<group>"; };
		165D3A171E1D43870052E654 /* VoiceChannelV3.swift */ = {isa = PBXFileReference; fileEncoding = 4; lastKnownFileType = sourcecode.swift; path = VoiceChannelV3.swift; sourceTree = "<group>"; };
		165D3A181E1D43870052E654 /* VoiceChannel.swift */ = {isa = PBXFileReference; fileEncoding = 4; lastKnownFileType = sourcecode.swift; path = VoiceChannel.swift; sourceTree = "<group>"; };
		165D3A1A1E1D43870052E654 /* WireCallCenterV3Mock.swift */ = {isa = PBXFileReference; fileEncoding = 4; lastKnownFileType = sourcecode.swift; path = WireCallCenterV3Mock.swift; sourceTree = "<group>"; };
		165D3A3C1E1D60520052E654 /* ZMConversation+VoiceChannel.swift */ = {isa = PBXFileReference; fileEncoding = 4; lastKnownFileType = sourcecode.swift; path = "ZMConversation+VoiceChannel.swift"; sourceTree = "<group>"; };
		1660AA081ECCAC900056D403 /* SearchDirectory.swift */ = {isa = PBXFileReference; fileEncoding = 4; lastKnownFileType = sourcecode.swift; path = SearchDirectory.swift; sourceTree = "<group>"; };
		1660AA0A1ECCAF4E0056D403 /* SearchRequest.swift */ = {isa = PBXFileReference; fileEncoding = 4; lastKnownFileType = sourcecode.swift; path = SearchRequest.swift; sourceTree = "<group>"; };
		1660AA0C1ECDB0250056D403 /* SearchTask.swift */ = {isa = PBXFileReference; fileEncoding = 4; lastKnownFileType = sourcecode.swift; path = SearchTask.swift; sourceTree = "<group>"; };
		1660AA0E1ECE0C870056D403 /* SearchResultTests.swift */ = {isa = PBXFileReference; fileEncoding = 4; lastKnownFileType = sourcecode.swift; path = SearchResultTests.swift; sourceTree = "<group>"; };
		1660AA101ECE3C1C0056D403 /* SearchTaskTests.swift */ = {isa = PBXFileReference; fileEncoding = 4; lastKnownFileType = sourcecode.swift; path = SearchTaskTests.swift; sourceTree = "<group>"; };
		166264732166093800300F45 /* CallEventStatus.swift */ = {isa = PBXFileReference; lastKnownFileType = sourcecode.swift; path = CallEventStatus.swift; sourceTree = "<group>"; };
		1662648121661C9F00300F45 /* ZMOperatonLoop+Background.swift */ = {isa = PBXFileReference; lastKnownFileType = sourcecode.swift; path = "ZMOperatonLoop+Background.swift"; sourceTree = "<group>"; };
		166264922166517A00300F45 /* CallEventStatusTests.swift */ = {isa = PBXFileReference; lastKnownFileType = sourcecode.swift; path = CallEventStatusTests.swift; sourceTree = "<group>"; };
		1662B0F623D9B29C00B8C7C5 /* UnauthenticatedSession+DomainLookup.swift */ = {isa = PBXFileReference; lastKnownFileType = sourcecode.swift; path = "UnauthenticatedSession+DomainLookup.swift"; sourceTree = "<group>"; };
		1662B0F823D9CE8F00B8C7C5 /* UnauthenticatedSessionTests+DomainLookup.swift */ = {isa = PBXFileReference; lastKnownFileType = sourcecode.swift; path = "UnauthenticatedSessionTests+DomainLookup.swift"; sourceTree = "<group>"; };
		166507802459D7CA005300C1 /* UserClientEventConsumer.swift */ = {isa = PBXFileReference; lastKnownFileType = sourcecode.swift; path = UserClientEventConsumer.swift; sourceTree = "<group>"; };
		166A8BF21E015F3B00F5EEEA /* WireCallCenterV3Factory.swift */ = {isa = PBXFileReference; fileEncoding = 4; lastKnownFileType = sourcecode.swift; path = WireCallCenterV3Factory.swift; sourceTree = "<group>"; };
		166A8BF81E02C7D500F5EEEA /* ZMHotFix+PendingChanges.swift */ = {isa = PBXFileReference; fileEncoding = 4; lastKnownFileType = sourcecode.swift; path = "ZMHotFix+PendingChanges.swift"; sourceTree = "<group>"; };
		166B2B5D23E86522003E8581 /* ZMUserSession.swift */ = {isa = PBXFileReference; lastKnownFileType = sourcecode.swift; path = ZMUserSession.swift; sourceTree = "<group>"; };
		166B2B6D23EB2CD3003E8581 /* DatabaseTest.swift */ = {isa = PBXFileReference; lastKnownFileType = sourcecode.swift; path = DatabaseTest.swift; sourceTree = "<group>"; };
		166D18A3230EBFFA001288CD /* MediaManager.swift */ = {isa = PBXFileReference; lastKnownFileType = sourcecode.swift; path = MediaManager.swift; sourceTree = "<group>"; };
		166D18A5230EC418001288CD /* MockMediaManager.swift */ = {isa = PBXFileReference; lastKnownFileType = sourcecode.swift; path = MockMediaManager.swift; sourceTree = "<group>"; };
		166D191C231569DD001288CD /* SessionManagerTests+MessageRetention.swift */ = {isa = PBXFileReference; lastKnownFileType = sourcecode.swift; path = "SessionManagerTests+MessageRetention.swift"; sourceTree = "<group>"; };
		166D191E23157EBE001288CD /* IntegrationTest+Messages.swift */ = {isa = PBXFileReference; lastKnownFileType = sourcecode.swift; path = "IntegrationTest+Messages.swift"; sourceTree = "<group>"; };
		166DCDB92555ADD1004F4F59 /* SessionManager+EncryptionAtRest.swift */ = {isa = PBXFileReference; lastKnownFileType = sourcecode.swift; path = "SessionManager+EncryptionAtRest.swift"; sourceTree = "<group>"; };
		166E47CC255E785900C161C8 /* StrategyDirectory.swift */ = {isa = PBXFileReference; lastKnownFileType = sourcecode.swift; path = StrategyDirectory.swift; sourceTree = "<group>"; };
		166E47D2255EF0BD00C161C8 /* MockStrategyDirectory.swift */ = {isa = PBXFileReference; lastKnownFileType = sourcecode.swift; path = MockStrategyDirectory.swift; sourceTree = "<group>"; };
		1671F74F2B6A7DF500C2D8A3 /* ZMAuthenticationStatus.swift */ = {isa = PBXFileReference; lastKnownFileType = sourcecode.swift; path = ZMAuthenticationStatus.swift; sourceTree = "<group>"; };
		1671F9FE1E2FAF50009F3150 /* ZMLocalNotificationForTests_CallState.swift */ = {isa = PBXFileReference; fileEncoding = 4; lastKnownFileType = sourcecode.swift; path = ZMLocalNotificationForTests_CallState.swift; sourceTree = "<group>"; };
		1672A64423473EA100380537 /* LabelDownstreamRequestStrategy.swift */ = {isa = PBXFileReference; lastKnownFileType = sourcecode.swift; path = LabelDownstreamRequestStrategy.swift; sourceTree = "<group>"; };
		1672A652234784B500380537 /* LabelDownstreamRequestStrategyTests.swift */ = {isa = PBXFileReference; lastKnownFileType = sourcecode.swift; path = LabelDownstreamRequestStrategyTests.swift; sourceTree = "<group>"; };
		1673C35224CB36D800AE2714 /* ZMUserSessionTests+EncryptionAtRest.swift */ = {isa = PBXFileReference; lastKnownFileType = sourcecode.swift; path = "ZMUserSessionTests+EncryptionAtRest.swift"; sourceTree = "<group>"; };
		1675532B21B16D1E009C9FEA /* ConversationTests+ReceiptMode.swift */ = {isa = PBXFileReference; lastKnownFileType = sourcecode.swift; path = "ConversationTests+ReceiptMode.swift"; sourceTree = "<group>"; };
		1679D1CB1EF9730C007B0DF5 /* ZMUserSessionTestsBase+Calling.swift */ = {isa = PBXFileReference; fileEncoding = 4; lastKnownFileType = sourcecode.swift; path = "ZMUserSessionTestsBase+Calling.swift"; sourceTree = "<group>"; };
		167F383A23E0416E006B6AA9 /* UnauthenticatedSession+SSO.swift */ = {isa = PBXFileReference; lastKnownFileType = sourcecode.swift; path = "UnauthenticatedSession+SSO.swift"; sourceTree = "<group>"; };
		167F383C23E04A93006B6AA9 /* UnauthenticatedSessionTests+SSO.swift */ = {isa = PBXFileReference; lastKnownFileType = sourcecode.swift; path = "UnauthenticatedSessionTests+SSO.swift"; sourceTree = "<group>"; };
		168474252252579A004DE9EC /* ZMUserSessionTests+Syncing.swift */ = {isa = PBXFileReference; lastKnownFileType = sourcecode.swift; path = "ZMUserSessionTests+Syncing.swift"; sourceTree = "<group>"; };
		16849B1B23EDA1FD00C025A8 /* MockUpdateEventProcessor.swift */ = {isa = PBXFileReference; lastKnownFileType = sourcecode.swift; path = MockUpdateEventProcessor.swift; sourceTree = "<group>"; };
		16849B1F23EDB32B00C025A8 /* MockSessionManager.swift */ = {isa = PBXFileReference; lastKnownFileType = sourcecode.swift; path = MockSessionManager.swift; sourceTree = "<group>"; };
		168818A025F1512400BB51C3 /* AllTests.xctestplan */ = {isa = PBXFileReference; lastKnownFileType = text; path = AllTests.xctestplan; sourceTree = "<group>"; };
		168818AB25F1533A00BB51C3 /* IntegrationTests.xctestplan */ = {isa = PBXFileReference; lastKnownFileType = text; path = IntegrationTests.xctestplan; sourceTree = "<group>"; };
		168CF42620077C54009FCB89 /* TeamInvitationStatus.swift */ = {isa = PBXFileReference; lastKnownFileType = sourcecode.swift; path = TeamInvitationStatus.swift; sourceTree = "<group>"; };
		168CF4282007840A009FCB89 /* Team+Invite.swift */ = {isa = PBXFileReference; lastKnownFileType = sourcecode.swift; path = "Team+Invite.swift"; sourceTree = "<group>"; };
		168CF42A20079A02009FCB89 /* TeamInvitationRequestStrategy.swift */ = {isa = PBXFileReference; lastKnownFileType = sourcecode.swift; path = TeamInvitationRequestStrategy.swift; sourceTree = "<group>"; };
		168CF42C2007BCA0009FCB89 /* TeamInvitationRequestStrategyTests.swift */ = {isa = PBXFileReference; lastKnownFileType = sourcecode.swift; path = TeamInvitationRequestStrategyTests.swift; sourceTree = "<group>"; };
		168CF42E2007BCD9009FCB89 /* TeamInvitationStatusTests.swift */ = {isa = PBXFileReference; lastKnownFileType = sourcecode.swift; path = TeamInvitationStatusTests.swift; sourceTree = "<group>"; };
		168E96DC220C6EB700FC92FA /* UserTests+AccountDeletion.swift */ = {isa = PBXFileReference; lastKnownFileType = sourcecode.swift; path = "UserTests+AccountDeletion.swift"; sourceTree = "<group>"; };
		16904A83207E078C00C92806 /* ConversationTests+Participants.swift */ = {isa = PBXFileReference; lastKnownFileType = sourcecode.swift; path = "ConversationTests+Participants.swift"; sourceTree = "<group>"; };
		1693151025836E5800709F15 /* EventProcessor.swift */ = {isa = PBXFileReference; lastKnownFileType = sourcecode.swift; path = EventProcessor.swift; sourceTree = "<group>"; };
		1693151E2588CF9500709F15 /* EventProcessorTests.swift */ = {isa = PBXFileReference; lastKnownFileType = sourcecode.swift; path = EventProcessorTests.swift; sourceTree = "<group>"; };
		169BA1D225ECDBA300374343 /* IntegrationTests.xctest */ = {isa = PBXFileReference; explicitFileType = wrapper.cfbundle; includeInIndex = 0; path = IntegrationTests.xctest; sourceTree = BUILT_PRODUCTS_DIR; };
		169BA1D625ECDBA300374343 /* IntegrationTests-Info.plist */ = {isa = PBXFileReference; lastKnownFileType = text.plist.xml; path = "IntegrationTests-Info.plist"; sourceTree = "<group>"; };
		169BA1F725ECF8F700374343 /* MockAppLock.swift */ = {isa = PBXFileReference; lastKnownFileType = sourcecode.swift; path = MockAppLock.swift; sourceTree = "<group>"; };
		169BA1FE25ED0DAD00374343 /* ZMUserSession+Messages.swift */ = {isa = PBXFileReference; lastKnownFileType = sourcecode.swift; path = "ZMUserSession+Messages.swift"; sourceTree = "<group>"; };
		169BA23C25EF6E2A00374343 /* MockRegistrationStatusDelegate.swift */ = {isa = PBXFileReference; lastKnownFileType = sourcecode.swift; path = MockRegistrationStatusDelegate.swift; sourceTree = "<group>"; };
		169BA24025EF6F6700374343 /* ZMConversation+Testing.swift */ = {isa = PBXFileReference; lastKnownFileType = sourcecode.swift; path = "ZMConversation+Testing.swift"; sourceTree = "<group>"; };
		169BA24325EF6FFA00374343 /* MockAnalytics.swift */ = {isa = PBXFileReference; lastKnownFileType = sourcecode.swift; path = MockAnalytics.swift; sourceTree = "<group>"; };
		169BA24B25EF753100374343 /* MockReachability.swift */ = {isa = PBXFileReference; lastKnownFileType = sourcecode.swift; path = MockReachability.swift; sourceTree = "<group>"; };
		169BA25125EF778E00374343 /* TestUserProfileUpdateObserver.swift */ = {isa = PBXFileReference; lastKnownFileType = sourcecode.swift; path = TestUserProfileUpdateObserver.swift; sourceTree = "<group>"; };
		169BC10E22BD17FF0003159B /* LegalHoldRequestStrategyTests.swift */ = {isa = PBXFileReference; lastKnownFileType = sourcecode.swift; path = LegalHoldRequestStrategyTests.swift; sourceTree = "<group>"; };
		169E303120D29C200012C219 /* PushRegistryMock.swift */ = {isa = PBXFileReference; lastKnownFileType = sourcecode.swift; path = PushRegistryMock.swift; sourceTree = "<group>"; };
		169E55F52518FF810092CD53 /* EventProcessingPerformanceTests.swift */ = {isa = PBXFileReference; lastKnownFileType = sourcecode.swift; path = EventProcessingPerformanceTests.swift; sourceTree = "<group>"; };
		16A5FE20215B584200AEEBBD /* MockLinkPreviewDetector.swift */ = {isa = PBXFileReference; lastKnownFileType = sourcecode.swift; path = MockLinkPreviewDetector.swift; sourceTree = "<group>"; };
		16A5FE22215B5FD000AEEBBD /* LinkPreviewTests.swift */ = {isa = PBXFileReference; lastKnownFileType = sourcecode.swift; path = LinkPreviewTests.swift; sourceTree = "<group>"; };
		16A702CF1E92998100B8410D /* ApplicationStatusDirectoryTests.swift */ = {isa = PBXFileReference; fileEncoding = 4; lastKnownFileType = sourcecode.swift; path = ApplicationStatusDirectoryTests.swift; sourceTree = "<group>"; };
		16A764601F3E0B0B00564F21 /* CallKitManager.swift */ = {isa = PBXFileReference; fileEncoding = 4; lastKnownFileType = sourcecode.swift; path = CallKitManager.swift; sourceTree = "<group>"; };
		16A86B8322A7E57100A674F8 /* ConversationTests+LegalHold.swift */ = {isa = PBXFileReference; lastKnownFileType = sourcecode.swift; path = "ConversationTests+LegalHold.swift"; sourceTree = "<group>"; };
		16AD86B71F7292EB00E4C797 /* TypingChange.swift */ = {isa = PBXFileReference; fileEncoding = 4; lastKnownFileType = sourcecode.swift; path = TypingChange.swift; sourceTree = "<group>"; };
		16BA78702B04D98A006D8CCF /* AutoMockable.manual.swift */ = {isa = PBXFileReference; lastKnownFileType = sourcecode.swift; path = AutoMockable.manual.swift; sourceTree = "<group>"; };
		16C4BD9F20A309CD00BCDB17 /* CallParticipantSnapshot.swift */ = {isa = PBXFileReference; lastKnownFileType = sourcecode.swift; path = CallParticipantSnapshot.swift; sourceTree = "<group>"; };
		16D0A118234B999600A83F87 /* LabelUpstreamRequestStrategyTests.swift */ = {isa = PBXFileReference; lastKnownFileType = sourcecode.swift; path = LabelUpstreamRequestStrategyTests.swift; sourceTree = "<group>"; };
		16D0A11C234C8CD700A83F87 /* LabelUpstreamRequestStrategy.swift */ = {isa = PBXFileReference; lastKnownFileType = sourcecode.swift; path = LabelUpstreamRequestStrategy.swift; sourceTree = "<group>"; };
		16D1383A1FD6A6F4001B4411 /* AvailabilityTests.swift */ = {isa = PBXFileReference; lastKnownFileType = sourcecode.swift; path = AvailabilityTests.swift; sourceTree = "<group>"; };
		16D3FCDE1E365ABC0052A535 /* CallStateObserverTests.swift */ = {isa = PBXFileReference; fileEncoding = 4; lastKnownFileType = sourcecode.swift; path = CallStateObserverTests.swift; sourceTree = "<group>"; };
		16D3FD011E3A5C0D0052A535 /* ZMConversationVoiceChannelRouterTests.swift */ = {isa = PBXFileReference; fileEncoding = 4; lastKnownFileType = sourcecode.swift; path = ZMConversationVoiceChannelRouterTests.swift; sourceTree = "<group>"; };
		16D74BF32B59670B00160298 /* ChangeUsernameUseCase.swift */ = {isa = PBXFileReference; lastKnownFileType = sourcecode.swift; path = ChangeUsernameUseCase.swift; sourceTree = "<group>"; };
		16D74BF52B5A961800160298 /* ChangeUsernameUseCaseTests.swift */ = {isa = PBXFileReference; lastKnownFileType = sourcecode.swift; path = ChangeUsernameUseCaseTests.swift; sourceTree = "<group>"; };
		16D9E8B922BCD39200FA463F /* LegalHoldRequestStrategy.swift */ = {isa = PBXFileReference; lastKnownFileType = sourcecode.swift; path = LegalHoldRequestStrategy.swift; sourceTree = "<group>"; };
		16DABFAD1DCF98D3001973E3 /* CallingRequestStrategy.swift */ = {isa = PBXFileReference; fileEncoding = 4; lastKnownFileType = sourcecode.swift; path = CallingRequestStrategy.swift; sourceTree = "<group>"; };
		16DCAD641B0F9447008C1DD9 /* NSURL+LaunchOptions.h */ = {isa = PBXFileReference; fileEncoding = 4; lastKnownFileType = sourcecode.c.h; path = "NSURL+LaunchOptions.h"; sourceTree = "<group>"; };
		16DCAD651B0F9447008C1DD9 /* NSURL+LaunchOptions.m */ = {isa = PBXFileReference; fileEncoding = 4; lastKnownFileType = sourcecode.c.objc; path = "NSURL+LaunchOptions.m"; sourceTree = "<group>"; };
		16DCAD6D1B1476FE008C1DD9 /* NSURL+LaunchOptionsTests.m */ = {isa = PBXFileReference; fileEncoding = 4; lastKnownFileType = sourcecode.c.objc; path = "NSURL+LaunchOptionsTests.m"; sourceTree = "<group>"; };
		16DCB91B213449620002E910 /* ZMOperationLoop+PushChannel.swift */ = {isa = PBXFileReference; lastKnownFileType = sourcecode.swift; path = "ZMOperationLoop+PushChannel.swift"; sourceTree = "<group>"; };
		16E0FB86232F8933000E3235 /* ZMUserSession+Authentication.swift */ = {isa = PBXFileReference; lastKnownFileType = sourcecode.swift; path = "ZMUserSession+Authentication.swift"; sourceTree = "<group>"; };
		16E0FBB4233119FE000E3235 /* ZMUserSessionTests+Authentication.swift */ = {isa = PBXFileReference; lastKnownFileType = sourcecode.swift; path = "ZMUserSessionTests+Authentication.swift"; sourceTree = "<group>"; };
		16E6F26124B371190015B249 /* ZMUserSession+EncryptionAtRest.swift */ = {isa = PBXFileReference; lastKnownFileType = sourcecode.swift; path = "ZMUserSession+EncryptionAtRest.swift"; sourceTree = "<group>"; };
		16ED865923E2E91900CB1766 /* ZMUserSession+LifeCycle.swift */ = {isa = PBXFileReference; lastKnownFileType = sourcecode.swift; path = "ZMUserSession+LifeCycle.swift"; sourceTree = "<group>"; };
		16ED865C23E30F7E00CB1766 /* ZMUserSesson+Proxy.swift */ = {isa = PBXFileReference; lastKnownFileType = sourcecode.swift; path = "ZMUserSesson+Proxy.swift"; sourceTree = "<group>"; };
		16ED865E23E3145C00CB1766 /* ZMUserSession+Clients.swift */ = {isa = PBXFileReference; lastKnownFileType = sourcecode.swift; path = "ZMUserSession+Clients.swift"; sourceTree = "<group>"; };
		16F5F16B1E4092C00062F0AE /* NSManagedObjectContext+CTCallCenter.swift */ = {isa = PBXFileReference; fileEncoding = 4; lastKnownFileType = sourcecode.swift; path = "NSManagedObjectContext+CTCallCenter.swift"; sourceTree = "<group>"; };
		16F6BB371EDEA659009EA803 /* SearchResult+AddressBook.swift */ = {isa = PBXFileReference; fileEncoding = 4; lastKnownFileType = sourcecode.swift; path = "SearchResult+AddressBook.swift"; sourceTree = "<group>"; };
		16FF47431F0BF5C70044C491 /* IntegrationTest.swift */ = {isa = PBXFileReference; fileEncoding = 4; lastKnownFileType = sourcecode.swift; path = IntegrationTest.swift; sourceTree = "<group>"; };
		16FF47461F0CD58A0044C491 /* IntegrationTest.m */ = {isa = PBXFileReference; fileEncoding = 4; lastKnownFileType = sourcecode.c.objc; path = IntegrationTest.m; sourceTree = "<group>"; };
		16FF47481F0CD6610044C491 /* IntegrationTest.h */ = {isa = PBXFileReference; lastKnownFileType = sourcecode.c.h; path = IntegrationTest.h; sourceTree = "<group>"; };
		16FF474B1F0D54B20044C491 /* SessionManager+Logs.swift */ = {isa = PBXFileReference; fileEncoding = 4; lastKnownFileType = sourcecode.swift; path = "SessionManager+Logs.swift"; sourceTree = "<group>"; };
		259AAB0C2B9F477F00B13A7C /* LastE2EIdentityUpdateDateProtocol.swift */ = {isa = PBXFileReference; lastKnownFileType = sourcecode.swift; path = LastE2EIdentityUpdateDateProtocol.swift; sourceTree = "<group>"; };
		25A9B7B92B5EA36D00FD43FB /* Security.framework */ = {isa = PBXFileReference; lastKnownFileType = wrapper.framework; name = Security.framework; path = Platforms/MacOSX.platform/Developer/SDKs/MacOSX14.0.sdk/System/Library/Frameworks/Security.framework; sourceTree = DEVELOPER_DIR; };
		25CCE9DB2BA4A943002AB21F /* String+Mocks.swift */ = {isa = PBXFileReference; lastKnownFileType = sourcecode.swift; path = "String+Mocks.swift"; sourceTree = "<group>"; };
		25E11B0A2B56A15F005D51FA /* GetE2eIdentityCertificatesUseCase.swift */ = {isa = PBXFileReference; lastKnownFileType = sourcecode.swift; path = GetE2eIdentityCertificatesUseCase.swift; sourceTree = "<group>"; };
		25E11B0C2B56B497005D51FA /* GetIsE2EIdentityEnabledUseCase.swift */ = {isa = PBXFileReference; lastKnownFileType = sourcecode.swift; path = GetIsE2EIdentityEnabledUseCase.swift; sourceTree = "<group>"; };
		2B155969295093360069AE34 /* HotfixPatch.swift */ = {isa = PBXFileReference; lastKnownFileType = sourcecode.swift; path = HotfixPatch.swift; sourceTree = "<group>"; };
		2B56189B29A5074000D8CCCA /* SecurityTests.xctestplan */ = {isa = PBXFileReference; lastKnownFileType = text; path = SecurityTests.xctestplan; sourceTree = "<group>"; };
		3D6B0837E10BD4D5E88805E3 /* ZMSyncStrategyTests.swift */ = {isa = PBXFileReference; lastKnownFileType = sourcecode.swift; path = ZMSyncStrategyTests.swift; sourceTree = "<group>"; };
		3E05F247192A4F8900F22D80 /* NSError+ZMUserSession.h */ = {isa = PBXFileReference; fileEncoding = 4; lastKnownFileType = sourcecode.c.h; path = "NSError+ZMUserSession.h"; sourceTree = "<group>"; };
		3E05F250192A4FBD00F22D80 /* UserSessionErrorTests.m */ = {isa = PBXFileReference; fileEncoding = 4; lastKnownFileType = sourcecode.c.objc; path = UserSessionErrorTests.m; sourceTree = "<group>"; };
		3E05F253192A50CC00F22D80 /* NSError+ZMUserSession.m */ = {isa = PBXFileReference; fileEncoding = 4; lastKnownFileType = sourcecode.c.objc; path = "NSError+ZMUserSession.m"; sourceTree = "<group>"; };
		3E05F254192A50CC00F22D80 /* NSError+ZMUserSessionInternal.h */ = {isa = PBXFileReference; fileEncoding = 4; lastKnownFileType = sourcecode.c.h; path = "NSError+ZMUserSessionInternal.h"; sourceTree = "<group>"; };
		3E1858B21951D69B005FE78F /* MemoryLeaksObserver.h */ = {isa = PBXFileReference; fileEncoding = 4; lastKnownFileType = sourcecode.c.h; path = MemoryLeaksObserver.h; sourceTree = "<group>"; };
		3E1858B31951D69B005FE78F /* MemoryLeaksObserver.m */ = {isa = PBXFileReference; fileEncoding = 4; lastKnownFileType = sourcecode.c.objc; path = MemoryLeaksObserver.m; sourceTree = "<group>"; };
		3E18605C191A4F3B000FE027 /* WireSyncEngine-iOS.pch */ = {isa = PBXFileReference; lastKnownFileType = sourcecode.c.h; path = "WireSyncEngine-iOS.pch"; sourceTree = "<group>"; };
		3E18605F191A4F6A000FE027 /* README.md */ = {isa = PBXFileReference; lastKnownFileType = text; path = README.md; sourceTree = "<group>"; };
		3E186088191A56F6000FE027 /* WireSyncEngine Test Host.app */ = {isa = PBXFileReference; explicitFileType = wrapper.application; includeInIndex = 0; path = "WireSyncEngine Test Host.app"; sourceTree = BUILT_PRODUCTS_DIR; };
		3E1860B4191A5D99000FE027 /* Test-Host-Info.plist */ = {isa = PBXFileReference; fileEncoding = 4; lastKnownFileType = text.plist.xml; path = "Test-Host-Info.plist"; sourceTree = "<group>"; };
		3E1860B5191A5D99000FE027 /* Test-Host-Prefix.pch */ = {isa = PBXFileReference; fileEncoding = 4; lastKnownFileType = sourcecode.c.h; path = "Test-Host-Prefix.pch"; sourceTree = "<group>"; };
		3E1860B6191A5D99000FE027 /* TestHost-main.m */ = {isa = PBXFileReference; fileEncoding = 4; lastKnownFileType = sourcecode.c.objc; path = "TestHost-main.m"; sourceTree = "<group>"; };
		3E1860B7191A5D99000FE027 /* TestHostAppDelegate.h */ = {isa = PBXFileReference; fileEncoding = 4; lastKnownFileType = sourcecode.c.h; path = TestHostAppDelegate.h; sourceTree = "<group>"; };
		3E1860B8191A5D99000FE027 /* TestHostAppDelegate.m */ = {isa = PBXFileReference; fileEncoding = 4; lastKnownFileType = sourcecode.c.objc; path = TestHostAppDelegate.m; sourceTree = "<group>"; };
		3E1860C3191A649D000FE027 /* UnitTests.xctest */ = {isa = PBXFileReference; explicitFileType = wrapper.cfbundle; includeInIndex = 0; path = UnitTests.xctest; sourceTree = BUILT_PRODUCTS_DIR; };
		3E2712FE1A891781008EE50F /* UnitTests-Info.plist */ = {isa = PBXFileReference; lastKnownFileType = text.plist.xml; path = "UnitTests-Info.plist"; sourceTree = "<group>"; };
		3E288A6919C859210031CFCE /* NotificationObservers.h */ = {isa = PBXFileReference; fileEncoding = 4; lastKnownFileType = sourcecode.c.h; path = NotificationObservers.h; sourceTree = "<group>"; };
		3E288A6A19C859210031CFCE /* NotificationObservers.m */ = {isa = PBXFileReference; fileEncoding = 4; lastKnownFileType = sourcecode.c.objc; path = NotificationObservers.m; sourceTree = "<group>"; };
		3E6CD176194F435F00BAE83E /* ConversationsTests.m */ = {isa = PBXFileReference; fileEncoding = 4; lastKnownFileType = sourcecode.c.objc; path = ConversationsTests.m; sourceTree = "<group>"; };
		3E799CF2192140300020A438 /* WireSyncEngine-Tests.pch */ = {isa = PBXFileReference; lastKnownFileType = sourcecode.c.h; path = "WireSyncEngine-Tests.pch"; sourceTree = "<group>"; };
		3E9848BC1A65253000F7B050 /* Hack.swift */ = {isa = PBXFileReference; fileEncoding = 4; lastKnownFileType = sourcecode.swift; path = Hack.swift; sourceTree = "<group>"; };
		3EEA678A199D079600AF7665 /* UserTests.m */ = {isa = PBXFileReference; fileEncoding = 4; lastKnownFileType = sourcecode.c.objc; path = UserTests.m; sourceTree = "<group>"; };
		54034F371BB1A6D900F4ED62 /* ZMUserSession+Logs.swift */ = {isa = PBXFileReference; fileEncoding = 4; lastKnownFileType = sourcecode.swift; path = "ZMUserSession+Logs.swift"; sourceTree = "<group>"; };
		540818A51BCA647D00257CA7 /* ZMBlacklistVerificator+Testing.h */ = {isa = PBXFileReference; fileEncoding = 4; lastKnownFileType = sourcecode.c.h; path = "ZMBlacklistVerificator+Testing.h"; sourceTree = "<group>"; };
		541228431AEE422C00D9ED1C /* ZMAuthenticationStatusTests.m */ = {isa = PBXFileReference; fileEncoding = 4; lastKnownFileType = sourcecode.c.objc; path = ZMAuthenticationStatusTests.m; sourceTree = "<group>"; };
		54131BC525C7F71400CE2CA2 /* LoginDelegate.swift */ = {isa = PBXFileReference; lastKnownFileType = sourcecode.swift; path = LoginDelegate.swift; sourceTree = "<group>"; };
		54131BCD25C7FFCA00CE2CA2 /* SessionManager+AuthenticationStatusDelegate.swift */ = {isa = PBXFileReference; lastKnownFileType = sourcecode.swift; path = "SessionManager+AuthenticationStatusDelegate.swift"; sourceTree = "<group>"; };
		54131BE825C8495B00CE2CA2 /* NSManagedObjectContext+GenericAsyncQueue.swift */ = {isa = PBXFileReference; lastKnownFileType = sourcecode.swift; path = "NSManagedObjectContext+GenericAsyncQueue.swift"; sourceTree = "<group>"; };
		54188DCA19D19DE200DA40E4 /* ZMLastUpdateEventIDTranscoderTests.m */ = {isa = PBXFileReference; fileEncoding = 4; lastKnownFileType = sourcecode.c.objc; path = ZMLastUpdateEventIDTranscoderTests.m; sourceTree = "<group>"; };
		541918EB195AD9D100A5023D /* SendAndReceiveMessagesTests.m */ = {isa = PBXFileReference; fileEncoding = 4; lastKnownFileType = sourcecode.c.objc; path = SendAndReceiveMessagesTests.m; sourceTree = "<group>"; };
		542049EF196AB84B000D8A94 /* WireSyncEngine.h */ = {isa = PBXFileReference; lastKnownFileType = sourcecode.c.h; path = WireSyncEngine.h; sourceTree = "<group>"; };
		5422E96E1BD5A4FD005A7C77 /* OTRTests.swift */ = {isa = PBXFileReference; fileEncoding = 4; lastKnownFileType = sourcecode.swift; path = OTRTests.swift; sourceTree = "<group>"; };
		5423B999191A4A1B0044347D /* en */ = {isa = PBXFileReference; lastKnownFileType = text.plist.strings; name = en; path = en.lproj/InfoPlist.strings; sourceTree = "<group>"; };
		54257C071DF1C94200107FE7 /* TopConversationsDirectory.swift */ = {isa = PBXFileReference; fileEncoding = 4; lastKnownFileType = sourcecode.swift; path = TopConversationsDirectory.swift; sourceTree = "<group>"; };
		5427B34619D17ACE00CC18DC /* ZMMissingUpdateEventsTranscoder+Internal.h */ = {isa = PBXFileReference; fileEncoding = 4; lastKnownFileType = sourcecode.c.h; path = "ZMMissingUpdateEventsTranscoder+Internal.h"; sourceTree = "<group>"; };
		5427B34D19D195A100CC18DC /* ZMLastUpdateEventIDTranscoder.h */ = {isa = PBXFileReference; fileEncoding = 4; lastKnownFileType = sourcecode.c.h; path = ZMLastUpdateEventIDTranscoder.h; sourceTree = "<group>"; };
		5427B34E19D195A100CC18DC /* ZMLastUpdateEventIDTranscoder.m */ = {isa = PBXFileReference; fileEncoding = 4; lastKnownFileType = sourcecode.c.objc; lineEnding = 0; path = ZMLastUpdateEventIDTranscoder.m; sourceTree = "<group>"; xcLanguageSpecificationIdentifier = xcode.lang.objc; };
		5427B35319D1965A00CC18DC /* ZMLastUpdateEventIDTranscoder+Internal.h */ = {isa = PBXFileReference; fileEncoding = 4; lastKnownFileType = sourcecode.c.h; path = "ZMLastUpdateEventIDTranscoder+Internal.h"; sourceTree = "<group>"; };
		542DFEE51DDCA452000F5B95 /* UserProfileUpdateStatusTests.swift */ = {isa = PBXFileReference; fileEncoding = 4; lastKnownFileType = sourcecode.swift; path = UserProfileUpdateStatusTests.swift; sourceTree = "<group>"; };
		542DFEE71DDCA4FD000F5B95 /* UserProfileUpdateRequestStrategyTests.swift */ = {isa = PBXFileReference; fileEncoding = 4; lastKnownFileType = sourcecode.swift; path = UserProfileUpdateRequestStrategyTests.swift; sourceTree = "<group>"; };
		543095921DE76B170065367F /* random1.txt */ = {isa = PBXFileReference; fileEncoding = 4; lastKnownFileType = text; path = random1.txt; sourceTree = "<group>"; };
		543095941DE76B270065367F /* random2.txt */ = {isa = PBXFileReference; fileEncoding = 4; lastKnownFileType = text; path = random2.txt; sourceTree = "<group>"; };
		5430E9231BAA0D9F00395E05 /* WireSyncEngineLogs.h */ = {isa = PBXFileReference; fileEncoding = 4; lastKnownFileType = sourcecode.c.h; path = WireSyncEngineLogs.h; sourceTree = "<group>"; };
		5430FF141CE4A359004ECFFE /* FileTransferTests.m */ = {isa = PBXFileReference; fileEncoding = 4; lastKnownFileType = sourcecode.c.objc; path = FileTransferTests.m; sourceTree = "<group>"; };
		543ED0001D79E0EE00A9CDF3 /* ApplicationMock.swift */ = {isa = PBXFileReference; fileEncoding = 4; lastKnownFileType = sourcecode.swift; path = ApplicationMock.swift; sourceTree = "<group>"; };
		544F8FF21DDCD34600D1AB04 /* UserProfileUpdateNotifications.swift */ = {isa = PBXFileReference; fileEncoding = 4; lastKnownFileType = sourcecode.swift; path = UserProfileUpdateNotifications.swift; sourceTree = "<group>"; };
		545643D41C62C1A800A2129C /* ConversationTestsBase.h */ = {isa = PBXFileReference; fileEncoding = 4; lastKnownFileType = sourcecode.c.h; path = ConversationTestsBase.h; sourceTree = "<group>"; };
		545643D51C62C1A800A2129C /* ConversationTestsBase.m */ = {isa = PBXFileReference; fileEncoding = 4; lastKnownFileType = sourcecode.c.objc; path = ConversationTestsBase.m; sourceTree = "<group>"; };
		5458273D2541C3A9002B8F83 /* PresentationDelegate.swift */ = {isa = PBXFileReference; lastKnownFileType = sourcecode.swift; path = PresentationDelegate.swift; sourceTree = "<group>"; };
		5458AF831F7021B800E45977 /* PreLoginAuthenticationNotification.swift */ = {isa = PBXFileReference; fileEncoding = 4; lastKnownFileType = sourcecode.swift; path = PreLoginAuthenticationNotification.swift; sourceTree = "<group>"; };
		545F3DBA1AAF64FB00BF817B /* APNSTests.m */ = {isa = PBXFileReference; fileEncoding = 4; lastKnownFileType = sourcecode.c.objc; lineEnding = 0; path = APNSTests.m; sourceTree = "<group>"; xcLanguageSpecificationIdentifier = xcode.lang.objc; };
		545F601B1D6C336D00C2C55B /* AddressBookSearchTests.swift */ = {isa = PBXFileReference; fileEncoding = 4; lastKnownFileType = sourcecode.swift; path = AddressBookSearchTests.swift; sourceTree = "<group>"; };
		546392711D79D5210094EC66 /* Application.swift */ = {isa = PBXFileReference; fileEncoding = 4; lastKnownFileType = sourcecode.swift; path = Application.swift; sourceTree = "<group>"; };
		5463C88F193F38A6006799DE /* ZMTimingTests.h */ = {isa = PBXFileReference; fileEncoding = 4; lastKnownFileType = sourcecode.c.h; path = ZMTimingTests.h; sourceTree = "<group>"; };
		5463C890193F38A6006799DE /* ZMTimingTests.m */ = {isa = PBXFileReference; fileEncoding = 4; lastKnownFileType = sourcecode.c.objc; path = ZMTimingTests.m; sourceTree = "<group>"; };
		5467F1C51E0AE421008C1745 /* KeyValueStore+AccessToken.swift */ = {isa = PBXFileReference; fileEncoding = 4; lastKnownFileType = sourcecode.swift; path = "KeyValueStore+AccessToken.swift"; sourceTree = "<group>"; };
		546BAD5F19F8149B007C4938 /* ZMSyncStrategy+Internal.h */ = {isa = PBXFileReference; fileEncoding = 4; lastKnownFileType = sourcecode.c.h; path = "ZMSyncStrategy+Internal.h"; sourceTree = "<group>"; };
		546D45FD19E29D92004C478D /* ZMNetworkState.h */ = {isa = PBXFileReference; fileEncoding = 4; lastKnownFileType = sourcecode.c.h; path = ZMNetworkState.h; sourceTree = "<group>"; };
		546F815A1E685F1A00775059 /* LocalNotificationDispatcherTests.swift */ = {isa = PBXFileReference; fileEncoding = 4; lastKnownFileType = sourcecode.swift; path = LocalNotificationDispatcherTests.swift; sourceTree = "<group>"; };
		5474C8051921309400185A3A /* MessagingTest.h */ = {isa = PBXFileReference; fileEncoding = 4; lastKnownFileType = sourcecode.c.h; path = MessagingTest.h; sourceTree = "<group>"; };
		5474C8061921309400185A3A /* MessagingTest.m */ = {isa = PBXFileReference; fileEncoding = 4; lastKnownFileType = sourcecode.c.objc; path = MessagingTest.m; sourceTree = "<group>"; };
		5474C8081921309400185A3A /* MessagingTestTests.m */ = {isa = PBXFileReference; fileEncoding = 4; lastKnownFileType = sourcecode.c.objc; path = MessagingTestTests.m; sourceTree = "<group>"; };
		54764B971C9303D600BD25E3 /* medium.jpg */ = {isa = PBXFileReference; lastKnownFileType = image.jpeg; path = medium.jpg; sourceTree = "<group>"; };
		54764B981C9303D600BD25E3 /* tiny.jpg */ = {isa = PBXFileReference; lastKnownFileType = image.jpeg; path = tiny.jpg; sourceTree = "<group>"; };
		54764B9B1C930AEB00BD25E3 /* Lorem Ipsum.txt */ = {isa = PBXFileReference; fileEncoding = 4; lastKnownFileType = text; path = "Lorem Ipsum.txt"; sourceTree = "<group>"; };
		54764B9D1C931E9400BD25E3 /* animated.gif */ = {isa = PBXFileReference; lastKnownFileType = image.gif; path = animated.gif; sourceTree = "<group>"; };
		54764B9E1C931E9400BD25E3 /* not_animated.gif */ = {isa = PBXFileReference; lastKnownFileType = image.gif; path = not_animated.gif; sourceTree = "<group>"; };
		5478A1401DEC4048006F7268 /* UserProfile.swift */ = {isa = PBXFileReference; fileEncoding = 4; lastKnownFileType = sourcecode.swift; path = UserProfile.swift; sourceTree = "<group>"; };
		547E5B571DDB4B800038D936 /* UserProfileUpdateStatus.swift */ = {isa = PBXFileReference; fileEncoding = 4; lastKnownFileType = sourcecode.swift; path = UserProfileUpdateStatus.swift; sourceTree = "<group>"; };
		547E5B591DDB67390038D936 /* UserProfileUpdateRequestStrategy.swift */ = {isa = PBXFileReference; fileEncoding = 4; lastKnownFileType = sourcecode.swift; path = UserProfileUpdateRequestStrategy.swift; sourceTree = "<group>"; };
		54877C9419922C0B0097FB58 /* UserProfileTests.m */ = {isa = PBXFileReference; fileEncoding = 4; lastKnownFileType = sourcecode.c.objc; path = UserProfileTests.m; sourceTree = "<group>"; };
		5492C6C319ACCCA8008F41E2 /* ConnectionTests.m */ = {isa = PBXFileReference; fileEncoding = 4; lastKnownFileType = sourcecode.c.objc; lineEnding = 0; path = ConnectionTests.m; sourceTree = "<group>"; xcLanguageSpecificationIdentifier = xcode.lang.objc; };
		549552511D64567C004F21F6 /* AddressBookTests.swift */ = {isa = PBXFileReference; fileEncoding = 4; lastKnownFileType = sourcecode.swift; path = AddressBookTests.swift; sourceTree = "<group>"; };
		549710071F6FF5C100026EDD /* NotificationInContext+UserSession.swift */ = {isa = PBXFileReference; fileEncoding = 4; lastKnownFileType = sourcecode.swift; path = "NotificationInContext+UserSession.swift"; sourceTree = "<group>"; };
		549710091F6FFE9900026EDD /* ClientUpdateNotification.swift */ = {isa = PBXFileReference; fileEncoding = 4; lastKnownFileType = sourcecode.swift; path = ClientUpdateNotification.swift; sourceTree = "<group>"; };
		54973A351DD48CAB007F8702 /* NSManagedObject+CryptoStack.swift */ = {isa = PBXFileReference; fileEncoding = 4; lastKnownFileType = sourcecode.swift; path = "NSManagedObject+CryptoStack.swift"; sourceTree = "<group>"; };
		549815931A43232400A7CE2E /* WireSyncEngine.framework */ = {isa = PBXFileReference; explicitFileType = wrapper.framework; includeInIndex = 0; path = WireSyncEngine.framework; sourceTree = BUILT_PRODUCTS_DIR; };
		549815961A43232400A7CE2E /* WireSyncEngine-ios-Info.plist */ = {isa = PBXFileReference; lastKnownFileType = text.plist.xml; path = "WireSyncEngine-ios-Info.plist"; sourceTree = "<group>"; };
		54991D571DEDCF2B007E282F /* AddressBook.swift */ = {isa = PBXFileReference; fileEncoding = 4; lastKnownFileType = sourcecode.swift; path = AddressBook.swift; sourceTree = "<group>"; };
		54991D591DEDD07E007E282F /* ContactAddressBook.swift */ = {isa = PBXFileReference; fileEncoding = 4; lastKnownFileType = sourcecode.swift; path = ContactAddressBook.swift; sourceTree = "<group>"; };
		54A170631B300696001B41A5 /* ProxiedRequestStrategy.swift */ = {isa = PBXFileReference; fileEncoding = 4; lastKnownFileType = sourcecode.swift; path = ProxiedRequestStrategy.swift; sourceTree = "<group>"; };
		54A170671B300717001B41A5 /* ProxiedRequestStrategyTests.swift */ = {isa = PBXFileReference; fileEncoding = 4; lastKnownFileType = sourcecode.swift; path = ProxiedRequestStrategyTests.swift; sourceTree = "<group>"; };
		54A227D51D6604A5009414C0 /* SynchronizationMocks.swift */ = {isa = PBXFileReference; fileEncoding = 4; lastKnownFileType = sourcecode.swift; lineEnding = 0; path = SynchronizationMocks.swift; sourceTree = "<group>"; xcLanguageSpecificationIdentifier = xcode.lang.swift; };
		54A343461D6B589A004B65EA /* AddressBookSearch.swift */ = {isa = PBXFileReference; fileEncoding = 4; lastKnownFileType = sourcecode.swift; path = AddressBookSearch.swift; sourceTree = "<group>"; };
		54A3ACC21A261603008AF8DF /* BackgroundTests.m */ = {isa = PBXFileReference; fileEncoding = 4; lastKnownFileType = sourcecode.c.objc; path = BackgroundTests.m; sourceTree = "<group>"; };
		54AB428D1DF5C5B400381F2C /* TopConversationsDirectoryTests.swift */ = {isa = PBXFileReference; fileEncoding = 4; lastKnownFileType = sourcecode.swift; path = TopConversationsDirectoryTests.swift; sourceTree = "<group>"; };
		54ADA7611E3B3CBE00B90C7D /* IntegrationTest+Encryption.swift */ = {isa = PBXFileReference; fileEncoding = 4; lastKnownFileType = sourcecode.swift; path = "IntegrationTest+Encryption.swift"; sourceTree = "<group>"; };
		54BD32D01A5ACCF9008EB1B0 /* Test-Bridging-Header.h */ = {isa = PBXFileReference; fileEncoding = 4; lastKnownFileType = sourcecode.c.h; path = "Test-Bridging-Header.h"; sourceTree = "<group>"; };
		54BFDF671BDA6F9A0034A3DB /* HistorySynchronizationStatus.swift */ = {isa = PBXFileReference; fileEncoding = 4; lastKnownFileType = sourcecode.swift; path = HistorySynchronizationStatus.swift; sourceTree = "<group>"; };
		54BFDF691BDA87D20034A3DB /* HistorySynchronizationStatusTests.swift */ = {isa = PBXFileReference; fileEncoding = 4; lastKnownFileType = sourcecode.swift; path = HistorySynchronizationStatusTests.swift; sourceTree = "<group>"; };
		54C11B9E19D1E4A100576A96 /* ZMLoginTranscoder.h */ = {isa = PBXFileReference; fileEncoding = 4; lastKnownFileType = sourcecode.c.h; path = ZMLoginTranscoder.h; sourceTree = "<group>"; };
		54C11B9F19D1E4A100576A96 /* ZMLoginTranscoder.m */ = {isa = PBXFileReference; fileEncoding = 4; lastKnownFileType = sourcecode.c.objc; path = ZMLoginTranscoder.m; sourceTree = "<group>"; };
		54C11BA819D1E70900576A96 /* ZMLoginTranscoder+Internal.h */ = {isa = PBXFileReference; fileEncoding = 4; lastKnownFileType = sourcecode.c.h; path = "ZMLoginTranscoder+Internal.h"; sourceTree = "<group>"; };
		54C11BAB19D1EB7500576A96 /* ZMLoginTranscoderTests.m */ = {isa = PBXFileReference; fileEncoding = 4; lastKnownFileType = sourcecode.c.objc; path = ZMLoginTranscoderTests.m; sourceTree = "<group>"; };
		54C8A39B1F7536DB004961DF /* ZMOperationLoop+Notifications.swift */ = {isa = PBXFileReference; fileEncoding = 4; lastKnownFileType = sourcecode.swift; path = "ZMOperationLoop+Notifications.swift"; sourceTree = "<group>"; };
		54D784FD1A37248000F47798 /* ZMEncodedNSUUIDWithTimestampTests.m */ = {isa = PBXFileReference; fileEncoding = 4; lastKnownFileType = sourcecode.c.objc; path = ZMEncodedNSUUIDWithTimestampTests.m; sourceTree = "<group>"; };
		54D9331C1AE1643A00C0B91C /* ZMCredentials.h */ = {isa = PBXFileReference; fileEncoding = 4; lastKnownFileType = sourcecode.c.h; path = ZMCredentials.h; sourceTree = "<group>"; };
		54D9331F1AE1653000C0B91C /* ZMCredentials.m */ = {isa = PBXFileReference; fileEncoding = 4; lastKnownFileType = sourcecode.c.objc; path = ZMCredentials.m; sourceTree = "<group>"; };
		54DE26B11BC56E62002B5FBC /* ZMHotFixDirectory.h */ = {isa = PBXFileReference; fileEncoding = 4; lastKnownFileType = sourcecode.c.h; path = ZMHotFixDirectory.h; sourceTree = "<group>"; };
		54DE26B21BC56E62002B5FBC /* ZMHotFixDirectory.m */ = {isa = PBXFileReference; fileEncoding = 4; lastKnownFileType = sourcecode.c.objc; path = ZMHotFixDirectory.m; sourceTree = "<group>"; };
		54DE9BEA1DE74FFB00EFFB9C /* RandomHandleGenerator.swift */ = {isa = PBXFileReference; fileEncoding = 4; lastKnownFileType = sourcecode.swift; path = RandomHandleGenerator.swift; sourceTree = "<group>"; };
		54DE9BEC1DE75D4900EFFB9C /* RandomHandleGeneratorTests.swift */ = {isa = PBXFileReference; fileEncoding = 4; lastKnownFileType = sourcecode.swift; path = RandomHandleGeneratorTests.swift; sourceTree = "<group>"; };
		54DFAE211C92D979004B1D15 /* 1900x1500.jpg */ = {isa = PBXFileReference; lastKnownFileType = image.jpeg; path = 1900x1500.jpg; sourceTree = "<group>"; };
		54DFB8EE1B30649000F1C736 /* GiphyTests.m */ = {isa = PBXFileReference; fileEncoding = 4; lastKnownFileType = sourcecode.c.objc; path = GiphyTests.m; sourceTree = "<group>"; };
		54E2C1DF1E682DC400536569 /* LocalNotificationDispatcher.swift */ = {isa = PBXFileReference; fileEncoding = 4; lastKnownFileType = sourcecode.swift; path = LocalNotificationDispatcher.swift; sourceTree = "<group>"; };
		54E4DD0D1DE4A9A200FEF192 /* UserHandleTests.swift */ = {isa = PBXFileReference; fileEncoding = 4; lastKnownFileType = sourcecode.swift; path = UserHandleTests.swift; sourceTree = "<group>"; };
		54F0A0931B3018D7003386BC /* ProxiedRequestsStatus.swift */ = {isa = PBXFileReference; fileEncoding = 4; lastKnownFileType = sourcecode.swift; path = ProxiedRequestsStatus.swift; sourceTree = "<group>"; };
		54F8D6E419AB535700146664 /* ZMMissingUpdateEventsTranscoder.h */ = {isa = PBXFileReference; fileEncoding = 4; lastKnownFileType = sourcecode.c.h; path = ZMMissingUpdateEventsTranscoder.h; sourceTree = "<group>"; };
		54F8D6E519AB535700146664 /* ZMMissingUpdateEventsTranscoder.m */ = {isa = PBXFileReference; fileEncoding = 4; lastKnownFileType = sourcecode.c.objc; lineEnding = 0; path = ZMMissingUpdateEventsTranscoder.m; sourceTree = "<group>"; xcLanguageSpecificationIdentifier = xcode.lang.objc; };
		54F8D6E819AB535700146664 /* ZMSelfStrategy.h */ = {isa = PBXFileReference; fileEncoding = 4; lastKnownFileType = sourcecode.c.h; path = ZMSelfStrategy.h; sourceTree = "<group>"; };
		54F8D6E919AB535700146664 /* ZMSelfStrategy.m */ = {isa = PBXFileReference; fileEncoding = 4; lastKnownFileType = sourcecode.c.objc; path = ZMSelfStrategy.m; sourceTree = "<group>"; };
		54F8D72F19AB677300146664 /* ZMMissingUpdateEventsTranscoderTests.m */ = {isa = PBXFileReference; fileEncoding = 4; lastKnownFileType = sourcecode.c.objc; path = ZMMissingUpdateEventsTranscoderTests.m; sourceTree = "<group>"; };
		54F8D73119AB677400146664 /* ZMSelfTranscoderTests.m */ = {isa = PBXFileReference; fileEncoding = 4; lastKnownFileType = sourcecode.c.objc; path = ZMSelfTranscoderTests.m; sourceTree = "<group>"; };
		54F8D74819AB67B300146664 /* ObjectTranscoderTests.h */ = {isa = PBXFileReference; fileEncoding = 4; lastKnownFileType = sourcecode.c.h; path = ObjectTranscoderTests.h; sourceTree = "<group>"; };
		54F8D74919AB67B300146664 /* ObjectTranscoderTests.m */ = {isa = PBXFileReference; fileEncoding = 4; lastKnownFileType = sourcecode.c.objc; path = ObjectTranscoderTests.m; sourceTree = "<group>"; };
		54FC8A0F192CD55000D3C016 /* LoginFlowTests.m */ = {isa = PBXFileReference; fileEncoding = 4; lastKnownFileType = sourcecode.c.objc; path = LoginFlowTests.m; sourceTree = "<group>"; };
		54FEAAA81BC7BB9C002DE521 /* ZMBlacklistDownloader+Testing.h */ = {isa = PBXFileReference; fileEncoding = 4; lastKnownFileType = sourcecode.c.h; path = "ZMBlacklistDownloader+Testing.h"; sourceTree = "<group>"; };
		54FF64281F73D00C00787EF2 /* NSManagedObjectContext+AuthenticationStatus.swift */ = {isa = PBXFileReference; fileEncoding = 4; lastKnownFileType = sourcecode.swift; path = "NSManagedObjectContext+AuthenticationStatus.swift"; sourceTree = "<group>"; };
		5502C6E922B7D4DA000684B7 /* ZMUserSessionLegalHoldTests.swift */ = {isa = PBXFileReference; lastKnownFileType = sourcecode.swift; path = ZMUserSessionLegalHoldTests.swift; sourceTree = "<group>"; };
		554FEE2022AFF20600B1A8A1 /* ZMUserSession+LegalHold.swift */ = {isa = PBXFileReference; lastKnownFileType = sourcecode.swift; path = "ZMUserSession+LegalHold.swift"; sourceTree = "<group>"; };
		59271BE72B908DAC0019B726 /* SecurityClassificationProviding.swift */ = {isa = PBXFileReference; lastKnownFileType = sourcecode.swift; path = SecurityClassificationProviding.swift; sourceTree = "<group>"; };
		59271BE92B908E150019B726 /* SecurityClassification.swift */ = {isa = PBXFileReference; lastKnownFileType = sourcecode.swift; path = SecurityClassification.swift; sourceTree = "<group>"; };
		597B70C22B03984C006C2121 /* ZMUserSession+DeveloperMenu.swift */ = {isa = PBXFileReference; fileEncoding = 4; lastKnownFileType = sourcecode.swift; path = "ZMUserSession+DeveloperMenu.swift"; sourceTree = "<group>"; };
		59D1C30F2B1DEE6E0016F6B2 /* WireDataModelSupport.framework */ = {isa = PBXFileReference; explicitFileType = wrapper.framework; path = WireDataModelSupport.framework; sourceTree = BUILT_PRODUCTS_DIR; };
		59E6A9132B4EE5CF00DBCC6B /* RecurringAction.swift */ = {isa = PBXFileReference; fileEncoding = 4; lastKnownFileType = sourcecode.swift; path = RecurringAction.swift; sourceTree = "<group>"; };
		59E6A9152B4EE5D500DBCC6B /* RecurringActionServiceInterface.swift */ = {isa = PBXFileReference; fileEncoding = 4; lastKnownFileType = sourcecode.swift; path = RecurringActionServiceInterface.swift; sourceTree = "<group>"; };
		59E6A9192B4EE62100DBCC6B /* RecurringAction+dummy.swift */ = {isa = PBXFileReference; lastKnownFileType = sourcecode.swift; path = "RecurringAction+dummy.swift"; sourceTree = "<group>"; };
		5E0EB1F321008C1900B5DC2B /* CompanyLoginRequester.swift */ = {isa = PBXFileReference; lastKnownFileType = sourcecode.swift; path = CompanyLoginRequester.swift; sourceTree = "<group>"; };
		5E0EB1F52100A13200B5DC2B /* CompanyLoginRequesterTests.swift */ = {isa = PBXFileReference; lastKnownFileType = sourcecode.swift; path = CompanyLoginRequesterTests.swift; sourceTree = "<group>"; };
		5E0EB1F82100A46F00B5DC2B /* MockCompanyLoginRequesterDelegate.swift */ = {isa = PBXFileReference; lastKnownFileType = sourcecode.swift; path = MockCompanyLoginRequesterDelegate.swift; sourceTree = "<group>"; };
		5E2C354C21A806A80034F1EE /* MockBackgroundActivityManager.swift */ = {isa = PBXFileReference; lastKnownFileType = sourcecode.swift; path = MockBackgroundActivityManager.swift; sourceTree = "<group>"; };
		5E67168F2174CA6300522E61 /* MockUser+LoginCredentials.swift */ = {isa = PBXFileReference; lastKnownFileType = sourcecode.swift; path = "MockUser+LoginCredentials.swift"; sourceTree = "<group>"; };
		5E8BB8982147CD3F00EEA64B /* AVSBridging.swift */ = {isa = PBXFileReference; lastKnownFileType = sourcecode.swift; path = AVSBridging.swift; sourceTree = "<group>"; };
		5E8BB89B2147CE1600EEA64B /* AVSCallMember.swift */ = {isa = PBXFileReference; lastKnownFileType = sourcecode.swift; path = AVSCallMember.swift; sourceTree = "<group>"; };
		5E8BB89D2147E9DF00EEA64B /* AVSWrapper+Handlers.swift */ = {isa = PBXFileReference; lastKnownFileType = sourcecode.swift; path = "AVSWrapper+Handlers.swift"; sourceTree = "<group>"; };
		5E8BB89F2147F5BC00EEA64B /* CallSnapshot.swift */ = {isa = PBXFileReference; lastKnownFileType = sourcecode.swift; path = CallSnapshot.swift; sourceTree = "<group>"; };
		5E8BB8A12147F89000EEA64B /* CallCenterSupport.swift */ = {isa = PBXFileReference; lastKnownFileType = sourcecode.swift; path = CallCenterSupport.swift; sourceTree = "<group>"; };
		5E8BB8A3214912D100EEA64B /* AVSBridgingTests.swift */ = {isa = PBXFileReference; lastKnownFileType = sourcecode.swift; path = AVSBridgingTests.swift; sourceTree = "<group>"; };
		5E8EE1F620FDC6B900DB1F9B /* CompanyLoginRequestDetector.swift */ = {isa = PBXFileReference; lastKnownFileType = sourcecode.swift; path = CompanyLoginRequestDetector.swift; sourceTree = "<group>"; };
		5E8EE1F920FDC7D700DB1F9B /* Pasteboard.swift */ = {isa = PBXFileReference; lastKnownFileType = sourcecode.swift; path = Pasteboard.swift; sourceTree = "<group>"; };
		5E8EE1FB20FDCCE200DB1F9B /* CompanyLoginRequestDetectorTests.swift */ = {isa = PBXFileReference; lastKnownFileType = sourcecode.swift; path = CompanyLoginRequestDetectorTests.swift; sourceTree = "<group>"; };
		5E8EE1FD20FDCD1300DB1F9B /* MockPasteboard.swift */ = {isa = PBXFileReference; lastKnownFileType = sourcecode.swift; path = MockPasteboard.swift; sourceTree = "<group>"; };
		5E9D326E2109C1740032FB06 /* CompanyLoginErrorCode.swift */ = {isa = PBXFileReference; lastKnownFileType = sourcecode.swift; path = CompanyLoginErrorCode.swift; sourceTree = "<group>"; };
		5E9D32702109C54B0032FB06 /* CompanyLoginActionTests.swift */ = {isa = PBXFileReference; lastKnownFileType = sourcecode.swift; path = CompanyLoginActionTests.swift; sourceTree = "<group>"; };
		5EC2C5902137F80E00C6CE35 /* CallState.swift */ = {isa = PBXFileReference; lastKnownFileType = sourcecode.swift; path = CallState.swift; sourceTree = "<group>"; };
		5EC2C592213827BF00C6CE35 /* WireCallCenterV3+Events.swift */ = {isa = PBXFileReference; lastKnownFileType = sourcecode.swift; path = "WireCallCenterV3+Events.swift"; sourceTree = "<group>"; };
		5EDF03EB2245563C00C04007 /* LinkPreviewAssetUploadRequestStrategy+Helper.swift */ = {isa = PBXFileReference; lastKnownFileType = sourcecode.swift; path = "LinkPreviewAssetUploadRequestStrategy+Helper.swift"; sourceTree = "<group>"; };
		5EFE9C14212AB138007932A6 /* UnregisteredUser+Payload.swift */ = {isa = PBXFileReference; lastKnownFileType = sourcecode.swift; path = "UnregisteredUser+Payload.swift"; sourceTree = "<group>"; };
		5EFE9C16212AB945007932A6 /* RegistrationPhase.swift */ = {isa = PBXFileReference; lastKnownFileType = sourcecode.swift; path = RegistrationPhase.swift; sourceTree = "<group>"; };
		632A581F25CC43DA00F0C4BD /* CallParticipantsListKind.swift */ = {isa = PBXFileReference; lastKnownFileType = sourcecode.swift; path = CallParticipantsListKind.swift; sourceTree = "<group>"; };
		632A582125CD9DF900F0C4BD /* CallParticipantsKindTests.swift */ = {isa = PBXFileReference; lastKnownFileType = sourcecode.swift; path = CallParticipantsKindTests.swift; sourceTree = "<group>"; };
		63495E4623FFF098002A7C59 /* ConversationTests+OTR.swift */ = {isa = PBXFileReference; lastKnownFileType = sourcecode.swift; path = "ConversationTests+OTR.swift"; sourceTree = "<group>"; };
		634976E8268A185A00824A05 /* AVSVideoStreams.swift */ = {isa = PBXFileReference; lastKnownFileType = sourcecode.swift; path = AVSVideoStreams.swift; sourceTree = "<group>"; };
		634976F7268A200C00824A05 /* AVSClient.swift */ = {isa = PBXFileReference; lastKnownFileType = sourcecode.swift; path = AVSClient.swift; sourceTree = "<group>"; };
		634976FC268A205A00824A05 /* AVSClientList.swift */ = {isa = PBXFileReference; lastKnownFileType = sourcecode.swift; path = AVSClientList.swift; sourceTree = "<group>"; };
		63497701268A20EC00824A05 /* AVSParticipantsChange.swift */ = {isa = PBXFileReference; lastKnownFileType = sourcecode.swift; path = AVSParticipantsChange.swift; sourceTree = "<group>"; };
		63497709268A250E00824A05 /* Encodable+JSONString.swift */ = {isa = PBXFileReference; lastKnownFileType = sourcecode.swift; path = "Encodable+JSONString.swift"; sourceTree = "<group>"; };
		6349771D268B7C4300824A05 /* AVSVideoStreamsTest.swift */ = {isa = PBXFileReference; lastKnownFileType = sourcecode.swift; path = AVSVideoStreamsTest.swift; sourceTree = "<group>"; };
		636826F52951F7F300D904C2 /* Logging.swift */ = {isa = PBXFileReference; lastKnownFileType = sourcecode.swift; path = Logging.swift; sourceTree = "<group>"; };
		636826F72953465F00D904C2 /* ZMUserSessionTests+AccessToken.swift */ = {isa = PBXFileReference; lastKnownFileType = sourcecode.swift; path = "ZMUserSessionTests+AccessToken.swift"; sourceTree = "<group>"; };
		636826FB2954550900D904C2 /* APIMigrationManagerTests.swift */ = {isa = PBXFileReference; lastKnownFileType = sourcecode.swift; path = APIMigrationManagerTests.swift; sourceTree = "<group>"; };
		636F70442A5F3EE900E086B6 /* MLSConferenceStaleParticipantsRemover.swift */ = {isa = PBXFileReference; lastKnownFileType = sourcecode.swift; path = MLSConferenceStaleParticipantsRemover.swift; sourceTree = "<group>"; };
		6391A8002A7A529000832665 /* MLSConferenceStaleParticipantsRemoverTests.swift */ = {isa = PBXFileReference; lastKnownFileType = sourcecode.swift; path = MLSConferenceStaleParticipantsRemoverTests.swift; sourceTree = "<group>"; };
		639290A3252CA53100046171 /* CallSnapshotTestFixture.swift */ = {isa = PBXFileReference; lastKnownFileType = sourcecode.swift; path = CallSnapshotTestFixture.swift; sourceTree = "<group>"; };
		639290A6252DEDB400046171 /* WireCallCenterV3+Degradation.swift */ = {isa = PBXFileReference; lastKnownFileType = sourcecode.swift; path = "WireCallCenterV3+Degradation.swift"; sourceTree = "<group>"; };
		63A8F575276B7B3100513750 /* AVSClientTests.swift */ = {isa = PBXFileReference; lastKnownFileType = sourcecode.swift; path = AVSClientTests.swift; sourceTree = "<group>"; };
		63B1FAD82763A510000766F8 /* AVSIdentifier.swift */ = {isa = PBXFileReference; lastKnownFileType = sourcecode.swift; path = AVSIdentifier.swift; sourceTree = "<group>"; };
		63B1FADA2763A636000766F8 /* ZMUser+AVSIdentifier.swift */ = {isa = PBXFileReference; lastKnownFileType = sourcecode.swift; path = "ZMUser+AVSIdentifier.swift"; sourceTree = "<group>"; };
		63C5321E27FDB283009DFFF4 /* SyncStatus.swift */ = {isa = PBXFileReference; fileEncoding = 4; lastKnownFileType = sourcecode.swift; path = SyncStatus.swift; sourceTree = "<group>"; };
		63CD59542964332B00385037 /* AccessTokenMigrationTests.swift */ = {isa = PBXFileReference; lastKnownFileType = sourcecode.swift; path = AccessTokenMigrationTests.swift; sourceTree = "<group>"; };
		63CD59562964346400385037 /* ZMUserSession+AccessToken.swift */ = {isa = PBXFileReference; lastKnownFileType = sourcecode.swift; path = "ZMUserSession+AccessToken.swift"; sourceTree = "<group>"; };
		63CF3FFD2768DF8C0079FF2B /* AVSIdentifier+Stub.swift */ = {isa = PBXFileReference; lastKnownFileType = sourcecode.swift; path = "AVSIdentifier+Stub.swift"; sourceTree = "<group>"; };
		63CF3FFF276B4D110079FF2B /* AVSIdentifierTests.swift */ = {isa = PBXFileReference; lastKnownFileType = sourcecode.swift; path = AVSIdentifierTests.swift; sourceTree = "<group>"; };
		63E313D527553CA0002EAF1D /* ZMConversation+AVSIdentifier.swift */ = {isa = PBXFileReference; lastKnownFileType = sourcecode.swift; path = "ZMConversation+AVSIdentifier.swift"; sourceTree = "<group>"; };
		63E69AE927EA293900D6CE88 /* ConnectionTests+Swift.swift */ = {isa = PBXFileReference; lastKnownFileType = sourcecode.swift; path = "ConnectionTests+Swift.swift"; sourceTree = "<group>"; };
		63EB9B2C258131F700B44635 /* AVSActiveSpeakerChange.swift */ = {isa = PBXFileReference; lastKnownFileType = sourcecode.swift; path = AVSActiveSpeakerChange.swift; sourceTree = "<group>"; };
		63F1DF1E294B68380061565E /* APIMigrationManager.swift */ = {isa = PBXFileReference; lastKnownFileType = sourcecode.swift; path = APIMigrationManager.swift; sourceTree = "<group>"; };
		63F1DF20294B69B20061565E /* AccessTokenMigration.swift */ = {isa = PBXFileReference; lastKnownFileType = sourcecode.swift; path = AccessTokenMigration.swift; sourceTree = "<group>"; };
		63F376DF283519CC00FE1F05 /* SessionManagerTests+APIVersionResolver.swift */ = {isa = PBXFileReference; lastKnownFileType = sourcecode.swift; path = "SessionManagerTests+APIVersionResolver.swift"; sourceTree = "<group>"; };
		63F65F02246D5A9600534A69 /* PushChannelTests.swift */ = {isa = PBXFileReference; lastKnownFileType = sourcecode.swift; path = PushChannelTests.swift; sourceTree = "<group>"; };
		63F65F04246D972900534A69 /* ConversationTests+MessageEditing.swift */ = {isa = PBXFileReference; lastKnownFileType = sourcecode.swift; path = "ConversationTests+MessageEditing.swift"; sourceTree = "<group>"; };
		63F65F1224729B4C00534A69 /* APNSTests+Swift.swift */ = {isa = PBXFileReference; lastKnownFileType = sourcecode.swift; path = "APNSTests+Swift.swift"; sourceTree = "<group>"; };
		63F65F212474153E00534A69 /* APNSTestsBase.h */ = {isa = PBXFileReference; lastKnownFileType = sourcecode.c.h; path = APNSTestsBase.h; sourceTree = "<group>"; };
		63F65F222474378200534A69 /* APNSTestsBase.m */ = {isa = PBXFileReference; lastKnownFileType = sourcecode.c.objc; path = APNSTestsBase.m; sourceTree = "<group>"; };
		63FE4B9D25C1D2EC002878E5 /* VideoGridPresentationMode.swift */ = {isa = PBXFileReference; lastKnownFileType = sourcecode.swift; path = VideoGridPresentationMode.swift; sourceTree = "<group>"; };
		70355A7227AAE62D00F02C76 /* ZMUserSession+SecurityClassificationProviding.swift */ = {isa = PBXFileReference; lastKnownFileType = sourcecode.swift; path = "ZMUserSession+SecurityClassificationProviding.swift"; sourceTree = "<group>"; };
		707CEBB627B515B200E080A4 /* ZMUserSessionTests+SecurityClassification.swift */ = {isa = PBXFileReference; lastKnownFileType = sourcecode.swift; path = "ZMUserSessionTests+SecurityClassification.swift"; sourceTree = "<group>"; };
		7AA7112E286DB6F50098F670 /* OptionalString+NonEmptyValue.swift */ = {isa = PBXFileReference; lastKnownFileType = sourcecode.swift; path = "OptionalString+NonEmptyValue.swift"; sourceTree = "<group>"; };
		7C1F4BF4203C4F67000537A8 /* Analytics+Push.swift */ = {isa = PBXFileReference; lastKnownFileType = sourcecode.swift; path = "Analytics+Push.swift"; sourceTree = "<group>"; };
		7C26879C21F7193800570AA9 /* EventProcessingTracker.swift */ = {isa = PBXFileReference; lastKnownFileType = sourcecode.swift; path = EventProcessingTracker.swift; sourceTree = "<group>"; };
		7C419ED621F8D7EB00B95770 /* EventProcessingTrackerTests.swift */ = {isa = PBXFileReference; lastKnownFileType = sourcecode.swift; path = EventProcessingTrackerTests.swift; sourceTree = "<group>"; };
		7C5482D9225380160055F1AB /* CallReceivedResult.swift */ = {isa = PBXFileReference; lastKnownFileType = sourcecode.swift; path = CallReceivedResult.swift; sourceTree = "<group>"; };
		7C5B94F522DC6BC500A6F8BB /* JailbreakDetector.swift */ = {isa = PBXFileReference; fileEncoding = 4; lastKnownFileType = sourcecode.swift; path = JailbreakDetector.swift; sourceTree = "<group>"; };
		7CD279832338B74600E638CD /* SessionManagerConfiguration.swift */ = {isa = PBXFileReference; lastKnownFileType = sourcecode.swift; path = SessionManagerConfiguration.swift; sourceTree = "<group>"; };
		7CD279852338E31D00E638CD /* SessionManager+Authentication.swift */ = {isa = PBXFileReference; lastKnownFileType = sourcecode.swift; path = "SessionManager+Authentication.swift"; sourceTree = "<group>"; };
		7CD279872338E52000E638CD /* ProcessInfo+SystemBootTime.swift */ = {isa = PBXFileReference; lastKnownFileType = sourcecode.swift; path = "ProcessInfo+SystemBootTime.swift"; sourceTree = "<group>"; };
		7CE017142317D07E00144905 /* ZMAuthenticationStatusTests.swift */ = {isa = PBXFileReference; lastKnownFileType = sourcecode.swift; path = ZMAuthenticationStatusTests.swift; sourceTree = "<group>"; };
		7CE017162317D72A00144905 /* ZMCredentialsTests.swift */ = {isa = PBXFileReference; lastKnownFileType = sourcecode.swift; path = ZMCredentialsTests.swift; sourceTree = "<group>"; };
		85D8502FFC4412F91D0CC1A4 /* ZMOperationLoop.m */ = {isa = PBXFileReference; fileEncoding = 4; lastKnownFileType = sourcecode.c.objc; path = ZMOperationLoop.m; sourceTree = "<group>"; };
		85D85104C6D06FA902E3253C /* ZMSyncStrategyTests.m */ = {isa = PBXFileReference; fileEncoding = 4; lastKnownFileType = sourcecode.c.objc; path = ZMSyncStrategyTests.m; sourceTree = "<group>"; };
		85D85110893896EBA6E879CE /* MockEntity2.h */ = {isa = PBXFileReference; fileEncoding = 4; lastKnownFileType = sourcecode.c.h; path = MockEntity2.h; sourceTree = "<group>"; };
		85D852DA0CD2C94CADB3B6FE /* MockModelObjectContextFactory.m */ = {isa = PBXFileReference; fileEncoding = 4; lastKnownFileType = sourcecode.c.objc; path = MockModelObjectContextFactory.m; sourceTree = "<group>"; };
		85D853338EC38D9B021D71BF /* ZMSyncStrategy.h */ = {isa = PBXFileReference; fileEncoding = 4; lastKnownFileType = sourcecode.c.h; path = ZMSyncStrategy.h; sourceTree = "<group>"; };
		85D858D72B109C5D9A85645B /* ZMOperationLoopTests.m */ = {isa = PBXFileReference; fileEncoding = 4; lastKnownFileType = sourcecode.c.objc; path = ZMOperationLoopTests.m; sourceTree = "<group>"; };
		85D859D47B6EBF09E4137658 /* ZMSyncStrategy.m */ = {isa = PBXFileReference; fileEncoding = 4; lastKnownFileType = sourcecode.c.objc; path = ZMSyncStrategy.m; sourceTree = "<group>"; };
		85D85A3CF8F1D3B0D2532954 /* MockModelObjectContextFactory.h */ = {isa = PBXFileReference; fileEncoding = 4; lastKnownFileType = sourcecode.c.h; path = MockModelObjectContextFactory.h; sourceTree = "<group>"; };
		85D85AAE7FA09852AB9B0D6A /* MockEntity.m */ = {isa = PBXFileReference; fileEncoding = 4; lastKnownFileType = sourcecode.c.objc; path = MockEntity.m; sourceTree = "<group>"; };
		85D85BDE1EC2D916896D3132 /* MockEntity.h */ = {isa = PBXFileReference; fileEncoding = 4; lastKnownFileType = sourcecode.c.h; path = MockEntity.h; sourceTree = "<group>"; };
		85D85C9E7A2AAAE14D4BC2CC /* MockEntity2.m */ = {isa = PBXFileReference; fileEncoding = 4; lastKnownFileType = sourcecode.c.objc; path = MockEntity2.m; sourceTree = "<group>"; };
		85D85D997334755E841D13EA /* SlowSyncTests.m */ = {isa = PBXFileReference; fileEncoding = 4; lastKnownFileType = sourcecode.c.objc; path = SlowSyncTests.m; sourceTree = "<group>"; };
		85D85F3EC8565FD102AC0E5B /* ZMOperationLoop.h */ = {isa = PBXFileReference; fileEncoding = 4; lastKnownFileType = sourcecode.c.h; path = ZMOperationLoop.h; sourceTree = "<group>"; };
		871667F91BB2AE9C009C6EEA /* APSSignalingKeysStore.swift */ = {isa = PBXFileReference; fileEncoding = 4; lastKnownFileType = sourcecode.swift; path = APSSignalingKeysStore.swift; sourceTree = "<group>"; };
		8717DFA61F6EF44E0087EFE4 /* SessionManager+Push.swift */ = {isa = PBXFileReference; fileEncoding = 4; lastKnownFileType = sourcecode.swift; path = "SessionManager+Push.swift"; sourceTree = "<group>"; };
		872A2EE51FFFBC2900900B22 /* ServiceUser.swift */ = {isa = PBXFileReference; fileEncoding = 4; lastKnownFileType = sourcecode.swift; path = ServiceUser.swift; sourceTree = "<group>"; };
		872A2EE71FFFBC3900900B22 /* ServiceUserTests.swift */ = {isa = PBXFileReference; lastKnownFileType = sourcecode.swift; path = ServiceUserTests.swift; sourceTree = "<group>"; };
		872C99511DB5256E006A3BDE /* CallKitManagerTests.swift */ = {isa = PBXFileReference; fileEncoding = 4; lastKnownFileType = sourcecode.swift; path = CallKitManagerTests.swift; sourceTree = "<group>"; };
		872C99571DB659E6006A3BDE /* ringing_from_them_long.caf */ = {isa = PBXFileReference; lastKnownFileType = file; path = ringing_from_them_long.caf; sourceTree = "<group>"; };
		872C995A1DB65D0D006A3BDE /* harp.m4a */ = {isa = PBXFileReference; lastKnownFileType = file; path = harp.m4a; sourceTree = "<group>"; };
		872C995E1DB6722C006A3BDE /* CallKitDelegateTests+Mocking.h */ = {isa = PBXFileReference; fileEncoding = 4; lastKnownFileType = sourcecode.c.h; path = "CallKitDelegateTests+Mocking.h"; sourceTree = "<group>"; };
		872C995F1DB6722C006A3BDE /* CallKitDelegateTests+Mocking.m */ = {isa = PBXFileReference; fileEncoding = 4; lastKnownFileType = sourcecode.c.objc; path = "CallKitDelegateTests+Mocking.m"; sourceTree = "<group>"; };
		8737D553209217BD00E5A4AF /* URLActions.swift */ = {isa = PBXFileReference; lastKnownFileType = sourcecode.swift; path = URLActions.swift; sourceTree = "<group>"; };
		873B893D20445F4400FBE254 /* ZMConversationAccessModeTests.swift */ = {isa = PBXFileReference; lastKnownFileType = sourcecode.swift; path = ZMConversationAccessModeTests.swift; sourceTree = "<group>"; };
		874A168F2052BE5E001C6760 /* ZMUserSession+OpenConversation.swift */ = {isa = PBXFileReference; lastKnownFileType = sourcecode.swift; path = "ZMUserSession+OpenConversation.swift"; sourceTree = "<group>"; };
		874A16912052BEC5001C6760 /* UserExpirationObserver.swift */ = {isa = PBXFileReference; lastKnownFileType = sourcecode.swift; path = UserExpirationObserver.swift; sourceTree = "<group>"; };
		874A16932052C64B001C6760 /* UserExpirationObserverTests.swift */ = {isa = PBXFileReference; lastKnownFileType = sourcecode.swift; path = UserExpirationObserverTests.swift; sourceTree = "<group>"; };
		874A1749205812B6001C6760 /* ZMUserSessionTests.swift */ = {isa = PBXFileReference; lastKnownFileType = sourcecode.swift; path = ZMUserSessionTests.swift; sourceTree = "<group>"; };
		874F142C1C16FD9700C15118 /* Device.swift */ = {isa = PBXFileReference; fileEncoding = 4; lastKnownFileType = sourcecode.swift; path = Device.swift; sourceTree = "<group>"; };
		8751DA051F66BFA6000D308B /* ZMUserSession+Push.swift */ = {isa = PBXFileReference; fileEncoding = 4; lastKnownFileType = sourcecode.swift; path = "ZMUserSession+Push.swift"; sourceTree = "<group>"; };
		8754B8491F73C25400EC02AD /* ConversationListChangeInfo+UserSession.swift */ = {isa = PBXFileReference; fileEncoding = 4; lastKnownFileType = sourcecode.swift; path = "ConversationListChangeInfo+UserSession.swift"; sourceTree = "<group>"; };
		8754B84B1F73C38900EC02AD /* MessageChangeInfo+UserSession.swift */ = {isa = PBXFileReference; fileEncoding = 4; lastKnownFileType = sourcecode.swift; path = "MessageChangeInfo+UserSession.swift"; sourceTree = "<group>"; };
		8766853A1F2A1A860031081B /* UnauthenticatedSessionTests.swift */ = {isa = PBXFileReference; fileEncoding = 4; lastKnownFileType = sourcecode.swift; path = UnauthenticatedSessionTests.swift; sourceTree = "<group>"; };
		878ACB4520ADBBAA0016E68A /* Blacklist.swift */ = {isa = PBXFileReference; lastKnownFileType = sourcecode.swift; path = Blacklist.swift; sourceTree = "<group>"; };
		878ACB4720AEFB980016E68A /* ZMUser+Consent.swift */ = {isa = PBXFileReference; lastKnownFileType = sourcecode.swift; path = "ZMUser+Consent.swift"; sourceTree = "<group>"; };
		878ACB5820AF12C10016E68A /* ZMUserConsentTests.swift */ = {isa = PBXFileReference; lastKnownFileType = sourcecode.swift; path = ZMUserConsentTests.swift; sourceTree = "<group>"; };
		8796343F1F7BEA4700FC79BA /* DispatchQueue+SerialAsync.swift */ = {isa = PBXFileReference; fileEncoding = 4; lastKnownFileType = sourcecode.swift; path = "DispatchQueue+SerialAsync.swift"; sourceTree = "<group>"; };
		879634411F7BEC5100FC79BA /* DispatchQueueSerialAsyncTests.swift */ = {isa = PBXFileReference; fileEncoding = 4; lastKnownFileType = sourcecode.swift; path = DispatchQueueSerialAsyncTests.swift; sourceTree = "<group>"; };
		8798607A1C3D48A400218A3E /* DeleteAccountRequestStrategy.swift */ = {isa = PBXFileReference; fileEncoding = 4; lastKnownFileType = sourcecode.swift; path = DeleteAccountRequestStrategy.swift; sourceTree = "<group>"; };
		87AEA67B1EFBD27700C94BF3 /* DiskDatabaseTest.swift */ = {isa = PBXFileReference; fileEncoding = 4; lastKnownFileType = sourcecode.swift; path = DiskDatabaseTest.swift; sourceTree = "<group>"; };
		87B30C5B1FA756220054DFB1 /* FlowManagerTests.swift */ = {isa = PBXFileReference; lastKnownFileType = sourcecode.swift; path = FlowManagerTests.swift; sourceTree = "<group>"; };
		87D003FE1BB5810D00472E06 /* APSSignalingKeyStoreTests.swift */ = {isa = PBXFileReference; fileEncoding = 4; lastKnownFileType = sourcecode.swift; path = APSSignalingKeyStoreTests.swift; sourceTree = "<group>"; };
		87D2555821D6275800D03789 /* BuildTypeTests.swift */ = {isa = PBXFileReference; lastKnownFileType = sourcecode.swift; path = BuildTypeTests.swift; sourceTree = "<group>"; };
		87D4625C1C3D526D00433469 /* DeleteAccountRequestStrategyTests.swift */ = {isa = PBXFileReference; fileEncoding = 4; lastKnownFileType = sourcecode.swift; path = DeleteAccountRequestStrategyTests.swift; sourceTree = "<group>"; };
		87DF28C61F680495007E1702 /* PushDispatcherTests.swift */ = {isa = PBXFileReference; fileEncoding = 4; lastKnownFileType = sourcecode.swift; path = PushDispatcherTests.swift; sourceTree = "<group>"; };
		A0387BDC1F692EF9FB237767 /* ZMSyncStrategyTests.h */ = {isa = PBXFileReference; lastKnownFileType = sourcecode.c.h; path = ZMSyncStrategyTests.h; sourceTree = "<group>"; };
		A901FE9A258B562F003EAF5C /* CallParticipantTests.swift */ = {isa = PBXFileReference; lastKnownFileType = sourcecode.swift; path = CallParticipantTests.swift; sourceTree = "<group>"; };
		A913C02123A7EDFA0048CE74 /* TeamRolesDownloadRequestStrategy.swift */ = {isa = PBXFileReference; lastKnownFileType = sourcecode.swift; path = TeamRolesDownloadRequestStrategy.swift; sourceTree = "<group>"; };
		A913C02323A7F1C00048CE74 /* TeamRolesDownloadRequestStrategyTests.swift */ = {isa = PBXFileReference; lastKnownFileType = sourcecode.swift; path = TeamRolesDownloadRequestStrategyTests.swift; sourceTree = "<group>"; };
		A934C6E5266E0945008D9E68 /* ZMSyncStrategy.swift */ = {isa = PBXFileReference; fileEncoding = 4; lastKnownFileType = sourcecode.swift; path = ZMSyncStrategy.swift; sourceTree = "<group>"; };
		A93724C226984D2F005FD532 /* ios.xcconfig */ = {isa = PBXFileReference; lastKnownFileType = text.xcconfig; name = ios.xcconfig; path = "Carthage/Checkouts/wire-ios-system/Resources/Configurations/zmc-config/ios.xcconfig"; sourceTree = SOURCE_ROOT; };
		A938BDC723A7964100D4C208 /* ConversationRoleDownstreamRequestStrategy.swift */ = {isa = PBXFileReference; fileEncoding = 4; lastKnownFileType = sourcecode.swift; path = ConversationRoleDownstreamRequestStrategy.swift; sourceTree = "<group>"; };
		A938BDC923A7966700D4C208 /* ConversationRoleDownstreamRequestStrategyTests.swift */ = {isa = PBXFileReference; fileEncoding = 4; lastKnownFileType = sourcecode.swift; path = ConversationRoleDownstreamRequestStrategyTests.swift; sourceTree = "<group>"; };
		A93B528A250101AC0061255E /* ZMUserSession+Debugging.swift */ = {isa = PBXFileReference; lastKnownFileType = sourcecode.swift; path = "ZMUserSession+Debugging.swift"; sourceTree = "<group>"; };
		A95D0B1123F6B75A0057014F /* AVSLogObserver.swift */ = {isa = PBXFileReference; fileEncoding = 4; lastKnownFileType = sourcecode.swift; path = AVSLogObserver.swift; sourceTree = "<group>"; };
		A9692F881986476900849241 /* NSString_NormalizationTests.m */ = {isa = PBXFileReference; fileEncoding = 4; lastKnownFileType = sourcecode.c.objc; path = NSString_NormalizationTests.m; sourceTree = "<group>"; };
		A97E4F55267CF681006FC545 /* ZMUserSessionTestsBase.swift */ = {isa = PBXFileReference; lastKnownFileType = sourcecode.swift; path = ZMUserSessionTestsBase.swift; sourceTree = "<group>"; };
		A97E4F5A267CFB2D006FC545 /* ZMUserSessionTests_NetworkState.swift */ = {isa = PBXFileReference; lastKnownFileType = sourcecode.swift; path = ZMUserSessionTests_NetworkState.swift; sourceTree = "<group>"; };
		A9B53AA924E12E240066FCC6 /* ZMAccountDeletedReason.swift */ = {isa = PBXFileReference; lastKnownFileType = sourcecode.swift; path = ZMAccountDeletedReason.swift; sourceTree = "<group>"; };
		A9C02604266F5B4B002E542B /* ZMClientRegistrationStatus.swift */ = {isa = PBXFileReference; fileEncoding = 4; lastKnownFileType = sourcecode.swift; path = ZMClientRegistrationStatus.swift; sourceTree = "<group>"; };
		A9C02609266F5D1B002E542B /* ZMClientRegistrationStatusTests.swift */ = {isa = PBXFileReference; lastKnownFileType = sourcecode.swift; path = ZMClientRegistrationStatusTests.swift; sourceTree = "<group>"; };
		A9C02620266F630E002E542B /* UserProfileTests.h */ = {isa = PBXFileReference; lastKnownFileType = sourcecode.c.h; path = UserProfileTests.h; sourceTree = "<group>"; };
		A9F269C6257800940021B99A /* UserTests.swift */ = {isa = PBXFileReference; lastKnownFileType = sourcecode.swift; path = UserTests.swift; sourceTree = "<group>"; };
		AF6415A01C9C151700A535F5 /* EncryptedBase64EncondedExternalMessageTestFixture.txt */ = {isa = PBXFileReference; fileEncoding = 4; lastKnownFileType = text; path = EncryptedBase64EncondedExternalMessageTestFixture.txt; sourceTree = "<group>"; };
		AF6415A11C9C151700A535F5 /* ExternalMessageTextFixture.txt */ = {isa = PBXFileReference; fileEncoding = 4; lastKnownFileType = text; path = ExternalMessageTextFixture.txt; sourceTree = "<group>"; };
		B40964971DAD3D110098667A /* ja */ = {isa = PBXFileReference; lastKnownFileType = text.plist.strings; name = ja; path = ja.lproj/Push.strings; sourceTree = "<group>"; };
		B40964981DAD3D110098667A /* ja */ = {isa = PBXFileReference; lastKnownFileType = text.plist.stringsdict; name = ja; path = ja.lproj/Push.stringsdict; sourceTree = "<group>"; };
		B40964991DAD3D170098667A /* it */ = {isa = PBXFileReference; lastKnownFileType = text.plist.strings; name = it; path = it.lproj/Push.strings; sourceTree = "<group>"; };
		B409649A1DAD3D170098667A /* it */ = {isa = PBXFileReference; lastKnownFileType = text.plist.stringsdict; name = it; path = it.lproj/Push.stringsdict; sourceTree = "<group>"; };
		B409649B1DAD3D1E0098667A /* nl */ = {isa = PBXFileReference; lastKnownFileType = text.plist.strings; name = nl; path = nl.lproj/Push.strings; sourceTree = "<group>"; };
		B409649C1DAD3D1E0098667A /* nl */ = {isa = PBXFileReference; lastKnownFileType = text.plist.stringsdict; name = nl; path = nl.lproj/Push.stringsdict; sourceTree = "<group>"; };
		B409649D1DAD3D260098667A /* tr */ = {isa = PBXFileReference; lastKnownFileType = text.plist.strings; name = tr; path = tr.lproj/Push.strings; sourceTree = "<group>"; };
		B409649E1DAD3D260098667A /* tr */ = {isa = PBXFileReference; lastKnownFileType = text.plist.stringsdict; name = tr; path = tr.lproj/Push.stringsdict; sourceTree = "<group>"; };
		B40CD09F1DB7997E0008DA45 /* fr */ = {isa = PBXFileReference; lastKnownFileType = text.plist.strings; name = fr; path = fr.lproj/Push.strings; sourceTree = "<group>"; };
		B40CD0A01DB7997E0008DA45 /* fr */ = {isa = PBXFileReference; lastKnownFileType = text.plist.stringsdict; name = fr; path = fr.lproj/Push.stringsdict; sourceTree = "<group>"; };
		B40CD0A11DB799850008DA45 /* da */ = {isa = PBXFileReference; lastKnownFileType = text.plist.strings; name = da; path = da.lproj/Push.strings; sourceTree = "<group>"; };
		B40CD0A21DB799850008DA45 /* da */ = {isa = PBXFileReference; lastKnownFileType = text.plist.stringsdict; name = da; path = da.lproj/Push.stringsdict; sourceTree = "<group>"; };
		B40DC79C1D01A61600CEF65C /* pt-BR */ = {isa = PBXFileReference; lastKnownFileType = text.plist.strings; name = "pt-BR"; path = "pt-BR.lproj/Push.strings"; sourceTree = "<group>"; };
		B40DC79D1D01A61600CEF65C /* pt-BR */ = {isa = PBXFileReference; lastKnownFileType = text.plist.stringsdict; name = "pt-BR"; path = "pt-BR.lproj/Push.stringsdict"; sourceTree = "<group>"; };
		B422BB981DCCC3F60076EAD5 /* ar */ = {isa = PBXFileReference; lastKnownFileType = text.plist.strings; name = ar; path = ar.lproj/Push.strings; sourceTree = "<group>"; };
		B422BB991DCCC3F60076EAD5 /* ar */ = {isa = PBXFileReference; lastKnownFileType = text.plist.stringsdict; name = ar; path = ar.lproj/Push.stringsdict; sourceTree = "<group>"; };
		B42430E01E55CB6B00D73D1B /* pl */ = {isa = PBXFileReference; lastKnownFileType = text.plist.strings; name = pl; path = pl.lproj/Push.strings; sourceTree = "<group>"; };
		B42430E11E55CB6B00D73D1B /* pl */ = {isa = PBXFileReference; lastKnownFileType = text.plist.stringsdict; name = pl; path = pl.lproj/Push.stringsdict; sourceTree = "<group>"; };
		B42783671E363D3A00747363 /* fi */ = {isa = PBXFileReference; lastKnownFileType = text.plist.strings; name = fi; path = fi.lproj/Push.strings; sourceTree = "<group>"; };
		B42783681E363D3A00747363 /* fi */ = {isa = PBXFileReference; lastKnownFileType = text.plist.stringsdict; name = fi; path = fi.lproj/Push.stringsdict; sourceTree = "<group>"; };
		B432ADBF1E02DE9500147768 /* et */ = {isa = PBXFileReference; lastKnownFileType = text.plist.strings; name = et; path = et.lproj/Push.strings; sourceTree = "<group>"; };
		B432ADC01E02DE9500147768 /* et */ = {isa = PBXFileReference; lastKnownFileType = text.plist.stringsdict; name = et; path = et.lproj/Push.stringsdict; sourceTree = "<group>"; };
		B49AFC271DCCCB3D006B753B /* zh-Hans */ = {isa = PBXFileReference; lastKnownFileType = text.plist.strings; name = "zh-Hans"; path = "zh-Hans.lproj/Push.strings"; sourceTree = "<group>"; };
		B49AFC281DCCCB3D006B753B /* zh-Hans */ = {isa = PBXFileReference; lastKnownFileType = text.plist.stringsdict; name = "zh-Hans"; path = "zh-Hans.lproj/Push.stringsdict"; sourceTree = "<group>"; };
		B4A124851DDCB58900FD9D66 /* sl */ = {isa = PBXFileReference; lastKnownFileType = text.plist.strings; name = sl; path = sl.lproj/Push.strings; sourceTree = "<group>"; };
		B4A124861DDCB58A00FD9D66 /* sl */ = {isa = PBXFileReference; lastKnownFileType = text.plist.stringsdict; name = sl; path = sl.lproj/Push.stringsdict; sourceTree = "<group>"; };
		B4D37F921D7EEA3F00D0C1BC /* es */ = {isa = PBXFileReference; lastKnownFileType = text.plist.strings; name = es; path = es.lproj/Push.strings; sourceTree = "<group>"; };
		B4D37F931D7EEA3F00D0C1BC /* es */ = {isa = PBXFileReference; lastKnownFileType = text.plist.stringsdict; name = es; path = es.lproj/Push.stringsdict; sourceTree = "<group>"; };
		B4D37F941D7EEA5100D0C1BC /* uk */ = {isa = PBXFileReference; lastKnownFileType = text.plist.strings; name = uk; path = uk.lproj/Push.strings; sourceTree = "<group>"; };
		B4D37F951D7EEA5100D0C1BC /* uk */ = {isa = PBXFileReference; lastKnownFileType = text.plist.stringsdict; name = uk; path = uk.lproj/Push.stringsdict; sourceTree = "<group>"; };
		B4D37F961D7EEA5B00D0C1BC /* ru */ = {isa = PBXFileReference; lastKnownFileType = text.plist.strings; name = ru; path = ru.lproj/Push.strings; sourceTree = "<group>"; };
		B4D37F971D7EEA5B00D0C1BC /* ru */ = {isa = PBXFileReference; lastKnownFileType = text.plist.stringsdict; name = ru; path = ru.lproj/Push.stringsdict; sourceTree = "<group>"; };
		BF158D2E1CE087D8007C6F8A /* video.mp4 */ = {isa = PBXFileReference; lastKnownFileType = file; path = video.mp4; sourceTree = "<group>"; };
		BF1F52CB1ECDD778002FB553 /* SlowSyncTests+Teams.swift */ = {isa = PBXFileReference; fileEncoding = 4; lastKnownFileType = sourcecode.swift; path = "SlowSyncTests+Teams.swift"; sourceTree = "<group>"; };
		BF2AD9FF1F41A3DF000980E8 /* SessionFactories.swift */ = {isa = PBXFileReference; fileEncoding = 4; lastKnownFileType = sourcecode.swift; path = SessionFactories.swift; sourceTree = "<group>"; };
		BF2ADA011F41A450000980E8 /* BackendEnvironmentProvider+Cookie.swift */ = {isa = PBXFileReference; fileEncoding = 4; lastKnownFileType = sourcecode.swift; path = "BackendEnvironmentProvider+Cookie.swift"; sourceTree = "<group>"; };
		BF3C1B1620DBE254001CE126 /* Conversation+MessageDestructionTimeout.swift */ = {isa = PBXFileReference; fileEncoding = 4; lastKnownFileType = sourcecode.swift; path = "Conversation+MessageDestructionTimeout.swift"; sourceTree = "<group>"; };
		BF3C1B1820DBE3B2001CE126 /* ConversationTests+MessageTimer.swift */ = {isa = PBXFileReference; lastKnownFileType = sourcecode.swift; path = "ConversationTests+MessageTimer.swift"; sourceTree = "<group>"; };
		BF40AC711D096A0E00287E29 /* AnalyticsTests.swift */ = {isa = PBXFileReference; fileEncoding = 4; lastKnownFileType = sourcecode.swift; path = AnalyticsTests.swift; sourceTree = "<group>"; };
		BF44A3501C71D5FC00C6928E /* store127.wiredatabase */ = {isa = PBXFileReference; lastKnownFileType = file; path = store127.wiredatabase; sourceTree = "<group>"; };
		BF491CD01F03D7CF0055EE44 /* PermissionsDownloadRequestStrategy.swift */ = {isa = PBXFileReference; fileEncoding = 4; lastKnownFileType = sourcecode.swift; path = PermissionsDownloadRequestStrategy.swift; sourceTree = "<group>"; };
		BF491CD41F03E0FC0055EE44 /* PermissionsDownloadRequestStrategyTests.swift */ = {isa = PBXFileReference; fileEncoding = 4; lastKnownFileType = sourcecode.swift; path = PermissionsDownloadRequestStrategyTests.swift; sourceTree = "<group>"; };
		BF50CFA51F39ABCF007833A4 /* MockUserInfoParser.swift */ = {isa = PBXFileReference; fileEncoding = 4; lastKnownFileType = sourcecode.swift; path = MockUserInfoParser.swift; sourceTree = "<group>"; };
		BF6D5D021C4948830049F712 /* WireSyncEngine124.momd */ = {isa = PBXFileReference; lastKnownFileType = folder; path = WireSyncEngine124.momd; sourceTree = "<group>"; };
		BF6D5D041C494D730049F712 /* WireSyncEngine125.momd */ = {isa = PBXFileReference; lastKnownFileType = folder; path = WireSyncEngine125.momd; sourceTree = "<group>"; };
		BF735CF91E70003D003BC61F /* SystemMessageCallObserver.swift */ = {isa = PBXFileReference; fileEncoding = 4; lastKnownFileType = sourcecode.swift; path = SystemMessageCallObserver.swift; sourceTree = "<group>"; };
		BF80542A2102175800E97053 /* CompanyLoginVerificationTokenTests.swift */ = {isa = PBXFileReference; lastKnownFileType = sourcecode.swift; path = CompanyLoginVerificationTokenTests.swift; sourceTree = "<group>"; };
		BF8367301C52651900364B37 /* store125.wiredatabase */ = {isa = PBXFileReference; lastKnownFileType = file; path = store125.wiredatabase; sourceTree = "<group>"; };
		BFAB67AF1E535B4B00D67C1A /* TextSearchTests.swift */ = {isa = PBXFileReference; fileEncoding = 4; lastKnownFileType = sourcecode.swift; path = TextSearchTests.swift; sourceTree = "<group>"; };
		BFCE9A581C4E4C4D00951B3D /* store124.wiredatabase */ = {isa = PBXFileReference; lastKnownFileType = file; path = store124.wiredatabase; sourceTree = "<group>"; };
		BFE53F541D5A2F7000398378 /* DeleteMessagesTests.swift */ = {isa = PBXFileReference; fileEncoding = 4; lastKnownFileType = sourcecode.swift; path = DeleteMessagesTests.swift; sourceTree = "<group>"; };
		BFE7FCBE2101E50700D1165F /* CompanyLoginVerificationToken.swift */ = {isa = PBXFileReference; lastKnownFileType = sourcecode.swift; path = CompanyLoginVerificationToken.swift; sourceTree = "<group>"; };
		C3BF3961360B7EB12679AF27 /* ZMOperationLoopTests.swift */ = {isa = PBXFileReference; fileEncoding = 4; lastKnownFileType = sourcecode.swift; path = ZMOperationLoopTests.swift; sourceTree = "<group>"; };
		D522571D2062552800562561 /* AssetDeletionRequestStrategy.swift */ = {isa = PBXFileReference; lastKnownFileType = sourcecode.swift; path = AssetDeletionRequestStrategy.swift; sourceTree = "<group>"; };
		D522571F206261AA00562561 /* AssetDeletionStatus.swift */ = {isa = PBXFileReference; lastKnownFileType = sourcecode.swift; path = AssetDeletionStatus.swift; sourceTree = "<group>"; };
		D52257222062637500562561 /* DeletableAssetIdentifierProvider.swift */ = {isa = PBXFileReference; lastKnownFileType = sourcecode.swift; path = DeletableAssetIdentifierProvider.swift; sourceTree = "<group>"; };
		D55272E92062732100F542BE /* AssetDeletionStatusTests.swift */ = {isa = PBXFileReference; lastKnownFileType = sourcecode.swift; path = AssetDeletionStatusTests.swift; sourceTree = "<group>"; };
		D55272EB2062733F00F542BE /* AssetDeletionRequestStrategyTests.swift */ = {isa = PBXFileReference; lastKnownFileType = sourcecode.swift; path = AssetDeletionRequestStrategyTests.swift; sourceTree = "<group>"; };
		D59F3A11206929AF0023474F /* SessionManagerTests+Backup.swift */ = {isa = PBXFileReference; lastKnownFileType = sourcecode.swift; path = "SessionManagerTests+Backup.swift"; sourceTree = "<group>"; };
		D5D10DA3203AE43200145497 /* Conversation+AccessMode.swift */ = {isa = PBXFileReference; lastKnownFileType = sourcecode.swift; path = "Conversation+AccessMode.swift"; sourceTree = "<group>"; };
		E62F31C42B71165A0095777A /* EvaluateOneOnOneConversationsStrategy.swift */ = {isa = PBXFileReference; lastKnownFileType = sourcecode.swift; path = EvaluateOneOnOneConversationsStrategy.swift; sourceTree = "<group>"; };
		E62F31C62B711DDF0095777A /* EvaluateOneOnOneConversationsStrategyTests.swift */ = {isa = PBXFileReference; lastKnownFileType = sourcecode.swift; path = EvaluateOneOnOneConversationsStrategyTests.swift; sourceTree = "<group>"; };
		E666EDDD2B74CEE000C03E2B /* SessionManagerBuilder.swift */ = {isa = PBXFileReference; lastKnownFileType = sourcecode.swift; path = SessionManagerBuilder.swift; sourceTree = "<group>"; };
		E666EDE02B74E75A00C03E2B /* SessionManagerTests+AccountDeletion.swift */ = {isa = PBXFileReference; lastKnownFileType = sourcecode.swift; path = "SessionManagerTests+AccountDeletion.swift"; sourceTree = "<group>"; };
		E666EDE32B74E7BD00C03E2B /* SessionManagerTests+AuthenticationFailure.swift */ = {isa = PBXFileReference; lastKnownFileType = sourcecode.swift; path = "SessionManagerTests+AuthenticationFailure.swift"; sourceTree = "<group>"; };
		E666EDE52B74E85300C03E2B /* SessionManagerTests+EncryptionAtRestMigration.swift */ = {isa = PBXFileReference; lastKnownFileType = sourcecode.swift; path = "SessionManagerTests+EncryptionAtRestMigration.swift"; sourceTree = "<group>"; };
		E666EDE72B74E8CE00C03E2B /* SessionManagerTests+EncryptionAtRestDefaults.swift */ = {isa = PBXFileReference; lastKnownFileType = sourcecode.swift; path = "SessionManagerTests+EncryptionAtRestDefaults.swift"; sourceTree = "<group>"; };
		E666EDE92B74E9EF00C03E2B /* SessionManagerTests+Teams.swift */ = {isa = PBXFileReference; lastKnownFileType = sourcecode.swift; path = "SessionManagerTests+Teams.swift"; sourceTree = "<group>"; };
		E666EDEB2B74EA5000C03E2B /* SessionManagerTests+MultiUserSession.swift */ = {isa = PBXFileReference; lastKnownFileType = sourcecode.swift; path = "SessionManagerTests+MultiUserSession.swift"; sourceTree = "<group>"; };
		E666EDED2B74EAC300C03E2B /* SessionManagerTests+AppLock.swift */ = {isa = PBXFileReference; lastKnownFileType = sourcecode.swift; path = "SessionManagerTests+AppLock.swift"; sourceTree = "<group>"; };
		E666EDF12B74ED2F00C03E2B /* MockSessionManagerObserver.swift */ = {isa = PBXFileReference; lastKnownFileType = sourcecode.swift; path = MockSessionManagerObserver.swift; sourceTree = "<group>"; };
		E6C6C6B22B877404007585DF /* TeamMembersDownloadRequestStrategy.swift */ = {isa = PBXFileReference; fileEncoding = 4; lastKnownFileType = sourcecode.swift; path = TeamMembersDownloadRequestStrategy.swift; sourceTree = "<group>"; };
		E6C6C6B42B87741D007585DF /* TeamMembersDownloadRequestStrategyTests.swift */ = {isa = PBXFileReference; fileEncoding = 4; lastKnownFileType = sourcecode.swift; path = TeamMembersDownloadRequestStrategyTests.swift; sourceTree = "<group>"; };
		E6C983EB2B98627200D55177 /* GetMLSFeatureUseCase.swift */ = {isa = PBXFileReference; fileEncoding = 4; lastKnownFileType = sourcecode.swift; path = GetMLSFeatureUseCase.swift; sourceTree = "<group>"; };
		E6C983ED2B986ABA00D55177 /* ZMUserSession+UserSession.swift */ = {isa = PBXFileReference; lastKnownFileType = sourcecode.swift; path = "ZMUserSession+UserSession.swift"; sourceTree = "<group>"; };
		E6D1B1F12B988166001CA68B /* GetMLSFeatureUseCaseTests.swift */ = {isa = PBXFileReference; lastKnownFileType = sourcecode.swift; path = GetMLSFeatureUseCaseTests.swift; sourceTree = "<group>"; };
		E98CAC042B8CC27A00CC81DE /* UseCaseFactory.swift */ = {isa = PBXFileReference; lastKnownFileType = sourcecode.swift; path = UseCaseFactory.swift; sourceTree = "<group>"; };
		E98E5DFB2B8DF45100A2CFF5 /* ResolveOneOnOneConversationsUseCaseTests.swift */ = {isa = PBXFileReference; lastKnownFileType = sourcecode.swift; path = ResolveOneOnOneConversationsUseCaseTests.swift; sourceTree = "<group>"; };
		E9A96E7D2B88E0EA00914FDD /* ResolveOneOnOneConversationsUseCase.swift */ = {isa = PBXFileReference; lastKnownFileType = sourcecode.swift; path = ResolveOneOnOneConversationsUseCase.swift; sourceTree = "<group>"; };
		EBD7B55754FDA4E74F1006FD /* ZMOperationLoopTests.h */ = {isa = PBXFileReference; lastKnownFileType = sourcecode.c.h; path = ZMOperationLoopTests.h; sourceTree = "<group>"; };
		EE01E0361F90DABC001AA33C /* audio.m4a */ = {isa = PBXFileReference; lastKnownFileType = file; path = audio.m4a; sourceTree = "<group>"; };
		EE01E0381F90FEC1001AA33C /* ZMLocalNotificationTests_ExpiredMessage.swift */ = {isa = PBXFileReference; lastKnownFileType = sourcecode.swift; path = ZMLocalNotificationTests_ExpiredMessage.swift; sourceTree = "<group>"; };
		EE0BA28F29D5DBD6004E93B5 /* MockCryptoboxMigrationManagerInterface.swift */ = {isa = PBXFileReference; lastKnownFileType = sourcecode.swift; path = MockCryptoboxMigrationManagerInterface.swift; sourceTree = "<group>"; };
		EE0CAEAE2AAF2E8E00BD2DB7 /* URLSession+MinTLSVersion.swift */ = {isa = PBXFileReference; lastKnownFileType = sourcecode.swift; path = "URLSession+MinTLSVersion.swift"; sourceTree = "<group>"; };
		EE1108B623D1B367005DC663 /* TypingUsers.swift */ = {isa = PBXFileReference; lastKnownFileType = sourcecode.swift; path = TypingUsers.swift; sourceTree = "<group>"; };
		EE1108F823D1F945005DC663 /* TypingUsersTimeout.swift */ = {isa = PBXFileReference; lastKnownFileType = sourcecode.swift; path = TypingUsersTimeout.swift; sourceTree = "<group>"; };
		EE1108FA23D2087F005DC663 /* Typing.swift */ = {isa = PBXFileReference; lastKnownFileType = sourcecode.swift; path = Typing.swift; sourceTree = "<group>"; };
		EE1108FC23D59720005DC663 /* IsTypingTests.swift */ = {isa = PBXFileReference; lastKnownFileType = sourcecode.swift; path = IsTypingTests.swift; sourceTree = "<group>"; };
		EE1DEBB223D5A6930087EE1F /* TypingTests.swift */ = {isa = PBXFileReference; lastKnownFileType = sourcecode.swift; path = TypingTests.swift; sourceTree = "<group>"; };
		EE1DEBB423D5AEE50087EE1F /* TypingUsersTimeoutTests.swift */ = {isa = PBXFileReference; lastKnownFileType = sourcecode.swift; path = TypingUsersTimeoutTests.swift; sourceTree = "<group>"; };
		EE1DEBB623D5B62C0087EE1F /* TypingUsersTests.swift */ = {isa = PBXFileReference; lastKnownFileType = sourcecode.swift; path = TypingUsersTests.swift; sourceTree = "<group>"; };
		EE1DEBB823D5B9BC0087EE1F /* ZMConversation+TypingUsersTests.swift */ = {isa = PBXFileReference; lastKnownFileType = sourcecode.swift; path = "ZMConversation+TypingUsersTests.swift"; sourceTree = "<group>"; };
		EE1DEBBC23D5E0390087EE1F /* TypingUsersTimeout+Key.swift */ = {isa = PBXFileReference; lastKnownFileType = sourcecode.swift; path = "TypingUsersTimeout+Key.swift"; sourceTree = "<group>"; };
		EE1DEBC223D5F1920087EE1F /* Conversation+TypingUsers.swift */ = {isa = PBXFileReference; lastKnownFileType = sourcecode.swift; path = "Conversation+TypingUsers.swift"; sourceTree = "<group>"; };
		EE1DEBC523D5F1D00087EE1F /* NSManagedObjectContext+TypingUsers.swift */ = {isa = PBXFileReference; lastKnownFileType = sourcecode.swift; path = "NSManagedObjectContext+TypingUsers.swift"; sourceTree = "<group>"; };
		EE2DE5E129250C1A00F42F4C /* CallHandle.swift */ = {isa = PBXFileReference; lastKnownFileType = sourcecode.swift; path = CallHandle.swift; sourceTree = "<group>"; };
		EE2DE5E329250CC400F42F4C /* CallKitCall.swift */ = {isa = PBXFileReference; lastKnownFileType = sourcecode.swift; path = CallKitCall.swift; sourceTree = "<group>"; };
		EE2DE5E7292519EC00F42F4C /* CallKitCallRegister.swift */ = {isa = PBXFileReference; lastKnownFileType = sourcecode.swift; path = CallKitCallRegister.swift; sourceTree = "<group>"; };
		EE2DE5E92926377C00F42F4C /* CallObserver.swift */ = {isa = PBXFileReference; lastKnownFileType = sourcecode.swift; path = CallObserver.swift; sourceTree = "<group>"; };
		EE2DE5EB29263C5100F42F4C /* Logger.swift */ = {isa = PBXFileReference; lastKnownFileType = sourcecode.swift; path = Logger.swift; sourceTree = "<group>"; };
		EE2DF7592875DB1C0028ECA2 /* XCTestCase+APIVersion.swift */ = {isa = PBXFileReference; lastKnownFileType = sourcecode.swift; path = "XCTestCase+APIVersion.swift"; sourceTree = "<group>"; };
		EE2E95EA2A8B478700325A0C /* MockUserRepositoryInterface.swift */ = {isa = PBXFileReference; lastKnownFileType = sourcecode.swift; path = MockUserRepositoryInterface.swift; sourceTree = "<group>"; };
		EE38DDED280437E500D4983D /* BlacklistReason.swift */ = {isa = PBXFileReference; fileEncoding = 4; lastKnownFileType = sourcecode.swift; path = BlacklistReason.swift; sourceTree = "<group>"; };
		EE419B57256FEA3D004618E2 /* ZMUserSession.Configuration.swift */ = {isa = PBXFileReference; lastKnownFileType = sourcecode.swift; path = ZMUserSession.Configuration.swift; sourceTree = "<group>"; };
		EE458B0A27CCD58800F04038 /* ZMOperationLoop+APIVersion.swift */ = {isa = PBXFileReference; lastKnownFileType = sourcecode.swift; path = "ZMOperationLoop+APIVersion.swift"; sourceTree = "<group>"; };
		EE46EF252942033C007BBD99 /* SessionManager+PushToken.swift */ = {isa = PBXFileReference; lastKnownFileType = sourcecode.swift; path = "SessionManager+PushToken.swift"; sourceTree = "<group>"; };
		EE4E6A252B714490007C476D /* WireRequestStrategySupport.framework */ = {isa = PBXFileReference; explicitFileType = wrapper.framework; path = WireRequestStrategySupport.framework; sourceTree = BUILT_PRODUCTS_DIR; };
		EE51FBED2AE1305B002B503B /* UserSession.swift */ = {isa = PBXFileReference; lastKnownFileType = sourcecode.swift; path = UserSession.swift; sourceTree = "<group>"; };
		EE5AAF392874E8C70018FA01 /* BackendEnvironmentProvider+Reachability.swift */ = {isa = PBXFileReference; lastKnownFileType = sourcecode.swift; path = "BackendEnvironmentProvider+Reachability.swift"; sourceTree = "<group>"; };
		EE5BF6341F8F907C00B49D06 /* ZMLocalNotificationTests.swift */ = {isa = PBXFileReference; lastKnownFileType = sourcecode.swift; name = ZMLocalNotificationTests.swift; path = Tests/Source/Notifications/PushNotifications/ZMLocalNotificationTests.swift; sourceTree = SOURCE_ROOT; };
		EE5D9B5F290A7CEE007D78D6 /* VoIPPushManager.swift */ = {isa = PBXFileReference; lastKnownFileType = sourcecode.swift; path = VoIPPushManager.swift; sourceTree = "<group>"; };
		EE5D9B61290A8557007D78D6 /* SessionManager+VoIPPushManagerDelegate.swift */ = {isa = PBXFileReference; lastKnownFileType = sourcecode.swift; path = "SessionManager+VoIPPushManagerDelegate.swift"; sourceTree = "<group>"; };
		EE5FEF0421E8948F00E24F7F /* ZMUserSession+DarwinNotificationCenter.swift */ = {isa = PBXFileReference; lastKnownFileType = sourcecode.swift; path = "ZMUserSession+DarwinNotificationCenter.swift"; sourceTree = "<group>"; };
		EE6654632445D4EE00CBF8D3 /* MockAddressBook.swift */ = {isa = PBXFileReference; fileEncoding = 4; lastKnownFileType = sourcecode.swift; path = MockAddressBook.swift; sourceTree = "<group>"; };
		EE668BB52954AA7F00D939E7 /* WireRequestStrategy.framework */ = {isa = PBXFileReference; explicitFileType = wrapper.framework; path = WireRequestStrategy.framework; sourceTree = BUILT_PRODUCTS_DIR; };
		EE668BB92954AA9300D939E7 /* WireMockTransport.framework */ = {isa = PBXFileReference; explicitFileType = wrapper.framework; path = WireMockTransport.framework; sourceTree = BUILT_PRODUCTS_DIR; };
		EE67F6C5296F0622001D7C88 /* libPhoneNumberiOS.xcframework */ = {isa = PBXFileReference; lastKnownFileType = wrapper.xcframework; name = libPhoneNumberiOS.xcframework; path = ../Carthage/Build/libPhoneNumberiOS.xcframework; sourceTree = "<group>"; };
		EE67F6C6296F0622001D7C88 /* ZipArchive.xcframework */ = {isa = PBXFileReference; lastKnownFileType = wrapper.xcframework; name = ZipArchive.xcframework; path = ../Carthage/Build/ZipArchive.xcframework; sourceTree = "<group>"; };
		EE67F6C7296F0622001D7C88 /* avs.xcframework */ = {isa = PBXFileReference; lastKnownFileType = wrapper.xcframework; name = avs.xcframework; path = ../Carthage/Build/avs.xcframework; sourceTree = "<group>"; };
		EE8584DA2B6938390045EAD4 /* CreateTeamOneOnOneConversationUseCase.swift */ = {isa = PBXFileReference; lastKnownFileType = sourcecode.swift; path = CreateTeamOneOnOneConversationUseCase.swift; sourceTree = "<group>"; };
		EE8584DC2B6BD33B0045EAD4 /* ZMUserSession+OneOnOne.swift */ = {isa = PBXFileReference; lastKnownFileType = sourcecode.swift; path = "ZMUserSession+OneOnOne.swift"; sourceTree = "<group>"; };
		EE8B934D2B838AFD00D5E670 /* GetE2eIdentityCertificatesUseCaseTests.swift */ = {isa = PBXFileReference; lastKnownFileType = sourcecode.swift; path = GetE2eIdentityCertificatesUseCaseTests.swift; sourceTree = "<group>"; };
		EE95DECC247C0049001EA010 /* SessionManagerConfigurationTests.swift */ = {isa = PBXFileReference; lastKnownFileType = sourcecode.swift; path = SessionManagerConfigurationTests.swift; sourceTree = "<group>"; };
		EE9CDE8D27D9FF5900C4DAC8 /* APIVersionResolver.swift */ = {isa = PBXFileReference; lastKnownFileType = sourcecode.swift; path = APIVersionResolver.swift; sourceTree = "<group>"; };
		EE9CDE8F27DA04A300C4DAC8 /* SessionManager+APIVersionResolver.swift */ = {isa = PBXFileReference; lastKnownFileType = sourcecode.swift; path = "SessionManager+APIVersionResolver.swift"; sourceTree = "<group>"; };
		EE9CDE9127DA05D100C4DAC8 /* APIVersionResolverTests.swift */ = {isa = PBXFileReference; lastKnownFileType = sourcecode.swift; path = APIVersionResolverTests.swift; sourceTree = "<group>"; };
		EEA1ED4025BEBABF006D07D3 /* AppLockIntegrationTests.swift */ = {isa = PBXFileReference; lastKnownFileType = sourcecode.swift; path = AppLockIntegrationTests.swift; sourceTree = "<group>"; };
		EEA58F0F2B70D59F006DEE32 /* CreateTeamOneOnOneConversationUseCaseTests.swift */ = {isa = PBXFileReference; lastKnownFileType = sourcecode.swift; path = CreateTeamOneOnOneConversationUseCaseTests.swift; sourceTree = "<group>"; };
		EEC0A2D229433D360032C1C9 /* SessionManagerTests+PushToken.swift */ = {isa = PBXFileReference; lastKnownFileType = sourcecode.swift; path = "SessionManagerTests+PushToken.swift"; sourceTree = "<group>"; };
		EEC7AB0B2A08F3DF005614BE /* OperationStateProvider.swift */ = {isa = PBXFileReference; lastKnownFileType = sourcecode.swift; path = OperationStateProvider.swift; sourceTree = "<group>"; };
		EECE27C329435FFE00419A8B /* PushTokenService.swift */ = {isa = PBXFileReference; lastKnownFileType = sourcecode.swift; path = PushTokenService.swift; sourceTree = "<group>"; };
		EECE27C5294362F100419A8B /* MockPushTokenService.swift */ = {isa = PBXFileReference; lastKnownFileType = sourcecode.swift; path = MockPushTokenService.swift; sourceTree = "<group>"; };
		EEE186B3259CC92D008707CA /* ZMUserSession+AppLock.swift */ = {isa = PBXFileReference; lastKnownFileType = sourcecode.swift; path = "ZMUserSession+AppLock.swift"; sourceTree = "<group>"; };
		EEE186B5259CCA14008707CA /* SessionManager+AppLock.swift */ = {isa = PBXFileReference; lastKnownFileType = sourcecode.swift; path = "SessionManager+AppLock.swift"; sourceTree = "<group>"; };
		EEE46E5628C5EF56005F48D7 /* FetchUserClientsUseCase.swift */ = {isa = PBXFileReference; lastKnownFileType = sourcecode.swift; path = FetchUserClientsUseCase.swift; sourceTree = "<group>"; };
		EEE95CF52A442A0100E136CB /* WireCallCenterV3+MLS.swift */ = {isa = PBXFileReference; lastKnownFileType = sourcecode.swift; path = "WireCallCenterV3+MLS.swift"; sourceTree = "<group>"; };
		EEEA75F51F8A613F006D1070 /* ZMLocalNotification+ExpiredMessages.swift */ = {isa = PBXFileReference; fileEncoding = 4; lastKnownFileType = sourcecode.swift; path = "ZMLocalNotification+ExpiredMessages.swift"; sourceTree = "<group>"; };
		EEEA75F71F8A6141006D1070 /* ZMLocalNotification+Calling.swift */ = {isa = PBXFileReference; fileEncoding = 4; lastKnownFileType = sourcecode.swift; path = "ZMLocalNotification+Calling.swift"; sourceTree = "<group>"; };
		EEEED9A723F6BC00008C94CA /* SelfUserProvider.swift */ = {isa = PBXFileReference; lastKnownFileType = sourcecode.swift; path = SelfUserProvider.swift; sourceTree = "<group>"; };
		EEEED9A923F6BD75008C94CA /* ZMUserSession+SelfUserProvider.swift */ = {isa = PBXFileReference; lastKnownFileType = sourcecode.swift; path = "ZMUserSession+SelfUserProvider.swift"; sourceTree = "<group>"; };
		EF2CB12622D5E58B00350B0A /* TeamImageAssetUpdateStrategy.swift */ = {isa = PBXFileReference; lastKnownFileType = sourcecode.swift; path = TeamImageAssetUpdateStrategy.swift; sourceTree = "<group>"; };
		EF2CB12822D5E5BB00350B0A /* TeamImageAssetUpdateStrategyTests.swift */ = {isa = PBXFileReference; lastKnownFileType = sourcecode.swift; path = TeamImageAssetUpdateStrategyTests.swift; sourceTree = "<group>"; };
		EF797FE71FB5E8DB00F7FF21 /* RegistrationTests.swift */ = {isa = PBXFileReference; lastKnownFileType = sourcecode.swift; path = RegistrationTests.swift; sourceTree = "<group>"; };
		EFC8281B1FB343B600E27E21 /* RegistationCredentialVerificationStrategy.swift */ = {isa = PBXFileReference; lastKnownFileType = sourcecode.swift; path = RegistationCredentialVerificationStrategy.swift; sourceTree = "<group>"; };
		EFC8281D1FB34F9600E27E21 /* EmailVerificationStrategyTests.swift */ = {isa = PBXFileReference; lastKnownFileType = sourcecode.swift; path = EmailVerificationStrategyTests.swift; sourceTree = "<group>"; };
		EFC828211FB356CE00E27E21 /* RegistrationStatusTests.swift */ = {isa = PBXFileReference; fileEncoding = 4; lastKnownFileType = sourcecode.swift; path = RegistrationStatusTests.swift; sourceTree = "<group>"; };
		EFF9403D2240FE5D004F3115 /* URL+DeepLink.swift */ = {isa = PBXFileReference; lastKnownFileType = sourcecode.swift; path = "URL+DeepLink.swift"; sourceTree = "<group>"; };
		EFF9403F2240FF12004F3115 /* DeepLinkError.swift */ = {isa = PBXFileReference; lastKnownFileType = sourcecode.swift; path = DeepLinkError.swift; sourceTree = "<group>"; };
		F11E35D52040172200D4D5DB /* ZMHotFixTests.swift */ = {isa = PBXFileReference; lastKnownFileType = sourcecode.swift; path = ZMHotFixTests.swift; sourceTree = "<group>"; };
		F130BF272062C05600DBE261 /* SessionManager+Backup.swift */ = {isa = PBXFileReference; lastKnownFileType = sourcecode.swift; path = "SessionManager+Backup.swift"; sourceTree = "<group>"; };
		F132C113203F20AB00C58933 /* ZMHotFixDirectoryTests.swift */ = {isa = PBXFileReference; lastKnownFileType = sourcecode.swift; path = ZMHotFixDirectoryTests.swift; sourceTree = "<group>"; };
		F13A26E020456002004F8E47 /* ConversationTests+Guests.swift */ = {isa = PBXFileReference; lastKnownFileType = sourcecode.swift; path = "ConversationTests+Guests.swift"; sourceTree = "<group>"; };
		F14417221FD946F100CB2850 /* zh-Hant */ = {isa = PBXFileReference; lastKnownFileType = text.plist.strings; name = "zh-Hant"; path = "zh-Hant.lproj/Push.strings"; sourceTree = "<group>"; };
		F14417231FD946F200CB2850 /* zh-Hant */ = {isa = PBXFileReference; lastKnownFileType = text.plist.stringsdict; name = "zh-Hant"; path = "zh-Hant.lproj/Push.stringsdict"; sourceTree = "<group>"; };
		F14417241FD946F200CB2850 /* zh-Hant */ = {isa = PBXFileReference; lastKnownFileType = text.plist.strings; name = "zh-Hant"; path = "zh-Hant.lproj/ZMLocalizable.strings"; sourceTree = "<group>"; };
		F14417251FD9470E00CB2850 /* lt */ = {isa = PBXFileReference; lastKnownFileType = text.plist.strings; name = lt; path = lt.lproj/Push.strings; sourceTree = "<group>"; };
		F14417261FD9470E00CB2850 /* lt */ = {isa = PBXFileReference; lastKnownFileType = text.plist.stringsdict; name = lt; path = lt.lproj/Push.stringsdict; sourceTree = "<group>"; };
		F14417271FD9470E00CB2850 /* lt */ = {isa = PBXFileReference; lastKnownFileType = text.plist.strings; name = lt; path = lt.lproj/ZMLocalizable.strings; sourceTree = "<group>"; };
		F148F6661FB9AA7600BD6909 /* UnregisteredTeam.swift */ = {isa = PBXFileReference; lastKnownFileType = sourcecode.swift; path = UnregisteredTeam.swift; sourceTree = "<group>"; };
		F148F6681FBAF55800BD6909 /* TeamRegistrationStrategyTests.swift */ = {isa = PBXFileReference; lastKnownFileType = sourcecode.swift; path = TeamRegistrationStrategyTests.swift; sourceTree = "<group>"; };
		F148F66A1FBAFAF600BD6909 /* RegistrationStatusTestHelper.swift */ = {isa = PBXFileReference; lastKnownFileType = sourcecode.swift; path = RegistrationStatusTestHelper.swift; sourceTree = "<group>"; };
		F159F4131F1E3134001B7D80 /* SessionManagerTests.swift */ = {isa = PBXFileReference; fileEncoding = 4; lastKnownFileType = sourcecode.swift; path = SessionManagerTests.swift; sourceTree = "<group>"; };
		F16558D0225F3F2A00EA2F2A /* SessionManager+SwitchBackend.swift */ = {isa = PBXFileReference; lastKnownFileType = sourcecode.swift; path = "SessionManager+SwitchBackend.swift"; sourceTree = "<group>"; };
		F16C8BC32040715800677D31 /* ZMUpdateEvent+Testing.swift */ = {isa = PBXFileReference; lastKnownFileType = sourcecode.swift; path = "ZMUpdateEvent+Testing.swift"; sourceTree = "<group>"; };
		F170AF1F1E7800CF0033DC33 /* UserImageAssetUpdateStrategyTests.swift */ = {isa = PBXFileReference; fileEncoding = 4; lastKnownFileType = sourcecode.swift; path = UserImageAssetUpdateStrategyTests.swift; sourceTree = "<group>"; };
		F188BB852223F372002BF204 /* UserRichProfileIntegrationTests.swift */ = {isa = PBXFileReference; fileEncoding = 4; lastKnownFileType = sourcecode.swift; path = UserRichProfileIntegrationTests.swift; sourceTree = "<group>"; };
		F190E0A81E8D516D003E81F8 /* UserProfileImageV3Tests.swift */ = {isa = PBXFileReference; fileEncoding = 4; lastKnownFileType = sourcecode.swift; path = UserProfileImageV3Tests.swift; sourceTree = "<group>"; };
		F190E0DB1E8E7BA1003E81F8 /* SlowSyncTests+Swift.swift */ = {isa = PBXFileReference; fileEncoding = 4; lastKnownFileType = sourcecode.swift; path = "SlowSyncTests+Swift.swift"; sourceTree = "<group>"; };
		F19E559F22B3A2C5005C792D /* UNNotification+SafeLogging.swift */ = {isa = PBXFileReference; lastKnownFileType = sourcecode.swift; path = "UNNotification+SafeLogging.swift"; sourceTree = "<group>"; };
		F19E55A122B3A3FA005C792D /* UNNotificationResponse+SafeLogging.swift */ = {isa = PBXFileReference; lastKnownFileType = sourcecode.swift; path = "UNNotificationResponse+SafeLogging.swift"; sourceTree = "<group>"; };
		F19E55A322B3A740005C792D /* PKPushPayload+SafeLogging.swift */ = {isa = PBXFileReference; lastKnownFileType = sourcecode.swift; path = "PKPushPayload+SafeLogging.swift"; sourceTree = "<group>"; };
		F19E55A522B3AAA8005C792D /* PKPushCredentials+SafeLogging.swift */ = {isa = PBXFileReference; lastKnownFileType = sourcecode.swift; path = "PKPushCredentials+SafeLogging.swift"; sourceTree = "<group>"; };
		F19F1D131EFBC18E00275E27 /* UnauthenticatedSession.swift */ = {isa = PBXFileReference; fileEncoding = 4; lastKnownFileType = sourcecode.swift; path = UnauthenticatedSession.swift; sourceTree = "<group>"; };
		F19F1D191EFBC2F000275E27 /* ZMAuthenticationStatus_Internal.h */ = {isa = PBXFileReference; fileEncoding = 4; lastKnownFileType = sourcecode.c.h; path = ZMAuthenticationStatus_Internal.h; sourceTree = "<group>"; };
		F19F1D1A1EFBC2F000275E27 /* ZMAuthenticationStatus.h */ = {isa = PBXFileReference; fileEncoding = 4; lastKnownFileType = sourcecode.c.h; path = ZMAuthenticationStatus.h; sourceTree = "<group>"; };
		F19F1D1B1EFBC2F000275E27 /* ZMAuthenticationStatus.m */ = {isa = PBXFileReference; fileEncoding = 4; lastKnownFileType = sourcecode.c.objc; path = ZMAuthenticationStatus.m; sourceTree = "<group>"; };
		F19F1D231EFBC34E00275E27 /* ZMUserSessionRegistrationNotification.h */ = {isa = PBXFileReference; fileEncoding = 4; lastKnownFileType = sourcecode.c.h; path = ZMUserSessionRegistrationNotification.h; sourceTree = "<group>"; };
		F19F1D241EFBC34E00275E27 /* ZMUserSessionRegistrationNotification.m */ = {isa = PBXFileReference; fileEncoding = 4; lastKnownFileType = sourcecode.c.objc; path = ZMUserSessionRegistrationNotification.m; sourceTree = "<group>"; };
		F19F1D321EFBE3FE00275E27 /* UnauthenticatedOperationLoop.swift */ = {isa = PBXFileReference; fileEncoding = 4; lastKnownFileType = sourcecode.swift; path = UnauthenticatedOperationLoop.swift; sourceTree = "<group>"; };
		F19F1D371EFBF61800275E27 /* SessionManager.swift */ = {isa = PBXFileReference; fileEncoding = 4; lastKnownFileType = sourcecode.swift; path = SessionManager.swift; sourceTree = "<group>"; };
		F19F4F391E5F1AE400F4D8FF /* UserProfileImageUpdateStatus.swift */ = {isa = PBXFileReference; fileEncoding = 4; lastKnownFileType = sourcecode.swift; path = UserProfileImageUpdateStatus.swift; sourceTree = "<group>"; };
		F19F4F3B1E604AA700F4D8FF /* UserImageAssetUpdateStrategy.swift */ = {isa = PBXFileReference; fileEncoding = 4; lastKnownFileType = sourcecode.swift; path = UserImageAssetUpdateStrategy.swift; sourceTree = "<group>"; };
		F19F4F4C1E646C3C00F4D8FF /* UserProfileImageUpdateStatusTests.swift */ = {isa = PBXFileReference; fileEncoding = 4; lastKnownFileType = sourcecode.swift; path = UserProfileImageUpdateStatusTests.swift; sourceTree = "<group>"; };
		F19F4F4E1E6575F700F4D8FF /* UserProfileImageOwner.swift */ = {isa = PBXFileReference; fileEncoding = 4; lastKnownFileType = sourcecode.swift; path = UserProfileImageOwner.swift; sourceTree = "<group>"; };
		F1A94BD11F010287003083D9 /* UnauthenticatedSession+Login.swift */ = {isa = PBXFileReference; fileEncoding = 4; lastKnownFileType = sourcecode.swift; path = "UnauthenticatedSession+Login.swift"; sourceTree = "<group>"; };
		F1A989BD1FD03E2200B8A82E /* Base */ = {isa = PBXFileReference; lastKnownFileType = text.plist.strings; name = Base; path = Base.lproj/ZMLocalizable.strings; sourceTree = "<group>"; };
		F1A989BE1FD03E2400B8A82E /* pt-BR */ = {isa = PBXFileReference; lastKnownFileType = text.plist.strings; name = "pt-BR"; path = "pt-BR.lproj/ZMLocalizable.strings"; sourceTree = "<group>"; };
		F1A989BF1FD03E2500B8A82E /* es */ = {isa = PBXFileReference; lastKnownFileType = text.plist.strings; name = es; path = es.lproj/ZMLocalizable.strings; sourceTree = "<group>"; };
		F1A989C01FD03E2600B8A82E /* uk */ = {isa = PBXFileReference; lastKnownFileType = text.plist.strings; name = uk; path = uk.lproj/ZMLocalizable.strings; sourceTree = "<group>"; };
		F1A989C11FD03E2600B8A82E /* ru */ = {isa = PBXFileReference; lastKnownFileType = text.plist.strings; name = ru; path = ru.lproj/ZMLocalizable.strings; sourceTree = "<group>"; };
		F1A989C21FD03E2700B8A82E /* ja */ = {isa = PBXFileReference; lastKnownFileType = text.plist.strings; name = ja; path = ja.lproj/ZMLocalizable.strings; sourceTree = "<group>"; };
		F1A989C31FD03E2700B8A82E /* it */ = {isa = PBXFileReference; lastKnownFileType = text.plist.strings; name = it; path = it.lproj/ZMLocalizable.strings; sourceTree = "<group>"; };
		F1A989C41FD03E2800B8A82E /* nl */ = {isa = PBXFileReference; lastKnownFileType = text.plist.strings; name = nl; path = nl.lproj/ZMLocalizable.strings; sourceTree = "<group>"; };
		F1A989C51FD03E2800B8A82E /* tr */ = {isa = PBXFileReference; lastKnownFileType = text.plist.strings; name = tr; path = tr.lproj/ZMLocalizable.strings; sourceTree = "<group>"; };
		F1A989C61FD03E2900B8A82E /* fr */ = {isa = PBXFileReference; lastKnownFileType = text.plist.strings; name = fr; path = fr.lproj/ZMLocalizable.strings; sourceTree = "<group>"; };
		F1A989C71FD03E2A00B8A82E /* ar */ = {isa = PBXFileReference; lastKnownFileType = text.plist.strings; name = ar; path = ar.lproj/ZMLocalizable.strings; sourceTree = "<group>"; };
		F1A989C81FD03E2B00B8A82E /* da */ = {isa = PBXFileReference; lastKnownFileType = text.plist.strings; name = da; path = da.lproj/ZMLocalizable.strings; sourceTree = "<group>"; };
		F1A989C91FD03E2B00B8A82E /* zh-Hans */ = {isa = PBXFileReference; lastKnownFileType = text.plist.strings; name = "zh-Hans"; path = "zh-Hans.lproj/ZMLocalizable.strings"; sourceTree = "<group>"; };
		F1A989CA1FD03E2C00B8A82E /* sl */ = {isa = PBXFileReference; lastKnownFileType = text.plist.strings; name = sl; path = sl.lproj/ZMLocalizable.strings; sourceTree = "<group>"; };
		F1A989CB1FD03E2C00B8A82E /* fi */ = {isa = PBXFileReference; lastKnownFileType = text.plist.strings; name = fi; path = fi.lproj/ZMLocalizable.strings; sourceTree = "<group>"; };
		F1A989CC1FD03E2D00B8A82E /* et */ = {isa = PBXFileReference; lastKnownFileType = text.plist.strings; name = et; path = et.lproj/ZMLocalizable.strings; sourceTree = "<group>"; };
		F1A989CD1FD03E2E00B8A82E /* pl */ = {isa = PBXFileReference; lastKnownFileType = text.plist.strings; name = pl; path = pl.lproj/ZMLocalizable.strings; sourceTree = "<group>"; };
		F1A989CE1FD0579F00B8A82E /* de */ = {isa = PBXFileReference; lastKnownFileType = text.plist.strings; name = de; path = de.lproj/ZMLocalizable.strings; sourceTree = "<group>"; };
		F1AE5F6C21F72FC6009CDBBC /* ZMUserSession+Timers.swift */ = {isa = PBXFileReference; lastKnownFileType = sourcecode.swift; path = "ZMUserSession+Timers.swift"; sourceTree = "<group>"; };
		F1AE5F6E21F73388009CDBBC /* ZMUserSessionTests+Timers.swift */ = {isa = PBXFileReference; lastKnownFileType = sourcecode.swift; path = "ZMUserSessionTests+Timers.swift"; sourceTree = "<group>"; };
		F1B5D53C2181FDA300986911 /* NetworkQuality.swift */ = {isa = PBXFileReference; lastKnownFileType = sourcecode.swift; path = NetworkQuality.swift; sourceTree = "<group>"; };
		F1C1F3ED1FCF0C85007273E3 /* ZMUserSessionErrorCode+Localized.swift */ = {isa = PBXFileReference; lastKnownFileType = sourcecode.swift; path = "ZMUserSessionErrorCode+Localized.swift"; sourceTree = "<group>"; };
		F1C1F3EF1FCF18C5007273E3 /* NSError+Localized.swift */ = {isa = PBXFileReference; lastKnownFileType = sourcecode.swift; path = "NSError+Localized.swift"; sourceTree = "<group>"; };
		F1C51FE61FB49660009C2269 /* RegistrationStatus.swift */ = {isa = PBXFileReference; lastKnownFileType = sourcecode.swift; path = RegistrationStatus.swift; sourceTree = "<group>"; };
		F1C51FE81FB4A9C7009C2269 /* RegistrationStrategy.swift */ = {isa = PBXFileReference; lastKnownFileType = sourcecode.swift; path = RegistrationStrategy.swift; sourceTree = "<group>"; };
		F1E48002207E3789008D4299 /* Default-568h@2x.png */ = {isa = PBXFileReference; lastKnownFileType = image.png; path = "Default-568h@2x.png"; sourceTree = "<group>"; };
		F905C47E1E79A86A00AF34A5 /* WireCallCenterV3Tests.swift */ = {isa = PBXFileReference; fileEncoding = 4; lastKnownFileType = sourcecode.swift; path = WireCallCenterV3Tests.swift; sourceTree = "<group>"; };
		F90EC5A21E7BF1AC00A6779E /* AVSWrapper.swift */ = {isa = PBXFileReference; fileEncoding = 4; lastKnownFileType = sourcecode.swift; path = AVSWrapper.swift; sourceTree = "<group>"; };
		F91CA6AC1BECBD3F000EE5C2 /* Base */ = {isa = PBXFileReference; lastKnownFileType = text.plist.strings; name = Base; path = Base.lproj/Push.strings; sourceTree = "<group>"; };
		F91CA6AD1BECBD46000EE5C2 /* Base */ = {isa = PBXFileReference; lastKnownFileType = text.plist.stringsdict; name = Base; path = Base.lproj/Push.stringsdict; sourceTree = "<group>"; };
		F91CA6AE1BECBD51000EE5C2 /* de */ = {isa = PBXFileReference; lastKnownFileType = text.plist.strings; name = de; path = de.lproj/Push.strings; sourceTree = "<group>"; };
		F91CA6AF1BECBD51000EE5C2 /* de */ = {isa = PBXFileReference; lastKnownFileType = text.plist.stringsdict; name = de; path = de.lproj/Push.stringsdict; sourceTree = "<group>"; };
		F920F4D51DA3DCF8002B860B /* ConversationTests+Ephemeral.swift */ = {isa = PBXFileReference; fileEncoding = 4; lastKnownFileType = sourcecode.swift; path = "ConversationTests+Ephemeral.swift"; sourceTree = "<group>"; };
		F9245BEC1CBF95A8009D1E85 /* ZMHotFixDirectory+Swift.swift */ = {isa = PBXFileReference; fileEncoding = 4; lastKnownFileType = sourcecode.swift; path = "ZMHotFixDirectory+Swift.swift"; sourceTree = "<group>"; };
		F925468C1C63B61000CE2D7C /* MessagingTest+EventFactory.h */ = {isa = PBXFileReference; fileEncoding = 4; lastKnownFileType = sourcecode.c.h; path = "MessagingTest+EventFactory.h"; sourceTree = "<group>"; };
		F925468D1C63B61000CE2D7C /* MessagingTest+EventFactory.m */ = {isa = PBXFileReference; fileEncoding = 4; lastKnownFileType = sourcecode.c.objc; path = "MessagingTest+EventFactory.m"; sourceTree = "<group>"; };
		F92CA9641F153622007D8570 /* ZMUserSessionTests+FileRelocation.swift */ = {isa = PBXFileReference; fileEncoding = 4; lastKnownFileType = sourcecode.swift; path = "ZMUserSessionTests+FileRelocation.swift"; sourceTree = "<group>"; };
		F93A75F11C1F219800252586 /* ConversationStatusStrategy.swift */ = {isa = PBXFileReference; fileEncoding = 4; lastKnownFileType = sourcecode.swift; path = ConversationStatusStrategy.swift; sourceTree = "<group>"; };
		F93F3A581ED5A67E003CD185 /* TeamTests.swift */ = {isa = PBXFileReference; fileEncoding = 4; lastKnownFileType = sourcecode.swift; path = TeamTests.swift; sourceTree = "<group>"; };
		F9410F621DE44C2E007451FF /* TypingStrategyTests.swift */ = {isa = PBXFileReference; fileEncoding = 4; lastKnownFileType = sourcecode.swift; path = TypingStrategyTests.swift; sourceTree = "<group>"; };
		F94F6B321E54B9C000D46A29 /* CallingRequestStrategyTests.swift */ = {isa = PBXFileReference; fileEncoding = 4; lastKnownFileType = sourcecode.swift; path = CallingRequestStrategyTests.swift; sourceTree = "<group>"; };
		F95706531DE5D1CC0087442C /* SearchUserImageStrategy.swift */ = {isa = PBXFileReference; fileEncoding = 4; lastKnownFileType = sourcecode.swift; path = SearchUserImageStrategy.swift; sourceTree = "<group>"; };
		F95706581DE5F6D40087442C /* SearchUserImageStrategyTests.swift */ = {isa = PBXFileReference; fileEncoding = 4; lastKnownFileType = sourcecode.swift; path = SearchUserImageStrategyTests.swift; sourceTree = "<group>"; };
		F95ECF4C1B94A553009F91BA /* ZMHotFix.h */ = {isa = PBXFileReference; fileEncoding = 4; lastKnownFileType = sourcecode.c.h; path = ZMHotFix.h; sourceTree = "<group>"; };
		F95ECF4D1B94A553009F91BA /* ZMHotFix.m */ = {isa = PBXFileReference; fileEncoding = 4; lastKnownFileType = sourcecode.c.objc; path = ZMHotFix.m; sourceTree = "<group>"; };
		F95ECF501B94BD05009F91BA /* ZMHotFixTests.m */ = {isa = PBXFileReference; fileEncoding = 4; lastKnownFileType = sourcecode.c.objc; path = ZMHotFixTests.m; sourceTree = "<group>"; };
		F95FFBCF1EB8A44D004031CB /* CallSystemMessageGeneratorTests.swift */ = {isa = PBXFileReference; fileEncoding = 4; lastKnownFileType = sourcecode.swift; path = CallSystemMessageGeneratorTests.swift; sourceTree = "<group>"; };
		F962A8EF19FFD4DC00FD0F80 /* ZMOperationLoop+Private.h */ = {isa = PBXFileReference; lastKnownFileType = sourcecode.c.h; path = "ZMOperationLoop+Private.h"; sourceTree = "<group>"; };
		F9644AE91E83CDD100A1887B /* CallingV3Tests.swift */ = {isa = PBXFileReference; fileEncoding = 4; lastKnownFileType = sourcecode.swift; path = CallingV3Tests.swift; sourceTree = "<group>"; };
		F964700B1D5C720D00A81A92 /* ConversationTests+MessageEditing.m */ = {isa = PBXFileReference; fileEncoding = 4; lastKnownFileType = sourcecode.c.objc; path = "ConversationTests+MessageEditing.m"; sourceTree = "<group>"; };
		F96DBEE81DF9A570008FE832 /* ZMSyncStrategy+ManagedObjectChanges.h */ = {isa = PBXFileReference; fileEncoding = 4; lastKnownFileType = sourcecode.c.h; path = "ZMSyncStrategy+ManagedObjectChanges.h"; sourceTree = "<group>"; };
		F96DBEE91DF9A570008FE832 /* ZMSyncStrategy+ManagedObjectChanges.m */ = {isa = PBXFileReference; fileEncoding = 4; lastKnownFileType = sourcecode.c.objc; path = "ZMSyncStrategy+ManagedObjectChanges.m"; sourceTree = "<group>"; };
		F991CE111CB55512004D8465 /* ZMConversation+Testing.h */ = {isa = PBXFileReference; fileEncoding = 4; lastKnownFileType = sourcecode.c.h; path = "ZMConversation+Testing.h"; sourceTree = "<group>"; };
		F991CE121CB55512004D8465 /* ZMConversation+Testing.m */ = {isa = PBXFileReference; fileEncoding = 4; lastKnownFileType = sourcecode.c.objc; path = "ZMConversation+Testing.m"; sourceTree = "<group>"; };
		F991CE131CB55512004D8465 /* ZMUser+Testing.h */ = {isa = PBXFileReference; fileEncoding = 4; lastKnownFileType = sourcecode.c.h; path = "ZMUser+Testing.h"; sourceTree = "<group>"; };
		F991CE141CB55512004D8465 /* ZMUser+Testing.m */ = {isa = PBXFileReference; fileEncoding = 4; lastKnownFileType = sourcecode.c.objc; path = "ZMUser+Testing.m"; sourceTree = "<group>"; };
		F9AB00211F0CDAF00037B437 /* FileRelocator.swift */ = {isa = PBXFileReference; fileEncoding = 4; lastKnownFileType = sourcecode.swift; path = FileRelocator.swift; sourceTree = "<group>"; };
		F9ABE84B1EFD568B00D83214 /* TeamDownloadRequestStrategy.swift */ = {isa = PBXFileReference; fileEncoding = 4; lastKnownFileType = sourcecode.swift; path = TeamDownloadRequestStrategy.swift; sourceTree = "<group>"; };
		F9ABE84D1EFD568B00D83214 /* TeamRequestFactory.swift */ = {isa = PBXFileReference; fileEncoding = 4; lastKnownFileType = sourcecode.swift; path = TeamRequestFactory.swift; sourceTree = "<group>"; };
		F9ABE8531EFD56BF00D83214 /* TeamDownloadRequestStrategyTests.swift */ = {isa = PBXFileReference; fileEncoding = 4; lastKnownFileType = sourcecode.swift; path = TeamDownloadRequestStrategyTests.swift; sourceTree = "<group>"; };
		F9ABE8541EFD56BF00D83214 /* TeamDownloadRequestStrategy+EventsTests.swift */ = {isa = PBXFileReference; fileEncoding = 4; lastKnownFileType = sourcecode.swift; path = "TeamDownloadRequestStrategy+EventsTests.swift"; sourceTree = "<group>"; };
		F9B171F51C0EF21100E6EEC6 /* ClientUpdateStatus.swift */ = {isa = PBXFileReference; fileEncoding = 4; lastKnownFileType = sourcecode.swift; path = ClientUpdateStatus.swift; sourceTree = "<group>"; };
		F9B171F71C0F00E700E6EEC6 /* ClientUpdateStatusTests.swift */ = {isa = PBXFileReference; fileEncoding = 4; lastKnownFileType = sourcecode.swift; path = ClientUpdateStatusTests.swift; sourceTree = "<group>"; };
		F9B171F91C0F320200E6EEC6 /* ClientManagementTests.m */ = {isa = PBXFileReference; fileEncoding = 4; lastKnownFileType = sourcecode.c.objc; path = ClientManagementTests.m; sourceTree = "<group>"; };
		F9B71F4A1CB2B841001DB03F /* NSManagedObjectContext+TestHelpers.h */ = {isa = PBXFileReference; fileEncoding = 4; lastKnownFileType = sourcecode.c.h; path = "NSManagedObjectContext+TestHelpers.h"; sourceTree = "<group>"; };
		F9B71F4B1CB2B841001DB03F /* NSManagedObjectContext+TestHelpers.m */ = {isa = PBXFileReference; fileEncoding = 4; lastKnownFileType = sourcecode.c.objc; path = "NSManagedObjectContext+TestHelpers.m"; sourceTree = "<group>"; };
		F9C9A4ED1CAD290B0039E10C /* store128.wiredatabase */ = {isa = PBXFileReference; lastKnownFileType = file; path = store128.wiredatabase; sourceTree = "<group>"; };
		F9D1CD131DF6C131002F6E80 /* SyncStatusTests.swift */ = {isa = PBXFileReference; fileEncoding = 4; lastKnownFileType = sourcecode.swift; lineEnding = 0; path = SyncStatusTests.swift; sourceTree = "<group>"; xcLanguageSpecificationIdentifier = xcode.lang.swift; };
		F9DAC54D1C2034E70001F11E /* ConversationStatusStrategyTests.swift */ = {isa = PBXFileReference; fileEncoding = 4; lastKnownFileType = sourcecode.swift; path = ConversationStatusStrategyTests.swift; sourceTree = "<group>"; };
		F9E3AB511BEA017300C1A6AA /* ZMSelfStrategy+Internal.h */ = {isa = PBXFileReference; fileEncoding = 4; lastKnownFileType = sourcecode.c.h; path = "ZMSelfStrategy+Internal.h"; sourceTree = "<group>"; };
		F9E462D91D7043C60036CFA7 /* ConversationTests+DeliveryConfirmation.swift */ = {isa = PBXFileReference; fileEncoding = 4; lastKnownFileType = sourcecode.swift; path = "ConversationTests+DeliveryConfirmation.swift"; sourceTree = "<group>"; };
		F9E577201E77EC6D0065EFE4 /* WireCallCenterV3+Notifications.swift */ = {isa = PBXFileReference; fileEncoding = 4; lastKnownFileType = sourcecode.swift; path = "WireCallCenterV3+Notifications.swift"; sourceTree = "<group>"; };
		F9F11A061A0A630900F1DCEE /* ZMBlacklistVerificatorTest.m */ = {isa = PBXFileReference; fileEncoding = 4; lastKnownFileType = sourcecode.c.objc; path = ZMBlacklistVerificatorTest.m; sourceTree = "<group>"; };
		F9F631411DE3524100416938 /* TypingStrategy.swift */ = {isa = PBXFileReference; fileEncoding = 4; lastKnownFileType = sourcecode.swift; path = TypingStrategy.swift; sourceTree = "<group>"; };
		F9F846331ED307F10087C1A4 /* CallParticipantsSnapshotTests.swift */ = {isa = PBXFileReference; fileEncoding = 4; lastKnownFileType = sourcecode.swift; path = CallParticipantsSnapshotTests.swift; sourceTree = "<group>"; };
		F9F9F5611D75D62100AE6499 /* RequestStrategyTestBase.swift */ = {isa = PBXFileReference; fileEncoding = 4; lastKnownFileType = sourcecode.swift; path = RequestStrategyTestBase.swift; sourceTree = "<group>"; };
		F9FD798519EE742600D70FCD /* ZMBlacklistDownloader.h */ = {isa = PBXFileReference; fileEncoding = 4; lastKnownFileType = sourcecode.c.h; path = ZMBlacklistDownloader.h; sourceTree = "<group>"; };
		F9FD798619EE742600D70FCD /* ZMBlacklistDownloader.m */ = {isa = PBXFileReference; fileEncoding = 4; lastKnownFileType = sourcecode.c.objc; path = ZMBlacklistDownloader.m; sourceTree = "<group>"; };
		F9FD798919EE962F00D70FCD /* ZMBlacklistDownloaderTest.m */ = {isa = PBXFileReference; fileEncoding = 4; lastKnownFileType = sourcecode.c.objc; path = ZMBlacklistDownloaderTest.m; sourceTree = "<group>"; };
		F9FD798B19EE9B9A00D70FCD /* ZMBlacklistVerificator.h */ = {isa = PBXFileReference; fileEncoding = 4; lastKnownFileType = sourcecode.c.h; path = ZMBlacklistVerificator.h; sourceTree = "<group>"; };
		F9FD798C19EE9B9A00D70FCD /* ZMBlacklistVerificator.m */ = {isa = PBXFileReference; fileEncoding = 4; lastKnownFileType = sourcecode.c.objc; path = ZMBlacklistVerificator.m; sourceTree = "<group>"; };
/* End PBXFileReference section */

/* Begin PBXFrameworksBuildPhase section */
		0145AE7E2B1154010097E3B8 /* Frameworks */ = {
			isa = PBXFrameworksBuildPhase;
			buildActionMask = 2147483647;
			files = (
				0145AE8B2B1155690097E3B8 /* WireSyncEngine.framework in Frameworks */,
			);
			runOnlyForDeploymentPostprocessing = 0;
		};
		169BA1CF25ECDBA300374343 /* Frameworks */ = {
			isa = PBXFrameworksBuildPhase;
			buildActionMask = 2147483647;
			files = (
				169BA1D725ECDBA300374343 /* WireSyncEngine.framework in Frameworks */,
				0140A0C72B30F941004D8B40 /* WireDataModelSupport.framework in Frameworks */,
			);
			runOnlyForDeploymentPostprocessing = 0;
		};
		3E186085191A56F6000FE027 /* Frameworks */ = {
			isa = PBXFrameworksBuildPhase;
			buildActionMask = 2147483647;
			files = (
				544BA1571A43424F00D3B852 /* WireSyncEngine.framework in Frameworks */,
				EE668BBA2954AA9300D939E7 /* WireMockTransport.framework in Frameworks */,
			);
			runOnlyForDeploymentPostprocessing = 0;
		};
		3E1860C0191A649D000FE027 /* Frameworks */ = {
			isa = PBXFrameworksBuildPhase;
			buildActionMask = 2147483647;
			files = (
				0145AE902B1155760097E3B8 /* WireSyncEngineSupport.framework in Frameworks */,
				54F4DC5A1A4438B300FDB6EA /* WireSyncEngine.framework in Frameworks */,
				59D1C3102B1DEE6E0016F6B2 /* WireDataModelSupport.framework in Frameworks */,
				EE4E6A262B714490007C476D /* WireRequestStrategySupport.framework in Frameworks */,
			);
			runOnlyForDeploymentPostprocessing = 0;
		};
		5498158F1A43232400A7CE2E /* Frameworks */ = {
			isa = PBXFrameworksBuildPhase;
			buildActionMask = 2147483647;
			files = (
				EE67F6CC296F0622001D7C88 /* avs.xcframework in Frameworks */,
				25A9B7BA2B5EA36D00FD43FB /* Security.framework in Frameworks */,
				EE668BB62954AA7F00D939E7 /* WireRequestStrategy.framework in Frameworks */,
				EE67F6C8296F0622001D7C88 /* libPhoneNumberiOS.xcframework in Frameworks */,
				EE67F6CA296F0622001D7C88 /* ZipArchive.xcframework in Frameworks */,
			);
			runOnlyForDeploymentPostprocessing = 0;
		};
/* End PBXFrameworksBuildPhase section */

/* Begin PBXGroup section */
		0145AE822B1154010097E3B8 /* WireSyncEngineSupport */ = {
			isa = PBXGroup;
			children = (
				0145AE832B1154010097E3B8 /* WireSyncEngineSupport.h */,
				59E6A9112B4EE57000DBCC6B /* Synchronization */,
				25CCE9DB2BA4A943002AB21F /* String+Mocks.swift */,
			);
			path = WireSyncEngineSupport;
			sourceTree = "<group>";
		};
		014C7AA02ADD4DC300CDEC45 /* sourcery */ = {
			isa = PBXGroup;
			children = (
				014C7AA12ADD4DC300CDEC45 /* generated */,
			);
			path = sourcery;
			sourceTree = "<group>";
		};
		014C7AA12ADD4DC300CDEC45 /* generated */ = {
			isa = PBXGroup;
			children = (
				014C7AA42ADD4DEA00CDEC45 /* AutoMockable.generated.swift */,
				16BA78702B04D98A006D8CCF /* AutoMockable.manual.swift */,
			);
			path = generated;
			sourceTree = "<group>";
		};
		018A3DBD2B0799CA00EB3D6B /* Use cases */ = {
			isa = PBXGroup;
			children = (
				16D74BF52B5A961800160298 /* ChangeUsernameUseCaseTests.swift */,
				EEA58F0F2B70D59F006DEE32 /* CreateTeamOneOnOneConversationUseCaseTests.swift */,
				EE8B934D2B838AFD00D5E670 /* GetE2eIdentityCertificatesUseCaseTests.swift */,
				E6D1B1F12B988166001CA68B /* GetMLSFeatureUseCaseTests.swift */,
				018A3DBE2B0799CA00EB3D6B /* GetUserClientFingerprintUseCaseTests.swift */,
				E98E5DFB2B8DF45100A2CFF5 /* ResolveOneOnOneConversationsUseCaseTests.swift */,
				061F791D2B76828500E8827B /* SnoozeCertificateEnrollmentUseCaseTests.swift */,
				06D16AAF2B9F3C9F00D5A28A /* E2EIdentityCertificateUpdateStatusUseCaseTests.swift */,
			);
			path = "Use cases";
			sourceTree = "<group>";
		};
		060C06662B7619C600B484C6 /* E2EI */ = {
			isa = PBXGroup;
			children = (
				060C06672B7619E300B484C6 /* SelfClientCertificateProvider.swift */,
				259AAB0C2B9F477F00B13A7C /* LastE2EIdentityUpdateDateProtocol.swift */,
			);
			path = E2EI;
			sourceTree = "<group>";
		};
		061F79192B767ACD00E8827B /* E2EI */ = {
			isa = PBXGroup;
			children = (
				061F791A2B767AE100E8827B /* SelfClientCertificateProviderTests.swift */,
			);
			path = E2EI;
			sourceTree = "<group>";
		};
		0928E38F1BA2CFF60057232E /* E2EE */ = {
			isa = PBXGroup;
			children = (
				871667F91BB2AE9C009C6EEA /* APSSignalingKeysStore.swift */,
				09BCDB8C1BCE7F000020DCC7 /* ZMAPSMessageDecoder.h */,
				09BCDB8D1BCE7F000020DCC7 /* ZMAPSMessageDecoder.m */,
			);
			path = E2EE;
			sourceTree = "<group>";
		};
		0994E1DB1B835C4900A51721 /* zmc-config */ = {
			isa = PBXGroup;
			children = (
				A93724C226984D2F005FD532 /* ios.xcconfig */,
				0994E1DD1B835C4900A51721 /* ios-test-host.xcconfig */,
				0994E1DE1B835C4900A51721 /* ios-test-target.xcconfig */,
				0994E1E21B835C4900A51721 /* project-common.xcconfig */,
				0994E1E31B835C4900A51721 /* project-debug.xcconfig */,
				0994E1E41B835C4900A51721 /* project.xcconfig */,
				0994E1E81B835C4900A51721 /* tests.xcconfig */,
				0994E1E91B835C4900A51721 /* warnings-debug.xcconfig */,
				0994E1EA1B835C4900A51721 /* warnings.xcconfig */,
			);
			path = "zmc-config";
			sourceTree = "<group>";
		};
		09C77C3C1BA2E38D00E2163F /* E2EE */ = {
			isa = PBXGroup;
			children = (
				F9F9F5611D75D62100AE6499 /* RequestStrategyTestBase.swift */,
				0920833C1BA84F3100F82B29 /* UserClientRequestStrategyTests.swift */,
				161927222459E08E00DDD9EB /* UserClientEventConsumerTests.swift */,
				093694441BA9633300F36B3A /* UserClientRequestFactoryTests.swift */,
				87D003FE1BB5810D00472E06 /* APSSignalingKeyStoreTests.swift */,
				09914E521BD6613D00C10BF8 /* ZMDecodedAPSMessageTest.m */,
			);
			path = E2EE;
			sourceTree = "<group>";
		};
		161ACB2B23F5B9E900ABFF33 /* URLActionProcessors */ = {
			isa = PBXGroup;
			children = (
				161ACB2C23F5BA0200ABFF33 /* DeepLinkURLActionProcessor.swift */,
				161ACB2E23F5BACA00ABFF33 /* ConnectToBotURLActionProcessor.swift */,
			);
			path = URLActionProcessors;
			sourceTree = "<group>";
		};
		161ACB3023F5BB7E00ABFF33 /* URLActionProcessors */ = {
			isa = PBXGroup;
			children = (
				161ACB3123F5BBA100ABFF33 /* CompanyLoginURLActionProcessor.swift */,
				06239125274DB73A0065A72D /* StartLoginURLActionProcessor.swift */,
			);
			path = URLActionProcessors;
			sourceTree = "<group>";
		};
		161ACB3D23F6E49400ABFF33 /* URLActionProcessors */ = {
			isa = PBXGroup;
			children = (
				161ACB3E23F6E4C200ABFF33 /* DeepLinkURLActionProcessorTests.swift */,
				161C886223FADDE400CB0B8E /* ConnectToBotURLActionProcessorTests.swift */,
			);
			name = URLActionProcessors;
			sourceTree = "<group>";
		};
		161ACB4023F6EDF900ABFF33 /* UnauthenticatedSession */ = {
			isa = PBXGroup;
			children = (
				161ACB4123F6EE1E00ABFF33 /* URLActionProcessors */,
			);
			path = UnauthenticatedSession;
			sourceTree = "<group>";
		};
		161ACB4123F6EE1E00ABFF33 /* URLActionProcessors */ = {
			isa = PBXGroup;
			children = (
				161ACB4223F6EE4800ABFF33 /* CompanyLoginURLActionProcessorTests.swift */,
				06894D91276BA7FA00DA4E33 /* StartLoginURLActionProcessorTests.swift */,
			);
			path = URLActionProcessors;
			sourceTree = "<group>";
		};
		1688189C25F150E100BB51C3 /* TestsPlans */ = {
			isa = PBXGroup;
			children = (
				168818A025F1512400BB51C3 /* AllTests.xctestplan */,
				168818AB25F1533A00BB51C3 /* IntegrationTests.xctestplan */,
				2B56189B29A5074000D8CCCA /* SecurityTests.xctestplan */,
			);
			path = TestsPlans;
			sourceTree = "<group>";
		};
		169BA1F625ECF8C300374343 /* Mocks */ = {
			isa = PBXGroup;
			children = (
				169BA1F725ECF8F700374343 /* MockAppLock.swift */,
				169BA23C25EF6E2A00374343 /* MockRegistrationStatusDelegate.swift */,
				169BA24325EF6FFA00374343 /* MockAnalytics.swift */,
				169BA24B25EF753100374343 /* MockReachability.swift */,
				EECE27C5294362F100419A8B /* MockPushTokenService.swift */,
			);
			path = Mocks;
			sourceTree = "<group>";
		};
		169BA25025EF777300374343 /* Recorders */ = {
			isa = PBXGroup;
			children = (
				169BA25125EF778E00374343 /* TestUserProfileUpdateObserver.swift */,
			);
			path = Recorders;
			sourceTree = "<group>";
		};
		3E18605A191A4EF8000FE027 /* Resources */ = {
			isa = PBXGroup;
			children = (
				54764B9D1C931E9400BD25E3 /* animated.gif */,
				54764B9E1C931E9400BD25E3 /* not_animated.gif */,
				54764B971C9303D600BD25E3 /* medium.jpg */,
				54764B981C9303D600BD25E3 /* tiny.jpg */,
				AF6415A01C9C151700A535F5 /* EncryptedBase64EncondedExternalMessageTestFixture.txt */,
				AF6415A11C9C151700A535F5 /* ExternalMessageTextFixture.txt */,
				EE01E0361F90DABC001AA33C /* audio.m4a */,
				BF158D2E1CE087D8007C6F8A /* video.mp4 */,
				54DFAE211C92D979004B1D15 /* 1900x1500.jpg */,
				F9C9A4F11CAD2A200039E10C /* DB Ficture 1.28 */,
				BF44A3521C71D60100C6928E /* DB Fixture 1.27 */,
				BF72DF111C4D257C002B324F /* DB Fixture 1.24 */,
				BF72DF101C4D256B002B324F /* DB Fixture 1.25 / 1.26 */,
				5423B998191A4A1B0044347D /* InfoPlist.strings */,
				3E2712FE1A891781008EE50F /* UnitTests-Info.plist */,
				169BA1D625ECDBA300374343 /* IntegrationTests-Info.plist */,
				54764B9B1C930AEB00BD25E3 /* Lorem Ipsum.txt */,
			);
			path = Resources;
			sourceTree = "<group>";
		};
		3E18605B191A4F28000FE027 /* Public */ = {
			isa = PBXGroup;
			children = (
				542049EF196AB84B000D8A94 /* WireSyncEngine.h */,
				A9B53AA924E12E240066FCC6 /* ZMAccountDeletedReason.swift */,
				3E05F247192A4F8900F22D80 /* NSError+ZMUserSession.h */,
				54D9331C1AE1643A00C0B91C /* ZMCredentials.h */,
				546D45FD19E29D92004C478D /* ZMNetworkState.h */,
			);
			path = Public;
			sourceTree = "<group>";
		};
		3E18605E191A4F4F000FE027 /* Resources */ = {
			isa = PBXGroup;
			children = (
				3E799CC9192134900020A438 /* Configurations */,
				3E27131A1A8A68BF008EE50F /* Push.strings */,
				3E27131C1A8A68BF008EE50F /* Push.stringsdict */,
				549815961A43232400A7CE2E /* WireSyncEngine-ios-Info.plist */,
				F1A989BC1FD03E1B00B8A82E /* ZMLocalizable.strings */,
				543095921DE76B170065367F /* random1.txt */,
				543095941DE76B270065367F /* random2.txt */,
			);
			path = Resources;
			sourceTree = "<group>";
		};
		3E1860B3191A5D1D000FE027 /* iOS Test Host */ = {
			isa = PBXGroup;
			children = (
				3E1860B4191A5D99000FE027 /* Test-Host-Info.plist */,
				3E1860B5191A5D99000FE027 /* Test-Host-Prefix.pch */,
				3E1860B6191A5D99000FE027 /* TestHost-main.m */,
				3E1860B7191A5D99000FE027 /* TestHostAppDelegate.h */,
				3E1860B8191A5D99000FE027 /* TestHostAppDelegate.m */,
				F1E48002207E3789008D4299 /* Default-568h@2x.png */,
				3E9848BC1A65253000F7B050 /* Hack.swift */,
				872C995A1DB65D0D006A3BDE /* harp.m4a */,
				872C99571DB659E6006A3BDE /* ringing_from_them_long.caf */,
			);
			path = "iOS Test Host";
			sourceTree = "<group>";
		};
		3E799CC9192134900020A438 /* Configurations */ = {
			isa = PBXGroup;
			children = (
				0994E1DB1B835C4900A51721 /* zmc-config */,
				0994E1F01B835C4900A51721 /* WireSyncEngine.xcconfig */,
				0994E1F11B835D1100A51721 /* version.xcconfig */,
			);
			path = Configurations;
			sourceTree = "<group>";
		};
		3E89FFA3191B6E15002D3A3E /* Data Model */ = {
			isa = PBXGroup;
			children = (
				0648FC1327864783006519D1 /* Conversation+Join.swift */,
				EEEED9A723F6BC00008C94CA /* SelfUserProvider.swift */,
				EE1108FA23D2087F005DC663 /* Typing.swift */,
				EE1108F823D1F945005DC663 /* TypingUsersTimeout.swift */,
				EE1DEBBC23D5E0390087EE1F /* TypingUsersTimeout+Key.swift */,
				EE1108B623D1B367005DC663 /* TypingUsers.swift */,
				16F5F16B1E4092C00062F0AE /* NSManagedObjectContext+CTCallCenter.swift */,
				EE1DEBC523D5F1D00087EE1F /* NSManagedObjectContext+TypingUsers.swift */,
				0640C26C26EA0B5C0057AF80 /* NSManagedObjectContext+Packaging.swift */,
				16085B321F71811A000B9F22 /* UserChangeInfo+UserSession.swift */,
				8754B8491F73C25400EC02AD /* ConversationListChangeInfo+UserSession.swift */,
				8754B84B1F73C38900EC02AD /* MessageChangeInfo+UserSession.swift */,
				872A2EE51FFFBC2900900B22 /* ServiceUser.swift */,
				168CF4282007840A009FCB89 /* Team+Invite.swift */,
				BF3C1B1620DBE254001CE126 /* Conversation+MessageDestructionTimeout.swift */,
				D5D10DA3203AE43200145497 /* Conversation+AccessMode.swift */,
				16030DC821B01B7500F8032E /* Conversation+ReadReceiptMode.swift */,
				16519D37231D3B1700C9D76D /* Conversation+Deletion.swift */,
				EE1DEBC223D5F1920087EE1F /* Conversation+TypingUsers.swift */,
				878ACB4720AEFB980016E68A /* ZMUser+Consent.swift */,
			);
			path = "Data Model";
			sourceTree = "<group>";
		};
		3EAD6A08199BB6C800D519DB /* Calling */ = {
			isa = PBXGroup;
			children = (
				16A764601F3E0B0B00564F21 /* CallKitManager.swift */,
				EE2DE5E7292519EC00F42F4C /* CallKitCallRegister.swift */,
				EE2DE5E329250CC400F42F4C /* CallKitCall.swift */,
				EE2DE5E129250C1A00F42F4C /* CallHandle.swift */,
				EE2DE5E92926377C00F42F4C /* CallObserver.swift */,
				0625690E264AE6560041C17B /* CallClosedReason.swift */,
				63B1FAD72763A4E7000766F8 /* AVSIdentifier */,
				634976ED268A18B000824A05 /* AVS */,
				165D3A181E1D43870052E654 /* VoiceChannel.swift */,
				165D3A171E1D43870052E654 /* VoiceChannelV3.swift */,
				165D3A3C1E1D60520052E654 /* ZMConversation+VoiceChannel.swift */,
				1658C2361F503CF800889F22 /* FlowManager.swift */,
				166D18A3230EBFFA001288CD /* MediaManager.swift */,
				BF735CF91E70003D003BC61F /* SystemMessageCallObserver.swift */,
				165911521DEF38EC007FA847 /* CallStateObserver.swift */,
				5E8BB89F2147F5BC00EEA64B /* CallSnapshot.swift */,
				16C4BD9F20A309CD00BCDB17 /* CallParticipantSnapshot.swift */,
				632A581F25CC43DA00F0C4BD /* CallParticipantsListKind.swift */,
				5EC2C5902137F80E00C6CE35 /* CallState.swift */,
				F1B5D53C2181FDA300986911 /* NetworkQuality.swift */,
				7C5482D9225380160055F1AB /* CallReceivedResult.swift */,
				5E8BB8A12147F89000EEA64B /* CallCenterSupport.swift */,
				165D3A141E1D3EF30052E654 /* WireCallCenterV3.swift */,
				EEE95CF52A442A0100E136CB /* WireCallCenterV3+MLS.swift */,
				639290A6252DEDB400046171 /* WireCallCenterV3+Degradation.swift */,
				5EC2C592213827BF00C6CE35 /* WireCallCenterV3+Events.swift */,
				F9E577201E77EC6D0065EFE4 /* WireCallCenterV3+Notifications.swift */,
				166A8BF21E015F3B00F5EEEA /* WireCallCenterV3Factory.swift */,
				63FE4B9D25C1D2EC002878E5 /* VideoGridPresentationMode.swift */,
				636F70442A5F3EE900E086B6 /* MLSConferenceStaleParticipantsRemover.swift */,
				018F17B82B83B70A00E0594D /* AVSConversationType+Conference.swift */,
			);
			path = Calling;
			sourceTree = "<group>";
		};
		3EAD6A0F199BBE5D00D519DB /* Calling */ = {
			isa = PBXGroup;
			children = (
				16D3FCDE1E365ABC0052A535 /* CallStateObserverTests.swift */,
				160C31401E6DDFC30012E4BC /* VoiceChannelV3Tests.swift */,
				872C99511DB5256E006A3BDE /* CallKitManagerTests.swift */,
				872C995E1DB6722C006A3BDE /* CallKitDelegateTests+Mocking.h */,
				872C995F1DB6722C006A3BDE /* CallKitDelegateTests+Mocking.m */,
				165D3A1A1E1D43870052E654 /* WireCallCenterV3Mock.swift */,
				F905C47E1E79A86A00AF34A5 /* WireCallCenterV3Tests.swift */,
				1658C2381F5404ED00889F22 /* FlowManagerMock.swift */,
				F95FFBCF1EB8A44D004031CB /* CallSystemMessageGeneratorTests.swift */,
				F9F846331ED307F10087C1A4 /* CallParticipantsSnapshotTests.swift */,
				87B30C5B1FA756220054DFB1 /* FlowManagerTests.swift */,
				5E8BB8A3214912D100EEA64B /* AVSBridgingTests.swift */,
				166D18A5230EC418001288CD /* MockMediaManager.swift */,
				639290A3252CA53100046171 /* CallSnapshotTestFixture.swift */,
				A901FE9A258B562F003EAF5C /* CallParticipantTests.swift */,
				632A582125CD9DF900F0C4BD /* CallParticipantsKindTests.swift */,
				6349771D268B7C4300824A05 /* AVSVideoStreamsTest.swift */,
				63CF3FFF276B4D110079FF2B /* AVSIdentifierTests.swift */,
				63A8F575276B7B3100513750 /* AVSClientTests.swift */,
				6391A8002A7A529000832665 /* MLSConferenceStaleParticipantsRemoverTests.swift */,
			);
			path = Calling;
			sourceTree = "<group>";
		};
		540029AA1918CA8500578793 = {
			isa = PBXGroup;
			children = (
				09284B6A1B8272C300EEE10E /* WireSyncEngine Test Host.entitlements */,
				3E18605F191A4F6A000FE027 /* README.md */,
				014C7AA02ADD4DC300CDEC45 /* sourcery */,
				5423B98C191A49CD0044347D /* Source */,
				3E18605E191A4F4F000FE027 /* Resources */,
				5423B997191A4A1B0044347D /* Tests */,
				0145AE822B1154010097E3B8 /* WireSyncEngineSupport */,
				540029B61918CA8500578793 /* Frameworks */,
				540029B51918CA8500578793 /* Products */,
				E6C6C6B12B8773E9007585DF /* Recovered References */,
			);
			indentWidth = 4;
			sourceTree = "<group>";
			tabWidth = 4;
			usesTabs = 0;
			wrapsLines = 1;
		};
		540029B51918CA8500578793 /* Products */ = {
			isa = PBXGroup;
			children = (
				3E186088191A56F6000FE027 /* WireSyncEngine Test Host.app */,
				3E1860C3191A649D000FE027 /* UnitTests.xctest */,
				549815931A43232400A7CE2E /* WireSyncEngine.framework */,
				169BA1D225ECDBA300374343 /* IntegrationTests.xctest */,
				0145AE812B1154010097E3B8 /* WireSyncEngineSupport.framework */,
			);
			name = Products;
			sourceTree = "<group>";
		};
		540029B61918CA8500578793 /* Frameworks */ = {
			isa = PBXGroup;
			children = (
				25A9B7B92B5EA36D00FD43FB /* Security.framework */,
				EE4E6A252B714490007C476D /* WireRequestStrategySupport.framework */,
				0140A0C62B30F941004D8B40 /* WireDataModelSupport.framework */,
				59D1C30F2B1DEE6E0016F6B2 /* WireDataModelSupport.framework */,
				EE67F6C7296F0622001D7C88 /* avs.xcframework */,
				EE67F6C5296F0622001D7C88 /* libPhoneNumberiOS.xcframework */,
				EE67F6C6296F0622001D7C88 /* ZipArchive.xcframework */,
				EE668BB92954AA9300D939E7 /* WireMockTransport.framework */,
				EE668BB52954AA7F00D939E7 /* WireRequestStrategy.framework */,
			);
			name = Frameworks;
			sourceTree = "<group>";
		};
		5423B98C191A49CD0044347D /* Source */ = {
			isa = PBXGroup;
			children = (
				060C06662B7619C600B484C6 /* E2EI */,
				EFF9403C2240FE12004F3115 /* DeepLink */,
				54B2A0821DAE71F100BB40B1 /* Analytics */,
				0928E38F1BA2CFF60057232E /* E2EE */,
				A9EADFFF19DBF20A00FD386C /* Utility */,
				A926F1E0196C12ED0045BB47 /* Registration */,
				A957B4B91962FB610060EE03 /* Notifications */,
				54BAF1BB19212EBA008042FB /* UserSession */,
				F19F1D361EFBF60A00275E27 /* SessionManager */,
				F19F1D121EFBC17A00275E27 /* UnauthenticatedSession */,
				3E89FFA3191B6E15002D3A3E /* Data Model */,
				85D85DBFC1F3A95767DEEA45 /* Synchronization */,
				3EAD6A08199BB6C800D519DB /* Calling */,
				EEE46E5528C5EF3B005F48D7 /* Use cases */,
				3E18605B191A4F28000FE027 /* Public */,
				3E18605C191A4F3B000FE027 /* WireSyncEngine-iOS.pch */,
			);
			path = Source;
			sourceTree = "<group>";
		};
		5423B997191A4A1B0044347D /* Tests */ = {
			isa = PBXGroup;
			children = (
				1688189C25F150E100BB51C3 /* TestsPlans */,
				5474C7DC1921303400185A3A /* Source */,
				3E1860B3191A5D1D000FE027 /* iOS Test Host */,
				3E18605A191A4EF8000FE027 /* Resources */,
			);
			path = Tests;
			sourceTree = "<group>";
		};
		5474C7DC1921303400185A3A /* Source */ = {
			isa = PBXGroup;
			children = (
				061F79192B767ACD00E8827B /* E2EI */,
				018A3DBD2B0799CA00EB3D6B /* Use cases */,
				169BA25025EF777300374343 /* Recorders */,
				169BA1F625ECF8C300374343 /* Mocks */,
				09C77C3C1BA2E38D00E2163F /* E2EE */,
				54C2F6751A6FA988003D09D9 /* Notifications */,
				A9EAE00A19DBF24100FD386C /* Utility */,
				54CEC9BB19AB34CE006817BB /* Registration */,
				5474C7EB1921303400185A3A /* UserSession */,
				F159F4121F1E310C001B7D80 /* SessionManager */,
				161ACB4023F6EDF900ABFF33 /* UnauthenticatedSession */,
				5474C7DD1921303400185A3A /* Data Model */,
				85D850FC5E45F9F688A64419 /* Synchronization */,
				54FC8A0E192CD52800D3C016 /* Integration */,
				3EAD6A0F199BBE5D00D519DB /* Calling */,
				3E799CF2192140300020A438 /* WireSyncEngine-Tests.pch */,
				5474C8051921309400185A3A /* MessagingTest.h */,
				5474C8061921309400185A3A /* MessagingTest.m */,
				06BBF7002473D51D00A26626 /* MessagingTest+Swift.swift */,
				5474C8081921309400185A3A /* MessagingTestTests.m */,
				3E1858B21951D69B005FE78F /* MemoryLeaksObserver.h */,
				3E1858B31951D69B005FE78F /* MemoryLeaksObserver.m */,
				5463C88F193F38A6006799DE /* ZMTimingTests.h */,
				5463C890193F38A6006799DE /* ZMTimingTests.m */,
				5E2C354C21A806A80034F1EE /* MockBackgroundActivityManager.swift */,
				16849B1B23EDA1FD00C025A8 /* MockUpdateEventProcessor.swift */,
				16849B1F23EDB32B00C025A8 /* MockSessionManager.swift */,
				1636EAFE23F6FCCC00CD9527 /* MockPresentationDelegate.swift */,
				161C887623FD4CFD00CB0B8E /* MockPushChannel.swift */,
				161C886423FD248A00CB0B8E /* RecordingMockTransportSession.swift */,
				54BD32D01A5ACCF9008EB1B0 /* Test-Bridging-Header.h */,
				16A5FE20215B584200AEEBBD /* MockLinkPreviewDetector.swift */,
				166B2B6D23EB2CD3003E8581 /* DatabaseTest.swift */,
				87AEA67B1EFBD27700C94BF3 /* DiskDatabaseTest.swift */,
				5E8EE1FD20FDCD1300DB1F9B /* MockPasteboard.swift */,
				5E0EB1F82100A46F00B5DC2B /* MockCompanyLoginRequesterDelegate.swift */,
				EE6654632445D4EE00CBF8D3 /* MockAddressBook.swift */,
				EE2E95EA2A8B478700325A0C /* MockUserRepositoryInterface.swift */,
			);
			path = Source;
			sourceTree = "<group>";
		};
		5474C7DD1921303400185A3A /* Data Model */ = {
			isa = PBXGroup;
			children = (
				F991CE111CB55512004D8465 /* ZMConversation+Testing.h */,
				F991CE121CB55512004D8465 /* ZMConversation+Testing.m */,
				169BA24025EF6F6700374343 /* ZMConversation+Testing.swift */,
				F991CE131CB55512004D8465 /* ZMUser+Testing.h */,
				F991CE141CB55512004D8465 /* ZMUser+Testing.m */,
				F9B71F4A1CB2B841001DB03F /* NSManagedObjectContext+TestHelpers.h */,
				F9B71F4B1CB2B841001DB03F /* NSManagedObjectContext+TestHelpers.m */,
				85D856D10F3CD0262DCB5730 /* MockDataModel */,
				EE1DEBB223D5A6930087EE1F /* TypingTests.swift */,
				EE1DEBB423D5AEE50087EE1F /* TypingUsersTimeoutTests.swift */,
				EE1DEBB823D5B9BC0087EE1F /* ZMConversation+TypingUsersTests.swift */,
				EE1DEBB623D5B62C0087EE1F /* TypingUsersTests.swift */,
				16AD86B71F7292EB00E4C797 /* TypingChange.swift */,
				16D3FD011E3A5C0D0052A535 /* ZMConversationVoiceChannelRouterTests.swift */,
				16519D6C231EAAF300C9D76D /* Conversation+DeletionTests.swift */,
				872A2EE71FFFBC3900900B22 /* ServiceUserTests.swift */,
				878ACB5820AF12C10016E68A /* ZMUserConsentTests.swift */,
			);
			path = "Data Model";
			sourceTree = "<group>";
		};
		5474C7EB1921303400185A3A /* UserSession */ = {
			isa = PBXGroup;
			children = (
				161ACB3D23F6E49400ABFF33 /* URLActionProcessors */,
				549127E819E7FDAB005871F5 /* Search */,
				A97E4F55267CF681006FC545 /* ZMUserSessionTestsBase.swift */,
				1679D1CB1EF9730C007B0DF5 /* ZMUserSessionTestsBase+Calling.swift */,
				874A1749205812B6001C6760 /* ZMUserSessionTests.swift */,
				A97E4F5A267CFB2D006FC545 /* ZMUserSessionTests_NetworkState.swift */,
				1626344620D79C22000D4063 /* ZMUserSessionTests+PushNotifications.swift */,
				F92CA9641F153622007D8570 /* ZMUserSessionTests+FileRelocation.swift */,
				F1AE5F6E21F73388009CDBBC /* ZMUserSessionTests+Timers.swift */,
				06E0979F2A264F0300B38C4A /* ZMUserSessionTests+RecurringActions.swift */,
				06CDC6F72A2DFB4400EB518D /* RecurringActionServiceTests.swift */,
				168474252252579A004DE9EC /* ZMUserSessionTests+Syncing.swift */,
				16E0FBB4233119FE000E3235 /* ZMUserSessionTests+Authentication.swift */,
				1673C35224CB36D800AE2714 /* ZMUserSessionTests+EncryptionAtRest.swift */,
				707CEBB627B515B200E080A4 /* ZMUserSessionTests+SecurityClassification.swift */,
				636826F72953465F00D904C2 /* ZMUserSessionTests+AccessToken.swift */,
				0920C4D81B305FF500C55728 /* UserSessionGiphyRequestStateTests.swift */,
				541228431AEE422C00D9ED1C /* ZMAuthenticationStatusTests.m */,
				7CE017142317D07E00144905 /* ZMAuthenticationStatusTests.swift */,
				A9C02609266F5D1B002E542B /* ZMClientRegistrationStatusTests.swift */,
				F9B171F71C0F00E700E6EEC6 /* ClientUpdateStatusTests.swift */,
				54BFDF691BDA87D20034A3DB /* HistorySynchronizationStatusTests.swift */,
				09B730941B3045E400A5CCC9 /* ProxiedRequestStatusTests.swift */,
				7CE017162317D72A00144905 /* ZMCredentialsTests.swift */,
				542DFEE51DDCA452000F5B95 /* UserProfileUpdateStatusTests.swift */,
				F19F4F4C1E646C3C00F4D8FF /* UserProfileImageUpdateStatusTests.swift */,
				3E05F250192A4FBD00F22D80 /* UserSessionErrorTests.m */,
				A9692F881986476900849241 /* NSString_NormalizationTests.m */,
				F9FD798919EE962F00D70FCD /* ZMBlacklistDownloaderTest.m */,
				F9F11A061A0A630900F1DCEE /* ZMBlacklistVerificatorTest.m */,
				54D784FD1A37248000F47798 /* ZMEncodedNSUUIDWithTimestampTests.m */,
				16DCAD6D1B1476FE008C1DD9 /* NSURL+LaunchOptionsTests.m */,
				F9D1CD131DF6C131002F6E80 /* SyncStatusTests.swift */,
				160C31491E82AC170012E4BC /* OperationStatusTests.swift */,
				16A702CF1E92998100B8410D /* ApplicationStatusDirectoryTests.swift */,
				8766853A1F2A1A860031081B /* UnauthenticatedSessionTests.swift */,
				1662B0F823D9CE8F00B8C7C5 /* UnauthenticatedSessionTests+DomainLookup.swift */,
				167F383C23E04A93006B6AA9 /* UnauthenticatedSessionTests+SSO.swift */,
				16085B341F719E6D000B9F22 /* NetworkStateRecorder.swift */,
				168CF42E2007BCD9009FCB89 /* TeamInvitationStatusTests.swift */,
				D55272E92062732100F542BE /* AssetDeletionStatusTests.swift */,
				874A16932052C64B001C6760 /* UserExpirationObserverTests.swift */,
				166264922166517A00300F45 /* CallEventStatusTests.swift */,
				87D2555821D6275800D03789 /* BuildTypeTests.swift */,
			);
			path = UserSession;
			sourceTree = "<group>";
		};
		549127E819E7FDAB005871F5 /* Search */ = {
			isa = PBXGroup;
			children = (
				1660AA0E1ECE0C870056D403 /* SearchResultTests.swift */,
				1660AA101ECE3C1C0056D403 /* SearchTaskTests.swift */,
				164C29A21ECF437E0026562A /* SearchRequestTests.swift */,
				164C29A41ECF47D80026562A /* SearchDirectoryTests.swift */,
				545F601B1D6C336D00C2C55B /* AddressBookSearchTests.swift */,
				54AB428D1DF5C5B400381F2C /* TopConversationsDirectoryTests.swift */,
			);
			name = Search;
			sourceTree = "<group>";
		};
		54A170621B30068B001B41A5 /* Strategies */ = {
			isa = PBXGroup;
			children = (
				D5225721206261C100562561 /* Asset Deletion */,
				16DABFAD1DCF98D3001973E3 /* CallingRequestStrategy.swift */,
				A938BDC723A7964100D4C208 /* ConversationRoleDownstreamRequestStrategy.swift */,
				8798607A1C3D48A400218A3E /* DeleteAccountRequestStrategy.swift */,
				E62F31C42B71165A0095777A /* EvaluateOneOnOneConversationsStrategy.swift */,
				1672A64423473EA100380537 /* LabelDownstreamRequestStrategy.swift */,
				16D0A11C234C8CD700A83F87 /* LabelUpstreamRequestStrategy.swift */,
				16D9E8B922BCD39200FA463F /* LegalHoldRequestStrategy.swift */,
				BF491CD01F03D7CF0055EE44 /* PermissionsDownloadRequestStrategy.swift */,
				162113032B2756EB008F0F9F /* PrekeyGenerator.swift */,
				54A170631B300696001B41A5 /* ProxiedRequestStrategy.swift */,
				EFC8281B1FB343B600E27E21 /* RegistationCredentialVerificationStrategy.swift */,
				F1C51FE81FB4A9C7009C2269 /* RegistrationStrategy.swift */,
				F95706531DE5D1CC0087442C /* SearchUserImageStrategy.swift */,
				06B99C7A242B51A300FEAFDE /* SignatureRequestStrategy.swift */,
				F9ABE84B1EFD568B00D83214 /* TeamDownloadRequestStrategy.swift */,
				EF2CB12622D5E58B00350B0A /* TeamImageAssetUpdateStrategy.swift */,
				168CF42A20079A02009FCB89 /* TeamInvitationRequestStrategy.swift */,
				E6C6C6B22B877404007585DF /* TeamMembersDownloadRequestStrategy.swift */,
				F9ABE84D1EFD568B00D83214 /* TeamRequestFactory.swift */,
				A913C02123A7EDFA0048CE74 /* TeamRolesDownloadRequestStrategy.swift */,
				F9F631411DE3524100416938 /* TypingStrategy.swift */,
				166507802459D7CA005300C1 /* UserClientEventConsumer.swift */,
				0920833F1BA95EE100F82B29 /* UserClientRequestFactory.swift */,
				09C77C521BA6C77000E2163F /* UserClientRequestStrategy.swift */,
				F19F4F3B1E604AA700F4D8FF /* UserImageAssetUpdateStrategy.swift */,
				547E5B591DDB67390038D936 /* UserProfileUpdateRequestStrategy.swift */,
			);
			path = Strategies;
			sourceTree = "<group>";
		};
		54A170661B300700001B41A5 /* Strategies */ = {
			isa = PBXGroup;
			children = (
				D55272EB2062733F00F542BE /* AssetDeletionRequestStrategyTests.swift */,
				F94F6B321E54B9C000D46A29 /* CallingRequestStrategyTests.swift */,
				A938BDC923A7966700D4C208 /* ConversationRoleDownstreamRequestStrategyTests.swift */,
				87D4625C1C3D526D00433469 /* DeleteAccountRequestStrategyTests.swift */,
				EFC8281D1FB34F9600E27E21 /* EmailVerificationStrategyTests.swift */,
				E62F31C62B711DDF0095777A /* EvaluateOneOnOneConversationsStrategyTests.swift */,
				1672A652234784B500380537 /* LabelDownstreamRequestStrategyTests.swift */,
				16D0A118234B999600A83F87 /* LabelUpstreamRequestStrategyTests.swift */,
				169BC10E22BD17FF0003159B /* LegalHoldRequestStrategyTests.swift */,
				BF491CD41F03E0FC0055EE44 /* PermissionsDownloadRequestStrategyTests.swift */,
				54A170671B300717001B41A5 /* ProxiedRequestStrategyTests.swift */,
				F148F66A1FBAFAF600BD6909 /* RegistrationStatusTestHelper.swift */,
				EFC828211FB356CE00E27E21 /* RegistrationStatusTests.swift */,
				F95706581DE5F6D40087442C /* SearchUserImageStrategyTests.swift */,
				06F98D5E24379143007E914A /* SignatureRequestStrategyTests.swift */,
				F9ABE8541EFD56BF00D83214 /* TeamDownloadRequestStrategy+EventsTests.swift */,
				F9ABE8531EFD56BF00D83214 /* TeamDownloadRequestStrategyTests.swift */,
				EF2CB12822D5E5BB00350B0A /* TeamImageAssetUpdateStrategyTests.swift */,
				168CF42C2007BCA0009FCB89 /* TeamInvitationRequestStrategyTests.swift */,
				E6C6C6B42B87741D007585DF /* TeamMembersDownloadRequestStrategyTests.swift */,
				F148F6681FBAF55800BD6909 /* TeamRegistrationStrategyTests.swift */,
				A913C02323A7F1C00048CE74 /* TeamRolesDownloadRequestStrategyTests.swift */,
				F9410F621DE44C2E007451FF /* TypingStrategyTests.swift */,
				F170AF1F1E7800CF0033DC33 /* UserImageAssetUpdateStrategyTests.swift */,
			);
			path = Strategies;
			sourceTree = "<group>";
		};
		54B2A0821DAE71F100BB40B1 /* Analytics */ = {
			isa = PBXGroup;
			children = (
				7C1F4BF4203C4F67000537A8 /* Analytics+Push.swift */,
			);
			path = Analytics;
			sourceTree = "<group>";
		};
		54BAF1BB19212EBA008042FB /* UserSession */ = {
			isa = PBXGroup;
			children = (
				161ACB2B23F5B9E900ABFF33 /* URLActionProcessors */,
				874A168E2052BE32001C6760 /* OpenConversationObserver */,
				F9FD798019EE73C500D70FCD /* VersionBlacklist */,
				A9BABE5E19BA1EF300E9E5A3 /* Search */,
				59271BE62B908D8C0019B726 /* SecurityClassification */,
				E6C983EF2B986B2900D55177 /* ZMUserSession */,
				EE38DDED280437E500D4983D /* BlacklistReason.swift */,
				63C5321E27FDB283009DFFF4 /* SyncStatus.swift */,
				063AFA3E264B30C400DCBCED /* BuildType.swift */,
				F9AB00211F0CDAF00037B437 /* FileRelocator.swift */,
				EE51FBED2AE1305B002B503B /* UserSession.swift */,
				3E05F253192A50CC00F22D80 /* NSError+ZMUserSession.m */,
				3E05F254192A50CC00F22D80 /* NSError+ZMUserSessionInternal.h */,
				F1C1F3EF1FCF18C5007273E3 /* NSError+Localized.swift */,
				F1C1F3ED1FCF0C85007273E3 /* ZMUserSessionErrorCode+Localized.swift */,
				16DCAD641B0F9447008C1DD9 /* NSURL+LaunchOptions.h */,
				16DCAD651B0F9447008C1DD9 /* NSURL+LaunchOptions.m */,
				54F0A0931B3018D7003386BC /* ProxiedRequestsStatus.swift */,
				54BFDF671BDA6F9A0034A3DB /* HistorySynchronizationStatus.swift */,
				A9C02604266F5B4B002E542B /* ZMClientRegistrationStatus.swift */,
				54973A351DD48CAB007F8702 /* NSManagedObject+CryptoStack.swift */,
				163FB9982057E3F200E74F83 /* AuthenticationStatusProvider.swift */,
				F9B171F51C0EF21100E6EEC6 /* ClientUpdateStatus.swift */,
				166264732166093800300F45 /* CallEventStatus.swift */,
				160C31261E6434500012E4BC /* OperationStatus.swift */,
				EEC7AB0B2A08F3DF005614BE /* OperationStateProvider.swift */,
				549710091F6FFE9900026EDD /* ClientUpdateNotification.swift */,
				F19F4F4E1E6575F700F4D8FF /* UserProfileImageOwner.swift */,
				F19F4F391E5F1AE400F4D8FF /* UserProfileImageUpdateStatus.swift */,
				547E5B571DDB4B800038D936 /* UserProfileUpdateStatus.swift */,
				168CF42620077C54009FCB89 /* TeamInvitationStatus.swift */,
				5478A1401DEC4048006F7268 /* UserProfile.swift */,
				5467F1C51E0AE421008C1745 /* KeyValueStore+AccessToken.swift */,
				544F8FF21DDCD34600D1AB04 /* UserProfileUpdateNotifications.swift */,
				54D9331F1AE1653000C0B91C /* ZMCredentials.m */,
				09D7CE621AE94D4200CC5F45 /* ZMCredentials+Internal.h */,
				549710071F6FF5C100026EDD /* NotificationInContext+UserSession.swift */,
				5458AF831F7021B800E45977 /* PreLoginAuthenticationNotification.swift */,
			);
			path = UserSession;
			sourceTree = "<group>";
		};
		54C2F6751A6FA988003D09D9 /* Notifications */ = {
			isa = PBXGroup;
			children = (
				54C2F67C1A6FA988003D09D9 /* PushNotifications */,
			);
			path = Notifications;
			sourceTree = "<group>";
		};
		54C2F67C1A6FA988003D09D9 /* PushNotifications */ = {
			isa = PBXGroup;
			children = (
				EE5BF6341F8F907C00B49D06 /* ZMLocalNotificationTests.swift */,
				1639A8532264C52600868AB9 /* ZMLocalNotificationTests_Alerts.swift */,
				EE01E0381F90FEC1001AA33C /* ZMLocalNotificationTests_ExpiredMessage.swift */,
				546F815A1E685F1A00775059 /* LocalNotificationDispatcherTests.swift */,
				160195601E30C9CF00ACBFAC /* LocalNotificationDispatcherCallingTests.swift */,
				1671F9FE1E2FAF50009F3150 /* ZMLocalNotificationForTests_CallState.swift */,
			);
			path = PushNotifications;
			sourceTree = "<group>";
		};
		54CEC9BB19AB34CE006817BB /* Registration */ = {
			isa = PBXGroup;
			children = (
				549552511D64567C004F21F6 /* AddressBookTests.swift */,
				54DE9BEC1DE75D4900EFFB9C /* RandomHandleGeneratorTests.swift */,
				5E8EE1FB20FDCCE200DB1F9B /* CompanyLoginRequestDetectorTests.swift */,
				5E0EB1F52100A13200B5DC2B /* CompanyLoginRequesterTests.swift */,
				BF80542A2102175800E97053 /* CompanyLoginVerificationTokenTests.swift */,
				5E9D32702109C54B0032FB06 /* CompanyLoginActionTests.swift */,
			);
			path = Registration;
			sourceTree = "<group>";
		};
		54F8D6D619AB525400146664 /* Transcoders */ = {
			isa = PBXGroup;
			children = (
				F93A75F11C1F219800252586 /* ConversationStatusStrategy.swift */,
				54F8D6E419AB535700146664 /* ZMMissingUpdateEventsTranscoder.h */,
				5427B34619D17ACE00CC18DC /* ZMMissingUpdateEventsTranscoder+Internal.h */,
				54F8D6E519AB535700146664 /* ZMMissingUpdateEventsTranscoder.m */,
				5427B34D19D195A100CC18DC /* ZMLastUpdateEventIDTranscoder.h */,
				5427B35319D1965A00CC18DC /* ZMLastUpdateEventIDTranscoder+Internal.h */,
				5427B34E19D195A100CC18DC /* ZMLastUpdateEventIDTranscoder.m */,
				54F8D6E819AB535700146664 /* ZMSelfStrategy.h */,
				F9E3AB511BEA017300C1A6AA /* ZMSelfStrategy+Internal.h */,
				54F8D6E919AB535700146664 /* ZMSelfStrategy.m */,
				54C11B9E19D1E4A100576A96 /* ZMLoginTranscoder.h */,
				54C11BA819D1E70900576A96 /* ZMLoginTranscoder+Internal.h */,
				54C11B9F19D1E4A100576A96 /* ZMLoginTranscoder.m */,
				09531F131AE960E300B8556A /* ZMLoginCodeRequestTranscoder.h */,
				09531F141AE960E300B8556A /* ZMLoginCodeRequestTranscoder.m */,
			);
			path = Transcoders;
			sourceTree = "<group>";
		};
		54F8D72919AB66CB00146664 /* Transcoders */ = {
			isa = PBXGroup;
			children = (
				A97042E019E2BEC700FE746B /* Helper */,
				54F8D74819AB67B300146664 /* ObjectTranscoderTests.h */,
				54F8D74919AB67B300146664 /* ObjectTranscoderTests.m */,
				F9DAC54D1C2034E70001F11E /* ConversationStatusStrategyTests.swift */,
				54F8D72F19AB677300146664 /* ZMMissingUpdateEventsTranscoderTests.m */,
				54188DCA19D19DE200DA40E4 /* ZMLastUpdateEventIDTranscoderTests.m */,
				54F8D73119AB677400146664 /* ZMSelfTranscoderTests.m */,
				542DFEE71DDCA4FD000F5B95 /* UserProfileUpdateRequestStrategyTests.swift */,
				54C11BAB19D1EB7500576A96 /* ZMLoginTranscoderTests.m */,
				BF50CFA51F39ABCF007833A4 /* MockUserInfoParser.swift */,
				09531F1A1AE9644800B8556A /* ZMLoginCodeRequestTranscoderTests.m */,
			);
			path = Transcoders;
			sourceTree = "<group>";
		};
		54FC8A0E192CD52800D3C016 /* Integration */ = {
			isa = PBXGroup;
			children = (
				06EB24FD27D6576500094E6E /* LoginFlowTests+PushToken.swift */,
				F9644AE91E83CDD100A1887B /* CallingV3Tests.swift */,
				16FF47481F0CD6610044C491 /* IntegrationTest.h */,
				16FF47461F0CD58A0044C491 /* IntegrationTest.m */,
				16FF47431F0BF5C70044C491 /* IntegrationTest.swift */,
				54ADA7611E3B3CBE00B90C7D /* IntegrationTest+Encryption.swift */,
				166D191E23157EBE001288CD /* IntegrationTest+Messages.swift */,
				163BB8111EE1A65A00DF9384 /* IntegrationTest+Search.swift */,
				3E288A6919C859210031CFCE /* NotificationObservers.h */,
				3E288A6A19C859210031CFCE /* NotificationObservers.m */,
				54FC8A0F192CD55000D3C016 /* LoginFlowTests.m */,
				85D85D997334755E841D13EA /* SlowSyncTests.m */,
				16519D7C2320087100C9D76D /* SlowSyncTests+ExistingData.swift */,
				017ABBB52995278C0004C243 /* SlowSyncTests+NotificationsV3.swift */,
				BF1F52CB1ECDD778002FB553 /* SlowSyncTests+Teams.swift */,
				F190E0DB1E8E7BA1003E81F8 /* SlowSyncTests+Swift.swift */,
				545643D41C62C1A800A2129C /* ConversationTestsBase.h */,
				545643D51C62C1A800A2129C /* ConversationTestsBase.m */,
				3E6CD176194F435F00BAE83E /* ConversationsTests.m */,
				BFE53F541D5A2F7000398378 /* DeleteMessagesTests.swift */,
				BFAB67AF1E535B4B00D67C1A /* TextSearchTests.swift */,
				16D1383A1FD6A6F4001B4411 /* AvailabilityTests.swift */,
				F964700B1D5C720D00A81A92 /* ConversationTests+MessageEditing.m */,
				63F65F04246D972900534A69 /* ConversationTests+MessageEditing.swift */,
				F9E462D91D7043C60036CFA7 /* ConversationTests+DeliveryConfirmation.swift */,
				F920F4D51DA3DCF8002B860B /* ConversationTests+Ephemeral.swift */,
				F13A26E020456002004F8E47 /* ConversationTests+Guests.swift */,
				BF3C1B1820DBE3B2001CE126 /* ConversationTests+MessageTimer.swift */,
				1675532B21B16D1E009C9FEA /* ConversationTests+ReceiptMode.swift */,
				06BBF6EC246EB56B00A26626 /* ConversationTests+List.swift */,
				16904A83207E078C00C92806 /* ConversationTests+Participants.swift */,
				06BBF6EF246ECB2400A26626 /* ConversationTests+Archiving.swift */,
				06BBF6F7246EF67400A26626 /* ConversationTests+Reactions.swift */,
				06BBF6F2246EF28800A26626 /* ConversationTests+LastRead.swift */,
				06BBF6F5246EF65600A26626 /* ConversationTests+ClearingHistory.swift */,
				16519D5B231EA13A00C9D76D /* ConversationTests+Deletion.swift */,
				09914E501BD6613600C10BF8 /* ConversationTests+OTR.m */,
				63495E4623FFF098002A7C59 /* ConversationTests+OTR.swift */,
				16A86B8322A7E57100A674F8 /* ConversationTests+LegalHold.swift */,
				5430FF141CE4A359004ECFFE /* FileTransferTests.m */,
				06BBF6FB247288DD00A26626 /* FileTransferTests+Swift.swift */,
				541918EB195AD9D100A5023D /* SendAndReceiveMessagesTests.m */,
				06BBF6FE2472F3AC00A26626 /* SendAndReceiveMessagesTests+Swift.swift */,
				163BB8151EE1B1AC00DF9384 /* SearchTests.swift */,
				A9C02620266F630E002E542B /* UserProfileTests.h */,
				54877C9419922C0B0097FB58 /* UserProfileTests.m */,
				F190E0A81E8D516D003E81F8 /* UserProfileImageV3Tests.swift */,
				3EEA678A199D079600AF7665 /* UserTests.m */,
				A9F269C6257800940021B99A /* UserTests.swift */,
				168E96DC220C6EB700FC92FA /* UserTests+AccountDeletion.swift */,
				54E4DD0D1DE4A9A200FEF192 /* UserHandleTests.swift */,
				63F65F02246D5A9600534A69 /* PushChannelTests.swift */,
				63F65F212474153E00534A69 /* APNSTestsBase.h */,
				63F65F222474378200534A69 /* APNSTestsBase.m */,
				545F3DBA1AAF64FB00BF817B /* APNSTests.m */,
				63F65F1224729B4C00534A69 /* APNSTests+Swift.swift */,
				5492C6C319ACCCA8008F41E2 /* ConnectionTests.m */,
				63E69AE927EA293900D6CE88 /* ConnectionTests+Swift.swift */,
				54A3ACC21A261603008AF8DF /* BackgroundTests.m */,
				EE1108FC23D59720005DC663 /* IsTypingTests.swift */,
				54DFB8EE1B30649000F1C736 /* GiphyTests.m */,
				5422E96E1BD5A4FD005A7C77 /* OTRTests.swift */,
				F9B171F91C0F320200E6EEC6 /* ClientManagementTests.m */,
				16A5FE22215B5FD000AEEBBD /* LinkPreviewTests.swift */,
				F93F3A581ED5A67E003CD185 /* TeamTests.swift */,
				EF797FE71FB5E8DB00F7FF21 /* RegistrationTests.swift */,
				F188BB852223F372002BF204 /* UserRichProfileIntegrationTests.swift */,
				5502C6E922B7D4DA000684B7 /* ZMUserSessionLegalHoldTests.swift */,
				169E55F52518FF810092CD53 /* EventProcessingPerformanceTests.swift */,
				EEA1ED4025BEBABF006D07D3 /* AppLockIntegrationTests.swift */,
			);
			path = Integration;
			sourceTree = "<group>";
		};
		59271BE62B908D8C0019B726 /* SecurityClassification */ = {
			isa = PBXGroup;
			children = (
				59271BE92B908E150019B726 /* SecurityClassification.swift */,
				59271BE72B908DAC0019B726 /* SecurityClassificationProviding.swift */,
				70355A7227AAE62D00F02C76 /* ZMUserSession+SecurityClassificationProviding.swift */,
			);
			path = SecurityClassification;
			sourceTree = "<group>";
		};
		59E6A9112B4EE57000DBCC6B /* Synchronization */ = {
			isa = PBXGroup;
			children = (
				59E6A9182B4EE61000DBCC6B /* RecurringActionService */,
			);
			path = Synchronization;
			sourceTree = "<group>";
		};
		59E6A9122B4EE58600DBCC6B /* RecurringActionService */ = {
			isa = PBXGroup;
			children = (
				59E6A9132B4EE5CF00DBCC6B /* RecurringAction.swift */,
				0664F2E52A0E25C200E5C34E /* RecurringActionService.swift */,
				59E6A9152B4EE5D500DBCC6B /* RecurringActionServiceInterface.swift */,
			);
			path = RecurringActionService;
			sourceTree = "<group>";
		};
		59E6A9182B4EE61000DBCC6B /* RecurringActionService */ = {
			isa = PBXGroup;
			children = (
				59E6A9192B4EE62100DBCC6B /* RecurringAction+dummy.swift */,
			);
			path = RecurringActionService;
			sourceTree = "<group>";
		};
		5E8EE1F820FDC7C900DB1F9B /* Company */ = {
			isa = PBXGroup;
			children = (
				5E8EE1F620FDC6B900DB1F9B /* CompanyLoginRequestDetector.swift */,
				5E0EB1F321008C1900B5DC2B /* CompanyLoginRequester.swift */,
				BFE7FCBE2101E50700D1165F /* CompanyLoginVerificationToken.swift */,
				5E9D326E2109C1740032FB06 /* CompanyLoginErrorCode.swift */,
			);
			path = Company;
			sourceTree = "<group>";
		};
		5EC3A469210F110E00B76C78 /* Content */ = {
			isa = PBXGroup;
			children = (
				EEEA75F71F8A6141006D1070 /* ZMLocalNotification+Calling.swift */,
				1639A8262260CE5000868AB9 /* ZMLocalNotification+AvailabilityAlert.swift */,
				EEEA75F51F8A613F006D1070 /* ZMLocalNotification+ExpiredMessages.swift */,
			);
			path = Content;
			sourceTree = "<group>";
		};
		634976ED268A18B000824A05 /* AVS */ = {
			isa = PBXGroup;
			children = (
				634976E8268A185A00824A05 /* AVSVideoStreams.swift */,
				63EB9B2C258131F700B44635 /* AVSActiveSpeakerChange.swift */,
				5E8BB89B2147CE1600EEA64B /* AVSCallMember.swift */,
				634976F7268A200C00824A05 /* AVSClient.swift */,
				634976FC268A205A00824A05 /* AVSClientList.swift */,
				63497701268A20EC00824A05 /* AVSParticipantsChange.swift */,
				5E8BB89D2147E9DF00EEA64B /* AVSWrapper+Handlers.swift */,
				F90EC5A21E7BF1AC00A6779E /* AVSWrapper.swift */,
				5E8BB8982147CD3F00EEA64B /* AVSBridging.swift */,
				63497709268A250E00824A05 /* Encodable+JSONString.swift */,
			);
			path = AVS;
			sourceTree = "<group>";
		};
		63B1FAD72763A4E7000766F8 /* AVSIdentifier */ = {
			isa = PBXGroup;
			children = (
				63B1FAD82763A510000766F8 /* AVSIdentifier.swift */,
				63CF3FFD2768DF8C0079FF2B /* AVSIdentifier+Stub.swift */,
				63E313D527553CA0002EAF1D /* ZMConversation+AVSIdentifier.swift */,
				63B1FADA2763A636000766F8 /* ZMUser+AVSIdentifier.swift */,
			);
			path = AVSIdentifier;
			sourceTree = "<group>";
		};
		63F1DF22294B69E10061565E /* APIMigration */ = {
			isa = PBXGroup;
			children = (
				63F1DF1E294B68380061565E /* APIMigrationManager.swift */,
				63F1DF20294B69B20061565E /* AccessTokenMigration.swift */,
			);
			path = APIMigration;
			sourceTree = "<group>";
		};
		85D850FC5E45F9F688A64419 /* Synchronization */ = {
			isa = PBXGroup;
			children = (
				54F8D72919AB66CB00146664 /* Transcoders */,
				54A170661B300700001B41A5 /* Strategies */,
				85D85104C6D06FA902E3253C /* ZMSyncStrategyTests.m */,
				85D858D72B109C5D9A85645B /* ZMOperationLoopTests.m */,
				F95ECF501B94BD05009F91BA /* ZMHotFixTests.m */,
				F11E35D52040172200D4D5DB /* ZMHotFixTests.swift */,
				F132C113203F20AB00C58933 /* ZMHotFixDirectoryTests.swift */,
				54A227D51D6604A5009414C0 /* SynchronizationMocks.swift */,
				873B893D20445F4400FBE254 /* ZMConversationAccessModeTests.swift */,
				7C419ED621F8D7EB00B95770 /* EventProcessingTrackerTests.swift */,
				166E47D2255EF0BD00C161C8 /* MockStrategyDirectory.swift */,
				1693151E2588CF9500709F15 /* EventProcessorTests.swift */,
				A0387BDC1F692EF9FB237767 /* ZMSyncStrategyTests.h */,
				3D6B0837E10BD4D5E88805E3 /* ZMSyncStrategyTests.swift */,
				EBD7B55754FDA4E74F1006FD /* ZMOperationLoopTests.h */,
				C3BF3961360B7EB12679AF27 /* ZMOperationLoopTests.swift */,
			);
			path = Synchronization;
			sourceTree = "<group>";
		};
		85D856D10F3CD0262DCB5730 /* MockDataModel */ = {
			isa = PBXGroup;
			children = (
				85D85BDE1EC2D916896D3132 /* MockEntity.h */,
				85D85AAE7FA09852AB9B0D6A /* MockEntity.m */,
				85D85110893896EBA6E879CE /* MockEntity2.h */,
				85D85C9E7A2AAAE14D4BC2CC /* MockEntity2.m */,
				85D85A3CF8F1D3B0D2532954 /* MockModelObjectContextFactory.h */,
				85D852DA0CD2C94CADB3B6FE /* MockModelObjectContextFactory.m */,
			);
			path = MockDataModel;
			sourceTree = "<group>";
		};
		85D85DBFC1F3A95767DEEA45 /* Synchronization */ = {
			isa = PBXGroup;
			children = (
				59E6A9122B4EE58600DBCC6B /* RecurringActionService */,
				54F8D6D619AB525400146664 /* Transcoders */,
				54A170621B30068B001B41A5 /* Strategies */,
				85D85F3EC8565FD102AC0E5B /* ZMOperationLoop.h */,
				F962A8EF19FFD4DC00FD0F80 /* ZMOperationLoop+Private.h */,
				85D8502FFC4412F91D0CC1A4 /* ZMOperationLoop.m */,
				EE458B0A27CCD58800F04038 /* ZMOperationLoop+APIVersion.swift */,
				54C8A39B1F7536DB004961DF /* ZMOperationLoop+Notifications.swift */,
				161681342077721600BCF33A /* ZMOperationLoop+OperationStatus.swift */,
				16DCB91B213449620002E910 /* ZMOperationLoop+PushChannel.swift */,
				1662648121661C9F00300F45 /* ZMOperatonLoop+Background.swift */,
				166E47CC255E785900C161C8 /* StrategyDirectory.swift */,
				85D853338EC38D9B021D71BF /* ZMSyncStrategy.h */,
				546BAD5F19F8149B007C4938 /* ZMSyncStrategy+Internal.h */,
				85D859D47B6EBF09E4137658 /* ZMSyncStrategy.m */,
				A934C6E5266E0945008D9E68 /* ZMSyncStrategy.swift */,
				F96DBEE81DF9A570008FE832 /* ZMSyncStrategy+ManagedObjectChanges.h */,
				F96DBEE91DF9A570008FE832 /* ZMSyncStrategy+ManagedObjectChanges.m */,
				1693151025836E5800709F15 /* EventProcessor.swift */,
				160C31431E8049320012E4BC /* ApplicationStatusDirectory.swift */,
				F95ECF4C1B94A553009F91BA /* ZMHotFix.h */,
				F95ECF4D1B94A553009F91BA /* ZMHotFix.m */,
				54DE26B11BC56E62002B5FBC /* ZMHotFixDirectory.h */,
				54DE26B21BC56E62002B5FBC /* ZMHotFixDirectory.m */,
				F9245BEC1CBF95A8009D1E85 /* ZMHotFixDirectory+Swift.swift */,
				166A8BF81E02C7D500F5EEEA /* ZMHotFix+PendingChanges.swift */,
				7C26879C21F7193800570AA9 /* EventProcessingTracker.swift */,
				5EDF03EB2245563C00C04007 /* LinkPreviewAssetUploadRequestStrategy+Helper.swift */,
				06DE14CE24B85BD0006CB6B3 /* ZMSyncStateDelegate.h */,
				2B155969295093360069AE34 /* HotfixPatch.swift */,
			);
			path = Synchronization;
			sourceTree = "<group>";
		};
		874A168E2052BE32001C6760 /* OpenConversationObserver */ = {
			isa = PBXGroup;
			children = (
				874A168F2052BE5E001C6760 /* ZMUserSession+OpenConversation.swift */,
				874A16912052BEC5001C6760 /* UserExpirationObserver.swift */,
			);
			path = OpenConversationObserver;
			sourceTree = "<group>";
		};
		A926F1E0196C12ED0045BB47 /* Registration */ = {
			isa = PBXGroup;
			children = (
				5EFE9C16212AB945007932A6 /* RegistrationPhase.swift */,
				F1C51FE61FB49660009C2269 /* RegistrationStatus.swift */,
				F148F6661FB9AA7600BD6909 /* UnregisteredTeam.swift */,
				5EFE9C14212AB138007932A6 /* UnregisteredUser+Payload.swift */,
				54991D571DEDCF2B007E282F /* AddressBook.swift */,
				54991D591DEDD07E007E282F /* ContactAddressBook.swift */,
				54DE9BEA1DE74FFB00EFFB9C /* RandomHandleGenerator.swift */,
				5E8EE1F820FDC7C900DB1F9B /* Company */,
			);
			path = Registration;
			sourceTree = "<group>";
		};
		A957B4B91962FB610060EE03 /* Notifications */ = {
			isa = PBXGroup;
			children = (
				EE5D9B5F290A7CEE007D78D6 /* VoIPPushManager.swift */,
				F928651C19F7A3D30097539C /* Push Notifications */,
			);
			path = Notifications;
			sourceTree = "<group>";
		};
		A97042E019E2BEC700FE746B /* Helper */ = {
			isa = PBXGroup;
			children = (
				F925468C1C63B61000CE2D7C /* MessagingTest+EventFactory.h */,
				F925468D1C63B61000CE2D7C /* MessagingTest+EventFactory.m */,
			);
			path = Helper;
			sourceTree = "<group>";
		};
		A9BABE5E19BA1EF300E9E5A3 /* Search */ = {
			isa = PBXGroup;
			children = (
				54A343461D6B589A004B65EA /* AddressBookSearch.swift */,
				1660AA081ECCAC900056D403 /* SearchDirectory.swift */,
				1660AA0C1ECDB0250056D403 /* SearchTask.swift */,
				164C29A61ED2D7B00026562A /* SearchResult.swift */,
				16F6BB371EDEA659009EA803 /* SearchResult+AddressBook.swift */,
				1660AA0A1ECCAF4E0056D403 /* SearchRequest.swift */,
				54257C071DF1C94200107FE7 /* TopConversationsDirectory.swift */,
			);
			path = Search;
			sourceTree = "<group>";
		};
		A9EADFFF19DBF20A00FD386C /* Utility */ = {
			isa = PBXGroup;
			children = (
				5430E9231BAA0D9F00395E05 /* WireSyncEngineLogs.h */,
				874F142C1C16FD9700C15118 /* Device.swift */,
				546392711D79D5210094EC66 /* Application.swift */,
				8796343F1F7BEA4700FC79BA /* DispatchQueue+SerialAsync.swift */,
				54131BE825C8495B00CE2CA2 /* NSManagedObjectContext+GenericAsyncQueue.swift */,
				5E8EE1F920FDC7D700DB1F9B /* Pasteboard.swift */,
				1645ECF72448A0A3007A82D6 /* Decodable+JSON.swift */,
				7AA7112E286DB6F50098F670 /* OptionalString+NonEmptyValue.swift */,
				EE2DE5EB29263C5100F42F4C /* Logger.swift */,
				636826F52951F7F300D904C2 /* Logging.swift */,
				01D33D8029B8ED97009E94F3 /* SyncStatusLog.swift */,
				EE0CAEAE2AAF2E8E00BD2DB7 /* URLSession+MinTLSVersion.swift */,
			);
			path = Utility;
			sourceTree = "<group>";
		};
		A9EAE00A19DBF24100FD386C /* Utility */ = {
			isa = PBXGroup;
			children = (
				BF40AC711D096A0E00287E29 /* AnalyticsTests.swift */,
				543ED0001D79E0EE00A9CDF3 /* ApplicationMock.swift */,
				879634411F7BEC5100FC79BA /* DispatchQueueSerialAsyncTests.swift */,
				F16C8BC32040715800677D31 /* ZMUpdateEvent+Testing.swift */,
				163FB9922052EA4600E74F83 /* OperationLoopNewRequestObserver.swift */,
				169E303120D29C200012C219 /* PushRegistryMock.swift */,
				5E67168F2174CA6300522E61 /* MockUser+LoginCredentials.swift */,
				169BA1FE25ED0DAD00374343 /* ZMUserSession+Messages.swift */,
				EE2DF7592875DB1C0028ECA2 /* XCTestCase+APIVersion.swift */,
			);
			path = Utility;
			sourceTree = "<group>";
		};
		BF44A3521C71D60100C6928E /* DB Fixture 1.27 */ = {
			isa = PBXGroup;
			children = (
				BF44A3501C71D5FC00C6928E /* store127.wiredatabase */,
			);
			name = "DB Fixture 1.27";
			sourceTree = "<group>";
		};
		BF72DF101C4D256B002B324F /* DB Fixture 1.25 / 1.26 */ = {
			isa = PBXGroup;
			children = (
				BF8367301C52651900364B37 /* store125.wiredatabase */,
				BF6D5D041C494D730049F712 /* WireSyncEngine125.momd */,
			);
			name = "DB Fixture 1.25 / 1.26";
			sourceTree = "<group>";
		};
		BF72DF111C4D257C002B324F /* DB Fixture 1.24 */ = {
			isa = PBXGroup;
			children = (
				BFCE9A581C4E4C4D00951B3D /* store124.wiredatabase */,
				BF6D5D021C4948830049F712 /* WireSyncEngine124.momd */,
			);
			name = "DB Fixture 1.24";
			sourceTree = "<group>";
		};
		D5225721206261C100562561 /* Asset Deletion */ = {
			isa = PBXGroup;
			children = (
				D522571D2062552800562561 /* AssetDeletionRequestStrategy.swift */,
				D522571F206261AA00562561 /* AssetDeletionStatus.swift */,
				D52257222062637500562561 /* DeletableAssetIdentifierProvider.swift */,
			);
			path = "Asset Deletion";
			sourceTree = "<group>";
		};
		E6A55E2B2B762ED80020818D /* Mocks */ = {
			isa = PBXGroup;
			children = (
				EE0BA28F29D5DBD6004E93B5 /* MockCryptoboxMigrationManagerInterface.swift */,
				E666EDF12B74ED2F00C03E2B /* MockSessionManagerObserver.swift */,
			);
			path = Mocks;
			sourceTree = "<group>";
		};
		E6C6C6B12B8773E9007585DF /* Recovered References */ = {
			isa = PBXGroup;
			children = (
				0153CA9D2B8651FD000000CA /* TeamMembersDownloadRequestStrategy.swift */,
				0153CA9F2B86550E000000CA /* TeamMembersDownloadRequestStrategyTests.swift */,
			);
			name = "Recovered References";
			sourceTree = "<group>";
		};
		E6C983EF2B986B2900D55177 /* ZMUserSession */ = {
			isa = PBXGroup;
			children = (
				EE419B57256FEA3D004618E2 /* ZMUserSession.Configuration.swift */,
				166B2B5D23E86522003E8581 /* ZMUserSession.swift */,
				63CD59562964346400385037 /* ZMUserSession+AccessToken.swift */,
				164EAF9B1F4455FA00B628C4 /* ZMUserSession+Actions.swift */,
				EEE186B3259CC92D008707CA /* ZMUserSession+AppLock.swift */,
				16E0FB86232F8933000E3235 /* ZMUserSession+Authentication.swift */,
				162DEE101F87B9800034C8F9 /* ZMUserSession+Calling.swift */,
				16ED865E23E3145C00CB1766 /* ZMUserSession+Clients.swift */,
				EE5FEF0421E8948F00E24F7F /* ZMUserSession+DarwinNotificationCenter.swift */,
				A93B528A250101AC0061255E /* ZMUserSession+Debugging.swift */,
				597B70C22B03984C006C2121 /* ZMUserSession+DeveloperMenu.swift */,
				16E6F26124B371190015B249 /* ZMUserSession+EncryptionAtRest.swift */,
				554FEE2022AFF20600B1A8A1 /* ZMUserSession+LegalHold.swift */,
				16ED865923E2E91900CB1766 /* ZMUserSession+LifeCycle.swift */,
				54034F371BB1A6D900F4ED62 /* ZMUserSession+Logs.swift */,
				EE8584DC2B6BD33B0045EAD4 /* ZMUserSession+OneOnOne.swift */,
				8751DA051F66BFA6000D308B /* ZMUserSession+Push.swift */,
				06E0979B2A261E5D00B38C4A /* ZMUserSession+RecurringAction.swift */,
				EEEED9A923F6BD75008C94CA /* ZMUserSession+SelfUserProvider.swift */,
				F1AE5F6C21F72FC6009CDBBC /* ZMUserSession+Timers.swift */,
				E6C983ED2B986ABA00D55177 /* ZMUserSession+UserSession.swift */,
				16ED865C23E30F7E00CB1766 /* ZMUserSesson+Proxy.swift */,
			);
			path = ZMUserSession;
			sourceTree = "<group>";
		};
		EEE46E5528C5EF3B005F48D7 /* Use cases */ = {
			isa = PBXGroup;
			children = (
				16D74BF32B59670B00160298 /* ChangeUsernameUseCase.swift */,
				EE8584DA2B6938390045EAD4 /* CreateTeamOneOnOneConversationUseCase.swift */,
				EEE46E5628C5EF56005F48D7 /* FetchUserClientsUseCase.swift */,
				25E11B0A2B56A15F005D51FA /* GetE2eIdentityCertificatesUseCase.swift */,
				E6C983EB2B98627200D55177 /* GetMLSFeatureUseCase.swift */,
				25E11B0C2B56B497005D51FA /* GetIsE2EIdentityEnabledUseCase.swift */,
				018A3DBB2B07998400EB3D6B /* GetUserClientFingerprintUseCase.swift */,
				E9A96E7D2B88E0EA00914FDD /* ResolveOneOnOneConversationsUseCase.swift */,
				060C06622B73DB8800B484C6 /* SnoozeCertificateEnrollmentUseCase.swift */,
				065FEA112B866462005AE86A /* StopCertificateEnrollmentSnoozerUseCase.swift */,
				E98CAC042B8CC27A00CC81DE /* UseCaseFactory.swift */,
				06D16AAD2B9F3BC700D5A28A /* E2EIdentityCertificateUpdateStatusUseCase.swift */,
<<<<<<< HEAD
				06D16AB42BA0624800D5A28A /* IsE2EICertificateEnrollmentRequiredUseCase.swift */,
=======
>>>>>>> 0e63acc1
			);
			path = "Use cases";
			sourceTree = "<group>";
		};
		EFF9403C2240FE12004F3115 /* DeepLink */ = {
			isa = PBXGroup;
			children = (
				EFF9403D2240FE5D004F3115 /* URL+DeepLink.swift */,
				EFF9403F2240FF12004F3115 /* DeepLinkError.swift */,
			);
			path = DeepLink;
			sourceTree = "<group>";
		};
		F159F4121F1E310C001B7D80 /* SessionManager */ = {
			isa = PBXGroup;
			children = (
				E6A55E2B2B762ED80020818D /* Mocks */,
				63CD59542964332B00385037 /* AccessTokenMigrationTests.swift */,
				636826FB2954550900D904C2 /* APIMigrationManagerTests.swift */,
				EE9CDE9127DA05D100C4DAC8 /* APIVersionResolverTests.swift */,
				87DF28C61F680495007E1702 /* PushDispatcherTests.swift */,
				162A81D5202B5BC600F6200C /* SessionManagerAVSTests.swift */,
				EE95DECC247C0049001EA010 /* SessionManagerConfigurationTests.swift */,
				E666EDDD2B74CEE000C03E2B /* SessionManagerBuilder.swift */,
				F159F4131F1E3134001B7D80 /* SessionManagerTests.swift */,
				E666EDE02B74E75A00C03E2B /* SessionManagerTests+AccountDeletion.swift */,
				63F376DF283519CC00FE1F05 /* SessionManagerTests+APIVersionResolver.swift */,
				E666EDED2B74EAC300C03E2B /* SessionManagerTests+AppLock.swift */,
				E666EDE32B74E7BD00C03E2B /* SessionManagerTests+AuthenticationFailure.swift */,
				D59F3A11206929AF0023474F /* SessionManagerTests+Backup.swift */,
				E666EDE72B74E8CE00C03E2B /* SessionManagerTests+EncryptionAtRestDefaults.swift */,
				E666EDE52B74E85300C03E2B /* SessionManagerTests+EncryptionAtRestMigration.swift */,
				166D191C231569DD001288CD /* SessionManagerTests+MessageRetention.swift */,
				E666EDEB2B74EA5000C03E2B /* SessionManagerTests+MultiUserSession.swift */,
				01300E61296838CE00D18B2E /* SessionManagerTests+Proxy.swift */,
				EEC0A2D229433D360032C1C9 /* SessionManagerTests+PushToken.swift */,
				E666EDE92B74E9EF00C03E2B /* SessionManagerTests+Teams.swift */,
				161ACB3B23F6BE7F00ABFF33 /* SessionManagerTests+URLActions.swift */,
				161ACB3923F6BAFE00ABFF33 /* URLActionTests.swift */,
			);
			path = SessionManager;
			sourceTree = "<group>";
		};
		F19F1D121EFBC17A00275E27 /* UnauthenticatedSession */ = {
			isa = PBXGroup;
			children = (
				161ACB3023F5BB7E00ABFF33 /* URLActionProcessors */,
				F19F1D231EFBC34E00275E27 /* ZMUserSessionRegistrationNotification.h */,
				F19F1D241EFBC34E00275E27 /* ZMUserSessionRegistrationNotification.m */,
				F19F1D191EFBC2F000275E27 /* ZMAuthenticationStatus_Internal.h */,
				F19F1D1A1EFBC2F000275E27 /* ZMAuthenticationStatus.h */,
				F19F1D1B1EFBC2F000275E27 /* ZMAuthenticationStatus.m */,
				1671F74F2B6A7DF500C2D8A3 /* ZMAuthenticationStatus.swift */,
				54FF64281F73D00C00787EF2 /* NSManagedObjectContext+AuthenticationStatus.swift */,
				F19F1D131EFBC18E00275E27 /* UnauthenticatedSession.swift */,
				167F383A23E0416E006B6AA9 /* UnauthenticatedSession+SSO.swift */,
				1662B0F623D9B29C00B8C7C5 /* UnauthenticatedSession+DomainLookup.swift */,
				F1A94BD11F010287003083D9 /* UnauthenticatedSession+Login.swift */,
				F19F1D321EFBE3FE00275E27 /* UnauthenticatedOperationLoop.swift */,
			);
			path = UnauthenticatedSession;
			sourceTree = "<group>";
		};
		F19F1D361EFBF60A00275E27 /* SessionManager */ = {
			isa = PBXGroup;
			children = (
				63F1DF22294B69E10061565E /* APIMigration */,
				EE9CDE8D27D9FF5900C4DAC8 /* APIVersionResolver.swift */,
				A95D0B1123F6B75A0057014F /* AVSLogObserver.swift */,
				7C5B94F522DC6BC500A6F8BB /* JailbreakDetector.swift */,
				54131BC525C7F71400CE2CA2 /* LoginDelegate.swift */,
				BF2AD9FF1F41A3DF000980E8 /* SessionFactories.swift */,
				F19F1D371EFBF61800275E27 /* SessionManager.swift */,
				EE9CDE8F27DA04A300C4DAC8 /* SessionManager+APIVersionResolver.swift */,
				EEE186B5259CCA14008707CA /* SessionManager+AppLock.swift */,
				16FF474B1F0D54B20044C491 /* SessionManager+Logs.swift */,
				1634958A1F0254CB004E80DB /* SessionManager+ServerConnection.swift */,
				8717DFA61F6EF44E0087EFE4 /* SessionManager+Push.swift */,
				EE46EF252942033C007BBD99 /* SessionManager+PushToken.swift */,
				EE5D9B61290A8557007D78D6 /* SessionManager+VoIPPushManagerDelegate.swift */,
				165BB94B2004D6490077EFD5 /* SessionManager+UserActivity.swift */,
				162A81D3202B453000F6200C /* SessionManager+AVS.swift */,
				F130BF272062C05600DBE261 /* SessionManager+Backup.swift */,
				166DCDB92555ADD1004F4F59 /* SessionManager+EncryptionAtRest.swift */,
				F16558D0225F3F2A00EA2F2A /* SessionManager+SwitchBackend.swift */,
				161ACB1523F1AFB000ABFF33 /* SessionManager+CallKitManagerDelegate.swift */,
				54131BCD25C7FFCA00CE2CA2 /* SessionManager+AuthenticationStatusDelegate.swift */,
				161ACB2323F432CC00ABFF33 /* SessionManager+URLActions.swift */,
				BF2ADA011F41A450000980E8 /* BackendEnvironmentProvider+Cookie.swift */,
				EE5AAF392874E8C70018FA01 /* BackendEnvironmentProvider+Reachability.swift */,
				7CD279832338B74600E638CD /* SessionManagerConfiguration.swift */,
				7CD279852338E31D00E638CD /* SessionManager+Authentication.swift */,
				7CD279872338E52000E638CD /* ProcessInfo+SystemBootTime.swift */,
				8737D553209217BD00E5A4AF /* URLActions.swift */,
				5458273D2541C3A9002B8F83 /* PresentationDelegate.swift */,
				EECE27C329435FFE00419A8B /* PushTokenService.swift */,
			);
			path = SessionManager;
			sourceTree = "<group>";
		};
		F928651C19F7A3D30097539C /* Push Notifications */ = {
			isa = PBXGroup;
			children = (
				F98EDCDD1D82B924001E65CB /* Helpers */,
				F98EDCC61D82B913001E65CB /* Notification Types */,
				54E2C1DF1E682DC400536569 /* LocalNotificationDispatcher.swift */,
				1659114E1DEF1F6E007FA847 /* LocalNotificationDispatcher+Calling.swift */,
			);
			name = "Push Notifications";
			path = "Push notifications";
			sourceTree = "<group>";
		};
		F98EDCC61D82B913001E65CB /* Notification Types */ = {
			isa = PBXGroup;
			children = (
				5EC3A469210F110E00B76C78 /* Content */,
			);
			path = "Notification Types";
			sourceTree = "<group>";
		};
		F98EDCDD1D82B924001E65CB /* Helpers */ = {
			isa = PBXGroup;
			children = (
				F19E559F22B3A2C5005C792D /* UNNotification+SafeLogging.swift */,
				F19E55A122B3A3FA005C792D /* UNNotificationResponse+SafeLogging.swift */,
				F19E55A322B3A740005C792D /* PKPushPayload+SafeLogging.swift */,
				F19E55A522B3AAA8005C792D /* PKPushCredentials+SafeLogging.swift */,
			);
			path = Helpers;
			sourceTree = "<group>";
		};
		F9C9A4F11CAD2A200039E10C /* DB Ficture 1.28 */ = {
			isa = PBXGroup;
			children = (
				F9C9A4ED1CAD290B0039E10C /* store128.wiredatabase */,
			);
			name = "DB Ficture 1.28";
			sourceTree = "<group>";
		};
		F9FD798019EE73C500D70FCD /* VersionBlacklist */ = {
			isa = PBXGroup;
			children = (
				F9FD798519EE742600D70FCD /* ZMBlacklistDownloader.h */,
				54FEAAA81BC7BB9C002DE521 /* ZMBlacklistDownloader+Testing.h */,
				F9FD798619EE742600D70FCD /* ZMBlacklistDownloader.m */,
				878ACB4520ADBBAA0016E68A /* Blacklist.swift */,
				F9FD798B19EE9B9A00D70FCD /* ZMBlacklistVerificator.h */,
				540818A51BCA647D00257CA7 /* ZMBlacklistVerificator+Testing.h */,
				F9FD798C19EE9B9A00D70FCD /* ZMBlacklistVerificator.m */,
			);
			name = VersionBlacklist;
			sourceTree = "<group>";
		};
/* End PBXGroup section */

/* Begin PBXHeadersBuildPhase section */
		0145AE7C2B1154010097E3B8 /* Headers */ = {
			isa = PBXHeadersBuildPhase;
			buildActionMask = 2147483647;
			files = (
				0145AE842B1154010097E3B8 /* WireSyncEngineSupport.h in Headers */,
				25D57F202BA8928E0038521E /* MessagingTest.h in Headers */,
			);
			runOnlyForDeploymentPostprocessing = 0;
		};
		549815901A43232400A7CE2E /* Headers */ = {
			isa = PBXHeadersBuildPhase;
			buildActionMask = 2147483647;
			files = (
				F19F1D1E1EFBC2F000275E27 /* ZMAuthenticationStatus.h in Headers */,
				16C22BA41BF4D5D7007099D9 /* NSError+ZMUserSessionInternal.h in Headers */,
				544BA11A1A433DE400D3B852 /* WireSyncEngine.h in Headers */,
				F95ECF4E1B94A553009F91BA /* ZMHotFix.h in Headers */,
				872A2EFE2004B86D00900B22 /* ZMSyncStrategy.h in Headers */,
				54D9331E1AE1643A00C0B91C /* ZMCredentials.h in Headers */,
				166E47D1255EC03E00C161C8 /* ZMSelfStrategy.h in Headers */,
				09D7CE641AE94D4200CC5F45 /* ZMCredentials+Internal.h in Headers */,
				F19F1D311EFBCBD300275E27 /* ZMLoginTranscoder.h in Headers */,
				54DE26B31BC56E62002B5FBC /* ZMHotFixDirectory.h in Headers */,
				1602B4611F3B04150061C135 /* ZMBlacklistVerificator.h in Headers */,
				5430E9251BAA0D9F00395E05 /* WireSyncEngineLogs.h in Headers */,
				06DE14CF24B85CA0006CB6B3 /* ZMSyncStateDelegate.h in Headers */,
				16DCAD671B0F9447008C1DD9 /* NSURL+LaunchOptions.h in Headers */,
				09531F161AE960E300B8556A /* ZMLoginCodeRequestTranscoder.h in Headers */,
				EE0CAEB12AAF306000BD2DB7 /* ZMBlacklistDownloader.h in Headers */,
				544BA1271A433DE400D3B852 /* NSError+ZMUserSession.h in Headers */,
				16ED865B23E2EE3C00CB1766 /* ZMMissingUpdateEventsTranscoder.h in Headers */,
				09BCDB8E1BCE7F000020DCC7 /* ZMAPSMessageDecoder.h in Headers */,
				540818A61BCA647D00257CA7 /* ZMBlacklistVerificator+Testing.h in Headers */,
				54A3F24F1C08523500FE3A6B /* ZMOperationLoop.h in Headers */,
				54FEAAA91BC7BB9C002DE521 /* ZMBlacklistDownloader+Testing.h in Headers */,
				166E47CF255E8B2200C161C8 /* ZMLastUpdateEventIDTranscoder.h in Headers */,
				F19F1D1D1EFBC2F000275E27 /* ZMAuthenticationStatus_Internal.h in Headers */,
				F96DBEEA1DF9A570008FE832 /* ZMSyncStrategy+ManagedObjectChanges.h in Headers */,
				F19F1D271EFBC34E00275E27 /* ZMUserSessionRegistrationNotification.h in Headers */,
				872A2EFD2004B85F00900B22 /* ZMOperationLoop+Private.h in Headers */,
				544BA1311A433DE400D3B852 /* ZMNetworkState.h in Headers */,
			);
			runOnlyForDeploymentPostprocessing = 0;
		};
/* End PBXHeadersBuildPhase section */

/* Begin PBXNativeTarget section */
		0145AE802B1154010097E3B8 /* WireSyncEngineSupport */ = {
			isa = PBXNativeTarget;
			buildConfigurationList = 0145AE872B1154010097E3B8 /* Build configuration list for PBXNativeTarget "WireSyncEngineSupport" */;
			buildPhases = (
				0145AE7C2B1154010097E3B8 /* Headers */,
				0145AE7D2B1154010097E3B8 /* Sources */,
				0145AE7E2B1154010097E3B8 /* Frameworks */,
				0145AE7F2B1154010097E3B8 /* Resources */,
			);
			buildRules = (
			);
			dependencies = (
				0145AE8E2B1155690097E3B8 /* PBXTargetDependency */,
			);
			name = WireSyncEngineSupport;
			productName = WireSyncEngineSupport;
			productReference = 0145AE812B1154010097E3B8 /* WireSyncEngineSupport.framework */;
			productType = "com.apple.product-type.framework";
		};
		169BA1D125ECDBA300374343 /* IntegrationTests */ = {
			isa = PBXNativeTarget;
			buildConfigurationList = 169BA1DA25ECDBA300374343 /* Build configuration list for PBXNativeTarget "IntegrationTests" */;
			buildPhases = (
				169BA1CE25ECDBA300374343 /* Sources */,
				169BA1CF25ECDBA300374343 /* Frameworks */,
				169BA1D025ECDBA300374343 /* Resources */,
			);
			buildRules = (
			);
			dependencies = (
				169BA1D925ECDBA300374343 /* PBXTargetDependency */,
				169BA1DE25ECDBC800374343 /* PBXTargetDependency */,
			);
			name = IntegrationTests;
			productName = IntegrationTests;
			productReference = 169BA1D225ECDBA300374343 /* IntegrationTests.xctest */;
			productType = "com.apple.product-type.bundle.unit-test";
		};
		3E186087191A56F6000FE027 /* WireSyncEngine Test Host */ = {
			isa = PBXNativeTarget;
			buildConfigurationList = 3E1860AD191A56F7000FE027 /* Build configuration list for PBXNativeTarget "WireSyncEngine Test Host" */;
			buildPhases = (
				3E186084191A56F6000FE027 /* Sources */,
				3E186085191A56F6000FE027 /* Frameworks */,
				3E186086191A56F6000FE027 /* Resources */,
				EE668BBC2954AA9300D939E7 /* Embed Frameworks */,
			);
			buildRules = (
			);
			dependencies = (
			);
			name = "WireSyncEngine Test Host";
			productName = "WireSyncEngine Test Host";
			productReference = 3E186088191A56F6000FE027 /* WireSyncEngine Test Host.app */;
			productType = "com.apple.product-type.application";
		};
		3E1860C2191A649D000FE027 /* UnitTests */ = {
			isa = PBXNativeTarget;
			buildConfigurationList = 3E1860D2191A649D000FE027 /* Build configuration list for PBXNativeTarget "UnitTests" */;
			buildPhases = (
				3E1860BF191A649D000FE027 /* Sources */,
				3E1860C0191A649D000FE027 /* Frameworks */,
				3E1860C1191A649D000FE027 /* Resources */,
			);
			buildRules = (
			);
			dependencies = (
				54F4DC581A4438AC00FDB6EA /* PBXTargetDependency */,
				3E1860D1191A649D000FE027 /* PBXTargetDependency */,
				A9FF8089195B17B3002CD44B /* PBXTargetDependency */,
				0145AE932B1155760097E3B8 /* PBXTargetDependency */,
			);
			name = UnitTests;
			productName = "WireSyncEngine-iOS-Tests";
			productReference = 3E1860C3191A649D000FE027 /* UnitTests.xctest */;
			productType = "com.apple.product-type.bundle.unit-test";
		};
		549815921A43232400A7CE2E /* WireSyncEngine-ios */ = {
			isa = PBXNativeTarget;
			buildConfigurationList = 549815A61A43232500A7CE2E /* Build configuration list for PBXNativeTarget "WireSyncEngine-ios" */;
			buildPhases = (
				0145AE9C2B11580B0097E3B8 /* Run Sourcery */,
				5498158E1A43232400A7CE2E /* Sources */,
				5498158F1A43232400A7CE2E /* Frameworks */,
				549815901A43232400A7CE2E /* Headers */,
				667FC69E27356C3F00E82FEF /* Run SwiftLint */,
				549815911A43232400A7CE2E /* Resources */,
			);
			buildRules = (
			);
			dependencies = (
			);
			name = "WireSyncEngine-ios";
			packageProductDependencies = (
			);
			productName = "WireSyncEngine-ios";
			productReference = 549815931A43232400A7CE2E /* WireSyncEngine.framework */;
			productType = "com.apple.product-type.framework";
		};
/* End PBXNativeTarget section */

/* Begin PBXProject section */
		540029AB1918CA8500578793 /* Project object */ = {
			isa = PBXProject;
			attributes = {
				DefaultBuildSystemTypeForWorkspace = Latest;
				LastSwiftMigration = 0710;
				LastSwiftUpdateCheck = 1140;
				LastUpgradeCheck = 1310;
				ORGANIZATIONNAME = "Zeta Project Gmbh";
				TargetAttributes = {
					0145AE802B1154010097E3B8 = {
						CreatedOnToolsVersion = 15.0.1;
					};
					169BA1D125ECDBA300374343 = {
						CreatedOnToolsVersion = 11.4.1;
						ProvisioningStyle = Manual;
						TestTargetID = 3E186087191A56F6000FE027;
					};
					3E186087191A56F6000FE027 = {
						LastSwiftMigration = 1000;
						ProvisioningStyle = Manual;
						SystemCapabilities = {
							com.apple.ApplicationGroups.iOS = {
								enabled = 1;
							};
							com.apple.Keychain = {
								enabled = 1;
							};
						};
					};
					3E1860C2191A649D000FE027 = {
						LastSwiftMigration = 1000;
						ProvisioningStyle = Manual;
						TestTargetID = 3E186087191A56F6000FE027;
					};
					549815921A43232400A7CE2E = {
						CreatedOnToolsVersion = 6.2;
						LastSwiftMigration = 1000;
						ProvisioningStyle = Manual;
					};
				};
			};
			buildConfigurationList = 540029AE1918CA8500578793 /* Build configuration list for PBXProject "WireSyncEngine" */;
			compatibilityVersion = "Xcode 3.2";
			developmentRegion = en;
			hasScannedForEncodings = 0;
			knownRegions = (
				en,
				Base,
				de,
				"pt-BR",
				es,
				uk,
				ru,
				ja,
				it,
				nl,
				tr,
				fr,
				da,
				ar,
				"zh-Hans",
				sl,
				et,
				fi,
				pl,
				"zh-Hant",
				lt,
			);
			mainGroup = 540029AA1918CA8500578793;
			packageReferences = (
			);
			productRefGroup = 540029B51918CA8500578793 /* Products */;
			projectDirPath = "";
			projectRoot = "";
			targets = (
				549815921A43232400A7CE2E /* WireSyncEngine-ios */,
				3E1860C2191A649D000FE027 /* UnitTests */,
				3E186087191A56F6000FE027 /* WireSyncEngine Test Host */,
				169BA1D125ECDBA300374343 /* IntegrationTests */,
				0145AE802B1154010097E3B8 /* WireSyncEngineSupport */,
			);
		};
/* End PBXProject section */

/* Begin PBXResourcesBuildPhase section */
		0145AE7F2B1154010097E3B8 /* Resources */ = {
			isa = PBXResourcesBuildPhase;
			buildActionMask = 2147483647;
			files = (
			);
			runOnlyForDeploymentPostprocessing = 0;
		};
		169BA1D025ECDBA300374343 /* Resources */ = {
			isa = PBXResourcesBuildPhase;
			buildActionMask = 2147483647;
			files = (
				169BA25D25EF933000374343 /* audio.m4a in Resources */,
				169BA25C25EF933000374343 /* ExternalMessageTextFixture.txt in Resources */,
				169BA26025EF933F00374343 /* Lorem Ipsum.txt in Resources */,
				169BA25725EF933000374343 /* animated.gif in Resources */,
				169BA25B25EF933000374343 /* EncryptedBase64EncondedExternalMessageTestFixture.txt in Resources */,
				169BA25F25EF933000374343 /* 1900x1500.jpg in Resources */,
				169BA25825EF933000374343 /* not_animated.gif in Resources */,
				169BA25925EF933000374343 /* medium.jpg in Resources */,
				169BA25A25EF933000374343 /* tiny.jpg in Resources */,
				169BA25E25EF933000374343 /* video.mp4 in Resources */,
			);
			runOnlyForDeploymentPostprocessing = 0;
		};
		3E186086191A56F6000FE027 /* Resources */ = {
			isa = PBXResourcesBuildPhase;
			buildActionMask = 2147483647;
			files = (
				872C995B1DB65D0D006A3BDE /* harp.m4a in Resources */,
				872C99591DB659E6006A3BDE /* ringing_from_them_long.caf in Resources */,
				F1E48003207E3789008D4299 /* Default-568h@2x.png in Resources */,
			);
			runOnlyForDeploymentPostprocessing = 0;
		};
		3E1860C1191A649D000FE027 /* Resources */ = {
			isa = PBXResourcesBuildPhase;
			buildActionMask = 2147483647;
			files = (
				54764B961C92FDC100BD25E3 /* 1900x1500.jpg in Resources */,
				BF158D2F1CE087D8007C6F8A /* video.mp4 in Resources */,
				54764B9A1C9303D600BD25E3 /* tiny.jpg in Resources */,
				BF6D5D031C4948830049F712 /* WireSyncEngine124.momd in Resources */,
				BF6D5D051C494D730049F712 /* WireSyncEngine125.momd in Resources */,
				AF6415A51C9C180200A535F5 /* ExternalMessageTextFixture.txt in Resources */,
				BF44A3511C71D5FC00C6928E /* store127.wiredatabase in Resources */,
				AF6415A41C9C17FF00A535F5 /* EncryptedBase64EncondedExternalMessageTestFixture.txt in Resources */,
				54764B991C9303D600BD25E3 /* medium.jpg in Resources */,
				BF8367311C52651900364B37 /* store125.wiredatabase in Resources */,
				F9C9A4F01CAD29190039E10C /* store128.wiredatabase in Resources */,
				EE01E0371F90DD67001AA33C /* audio.m4a in Resources */,
				54764B9C1C930AEB00BD25E3 /* Lorem Ipsum.txt in Resources */,
				BFCE9A5B1C4E4C4D00951B3D /* store124.wiredatabase in Resources */,
				54764BA01C931E9400BD25E3 /* not_animated.gif in Resources */,
				54764B9F1C931E9400BD25E3 /* animated.gif in Resources */,
			);
			runOnlyForDeploymentPostprocessing = 0;
		};
		549815911A43232400A7CE2E /* Resources */ = {
			isa = PBXResourcesBuildPhase;
			buildActionMask = 2147483647;
			files = (
				3E2713211A8A68BF008EE50F /* Push.stringsdict in Resources */,
				543095951DE76B270065367F /* random2.txt in Resources */,
				3E27131F1A8A68BF008EE50F /* Push.strings in Resources */,
				F1A989BA1FD03E1B00B8A82E /* ZMLocalizable.strings in Resources */,
				543095931DE76B170065367F /* random1.txt in Resources */,
			);
			runOnlyForDeploymentPostprocessing = 0;
		};
/* End PBXResourcesBuildPhase section */

/* Begin PBXShellScriptBuildPhase section */
		0145AE9C2B11580B0097E3B8 /* Run Sourcery */ = {
			isa = PBXShellScriptBuildPhase;
			buildActionMask = 2147483647;
			files = (
			);
			inputFileListPaths = (
			);
			inputPaths = (
			);
			name = "Run Sourcery";
			outputFileListPaths = (
			);
			outputPaths = (
			);
			runOnlyForDeploymentPostprocessing = 0;
			shellPath = /bin/sh;
			shellScript = "../scripts/run-sourcery.sh --config ./sourcery/config.yml\n";
		};
		667FC69E27356C3F00E82FEF /* Run SwiftLint */ = {
			isa = PBXShellScriptBuildPhase;
			alwaysOutOfDate = 1;
			buildActionMask = 2147483647;
			files = (
			);
			inputFileListPaths = (
			);
			inputPaths = (
				"$(SRCROOT)/../scripts/run-swiftlint",
			);
			name = "Run SwiftLint";
			outputFileListPaths = (
			);
			outputPaths = (
			);
			runOnlyForDeploymentPostprocessing = 0;
			shellPath = /bin/sh;
			shellScript = "../scripts/run-swiftlint.sh\n";
		};
/* End PBXShellScriptBuildPhase section */

/* Begin PBXSourcesBuildPhase section */
		0145AE7D2B1154010097E3B8 /* Sources */ = {
			isa = PBXSourcesBuildPhase;
			buildActionMask = 2147483647;
			files = (
				59E6A91A2B4EE62100DBCC6B /* RecurringAction+dummy.swift in Sources */,
				0145AE882B11551C0097E3B8 /* AutoMockable.generated.swift in Sources */,
				25CCE9DC2BA4A943002AB21F /* String+Mocks.swift in Sources */,
				0145AE892B11551C0097E3B8 /* AutoMockable.manual.swift in Sources */,
			);
			runOnlyForDeploymentPostprocessing = 0;
		};
		169BA1CE25ECDBA300374343 /* Sources */ = {
			isa = PBXSourcesBuildPhase;
			buildActionMask = 2147483647;
			files = (
				E666EDE82B74E8CE00C03E2B /* SessionManagerTests+EncryptionAtRestDefaults.swift in Sources */,
				169BA23A25EF6D4F00374343 /* MockLinkPreviewDetector.swift in Sources */,
				169BA23025ED100100374343 /* ConversationsTests.m in Sources */,
				169BA24E25EF765D00374343 /* ConnectToBotURLActionProcessorTests.swift in Sources */,
				169BA22925ED0FDF00374343 /* ConversationTests+Ephemeral.swift in Sources */,
				169BA23E25EF6E2A00374343 /* MockRegistrationStatusDelegate.swift in Sources */,
				169BA22725ED0FD700374343 /* ConversationTests+MessageTimer.swift in Sources */,
				169BA21825ED0F9500374343 /* SendAndReceiveMessagesTests+Swift.swift in Sources */,
				169BA20425ED0F1E00374343 /* TeamTests.swift in Sources */,
				169BA20025ED0DAD00374343 /* ZMUserSession+Messages.swift in Sources */,
				169BA21325ED0F7A00374343 /* UserTests.swift in Sources */,
				169BA21725ED0F8E00374343 /* SearchTests.swift in Sources */,
				63E69AEA27EA293900D6CE88 /* ConnectionTests+Swift.swift in Sources */,
				169BA1F925ECF8F700374343 /* MockAppLock.swift in Sources */,
				169BA20825ED0F4400374343 /* GiphyTests.m in Sources */,
				169BA20F25ED0F6900374343 /* APNSTestsBase.m in Sources */,
				169BA22E25ED0FF400374343 /* TextSearchTests.swift in Sources */,
				169BA26125EFA23200374343 /* ZMConversation+Testing.m in Sources */,
				169BA21F25ED0FB400374343 /* ConversationTests+Deletion.swift in Sources */,
				169BA1FC25ED0CBD00374343 /* MockSessionManager.swift in Sources */,
				169BA20525ED0F2D00374343 /* LinkPreviewTests.swift in Sources */,
				169BA24225EF6F6700374343 /* ZMConversation+Testing.swift in Sources */,
				169BA24625EF73B100374343 /* EventProcessingPerformanceTests.swift in Sources */,
				169BA23625ED101C00374343 /* LoginFlowTests.m in Sources */,
				169BA21225ED0F7600374343 /* UserTests+AccountDeletion.swift in Sources */,
				E666EDEA2B74E9EF00C03E2B /* SessionManagerTests+Teams.swift in Sources */,
				169BA1DF25ECE4D000374343 /* IntegrationTest.m in Sources */,
				169BA1F125ECEB2900374343 /* FlowManagerMock.swift in Sources */,
				169BA21C25ED0FA700374343 /* ConversationTests+LegalHold.swift in Sources */,
				169BA20725ED0F3E00374343 /* OTRTests.swift in Sources */,
				169BA21025ED0F6D00374343 /* PushChannelTests.swift in Sources */,
				169BA21A25ED0F9E00374343 /* FileTransferTests+Swift.swift in Sources */,
				169BA1E125ECE4EC00374343 /* AppLockIntegrationTests.swift in Sources */,
				169BA22C25ED0FEB00374343 /* ConversationTests+MessageEditing.m in Sources */,
				169BA22A25ED0FE300374343 /* ConversationTests+DeliveryConfirmation.swift in Sources */,
				169BA1F225ECEB3300374343 /* MockMediaManager.swift in Sources */,
				169BA23925ED103900374343 /* IntegrationTest+Messages.swift in Sources */,
				169BA24D25EF753100374343 /* MockReachability.swift in Sources */,
				169BA24F25EF76A400374343 /* NetworkStateRecorder.swift in Sources */,
				169BA21D25ED0FAC00374343 /* ConversationTests+OTR.swift in Sources */,
				EE2DF75B2875DB1C0028ECA2 /* XCTestCase+APIVersion.swift in Sources */,
				169BA20125ED0EFE00374343 /* ZMUserSessionLegalHoldTests.swift in Sources */,
				169BA21925ED0F9900374343 /* SendAndReceiveMessagesTests.m in Sources */,
				169BA22625ED0FD300374343 /* ConversationTests+ReceiptMode.swift in Sources */,
				E666EDF22B74ED2F00C03E2B /* MockSessionManagerObserver.swift in Sources */,
				E666EDE22B74E78C00C03E2B /* SessionManagerTests+AccountDeletion.swift in Sources */,
				169BA21625ED0F8900374343 /* UserProfileTests.m in Sources */,
				169BA20D25ED0F5E00374343 /* APNSTests+Swift.swift in Sources */,
				E666EDEC2B74EA5000C03E2B /* SessionManagerTests+MultiUserSession.swift in Sources */,
				169BA24925EF743F00374343 /* SessionManagerTests+Backup.swift in Sources */,
				169BA26225EFA32000374343 /* ZMUser+Testing.m in Sources */,
				169BA22D25ED0FEF00374343 /* AvailabilityTests.swift in Sources */,
				E666EDEE2B74EAC300C03E2B /* SessionManagerTests+AppLock.swift in Sources */,
				169BA1F025ECEB0E00374343 /* SessionManagerTests.swift in Sources */,
				EE0BA29029D5DBD6004E93B5 /* MockCryptoboxMigrationManagerInterface.swift in Sources */,
				EECE27C729436CF900419A8B /* MockPushTokenService.swift in Sources */,
				169BA21425ED0F8000374343 /* UserTests.m in Sources */,
				169BA21E25ED0FB000374343 /* ConversationTests+OTR.m in Sources */,
				169BA23325ED100F00374343 /* SlowSyncTests+Teams.swift in Sources */,
				169BA21125ED0F7100374343 /* UserHandleTests.swift in Sources */,
				169BA23125ED100500374343 /* ConversationTestsBase.m in Sources */,
				169BA24825EF743700374343 /* SessionManagerTests+MessageRetention.swift in Sources */,
				169BA1E025ECE4D800374343 /* IntegrationTest.swift in Sources */,
				169BA25325EF778E00374343 /* TestUserProfileUpdateObserver.swift in Sources */,
				01300E62296838CE00D18B2E /* SessionManagerTests+Proxy.swift in Sources */,
				169BA22425ED0FC900374343 /* ConversationTests+Participants.swift in Sources */,
				169BA23825ED103500374343 /* IntegrationTest+Search.swift in Sources */,
				63F376E12835644800FE1F05 /* SessionManagerTests+APIVersionResolver.swift in Sources */,
				169BA1EC25ECEA9600374343 /* MockUser+LoginCredentials.swift in Sources */,
				169BA1F525ECF05000374343 /* IntegrationTest+Encryption.swift in Sources */,
				169BA21B25ED0FA200374343 /* FileTransferTests.m in Sources */,
				169BA1EA25ECEA5400374343 /* ApplicationMock.swift in Sources */,
				169BA24725EF73DD00374343 /* ServiceUserTests.swift in Sources */,
				169BA23525ED101700374343 /* SlowSyncTests.m in Sources */,
				E666EDE62B74E85300C03E2B /* SessionManagerTests+EncryptionAtRestMigration.swift in Sources */,
				169BA22125ED0FBD00374343 /* ConversationTests+LastRead.swift in Sources */,
				169BA1E925ECEA1C00374343 /* PushRegistryMock.swift in Sources */,
				169BA1EF25ECEAD200374343 /* WireCallCenterV3Mock.swift in Sources */,
				169BA22025ED0FB900374343 /* ConversationTests+ClearingHistory.swift in Sources */,
				169BA22B25ED0FE700374343 /* ConversationTests+MessageEditing.swift in Sources */,
				169BA1FD25ED0CCD00374343 /* MockStrategyDirectory.swift in Sources */,
				169BA20E25ED0F6200374343 /* APNSTests.m in Sources */,
				E666EDE42B74E7BD00C03E2B /* SessionManagerTests+AuthenticationFailure.swift in Sources */,
				169BA1F425ECEFB400374343 /* MockPresentationDelegate.swift in Sources */,
				169BA22525ED0FCE00374343 /* ConversationTests+List.swift in Sources */,
				169BA21525ED0F8500374343 /* UserProfileImageV3Tests.swift in Sources */,
				06EB24FE27D6576500094E6E /* LoginFlowTests+PushToken.swift in Sources */,
				169BA22F25ED0FFB00374343 /* DeleteMessagesTests.swift in Sources */,
				169BA23725ED102500374343 /* NotificationObservers.m in Sources */,
				169BA22825ED0FDB00374343 /* ConversationTests+Guests.swift in Sources */,
				169BA20225ED0F0600374343 /* UserRichProfileIntegrationTests.swift in Sources */,
				017ABBB62995278C0004C243 /* SlowSyncTests+NotificationsV3.swift in Sources */,
				169BA20925ED0F4A00374343 /* IsTypingTests.swift in Sources */,
				169BA20A25ED0F5000374343 /* BackgroundTests.m in Sources */,
				169BA22225ED0FC100374343 /* ConversationTests+Reactions.swift in Sources */,
				169BA1ED25ECEA9A00374343 /* OperationLoopNewRequestObserver.swift in Sources */,
				169BA1FB25ED0CB200374343 /* MockPushChannel.swift in Sources */,
				169BA20625ED0F3800374343 /* ClientManagementTests.m in Sources */,
				EECE27C829436DC000419A8B /* SessionManagerTests+PushToken.swift in Sources */,
				169BA24A25EF744400374343 /* SessionManagerTests+URLActions.swift in Sources */,
				169BA22325ED0FC400374343 /* ConversationTests+Archiving.swift in Sources */,
				169BA20B25ED0F5400374343 /* ConnectionTests.m in Sources */,
				E666EDDF2B74CEE600C03E2B /* SessionManagerBuilder.swift in Sources */,
				169BA23425ED101300374343 /* SlowSyncTests+ExistingData.swift in Sources */,
				169BA24525EF6FFA00374343 /* MockAnalytics.swift in Sources */,
				169BA23225ED100B00374343 /* SlowSyncTests+Swift.swift in Sources */,
				169BA23F25EF6F0B00374343 /* TypingChange.swift in Sources */,
			);
			runOnlyForDeploymentPostprocessing = 0;
		};
		3E186084191A56F6000FE027 /* Sources */ = {
			isa = PBXSourcesBuildPhase;
			buildActionMask = 2147483647;
			files = (
				3E9848BD1A65253000F7B050 /* Hack.swift in Sources */,
				3E1860BB191A5D99000FE027 /* TestHostAppDelegate.m in Sources */,
				3E1860BA191A5D99000FE027 /* TestHost-main.m in Sources */,
			);
			runOnlyForDeploymentPostprocessing = 0;
		};
		3E1860BF191A649D000FE027 /* Sources */ = {
			isa = PBXSourcesBuildPhase;
			buildActionMask = 2147483647;
			files = (
				5E8EE1FC20FDCCE200DB1F9B /* CompanyLoginRequestDetectorTests.swift in Sources */,
				F991CE161CB55512004D8465 /* ZMUser+Testing.m in Sources */,
				5E2C354D21A806A80034F1EE /* MockBackgroundActivityManager.swift in Sources */,
				F9D1CD141DF6C131002F6E80 /* SyncStatusTests.swift in Sources */,
				EE1DEBB523D5AEE50087EE1F /* TypingUsersTimeoutTests.swift in Sources */,
				09531F1C1AE9644800B8556A /* ZMLoginCodeRequestTranscoderTests.m in Sources */,
				87D003FF1BB5810D00472E06 /* APSSignalingKeyStoreTests.swift in Sources */,
				542DFEE61DDCA452000F5B95 /* UserProfileUpdateStatusTests.swift in Sources */,
				F95FFBD11EB8A478004031CB /* CallSystemMessageGeneratorTests.swift in Sources */,
				16E0FBB623311A19000E3235 /* ZMUserSessionTests+Authentication.swift in Sources */,
				D55272EC2062733F00F542BE /* AssetDeletionRequestStrategyTests.swift in Sources */,
				545434AB19AB6ADA003892D9 /* ZMMissingUpdateEventsTranscoderTests.m in Sources */,
				018A3DBF2B0799CA00EB3D6B /* GetUserClientFingerprintUseCaseTests.swift in Sources */,
				BF491CD51F03E0FC0055EE44 /* PermissionsDownloadRequestStrategyTests.swift in Sources */,
				54BFDF6A1BDA87D20034A3DB /* HistorySynchronizationStatusTests.swift in Sources */,
				545434AC19AB6ADA003892D9 /* ZMSelfTranscoderTests.m in Sources */,
				54A227D61D6604A5009414C0 /* SynchronizationMocks.swift in Sources */,
				54A170691B300717001B41A5 /* ProxiedRequestStrategyTests.swift in Sources */,
				1660AA111ECE3C1C0056D403 /* SearchTaskTests.swift in Sources */,
				16D66D6A2B0789F500CB237D /* MockCryptoboxMigrationManagerInterface.swift in Sources */,
				873B893E20445F4400FBE254 /* ZMConversationAccessModeTests.swift in Sources */,
				543ED0011D79E0EE00A9CDF3 /* ApplicationMock.swift in Sources */,
				160C314A1E82AC170012E4BC /* OperationStatusTests.swift in Sources */,
				169E303320D29C670012C219 /* PushRegistryMock.swift in Sources */,
				1671F7532B6A835300C2D8A3 /* ZMClientRegistrationStatusTests.swift in Sources */,
				EE2DF75A2875DB1C0028ECA2 /* XCTestCase+APIVersion.swift in Sources */,
				3E05F252192A4FBD00F22D80 /* UserSessionErrorTests.m in Sources */,
				E98E5DFC2B8DF45100A2CFF5 /* ResolveOneOnOneConversationsUseCaseTests.swift in Sources */,
				F148F6691FBAF55800BD6909 /* TeamRegistrationStrategyTests.swift in Sources */,
				168C0B3F1E97CE3900315044 /* ZMLastUpdateEventIDTranscoderTests.m in Sources */,
				E6C6C6B62B877429007585DF /* TeamMembersDownloadRequestStrategyTests.swift in Sources */,
				879634421F7BEC5100FC79BA /* DispatchQueueSerialAsyncTests.swift in Sources */,
				63CF4000276B4D110079FF2B /* AVSIdentifierTests.swift in Sources */,
				54AB428E1DF5C5B400381F2C /* TopConversationsDirectoryTests.swift in Sources */,
				EE9CDE9227DA05D100C4DAC8 /* APIVersionResolverTests.swift in Sources */,
				636826F82953465F00D904C2 /* ZMUserSessionTests+AccessToken.swift in Sources */,
				0601900B2678750D0043F8F8 /* DeepLinkURLActionProcessorTests.swift in Sources */,
				549552541D645683004F21F6 /* AddressBookTests.swift in Sources */,
				161C886623FD248A00CB0B8E /* RecordingMockTransportSession.swift in Sources */,
				F19F4F4D1E646C3C00F4D8FF /* UserProfileImageUpdateStatusTests.swift in Sources */,
				167BCB902603CAB200E9D7E3 /* AnalyticsTests.swift in Sources */,
				1679D1CD1EF97387007B0DF5 /* ZMUserSessionTestsBase+Calling.swift in Sources */,
				167F383D23E04A93006B6AA9 /* UnauthenticatedSessionTests+SSO.swift in Sources */,
				16519D6D231EAAF300C9D76D /* Conversation+DeletionTests.swift in Sources */,
				169BA24425EF6FFA00374343 /* MockAnalytics.swift in Sources */,
				F925468E1C63B61000CE2D7C /* MessagingTest+EventFactory.m in Sources */,
				16849B2023EDB32B00C025A8 /* MockSessionManager.swift in Sources */,
				06E097A02A264F0300B38C4A /* ZMUserSessionTests+RecurringActions.swift in Sources */,
				878ACB5920AF12C10016E68A /* ZMUserConsentTests.swift in Sources */,
				8766853C1F2A1AA00031081B /* UnauthenticatedSessionTests.swift in Sources */,
				16D0A119234B999600A83F87 /* LabelUpstreamRequestStrategyTests.swift in Sources */,
				169BA23D25EF6E2A00374343 /* MockRegistrationStatusDelegate.swift in Sources */,
				542DFEE81DDCA4FD000F5B95 /* UserProfileUpdateRequestStrategyTests.swift in Sources */,
				7CE017152317D07E00144905 /* ZMAuthenticationStatusTests.swift in Sources */,
				16085B351F719E6D000B9F22 /* NetworkStateRecorder.swift in Sources */,
				EE1DEBB323D5A6930087EE1F /* TypingTests.swift in Sources */,
				63CD5959296442D800385037 /* AccessTokenMigrationTests.swift in Sources */,
				09BA924C1BD55FA5000DC962 /* UserClientRequestStrategyTests.swift in Sources */,
				A9692F8A1986476900849241 /* NSString_NormalizationTests.m in Sources */,
				54880E3D194B5845007271AA /* ZMOperationLoopTests.m in Sources */,
				F9410F631DE44C2E007451FF /* TypingStrategyTests.swift in Sources */,
				EE5BF6351F8F907C00B49D06 /* ZMLocalNotificationTests.swift in Sources */,
				169BA25225EF778E00374343 /* TestUserProfileUpdateObserver.swift in Sources */,
				BF50CFA71F39ACE8007833A4 /* MockUserInfoParser.swift in Sources */,
				5E0EB1F92100A46F00B5DC2B /* MockCompanyLoginRequesterDelegate.swift in Sources */,
				169BA24C25EF753100374343 /* MockReachability.swift in Sources */,
				16DCAD6F1B147706008C1DD9 /* NSURL+LaunchOptionsTests.m in Sources */,
				541228451AEE422C00D9ED1C /* ZMAuthenticationStatusTests.m in Sources */,
				5E0EB1F72100A14A00B5DC2B /* CompanyLoginRequesterTests.swift in Sources */,
				1671F9FF1E2FAF50009F3150 /* ZMLocalNotificationForTests_CallState.swift in Sources */,
				EE6654642445D4EE00CBF8D3 /* MockAddressBook.swift in Sources */,
				161ACB3A23F6BAFE00ABFF33 /* URLActionTests.swift in Sources */,
				16849B1C23EDA1FD00C025A8 /* MockUpdateEventProcessor.swift in Sources */,
				545F601C1D6C336D00C2C55B /* AddressBookSearchTests.swift in Sources */,
				162A81D6202B5BC600F6200C /* SessionManagerAVSTests.swift in Sources */,
				169BA1F825ECF8F700374343 /* MockAppLock.swift in Sources */,
				06F98D602437916B007E914A /* SignatureRequestStrategyTests.swift in Sources */,
				06D16AB02B9F3C9F00D5A28A /* E2EIdentityCertificateUpdateStatusUseCaseTests.swift in Sources */,
				5474C80C1921309400185A3A /* MessagingTestTests.m in Sources */,
				16D74BF62B5A961800160298 /* ChangeUsernameUseCaseTests.swift in Sources */,
				EE1DEBB723D5B62C0087EE1F /* TypingUsersTests.swift in Sources */,
				540A0BA51954859E00FB7D61 /* ZMSyncStrategyTests.m in Sources */,
				5E6716912174CA6700522E61 /* MockUser+LoginCredentials.swift in Sources */,
				F92CA9651F153622007D8570 /* ZMUserSessionTests+FileRelocation.swift in Sources */,
				F9B71F4C1CB2B841001DB03F /* NSManagedObjectContext+TestHelpers.m in Sources */,
				F991CE151CB55512004D8465 /* ZMConversation+Testing.m in Sources */,
				54D785011A37256C00F47798 /* ZMEncodedNSUUIDWithTimestampTests.m in Sources */,
				161927242459E09C00DDD9EB /* UserClientEventConsumerTests.swift in Sources */,
				632A582225CD9DF900F0C4BD /* CallParticipantsKindTests.swift in Sources */,
				639290A4252CA53200046171 /* CallSnapshotTestFixture.swift in Sources */,
				87B30C5C1FA756220054DFB1 /* FlowManagerTests.swift in Sources */,
				169BA24125EF6F6700374343 /* ZMConversation+Testing.swift in Sources */,
				1626344720D79C22000D4063 /* ZMUserSessionTests+PushNotifications.swift in Sources */,
				16D3FD021E3A5C0D0052A535 /* ZMConversationVoiceChannelRouterTests.swift in Sources */,
				EEA58F102B70D59F006DEE32 /* CreateTeamOneOnOneConversationUseCaseTests.swift in Sources */,
				1658C23A1F5404F000889F22 /* FlowManagerMock.swift in Sources */,
				3E1858BC1951D6DA005FE78F /* MemoryLeaksObserver.m in Sources */,
				F905C47F1E79A86A00AF34A5 /* WireCallCenterV3Tests.swift in Sources */,
				1636EAFF23F6FCCC00CD9527 /* MockPresentationDelegate.swift in Sources */,
				E6D1B1F22B988166001CA68B /* GetMLSFeatureUseCaseTests.swift in Sources */,
				872C99601DB6722C006A3BDE /* CallKitDelegateTests+Mocking.m in Sources */,
				061F791C2B767B3D00E8827B /* SelfClientCertificateProviderTests.swift in Sources */,
				164C29A51ECF47D80026562A /* SearchDirectoryTests.swift in Sources */,
				06CDC6F82A2DFB4400EB518D /* RecurringActionServiceTests.swift in Sources */,
				D55272EA2062732100F542BE /* AssetDeletionStatusTests.swift in Sources */,
				A913C02423A7F1C00048CE74 /* TeamRolesDownloadRequestStrategyTests.swift in Sources */,
				EFC8281E1FB34F9600E27E21 /* EmailVerificationStrategyTests.swift in Sources */,
				87D4625D1C3D526D00433469 /* DeleteAccountRequestStrategyTests.swift in Sources */,
				A97E4F56267CF681006FC545 /* ZMUserSessionTestsBase.swift in Sources */,
				166264932166517A00300F45 /* CallEventStatusTests.swift in Sources */,
				160C31411E6DDFC30012E4BC /* VoiceChannelV3Tests.swift in Sources */,
				F9ABE8561EFD56BF00D83214 /* TeamDownloadRequestStrategyTests.swift in Sources */,
				87D2555921D6275800D03789 /* BuildTypeTests.swift in Sources */,
				169BA1FF25ED0DAD00374343 /* ZMUserSession+Messages.swift in Sources */,
				166E47D3255EF0BE00C161C8 /* MockStrategyDirectory.swift in Sources */,
				EE95DECD247C0049001EA010 /* SessionManagerConfigurationTests.swift in Sources */,
				A938BDCA23A7966700D4C208 /* ConversationRoleDownstreamRequestStrategyTests.swift in Sources */,
				0920C4DA1B305FF500C55728 /* UserSessionGiphyRequestStateTests.swift in Sources */,
				63A8F576276B7B3100513750 /* AVSClientTests.swift in Sources */,
				169BC10F22BD17FF0003159B /* LegalHoldRequestStrategyTests.swift in Sources */,
				87AEA67D1EFBF46600C94BF3 /* DiskDatabaseTest.swift in Sources */,
				F9F846351ED307F70087C1A4 /* CallParticipantsSnapshotTests.swift in Sources */,
				1673C35324CB36D800AE2714 /* ZMUserSessionTests+EncryptionAtRest.swift in Sources */,
				54DE9BEF1DE760A900EFFB9C /* RandomHandleGeneratorTests.swift in Sources */,
				F9C598AD1A0947B300B1F760 /* ZMBlacklistDownloaderTest.m in Sources */,
				1672A653234784B500380537 /* LabelDownstreamRequestStrategyTests.swift in Sources */,
				874A16942052C64B001C6760 /* UserExpirationObserverTests.swift in Sources */,
				16A702D01E92998100B8410D /* ApplicationStatusDirectoryTests.swift in Sources */,
				093694451BA9633300F36B3A /* UserClientRequestFactoryTests.swift in Sources */,
				168474262252579A004DE9EC /* ZMUserSessionTests+Syncing.swift in Sources */,
				F94F6B331E54B9C000D46A29 /* CallingRequestStrategyTests.swift in Sources */,
				166B2B6E23EB2CD3003E8581 /* DatabaseTest.swift in Sources */,
				5E8BB8A52149130800EEA64B /* AVSBridgingTests.swift in Sources */,
				161C887723FD4CFD00CB0B8E /* MockPushChannel.swift in Sources */,
				F9DAC54F1C2035660001F11E /* ConversationStatusStrategyTests.swift in Sources */,
				164C29A31ECF437E0026562A /* SearchRequestTests.swift in Sources */,
				168CF42F2007BCD9009FCB89 /* TeamInvitationStatusTests.swift in Sources */,
				EE8B934E2B838AFD00D5E670 /* GetE2eIdentityCertificatesUseCaseTests.swift in Sources */,
				A901FE9B258B562F003EAF5C /* CallParticipantTests.swift in Sources */,
				874A174A205812B6001C6760 /* ZMUserSessionTests.swift in Sources */,
				7CE017172317D72A00144905 /* ZMCredentialsTests.swift in Sources */,
				546F815C1E685F6E00775059 /* LocalNotificationDispatcherTests.swift in Sources */,
				F1AE5F6F21F73388009CDBBC /* ZMUserSessionTests+Timers.swift in Sources */,
				E62F31C72B711DDF0095777A /* EvaluateOneOnOneConversationsStrategyTests.swift in Sources */,
				161ACB4323F6EE4800ABFF33 /* CompanyLoginURLActionProcessorTests.swift in Sources */,
				5474C80A1921309400185A3A /* MessagingTest.m in Sources */,
				872C99531DB525A1006A3BDE /* CallKitManagerTests.swift in Sources */,
				F16C8BC42040715800677D31 /* ZMUpdateEvent+Testing.swift in Sources */,
				160195611E30C9CF00ACBFAC /* LocalNotificationDispatcherCallingTests.swift in Sources */,
				6391A8012A7A529000832665 /* MLSConferenceStaleParticipantsRemoverTests.swift in Sources */,
				164A55D820F4FE4A00AE62A6 /* SearchUserImageStrategyTests.swift in Sources */,
				09B730961B3045E400A5CCC9 /* ProxiedRequestStatusTests.swift in Sources */,
				061F791E2B76828500E8827B /* SnoozeCertificateEnrollmentUseCaseTests.swift in Sources */,
				F148F66B1FBAFAF600BD6909 /* RegistrationStatusTestHelper.swift in Sources */,
				EFC828221FB356CE00E27E21 /* RegistrationStatusTests.swift in Sources */,
				163FB9942052EA4C00E74F83 /* OperationLoopNewRequestObserver.swift in Sources */,
				F9B171F81C0F00E700E6EEC6 /* ClientUpdateStatusTests.swift in Sources */,
				3ED972FB1A0A65D800BAFC61 /* ZMBlacklistVerificatorTest.m in Sources */,
				EECE27C6294362F100419A8B /* MockPushTokenService.swift in Sources */,
				167BCB942603CC5B00E9D7E3 /* EventProcessorTests.swift in Sources */,
				F132C114203F20AB00C58933 /* ZMHotFixDirectoryTests.swift in Sources */,
				5463C897193F3C74006799DE /* ZMTimingTests.m in Sources */,
				1660AA0F1ECE0C870056D403 /* SearchResultTests.swift in Sources */,
				1662B0F923D9CE8F00B8C7C5 /* UnauthenticatedSessionTests+DomainLookup.swift in Sources */,
				EE2E95EB2A8B478700325A0C /* MockUserRepositoryInterface.swift in Sources */,
				EE1DEBB923D5B9BC0087EE1F /* ZMConversation+TypingUsersTests.swift in Sources */,
				164B8C211E254AD00060AB26 /* WireCallCenterV3Mock.swift in Sources */,
				F170AF211E78013A0033DC33 /* UserImageAssetUpdateStrategyTests.swift in Sources */,
				F95ECF511B94BD05009F91BA /* ZMHotFixTests.m in Sources */,
				F9ABE8571EFD56BF00D83214 /* TeamDownloadRequestStrategy+EventsTests.swift in Sources */,
				85D85EAFA1CB6E457D14E3B7 /* MockEntity2.m in Sources */,
				166D18A6230EC418001288CD /* MockMediaManager.swift in Sources */,
				09914E531BD6613D00C10BF8 /* ZMDecodedAPSMessageTest.m in Sources */,
				6349771E268B7C4300824A05 /* AVSVideoStreamsTest.swift in Sources */,
				636826FC2954550900D904C2 /* APIMigrationManagerTests.swift in Sources */,
				F9F9F5621D75D62100AE6499 /* RequestStrategyTestBase.swift in Sources */,
				7C419ED821F8D81D00B95770 /* EventProcessingTrackerTests.swift in Sources */,
				707CEBB727B515B200E080A4 /* ZMUserSessionTests+SecurityClassification.swift in Sources */,
				25D57F1D2BA892720038521E /* MessagingTest+Swift.swift in Sources */,
				85D8522CF8DE246DDD5BD12C /* MockEntity.m in Sources */,
				EF2CB12A22D5E5BF00350B0A /* TeamImageAssetUpdateStrategyTests.swift in Sources */,
				3E288A6C19C859210031CFCE /* NotificationObservers.m in Sources */,
				168CF42D2007BCA0009FCB89 /* TeamInvitationRequestStrategyTests.swift in Sources */,
				A97E4F5B267CFB2D006FC545 /* ZMUserSessionTests_NetworkState.swift in Sources */,
				EE01E0391F90FEC1001AA33C /* ZMLocalNotificationTests_ExpiredMessage.swift in Sources */,
				54C11BAD19D1EB7500576A96 /* ZMLoginTranscoderTests.m in Sources */,
				16AD86B81F7292EB00E4C797 /* TypingChange.swift in Sources */,
				5E8EE1FE20FDCD1300DB1F9B /* MockPasteboard.swift in Sources */,
				16D3FCDF1E365ABC0052A535 /* CallStateObserverTests.swift in Sources */,
				85D85EEDD5DD19FB747ED4A5 /* MockModelObjectContextFactory.m in Sources */,
				06894D92276BA7FA00DA4E33 /* StartLoginURLActionProcessorTests.swift in Sources */,
				BF80542B2102175800E97053 /* CompanyLoginVerificationTokenTests.swift in Sources */,
				F11E35D62040172200D4D5DB /* ZMHotFixTests.swift in Sources */,
				1639A8542264C52600868AB9 /* ZMLocalNotificationTests_Alerts.swift in Sources */,
				545FC3341A5B003A005EEA26 /* ObjectTranscoderTests.m in Sources */,
				5E9D32712109C54B0032FB06 /* CompanyLoginActionTests.swift in Sources */,
				1836188BC0E48C1AC1671FC2 /* ZMSyncStrategyTests.swift in Sources */,
				71AE6F20A2708DCF3BAD54F7 /* ZMOperationLoopTests.swift in Sources */,
			);
			runOnlyForDeploymentPostprocessing = 0;
		};
		5498158E1A43232400A7CE2E /* Sources */ = {
			isa = PBXSourcesBuildPhase;
			buildActionMask = 2147483647;
			files = (
				1660AA0B1ECCAF4E0056D403 /* SearchRequest.swift in Sources */,
				E6C983EE2B986ABA00D55177 /* ZMUserSession+UserSession.swift in Sources */,
				0664F2E62A0E25C200E5C34E /* RecurringActionService.swift in Sources */,
				878ACB4620ADBBAA0016E68A /* Blacklist.swift in Sources */,
				166A8BF91E02C7D500F5EEEA /* ZMHotFix+PendingChanges.swift in Sources */,
				166507812459D7CA005300C1 /* UserClientEventConsumer.swift in Sources */,
				F9E577211E77EC6D0065EFE4 /* WireCallCenterV3+Notifications.swift in Sources */,
				092083401BA95EE100F82B29 /* UserClientRequestFactory.swift in Sources */,
				59E6A9142B4EE5CF00DBCC6B /* RecurringAction.swift in Sources */,
				16D74BF42B59670B00160298 /* ChangeUsernameUseCase.swift in Sources */,
				06025664248E5BC700E060E1 /* (null) in Sources */,
				EE5FEF0521E8948F00E24F7F /* ZMUserSession+DarwinNotificationCenter.swift in Sources */,
				549815DC1A432BC700A7CE2E /* NSError+ZMUserSession.m in Sources */,
				1662B0F723D9B29C00B8C7C5 /* UnauthenticatedSession+DomainLookup.swift in Sources */,
				63C5322027FDB4C4009DFFF4 /* BuildType.swift in Sources */,
				5E9D326F2109C1740032FB06 /* CompanyLoginErrorCode.swift in Sources */,
				16ED865A23E2E91900CB1766 /* ZMUserSession+LifeCycle.swift in Sources */,
				F95706541DE5D1CC0087442C /* SearchUserImageStrategy.swift in Sources */,
				163FB9992057E3F200E74F83 /* AuthenticationStatusProvider.swift in Sources */,
				0648FC1427864783006519D1 /* Conversation+Join.swift in Sources */,
				872A2EE61FFFBC2A00900B22 /* ServiceUser.swift in Sources */,
				16ED865D23E30F7E00CB1766 /* ZMUserSesson+Proxy.swift in Sources */,
				A938BDC823A7964200D4C208 /* ConversationRoleDownstreamRequestStrategy.swift in Sources */,
				F19E55A622B3AAA8005C792D /* PKPushCredentials+SafeLogging.swift in Sources */,
				59E6A9162B4EE5D500DBCC6B /* RecurringActionServiceInterface.swift in Sources */,
				09C77C531BA6C77000E2163F /* UserClientRequestStrategy.swift in Sources */,
				F1B5D53D2181FDA300986911 /* NetworkQuality.swift in Sources */,
				634976E9268A185A00824A05 /* AVSVideoStreams.swift in Sources */,
				5EC2C593213827BF00C6CE35 /* WireCallCenterV3+Events.swift in Sources */,
				EE1DEBBE23D5E12F0087EE1F /* TypingUsersTimeout+Key.swift in Sources */,
				F1C1F3EE1FCF0C85007273E3 /* ZMUserSessionErrorCode+Localized.swift in Sources */,
				166264742166093800300F45 /* CallEventStatus.swift in Sources */,
				63C5321F27FDB283009DFFF4 /* SyncStatus.swift in Sources */,
				549815CD1A432BC700A7CE2E /* ZMBlacklistDownloader.m in Sources */,
				549815CE1A432BC700A7CE2E /* ZMBlacklistVerificator.m in Sources */,
				16D9E8BA22BCD39200FA463F /* LegalHoldRequestStrategy.swift in Sources */,
				164C29A71ED2D7B00026562A /* SearchResult.swift in Sources */,
				01D33D8129B8ED97009E94F3 /* SyncStatusLog.swift in Sources */,
				1660AA091ECCAC900056D403 /* SearchDirectory.swift in Sources */,
				166E47D0255EBFA900C161C8 /* StrategyDirectory.swift in Sources */,
				63EB9B2D258131F700B44635 /* AVSActiveSpeakerChange.swift in Sources */,
				161681352077721600BCF33A /* ZMOperationLoop+OperationStatus.swift in Sources */,
				A934C6E6266E0945008D9E68 /* ZMSyncStrategy.swift in Sources */,
				7C26879D21F7193800570AA9 /* EventProcessingTracker.swift in Sources */,
				EE5D9B62290A8557007D78D6 /* SessionManager+VoIPPushManagerDelegate.swift in Sources */,
				54A0A6311BCE9864001A3A4C /* ZMHotFix.m in Sources */,
				F19F4F3C1E604AA700F4D8FF /* UserImageAssetUpdateStrategy.swift in Sources */,
				54131BE925C8495B00CE2CA2 /* NSManagedObjectContext+GenericAsyncQueue.swift in Sources */,
				EE1108FB23D2087F005DC663 /* Typing.swift in Sources */,
				164EAF9C1F4455FA00B628C4 /* ZMUserSession+Actions.swift in Sources */,
				5EFE9C17212AB945007932A6 /* RegistrationPhase.swift in Sources */,
				EE2DE5E8292519EC00F42F4C /* CallKitCallRegister.swift in Sources */,
				636826F62951F7F300D904C2 /* Logging.swift in Sources */,
				EECE27C429435FFE00419A8B /* PushTokenService.swift in Sources */,
				BF2ADA001F41A3DF000980E8 /* SessionFactories.swift in Sources */,
				636F70452A5F3EE900E086B6 /* MLSConferenceStaleParticipantsRemover.swift in Sources */,
				E6C6C6B72B87745F007585DF /* TeamMembersDownloadRequestStrategy.swift in Sources */,
				EE458B0B27CCD58800F04038 /* ZMOperationLoop+APIVersion.swift in Sources */,
				F130BF282062C05600DBE261 /* SessionManager+Backup.swift in Sources */,
				54A0A6321BCE9867001A3A4C /* ZMHotFixDirectory.m in Sources */,
				54F0A0951B3018D7003386BC /* ProxiedRequestsStatus.swift in Sources */,
				F19F1D141EFBC18E00275E27 /* UnauthenticatedSession.swift in Sources */,
				16DCAD691B0F9447008C1DD9 /* NSURL+LaunchOptions.m in Sources */,
				F9F631421DE3524100416938 /* TypingStrategy.swift in Sources */,
				EEEED9A823F6BC00008C94CA /* SelfUserProvider.swift in Sources */,
				EE51FBEE2AE1305B002B503B /* UserSession.swift in Sources */,
				7C5482DA225380160055F1AB /* CallReceivedResult.swift in Sources */,
				54C8A39C1F7536DB004961DF /* ZMOperationLoop+Notifications.swift in Sources */,
				7C5B94F622DC6BC500A6F8BB /* JailbreakDetector.swift in Sources */,
				1693151125836E5800709F15 /* EventProcessor.swift in Sources */,
				EF2CB12722D5E58B00350B0A /* TeamImageAssetUpdateStrategy.swift in Sources */,
				BF2ADA021F41A450000980E8 /* BackendEnvironmentProvider+Cookie.swift in Sources */,
				EE1108B723D1B367005DC663 /* TypingUsers.swift in Sources */,
				06B99C7B242B51A300FEAFDE /* SignatureRequestStrategy.swift in Sources */,
				06E0979C2A261E5D00B38C4A /* ZMUserSession+RecurringAction.swift in Sources */,
				5EFE9C15212AB138007932A6 /* UnregisteredUser+Payload.swift in Sources */,
				161ACB2D23F5BA0200ABFF33 /* DeepLinkURLActionProcessor.swift in Sources */,
				060C06632B73DB8800B484C6 /* SnoozeCertificateEnrollmentUseCase.swift in Sources */,
				54131BCE25C7FFCA00CE2CA2 /* SessionManager+AuthenticationStatusDelegate.swift in Sources */,
				160C31271E6434500012E4BC /* OperationStatus.swift in Sources */,
				165911531DEF38EC007FA847 /* CallStateObserver.swift in Sources */,
				5458273E2541C3A9002B8F83 /* PresentationDelegate.swift in Sources */,
				A9B53AAA24E12E240066FCC6 /* ZMAccountDeletedReason.swift in Sources */,
				54E2C1E01E682DC400536569 /* LocalNotificationDispatcher.swift in Sources */,
				879634401F7BEA4700FC79BA /* DispatchQueue+SerialAsync.swift in Sources */,
				F93A75F21C1F219800252586 /* ConversationStatusStrategy.swift in Sources */,
				632A582025CC43DA00F0C4BD /* CallParticipantsListKind.swift in Sources */,
				544F8FF31DDCD34600D1AB04 /* UserProfileUpdateNotifications.swift in Sources */,
				F19F1D1F1EFBC2F000275E27 /* ZMAuthenticationStatus.m in Sources */,
				634976FD268A205A00824A05 /* AVSClientList.swift in Sources */,
				F1A94BD21F010287003083D9 /* UnauthenticatedSession+Login.swift in Sources */,
				F1C1E70D21F74667007FBDA1 /* ZMUserSession+Timers.swift in Sources */,
				162113042B2756EB008F0F9F /* PrekeyGenerator.swift in Sources */,
				7CD279842338B74600E638CD /* SessionManagerConfiguration.swift in Sources */,
				166DCDBA2555ADD2004F4F59 /* SessionManager+EncryptionAtRest.swift in Sources */,
				54A170651B300696001B41A5 /* ProxiedRequestStrategy.swift in Sources */,
				160C31441E8049320012E4BC /* ApplicationStatusDirectory.swift in Sources */,
				7CD279862338E31D00E638CD /* SessionManager+Authentication.swift in Sources */,
				16FF474C1F0D54B20044C491 /* SessionManager+Logs.swift in Sources */,
				F19F1D281EFBC34E00275E27 /* ZMUserSessionRegistrationNotification.m in Sources */,
				A93B528B250101AC0061255E /* ZMUserSession+Debugging.swift in Sources */,
				A913C02223A7EDFB0048CE74 /* TeamRolesDownloadRequestStrategy.swift in Sources */,
				597B70C32B03984C006C2121 /* ZMUserSession+DeveloperMenu.swift in Sources */,
				59271BEA2B908E150019B726 /* SecurityClassification.swift in Sources */,
				5EC2C5912137F80E00C6CE35 /* CallState.swift in Sources */,
				259AAB0D2B9F477F00B13A7C /* LastE2EIdentityUpdateDateProtocol.swift in Sources */,
				5478A1411DEC4048006F7268 /* UserProfile.swift in Sources */,
				EE419B58256FEA3D004618E2 /* ZMUserSession.Configuration.swift in Sources */,
				5E8BB89E2147E9DF00EEA64B /* AVSWrapper+Handlers.swift in Sources */,
				63B1FAD92763A510000766F8 /* AVSIdentifier.swift in Sources */,
				F19E55A222B3A3FA005C792D /* UNNotificationResponse+SafeLogging.swift in Sources */,
				EFF940402240FF12004F3115 /* DeepLinkError.swift in Sources */,
				F90EC5A31E7BF1AC00A6779E /* AVSWrapper.swift in Sources */,
				018A3DBC2B07998400EB3D6B /* GetUserClientFingerprintUseCase.swift in Sources */,
				5E8BB8992147CD3F00EEA64B /* AVSBridging.swift in Sources */,
				16F5F16C1E4092C00062F0AE /* NSManagedObjectContext+CTCallCenter.swift in Sources */,
				09531F181AE960E300B8556A /* ZMLoginCodeRequestTranscoder.m in Sources */,
				06D16AB52BA0624800D5A28A /* IsE2EICertificateEnrollmentRequiredUseCase.swift in Sources */,
				F148F6671FB9AA7600BD6909 /* UnregisteredTeam.swift in Sources */,
				1672A64523473EA100380537 /* LabelDownstreamRequestStrategy.swift in Sources */,
				09BCDB8F1BCE7F000020DCC7 /* ZMAPSMessageDecoder.m in Sources */,
				546392721D79D5210094EC66 /* Application.swift in Sources */,
				EFC8281C1FB343B600E27E21 /* RegistationCredentialVerificationStrategy.swift in Sources */,
				874A16902052BE5E001C6760 /* ZMUserSession+OpenConversation.swift in Sources */,
				EE1DEBC423D5F1970087EE1F /* Conversation+TypingUsers.swift in Sources */,
				16E6F26224B371190015B249 /* ZMUserSession+EncryptionAtRest.swift in Sources */,
				BFE7FCBF2101E50700D1165F /* CompanyLoginVerificationToken.swift in Sources */,
				5498162E1A432BC800A7CE2E /* ZMLastUpdateEventIDTranscoder.m in Sources */,
				F9B171F61C0EF21100E6EEC6 /* ClientUpdateStatus.swift in Sources */,
				7AA7112F286DB6F50098F670 /* OptionalString+NonEmptyValue.swift in Sources */,
				EEC7AB0C2A08F3DF005614BE /* OperationStateProvider.swift in Sources */,
				549816351A432BC800A7CE2E /* ZMLoginTranscoder.m in Sources */,
				5E8BB89C2147CE1600EEA64B /* AVSCallMember.swift in Sources */,
				166D18A4230EBFFA001288CD /* MediaManager.swift in Sources */,
				874F142D1C16FD9700C15118 /* Device.swift in Sources */,
				F19E55A422B3A740005C792D /* PKPushPayload+SafeLogging.swift in Sources */,
				EE1108F923D1F945005DC663 /* TypingUsersTimeout.swift in Sources */,
				16C4BDA020A309CD00BCDB17 /* CallParticipantSnapshot.swift in Sources */,
				1639A8272260CE5000868AB9 /* ZMLocalNotification+AvailabilityAlert.swift in Sources */,
				EE8584DD2B6BD33B0045EAD4 /* ZMUserSession+OneOnOne.swift in Sources */,
				16ED865F23E3145C00CB1766 /* ZMUserSession+Clients.swift in Sources */,
				06D16AAE2B9F3BC700D5A28A /* E2EIdentityCertificateUpdateStatusUseCase.swift in Sources */,
				878ACB4820AEFB980016E68A /* ZMUser+Consent.swift in Sources */,
				0640C26D26EA0B5C0057AF80 /* NSManagedObjectContext+Packaging.swift in Sources */,
				F1C51FE71FB49660009C2269 /* RegistrationStatus.swift in Sources */,
				5E8EE1FA20FDC7D700DB1F9B /* Pasteboard.swift in Sources */,
				874A16922052BEC5001C6760 /* UserExpirationObserver.swift in Sources */,
				8751DA061F66BFA6000D308B /* ZMUserSession+Push.swift in Sources */,
				EEEA75FA1F8A6142006D1070 /* ZMLocalNotification+ExpiredMessages.swift in Sources */,
				547E5B5A1DDB67390038D936 /* UserProfileUpdateRequestStrategy.swift in Sources */,
				54FF64291F73D00C00787EF2 /* NSManagedObjectContext+AuthenticationStatus.swift in Sources */,
				A9C02605266F5B4B002E542B /* ZMClientRegistrationStatus.swift in Sources */,
				BF735CFA1E70003D003BC61F /* SystemMessageCallObserver.swift in Sources */,
				1645ECF82448A0A3007A82D6 /* Decodable+JSON.swift in Sources */,
				63F1DF21294B69B20061565E /* AccessTokenMigration.swift in Sources */,
				165D3A211E1D43870052E654 /* VoiceChannelV3.swift in Sources */,
				F19F4F3A1E5F1AE400F4D8FF /* UserProfileImageUpdateStatus.swift in Sources */,
				5498162D1A432BC800A7CE2E /* ZMMissingUpdateEventsTranscoder.m in Sources */,
				549816451A432BC800A7CE2E /* ZMOperationLoop.m in Sources */,
				D5D10DA4203AE43200145497 /* Conversation+AccessMode.swift in Sources */,
				7C1F4BF5203C4F67000537A8 /* Analytics+Push.swift in Sources */,
				F9AB00221F0CDAF00037B437 /* FileRelocator.swift in Sources */,
				EEE46E5728C5EF56005F48D7 /* FetchUserClientsUseCase.swift in Sources */,
				166A8BF31E015F3B00F5EEEA /* WireCallCenterV3Factory.swift in Sources */,
				16519D38231D3B1700C9D76D /* Conversation+Deletion.swift in Sources */,
				F1C1F3F01FCF18C5007273E3 /* NSError+Localized.swift in Sources */,
				EE2DE5E429250CC400F42F4C /* CallKitCall.swift in Sources */,
				5467F1C61E0AE421008C1745 /* KeyValueStore+AccessToken.swift in Sources */,
				639290A7252DEDB500046171 /* WireCallCenterV3+Degradation.swift in Sources */,
				E62F31C52B71165A0095777A /* EvaluateOneOnOneConversationsStrategy.swift in Sources */,
				8754B84A1F73C25400EC02AD /* ConversationListChangeInfo+UserSession.swift in Sources */,
				8737D554209217BD00E5A4AF /* URLActions.swift in Sources */,
				547E5B581DDB4B800038D936 /* UserProfileUpdateStatus.swift in Sources */,
				EEEA75FC1F8A6142006D1070 /* ZMLocalNotification+Calling.swift in Sources */,
				EE2DE5EC29263C5100F42F4C /* Logger.swift in Sources */,
				F19F1D331EFBE3FE00275E27 /* UnauthenticatedOperationLoop.swift in Sources */,
				16030DC921B01B7500F8032E /* Conversation+ReadReceiptMode.swift in Sources */,
				F19F4F4F1E6575F700F4D8FF /* UserProfileImageOwner.swift in Sources */,
				8754B84C1F73C38900EC02AD /* MessageChangeInfo+UserSession.swift in Sources */,
				59271BE82B908DAC0019B726 /* SecurityClassificationProviding.swift in Sources */,
				EE46EF262942033C007BBD99 /* SessionManager+PushToken.swift in Sources */,
				162DEE111F87B9800034C8F9 /* ZMUserSession+Calling.swift in Sources */,
				161ACB2423F432CC00ABFF33 /* SessionManager+URLActions.swift in Sources */,
				BF3C1B1720DBE254001CE126 /* Conversation+MessageDestructionTimeout.swift in Sources */,
				1659114F1DEF1F6E007FA847 /* LocalNotificationDispatcher+Calling.swift in Sources */,
				16DABFAE1DCF98D3001973E3 /* CallingRequestStrategy.swift in Sources */,
				54DE9BEB1DE74FFB00EFFB9C /* RandomHandleGenerator.swift in Sources */,
				F1C51FE91FB4A9C7009C2269 /* RegistrationStrategy.swift in Sources */,
				549816301A432BC800A7CE2E /* ZMSelfStrategy.m in Sources */,
				63CD5958296434A700385037 /* ZMUserSession+AccessToken.swift in Sources */,
				63A2E19F2770D7E900D8F271 /* AVSIdentifier+Stub.swift in Sources */,
				5E8EE1F720FDC6B900DB1F9B /* CompanyLoginRequestDetector.swift in Sources */,
				16E0FB87232F8933000E3235 /* ZMUserSession+Authentication.swift in Sources */,
				F19F1D381EFBF61800275E27 /* SessionManager.swift in Sources */,
				634976F8268A200C00824A05 /* AVSClient.swift in Sources */,
				D522571E2062552800562561 /* AssetDeletionRequestStrategy.swift in Sources */,
				060C06682B7619E300B484C6 /* SelfClientCertificateProvider.swift in Sources */,
				161ACB1623F1AFB000ABFF33 /* SessionManager+CallKitManagerDelegate.swift in Sources */,
				6349770A268A250E00824A05 /* Encodable+JSONString.swift in Sources */,
				1671F7502B6A7DF500C2D8A3 /* ZMAuthenticationStatus.swift in Sources */,
				1658C2371F503CF800889F22 /* FlowManager.swift in Sources */,
				7CD279882338E52000E638CD /* ProcessInfo+SystemBootTime.swift in Sources */,
				25E11B0D2B56B497005D51FA /* GetIsE2EIdentityEnabledUseCase.swift in Sources */,
				549710081F6FF5C100026EDD /* NotificationInContext+UserSession.swift in Sources */,
				16D0A11D234C8CD700A83F87 /* LabelUpstreamRequestStrategy.swift in Sources */,
				63FE4B9E25C1D2EC002878E5 /* VideoGridPresentationMode.swift in Sources */,
				54D933211AE1653000C0B91C /* ZMCredentials.m in Sources */,
				8798607B1C3D48A400218A3E /* DeleteAccountRequestStrategy.swift in Sources */,
				E9A96E7E2B88E0EA00914FDD /* ResolveOneOnOneConversationsUseCase.swift in Sources */,
				5E0EB1F421008C1900B5DC2B /* CompanyLoginRequester.swift in Sources */,
				16A764611F3E0B0B00564F21 /* CallKitManager.swift in Sources */,
				BF491CD11F03D7CF0055EE44 /* PermissionsDownloadRequestStrategy.swift in Sources */,
				54973A361DD48CAB007F8702 /* NSManagedObject+CryptoStack.swift in Sources */,
				165D3A3D1E1D60520052E654 /* ZMConversation+VoiceChannel.swift in Sources */,
				EE1DEBC723D5F1F30087EE1F /* NSManagedObjectContext+TypingUsers.swift in Sources */,
				EEE186B4259CC92D008707CA /* ZMUserSession+AppLock.swift in Sources */,
				165D3A221E1D43870052E654 /* VoiceChannel.swift in Sources */,
				EE9CDE9027DA04A300C4DAC8 /* SessionManager+APIVersionResolver.swift in Sources */,
				63E313D627553CA0002EAF1D /* ZMConversation+AVSIdentifier.swift in Sources */,
				5EDF03EC2245563C00C04007 /* LinkPreviewAssetUploadRequestStrategy+Helper.swift in Sources */,
				54991D581DEDCF2B007E282F /* AddressBook.swift in Sources */,
				F96DBEEB1DF9A570008FE832 /* ZMSyncStrategy+ManagedObjectChanges.m in Sources */,
				EEE95CF62A442A0100E136CB /* WireCallCenterV3+MLS.swift in Sources */,
				168CF4292007840A009FCB89 /* Team+Invite.swift in Sources */,
				168CF42720077C54009FCB89 /* TeamInvitationStatus.swift in Sources */,
				63497702268A20EC00824A05 /* AVSParticipantsChange.swift in Sources */,
				8717DFA71F6EF44E0087EFE4 /* SessionManager+Push.swift in Sources */,
				D52257232062637500562561 /* DeletableAssetIdentifierProvider.swift in Sources */,
				70355A7327AAE62E00F02C76 /* ZMUserSession+SecurityClassificationProviding.swift in Sources */,
				25E11B0B2B56A15F005D51FA /* GetE2eIdentityCertificatesUseCase.swift in Sources */,
				D5225720206261AA00562561 /* AssetDeletionStatus.swift in Sources */,
				5E8BB8A02147F5BC00EEA64B /* CallSnapshot.swift in Sources */,
				63B1FADB2763A636000766F8 /* ZMUser+AVSIdentifier.swift in Sources */,
				065FEA122B866462005AE86A /* StopCertificateEnrollmentSnoozerUseCase.swift in Sources */,
				A95D0B1223F6B75A0057014F /* AVSLogObserver.swift in Sources */,
				5E8BB8A22147F89000EEA64B /* CallCenterSupport.swift in Sources */,
				1660AA0D1ECDB0250056D403 /* SearchTask.swift in Sources */,
				F9245BED1CBF95A8009D1E85 /* ZMHotFixDirectory+Swift.swift in Sources */,
				E98CAC052B8CC27A00CC81DE /* UseCaseFactory.swift in Sources */,
				E6C983EC2B98627200D55177 /* GetMLSFeatureUseCase.swift in Sources */,
				54991D5A1DEDD07E007E282F /* ContactAddressBook.swift in Sources */,
				EE0CAEAF2AAF2E8E00BD2DB7 /* URLSession+MinTLSVersion.swift in Sources */,
				2B15596A295093360069AE34 /* HotfixPatch.swift in Sources */,
				165BB94C2004D6490077EFD5 /* SessionManager+UserActivity.swift in Sources */,
				165D3A151E1D3EF30052E654 /* WireCallCenterV3.swift in Sources */,
				554FEE2122AFF20600B1A8A1 /* ZMUserSession+LegalHold.swift in Sources */,
				EE5D9B60290A7CEE007D78D6 /* VoIPPushManager.swift in Sources */,
				EE5AAF3A2874E8C70018FA01 /* BackendEnvironmentProvider+Reachability.swift in Sources */,
				1634958B1F0254CB004E80DB /* SessionManager+ServerConnection.swift in Sources */,
				54034F381BB1A6D900F4ED62 /* ZMUserSession+Logs.swift in Sources */,
				549816471A432BC800A7CE2E /* ZMSyncStrategy.m in Sources */,
				54BFDF681BDA6F9A0034A3DB /* HistorySynchronizationStatus.swift in Sources */,
				16DCB91C213449620002E910 /* ZMOperationLoop+PushChannel.swift in Sources */,
				162A81D4202B453000F6200C /* SessionManager+AVS.swift in Sources */,
				1662648221661C9F00300F45 /* ZMOperatonLoop+Background.swift in Sources */,
				168CF42B20079A02009FCB89 /* TeamInvitationRequestStrategy.swift in Sources */,
				06239126274DB73A0065A72D /* StartLoginURLActionProcessor.swift in Sources */,
				EEEED9AA23F6BD75008C94CA /* ZMUserSession+SelfUserProvider.swift in Sources */,
				EE8584DB2B6938390045EAD4 /* CreateTeamOneOnOneConversationUseCase.swift in Sources */,
				63F1DF1F294B68380061565E /* APIMigrationManager.swift in Sources */,
				F19E55A022B3A2C5005C792D /* UNNotification+SafeLogging.swift in Sources */,
				161ACB3223F5BBA100ABFF33 /* CompanyLoginURLActionProcessor.swift in Sources */,
				063AF985264B2DF800DCBCED /* CallClosedReason.swift in Sources */,
				EE9CDE8E27D9FF5900C4DAC8 /* APIVersionResolver.swift in Sources */,
				16F6BB381EDEA659009EA803 /* SearchResult+AddressBook.swift in Sources */,
				5458AF841F7021B800E45977 /* PreLoginAuthenticationNotification.swift in Sources */,
				F9ABE84F1EFD568B00D83214 /* TeamDownloadRequestStrategy.swift in Sources */,
				EE38DDEE280437E500D4983D /* BlacklistReason.swift in Sources */,
				EE2DE5E229250C1A00F42F4C /* CallHandle.swift in Sources */,
				871667FA1BB2AE9C009C6EEA /* APSSignalingKeysStore.swift in Sources */,
				018F17B92B83B70A00E0594D /* AVSConversationType+Conference.swift in Sources */,
				54A343471D6B589A004B65EA /* AddressBookSearch.swift in Sources */,
				5497100A1F6FFE9900026EDD /* ClientUpdateNotification.swift in Sources */,
				16085B331F71811A000B9F22 /* UserChangeInfo+UserSession.swift in Sources */,
				54131BC625C7F71400CE2CA2 /* LoginDelegate.swift in Sources */,
				167F383B23E0416E006B6AA9 /* UnauthenticatedSession+SSO.swift in Sources */,
				EEE186B6259CCA14008707CA /* SessionManager+AppLock.swift in Sources */,
				54257C081DF1C94200107FE7 /* TopConversationsDirectory.swift in Sources */,
				166B2B5E23E86522003E8581 /* ZMUserSession.swift in Sources */,
				F9ABE8511EFD568B00D83214 /* TeamRequestFactory.swift in Sources */,
				F16558D1225F3F2A00EA2F2A /* SessionManager+SwitchBackend.swift in Sources */,
				EE2DE5EA2926377C00F42F4C /* CallObserver.swift in Sources */,
				161ACB2F23F5BACA00ABFF33 /* ConnectToBotURLActionProcessor.swift in Sources */,
				EFF9403E2240FE5D004F3115 /* URL+DeepLink.swift in Sources */,
			);
			runOnlyForDeploymentPostprocessing = 0;
		};
/* End PBXSourcesBuildPhase section */

/* Begin PBXTargetDependency section */
		0145AE8E2B1155690097E3B8 /* PBXTargetDependency */ = {
			isa = PBXTargetDependency;
			target = 549815921A43232400A7CE2E /* WireSyncEngine-ios */;
			targetProxy = 0145AE8D2B1155690097E3B8 /* PBXContainerItemProxy */;
		};
		0145AE932B1155760097E3B8 /* PBXTargetDependency */ = {
			isa = PBXTargetDependency;
			target = 0145AE802B1154010097E3B8 /* WireSyncEngineSupport */;
			targetProxy = 0145AE922B1155760097E3B8 /* PBXContainerItemProxy */;
		};
		169BA1D925ECDBA300374343 /* PBXTargetDependency */ = {
			isa = PBXTargetDependency;
			target = 549815921A43232400A7CE2E /* WireSyncEngine-ios */;
			targetProxy = 169BA1D825ECDBA300374343 /* PBXContainerItemProxy */;
		};
		169BA1DE25ECDBC800374343 /* PBXTargetDependency */ = {
			isa = PBXTargetDependency;
			target = 3E186087191A56F6000FE027 /* WireSyncEngine Test Host */;
			targetProxy = 169BA1DD25ECDBC800374343 /* PBXContainerItemProxy */;
		};
		3E1860D1191A649D000FE027 /* PBXTargetDependency */ = {
			isa = PBXTargetDependency;
			target = 3E186087191A56F6000FE027 /* WireSyncEngine Test Host */;
			targetProxy = 3E1860D0191A649D000FE027 /* PBXContainerItemProxy */;
		};
		54F4DC581A4438AC00FDB6EA /* PBXTargetDependency */ = {
			isa = PBXTargetDependency;
			target = 549815921A43232400A7CE2E /* WireSyncEngine-ios */;
			targetProxy = 54F4DC571A4438AC00FDB6EA /* PBXContainerItemProxy */;
		};
		A9FF8089195B17B3002CD44B /* PBXTargetDependency */ = {
			isa = PBXTargetDependency;
			target = 3E186087191A56F6000FE027 /* WireSyncEngine Test Host */;
			targetProxy = A9FF8088195B17B3002CD44B /* PBXContainerItemProxy */;
		};
/* End PBXTargetDependency section */

/* Begin PBXVariantGroup section */
		3E27131A1A8A68BF008EE50F /* Push.strings */ = {
			isa = PBXVariantGroup;
			children = (
				F91CA6AC1BECBD3F000EE5C2 /* Base */,
				F91CA6AE1BECBD51000EE5C2 /* de */,
				B40DC79C1D01A61600CEF65C /* pt-BR */,
				B4D37F921D7EEA3F00D0C1BC /* es */,
				B4D37F941D7EEA5100D0C1BC /* uk */,
				B4D37F961D7EEA5B00D0C1BC /* ru */,
				B40964971DAD3D110098667A /* ja */,
				B40964991DAD3D170098667A /* it */,
				B409649B1DAD3D1E0098667A /* nl */,
				B409649D1DAD3D260098667A /* tr */,
				B40CD09F1DB7997E0008DA45 /* fr */,
				B40CD0A11DB799850008DA45 /* da */,
				B422BB981DCCC3F60076EAD5 /* ar */,
				B49AFC271DCCCB3D006B753B /* zh-Hans */,
				B4A124851DDCB58900FD9D66 /* sl */,
				B432ADBF1E02DE9500147768 /* et */,
				B42783671E363D3A00747363 /* fi */,
				B42430E01E55CB6B00D73D1B /* pl */,
				F14417221FD946F100CB2850 /* zh-Hant */,
				F14417251FD9470E00CB2850 /* lt */,
			);
			name = Push.strings;
			sourceTree = "<group>";
		};
		3E27131C1A8A68BF008EE50F /* Push.stringsdict */ = {
			isa = PBXVariantGroup;
			children = (
				F91CA6AD1BECBD46000EE5C2 /* Base */,
				F91CA6AF1BECBD51000EE5C2 /* de */,
				B40DC79D1D01A61600CEF65C /* pt-BR */,
				B4D37F931D7EEA3F00D0C1BC /* es */,
				B4D37F951D7EEA5100D0C1BC /* uk */,
				B4D37F971D7EEA5B00D0C1BC /* ru */,
				B40964981DAD3D110098667A /* ja */,
				B409649A1DAD3D170098667A /* it */,
				B409649C1DAD3D1E0098667A /* nl */,
				B409649E1DAD3D260098667A /* tr */,
				B40CD0A01DB7997E0008DA45 /* fr */,
				B40CD0A21DB799850008DA45 /* da */,
				B422BB991DCCC3F60076EAD5 /* ar */,
				B49AFC281DCCCB3D006B753B /* zh-Hans */,
				B4A124861DDCB58A00FD9D66 /* sl */,
				B432ADC01E02DE9500147768 /* et */,
				B42783681E363D3A00747363 /* fi */,
				B42430E11E55CB6B00D73D1B /* pl */,
				F14417231FD946F200CB2850 /* zh-Hant */,
				F14417261FD9470E00CB2850 /* lt */,
			);
			name = Push.stringsdict;
			sourceTree = "<group>";
		};
		5423B998191A4A1B0044347D /* InfoPlist.strings */ = {
			isa = PBXVariantGroup;
			children = (
				5423B999191A4A1B0044347D /* en */,
			);
			name = InfoPlist.strings;
			sourceTree = "<group>";
		};
		F1A989BC1FD03E1B00B8A82E /* ZMLocalizable.strings */ = {
			isa = PBXVariantGroup;
			children = (
				F1A989BD1FD03E2200B8A82E /* Base */,
				F1A989BE1FD03E2400B8A82E /* pt-BR */,
				F1A989BF1FD03E2500B8A82E /* es */,
				F1A989C01FD03E2600B8A82E /* uk */,
				F1A989C11FD03E2600B8A82E /* ru */,
				F1A989C21FD03E2700B8A82E /* ja */,
				F1A989C31FD03E2700B8A82E /* it */,
				F1A989C41FD03E2800B8A82E /* nl */,
				F1A989C51FD03E2800B8A82E /* tr */,
				F1A989C61FD03E2900B8A82E /* fr */,
				F1A989C71FD03E2A00B8A82E /* ar */,
				F1A989C81FD03E2B00B8A82E /* da */,
				F1A989C91FD03E2B00B8A82E /* zh-Hans */,
				F1A989CA1FD03E2C00B8A82E /* sl */,
				F1A989CB1FD03E2C00B8A82E /* fi */,
				F1A989CC1FD03E2D00B8A82E /* et */,
				F1A989CD1FD03E2E00B8A82E /* pl */,
				F1A989CE1FD0579F00B8A82E /* de */,
				F14417241FD946F200CB2850 /* zh-Hant */,
				F14417271FD9470E00CB2850 /* lt */,
			);
			name = ZMLocalizable.strings;
			sourceTree = "<group>";
		};
/* End PBXVariantGroup section */

/* Begin XCBuildConfiguration section */
		0145AE852B1154010097E3B8 /* Debug */ = {
			isa = XCBuildConfiguration;
			buildSettings = {
				ALWAYS_SEARCH_USER_PATHS = NO;
				"ARCHS[sdk=iphonesimulator*]" = (
					x86_64,
					arm64,
				);
				ASSETCATALOG_COMPILER_GENERATE_SWIFT_ASSET_SYMBOL_EXTENSIONS = YES;
				CLANG_ANALYZER_NONNULL = YES;
				CLANG_ANALYZER_NUMBER_OBJECT_CONVERSION = YES_AGGRESSIVE;
				CLANG_CXX_LANGUAGE_STANDARD = "gnu++20";
				CLANG_ENABLE_MODULES = YES;
				CLANG_ENABLE_OBJC_ARC = YES;
				CLANG_ENABLE_OBJC_WEAK = YES;
				CLANG_WARN_BLOCK_CAPTURE_AUTORELEASING = YES;
				CLANG_WARN_BOOL_CONVERSION = YES;
				CLANG_WARN_COMMA = YES;
				CLANG_WARN_CONSTANT_CONVERSION = YES;
				CLANG_WARN_DEPRECATED_OBJC_IMPLEMENTATIONS = YES;
				CLANG_WARN_DIRECT_OBJC_ISA_USAGE = YES_ERROR;
				CLANG_WARN_DOCUMENTATION_COMMENTS = YES;
				CLANG_WARN_EMPTY_BODY = YES;
				CLANG_WARN_ENUM_CONVERSION = YES;
				CLANG_WARN_INFINITE_RECURSION = YES;
				CLANG_WARN_INT_CONVERSION = YES;
				CLANG_WARN_NON_LITERAL_NULL_CONVERSION = YES;
				CLANG_WARN_OBJC_IMPLICIT_RETAIN_SELF = YES;
				CLANG_WARN_OBJC_LITERAL_CONVERSION = YES;
				CLANG_WARN_OBJC_ROOT_CLASS = YES_ERROR;
				CLANG_WARN_QUOTED_INCLUDE_IN_FRAMEWORK_HEADER = YES;
				CLANG_WARN_RANGE_LOOP_ANALYSIS = YES;
				CLANG_WARN_STRICT_PROTOTYPES = YES;
				CLANG_WARN_SUSPICIOUS_MOVE = YES;
				CLANG_WARN_UNGUARDED_AVAILABILITY = YES_AGGRESSIVE;
				CLANG_WARN_UNREACHABLE_CODE = YES;
				CLANG_WARN__DUPLICATE_METHOD_MATCH = YES;
				CODE_SIGN_STYLE = Automatic;
				COPY_PHASE_STRIP = NO;
				CURRENT_PROJECT_VERSION = 1;
				DEBUG_INFORMATION_FORMAT = dwarf;
				DEFINES_MODULE = YES;
				DEVELOPMENT_TEAM = EDF3JCE8BC;
				DYLIB_COMPATIBILITY_VERSION = 1;
				DYLIB_CURRENT_VERSION = 1;
				DYLIB_INSTALL_NAME_BASE = "@rpath";
				ENABLE_MODULE_VERIFIER = YES;
				ENABLE_STRICT_OBJC_MSGSEND = YES;
				ENABLE_TESTABILITY = YES;
				ENABLE_USER_SCRIPT_SANDBOXING = YES;
				GCC_C_LANGUAGE_STANDARD = gnu17;
				GCC_DYNAMIC_NO_PIC = NO;
				GCC_NO_COMMON_BLOCKS = YES;
				GCC_OPTIMIZATION_LEVEL = 0;
				GCC_PREPROCESSOR_DEFINITIONS = (
					"DEBUG=1",
					"$(inherited)",
				);
				GCC_WARN_64_TO_32_BIT_CONVERSION = YES;
				GCC_WARN_ABOUT_RETURN_TYPE = YES_ERROR;
				GCC_WARN_UNDECLARED_SELECTOR = YES;
				GCC_WARN_UNINITIALIZED_AUTOS = YES_AGGRESSIVE;
				GCC_WARN_UNUSED_FUNCTION = YES;
				GCC_WARN_UNUSED_VARIABLE = YES;
				GENERATE_INFOPLIST_FILE = YES;
				INFOPLIST_KEY_NSHumanReadableCopyright = "Copyright © 2023 Zeta Project Gmbh. All rights reserved.";
				INSTALL_PATH = "$(LOCAL_LIBRARY_DIR)/Frameworks";
				LD_RUNPATH_SEARCH_PATHS = (
					"$(inherited)",
					"@executable_path/Frameworks",
					"@loader_path/Frameworks",
				);
				LOCALIZATION_PREFERS_STRING_CATALOGS = YES;
				MARKETING_VERSION = 1.0;
				MODULE_VERIFIER_SUPPORTED_LANGUAGES = "objective-c objective-c++";
				MODULE_VERIFIER_SUPPORTED_LANGUAGE_STANDARDS = "gnu17 gnu++20";
				MTL_ENABLE_DEBUG_INFO = INCLUDE_SOURCE;
				MTL_FAST_MATH = YES;
				ONLY_ACTIVE_ARCH = YES;
				PRODUCT_BUNDLE_IDENTIFIER = com.wire.WireSyncEngineSupport;
				PRODUCT_NAME = "$(TARGET_NAME:c99extidentifier)";
				SDKROOT = iphoneos;
				SKIP_INSTALL = YES;
				SWIFT_ACTIVE_COMPILATION_CONDITIONS = "DEBUG $(inherited)";
				SWIFT_EMIT_LOC_STRINGS = YES;
				SWIFT_OPTIMIZATION_LEVEL = "-Onone";
				SWIFT_VERSION = 5.0;
				TARGETED_DEVICE_FAMILY = "1,2";
				VERSIONING_SYSTEM = "apple-generic";
				VERSION_INFO_PREFIX = "";
			};
			name = Debug;
		};
		0145AE862B1154010097E3B8 /* Release */ = {
			isa = XCBuildConfiguration;
			buildSettings = {
				ALWAYS_SEARCH_USER_PATHS = NO;
				"ARCHS[sdk=iphonesimulator*]" = (
					x86_64,
					arm64,
				);
				ASSETCATALOG_COMPILER_GENERATE_SWIFT_ASSET_SYMBOL_EXTENSIONS = YES;
				CLANG_ANALYZER_NONNULL = YES;
				CLANG_ANALYZER_NUMBER_OBJECT_CONVERSION = YES_AGGRESSIVE;
				CLANG_CXX_LANGUAGE_STANDARD = "gnu++20";
				CLANG_ENABLE_MODULES = YES;
				CLANG_ENABLE_OBJC_ARC = YES;
				CLANG_ENABLE_OBJC_WEAK = YES;
				CLANG_WARN_BLOCK_CAPTURE_AUTORELEASING = YES;
				CLANG_WARN_BOOL_CONVERSION = YES;
				CLANG_WARN_COMMA = YES;
				CLANG_WARN_CONSTANT_CONVERSION = YES;
				CLANG_WARN_DEPRECATED_OBJC_IMPLEMENTATIONS = YES;
				CLANG_WARN_DIRECT_OBJC_ISA_USAGE = YES_ERROR;
				CLANG_WARN_DOCUMENTATION_COMMENTS = YES;
				CLANG_WARN_EMPTY_BODY = YES;
				CLANG_WARN_ENUM_CONVERSION = YES;
				CLANG_WARN_INFINITE_RECURSION = YES;
				CLANG_WARN_INT_CONVERSION = YES;
				CLANG_WARN_NON_LITERAL_NULL_CONVERSION = YES;
				CLANG_WARN_OBJC_IMPLICIT_RETAIN_SELF = YES;
				CLANG_WARN_OBJC_LITERAL_CONVERSION = YES;
				CLANG_WARN_OBJC_ROOT_CLASS = YES_ERROR;
				CLANG_WARN_QUOTED_INCLUDE_IN_FRAMEWORK_HEADER = YES;
				CLANG_WARN_RANGE_LOOP_ANALYSIS = YES;
				CLANG_WARN_STRICT_PROTOTYPES = YES;
				CLANG_WARN_SUSPICIOUS_MOVE = YES;
				CLANG_WARN_UNGUARDED_AVAILABILITY = YES_AGGRESSIVE;
				CLANG_WARN_UNREACHABLE_CODE = YES;
				CLANG_WARN__DUPLICATE_METHOD_MATCH = YES;
				CODE_SIGN_STYLE = Automatic;
				COPY_PHASE_STRIP = NO;
				CURRENT_PROJECT_VERSION = 1;
				DEBUG_INFORMATION_FORMAT = "dwarf-with-dsym";
				DEFINES_MODULE = YES;
				DEVELOPMENT_TEAM = EDF3JCE8BC;
				DYLIB_COMPATIBILITY_VERSION = 1;
				DYLIB_CURRENT_VERSION = 1;
				DYLIB_INSTALL_NAME_BASE = "@rpath";
				ENABLE_MODULE_VERIFIER = YES;
				ENABLE_NS_ASSERTIONS = NO;
				ENABLE_STRICT_OBJC_MSGSEND = YES;
				ENABLE_USER_SCRIPT_SANDBOXING = YES;
				GCC_C_LANGUAGE_STANDARD = gnu17;
				GCC_NO_COMMON_BLOCKS = YES;
				GCC_WARN_64_TO_32_BIT_CONVERSION = YES;
				GCC_WARN_ABOUT_RETURN_TYPE = YES_ERROR;
				GCC_WARN_UNDECLARED_SELECTOR = YES;
				GCC_WARN_UNINITIALIZED_AUTOS = YES_AGGRESSIVE;
				GCC_WARN_UNUSED_FUNCTION = YES;
				GCC_WARN_UNUSED_VARIABLE = YES;
				GENERATE_INFOPLIST_FILE = YES;
				INFOPLIST_KEY_NSHumanReadableCopyright = "Copyright © 2023 Zeta Project Gmbh. All rights reserved.";
				INSTALL_PATH = "$(LOCAL_LIBRARY_DIR)/Frameworks";
				LD_RUNPATH_SEARCH_PATHS = (
					"$(inherited)",
					"@executable_path/Frameworks",
					"@loader_path/Frameworks",
				);
				LOCALIZATION_PREFERS_STRING_CATALOGS = YES;
				MARKETING_VERSION = 1.0;
				MODULE_VERIFIER_SUPPORTED_LANGUAGES = "objective-c objective-c++";
				MODULE_VERIFIER_SUPPORTED_LANGUAGE_STANDARDS = "gnu17 gnu++20";
				MTL_ENABLE_DEBUG_INFO = NO;
				MTL_FAST_MATH = YES;
				PRODUCT_BUNDLE_IDENTIFIER = com.wire.WireSyncEngineSupport;
				PRODUCT_NAME = "$(TARGET_NAME:c99extidentifier)";
				SDKROOT = iphoneos;
				SKIP_INSTALL = YES;
				SWIFT_COMPILATION_MODE = wholemodule;
				SWIFT_EMIT_LOC_STRINGS = YES;
				SWIFT_VERSION = 5.0;
				TARGETED_DEVICE_FAMILY = "1,2";
				VALIDATE_PRODUCT = YES;
				VERSIONING_SYSTEM = "apple-generic";
				VERSION_INFO_PREFIX = "";
			};
			name = Release;
		};
		169BA1DB25ECDBA300374343 /* Debug */ = {
			isa = XCBuildConfiguration;
			baseConfigurationReference = 0994E1DE1B835C4900A51721 /* ios-test-target.xcconfig */;
			buildSettings = {
				"ARCHS[sdk=iphonesimulator*]" = (
					x86_64,
					arm64,
				);
				BUNDLE_LOADER = "$(TEST_HOST)";
				INFOPLIST_FILE = "$(SRCROOT)/Tests/Resources/UnitTests-Info.plist";
				PRODUCT_BUNDLE_IDENTIFIER = com.wire.IntegrationTests;
				PRODUCT_NAME = "$(TARGET_NAME)";
				SWIFT_OBJC_BRIDGING_HEADER = "$(SRCROOT)/Tests/Source/Test-Bridging-Header.h";
				SWIFT_OBJC_INTERFACE_HEADER_NAME = "Tests-Swift.h";
				TEST_HOST = "$(BUILT_PRODUCTS_DIR)/WireSyncEngine Test Host.app/WireSyncEngine Test Host";
				WRAPPER_EXTENSION = xctest;
			};
			name = Debug;
		};
		169BA1DC25ECDBA300374343 /* Release */ = {
			isa = XCBuildConfiguration;
			baseConfigurationReference = 0994E1DE1B835C4900A51721 /* ios-test-target.xcconfig */;
			buildSettings = {
				"ARCHS[sdk=iphonesimulator*]" = (
					x86_64,
					arm64,
				);
				BUNDLE_LOADER = "$(TEST_HOST)";
				INFOPLIST_FILE = "$(SRCROOT)/Tests/Resources/UnitTests-Info.plist";
				PRODUCT_BUNDLE_IDENTIFIER = com.wire.IntegrationTests;
				PRODUCT_NAME = "$(TARGET_NAME)";
				SWIFT_OBJC_BRIDGING_HEADER = "$(SRCROOT)/Tests/Source/Test-Bridging-Header.h";
				SWIFT_OBJC_INTERFACE_HEADER_NAME = "Tests-Swift.h";
				TEST_HOST = "$(BUILT_PRODUCTS_DIR)/WireSyncEngine Test Host.app/WireSyncEngine Test Host";
				WRAPPER_EXTENSION = xctest;
			};
			name = Release;
		};
		3E1860AE191A56F7000FE027 /* Debug */ = {
			isa = XCBuildConfiguration;
			baseConfigurationReference = 0994E1DD1B835C4900A51721 /* ios-test-host.xcconfig */;
			buildSettings = {
				"ARCHS[sdk=iphonesimulator*]" = (
					x86_64,
					arm64,
				);
				CODE_SIGN_ENTITLEMENTS = "WireSyncEngine Test Host.entitlements";
				GCC_PRECOMPILE_PREFIX_HEADER = YES;
				GCC_PREFIX_HEADER = "Tests/iOS Test Host/Test-Host-Prefix.pch";
				INFOPLIST_FILE = "Tests/iOS Test Host/Test-Host-Info.plist";
				LD_RUNPATH_SEARCH_PATHS = (
					"$(inherited)",
					"@executable_path/Frameworks",
				);
				ONLY_ACTIVE_ARCH = YES;
				PRODUCT_BUNDLE_IDENTIFIER = "com.wire.${PRODUCT_NAME:rfc1034identifier}";
				PRODUCT_NAME = "$(TARGET_NAME)";
				WRAPPER_EXTENSION = app;
			};
			name = Debug;
		};
		3E1860AF191A56F7000FE027 /* Release */ = {
			isa = XCBuildConfiguration;
			baseConfigurationReference = 0994E1DD1B835C4900A51721 /* ios-test-host.xcconfig */;
			buildSettings = {
				"ARCHS[sdk=iphonesimulator*]" = (
					x86_64,
					arm64,
				);
				CODE_SIGN_ENTITLEMENTS = "WireSyncEngine Test Host.entitlements";
				GCC_PRECOMPILE_PREFIX_HEADER = YES;
				GCC_PREFIX_HEADER = "Tests/iOS Test Host/Test-Host-Prefix.pch";
				INFOPLIST_FILE = "Tests/iOS Test Host/Test-Host-Info.plist";
				LD_RUNPATH_SEARCH_PATHS = (
					"$(inherited)",
					"@executable_path/Frameworks",
				);
				PRODUCT_BUNDLE_IDENTIFIER = "com.wire.${PRODUCT_NAME:rfc1034identifier}";
				PRODUCT_NAME = "$(TARGET_NAME)";
				WRAPPER_EXTENSION = app;
			};
			name = Release;
		};
		3E1860D3191A649D000FE027 /* Debug */ = {
			isa = XCBuildConfiguration;
			baseConfigurationReference = 0994E1DE1B835C4900A51721 /* ios-test-target.xcconfig */;
			buildSettings = {
				"ARCHS[sdk=iphonesimulator*]" = (
					x86_64,
					arm64,
				);
				BUNDLE_LOADER = "$(TEST_HOST)";
				INFOPLIST_FILE = "$(SRCROOT)/Tests/Resources/UnitTests-Info.plist";
				PRODUCT_BUNDLE_IDENTIFIER = "com.wire.WireSyncEngine-Test-Host";
				PRODUCT_NAME = "$(TARGET_NAME)";
				SWIFT_OBJC_BRIDGING_HEADER = "$(SRCROOT)/Tests/Source/Test-Bridging-Header.h";
				SWIFT_OBJC_INTERFACE_HEADER_NAME = "Tests-Swift.h";
				TEST_HOST = "$(BUILT_PRODUCTS_DIR)/WireSyncEngine Test Host.app/WireSyncEngine Test Host";
				WRAPPER_EXTENSION = xctest;
			};
			name = Debug;
		};
		3E1860D4191A649D000FE027 /* Release */ = {
			isa = XCBuildConfiguration;
			baseConfigurationReference = 0994E1DE1B835C4900A51721 /* ios-test-target.xcconfig */;
			buildSettings = {
				"ARCHS[sdk=iphonesimulator*]" = (
					x86_64,
					arm64,
				);
				BUNDLE_LOADER = "$(TEST_HOST)";
				INFOPLIST_FILE = "$(SRCROOT)/Tests/Resources/UnitTests-Info.plist";
				PRODUCT_BUNDLE_IDENTIFIER = "com.wire.WireSyncEngine-Test-Host";
				PRODUCT_NAME = "$(TARGET_NAME)";
				SWIFT_OBJC_BRIDGING_HEADER = "$(SRCROOT)/Tests/Source/Test-Bridging-Header.h";
				SWIFT_OBJC_INTERFACE_HEADER_NAME = "Tests-Swift.h";
				TEST_HOST = "$(BUILT_PRODUCTS_DIR)/WireSyncEngine Test Host.app/WireSyncEngine Test Host";
				WRAPPER_EXTENSION = xctest;
			};
			name = Release;
		};
		540029DA1918CA8500578793 /* Debug */ = {
			isa = XCBuildConfiguration;
			baseConfigurationReference = 0994E1E31B835C4900A51721 /* project-debug.xcconfig */;
			buildSettings = {
				HEADER_SEARCH_PATHS = "$(SDKROOT)/usr/include/libxml2";
				SWIFT_SWIFT3_OBJC_INFERENCE = Off;
			};
			name = Debug;
		};
		540029DB1918CA8500578793 /* Release */ = {
			isa = XCBuildConfiguration;
			baseConfigurationReference = 0994E1E41B835C4900A51721 /* project.xcconfig */;
			buildSettings = {
				HEADER_SEARCH_PATHS = "$(SDKROOT)/usr/include/libxml2";
				SWIFT_SWIFT3_OBJC_INFERENCE = Off;
			};
			name = Release;
		};
		549815A71A43232500A7CE2E /* Debug */ = {
			isa = XCBuildConfiguration;
			baseConfigurationReference = 0994E1F01B835C4900A51721 /* WireSyncEngine.xcconfig */;
			buildSettings = {
				"ARCHS[sdk=iphonesimulator*]" = (
					x86_64,
					arm64,
				);
				GCC_PREFIX_HEADER = "$(SRCROOT)/Source/WireSyncEngine-iOS.pch";
				INFOPLIST_FILE = "$(SRCROOT)/Resources/WireSyncEngine-ios-Info.plist";
				MOMC_NO_INVERSE_RELATIONSHIP_WARNINGS = YES;
				ONLY_ACTIVE_ARCH = YES;
				PRODUCT_BUNDLE_IDENTIFIER = "com.wire.$(PRODUCT_NAME:rfc1034identifier)";
				SKIP_INSTALL = YES;
			};
			name = Debug;
		};
		549815A91A43232500A7CE2E /* Release */ = {
			isa = XCBuildConfiguration;
			baseConfigurationReference = 0994E1F01B835C4900A51721 /* WireSyncEngine.xcconfig */;
			buildSettings = {
				"ARCHS[sdk=iphonesimulator*]" = (
					x86_64,
					arm64,
				);
				GCC_PREFIX_HEADER = "$(SRCROOT)/Source/WireSyncEngine-iOS.pch";
				INFOPLIST_FILE = "$(SRCROOT)/Resources/WireSyncEngine-ios-Info.plist";
				MOMC_NO_INVERSE_RELATIONSHIP_WARNINGS = YES;
				PRODUCT_BUNDLE_IDENTIFIER = "com.wire.$(PRODUCT_NAME:rfc1034identifier)";
				SKIP_INSTALL = YES;
			};
			name = Release;
		};
/* End XCBuildConfiguration section */

/* Begin XCConfigurationList section */
		0145AE872B1154010097E3B8 /* Build configuration list for PBXNativeTarget "WireSyncEngineSupport" */ = {
			isa = XCConfigurationList;
			buildConfigurations = (
				0145AE852B1154010097E3B8 /* Debug */,
				0145AE862B1154010097E3B8 /* Release */,
			);
			defaultConfigurationIsVisible = 0;
			defaultConfigurationName = Release;
		};
		169BA1DA25ECDBA300374343 /* Build configuration list for PBXNativeTarget "IntegrationTests" */ = {
			isa = XCConfigurationList;
			buildConfigurations = (
				169BA1DB25ECDBA300374343 /* Debug */,
				169BA1DC25ECDBA300374343 /* Release */,
			);
			defaultConfigurationIsVisible = 0;
			defaultConfigurationName = Release;
		};
		3E1860AD191A56F7000FE027 /* Build configuration list for PBXNativeTarget "WireSyncEngine Test Host" */ = {
			isa = XCConfigurationList;
			buildConfigurations = (
				3E1860AE191A56F7000FE027 /* Debug */,
				3E1860AF191A56F7000FE027 /* Release */,
			);
			defaultConfigurationIsVisible = 0;
			defaultConfigurationName = Release;
		};
		3E1860D2191A649D000FE027 /* Build configuration list for PBXNativeTarget "UnitTests" */ = {
			isa = XCConfigurationList;
			buildConfigurations = (
				3E1860D3191A649D000FE027 /* Debug */,
				3E1860D4191A649D000FE027 /* Release */,
			);
			defaultConfigurationIsVisible = 0;
			defaultConfigurationName = Release;
		};
		540029AE1918CA8500578793 /* Build configuration list for PBXProject "WireSyncEngine" */ = {
			isa = XCConfigurationList;
			buildConfigurations = (
				540029DA1918CA8500578793 /* Debug */,
				540029DB1918CA8500578793 /* Release */,
			);
			defaultConfigurationIsVisible = 0;
			defaultConfigurationName = Release;
		};
		549815A61A43232500A7CE2E /* Build configuration list for PBXNativeTarget "WireSyncEngine-ios" */ = {
			isa = XCConfigurationList;
			buildConfigurations = (
				549815A71A43232500A7CE2E /* Debug */,
				549815A91A43232500A7CE2E /* Release */,
			);
			defaultConfigurationIsVisible = 0;
			defaultConfigurationName = Release;
		};
/* End XCConfigurationList section */
	};
	rootObject = 540029AB1918CA8500578793 /* Project object */;
}<|MERGE_RESOLUTION|>--- conflicted
+++ resolved
@@ -36,10 +36,7 @@
 		06CDC6F82A2DFB4400EB518D /* RecurringActionServiceTests.swift in Sources */ = {isa = PBXBuildFile; fileRef = 06CDC6F72A2DFB4400EB518D /* RecurringActionServiceTests.swift */; };
 		06D16AAE2B9F3BC700D5A28A /* E2EIdentityCertificateUpdateStatusUseCase.swift in Sources */ = {isa = PBXBuildFile; fileRef = 06D16AAD2B9F3BC700D5A28A /* E2EIdentityCertificateUpdateStatusUseCase.swift */; };
 		06D16AB02B9F3C9F00D5A28A /* E2EIdentityCertificateUpdateStatusUseCaseTests.swift in Sources */ = {isa = PBXBuildFile; fileRef = 06D16AAF2B9F3C9F00D5A28A /* E2EIdentityCertificateUpdateStatusUseCaseTests.swift */; };
-<<<<<<< HEAD
 		06D16AB52BA0624800D5A28A /* IsE2EICertificateEnrollmentRequiredUseCase.swift in Sources */ = {isa = PBXBuildFile; fileRef = 06D16AB42BA0624800D5A28A /* IsE2EICertificateEnrollmentRequiredUseCase.swift */; };
-=======
->>>>>>> 0e63acc1
 		06DE14CF24B85CA0006CB6B3 /* ZMSyncStateDelegate.h in Headers */ = {isa = PBXBuildFile; fileRef = 06DE14CE24B85BD0006CB6B3 /* ZMSyncStateDelegate.h */; settings = {ATTRIBUTES = (Public, ); }; };
 		06E0979C2A261E5D00B38C4A /* ZMUserSession+RecurringAction.swift in Sources */ = {isa = PBXBuildFile; fileRef = 06E0979B2A261E5D00B38C4A /* ZMUserSession+RecurringAction.swift */; };
 		06E097A02A264F0300B38C4A /* ZMUserSessionTests+RecurringActions.swift in Sources */ = {isa = PBXBuildFile; fileRef = 06E0979F2A264F0300B38C4A /* ZMUserSessionTests+RecurringActions.swift */; };
@@ -790,10 +787,7 @@
 		06CDC6F72A2DFB4400EB518D /* RecurringActionServiceTests.swift */ = {isa = PBXFileReference; lastKnownFileType = sourcecode.swift; path = RecurringActionServiceTests.swift; sourceTree = "<group>"; };
 		06D16AAD2B9F3BC700D5A28A /* E2EIdentityCertificateUpdateStatusUseCase.swift */ = {isa = PBXFileReference; lastKnownFileType = sourcecode.swift; path = E2EIdentityCertificateUpdateStatusUseCase.swift; sourceTree = "<group>"; };
 		06D16AAF2B9F3C9F00D5A28A /* E2EIdentityCertificateUpdateStatusUseCaseTests.swift */ = {isa = PBXFileReference; lastKnownFileType = sourcecode.swift; path = E2EIdentityCertificateUpdateStatusUseCaseTests.swift; sourceTree = "<group>"; };
-<<<<<<< HEAD
 		06D16AB42BA0624800D5A28A /* IsE2EICertificateEnrollmentRequiredUseCase.swift */ = {isa = PBXFileReference; lastKnownFileType = sourcecode.swift; path = IsE2EICertificateEnrollmentRequiredUseCase.swift; sourceTree = "<group>"; };
-=======
->>>>>>> 0e63acc1
 		06DE14CE24B85BD0006CB6B3 /* ZMSyncStateDelegate.h */ = {isa = PBXFileReference; lastKnownFileType = sourcecode.c.h; path = ZMSyncStateDelegate.h; sourceTree = "<group>"; };
 		06E0979B2A261E5D00B38C4A /* ZMUserSession+RecurringAction.swift */ = {isa = PBXFileReference; lastKnownFileType = sourcecode.swift; path = "ZMUserSession+RecurringAction.swift"; sourceTree = "<group>"; };
 		06E0979F2A264F0300B38C4A /* ZMUserSessionTests+RecurringActions.swift */ = {isa = PBXFileReference; lastKnownFileType = sourcecode.swift; path = "ZMUserSessionTests+RecurringActions.swift"; sourceTree = "<group>"; };
@@ -2740,10 +2734,7 @@
 				065FEA112B866462005AE86A /* StopCertificateEnrollmentSnoozerUseCase.swift */,
 				E98CAC042B8CC27A00CC81DE /* UseCaseFactory.swift */,
 				06D16AAD2B9F3BC700D5A28A /* E2EIdentityCertificateUpdateStatusUseCase.swift */,
-<<<<<<< HEAD
 				06D16AB42BA0624800D5A28A /* IsE2EICertificateEnrollmentRequiredUseCase.swift */,
-=======
->>>>>>> 0e63acc1
 			);
 			path = "Use cases";
 			sourceTree = "<group>";
