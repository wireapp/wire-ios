--- conflicted
+++ resolved
@@ -54,8 +54,6 @@
 
 
 
-<<<<<<< HEAD
-=======
 public class MockCertificateRevocationListsChecking: CertificateRevocationListsChecking {
 
     // MARK: - Life cycle
@@ -127,7 +125,6 @@
 
 }
 
->>>>>>> fddbd34a
 public class MockGetE2eIdentityCertificatesUseCaseProtocol: GetE2eIdentityCertificatesUseCaseProtocol {
 
     // MARK: - Life cycle
@@ -192,8 +189,6 @@
 
 }
 
-<<<<<<< HEAD
-=======
 public class MockGetMLSFeatureUseCaseProtocol: GetMLSFeatureUseCaseProtocol {
 
     // MARK: - Life cycle
@@ -221,7 +216,6 @@
 
 }
 
->>>>>>> fddbd34a
 public class MockGetUserClientFingerprintUseCaseProtocol: GetUserClientFingerprintUseCaseProtocol {
 
     // MARK: - Life cycle
@@ -349,21 +343,6 @@
 
 }
 
-<<<<<<< HEAD
-class MockSelfClientCertificateProviderProtocol: SelfClientCertificateProviderProtocol {
-
-    // MARK: - Life cycle
-
-
-    // MARK: - hasCertificate
-
-    var hasCertificateCallsCount = 0
-    var hasCertificateCalled: Bool {
-        return hasCertificateCallsCount > 0
-    }
-
-    var hasCertificate: Bool {
-=======
 public class MockResolveOneOnOneConversationsUseCaseProtocol: ResolveOneOnOneConversationsUseCaseProtocol {
 
     // MARK: - Life cycle
@@ -407,7 +386,6 @@
     }
 
     public var hasCertificate: Bool {
->>>>>>> fddbd34a
         get async {
             hasCertificateCallsCount += 1
             if let hasCertificateClosure = hasCertificateClosure {
@@ -417,32 +395,18 @@
             }
         }
     }
-<<<<<<< HEAD
-    var underlyingHasCertificate: Bool!
-    var hasCertificateClosure: (() async -> Bool)?
-=======
     public var underlyingHasCertificate: Bool!
     public var hasCertificateClosure: (() async -> Bool)?
->>>>>>> fddbd34a
 
 
     // MARK: - getCertificate
 
-<<<<<<< HEAD
-    var getCertificate_Invocations: [Void] = []
-    var getCertificate_MockError: Error?
-    var getCertificate_MockMethod: (() async throws -> E2eIdentityCertificate?)?
-    var getCertificate_MockValue: E2eIdentityCertificate??
-
-    func getCertificate() async throws -> E2eIdentityCertificate? {
-=======
     public var getCertificate_Invocations: [Void] = []
     public var getCertificate_MockError: Error?
     public var getCertificate_MockMethod: (() async throws -> E2eIdentityCertificate?)?
     public var getCertificate_MockValue: E2eIdentityCertificate??
 
     public func getCertificate() async throws -> E2eIdentityCertificate? {
->>>>>>> fddbd34a
         getCertificate_Invocations.append(())
 
         if let error = getCertificate_MockError {
@@ -719,33 +683,6 @@
     public init() {}
 
 
-<<<<<<< HEAD
-    // MARK: - start
-
-    public var start_Invocations: [Void] = []
-    public var start_MockMethod: (() async -> Void)?
-
-    public func start() async {
-        start_Invocations.append(())
-
-        guard let mock = start_MockMethod else {
-            fatalError("no mock for `start`")
-        }
-
-        await mock()
-    }
-
-    // MARK: - stop
-
-    public var stop_Invocations: [Void] = []
-    public var stop_MockMethod: (() -> Void)?
-
-    public func stop() {
-        stop_Invocations.append(())
-
-        guard let mock = stop_MockMethod else {
-            fatalError("no mock for `stop`")
-=======
     // MARK: - invoke
 
     public var invokeEndOfPeriodIsUpdateMode_Invocations: [(endOfPeriod: Date, isUpdateMode: Bool)] = []
@@ -780,7 +717,6 @@
 
         guard let mock = invoke_MockMethod else {
             fatalError("no mock for `invoke`")
->>>>>>> fddbd34a
         }
 
         mock()
@@ -788,8 +724,6 @@
 
 }
 
-<<<<<<< HEAD
-=======
 public class MockUseCaseFactoryProtocol: UseCaseFactoryProtocol {
 
     // MARK: - Life cycle
@@ -817,7 +751,6 @@
 
 }
 
->>>>>>> fddbd34a
 public class MockUserProfile: UserProfile {
 
     // MARK: - Life cycle
