// !$*UTF8*$!
{
	archiveVersion = 1;
	classes = {
	};
	objectVersion = 52;
	objects = {

/* Begin PBXBuildFile section */
		06025662248E467B00E060E1 /* NotificationStreamSync.swift in Sources */ = {isa = PBXBuildFile; fileRef = 06025661248E467B00E060E1 /* NotificationStreamSync.swift */; };
		06025666248E616C00E060E1 /* ZMSimpleListRequestPaginator.m in Sources */ = {isa = PBXBuildFile; fileRef = 06025665248E616C00E060E1 /* ZMSimpleListRequestPaginator.m */; };
		0605DB902511622100443219 /* ZMLocalNotificationTests_UnreadCount.swift in Sources */ = {isa = PBXBuildFile; fileRef = 0605DB8F2511622100443219 /* ZMLocalNotificationTests_UnreadCount.swift */; };
		060ED6D62499F41000412C4A /* PushNotificationStatus.swift in Sources */ = {isa = PBXBuildFile; fileRef = 060ED6D52499F41000412C4A /* PushNotificationStatus.swift */; };
		062285C8276BB5B000B87C91 /* UpdateEventProcessor.swift in Sources */ = {isa = PBXBuildFile; fileRef = 062285C7276BB5B000B87C91 /* UpdateEventProcessor.swift */; };
		062DD2D82760CFAA00E27FD9 /* UUID+SafeLogging.swift in Sources */ = {isa = PBXBuildFile; fileRef = 062DD2D72760CFAA00E27FD9 /* UUID+SafeLogging.swift */; };
		06474D4B24AF6858002C695D /* EventDecoder.swift in Sources */ = {isa = PBXBuildFile; fileRef = 06474D4A24AF6858002C695D /* EventDecoder.swift */; };
		06474D4D24AF68AD002C695D /* StoreUpdateEvent.swift in Sources */ = {isa = PBXBuildFile; fileRef = 06474D4C24AF68AD002C695D /* StoreUpdateEvent.swift */; };
		06474D5E24B30C79002C695D /* PushNotificationStatusTests.swift in Sources */ = {isa = PBXBuildFile; fileRef = 06474D5C24B30C75002C695D /* PushNotificationStatusTests.swift */; };
		06474D6024B310B6002C695D /* NotificationsTrackerTests.swift in Sources */ = {isa = PBXBuildFile; fileRef = 06474D5F24B310B6002C695D /* NotificationsTrackerTests.swift */; };
		06474D6624B3227E002C695D /* ZMSimpleListRequestPaginatorTests.m in Sources */ = {isa = PBXBuildFile; fileRef = 06474D6524B3227E002C695D /* ZMSimpleListRequestPaginatorTests.m */; };
		06474DA624B4B1EA002C695D /* EventDecoderTest.swift in Sources */ = {isa = PBXBuildFile; fileRef = 06474DA524B4B1EA002C695D /* EventDecoderTest.swift */; };
		06474DA824B4BB01002C695D /* StoreUpdateEventTests.swift in Sources */ = {isa = PBXBuildFile; fileRef = 06474DA724B4BB01002C695D /* StoreUpdateEventTests.swift */; };
		0648FC1227851661006519D1 /* audio.m4a in Resources */ = {isa = PBXBuildFile; fileRef = 0648FC1027851623006519D1 /* audio.m4a */; };
		0649D12224F5C5EF001DDC78 /* ZMLocalNotification.swift in Sources */ = {isa = PBXBuildFile; fileRef = 0649D12124F5C5EF001DDC78 /* ZMLocalNotification.swift */; };
		0649D14024F63AA0001DDC78 /* LocalNotificationContentType.swift in Sources */ = {isa = PBXBuildFile; fileRef = 0649D13F24F63AA0001DDC78 /* LocalNotificationContentType.swift */; };
		0649D14324F63B52001DDC78 /* NotificationUserInfo.swift in Sources */ = {isa = PBXBuildFile; fileRef = 0649D14224F63B52001DDC78 /* NotificationUserInfo.swift */; };
		0649D14524F63BBD001DDC78 /* LocalNotificationType+Configuration.swift in Sources */ = {isa = PBXBuildFile; fileRef = 0649D14424F63BBD001DDC78 /* LocalNotificationType+Configuration.swift */; };
		0649D14724F63C02001DDC78 /* PushNotificationCategory.swift in Sources */ = {isa = PBXBuildFile; fileRef = 0649D14624F63C02001DDC78 /* PushNotificationCategory.swift */; };
		0649D14924F63C51001DDC78 /* NotificationSound.swift in Sources */ = {isa = PBXBuildFile; fileRef = 0649D14824F63C51001DDC78 /* NotificationSound.swift */; };
		0649D14B24F63C8F001DDC78 /* NotificationAction.swift in Sources */ = {isa = PBXBuildFile; fileRef = 0649D14A24F63C8F001DDC78 /* NotificationAction.swift */; };
		0649D14D24F63D3E001DDC78 /* LocalNotificationType+Localization.swift in Sources */ = {isa = PBXBuildFile; fileRef = 0649D14C24F63D3E001DDC78 /* LocalNotificationType+Localization.swift */; };
		0649D14F24F63DCC001DDC78 /* ZMSound.swift in Sources */ = {isa = PBXBuildFile; fileRef = 0649D14E24F63DCC001DDC78 /* ZMSound.swift */; };
		0649D15424F64335001DDC78 /* Push.stringsdict in Resources */ = {isa = PBXBuildFile; fileRef = 0649D15024F64335001DDC78 /* Push.stringsdict */; };
		0649D15524F64335001DDC78 /* Push.strings in Resources */ = {isa = PBXBuildFile; fileRef = 0649D15224F64335001DDC78 /* Push.strings */; };
		0649D19B24F66E9E001DDC78 /* ZMLocalNotification+Events.swift in Sources */ = {isa = PBXBuildFile; fileRef = 0649D19A24F66E9E001DDC78 /* ZMLocalNotification+Events.swift */; };
		0649D19F24F6717C001DDC78 /* ZMLocalNotificationSet.swift in Sources */ = {isa = PBXBuildFile; fileRef = 0649D19E24F6717C001DDC78 /* ZMLocalNotificationSet.swift */; };
		0649D1A124F671E6001DDC78 /* UserNotificationCenter.swift in Sources */ = {isa = PBXBuildFile; fileRef = 0649D1A024F671E6001DDC78 /* UserNotificationCenter.swift */; };
		0649D1A624F673E7001DDC78 /* Logging.swift in Sources */ = {isa = PBXBuildFile; fileRef = 0649D1A524F673E7001DDC78 /* Logging.swift */; };
		068084962563B6940047899C /* FeatureConfigRequestStrategy.swift in Sources */ = {isa = PBXBuildFile; fileRef = 068084952563B6940047899C /* FeatureConfigRequestStrategy.swift */; };
		068084982563B7310047899C /* FeatureConfigRequestStrategyTests.swift in Sources */ = {isa = PBXBuildFile; fileRef = 068084972563B7310047899C /* FeatureConfigRequestStrategyTests.swift */; };
		0693114A24F799F400D14DF5 /* ZMLocalNotificationTests.swift in Sources */ = {isa = PBXBuildFile; fileRef = 0693113F24F7995F00D14DF5 /* ZMLocalNotificationTests.swift */; };
		0693114B24F79A0500D14DF5 /* ZMLocalNotificationTests_Event.swift in Sources */ = {isa = PBXBuildFile; fileRef = 0693114124F7996D00D14DF5 /* ZMLocalNotificationTests_Event.swift */; };
		0693114C24F79A0E00D14DF5 /* ZMLocalNotificationSetTests.swift in Sources */ = {isa = PBXBuildFile; fileRef = 0693114324F7999800D14DF5 /* ZMLocalNotificationSetTests.swift */; };
		0693114D24F79A1100D14DF5 /* ZMLocalNotificationLocalizationTests.swift in Sources */ = {isa = PBXBuildFile; fileRef = 0693114524F799B200D14DF5 /* ZMLocalNotificationLocalizationTests.swift */; };
		0693114E24F79A1300D14DF5 /* LocalNotificationContentTypeTest.swift in Sources */ = {isa = PBXBuildFile; fileRef = 0693114724F799BE00D14DF5 /* LocalNotificationContentTypeTest.swift */; };
		0693115024F79E2500D14DF5 /* UserNotificationCenterMock.swift in Sources */ = {isa = PBXBuildFile; fileRef = 0693114F24F79E2500D14DF5 /* UserNotificationCenterMock.swift */; };
		0693115624F7B17300D14DF5 /* ZMLocalNotificationTests_SystemMessage.swift in Sources */ = {isa = PBXBuildFile; fileRef = 0693115524F7B17300D14DF5 /* ZMLocalNotificationTests_SystemMessage.swift */; };
		0693115724F7B1A200D14DF5 /* ZMLocalNotificationTests_Message.swift in Sources */ = {isa = PBXBuildFile; fileRef = 0693115124F7B15500D14DF5 /* ZMLocalNotificationTests_Message.swift */; };
		06A9FDD228B36FF500B3C730 /* UpdateAccessRolesAction.swift in Sources */ = {isa = PBXBuildFile; fileRef = 06A9FDD128B36FF500B3C730 /* UpdateAccessRolesAction.swift */; };
		06A9FDD428B3701000B3C730 /* UpdateAccessRolesActionHandler.swift in Sources */ = {isa = PBXBuildFile; fileRef = 06A9FDD328B3701000B3C730 /* UpdateAccessRolesActionHandler.swift */; };
		06A9FDD628B3702700B3C730 /* UpdateAccessRolesActionHandlerTests.swift in Sources */ = {isa = PBXBuildFile; fileRef = 06A9FDD528B3702700B3C730 /* UpdateAccessRolesActionHandlerTests.swift */; };
		06ADF694264B467E002E0C7A /* MockAnalytics.swift in Sources */ = {isa = PBXBuildFile; fileRef = 06ADF693264B467E002E0C7A /* MockAnalytics.swift */; };
		06C394B6248E6FDA00AE736A /* ZMSimpleListRequestPaginator.h in Headers */ = {isa = PBXBuildFile; fileRef = 06025667248E617D00E060E1 /* ZMSimpleListRequestPaginator.h */; settings = {ATTRIBUTES = (Public, ); }; };
		06C394B7248E6FDE00AE736A /* ZMSimpleListRequestPaginator+Internal.h in Headers */ = {isa = PBXBuildFile; fileRef = 06025669248E61BF00E060E1 /* ZMSimpleListRequestPaginator+Internal.h */; };
		06C394C5248E851000AE736A /* NotificationsTracker.swift in Sources */ = {isa = PBXBuildFile; fileRef = 06C394C4248E851000AE736A /* NotificationsTracker.swift */; };
		06CDDE9F282E9CC200F9360F /* RemovePushTokenAction.swift in Sources */ = {isa = PBXBuildFile; fileRef = 06CDDE9E282E9CC200F9360F /* RemovePushTokenAction.swift */; };
		06CDDEA1282E9E7F00F9360F /* RemovePushTokenActionHandler.swift in Sources */ = {isa = PBXBuildFile; fileRef = 06CDDEA0282E9E7F00F9360F /* RemovePushTokenActionHandler.swift */; };
		06CDDEA3282E9E9800F9360F /* RemovePushTokenActionHandlerTests.swift in Sources */ = {isa = PBXBuildFile; fileRef = 06CDDEA2282E9E9800F9360F /* RemovePushTokenActionHandlerTests.swift */; };
		06CF5DFA27FC900F00822FAB /* ZMLocalNotification+Calling.swift in Sources */ = {isa = PBXBuildFile; fileRef = 06CF5DF927FC900F00822FAB /* ZMLocalNotification+Calling.swift */; };
		06FDC62F28354DAE008300DB /* PushTokenStorage.swift in Sources */ = {isa = PBXBuildFile; fileRef = 06FDC62E28354DAE008300DB /* PushTokenStorage.swift */; };
		06FDC63128354DBD008300DB /* PushTokenStorageTests.swift in Sources */ = {isa = PBXBuildFile; fileRef = 06FDC63028354DBD008300DB /* PushTokenStorageTests.swift */; };
		160ADE9C270DBD0A003FA638 /* ConnectToUserActionHandlerTests.swift in Sources */ = {isa = PBXBuildFile; fileRef = 160ADE9B270DBD0A003FA638 /* ConnectToUserActionHandlerTests.swift */; };
		16189D02268B104C004831BE /* ProteusMessageSyncTests.swift in Sources */ = {isa = PBXBuildFile; fileRef = 16189D01268B104C004831BE /* ProteusMessageSyncTests.swift */; };
		16189D06268B214E004831BE /* InsertedObjectSyncTests.swift in Sources */ = {isa = PBXBuildFile; fileRef = 16189D05268B214E004831BE /* InsertedObjectSyncTests.swift */; };
		16189D0A268B2C34004831BE /* ModifiedKeyObjectSyncTests.swift in Sources */ = {isa = PBXBuildFile; fileRef = 16189D09268B2C34004831BE /* ModifiedKeyObjectSyncTests.swift */; };
		161E05442665465A00DADC3D /* SyncProgress.swift in Sources */ = {isa = PBXBuildFile; fileRef = 161E05432665465A00DADC3D /* SyncProgress.swift */; };
		161E055026655E4500DADC3D /* UserProfileRequestStrategy.swift in Sources */ = {isa = PBXBuildFile; fileRef = 161E054F26655E4500DADC3D /* UserProfileRequestStrategy.swift */; };
		1621D2281D75AB2D007108C2 /* MockEntity.m in Sources */ = {isa = PBXBuildFile; fileRef = 1621D2231D75AB2D007108C2 /* MockEntity.m */; };
		1621D2291D75AB2D007108C2 /* MockEntity2.m in Sources */ = {isa = PBXBuildFile; fileRef = 1621D2251D75AB2D007108C2 /* MockEntity2.m */; };
		1621D22A1D75AB2D007108C2 /* MockModelObjectContextFactory.m in Sources */ = {isa = PBXBuildFile; fileRef = 1621D2271D75AB2D007108C2 /* MockModelObjectContextFactory.m */; };
		1621D22E1D75AC36007108C2 /* ZMChangeTrackerBootstrap.h in Headers */ = {isa = PBXBuildFile; fileRef = 1621D22B1D75AC36007108C2 /* ZMChangeTrackerBootstrap.h */; settings = {ATTRIBUTES = (Public, ); }; };
		1621D22F1D75AC36007108C2 /* ZMChangeTrackerBootstrap.m in Sources */ = {isa = PBXBuildFile; fileRef = 1621D22C1D75AC36007108C2 /* ZMChangeTrackerBootstrap.m */; };
		1621D2301D75AC36007108C2 /* ZMChangeTrackerBootstrap+Testing.h in Headers */ = {isa = PBXBuildFile; fileRef = 1621D22D1D75AC36007108C2 /* ZMChangeTrackerBootstrap+Testing.h */; settings = {ATTRIBUTES = (Public, ); }; };
		1621D2621D75C745007108C2 /* ZMDownstreamObjectSyncWithWhitelistTests.m in Sources */ = {isa = PBXBuildFile; fileRef = 166902191D709110000FE4AF /* ZMDownstreamObjectSyncWithWhitelistTests.m */; };
		1621D2651D75C750007108C2 /* ZMLocallyModifiedObjectSetTests.m in Sources */ = {isa = PBXBuildFile; fileRef = 1669021C1D709110000FE4AF /* ZMLocallyModifiedObjectSetTests.m */; };
		1621D2661D75C755007108C2 /* ZMLocallyModifiedObjectSyncStatusTests.m in Sources */ = {isa = PBXBuildFile; fileRef = 1669021D1D709110000FE4AF /* ZMLocallyModifiedObjectSyncStatusTests.m */; };
		1621D2671D75C776007108C2 /* ZMRemoteIdentifierObjectSyncTests.m in Sources */ = {isa = PBXBuildFile; fileRef = 1669021E1D709110000FE4AF /* ZMRemoteIdentifierObjectSyncTests.m */; };
		1621D26A1D75C782007108C2 /* ZMTimedSingleRequestSyncTests.m in Sources */ = {isa = PBXBuildFile; fileRef = 166902211D709110000FE4AF /* ZMTimedSingleRequestSyncTests.m */; };
		1621D26B1D75C7FF007108C2 /* ZMUpstreamInsertedObjectSyncTests.m in Sources */ = {isa = PBXBuildFile; fileRef = 166902221D709110000FE4AF /* ZMUpstreamInsertedObjectSyncTests.m */; };
		1621D26D1D75C806007108C2 /* NSManagedObjectContext+TestHelpers.m in Sources */ = {isa = PBXBuildFile; fileRef = 1621D2321D75B221007108C2 /* NSManagedObjectContext+TestHelpers.m */; };
		1621D2741D7715EA007108C2 /* ZMObjectSyncStrategy.h in Headers */ = {isa = PBXBuildFile; fileRef = 1621D2721D7715EA007108C2 /* ZMObjectSyncStrategy.h */; settings = {ATTRIBUTES = (Public, ); }; };
		1621D2751D7715EA007108C2 /* ZMObjectSyncStrategy.m in Sources */ = {isa = PBXBuildFile; fileRef = 1621D2731D7715EA007108C2 /* ZMObjectSyncStrategy.m */; };
		1622946B221C18BE00A98679 /* AssetV3UploadRequestStrategy.swift in Sources */ = {isa = PBXBuildFile; fileRef = 1622946A221C18BE00A98679 /* AssetV3UploadRequestStrategy.swift */; };
		1622946D221C56E500A98679 /* AssetsPreprocessor.swift in Sources */ = {isa = PBXBuildFile; fileRef = 1622946C221C56E500A98679 /* AssetsPreprocessor.swift */; };
		16229486221EBB8100A98679 /* ZMImagePreprocessingTracker.h in Headers */ = {isa = PBXBuildFile; fileRef = 16229482221EBB8000A98679 /* ZMImagePreprocessingTracker.h */; settings = {ATTRIBUTES = (Public, ); }; };
		16229487221EBB8100A98679 /* ZMImagePreprocessingTracker.m in Sources */ = {isa = PBXBuildFile; fileRef = 16229483221EBB8000A98679 /* ZMImagePreprocessingTracker.m */; };
		16229488221EBB8100A98679 /* ZMImagePreprocessingTracker+Testing.h in Headers */ = {isa = PBXBuildFile; fileRef = 16229484221EBB8000A98679 /* ZMImagePreprocessingTracker+Testing.h */; settings = {ATTRIBUTES = (Public, ); }; };
		16367F1E26FDB0740028AF8B /* Payload+Connection.swift in Sources */ = {isa = PBXBuildFile; fileRef = 16367F1D26FDB0740028AF8B /* Payload+Connection.swift */; };
		16367F2226FDB2A10028AF8B /* PayloadProcessing+Connection.swift in Sources */ = {isa = PBXBuildFile; fileRef = 16367F2126FDB2A10028AF8B /* PayloadProcessing+Connection.swift */; };
		16367F2626FDB4720028AF8B /* ConnectionRequestStrategy.swift in Sources */ = {isa = PBXBuildFile; fileRef = 16367F2526FDB4720028AF8B /* ConnectionRequestStrategy.swift */; };
		164D00742225624E00A8F264 /* ZMImagePreprocessingTrackerTests.m in Sources */ = {isa = PBXBuildFile; fileRef = 16229485221EBB8000A98679 /* ZMImagePreprocessingTrackerTests.m */; };
		164D007622256C6E00A8F264 /* AssetV3UploadRequestStrategyTests.swift in Sources */ = {isa = PBXBuildFile; fileRef = 164D007522256C6E00A8F264 /* AssetV3UploadRequestStrategyTests.swift */; };
		1658E91426C5349C003D0090 /* Starscream.xcframework in Frameworks */ = {isa = PBXBuildFile; fileRef = 1658E91326C5349C003D0090 /* Starscream.xcframework */; };
		1658EA6226DE22C0003D0090 /* ConversationRequestStrategy.swift in Sources */ = {isa = PBXBuildFile; fileRef = 1658EA6126DE22C0003D0090 /* ConversationRequestStrategy.swift */; };
		1662ADB322B0E8B300D84071 /* VerifyLegalHoldRequestStrategy.swift in Sources */ = {isa = PBXBuildFile; fileRef = 1662ADB222B0E8B300D84071 /* VerifyLegalHoldRequestStrategy.swift */; };
		1662ADD122B14CBA00D84071 /* VerifyLegalHoldRequestStrategyTests.swift in Sources */ = {isa = PBXBuildFile; fileRef = 1662ADD022B14CBA00D84071 /* VerifyLegalHoldRequestStrategyTests.swift */; };
		1669016E1D707509000FE4AF /* WireRequestStrategy.h in Headers */ = {isa = PBXBuildFile; fileRef = 1669016D1D707509000FE4AF /* WireRequestStrategy.h */; settings = {ATTRIBUTES = (Public, ); }; };
		166901D01D7081C7000FE4AF /* ZMContextChangeTracker.h in Headers */ = {isa = PBXBuildFile; fileRef = 166901A81D7081C7000FE4AF /* ZMContextChangeTracker.h */; settings = {ATTRIBUTES = (Public, ); }; };
		166901D31D7081C7000FE4AF /* ZMDownstreamObjectSync.h in Headers */ = {isa = PBXBuildFile; fileRef = 166901AB1D7081C7000FE4AF /* ZMDownstreamObjectSync.h */; settings = {ATTRIBUTES = (Public, ); }; };
		166901D41D7081C7000FE4AF /* ZMDownstreamObjectSync.m in Sources */ = {isa = PBXBuildFile; fileRef = 166901AC1D7081C7000FE4AF /* ZMDownstreamObjectSync.m */; };
		166901D51D7081C7000FE4AF /* ZMDownstreamObjectSyncWithWhitelist.h in Headers */ = {isa = PBXBuildFile; fileRef = 166901AD1D7081C7000FE4AF /* ZMDownstreamObjectSyncWithWhitelist.h */; settings = {ATTRIBUTES = (Public, ); }; };
		166901D61D7081C7000FE4AF /* ZMDownstreamObjectSyncWithWhitelist.m in Sources */ = {isa = PBXBuildFile; fileRef = 166901AE1D7081C7000FE4AF /* ZMDownstreamObjectSyncWithWhitelist.m */; };
		166901D71D7081C7000FE4AF /* ZMDownstreamObjectSyncWithWhitelist+Internal.h in Headers */ = {isa = PBXBuildFile; fileRef = 166901AF1D7081C7000FE4AF /* ZMDownstreamObjectSyncWithWhitelist+Internal.h */; };
		166901D81D7081C7000FE4AF /* ZMLocallyInsertedObjectSet.h in Headers */ = {isa = PBXBuildFile; fileRef = 166901B01D7081C7000FE4AF /* ZMLocallyInsertedObjectSet.h */; settings = {ATTRIBUTES = (Public, ); }; };
		166901D91D7081C7000FE4AF /* ZMLocallyInsertedObjectSet.m in Sources */ = {isa = PBXBuildFile; fileRef = 166901B11D7081C7000FE4AF /* ZMLocallyInsertedObjectSet.m */; };
		166901DA1D7081C7000FE4AF /* ZMLocallyModifiedObjectSet.h in Headers */ = {isa = PBXBuildFile; fileRef = 166901B21D7081C7000FE4AF /* ZMLocallyModifiedObjectSet.h */; settings = {ATTRIBUTES = (Public, ); }; };
		166901DB1D7081C7000FE4AF /* ZMLocallyModifiedObjectSet.m in Sources */ = {isa = PBXBuildFile; fileRef = 166901B31D7081C7000FE4AF /* ZMLocallyModifiedObjectSet.m */; };
		166901DC1D7081C7000FE4AF /* ZMLocallyModifiedObjectSyncStatus.h in Headers */ = {isa = PBXBuildFile; fileRef = 166901B41D7081C7000FE4AF /* ZMLocallyModifiedObjectSyncStatus.h */; settings = {ATTRIBUTES = (Public, ); }; };
		166901DD1D7081C7000FE4AF /* ZMLocallyModifiedObjectSyncStatus.m in Sources */ = {isa = PBXBuildFile; fileRef = 166901B51D7081C7000FE4AF /* ZMLocallyModifiedObjectSyncStatus.m */; };
		166901DE1D7081C7000FE4AF /* ZMObjectSync.h in Headers */ = {isa = PBXBuildFile; fileRef = 166901B61D7081C7000FE4AF /* ZMObjectSync.h */; settings = {ATTRIBUTES = (Public, ); }; };
		166901DF1D7081C7000FE4AF /* ZMRemoteIdentifierObjectSync.h in Headers */ = {isa = PBXBuildFile; fileRef = 166901B71D7081C7000FE4AF /* ZMRemoteIdentifierObjectSync.h */; settings = {ATTRIBUTES = (Public, ); }; };
		166901E01D7081C7000FE4AF /* ZMRemoteIdentifierObjectSync.m in Sources */ = {isa = PBXBuildFile; fileRef = 166901B81D7081C7000FE4AF /* ZMRemoteIdentifierObjectSync.m */; };
		166901E11D7081C7000FE4AF /* ZMRequestGenerator.h in Headers */ = {isa = PBXBuildFile; fileRef = 166901B91D7081C7000FE4AF /* ZMRequestGenerator.h */; settings = {ATTRIBUTES = (Public, ); }; };
		166901E21D7081C7000FE4AF /* ZMRequestGenerator.m in Sources */ = {isa = PBXBuildFile; fileRef = 166901BA1D7081C7000FE4AF /* ZMRequestGenerator.m */; };
		166901E31D7081C7000FE4AF /* ZMSingleRequestSync.h in Headers */ = {isa = PBXBuildFile; fileRef = 166901BB1D7081C7000FE4AF /* ZMSingleRequestSync.h */; settings = {ATTRIBUTES = (Public, ); }; };
		166901E41D7081C7000FE4AF /* ZMSingleRequestSync.m in Sources */ = {isa = PBXBuildFile; fileRef = 166901BC1D7081C7000FE4AF /* ZMSingleRequestSync.m */; };
		166901E51D7081C7000FE4AF /* ZMSyncOperationSet.h in Headers */ = {isa = PBXBuildFile; fileRef = 166901BD1D7081C7000FE4AF /* ZMSyncOperationSet.h */; settings = {ATTRIBUTES = (Public, ); }; };
		166901E61D7081C7000FE4AF /* ZMSyncOperationSet.m in Sources */ = {isa = PBXBuildFile; fileRef = 166901BE1D7081C7000FE4AF /* ZMSyncOperationSet.m */; };
		166901EB1D7081C7000FE4AF /* ZMTimedSingleRequestSync.h in Headers */ = {isa = PBXBuildFile; fileRef = 166901C31D7081C7000FE4AF /* ZMTimedSingleRequestSync.h */; settings = {ATTRIBUTES = (Public, ); }; };
		166901EC1D7081C7000FE4AF /* ZMTimedSingleRequestSync.m in Sources */ = {isa = PBXBuildFile; fileRef = 166901C41D7081C7000FE4AF /* ZMTimedSingleRequestSync.m */; };
		166901EF1D7081C7000FE4AF /* ZMUpstreamInsertedObjectSync.h in Headers */ = {isa = PBXBuildFile; fileRef = 166901C71D7081C7000FE4AF /* ZMUpstreamInsertedObjectSync.h */; settings = {ATTRIBUTES = (Public, ); }; };
		166901F01D7081C7000FE4AF /* ZMUpstreamInsertedObjectSync.m in Sources */ = {isa = PBXBuildFile; fileRef = 166901C81D7081C7000FE4AF /* ZMUpstreamInsertedObjectSync.m */; };
		166901F11D7081C7000FE4AF /* ZMUpstreamModifiedObjectSync.h in Headers */ = {isa = PBXBuildFile; fileRef = 166901C91D7081C7000FE4AF /* ZMUpstreamModifiedObjectSync.h */; settings = {ATTRIBUTES = (Public, ); }; };
		166901F21D7081C7000FE4AF /* ZMUpstreamModifiedObjectSync.m in Sources */ = {isa = PBXBuildFile; fileRef = 166901CA1D7081C7000FE4AF /* ZMUpstreamModifiedObjectSync.m */; };
		166901F31D7081C7000FE4AF /* ZMUpstreamModifiedObjectSync+Testing.h in Headers */ = {isa = PBXBuildFile; fileRef = 166901CB1D7081C7000FE4AF /* ZMUpstreamModifiedObjectSync+Testing.h */; };
		166901F41D7081C7000FE4AF /* ZMUpstreamRequest.h in Headers */ = {isa = PBXBuildFile; fileRef = 166901CC1D7081C7000FE4AF /* ZMUpstreamRequest.h */; settings = {ATTRIBUTES = (Public, ); }; };
		166901F51D7081C7000FE4AF /* ZMUpstreamRequest.m in Sources */ = {isa = PBXBuildFile; fileRef = 166901CD1D7081C7000FE4AF /* ZMUpstreamRequest.m */; };
		166901F61D7081C7000FE4AF /* ZMUpstreamTranscoder.h in Headers */ = {isa = PBXBuildFile; fileRef = 166901CE1D7081C7000FE4AF /* ZMUpstreamTranscoder.h */; settings = {ATTRIBUTES = (Public, ); }; };
		166902121D70851E000FE4AF /* ZMOutstandingItems.h in Headers */ = {isa = PBXBuildFile; fileRef = 166902111D70851E000FE4AF /* ZMOutstandingItems.h */; settings = {ATTRIBUTES = (Public, ); }; };
		166A22912577C06B00EF313D /* ResetSessionRequestStrategy.swift in Sources */ = {isa = PBXBuildFile; fileRef = 166A22902577C06B00EF313D /* ResetSessionRequestStrategy.swift */; };
		16751E8524CF72970099AE09 /* DeliveryReceiptRequestStrategy.swift in Sources */ = {isa = PBXBuildFile; fileRef = 16751E8424CF72970099AE09 /* DeliveryReceiptRequestStrategy.swift */; };
		16751EBB24D1BDA00099AE09 /* DeliveryReceiptRequestStrategyTests.swift in Sources */ = {isa = PBXBuildFile; fileRef = 16751EBA24D1BDA00099AE09 /* DeliveryReceiptRequestStrategyTests.swift */; };
		167BCBC426087F8900E9D7E3 /* ZMTBaseTests+CoreDataStack.swift in Sources */ = {isa = PBXBuildFile; fileRef = 167BCBC326087F8900E9D7E3 /* ZMTBaseTests+CoreDataStack.swift */; };
		1682462F257A1FB7002AF17B /* KeyPathObjectSync.swift in Sources */ = {isa = PBXBuildFile; fileRef = 1682462E257A1FB7002AF17B /* KeyPathObjectSync.swift */; };
		16824631257A23E8002AF17B /* KeyPathObjectSyncTests.swift in Sources */ = {isa = PBXBuildFile; fileRef = 16824630257A23E8002AF17B /* KeyPathObjectSyncTests.swift */; };
		16824633257A2B47002AF17B /* ResetSessionRequestStrategyTests.swift in Sources */ = {isa = PBXBuildFile; fileRef = 16824632257A2B47002AF17B /* ResetSessionRequestStrategyTests.swift */; };
		168414192228365D00FCB9BC /* AssetsPreprocessorTests.swift in Sources */ = {isa = PBXBuildFile; fileRef = 168414182228365D00FCB9BC /* AssetsPreprocessorTests.swift */; };
		168D7BBC26F330DE00789960 /* MessagingTest+Payloads.swift in Sources */ = {isa = PBXBuildFile; fileRef = 168D7BBB26F330DE00789960 /* MessagingTest+Payloads.swift */; };
		168D7CA526FB0CFD00789960 /* ActionHandler.swift in Sources */ = {isa = PBXBuildFile; fileRef = 168D7CA426FB0CFD00789960 /* ActionHandler.swift */; };
		168D7CB226FB0E3F00789960 /* EntityActionSync.swift in Sources */ = {isa = PBXBuildFile; fileRef = 168D7CB126FB0E3F00789960 /* EntityActionSync.swift */; };
		168D7CB726FB0E9200789960 /* AddParticipantActionHandler.swift in Sources */ = {isa = PBXBuildFile; fileRef = 168D7CB626FB0E9200789960 /* AddParticipantActionHandler.swift */; };
		168D7CBB26FB21D900789960 /* RemoveParticipantActionHandler.swift in Sources */ = {isa = PBXBuildFile; fileRef = 168D7CBA26FB21D900789960 /* RemoveParticipantActionHandler.swift */; };
		168D7CCE26FB303A00789960 /* AddParticipantActionHandlerTests.swift in Sources */ = {isa = PBXBuildFile; fileRef = 168D7CCD26FB303A00789960 /* AddParticipantActionHandlerTests.swift */; };
		168D7CF626FC6D3400789960 /* RemoveParticipantActionHandlerTests.swift in Sources */ = {isa = PBXBuildFile; fileRef = 168D7CF526FC6D3300789960 /* RemoveParticipantActionHandlerTests.swift */; };
		168D7D0C26FC81AD00789960 /* ActionHandlerTests.swift in Sources */ = {isa = PBXBuildFile; fileRef = 168D7D0B26FC81AD00789960 /* ActionHandlerTests.swift */; };
		16972DED2668E699008AF3A2 /* UserProfileRequestStrategyTests.swift in Sources */ = {isa = PBXBuildFile; fileRef = 16972DEC2668E699008AF3A2 /* UserProfileRequestStrategyTests.swift */; };
		169BA1CB25E9507600374343 /* Payload+Decoding.swift in Sources */ = {isa = PBXBuildFile; fileRef = 169BA1CA25E9507600374343 /* Payload+Decoding.swift */; };
		169BA1CD25E95DC900374343 /* Payload+Processing.swift in Sources */ = {isa = PBXBuildFile; fileRef = 169BA1CC25E95DC900374343 /* Payload+Processing.swift */; };
		16A4891A2685CECD001F9127 /* ProteusMessageSync.swift in Sources */ = {isa = PBXBuildFile; fileRef = 16A489192685CECC001F9127 /* ProteusMessageSync.swift */; };
		16A48936268A0665001F9127 /* ModifiedKeyObjectSync.swift in Sources */ = {isa = PBXBuildFile; fileRef = 16A48935268A0665001F9127 /* ModifiedKeyObjectSync.swift */; };
		16A4893A268A080E001F9127 /* InsertedObjectSync.swift in Sources */ = {isa = PBXBuildFile; fileRef = 16A48939268A080E001F9127 /* InsertedObjectSync.swift */; };
		16A4893F268B0C82001F9127 /* ClientMessageRequestStrategy.swift in Sources */ = {isa = PBXBuildFile; fileRef = 16A4893E268B0C82001F9127 /* ClientMessageRequestStrategy.swift */; };
		16A4894B268B0D1D001F9127 /* LinkPreviewUpdateRequestStrategy.swift in Sources */ = {isa = PBXBuildFile; fileRef = 16A4894A268B0D1D001F9127 /* LinkPreviewUpdateRequestStrategy.swift */; };
		16A86B2722A128A800A674F8 /* IdentifierObjectSync.swift in Sources */ = {isa = PBXBuildFile; fileRef = 16A86B2622A128A800A674F8 /* IdentifierObjectSync.swift */; };
		16A86B4622A5485E00A674F8 /* IdentifierObjectSyncTests.swift in Sources */ = {isa = PBXBuildFile; fileRef = 16A86B4522A5485E00A674F8 /* IdentifierObjectSyncTests.swift */; };
		16B5B33726FDDD8A001A3216 /* ConnectToUserActionHandler.swift in Sources */ = {isa = PBXBuildFile; fileRef = 16B5B33626FDDD8A001A3216 /* ConnectToUserActionHandler.swift */; };
		16B5B3462701A713001A3216 /* UpdateConnectionActionHandler.swift in Sources */ = {isa = PBXBuildFile; fileRef = 16B5B3452701A713001A3216 /* UpdateConnectionActionHandler.swift */; };
		16B5B42B2705E163001A3216 /* ConnectionRequestStrategyTests.swift in Sources */ = {isa = PBXBuildFile; fileRef = 16B5B42A2705E163001A3216 /* ConnectionRequestStrategyTests.swift */; };
		16CC0833268DC32D00C0613C /* LinkPreviewUpdateRequestStrategyTests.swift in Sources */ = {isa = PBXBuildFile; fileRef = 16CC0832268DC32D00C0613C /* LinkPreviewUpdateRequestStrategyTests.swift */; };
		16CC083B268E075100C0613C /* ClientMessageRequestStrategyTests.swift in Sources */ = {isa = PBXBuildFile; fileRef = 16CC083A268E075100C0613C /* ClientMessageRequestStrategyTests.swift */; };
		16D0E07F1DF88B430075DF8F /* EntityTranscoder.swift in Sources */ = {isa = PBXBuildFile; fileRef = 16D0E07E1DF88B430075DF8F /* EntityTranscoder.swift */; };
		16DABDA225D69335005F4C3A /* Payload.swift in Sources */ = {isa = PBXBuildFile; fileRef = 16DABDA125D69335005F4C3A /* Payload.swift */; };
		16E5F6D626EF1BE100F35FBA /* PaginatedSync.swift in Sources */ = {isa = PBXBuildFile; fileRef = 16E5F6D526EF1BE000F35FBA /* PaginatedSync.swift */; };
		16E5F6DD26EF1E3200F35FBA /* Payload+Conversation.swift in Sources */ = {isa = PBXBuildFile; fileRef = 16E5F6DC26EF1E3200F35FBA /* Payload+Conversation.swift */; };
		16E5F71826EF4DBF00F35FBA /* ConversationRequestStrategyTests.swift in Sources */ = {isa = PBXBuildFile; fileRef = 16E5F71726EF4DBF00F35FBA /* ConversationRequestStrategyTests.swift */; };
		16E70F5B270DCCB900718E5D /* UpdateConnectionActionHandlerTests.swift in Sources */ = {isa = PBXBuildFile; fileRef = 16E70F5A270DCCB900718E5D /* UpdateConnectionActionHandlerTests.swift */; };
		16E70F6E270EE9F800718E5D /* PayloadProcessing+MessageSendingStatusTests.swift in Sources */ = {isa = PBXBuildFile; fileRef = 16A4891526849258001F9127 /* PayloadProcessing+MessageSendingStatusTests.swift */; };
		16E70F73270EE9FC00718E5D /* PayloadProcessing+ConversationTests.swift in Sources */ = {isa = PBXBuildFile; fileRef = 16E5F71B26F09E5B00F35FBA /* PayloadProcessing+ConversationTests.swift */; };
		16E70F78270EEA0100718E5D /* PayloadProcessing+UserProfileTests.swift in Sources */ = {isa = PBXBuildFile; fileRef = 162F5799266DE67600337797 /* PayloadProcessing+UserProfileTests.swift */; };
		16E70F7E270EEA5400718E5D /* PayloadProcessing+UserProfile.swift in Sources */ = {isa = PBXBuildFile; fileRef = 16E70F7D270EEA5400718E5D /* PayloadProcessing+UserProfile.swift */; };
		16E70F8A270EEB2300718E5D /* PayloadProcessing+Conversation.swift in Sources */ = {isa = PBXBuildFile; fileRef = 16E70F89270EEB2300718E5D /* PayloadProcessing+Conversation.swift */; };
		16E70F8E270EEBB700718E5D /* PayloadProcessing+MessageSendingStatus.swift in Sources */ = {isa = PBXBuildFile; fileRef = 16E70F8D270EEBB700718E5D /* PayloadProcessing+MessageSendingStatus.swift */; };
		16E70F94270EEEEB00718E5D /* PayloadProcessing+ConnectionTests.swift in Sources */ = {isa = PBXBuildFile; fileRef = 16E70F93270EEEEB00718E5D /* PayloadProcessing+ConnectionTests.swift */; };
		16FFDE441DF6C668003494D6 /* DependencyEntitySync.swift in Sources */ = {isa = PBXBuildFile; fileRef = 16FFDE431DF6C668003494D6 /* DependencyEntitySync.swift */; };
		547D47171E7C1B0D002EEA15 /* DependentObjects.swift in Sources */ = {isa = PBXBuildFile; fileRef = 547D47161E7C1B0D002EEA15 /* DependentObjects.swift */; };
		547D47191E7C2F6C002EEA15 /* DependentObjectsTests.swift in Sources */ = {isa = PBXBuildFile; fileRef = 547D47181E7C2F6C002EEA15 /* DependentObjectsTests.swift */; };
		547E664D1F7512FE008CB1FA /* Default-568h@2x.png in Resources */ = {isa = PBXBuildFile; fileRef = 547E664C1F7512FE008CB1FA /* Default-568h@2x.png */; };
		5E68F22722452CDC00298376 /* LinkPreprocessor.swift in Sources */ = {isa = PBXBuildFile; fileRef = 5E68F22622452CDC00298376 /* LinkPreprocessor.swift */; };
		5E9EA4DE2243C10400D401B2 /* LinkAttachmentsPreprocessor.swift in Sources */ = {isa = PBXBuildFile; fileRef = 5E9EA4DD2243C10400D401B2 /* LinkAttachmentsPreprocessor.swift */; };
		5E9EA4E02243C6B200D401B2 /* LinkAttachmentsPreprocessorTests.swift in Sources */ = {isa = PBXBuildFile; fileRef = 5E9EA4DF2243C6B200D401B2 /* LinkAttachmentsPreprocessorTests.swift */; };
		631216392881D10100FF9A56 /* ZMUpdateEvent+Payload.swift in Sources */ = {isa = PBXBuildFile; fileRef = 631216382881D10100FF9A56 /* ZMUpdateEvent+Payload.swift */; };
		633B396A2891890600208124 /* ZMUpdateEvent+Decryption.swift in Sources */ = {isa = PBXBuildFile; fileRef = 633B39692891890500208124 /* ZMUpdateEvent+Decryption.swift */; };
		633B396C2892D53300208124 /* MockMLSController.swift in Sources */ = {isa = PBXBuildFile; fileRef = 633B396B2892D53300208124 /* MockMLSController.swift */; };
		63CC83B12859D488008549AD /* ClaimMLSKeyPackageActionHandler.swift in Sources */ = {isa = PBXBuildFile; fileRef = 63CC83B02859D488008549AD /* ClaimMLSKeyPackageActionHandler.swift */; };
		63CC83B3285A1E59008549AD /* ClaimMLSKeyPackageActionHandlerTests.swift in Sources */ = {isa = PBXBuildFile; fileRef = 63CC83B2285A1E59008549AD /* ClaimMLSKeyPackageActionHandlerTests.swift */; };
		63CC83B9285B4845008549AD /* String+Empty.swift in Sources */ = {isa = PBXBuildFile; fileRef = 63CC83B8285B4845008549AD /* String+Empty.swift */; };
		63CC83E2285C9C6C008549AD /* UploadSelfMLSKeyPackagesActionHandler.swift in Sources */ = {isa = PBXBuildFile; fileRef = 63CC83DF285C9C6C008549AD /* UploadSelfMLSKeyPackagesActionHandler.swift */; };
		63CC83E5285C9C72008549AD /* UploadSelfMLSKeyPackagesActionHandlerTests.swift in Sources */ = {isa = PBXBuildFile; fileRef = 63CC83E0285C9C6C008549AD /* UploadSelfMLSKeyPackagesActionHandlerTests.swift */; };
		63CC83EE285CA2B0008549AD /* SendMLSWelcomeActionHandler.swift in Sources */ = {isa = PBXBuildFile; fileRef = 63CC83EB285CA2B0008549AD /* SendMLSWelcomeActionHandler.swift */; };
		63CC83F0285CA2B8008549AD /* SendMLSWelcomeActionHandlerTests.swift in Sources */ = {isa = PBXBuildFile; fileRef = 63CC83EC285CA2B0008549AD /* SendMLSWelcomeActionHandlerTests.swift */; };
		63CC83F2285CB96A008549AD /* ActionHandlerTestBase.swift in Sources */ = {isa = PBXBuildFile; fileRef = 63CC83F1285CB96A008549AD /* ActionHandlerTestBase.swift */; };
		63DA339F286DF6ED00818C3C /* MLSEventProcessor.swift in Sources */ = {isa = PBXBuildFile; fileRef = 63DA339E286DF6ED00818C3C /* MLSEventProcessor.swift */; };
		63DA33A8286F27DD00818C3C /* MLSEventProcessorTests.swift in Sources */ = {isa = PBXBuildFile; fileRef = 63DA33A7286F27DD00818C3C /* MLSEventProcessorTests.swift */; };
		63DA33AA286F343A00818C3C /* MockMLSEventProcessor.swift in Sources */ = {isa = PBXBuildFile; fileRef = 63DA33A9286F343A00818C3C /* MockMLSEventProcessor.swift */; };
		70C781FD2732B0100059DF07 /* UpdateRoleActionHandlerTests.swift in Sources */ = {isa = PBXBuildFile; fileRef = 70C781FC2732B0100059DF07 /* UpdateRoleActionHandlerTests.swift */; };
		70E77B79273187660021EE70 /* UpdateRoleActionHandler.swift in Sources */ = {isa = PBXBuildFile; fileRef = 70E77B78273187660021EE70 /* UpdateRoleActionHandler.swift */; };
		7A111DE8285C90A90085BF91 /* SendMLSMessageActionHandler.swift in Sources */ = {isa = PBXBuildFile; fileRef = 7A111DE7285C90A90085BF91 /* SendMLSMessageActionHandler.swift */; };
		7A111DEA285C90B70085BF91 /* SendMLSMessageActionHandlerTests.swift in Sources */ = {isa = PBXBuildFile; fileRef = 7A111DE9285C90B70085BF91 /* SendMLSMessageActionHandlerTests.swift */; };
		7AEBB677285A10620090B524 /* CountSelfMLSKeyPackagesActionHandler.swift in Sources */ = {isa = PBXBuildFile; fileRef = 7AEBB676285A10620090B524 /* CountSelfMLSKeyPackagesActionHandler.swift */; };
		7AEBB679285A16400090B524 /* CountSelfMLSKeyPackagesActionHandlerTests.swift in Sources */ = {isa = PBXBuildFile; fileRef = 7AEBB678285A16400090B524 /* CountSelfMLSKeyPackagesActionHandlerTests.swift */; };
		8792F55721AD944100795027 /* UserPropertyRequestStrategy.swift in Sources */ = {isa = PBXBuildFile; fileRef = 8792F55621AD944100795027 /* UserPropertyRequestStrategy.swift */; };
		87F7288521AFF37D000ED371 /* UserPropertyRequestStrategyTests.swift in Sources */ = {isa = PBXBuildFile; fileRef = 87F7288421AFF37D000ED371 /* UserPropertyRequestStrategyTests.swift */; };
		A90C56E62685C20E00F1007B /* ZMImagePreprocessingTrackerTests.swift in Sources */ = {isa = PBXBuildFile; fileRef = A90C56E52685C20E00F1007B /* ZMImagePreprocessingTrackerTests.swift */; };
		A9D63697268DE13D00F8CD40 /* WireDataModel.xcframework in Frameworks */ = {isa = PBXBuildFile; fileRef = A9D63689268DE13D00F8CD40 /* WireDataModel.xcframework */; };
		A9D63699268DE13D00F8CD40 /* WireSystem.xcframework in Frameworks */ = {isa = PBXBuildFile; fileRef = A9D6368A268DE13D00F8CD40 /* WireSystem.xcframework */; };
		A9D6369B268DE13D00F8CD40 /* WireTransport.xcframework in Frameworks */ = {isa = PBXBuildFile; fileRef = A9D6368B268DE13D00F8CD40 /* WireTransport.xcframework */; };
		A9D6369F268DE13D00F8CD40 /* WireImages.xcframework in Frameworks */ = {isa = PBXBuildFile; fileRef = A9D6368D268DE13D00F8CD40 /* WireImages.xcframework */; };
		A9D636A1268DE13D00F8CD40 /* PINCache.xcframework in Frameworks */ = {isa = PBXBuildFile; fileRef = A9D6368E268DE13D00F8CD40 /* PINCache.xcframework */; };
		A9D636A3268DE13D00F8CD40 /* WireCryptobox.xcframework in Frameworks */ = {isa = PBXBuildFile; fileRef = A9D6368F268DE13D00F8CD40 /* WireCryptobox.xcframework */; };
		A9D636A5268DE13D00F8CD40 /* SwiftProtobuf.xcframework in Frameworks */ = {isa = PBXBuildFile; fileRef = A9D63690268DE13D00F8CD40 /* SwiftProtobuf.xcframework */; };
		A9D636A7268DE13D00F8CD40 /* WireProtos.xcframework in Frameworks */ = {isa = PBXBuildFile; fileRef = A9D63691268DE13D00F8CD40 /* WireProtos.xcframework */; };
		A9D636A9268DE13D00F8CD40 /* WireLinkPreview.xcframework in Frameworks */ = {isa = PBXBuildFile; fileRef = A9D63692268DE13D00F8CD40 /* WireLinkPreview.xcframework */; };
		A9D636AB268DE13D00F8CD40 /* HTMLString.xcframework in Frameworks */ = {isa = PBXBuildFile; fileRef = A9D63693268DE13D00F8CD40 /* HTMLString.xcframework */; };
		A9D636AD268DE13D00F8CD40 /* WireUtilities.xcframework in Frameworks */ = {isa = PBXBuildFile; fileRef = A9D63694268DE13D00F8CD40 /* WireUtilities.xcframework */; };
		A9D636B4268DE16100F8CD40 /* OCMock.xcframework in Frameworks */ = {isa = PBXBuildFile; fileRef = A9D6368C268DE13D00F8CD40 /* OCMock.xcframework */; };
		A9D636B6268DE16100F8CD40 /* WireTesting.xcframework in Frameworks */ = {isa = PBXBuildFile; fileRef = A9D63688268DE13D00F8CD40 /* WireTesting.xcframework */; };
		BF1F52C61ECC74E5002FB553 /* Array+RequestGenerator.swift in Sources */ = {isa = PBXBuildFile; fileRef = BF1F52C51ECC74E5002FB553 /* Array+RequestGenerator.swift */; };
		BF7D9BE11D8C351900949267 /* WireRequestStrategy.framework in Frameworks */ = {isa = PBXBuildFile; fileRef = 1669016A1D707509000FE4AF /* WireRequestStrategy.framework */; };
		BFF9446620F5F79F00531BC3 /* ImageV2DownloadRequestStrategyTests.swift in Sources */ = {isa = PBXBuildFile; fileRef = BFF9446520F5F79F00531BC3 /* ImageV2DownloadRequestStrategyTests.swift */; };
		D5D65A062073C8F800D7F3C3 /* AssetRequestFactoryTests.swift in Sources */ = {isa = PBXBuildFile; fileRef = D5D65A052073C8F800D7F3C3 /* AssetRequestFactoryTests.swift */; };
		D5D65A072074C23D00D7F3C3 /* AssetRequestFactory.swift in Sources */ = {isa = PBXBuildFile; fileRef = F963E8D91D955D4600098AD3 /* AssetRequestFactory.swift */; };
		EE0CEB462893E9390055ECE5 /* ConversationEventProcessor.swift in Sources */ = {isa = PBXBuildFile; fileRef = EE0CEB452893E9390055ECE5 /* ConversationEventProcessor.swift */; };
		EE202DAB27F1F4CC00083AB3 /* VoIPPushPayload.swift in Sources */ = {isa = PBXBuildFile; fileRef = EE202DAA27F1F4CC00083AB3 /* VoIPPushPayload.swift */; };
		EE3245FC2821D41000F2A84A /* VoIPPushHelper.swift in Sources */ = {isa = PBXBuildFile; fileRef = EE3245FB2821D41000F2A84A /* VoIPPushHelper.swift */; };
		EE3246042823196100F2A84A /* VoIPPushHelperTests.swift in Sources */ = {isa = PBXBuildFile; fileRef = EE3246032823196100F2A84A /* VoIPPushHelperTests.swift */; };
		EE402C0128996AA300CA0E40 /* MLSMessageSync.swift in Sources */ = {isa = PBXBuildFile; fileRef = EE402C0028996AA300CA0E40 /* MLSMessageSync.swift */; };
		EE402C0328996C2500CA0E40 /* MLSMessageSync.Transcoder.swift in Sources */ = {isa = PBXBuildFile; fileRef = EE402C0228996C2500CA0E40 /* MLSMessageSync.Transcoder.swift */; };
		EE402C0528996C6900CA0E40 /* MLSMessage.swift in Sources */ = {isa = PBXBuildFile; fileRef = EE402C0428996C6900CA0E40 /* MLSMessage.swift */; };
		EE402C0728996F6600CA0E40 /* MessageSync.swift in Sources */ = {isa = PBXBuildFile; fileRef = EE402C0628996F6600CA0E40 /* MessageSync.swift */; };
		EE4345DF2865D0FB0090AC34 /* ConversationByQualifiedIDListTranscoderTests.swift in Sources */ = {isa = PBXBuildFile; fileRef = EE4345DE2865D0FB0090AC34 /* ConversationByQualifiedIDListTranscoderTests.swift */; };
		EE4C5FBE27D2C5CD000C0D45 /* BundledMessageNotificationBuilder.swift in Sources */ = {isa = PBXBuildFile; fileRef = EE4C5FBD27D2C5CD000C0D45 /* BundledMessageNotificationBuilder.swift */; };
		EE57BD9D28A52DD600C46660 /* MLSMessageSyncTests.swift in Sources */ = {isa = PBXBuildFile; fileRef = EE57BD9C28A52DD600C46660 /* MLSMessageSyncTests.swift */; };
		EE57BD9F28A52E3100C46660 /* MessageSyncTests.swift in Sources */ = {isa = PBXBuildFile; fileRef = EE57BD9E28A52E3100C46660 /* MessageSyncTests.swift */; };
		EE82318927D22D79008CD77B /* String+Random.swift in Sources */ = {isa = PBXBuildFile; fileRef = EE82318827D22D79008CD77B /* String+Random.swift */; };
		EE8DC53528C0EF7800AC4E3D /* FetchUserClientsAction.swift in Sources */ = {isa = PBXBuildFile; fileRef = EE8DC53428C0EF7800AC4E3D /* FetchUserClientsAction.swift */; };
		EE8DC53728C0EFA700AC4E3D /* FetchUserClientsActionHandler.swift in Sources */ = {isa = PBXBuildFile; fileRef = EE8DC53628C0EFA700AC4E3D /* FetchUserClientsActionHandler.swift */; };
		EE8DC53928C0F04B00AC4E3D /* FetchUserClientsActionHandlerTests.swift in Sources */ = {isa = PBXBuildFile; fileRef = EE8DC53828C0F04B00AC4E3D /* FetchUserClientsActionHandlerTests.swift */; };
		EE90C29E282E785800474379 /* PushTokenStrategy.swift in Sources */ = {isa = PBXBuildFile; fileRef = EE90C29D282E785800474379 /* PushTokenStrategy.swift */; };
		EE90C2A7282E7EC800474379 /* RegisterPushTokenActionHandler.swift in Sources */ = {isa = PBXBuildFile; fileRef = EE90C2A6282E7EC800474379 /* RegisterPushTokenActionHandler.swift */; };
		EE90C2A8282E7ECF00474379 /* RegisterPushTokenAction.swift in Sources */ = {isa = PBXBuildFile; fileRef = EE90C2A4282E7EA900474379 /* RegisterPushTokenAction.swift */; };
		EE90C2AA282E855B00474379 /* RegisterPushTokenActionHandlerTests.swift in Sources */ = {isa = PBXBuildFile; fileRef = EE90C2A9282E855B00474379 /* RegisterPushTokenActionHandlerTests.swift */; };
		EE90C2AC282EA1D200474379 /* GetPushTokensAction.swift in Sources */ = {isa = PBXBuildFile; fileRef = EE90C2AB282EA1D200474379 /* GetPushTokensAction.swift */; };
		EE90C2AE282EA1E000474379 /* GetPushTokensActionHandler.swift in Sources */ = {isa = PBXBuildFile; fileRef = EE90C2AD282EA1E000474379 /* GetPushTokensActionHandler.swift */; };
		EE90C2B0282EA1F200474379 /* GetPushTokensActionHandlerTests.swift in Sources */ = {isa = PBXBuildFile; fileRef = EE90C2AF282EA1F200474379 /* GetPushTokensActionHandlerTests.swift */; };
		EE9BC57E28785FB100AF9AEE /* XCTestCase+APIVersion.swift in Sources */ = {isa = PBXBuildFile; fileRef = EE9BC57D28785FB100AF9AEE /* XCTestCase+APIVersion.swift */; };
		EEAC16D4281AE5F700B7A34D /* CallEventContent.swift in Sources */ = {isa = PBXBuildFile; fileRef = EEAC16D3281AE5F700B7A34D /* CallEventContent.swift */; };
		EEAC16D6281AEB0200B7A34D /* CallEventContentTests.swift in Sources */ = {isa = PBXBuildFile; fileRef = EEAC16D5281AEB0200B7A34D /* CallEventContentTests.swift */; };
		EEB5DE05283773C3009B4741 /* GetFeatureConfigsAction.swift in Sources */ = {isa = PBXBuildFile; fileRef = EEB5DE04283773C3009B4741 /* GetFeatureConfigsAction.swift */; };
		EEB5DE0728377635009B4741 /* GetFeatureConfigsActionHandler.swift in Sources */ = {isa = PBXBuildFile; fileRef = EEB5DE0628377635009B4741 /* GetFeatureConfigsActionHandler.swift */; };
		EEB5DE0F28379A19009B4741 /* GetFeatureConfigsActionHandlerTests.swift in Sources */ = {isa = PBXBuildFile; fileRef = EEB5DE0E28379A19009B4741 /* GetFeatureConfigsActionHandlerTests.swift */; };
		EEE0EDB12858906500BBEE29 /* MLSRequestStrategy.swift in Sources */ = {isa = PBXBuildFile; fileRef = EEE0EDB02858906500BBEE29 /* MLSRequestStrategy.swift */; };
		EEE0EE0528591D3200BBEE29 /* OptionalString+NonEmptyValue.swift in Sources */ = {isa = PBXBuildFile; fileRef = EEE0EE0328591D2C00BBEE29 /* OptionalString+NonEmptyValue.swift */; };
		EEE0EE0728591E9C00BBEE29 /* AssetDownloadRequestFactoryTests.swift in Sources */ = {isa = PBXBuildFile; fileRef = EEE0EE0628591E9C00BBEE29 /* AssetDownloadRequestFactoryTests.swift */; };
		EEE46E5428C5EE48005F48D7 /* ZMTransportResponse+ErrorInfo.swift in Sources */ = {isa = PBXBuildFile; fileRef = EEE46E5328C5EE48005F48D7 /* ZMTransportResponse+ErrorInfo.swift */; };
		F14B7AEA222009BA00458624 /* UserRichProfileRequestStrategy.swift in Sources */ = {isa = PBXBuildFile; fileRef = F14B7AE9222009BA00458624 /* UserRichProfileRequestStrategy.swift */; };
		F14B7AEC222009C200458624 /* UserRichProfileRequestStrategyTests.swift in Sources */ = {isa = PBXBuildFile; fileRef = F14B7AEB222009C200458624 /* UserRichProfileRequestStrategyTests.swift */; };
		F154EDC71F447B6C00CB8184 /* AppDelegate.swift in Sources */ = {isa = PBXBuildFile; fileRef = F154EDC61F447B6C00CB8184 /* AppDelegate.swift */; };
		F184019A2073BE0800E9F4CC /* ClientMessageRequestFactory.swift in Sources */ = {isa = PBXBuildFile; fileRef = F184014F2073BE0800E9F4CC /* ClientMessageRequestFactory.swift */; };
		F18401A42073BE0800E9F4CC /* GenericMessageRequestStrategy.swift in Sources */ = {isa = PBXBuildFile; fileRef = F184015A2073BE0800E9F4CC /* GenericMessageRequestStrategy.swift */; };
		F18401A62073BE0800E9F4CC /* MissingClientsRequestStrategy.swift in Sources */ = {isa = PBXBuildFile; fileRef = F184015D2073BE0800E9F4CC /* MissingClientsRequestStrategy.swift */; };
		F18401A92073BE0800E9F4CC /* MissingClientsRequestFactory.swift in Sources */ = {isa = PBXBuildFile; fileRef = F18401602073BE0800E9F4CC /* MissingClientsRequestFactory.swift */; };
		F18401AA2073BE0800E9F4CC /* FetchingClientRequestStrategy.swift in Sources */ = {isa = PBXBuildFile; fileRef = F18401612073BE0800E9F4CC /* FetchingClientRequestStrategy.swift */; };
		F18401AD2073BE0800E9F4CC /* ZMOTRMessage+Missing.swift in Sources */ = {isa = PBXBuildFile; fileRef = F18401652073BE0800E9F4CC /* ZMOTRMessage+Missing.swift */; };
		F18401AF2073BE0800E9F4CC /* AvailabilityRequestStrategy.swift in Sources */ = {isa = PBXBuildFile; fileRef = F18401682073BE0800E9F4CC /* AvailabilityRequestStrategy.swift */; };
		F18401B02073BE0800E9F4CC /* AbstractRequestStrategy.swift in Sources */ = {isa = PBXBuildFile; fileRef = F184016A2073BE0800E9F4CC /* AbstractRequestStrategy.swift */; };
		F18401B32073BE0800E9F4CC /* ZMAbstractRequestStrategy.h in Headers */ = {isa = PBXBuildFile; fileRef = F184016D2073BE0800E9F4CC /* ZMAbstractRequestStrategy.h */; settings = {ATTRIBUTES = (Public, ); }; };
		F18401B42073BE0800E9F4CC /* ZMAbstractRequestStrategy.m in Sources */ = {isa = PBXBuildFile; fileRef = F184016E2073BE0800E9F4CC /* ZMAbstractRequestStrategy.m */; };
		F18401B52073BE0800E9F4CC /* OTREntityTranscoder.swift in Sources */ = {isa = PBXBuildFile; fileRef = F184016F2073BE0800E9F4CC /* OTREntityTranscoder.swift */; };
		F18401BB2073BE0800E9F4CC /* LinkPreviewAssetDownloadRequestStrategy.swift in Sources */ = {isa = PBXBuildFile; fileRef = F18401772073BE0800E9F4CC /* LinkPreviewAssetDownloadRequestStrategy.swift */; };
		F18401BD2073BE0800E9F4CC /* LinkPreviewAssetUploadRequestStrategy.swift in Sources */ = {isa = PBXBuildFile; fileRef = F18401792073BE0800E9F4CC /* LinkPreviewAssetUploadRequestStrategy.swift */; };
		F18401BF2073BE0800E9F4CC /* AssetClientMessageRequestStrategy.swift in Sources */ = {isa = PBXBuildFile; fileRef = F184017B2073BE0800E9F4CC /* AssetClientMessageRequestStrategy.swift */; };
		F18401C12073BE0800E9F4CC /* ImageV2DownloadRequestStrategy.swift in Sources */ = {isa = PBXBuildFile; fileRef = F184017E2073BE0800E9F4CC /* ImageV2DownloadRequestStrategy.swift */; };
		F18401C22073BE0800E9F4CC /* AssetV2DownloadRequestStrategy.swift in Sources */ = {isa = PBXBuildFile; fileRef = F184017F2073BE0800E9F4CC /* AssetV2DownloadRequestStrategy.swift */; };
		F18401C32073BE0800E9F4CC /* AssetV3DownloadRequestStrategy.swift in Sources */ = {isa = PBXBuildFile; fileRef = F18401802073BE0800E9F4CC /* AssetV3DownloadRequestStrategy.swift */; };
		F18401C72073BE0800E9F4CC /* AssetV3PreviewDownloadStrategy.swift in Sources */ = {isa = PBXBuildFile; fileRef = F18401842073BE0800E9F4CC /* AssetV3PreviewDownloadStrategy.swift */; };
		F18401C82073BE0800E9F4CC /* AssetDownloadRequestFactory.swift in Sources */ = {isa = PBXBuildFile; fileRef = F18401862073BE0800E9F4CC /* AssetDownloadRequestFactory.swift */; };
		F18401CD2073BE0800E9F4CC /* LinkPreviewPreprocessor.swift in Sources */ = {isa = PBXBuildFile; fileRef = F184018B2073BE0800E9F4CC /* LinkPreviewPreprocessor.swift */; };
		F18401D02073BE0800E9F4CC /* PushMessageHandler.swift in Sources */ = {isa = PBXBuildFile; fileRef = F184018F2073BE0800E9F4CC /* PushMessageHandler.swift */; };
		F18401D12073BE0800E9F4CC /* ApplicationStatus.swift in Sources */ = {isa = PBXBuildFile; fileRef = F18401902073BE0800E9F4CC /* ApplicationStatus.swift */; };
		F18401D22073BE0800E9F4CC /* OTREntity.swift in Sources */ = {isa = PBXBuildFile; fileRef = F18401912073BE0800E9F4CC /* OTREntity.swift */; };
		F18401D32073BE0800E9F4CC /* ZMMessage+Dependency.swift in Sources */ = {isa = PBXBuildFile; fileRef = F18401932073BE0800E9F4CC /* ZMMessage+Dependency.swift */; };
		F18401D42073BE0800E9F4CC /* MessageExpirationTimer.swift in Sources */ = {isa = PBXBuildFile; fileRef = F18401942073BE0800E9F4CC /* MessageExpirationTimer.swift */; };
		F18401D62073BE0800E9F4CC /* ZMStrategyConfigurationOption.h in Headers */ = {isa = PBXBuildFile; fileRef = F18401962073BE0800E9F4CC /* ZMStrategyConfigurationOption.h */; settings = {ATTRIBUTES = (Public, ); }; };
		F18401D82073BE0800E9F4CC /* ZMConversation+Notifications.swift in Sources */ = {isa = PBXBuildFile; fileRef = F18401982073BE0800E9F4CC /* ZMConversation+Notifications.swift */; };
		F18401D92073BE0800E9F4CC /* EncryptionSessionDirectory+UpdateEvents.swift in Sources */ = {isa = PBXBuildFile; fileRef = F18401992073BE0800E9F4CC /* EncryptionSessionDirectory+UpdateEvents.swift */; };
		F18401DB2073C25300E9F4CC /* CryptoBoxUpdateEventsTests.swift in Sources */ = {isa = PBXBuildFile; fileRef = F18401952073BE0800E9F4CC /* CryptoBoxUpdateEventsTests.swift */; };
		F18401DC2073C25300E9F4CC /* MessageExpirationTimerTests.swift in Sources */ = {isa = PBXBuildFile; fileRef = F18401972073BE0800E9F4CC /* MessageExpirationTimerTests.swift */; };
		F18401E02073C25900E9F4CC /* ClientMessageRequestFactoryTests.swift in Sources */ = {isa = PBXBuildFile; fileRef = F18401542073BE0800E9F4CC /* ClientMessageRequestFactoryTests.swift */; };
		F18401E12073C25900E9F4CC /* OTREntityTests+Dependency.swift in Sources */ = {isa = PBXBuildFile; fileRef = F18401552073BE0800E9F4CC /* OTREntityTests+Dependency.swift */; };
		F18401E42073C25E00E9F4CC /* GenericMessageRequestStrategyTests.swift in Sources */ = {isa = PBXBuildFile; fileRef = F184015B2073BE0800E9F4CC /* GenericMessageRequestStrategyTests.swift */; };
		F18401E52073C26200E9F4CC /* FetchingClientRequestStrategyTests.swift in Sources */ = {isa = PBXBuildFile; fileRef = F184015E2073BE0800E9F4CC /* FetchingClientRequestStrategyTests.swift */; };
		F18401E72073C26200E9F4CC /* MissingClientsRequestStrategyTests.swift in Sources */ = {isa = PBXBuildFile; fileRef = F18401622073BE0800E9F4CC /* MissingClientsRequestStrategyTests.swift */; };
		F18401E82073C26700E9F4CC /* ZMOTRMessageMissingTests.swift in Sources */ = {isa = PBXBuildFile; fileRef = F18401642073BE0800E9F4CC /* ZMOTRMessageMissingTests.swift */; };
		F18401E92073C26700E9F4CC /* AvailabilityRequestStrategyTests.swift in Sources */ = {isa = PBXBuildFile; fileRef = F18401672073BE0800E9F4CC /* AvailabilityRequestStrategyTests.swift */; };
		F18401EA2073C26700E9F4CC /* AbstractRequestStrategyTests.swift in Sources */ = {isa = PBXBuildFile; fileRef = F184016B2073BE0800E9F4CC /* AbstractRequestStrategyTests.swift */; };
		F18401EB2073C26700E9F4CC /* OTREntityTranscoderTests.swift in Sources */ = {isa = PBXBuildFile; fileRef = F184016C2073BE0800E9F4CC /* OTREntityTranscoderTests.swift */; };
		F18401EC2073C26700E9F4CC /* AssetV3PreviewDownloadRequestStrategyTests.swift in Sources */ = {isa = PBXBuildFile; fileRef = F18401712073BE0800E9F4CC /* AssetV3PreviewDownloadRequestStrategyTests.swift */; };
		F18401EE2073C26C00E9F4CC /* LinkPreviewAssetUploadRequestStrategyTests.swift in Sources */ = {isa = PBXBuildFile; fileRef = F18401742073BE0800E9F4CC /* LinkPreviewAssetUploadRequestStrategyTests.swift */; };
		F18401F02073C26C00E9F4CC /* LinkPreviewAssetDownloadRequestStrategyTests.swift in Sources */ = {isa = PBXBuildFile; fileRef = F18401782073BE0800E9F4CC /* LinkPreviewAssetDownloadRequestStrategyTests.swift */; };
		F18401F12073C26C00E9F4CC /* AssetV3DownloadRequestStrategyTests.swift in Sources */ = {isa = PBXBuildFile; fileRef = F18401812073BE0800E9F4CC /* AssetV3DownloadRequestStrategyTests.swift */; };
		F18401F32073C26C00E9F4CC /* AssetClientMessageRequestStrategyTests.swift in Sources */ = {isa = PBXBuildFile; fileRef = F18401832073BE0800E9F4CC /* AssetClientMessageRequestStrategyTests.swift */; };
		F18401F42073C27200E9F4CC /* LinkPreviewPreprocessorTests.swift in Sources */ = {isa = PBXBuildFile; fileRef = F18401892073BE0800E9F4CC /* LinkPreviewPreprocessorTests.swift */; };
		F18401FE2073C2EA00E9F4CC /* MessagingTest+Encryption.swift in Sources */ = {isa = PBXBuildFile; fileRef = F18401F82073C2E600E9F4CC /* MessagingTest+Encryption.swift */; };
		F18401FF2073C2EA00E9F4CC /* MessagingTestBase.swift in Sources */ = {isa = PBXBuildFile; fileRef = F18401F62073C2E500E9F4CC /* MessagingTestBase.swift */; };
		F18402002073C2EA00E9F4CC /* MockObjects.swift in Sources */ = {isa = PBXBuildFile; fileRef = F18401F92073C2E600E9F4CC /* MockObjects.swift */; };
		F18402012073C2EA00E9F4CC /* RequestStrategyTestBase.swift in Sources */ = {isa = PBXBuildFile; fileRef = F18401F72073C2E600E9F4CC /* RequestStrategyTestBase.swift */; };
		F184020F2073C30000E9F4CC /* Bridging-Header.h in Headers */ = {isa = PBXBuildFile; fileRef = F18402072073C30000E9F4CC /* Bridging-Header.h */; };
		F18402132073C56C00E9F4CC /* RequestStrategy.h in Headers */ = {isa = PBXBuildFile; fileRef = F18402122073C56C00E9F4CC /* RequestStrategy.h */; settings = {ATTRIBUTES = (Public, ); }; };
		F18402142073C6B100E9F4CC /* 1900x1500.jpg in Resources */ = {isa = PBXBuildFile; fileRef = F18402042073C2FF00E9F4CC /* 1900x1500.jpg */; };
		F18402152073C6B100E9F4CC /* animated.gif in Resources */ = {isa = PBXBuildFile; fileRef = F18402022073C2FF00E9F4CC /* animated.gif */; };
		F18402162073C6B100E9F4CC /* Lorem Ipsum.txt in Resources */ = {isa = PBXBuildFile; fileRef = F18402092073C30000E9F4CC /* Lorem Ipsum.txt */; };
		F18402172073C6B100E9F4CC /* medium.jpg in Resources */ = {isa = PBXBuildFile; fileRef = F18402052073C30000E9F4CC /* medium.jpg */; };
		F18402182073C6B100E9F4CC /* not_animated.gif in Resources */ = {isa = PBXBuildFile; fileRef = F18402062073C30000E9F4CC /* not_animated.gif */; };
		F18402192073C6B100E9F4CC /* tiny.jpg in Resources */ = {isa = PBXBuildFile; fileRef = F18402082073C30000E9F4CC /* tiny.jpg */; };
		F184021A2073C6B100E9F4CC /* video.mp4 in Resources */ = {isa = PBXBuildFile; fileRef = F18402032073C2FF00E9F4CC /* video.mp4 */; };
		F19561EF202A1309005347C0 /* DependencyEntitySyncTests.swift in Sources */ = {isa = PBXBuildFile; fileRef = 16D0E07C1DF872FD0075DF8F /* DependencyEntitySyncTests.swift */; };
		F19561F1202A1325005347C0 /* ZMSingleRequestSyncTests.m in Sources */ = {isa = PBXBuildFile; fileRef = 166902201D709110000FE4AF /* ZMSingleRequestSyncTests.m */; };
		F19561F5202A1361005347C0 /* ZMUpstreamModifiedObjectSyncTests.m in Sources */ = {isa = PBXBuildFile; fileRef = 166902231D709110000FE4AF /* ZMUpstreamModifiedObjectSyncTests.m */; };
		F19561F7202A1389005347C0 /* ZMLocallyInsertedObjectSetTests.m in Sources */ = {isa = PBXBuildFile; fileRef = 1669021B1D709110000FE4AF /* ZMLocallyInsertedObjectSetTests.m */; };
		F19561F9202A13B4005347C0 /* ZMChangeTrackerBootstrapTests.m in Sources */ = {isa = PBXBuildFile; fileRef = 1666AA2B1D93FA0B00164C06 /* ZMChangeTrackerBootstrapTests.m */; };
		F19561FB202A13C3005347C0 /* ZMSyncOperationSetTests.m in Sources */ = {isa = PBXBuildFile; fileRef = 1666AA2D1D93FBE200164C06 /* ZMSyncOperationSetTests.m */; };
		F1956200202A141B005347C0 /* ZMDownstreamObjectSyncOrderingTests.m in Sources */ = {isa = PBXBuildFile; fileRef = 166902171D709110000FE4AF /* ZMDownstreamObjectSyncOrderingTests.m */; };
		F1956201202A141E005347C0 /* ZMDownstreamObjectSyncTests.m in Sources */ = {isa = PBXBuildFile; fileRef = 166902181D709110000FE4AF /* ZMDownstreamObjectSyncTests.m */; };
		F1956204202A1506005347C0 /* ZMRequestGeneratorTests.m in Sources */ = {isa = PBXBuildFile; fileRef = 1669021F1D709110000FE4AF /* ZMRequestGeneratorTests.m */; };
		F963E8E11D955D5500098AD3 /* SharedProtocols.swift in Sources */ = {isa = PBXBuildFile; fileRef = F963E8E01D955D5500098AD3 /* SharedProtocols.swift */; };
/* End PBXBuildFile section */

/* Begin PBXContainerItemProxy section */
		166901761D707509000FE4AF /* PBXContainerItemProxy */ = {
			isa = PBXContainerItemProxy;
			containerPortal = 166901611D707509000FE4AF /* Project object */;
			proxyType = 1;
			remoteGlobalIDString = 166901691D707509000FE4AF;
			remoteInfo = WireRequestStrategy;
		};
		F154EDD61F447BB600CB8184 /* PBXContainerItemProxy */ = {
			isa = PBXContainerItemProxy;
			containerPortal = 166901611D707509000FE4AF /* Project object */;
			proxyType = 1;
			remoteGlobalIDString = F154EDC31F447B6C00CB8184;
			remoteInfo = WireRequestStrategyTestHost;
		};
/* End PBXContainerItemProxy section */

/* Begin PBXCopyFilesBuildPhase section */
		BF7D9BD21D8C312F00949267 /* CopyFiles */ = {
			isa = PBXCopyFilesBuildPhase;
			buildActionMask = 2147483647;
			dstPath = "";
			dstSubfolderSpec = 10;
			files = (
			);
			runOnlyForDeploymentPostprocessing = 0;
		};
/* End PBXCopyFilesBuildPhase section */

/* Begin PBXFileReference section */
		06025661248E467B00E060E1 /* NotificationStreamSync.swift */ = {isa = PBXFileReference; lastKnownFileType = sourcecode.swift; path = NotificationStreamSync.swift; sourceTree = "<group>"; };
		06025665248E616C00E060E1 /* ZMSimpleListRequestPaginator.m */ = {isa = PBXFileReference; lastKnownFileType = sourcecode.c.objc; path = ZMSimpleListRequestPaginator.m; sourceTree = "<group>"; };
		06025667248E617D00E060E1 /* ZMSimpleListRequestPaginator.h */ = {isa = PBXFileReference; lastKnownFileType = sourcecode.c.h; path = ZMSimpleListRequestPaginator.h; sourceTree = "<group>"; };
		06025669248E61BF00E060E1 /* ZMSimpleListRequestPaginator+Internal.h */ = {isa = PBXFileReference; lastKnownFileType = sourcecode.c.h; path = "ZMSimpleListRequestPaginator+Internal.h"; sourceTree = "<group>"; };
		0605DB8F2511622100443219 /* ZMLocalNotificationTests_UnreadCount.swift */ = {isa = PBXFileReference; lastKnownFileType = sourcecode.swift; path = ZMLocalNotificationTests_UnreadCount.swift; sourceTree = "<group>"; };
		060ED6D52499F41000412C4A /* PushNotificationStatus.swift */ = {isa = PBXFileReference; lastKnownFileType = sourcecode.swift; path = PushNotificationStatus.swift; sourceTree = "<group>"; };
		062285C7276BB5B000B87C91 /* UpdateEventProcessor.swift */ = {isa = PBXFileReference; lastKnownFileType = sourcecode.swift; path = UpdateEventProcessor.swift; sourceTree = "<group>"; };
		062DD2D72760CFAA00E27FD9 /* UUID+SafeLogging.swift */ = {isa = PBXFileReference; lastKnownFileType = sourcecode.swift; path = "UUID+SafeLogging.swift"; sourceTree = "<group>"; };
		06474D4A24AF6858002C695D /* EventDecoder.swift */ = {isa = PBXFileReference; lastKnownFileType = sourcecode.swift; path = EventDecoder.swift; sourceTree = "<group>"; };
		06474D4C24AF68AD002C695D /* StoreUpdateEvent.swift */ = {isa = PBXFileReference; lastKnownFileType = sourcecode.swift; path = StoreUpdateEvent.swift; sourceTree = "<group>"; };
		06474D5C24B30C75002C695D /* PushNotificationStatusTests.swift */ = {isa = PBXFileReference; lastKnownFileType = sourcecode.swift; path = PushNotificationStatusTests.swift; sourceTree = "<group>"; };
		06474D5F24B310B6002C695D /* NotificationsTrackerTests.swift */ = {isa = PBXFileReference; lastKnownFileType = sourcecode.swift; path = NotificationsTrackerTests.swift; sourceTree = "<group>"; };
		06474D6524B3227E002C695D /* ZMSimpleListRequestPaginatorTests.m */ = {isa = PBXFileReference; lastKnownFileType = sourcecode.c.objc; path = ZMSimpleListRequestPaginatorTests.m; sourceTree = "<group>"; };
		06474DA524B4B1EA002C695D /* EventDecoderTest.swift */ = {isa = PBXFileReference; lastKnownFileType = sourcecode.swift; path = EventDecoderTest.swift; sourceTree = "<group>"; };
		06474DA724B4BB01002C695D /* StoreUpdateEventTests.swift */ = {isa = PBXFileReference; lastKnownFileType = sourcecode.swift; path = StoreUpdateEventTests.swift; sourceTree = "<group>"; };
		0648FC1027851623006519D1 /* audio.m4a */ = {isa = PBXFileReference; lastKnownFileType = file; path = audio.m4a; sourceTree = "<group>"; };
		0649D12124F5C5EF001DDC78 /* ZMLocalNotification.swift */ = {isa = PBXFileReference; lastKnownFileType = sourcecode.swift; path = ZMLocalNotification.swift; sourceTree = "<group>"; };
		0649D13F24F63AA0001DDC78 /* LocalNotificationContentType.swift */ = {isa = PBXFileReference; lastKnownFileType = sourcecode.swift; path = LocalNotificationContentType.swift; sourceTree = "<group>"; };
		0649D14224F63B52001DDC78 /* NotificationUserInfo.swift */ = {isa = PBXFileReference; lastKnownFileType = sourcecode.swift; path = NotificationUserInfo.swift; sourceTree = "<group>"; };
		0649D14424F63BBD001DDC78 /* LocalNotificationType+Configuration.swift */ = {isa = PBXFileReference; lastKnownFileType = sourcecode.swift; path = "LocalNotificationType+Configuration.swift"; sourceTree = "<group>"; };
		0649D14624F63C02001DDC78 /* PushNotificationCategory.swift */ = {isa = PBXFileReference; lastKnownFileType = sourcecode.swift; path = PushNotificationCategory.swift; sourceTree = "<group>"; };
		0649D14824F63C51001DDC78 /* NotificationSound.swift */ = {isa = PBXFileReference; lastKnownFileType = sourcecode.swift; path = NotificationSound.swift; sourceTree = "<group>"; };
		0649D14A24F63C8F001DDC78 /* NotificationAction.swift */ = {isa = PBXFileReference; lastKnownFileType = sourcecode.swift; path = NotificationAction.swift; sourceTree = "<group>"; };
		0649D14C24F63D3E001DDC78 /* LocalNotificationType+Localization.swift */ = {isa = PBXFileReference; lastKnownFileType = sourcecode.swift; path = "LocalNotificationType+Localization.swift"; sourceTree = "<group>"; };
		0649D14E24F63DCC001DDC78 /* ZMSound.swift */ = {isa = PBXFileReference; lastKnownFileType = sourcecode.swift; path = ZMSound.swift; sourceTree = "<group>"; };
		0649D15124F64335001DDC78 /* Base */ = {isa = PBXFileReference; lastKnownFileType = text.plist.stringsdict; name = Base; path = Base.lproj/Push.stringsdict; sourceTree = "<group>"; };
		0649D15324F64335001DDC78 /* Base */ = {isa = PBXFileReference; lastKnownFileType = text.plist.strings; name = Base; path = Base.lproj/Push.strings; sourceTree = "<group>"; };
		0649D15824F644A9001DDC78 /* de */ = {isa = PBXFileReference; lastKnownFileType = text.plist.strings; name = de; path = de.lproj/Push.strings; sourceTree = "<group>"; };
		0649D15924F644A9001DDC78 /* de */ = {isa = PBXFileReference; lastKnownFileType = text.plist.stringsdict; name = de; path = de.lproj/Push.stringsdict; sourceTree = "<group>"; };
		0649D15A24F644B7001DDC78 /* pt-BR */ = {isa = PBXFileReference; lastKnownFileType = text.plist.strings; name = "pt-BR"; path = "pt-BR.lproj/Push.strings"; sourceTree = "<group>"; };
		0649D15B24F644B7001DDC78 /* pt-BR */ = {isa = PBXFileReference; lastKnownFileType = text.plist.stringsdict; name = "pt-BR"; path = "pt-BR.lproj/Push.stringsdict"; sourceTree = "<group>"; };
		0649D15C24F644DB001DDC78 /* es */ = {isa = PBXFileReference; lastKnownFileType = text.plist.strings; name = es; path = es.lproj/Push.strings; sourceTree = "<group>"; };
		0649D15D24F644DB001DDC78 /* es */ = {isa = PBXFileReference; lastKnownFileType = text.plist.stringsdict; name = es; path = es.lproj/Push.stringsdict; sourceTree = "<group>"; };
		0649D15E24F644E7001DDC78 /* uk */ = {isa = PBXFileReference; lastKnownFileType = text.plist.strings; name = uk; path = uk.lproj/Push.strings; sourceTree = "<group>"; };
		0649D15F24F644E7001DDC78 /* uk */ = {isa = PBXFileReference; lastKnownFileType = text.plist.stringsdict; name = uk; path = uk.lproj/Push.stringsdict; sourceTree = "<group>"; };
		0649D16024F644F3001DDC78 /* ru */ = {isa = PBXFileReference; lastKnownFileType = text.plist.strings; name = ru; path = ru.lproj/Push.strings; sourceTree = "<group>"; };
		0649D16124F644F3001DDC78 /* ru */ = {isa = PBXFileReference; lastKnownFileType = text.plist.stringsdict; name = ru; path = ru.lproj/Push.stringsdict; sourceTree = "<group>"; };
		0649D16224F644F7001DDC78 /* ja */ = {isa = PBXFileReference; lastKnownFileType = text.plist.strings; name = ja; path = ja.lproj/Push.strings; sourceTree = "<group>"; };
		0649D16324F644F8001DDC78 /* ja */ = {isa = PBXFileReference; lastKnownFileType = text.plist.stringsdict; name = ja; path = ja.lproj/Push.stringsdict; sourceTree = "<group>"; };
		0649D16424F64520001DDC78 /* it */ = {isa = PBXFileReference; lastKnownFileType = text.plist.strings; name = it; path = it.lproj/Push.strings; sourceTree = "<group>"; };
		0649D16524F64520001DDC78 /* it */ = {isa = PBXFileReference; lastKnownFileType = text.plist.stringsdict; name = it; path = it.lproj/Push.stringsdict; sourceTree = "<group>"; };
		0649D16624F6452C001DDC78 /* nl */ = {isa = PBXFileReference; lastKnownFileType = text.plist.strings; name = nl; path = nl.lproj/Push.strings; sourceTree = "<group>"; };
		0649D16724F6452C001DDC78 /* nl */ = {isa = PBXFileReference; lastKnownFileType = text.plist.stringsdict; name = nl; path = nl.lproj/Push.stringsdict; sourceTree = "<group>"; };
		0649D16824F64537001DDC78 /* tr */ = {isa = PBXFileReference; lastKnownFileType = text.plist.strings; name = tr; path = tr.lproj/Push.strings; sourceTree = "<group>"; };
		0649D16924F64537001DDC78 /* tr */ = {isa = PBXFileReference; lastKnownFileType = text.plist.stringsdict; name = tr; path = tr.lproj/Push.stringsdict; sourceTree = "<group>"; };
		0649D16A24F64540001DDC78 /* fr */ = {isa = PBXFileReference; lastKnownFileType = text.plist.strings; name = fr; path = fr.lproj/Push.strings; sourceTree = "<group>"; };
		0649D16B24F64540001DDC78 /* fr */ = {isa = PBXFileReference; lastKnownFileType = text.plist.stringsdict; name = fr; path = fr.lproj/Push.stringsdict; sourceTree = "<group>"; };
		0649D16C24F64549001DDC78 /* da */ = {isa = PBXFileReference; lastKnownFileType = text.plist.strings; name = da; path = da.lproj/Push.strings; sourceTree = "<group>"; };
		0649D16D24F6454A001DDC78 /* da */ = {isa = PBXFileReference; lastKnownFileType = text.plist.stringsdict; name = da; path = da.lproj/Push.stringsdict; sourceTree = "<group>"; };
		0649D16E24F6454E001DDC78 /* ar */ = {isa = PBXFileReference; lastKnownFileType = text.plist.strings; name = ar; path = ar.lproj/Push.strings; sourceTree = "<group>"; };
		0649D16F24F6454E001DDC78 /* ar */ = {isa = PBXFileReference; lastKnownFileType = text.plist.stringsdict; name = ar; path = ar.lproj/Push.stringsdict; sourceTree = "<group>"; };
		0649D17024F64565001DDC78 /* zh-Hans */ = {isa = PBXFileReference; lastKnownFileType = text.plist.strings; name = "zh-Hans"; path = "zh-Hans.lproj/Push.strings"; sourceTree = "<group>"; };
		0649D17124F64565001DDC78 /* zh-Hans */ = {isa = PBXFileReference; lastKnownFileType = text.plist.stringsdict; name = "zh-Hans"; path = "zh-Hans.lproj/Push.stringsdict"; sourceTree = "<group>"; };
		0649D17224F6458E001DDC78 /* sl */ = {isa = PBXFileReference; lastKnownFileType = text.plist.strings; name = sl; path = sl.lproj/Push.strings; sourceTree = "<group>"; };
		0649D17324F6458F001DDC78 /* sl */ = {isa = PBXFileReference; lastKnownFileType = text.plist.stringsdict; name = sl; path = sl.lproj/Push.stringsdict; sourceTree = "<group>"; };
		0649D17424F6459F001DDC78 /* fi */ = {isa = PBXFileReference; lastKnownFileType = text.plist.strings; name = fi; path = fi.lproj/Push.strings; sourceTree = "<group>"; };
		0649D17524F6459F001DDC78 /* fi */ = {isa = PBXFileReference; lastKnownFileType = text.plist.stringsdict; name = fi; path = fi.lproj/Push.stringsdict; sourceTree = "<group>"; };
		0649D17624F645B1001DDC78 /* et */ = {isa = PBXFileReference; lastKnownFileType = text.plist.strings; name = et; path = et.lproj/Push.strings; sourceTree = "<group>"; };
		0649D17724F645B1001DDC78 /* et */ = {isa = PBXFileReference; lastKnownFileType = text.plist.stringsdict; name = et; path = et.lproj/Push.stringsdict; sourceTree = "<group>"; };
		0649D17824F645C6001DDC78 /* pl */ = {isa = PBXFileReference; lastKnownFileType = text.plist.strings; name = pl; path = pl.lproj/Push.strings; sourceTree = "<group>"; };
		0649D17924F645C6001DDC78 /* pl */ = {isa = PBXFileReference; lastKnownFileType = text.plist.stringsdict; name = pl; path = pl.lproj/Push.stringsdict; sourceTree = "<group>"; };
		0649D17A24F645CC001DDC78 /* zh-Hant */ = {isa = PBXFileReference; lastKnownFileType = text.plist.strings; name = "zh-Hant"; path = "zh-Hant.lproj/Push.strings"; sourceTree = "<group>"; };
		0649D17B24F645CC001DDC78 /* zh-Hant */ = {isa = PBXFileReference; lastKnownFileType = text.plist.stringsdict; name = "zh-Hant"; path = "zh-Hant.lproj/Push.stringsdict"; sourceTree = "<group>"; };
		0649D17C24F645E8001DDC78 /* lt */ = {isa = PBXFileReference; lastKnownFileType = text.plist.strings; name = lt; path = lt.lproj/Push.strings; sourceTree = "<group>"; };
		0649D17D24F645E8001DDC78 /* lt */ = {isa = PBXFileReference; lastKnownFileType = text.plist.stringsdict; name = lt; path = lt.lproj/Push.stringsdict; sourceTree = "<group>"; };
		0649D19A24F66E9E001DDC78 /* ZMLocalNotification+Events.swift */ = {isa = PBXFileReference; lastKnownFileType = sourcecode.swift; path = "ZMLocalNotification+Events.swift"; sourceTree = "<group>"; };
		0649D19E24F6717C001DDC78 /* ZMLocalNotificationSet.swift */ = {isa = PBXFileReference; lastKnownFileType = sourcecode.swift; path = ZMLocalNotificationSet.swift; sourceTree = "<group>"; };
		0649D1A024F671E6001DDC78 /* UserNotificationCenter.swift */ = {isa = PBXFileReference; lastKnownFileType = sourcecode.swift; path = UserNotificationCenter.swift; sourceTree = "<group>"; };
		0649D1A524F673E7001DDC78 /* Logging.swift */ = {isa = PBXFileReference; lastKnownFileType = sourcecode.swift; path = Logging.swift; sourceTree = "<group>"; };
		068084952563B6940047899C /* FeatureConfigRequestStrategy.swift */ = {isa = PBXFileReference; fileEncoding = 4; lastKnownFileType = sourcecode.swift; path = FeatureConfigRequestStrategy.swift; sourceTree = "<group>"; };
		068084972563B7310047899C /* FeatureConfigRequestStrategyTests.swift */ = {isa = PBXFileReference; lastKnownFileType = sourcecode.swift; path = FeatureConfigRequestStrategyTests.swift; sourceTree = "<group>"; };
		0693113F24F7995F00D14DF5 /* ZMLocalNotificationTests.swift */ = {isa = PBXFileReference; lastKnownFileType = sourcecode.swift; path = ZMLocalNotificationTests.swift; sourceTree = "<group>"; };
		0693114124F7996D00D14DF5 /* ZMLocalNotificationTests_Event.swift */ = {isa = PBXFileReference; lastKnownFileType = sourcecode.swift; path = ZMLocalNotificationTests_Event.swift; sourceTree = "<group>"; };
		0693114324F7999800D14DF5 /* ZMLocalNotificationSetTests.swift */ = {isa = PBXFileReference; lastKnownFileType = sourcecode.swift; path = ZMLocalNotificationSetTests.swift; sourceTree = "<group>"; };
		0693114524F799B200D14DF5 /* ZMLocalNotificationLocalizationTests.swift */ = {isa = PBXFileReference; lastKnownFileType = sourcecode.swift; path = ZMLocalNotificationLocalizationTests.swift; sourceTree = "<group>"; };
		0693114724F799BE00D14DF5 /* LocalNotificationContentTypeTest.swift */ = {isa = PBXFileReference; lastKnownFileType = sourcecode.swift; path = LocalNotificationContentTypeTest.swift; sourceTree = "<group>"; };
		0693114F24F79E2500D14DF5 /* UserNotificationCenterMock.swift */ = {isa = PBXFileReference; lastKnownFileType = sourcecode.swift; path = UserNotificationCenterMock.swift; sourceTree = "<group>"; };
		0693115124F7B15500D14DF5 /* ZMLocalNotificationTests_Message.swift */ = {isa = PBXFileReference; lastKnownFileType = sourcecode.swift; path = ZMLocalNotificationTests_Message.swift; sourceTree = "<group>"; };
		0693115524F7B17300D14DF5 /* ZMLocalNotificationTests_SystemMessage.swift */ = {isa = PBXFileReference; lastKnownFileType = sourcecode.swift; path = ZMLocalNotificationTests_SystemMessage.swift; sourceTree = "<group>"; };
		06A9FDD128B36FF500B3C730 /* UpdateAccessRolesAction.swift */ = {isa = PBXFileReference; lastKnownFileType = sourcecode.swift; path = UpdateAccessRolesAction.swift; sourceTree = "<group>"; };
		06A9FDD328B3701000B3C730 /* UpdateAccessRolesActionHandler.swift */ = {isa = PBXFileReference; lastKnownFileType = sourcecode.swift; path = UpdateAccessRolesActionHandler.swift; sourceTree = "<group>"; };
		06A9FDD528B3702700B3C730 /* UpdateAccessRolesActionHandlerTests.swift */ = {isa = PBXFileReference; lastKnownFileType = sourcecode.swift; path = UpdateAccessRolesActionHandlerTests.swift; sourceTree = "<group>"; };
		06ADF693264B467E002E0C7A /* MockAnalytics.swift */ = {isa = PBXFileReference; lastKnownFileType = sourcecode.swift; path = MockAnalytics.swift; sourceTree = "<group>"; };
		06C394C4248E851000AE736A /* NotificationsTracker.swift */ = {isa = PBXFileReference; lastKnownFileType = sourcecode.swift; path = NotificationsTracker.swift; sourceTree = "<group>"; };
		06CDDE9E282E9CC200F9360F /* RemovePushTokenAction.swift */ = {isa = PBXFileReference; lastKnownFileType = sourcecode.swift; path = RemovePushTokenAction.swift; sourceTree = "<group>"; };
		06CDDEA0282E9E7F00F9360F /* RemovePushTokenActionHandler.swift */ = {isa = PBXFileReference; lastKnownFileType = sourcecode.swift; path = RemovePushTokenActionHandler.swift; sourceTree = "<group>"; };
		06CDDEA2282E9E9800F9360F /* RemovePushTokenActionHandlerTests.swift */ = {isa = PBXFileReference; lastKnownFileType = sourcecode.swift; path = RemovePushTokenActionHandlerTests.swift; sourceTree = "<group>"; };
		06CF5DF927FC900F00822FAB /* ZMLocalNotification+Calling.swift */ = {isa = PBXFileReference; lastKnownFileType = sourcecode.swift; path = "ZMLocalNotification+Calling.swift"; sourceTree = "<group>"; };
		06FDC62E28354DAE008300DB /* PushTokenStorage.swift */ = {isa = PBXFileReference; lastKnownFileType = sourcecode.swift; path = PushTokenStorage.swift; sourceTree = "<group>"; };
		06FDC63028354DBD008300DB /* PushTokenStorageTests.swift */ = {isa = PBXFileReference; lastKnownFileType = sourcecode.swift; path = PushTokenStorageTests.swift; sourceTree = "<group>"; };
		160ADE9B270DBD0A003FA638 /* ConnectToUserActionHandlerTests.swift */ = {isa = PBXFileReference; lastKnownFileType = sourcecode.swift; path = ConnectToUserActionHandlerTests.swift; sourceTree = "<group>"; };
		16189D01268B104C004831BE /* ProteusMessageSyncTests.swift */ = {isa = PBXFileReference; lastKnownFileType = sourcecode.swift; path = ProteusMessageSyncTests.swift; sourceTree = "<group>"; };
		16189D05268B214E004831BE /* InsertedObjectSyncTests.swift */ = {isa = PBXFileReference; lastKnownFileType = sourcecode.swift; path = InsertedObjectSyncTests.swift; sourceTree = "<group>"; };
		16189D09268B2C34004831BE /* ModifiedKeyObjectSyncTests.swift */ = {isa = PBXFileReference; lastKnownFileType = sourcecode.swift; path = ModifiedKeyObjectSyncTests.swift; sourceTree = "<group>"; };
		161E05432665465A00DADC3D /* SyncProgress.swift */ = {isa = PBXFileReference; lastKnownFileType = sourcecode.swift; path = SyncProgress.swift; sourceTree = "<group>"; };
		161E054F26655E4500DADC3D /* UserProfileRequestStrategy.swift */ = {isa = PBXFileReference; lastKnownFileType = sourcecode.swift; path = UserProfileRequestStrategy.swift; sourceTree = "<group>"; };
		1621D2221D75AB2D007108C2 /* MockEntity.h */ = {isa = PBXFileReference; fileEncoding = 4; lastKnownFileType = sourcecode.c.h; path = MockEntity.h; sourceTree = "<group>"; };
		1621D2231D75AB2D007108C2 /* MockEntity.m */ = {isa = PBXFileReference; fileEncoding = 4; lastKnownFileType = sourcecode.c.objc; path = MockEntity.m; sourceTree = "<group>"; };
		1621D2241D75AB2D007108C2 /* MockEntity2.h */ = {isa = PBXFileReference; fileEncoding = 4; lastKnownFileType = sourcecode.c.h; path = MockEntity2.h; sourceTree = "<group>"; };
		1621D2251D75AB2D007108C2 /* MockEntity2.m */ = {isa = PBXFileReference; fileEncoding = 4; lastKnownFileType = sourcecode.c.objc; path = MockEntity2.m; sourceTree = "<group>"; };
		1621D2261D75AB2D007108C2 /* MockModelObjectContextFactory.h */ = {isa = PBXFileReference; fileEncoding = 4; lastKnownFileType = sourcecode.c.h; path = MockModelObjectContextFactory.h; sourceTree = "<group>"; };
		1621D2271D75AB2D007108C2 /* MockModelObjectContextFactory.m */ = {isa = PBXFileReference; fileEncoding = 4; lastKnownFileType = sourcecode.c.objc; path = MockModelObjectContextFactory.m; sourceTree = "<group>"; };
		1621D22B1D75AC36007108C2 /* ZMChangeTrackerBootstrap.h */ = {isa = PBXFileReference; fileEncoding = 4; lastKnownFileType = sourcecode.c.h; path = ZMChangeTrackerBootstrap.h; sourceTree = "<group>"; };
		1621D22C1D75AC36007108C2 /* ZMChangeTrackerBootstrap.m */ = {isa = PBXFileReference; fileEncoding = 4; lastKnownFileType = sourcecode.c.objc; path = ZMChangeTrackerBootstrap.m; sourceTree = "<group>"; };
		1621D22D1D75AC36007108C2 /* ZMChangeTrackerBootstrap+Testing.h */ = {isa = PBXFileReference; fileEncoding = 4; lastKnownFileType = sourcecode.c.h; path = "ZMChangeTrackerBootstrap+Testing.h"; sourceTree = "<group>"; };
		1621D2311D75B221007108C2 /* NSManagedObjectContext+TestHelpers.h */ = {isa = PBXFileReference; fileEncoding = 4; lastKnownFileType = sourcecode.c.h; path = "NSManagedObjectContext+TestHelpers.h"; sourceTree = "<group>"; };
		1621D2321D75B221007108C2 /* NSManagedObjectContext+TestHelpers.m */ = {isa = PBXFileReference; fileEncoding = 4; lastKnownFileType = sourcecode.c.objc; path = "NSManagedObjectContext+TestHelpers.m"; sourceTree = "<group>"; };
		1621D2721D7715EA007108C2 /* ZMObjectSyncStrategy.h */ = {isa = PBXFileReference; fileEncoding = 4; lastKnownFileType = sourcecode.c.h; path = ZMObjectSyncStrategy.h; sourceTree = "<group>"; };
		1621D2731D7715EA007108C2 /* ZMObjectSyncStrategy.m */ = {isa = PBXFileReference; fileEncoding = 4; lastKnownFileType = sourcecode.c.objc; path = ZMObjectSyncStrategy.m; sourceTree = "<group>"; };
		1622946A221C18BE00A98679 /* AssetV3UploadRequestStrategy.swift */ = {isa = PBXFileReference; lastKnownFileType = sourcecode.swift; path = AssetV3UploadRequestStrategy.swift; sourceTree = "<group>"; };
		1622946C221C56E500A98679 /* AssetsPreprocessor.swift */ = {isa = PBXFileReference; lastKnownFileType = sourcecode.swift; path = AssetsPreprocessor.swift; sourceTree = "<group>"; };
		16229482221EBB8000A98679 /* ZMImagePreprocessingTracker.h */ = {isa = PBXFileReference; fileEncoding = 4; lastKnownFileType = sourcecode.c.h; path = ZMImagePreprocessingTracker.h; sourceTree = "<group>"; };
		16229483221EBB8000A98679 /* ZMImagePreprocessingTracker.m */ = {isa = PBXFileReference; fileEncoding = 4; lastKnownFileType = sourcecode.c.objc; path = ZMImagePreprocessingTracker.m; sourceTree = "<group>"; };
		16229484221EBB8000A98679 /* ZMImagePreprocessingTracker+Testing.h */ = {isa = PBXFileReference; fileEncoding = 4; lastKnownFileType = sourcecode.c.h; path = "ZMImagePreprocessingTracker+Testing.h"; sourceTree = "<group>"; };
		16229485221EBB8000A98679 /* ZMImagePreprocessingTrackerTests.m */ = {isa = PBXFileReference; fileEncoding = 4; lastKnownFileType = sourcecode.c.objc; path = ZMImagePreprocessingTrackerTests.m; sourceTree = "<group>"; };
		162F5799266DE67600337797 /* PayloadProcessing+UserProfileTests.swift */ = {isa = PBXFileReference; lastKnownFileType = sourcecode.swift; path = "PayloadProcessing+UserProfileTests.swift"; sourceTree = "<group>"; };
		16367F1D26FDB0740028AF8B /* Payload+Connection.swift */ = {isa = PBXFileReference; lastKnownFileType = sourcecode.swift; path = "Payload+Connection.swift"; sourceTree = "<group>"; };
		16367F2126FDB2A10028AF8B /* PayloadProcessing+Connection.swift */ = {isa = PBXFileReference; lastKnownFileType = sourcecode.swift; path = "PayloadProcessing+Connection.swift"; sourceTree = "<group>"; };
		16367F2526FDB4720028AF8B /* ConnectionRequestStrategy.swift */ = {isa = PBXFileReference; lastKnownFileType = sourcecode.swift; path = ConnectionRequestStrategy.swift; sourceTree = "<group>"; };
		164D007522256C6E00A8F264 /* AssetV3UploadRequestStrategyTests.swift */ = {isa = PBXFileReference; lastKnownFileType = sourcecode.swift; path = AssetV3UploadRequestStrategyTests.swift; sourceTree = "<group>"; };
		1658E91326C5349C003D0090 /* Starscream.xcframework */ = {isa = PBXFileReference; lastKnownFileType = wrapper.xcframework; name = Starscream.xcframework; path = Carthage/Build/Starscream.xcframework; sourceTree = "<group>"; };
		1658EA6126DE22C0003D0090 /* ConversationRequestStrategy.swift */ = {isa = PBXFileReference; lastKnownFileType = sourcecode.swift; path = ConversationRequestStrategy.swift; sourceTree = "<group>"; };
		1662ADB222B0E8B300D84071 /* VerifyLegalHoldRequestStrategy.swift */ = {isa = PBXFileReference; lastKnownFileType = sourcecode.swift; path = VerifyLegalHoldRequestStrategy.swift; sourceTree = "<group>"; };
		1662ADD022B14CBA00D84071 /* VerifyLegalHoldRequestStrategyTests.swift */ = {isa = PBXFileReference; lastKnownFileType = sourcecode.swift; path = VerifyLegalHoldRequestStrategyTests.swift; sourceTree = "<group>"; };
		1666AA2B1D93FA0B00164C06 /* ZMChangeTrackerBootstrapTests.m */ = {isa = PBXFileReference; fileEncoding = 4; lastKnownFileType = sourcecode.c.objc; path = ZMChangeTrackerBootstrapTests.m; sourceTree = "<group>"; };
		1666AA2D1D93FBE200164C06 /* ZMSyncOperationSetTests.m */ = {isa = PBXFileReference; fileEncoding = 4; lastKnownFileType = sourcecode.c.objc; path = ZMSyncOperationSetTests.m; sourceTree = "<group>"; };
		1669016A1D707509000FE4AF /* WireRequestStrategy.framework */ = {isa = PBXFileReference; explicitFileType = wrapper.framework; includeInIndex = 0; path = WireRequestStrategy.framework; sourceTree = BUILT_PRODUCTS_DIR; };
		1669016D1D707509000FE4AF /* WireRequestStrategy.h */ = {isa = PBXFileReference; lastKnownFileType = sourcecode.c.h; path = WireRequestStrategy.h; sourceTree = "<group>"; };
		1669016F1D707509000FE4AF /* Info.plist */ = {isa = PBXFileReference; lastKnownFileType = text.plist.xml; path = Info.plist; sourceTree = "<group>"; };
		166901741D707509000FE4AF /* WireRequestStrategyTests.xctest */ = {isa = PBXFileReference; explicitFileType = wrapper.cfbundle; includeInIndex = 0; path = WireRequestStrategyTests.xctest; sourceTree = BUILT_PRODUCTS_DIR; };
		1669017B1D707509000FE4AF /* Info.plist */ = {isa = PBXFileReference; lastKnownFileType = text.plist.xml; path = Info.plist; sourceTree = "<group>"; };
		166901861D7075D7000FE4AF /* version.xcconfig */ = {isa = PBXFileReference; fileEncoding = 4; lastKnownFileType = text.xcconfig; path = version.xcconfig; sourceTree = "<group>"; };
		166901961D7075D7000FE4AF /* WireRequestStrategy.xcconfig */ = {isa = PBXFileReference; fileEncoding = 4; lastKnownFileType = text.xcconfig; path = WireRequestStrategy.xcconfig; sourceTree = "<group>"; };
		166901A81D7081C7000FE4AF /* ZMContextChangeTracker.h */ = {isa = PBXFileReference; fileEncoding = 4; lastKnownFileType = sourcecode.c.h; path = ZMContextChangeTracker.h; sourceTree = "<group>"; };
		166901AB1D7081C7000FE4AF /* ZMDownstreamObjectSync.h */ = {isa = PBXFileReference; fileEncoding = 4; lastKnownFileType = sourcecode.c.h; path = ZMDownstreamObjectSync.h; sourceTree = "<group>"; };
		166901AC1D7081C7000FE4AF /* ZMDownstreamObjectSync.m */ = {isa = PBXFileReference; fileEncoding = 4; lastKnownFileType = sourcecode.c.objc; path = ZMDownstreamObjectSync.m; sourceTree = "<group>"; };
		166901AD1D7081C7000FE4AF /* ZMDownstreamObjectSyncWithWhitelist.h */ = {isa = PBXFileReference; fileEncoding = 4; lastKnownFileType = sourcecode.c.h; path = ZMDownstreamObjectSyncWithWhitelist.h; sourceTree = "<group>"; };
		166901AE1D7081C7000FE4AF /* ZMDownstreamObjectSyncWithWhitelist.m */ = {isa = PBXFileReference; fileEncoding = 4; lastKnownFileType = sourcecode.c.objc; path = ZMDownstreamObjectSyncWithWhitelist.m; sourceTree = "<group>"; };
		166901AF1D7081C7000FE4AF /* ZMDownstreamObjectSyncWithWhitelist+Internal.h */ = {isa = PBXFileReference; fileEncoding = 4; lastKnownFileType = sourcecode.c.h; path = "ZMDownstreamObjectSyncWithWhitelist+Internal.h"; sourceTree = "<group>"; };
		166901B01D7081C7000FE4AF /* ZMLocallyInsertedObjectSet.h */ = {isa = PBXFileReference; fileEncoding = 4; lastKnownFileType = sourcecode.c.h; path = ZMLocallyInsertedObjectSet.h; sourceTree = "<group>"; };
		166901B11D7081C7000FE4AF /* ZMLocallyInsertedObjectSet.m */ = {isa = PBXFileReference; fileEncoding = 4; lastKnownFileType = sourcecode.c.objc; path = ZMLocallyInsertedObjectSet.m; sourceTree = "<group>"; };
		166901B21D7081C7000FE4AF /* ZMLocallyModifiedObjectSet.h */ = {isa = PBXFileReference; fileEncoding = 4; lastKnownFileType = sourcecode.c.h; path = ZMLocallyModifiedObjectSet.h; sourceTree = "<group>"; };
		166901B31D7081C7000FE4AF /* ZMLocallyModifiedObjectSet.m */ = {isa = PBXFileReference; fileEncoding = 4; lastKnownFileType = sourcecode.c.objc; path = ZMLocallyModifiedObjectSet.m; sourceTree = "<group>"; };
		166901B41D7081C7000FE4AF /* ZMLocallyModifiedObjectSyncStatus.h */ = {isa = PBXFileReference; fileEncoding = 4; lastKnownFileType = sourcecode.c.h; path = ZMLocallyModifiedObjectSyncStatus.h; sourceTree = "<group>"; };
		166901B51D7081C7000FE4AF /* ZMLocallyModifiedObjectSyncStatus.m */ = {isa = PBXFileReference; fileEncoding = 4; lastKnownFileType = sourcecode.c.objc; path = ZMLocallyModifiedObjectSyncStatus.m; sourceTree = "<group>"; };
		166901B61D7081C7000FE4AF /* ZMObjectSync.h */ = {isa = PBXFileReference; fileEncoding = 4; lastKnownFileType = sourcecode.c.h; path = ZMObjectSync.h; sourceTree = "<group>"; };
		166901B71D7081C7000FE4AF /* ZMRemoteIdentifierObjectSync.h */ = {isa = PBXFileReference; fileEncoding = 4; lastKnownFileType = sourcecode.c.h; path = ZMRemoteIdentifierObjectSync.h; sourceTree = "<group>"; };
		166901B81D7081C7000FE4AF /* ZMRemoteIdentifierObjectSync.m */ = {isa = PBXFileReference; fileEncoding = 4; lastKnownFileType = sourcecode.c.objc; path = ZMRemoteIdentifierObjectSync.m; sourceTree = "<group>"; };
		166901B91D7081C7000FE4AF /* ZMRequestGenerator.h */ = {isa = PBXFileReference; fileEncoding = 4; lastKnownFileType = sourcecode.c.h; path = ZMRequestGenerator.h; sourceTree = "<group>"; };
		166901BA1D7081C7000FE4AF /* ZMRequestGenerator.m */ = {isa = PBXFileReference; fileEncoding = 4; lastKnownFileType = sourcecode.c.objc; path = ZMRequestGenerator.m; sourceTree = "<group>"; };
		166901BB1D7081C7000FE4AF /* ZMSingleRequestSync.h */ = {isa = PBXFileReference; fileEncoding = 4; lastKnownFileType = sourcecode.c.h; path = ZMSingleRequestSync.h; sourceTree = "<group>"; };
		166901BC1D7081C7000FE4AF /* ZMSingleRequestSync.m */ = {isa = PBXFileReference; fileEncoding = 4; lastKnownFileType = sourcecode.c.objc; path = ZMSingleRequestSync.m; sourceTree = "<group>"; };
		166901BD1D7081C7000FE4AF /* ZMSyncOperationSet.h */ = {isa = PBXFileReference; fileEncoding = 4; lastKnownFileType = sourcecode.c.h; path = ZMSyncOperationSet.h; sourceTree = "<group>"; };
		166901BE1D7081C7000FE4AF /* ZMSyncOperationSet.m */ = {isa = PBXFileReference; fileEncoding = 4; lastKnownFileType = sourcecode.c.objc; path = ZMSyncOperationSet.m; sourceTree = "<group>"; };
		166901C31D7081C7000FE4AF /* ZMTimedSingleRequestSync.h */ = {isa = PBXFileReference; fileEncoding = 4; lastKnownFileType = sourcecode.c.h; path = ZMTimedSingleRequestSync.h; sourceTree = "<group>"; };
		166901C41D7081C7000FE4AF /* ZMTimedSingleRequestSync.m */ = {isa = PBXFileReference; fileEncoding = 4; lastKnownFileType = sourcecode.c.objc; path = ZMTimedSingleRequestSync.m; sourceTree = "<group>"; };
		166901C71D7081C7000FE4AF /* ZMUpstreamInsertedObjectSync.h */ = {isa = PBXFileReference; fileEncoding = 4; lastKnownFileType = sourcecode.c.h; path = ZMUpstreamInsertedObjectSync.h; sourceTree = "<group>"; };
		166901C81D7081C7000FE4AF /* ZMUpstreamInsertedObjectSync.m */ = {isa = PBXFileReference; fileEncoding = 4; lastKnownFileType = sourcecode.c.objc; path = ZMUpstreamInsertedObjectSync.m; sourceTree = "<group>"; };
		166901C91D7081C7000FE4AF /* ZMUpstreamModifiedObjectSync.h */ = {isa = PBXFileReference; fileEncoding = 4; lastKnownFileType = sourcecode.c.h; path = ZMUpstreamModifiedObjectSync.h; sourceTree = "<group>"; };
		166901CA1D7081C7000FE4AF /* ZMUpstreamModifiedObjectSync.m */ = {isa = PBXFileReference; fileEncoding = 4; lastKnownFileType = sourcecode.c.objc; path = ZMUpstreamModifiedObjectSync.m; sourceTree = "<group>"; };
		166901CB1D7081C7000FE4AF /* ZMUpstreamModifiedObjectSync+Testing.h */ = {isa = PBXFileReference; fileEncoding = 4; lastKnownFileType = sourcecode.c.h; path = "ZMUpstreamModifiedObjectSync+Testing.h"; sourceTree = "<group>"; };
		166901CC1D7081C7000FE4AF /* ZMUpstreamRequest.h */ = {isa = PBXFileReference; fileEncoding = 4; lastKnownFileType = sourcecode.c.h; path = ZMUpstreamRequest.h; sourceTree = "<group>"; };
		166901CD1D7081C7000FE4AF /* ZMUpstreamRequest.m */ = {isa = PBXFileReference; fileEncoding = 4; lastKnownFileType = sourcecode.c.objc; path = ZMUpstreamRequest.m; sourceTree = "<group>"; };
		166901CE1D7081C7000FE4AF /* ZMUpstreamTranscoder.h */ = {isa = PBXFileReference; fileEncoding = 4; lastKnownFileType = sourcecode.c.h; path = ZMUpstreamTranscoder.h; sourceTree = "<group>"; };
		166902111D70851E000FE4AF /* ZMOutstandingItems.h */ = {isa = PBXFileReference; fileEncoding = 4; lastKnownFileType = sourcecode.c.h; path = ZMOutstandingItems.h; sourceTree = "<group>"; };
		166902171D709110000FE4AF /* ZMDownstreamObjectSyncOrderingTests.m */ = {isa = PBXFileReference; fileEncoding = 4; lastKnownFileType = sourcecode.c.objc; path = ZMDownstreamObjectSyncOrderingTests.m; sourceTree = "<group>"; };
		166902181D709110000FE4AF /* ZMDownstreamObjectSyncTests.m */ = {isa = PBXFileReference; fileEncoding = 4; lastKnownFileType = sourcecode.c.objc; path = ZMDownstreamObjectSyncTests.m; sourceTree = "<group>"; };
		166902191D709110000FE4AF /* ZMDownstreamObjectSyncWithWhitelistTests.m */ = {isa = PBXFileReference; fileEncoding = 4; lastKnownFileType = sourcecode.c.objc; path = ZMDownstreamObjectSyncWithWhitelistTests.m; sourceTree = "<group>"; };
		1669021B1D709110000FE4AF /* ZMLocallyInsertedObjectSetTests.m */ = {isa = PBXFileReference; fileEncoding = 4; lastKnownFileType = sourcecode.c.objc; path = ZMLocallyInsertedObjectSetTests.m; sourceTree = "<group>"; };
		1669021C1D709110000FE4AF /* ZMLocallyModifiedObjectSetTests.m */ = {isa = PBXFileReference; fileEncoding = 4; lastKnownFileType = sourcecode.c.objc; path = ZMLocallyModifiedObjectSetTests.m; sourceTree = "<group>"; };
		1669021D1D709110000FE4AF /* ZMLocallyModifiedObjectSyncStatusTests.m */ = {isa = PBXFileReference; fileEncoding = 4; lastKnownFileType = sourcecode.c.objc; path = ZMLocallyModifiedObjectSyncStatusTests.m; sourceTree = "<group>"; };
		1669021E1D709110000FE4AF /* ZMRemoteIdentifierObjectSyncTests.m */ = {isa = PBXFileReference; fileEncoding = 4; lastKnownFileType = sourcecode.c.objc; path = ZMRemoteIdentifierObjectSyncTests.m; sourceTree = "<group>"; };
		1669021F1D709110000FE4AF /* ZMRequestGeneratorTests.m */ = {isa = PBXFileReference; fileEncoding = 4; lastKnownFileType = sourcecode.c.objc; path = ZMRequestGeneratorTests.m; sourceTree = "<group>"; };
		166902201D709110000FE4AF /* ZMSingleRequestSyncTests.m */ = {isa = PBXFileReference; fileEncoding = 4; lastKnownFileType = sourcecode.c.objc; path = ZMSingleRequestSyncTests.m; sourceTree = "<group>"; };
		166902211D709110000FE4AF /* ZMTimedSingleRequestSyncTests.m */ = {isa = PBXFileReference; fileEncoding = 4; lastKnownFileType = sourcecode.c.objc; path = ZMTimedSingleRequestSyncTests.m; sourceTree = "<group>"; };
		166902221D709110000FE4AF /* ZMUpstreamInsertedObjectSyncTests.m */ = {isa = PBXFileReference; fileEncoding = 4; lastKnownFileType = sourcecode.c.objc; path = ZMUpstreamInsertedObjectSyncTests.m; sourceTree = "<group>"; };
		166902231D709110000FE4AF /* ZMUpstreamModifiedObjectSyncTests.m */ = {isa = PBXFileReference; fileEncoding = 4; lastKnownFileType = sourcecode.c.objc; path = ZMUpstreamModifiedObjectSyncTests.m; sourceTree = "<group>"; };
		166A22902577C06B00EF313D /* ResetSessionRequestStrategy.swift */ = {isa = PBXFileReference; lastKnownFileType = sourcecode.swift; path = ResetSessionRequestStrategy.swift; sourceTree = "<group>"; };
		16751E8424CF72970099AE09 /* DeliveryReceiptRequestStrategy.swift */ = {isa = PBXFileReference; fileEncoding = 4; lastKnownFileType = sourcecode.swift; path = DeliveryReceiptRequestStrategy.swift; sourceTree = "<group>"; };
		16751EBA24D1BDA00099AE09 /* DeliveryReceiptRequestStrategyTests.swift */ = {isa = PBXFileReference; lastKnownFileType = sourcecode.swift; path = DeliveryReceiptRequestStrategyTests.swift; sourceTree = "<group>"; };
		167BCBC326087F8900E9D7E3 /* ZMTBaseTests+CoreDataStack.swift */ = {isa = PBXFileReference; lastKnownFileType = sourcecode.swift; path = "ZMTBaseTests+CoreDataStack.swift"; sourceTree = "<group>"; };
		1682462E257A1FB7002AF17B /* KeyPathObjectSync.swift */ = {isa = PBXFileReference; lastKnownFileType = sourcecode.swift; path = KeyPathObjectSync.swift; sourceTree = "<group>"; };
		16824630257A23E8002AF17B /* KeyPathObjectSyncTests.swift */ = {isa = PBXFileReference; lastKnownFileType = sourcecode.swift; path = KeyPathObjectSyncTests.swift; sourceTree = "<group>"; };
		16824632257A2B47002AF17B /* ResetSessionRequestStrategyTests.swift */ = {isa = PBXFileReference; lastKnownFileType = sourcecode.swift; path = ResetSessionRequestStrategyTests.swift; sourceTree = "<group>"; };
		168414182228365D00FCB9BC /* AssetsPreprocessorTests.swift */ = {isa = PBXFileReference; lastKnownFileType = sourcecode.swift; path = AssetsPreprocessorTests.swift; sourceTree = "<group>"; };
		168D7BBB26F330DE00789960 /* MessagingTest+Payloads.swift */ = {isa = PBXFileReference; lastKnownFileType = sourcecode.swift; path = "MessagingTest+Payloads.swift"; sourceTree = "<group>"; };
		168D7CA426FB0CFD00789960 /* ActionHandler.swift */ = {isa = PBXFileReference; lastKnownFileType = sourcecode.swift; path = ActionHandler.swift; sourceTree = "<group>"; };
		168D7CB126FB0E3F00789960 /* EntityActionSync.swift */ = {isa = PBXFileReference; lastKnownFileType = sourcecode.swift; path = EntityActionSync.swift; sourceTree = "<group>"; };
		168D7CB626FB0E9200789960 /* AddParticipantActionHandler.swift */ = {isa = PBXFileReference; lastKnownFileType = sourcecode.swift; path = AddParticipantActionHandler.swift; sourceTree = "<group>"; };
		168D7CBA26FB21D900789960 /* RemoveParticipantActionHandler.swift */ = {isa = PBXFileReference; lastKnownFileType = sourcecode.swift; path = RemoveParticipantActionHandler.swift; sourceTree = "<group>"; };
		168D7CCD26FB303A00789960 /* AddParticipantActionHandlerTests.swift */ = {isa = PBXFileReference; lastKnownFileType = sourcecode.swift; path = AddParticipantActionHandlerTests.swift; sourceTree = "<group>"; };
		168D7CF526FC6D3300789960 /* RemoveParticipantActionHandlerTests.swift */ = {isa = PBXFileReference; lastKnownFileType = sourcecode.swift; path = RemoveParticipantActionHandlerTests.swift; sourceTree = "<group>"; };
		168D7D0B26FC81AD00789960 /* ActionHandlerTests.swift */ = {isa = PBXFileReference; lastKnownFileType = sourcecode.swift; path = ActionHandlerTests.swift; sourceTree = "<group>"; };
		16972DEC2668E699008AF3A2 /* UserProfileRequestStrategyTests.swift */ = {isa = PBXFileReference; lastKnownFileType = sourcecode.swift; path = UserProfileRequestStrategyTests.swift; sourceTree = "<group>"; };
		169BA1CA25E9507600374343 /* Payload+Decoding.swift */ = {isa = PBXFileReference; lastKnownFileType = sourcecode.swift; path = "Payload+Decoding.swift"; sourceTree = "<group>"; };
		169BA1CC25E95DC900374343 /* Payload+Processing.swift */ = {isa = PBXFileReference; lastKnownFileType = sourcecode.swift; path = "Payload+Processing.swift"; sourceTree = "<group>"; };
		16A4891526849258001F9127 /* PayloadProcessing+MessageSendingStatusTests.swift */ = {isa = PBXFileReference; lastKnownFileType = sourcecode.swift; path = "PayloadProcessing+MessageSendingStatusTests.swift"; sourceTree = "<group>"; };
		16A489192685CECC001F9127 /* ProteusMessageSync.swift */ = {isa = PBXFileReference; lastKnownFileType = sourcecode.swift; path = ProteusMessageSync.swift; sourceTree = "<group>"; };
		16A48935268A0665001F9127 /* ModifiedKeyObjectSync.swift */ = {isa = PBXFileReference; lastKnownFileType = sourcecode.swift; path = ModifiedKeyObjectSync.swift; sourceTree = "<group>"; };
		16A48939268A080E001F9127 /* InsertedObjectSync.swift */ = {isa = PBXFileReference; lastKnownFileType = sourcecode.swift; path = InsertedObjectSync.swift; sourceTree = "<group>"; };
		16A4893E268B0C82001F9127 /* ClientMessageRequestStrategy.swift */ = {isa = PBXFileReference; lastKnownFileType = sourcecode.swift; path = ClientMessageRequestStrategy.swift; sourceTree = "<group>"; };
		16A4894A268B0D1D001F9127 /* LinkPreviewUpdateRequestStrategy.swift */ = {isa = PBXFileReference; lastKnownFileType = sourcecode.swift; path = LinkPreviewUpdateRequestStrategy.swift; sourceTree = "<group>"; };
		16A86B2622A128A800A674F8 /* IdentifierObjectSync.swift */ = {isa = PBXFileReference; lastKnownFileType = sourcecode.swift; path = IdentifierObjectSync.swift; sourceTree = "<group>"; };
		16A86B4522A5485E00A674F8 /* IdentifierObjectSyncTests.swift */ = {isa = PBXFileReference; lastKnownFileType = sourcecode.swift; path = IdentifierObjectSyncTests.swift; sourceTree = "<group>"; };
		16B5B33626FDDD8A001A3216 /* ConnectToUserActionHandler.swift */ = {isa = PBXFileReference; lastKnownFileType = sourcecode.swift; path = ConnectToUserActionHandler.swift; sourceTree = "<group>"; };
		16B5B3452701A713001A3216 /* UpdateConnectionActionHandler.swift */ = {isa = PBXFileReference; lastKnownFileType = sourcecode.swift; path = UpdateConnectionActionHandler.swift; sourceTree = "<group>"; };
		16B5B42A2705E163001A3216 /* ConnectionRequestStrategyTests.swift */ = {isa = PBXFileReference; lastKnownFileType = sourcecode.swift; path = ConnectionRequestStrategyTests.swift; sourceTree = "<group>"; };
		16CC0832268DC32D00C0613C /* LinkPreviewUpdateRequestStrategyTests.swift */ = {isa = PBXFileReference; lastKnownFileType = sourcecode.swift; path = LinkPreviewUpdateRequestStrategyTests.swift; sourceTree = "<group>"; };
		16CC083A268E075100C0613C /* ClientMessageRequestStrategyTests.swift */ = {isa = PBXFileReference; lastKnownFileType = sourcecode.swift; path = ClientMessageRequestStrategyTests.swift; sourceTree = "<group>"; };
		16D0E07C1DF872FD0075DF8F /* DependencyEntitySyncTests.swift */ = {isa = PBXFileReference; fileEncoding = 4; lastKnownFileType = sourcecode.swift; path = DependencyEntitySyncTests.swift; sourceTree = "<group>"; };
		16D0E07E1DF88B430075DF8F /* EntityTranscoder.swift */ = {isa = PBXFileReference; fileEncoding = 4; lastKnownFileType = sourcecode.swift; path = EntityTranscoder.swift; sourceTree = "<group>"; };
		16DABDA125D69335005F4C3A /* Payload.swift */ = {isa = PBXFileReference; lastKnownFileType = sourcecode.swift; path = Payload.swift; sourceTree = "<group>"; };
		16E5F6D526EF1BE000F35FBA /* PaginatedSync.swift */ = {isa = PBXFileReference; lastKnownFileType = sourcecode.swift; path = PaginatedSync.swift; sourceTree = "<group>"; };
		16E5F6DC26EF1E3200F35FBA /* Payload+Conversation.swift */ = {isa = PBXFileReference; lastKnownFileType = sourcecode.swift; path = "Payload+Conversation.swift"; sourceTree = "<group>"; };
		16E5F71726EF4DBF00F35FBA /* ConversationRequestStrategyTests.swift */ = {isa = PBXFileReference; lastKnownFileType = sourcecode.swift; path = ConversationRequestStrategyTests.swift; sourceTree = "<group>"; };
		16E5F71B26F09E5B00F35FBA /* PayloadProcessing+ConversationTests.swift */ = {isa = PBXFileReference; lastKnownFileType = sourcecode.swift; path = "PayloadProcessing+ConversationTests.swift"; sourceTree = "<group>"; };
		16E70F5A270DCCB900718E5D /* UpdateConnectionActionHandlerTests.swift */ = {isa = PBXFileReference; lastKnownFileType = sourcecode.swift; path = UpdateConnectionActionHandlerTests.swift; sourceTree = "<group>"; };
		16E70F7D270EEA5400718E5D /* PayloadProcessing+UserProfile.swift */ = {isa = PBXFileReference; lastKnownFileType = sourcecode.swift; path = "PayloadProcessing+UserProfile.swift"; sourceTree = "<group>"; };
		16E70F89270EEB2300718E5D /* PayloadProcessing+Conversation.swift */ = {isa = PBXFileReference; lastKnownFileType = sourcecode.swift; path = "PayloadProcessing+Conversation.swift"; sourceTree = "<group>"; };
		16E70F8D270EEBB700718E5D /* PayloadProcessing+MessageSendingStatus.swift */ = {isa = PBXFileReference; lastKnownFileType = sourcecode.swift; path = "PayloadProcessing+MessageSendingStatus.swift"; sourceTree = "<group>"; };
		16E70F93270EEEEB00718E5D /* PayloadProcessing+ConnectionTests.swift */ = {isa = PBXFileReference; lastKnownFileType = sourcecode.swift; path = "PayloadProcessing+ConnectionTests.swift"; sourceTree = "<group>"; };
		16FFDE431DF6C668003494D6 /* DependencyEntitySync.swift */ = {isa = PBXFileReference; fileEncoding = 4; lastKnownFileType = sourcecode.swift; path = DependencyEntitySync.swift; sourceTree = "<group>"; };
		547D47161E7C1B0D002EEA15 /* DependentObjects.swift */ = {isa = PBXFileReference; fileEncoding = 4; lastKnownFileType = sourcecode.swift; path = DependentObjects.swift; sourceTree = "<group>"; };
		547D47181E7C2F6C002EEA15 /* DependentObjectsTests.swift */ = {isa = PBXFileReference; fileEncoding = 4; lastKnownFileType = sourcecode.swift; path = DependentObjectsTests.swift; sourceTree = "<group>"; };
		547E664C1F7512FE008CB1FA /* Default-568h@2x.png */ = {isa = PBXFileReference; lastKnownFileType = image.png; path = "Default-568h@2x.png"; sourceTree = "<group>"; };
		5E68F22622452CDC00298376 /* LinkPreprocessor.swift */ = {isa = PBXFileReference; lastKnownFileType = sourcecode.swift; path = LinkPreprocessor.swift; sourceTree = "<group>"; };
		5E9EA4DD2243C10400D401B2 /* LinkAttachmentsPreprocessor.swift */ = {isa = PBXFileReference; lastKnownFileType = sourcecode.swift; path = LinkAttachmentsPreprocessor.swift; sourceTree = "<group>"; };
		5E9EA4DF2243C6B200D401B2 /* LinkAttachmentsPreprocessorTests.swift */ = {isa = PBXFileReference; lastKnownFileType = sourcecode.swift; path = LinkAttachmentsPreprocessorTests.swift; sourceTree = "<group>"; };
		631216382881D10100FF9A56 /* ZMUpdateEvent+Payload.swift */ = {isa = PBXFileReference; lastKnownFileType = sourcecode.swift; path = "ZMUpdateEvent+Payload.swift"; sourceTree = "<group>"; };
		633B39692891890500208124 /* ZMUpdateEvent+Decryption.swift */ = {isa = PBXFileReference; lastKnownFileType = sourcecode.swift; path = "ZMUpdateEvent+Decryption.swift"; sourceTree = "<group>"; };
		633B396B2892D53300208124 /* MockMLSController.swift */ = {isa = PBXFileReference; lastKnownFileType = sourcecode.swift; path = MockMLSController.swift; sourceTree = "<group>"; };
		63CC83B02859D488008549AD /* ClaimMLSKeyPackageActionHandler.swift */ = {isa = PBXFileReference; lastKnownFileType = sourcecode.swift; path = ClaimMLSKeyPackageActionHandler.swift; sourceTree = "<group>"; };
		63CC83B2285A1E59008549AD /* ClaimMLSKeyPackageActionHandlerTests.swift */ = {isa = PBXFileReference; lastKnownFileType = sourcecode.swift; path = ClaimMLSKeyPackageActionHandlerTests.swift; sourceTree = "<group>"; };
		63CC83B8285B4845008549AD /* String+Empty.swift */ = {isa = PBXFileReference; lastKnownFileType = sourcecode.swift; path = "String+Empty.swift"; sourceTree = "<group>"; };
		63CC83DF285C9C6C008549AD /* UploadSelfMLSKeyPackagesActionHandler.swift */ = {isa = PBXFileReference; fileEncoding = 4; lastKnownFileType = sourcecode.swift; path = UploadSelfMLSKeyPackagesActionHandler.swift; sourceTree = "<group>"; };
		63CC83E0285C9C6C008549AD /* UploadSelfMLSKeyPackagesActionHandlerTests.swift */ = {isa = PBXFileReference; fileEncoding = 4; lastKnownFileType = sourcecode.swift; path = UploadSelfMLSKeyPackagesActionHandlerTests.swift; sourceTree = "<group>"; };
		63CC83EB285CA2B0008549AD /* SendMLSWelcomeActionHandler.swift */ = {isa = PBXFileReference; fileEncoding = 4; lastKnownFileType = sourcecode.swift; path = SendMLSWelcomeActionHandler.swift; sourceTree = "<group>"; };
		63CC83EC285CA2B0008549AD /* SendMLSWelcomeActionHandlerTests.swift */ = {isa = PBXFileReference; fileEncoding = 4; lastKnownFileType = sourcecode.swift; path = SendMLSWelcomeActionHandlerTests.swift; sourceTree = "<group>"; };
		63CC83F1285CB96A008549AD /* ActionHandlerTestBase.swift */ = {isa = PBXFileReference; lastKnownFileType = sourcecode.swift; path = ActionHandlerTestBase.swift; sourceTree = "<group>"; };
		63DA339E286DF6ED00818C3C /* MLSEventProcessor.swift */ = {isa = PBXFileReference; lastKnownFileType = sourcecode.swift; path = MLSEventProcessor.swift; sourceTree = "<group>"; };
		63DA33A7286F27DD00818C3C /* MLSEventProcessorTests.swift */ = {isa = PBXFileReference; lastKnownFileType = sourcecode.swift; path = MLSEventProcessorTests.swift; sourceTree = "<group>"; };
		63DA33A9286F343A00818C3C /* MockMLSEventProcessor.swift */ = {isa = PBXFileReference; lastKnownFileType = sourcecode.swift; path = MockMLSEventProcessor.swift; sourceTree = "<group>"; };
		70C781FC2732B0100059DF07 /* UpdateRoleActionHandlerTests.swift */ = {isa = PBXFileReference; lastKnownFileType = sourcecode.swift; path = UpdateRoleActionHandlerTests.swift; sourceTree = "<group>"; };
		70E77B78273187660021EE70 /* UpdateRoleActionHandler.swift */ = {isa = PBXFileReference; lastKnownFileType = sourcecode.swift; path = UpdateRoleActionHandler.swift; sourceTree = "<group>"; };
		7A111DE7285C90A90085BF91 /* SendMLSMessageActionHandler.swift */ = {isa = PBXFileReference; lastKnownFileType = sourcecode.swift; path = SendMLSMessageActionHandler.swift; sourceTree = "<group>"; };
		7A111DE9285C90B70085BF91 /* SendMLSMessageActionHandlerTests.swift */ = {isa = PBXFileReference; lastKnownFileType = sourcecode.swift; path = SendMLSMessageActionHandlerTests.swift; sourceTree = "<group>"; };
		7AEBB676285A10620090B524 /* CountSelfMLSKeyPackagesActionHandler.swift */ = {isa = PBXFileReference; lastKnownFileType = sourcecode.swift; path = CountSelfMLSKeyPackagesActionHandler.swift; sourceTree = "<group>"; };
		7AEBB678285A16400090B524 /* CountSelfMLSKeyPackagesActionHandlerTests.swift */ = {isa = PBXFileReference; lastKnownFileType = sourcecode.swift; path = CountSelfMLSKeyPackagesActionHandlerTests.swift; sourceTree = "<group>"; };
		8792F55621AD944100795027 /* UserPropertyRequestStrategy.swift */ = {isa = PBXFileReference; lastKnownFileType = sourcecode.swift; path = UserPropertyRequestStrategy.swift; sourceTree = "<group>"; };
		87F7288421AFF37D000ED371 /* UserPropertyRequestStrategyTests.swift */ = {isa = PBXFileReference; lastKnownFileType = sourcecode.swift; path = UserPropertyRequestStrategyTests.swift; sourceTree = "<group>"; };
		A90C56E52685C20E00F1007B /* ZMImagePreprocessingTrackerTests.swift */ = {isa = PBXFileReference; fileEncoding = 4; lastKnownFileType = sourcecode.swift; path = ZMImagePreprocessingTrackerTests.swift; sourceTree = "<group>"; };
		A90C56EB2685C23400F1007B /* ZMImagePreprocessingTrackerTests.h */ = {isa = PBXFileReference; lastKnownFileType = sourcecode.c.h; path = ZMImagePreprocessingTrackerTests.h; sourceTree = "<group>"; };
		A9D63688268DE13D00F8CD40 /* WireTesting.xcframework */ = {isa = PBXFileReference; lastKnownFileType = wrapper.xcframework; name = WireTesting.xcframework; path = Carthage/Build/WireTesting.xcframework; sourceTree = "<group>"; };
		A9D63689268DE13D00F8CD40 /* WireDataModel.xcframework */ = {isa = PBXFileReference; lastKnownFileType = wrapper.xcframework; name = WireDataModel.xcframework; path = Carthage/Build/WireDataModel.xcframework; sourceTree = "<group>"; };
		A9D6368A268DE13D00F8CD40 /* WireSystem.xcframework */ = {isa = PBXFileReference; lastKnownFileType = wrapper.xcframework; name = WireSystem.xcframework; path = Carthage/Build/WireSystem.xcframework; sourceTree = "<group>"; };
		A9D6368B268DE13D00F8CD40 /* WireTransport.xcframework */ = {isa = PBXFileReference; lastKnownFileType = wrapper.xcframework; name = WireTransport.xcframework; path = Carthage/Build/WireTransport.xcframework; sourceTree = "<group>"; };
		A9D6368C268DE13D00F8CD40 /* OCMock.xcframework */ = {isa = PBXFileReference; lastKnownFileType = wrapper.xcframework; name = OCMock.xcframework; path = Carthage/Build/OCMock.xcframework; sourceTree = "<group>"; };
		A9D6368D268DE13D00F8CD40 /* WireImages.xcframework */ = {isa = PBXFileReference; lastKnownFileType = wrapper.xcframework; name = WireImages.xcframework; path = Carthage/Build/WireImages.xcframework; sourceTree = "<group>"; };
		A9D6368E268DE13D00F8CD40 /* PINCache.xcframework */ = {isa = PBXFileReference; lastKnownFileType = wrapper.xcframework; name = PINCache.xcframework; path = Carthage/Build/PINCache.xcframework; sourceTree = "<group>"; };
		A9D6368F268DE13D00F8CD40 /* WireCryptobox.xcframework */ = {isa = PBXFileReference; lastKnownFileType = wrapper.xcframework; name = WireCryptobox.xcframework; path = Carthage/Build/WireCryptobox.xcframework; sourceTree = "<group>"; };
		A9D63690268DE13D00F8CD40 /* SwiftProtobuf.xcframework */ = {isa = PBXFileReference; lastKnownFileType = wrapper.xcframework; name = SwiftProtobuf.xcframework; path = Carthage/Build/SwiftProtobuf.xcframework; sourceTree = "<group>"; };
		A9D63691268DE13D00F8CD40 /* WireProtos.xcframework */ = {isa = PBXFileReference; lastKnownFileType = wrapper.xcframework; name = WireProtos.xcframework; path = Carthage/Build/WireProtos.xcframework; sourceTree = "<group>"; };
		A9D63692268DE13D00F8CD40 /* WireLinkPreview.xcframework */ = {isa = PBXFileReference; lastKnownFileType = wrapper.xcframework; name = WireLinkPreview.xcframework; path = Carthage/Build/WireLinkPreview.xcframework; sourceTree = "<group>"; };
		A9D63693268DE13D00F8CD40 /* HTMLString.xcframework */ = {isa = PBXFileReference; lastKnownFileType = wrapper.xcframework; name = HTMLString.xcframework; path = Carthage/Build/HTMLString.xcframework; sourceTree = "<group>"; };
		A9D63694268DE13D00F8CD40 /* WireUtilities.xcframework */ = {isa = PBXFileReference; lastKnownFileType = wrapper.xcframework; name = WireUtilities.xcframework; path = Carthage/Build/WireUtilities.xcframework; sourceTree = "<group>"; };
		A9FEFF9C279B88530073CF2D /* ios-arm64Simulator.xcconfig */ = {isa = PBXFileReference; lastKnownFileType = text.xcconfig; name = "ios-arm64Simulator.xcconfig"; path = "Carthage/Checkouts/wire-ios-system/Resources/Configurations/zmc-config/ios-arm64Simulator.xcconfig"; sourceTree = SOURCE_ROOT; };
		BF1F52C51ECC74E5002FB553 /* Array+RequestGenerator.swift */ = {isa = PBXFileReference; fileEncoding = 4; lastKnownFileType = sourcecode.swift; path = "Array+RequestGenerator.swift"; sourceTree = "<group>"; };
		BFF9446520F5F79F00531BC3 /* ImageV2DownloadRequestStrategyTests.swift */ = {isa = PBXFileReference; lastKnownFileType = sourcecode.swift; path = ImageV2DownloadRequestStrategyTests.swift; sourceTree = "<group>"; };
		D5D65A052073C8F800D7F3C3 /* AssetRequestFactoryTests.swift */ = {isa = PBXFileReference; lastKnownFileType = sourcecode.swift; path = AssetRequestFactoryTests.swift; sourceTree = "<group>"; };
		EE0CEB452893E9390055ECE5 /* ConversationEventProcessor.swift */ = {isa = PBXFileReference; lastKnownFileType = sourcecode.swift; path = ConversationEventProcessor.swift; sourceTree = "<group>"; };
		EE202DAA27F1F4CC00083AB3 /* VoIPPushPayload.swift */ = {isa = PBXFileReference; lastKnownFileType = sourcecode.swift; path = VoIPPushPayload.swift; sourceTree = "<group>"; };
		EE3245FB2821D41000F2A84A /* VoIPPushHelper.swift */ = {isa = PBXFileReference; lastKnownFileType = sourcecode.swift; path = VoIPPushHelper.swift; sourceTree = "<group>"; };
		EE3246032823196100F2A84A /* VoIPPushHelperTests.swift */ = {isa = PBXFileReference; lastKnownFileType = sourcecode.swift; path = VoIPPushHelperTests.swift; sourceTree = "<group>"; };
		EE402C0028996AA300CA0E40 /* MLSMessageSync.swift */ = {isa = PBXFileReference; lastKnownFileType = sourcecode.swift; path = MLSMessageSync.swift; sourceTree = "<group>"; };
		EE402C0228996C2500CA0E40 /* MLSMessageSync.Transcoder.swift */ = {isa = PBXFileReference; lastKnownFileType = sourcecode.swift; path = MLSMessageSync.Transcoder.swift; sourceTree = "<group>"; };
		EE402C0428996C6900CA0E40 /* MLSMessage.swift */ = {isa = PBXFileReference; lastKnownFileType = sourcecode.swift; path = MLSMessage.swift; sourceTree = "<group>"; };
		EE402C0628996F6600CA0E40 /* MessageSync.swift */ = {isa = PBXFileReference; lastKnownFileType = sourcecode.swift; path = MessageSync.swift; sourceTree = "<group>"; };
		EE4345DE2865D0FB0090AC34 /* ConversationByQualifiedIDListTranscoderTests.swift */ = {isa = PBXFileReference; lastKnownFileType = sourcecode.swift; path = ConversationByQualifiedIDListTranscoderTests.swift; sourceTree = "<group>"; };
		EE4C5FBD27D2C5CD000C0D45 /* BundledMessageNotificationBuilder.swift */ = {isa = PBXFileReference; lastKnownFileType = sourcecode.swift; path = BundledMessageNotificationBuilder.swift; sourceTree = "<group>"; };
		EE57BD9C28A52DD600C46660 /* MLSMessageSyncTests.swift */ = {isa = PBXFileReference; lastKnownFileType = sourcecode.swift; path = MLSMessageSyncTests.swift; sourceTree = "<group>"; };
		EE57BD9E28A52E3100C46660 /* MessageSyncTests.swift */ = {isa = PBXFileReference; lastKnownFileType = sourcecode.swift; path = MessageSyncTests.swift; sourceTree = "<group>"; };
		EE82318827D22D79008CD77B /* String+Random.swift */ = {isa = PBXFileReference; lastKnownFileType = sourcecode.swift; path = "String+Random.swift"; sourceTree = "<group>"; };
		EE8DC53428C0EF7800AC4E3D /* FetchUserClientsAction.swift */ = {isa = PBXFileReference; lastKnownFileType = sourcecode.swift; path = FetchUserClientsAction.swift; sourceTree = "<group>"; };
		EE8DC53628C0EFA700AC4E3D /* FetchUserClientsActionHandler.swift */ = {isa = PBXFileReference; lastKnownFileType = sourcecode.swift; path = FetchUserClientsActionHandler.swift; sourceTree = "<group>"; };
		EE8DC53828C0F04B00AC4E3D /* FetchUserClientsActionHandlerTests.swift */ = {isa = PBXFileReference; lastKnownFileType = sourcecode.swift; path = FetchUserClientsActionHandlerTests.swift; sourceTree = "<group>"; };
		EE90C29D282E785800474379 /* PushTokenStrategy.swift */ = {isa = PBXFileReference; lastKnownFileType = sourcecode.swift; path = PushTokenStrategy.swift; sourceTree = "<group>"; };
		EE90C2A4282E7EA900474379 /* RegisterPushTokenAction.swift */ = {isa = PBXFileReference; lastKnownFileType = sourcecode.swift; path = RegisterPushTokenAction.swift; sourceTree = "<group>"; };
		EE90C2A6282E7EC800474379 /* RegisterPushTokenActionHandler.swift */ = {isa = PBXFileReference; lastKnownFileType = sourcecode.swift; path = RegisterPushTokenActionHandler.swift; sourceTree = "<group>"; };
		EE90C2A9282E855B00474379 /* RegisterPushTokenActionHandlerTests.swift */ = {isa = PBXFileReference; lastKnownFileType = sourcecode.swift; path = RegisterPushTokenActionHandlerTests.swift; sourceTree = "<group>"; };
		EE90C2AB282EA1D200474379 /* GetPushTokensAction.swift */ = {isa = PBXFileReference; lastKnownFileType = sourcecode.swift; path = GetPushTokensAction.swift; sourceTree = "<group>"; };
		EE90C2AD282EA1E000474379 /* GetPushTokensActionHandler.swift */ = {isa = PBXFileReference; lastKnownFileType = sourcecode.swift; path = GetPushTokensActionHandler.swift; sourceTree = "<group>"; };
		EE90C2AF282EA1F200474379 /* GetPushTokensActionHandlerTests.swift */ = {isa = PBXFileReference; lastKnownFileType = sourcecode.swift; path = GetPushTokensActionHandlerTests.swift; sourceTree = "<group>"; };
		EE9BC57D28785FB100AF9AEE /* XCTestCase+APIVersion.swift */ = {isa = PBXFileReference; lastKnownFileType = sourcecode.swift; path = "XCTestCase+APIVersion.swift"; sourceTree = "<group>"; };
		EEAC16D3281AE5F700B7A34D /* CallEventContent.swift */ = {isa = PBXFileReference; lastKnownFileType = sourcecode.swift; path = CallEventContent.swift; sourceTree = "<group>"; };
		EEAC16D5281AEB0200B7A34D /* CallEventContentTests.swift */ = {isa = PBXFileReference; lastKnownFileType = sourcecode.swift; path = CallEventContentTests.swift; sourceTree = "<group>"; };
		EEB5DE04283773C3009B4741 /* GetFeatureConfigsAction.swift */ = {isa = PBXFileReference; lastKnownFileType = sourcecode.swift; path = GetFeatureConfigsAction.swift; sourceTree = "<group>"; };
		EEB5DE0628377635009B4741 /* GetFeatureConfigsActionHandler.swift */ = {isa = PBXFileReference; lastKnownFileType = sourcecode.swift; path = GetFeatureConfigsActionHandler.swift; sourceTree = "<group>"; };
		EEB5DE0E28379A19009B4741 /* GetFeatureConfigsActionHandlerTests.swift */ = {isa = PBXFileReference; lastKnownFileType = sourcecode.swift; path = GetFeatureConfigsActionHandlerTests.swift; sourceTree = "<group>"; };
		EEE0EDB02858906500BBEE29 /* MLSRequestStrategy.swift */ = {isa = PBXFileReference; lastKnownFileType = sourcecode.swift; path = MLSRequestStrategy.swift; sourceTree = "<group>"; };
		EEE0EE0328591D2C00BBEE29 /* OptionalString+NonEmptyValue.swift */ = {isa = PBXFileReference; lastKnownFileType = sourcecode.swift; path = "OptionalString+NonEmptyValue.swift"; sourceTree = "<group>"; };
		EEE0EE0628591E9C00BBEE29 /* AssetDownloadRequestFactoryTests.swift */ = {isa = PBXFileReference; lastKnownFileType = sourcecode.swift; path = AssetDownloadRequestFactoryTests.swift; sourceTree = "<group>"; };
		EEE46E5328C5EE48005F48D7 /* ZMTransportResponse+ErrorInfo.swift */ = {isa = PBXFileReference; lastKnownFileType = sourcecode.swift; path = "ZMTransportResponse+ErrorInfo.swift"; sourceTree = "<group>"; };
		F14B7AE9222009BA00458624 /* UserRichProfileRequestStrategy.swift */ = {isa = PBXFileReference; fileEncoding = 4; lastKnownFileType = sourcecode.swift; path = UserRichProfileRequestStrategy.swift; sourceTree = "<group>"; };
		F14B7AEB222009C200458624 /* UserRichProfileRequestStrategyTests.swift */ = {isa = PBXFileReference; fileEncoding = 4; lastKnownFileType = sourcecode.swift; path = UserRichProfileRequestStrategyTests.swift; sourceTree = "<group>"; };
		F154EDC41F447B6C00CB8184 /* WireRequestStrategyTestHost.app */ = {isa = PBXFileReference; explicitFileType = wrapper.application; includeInIndex = 0; path = WireRequestStrategyTestHost.app; sourceTree = BUILT_PRODUCTS_DIR; };
		F154EDC61F447B6C00CB8184 /* AppDelegate.swift */ = {isa = PBXFileReference; lastKnownFileType = sourcecode.swift; path = AppDelegate.swift; sourceTree = "<group>"; };
		F154EDD21F447B6C00CB8184 /* Info.plist */ = {isa = PBXFileReference; lastKnownFileType = text.plist.xml; path = Info.plist; sourceTree = "<group>"; };
		F184014F2073BE0800E9F4CC /* ClientMessageRequestFactory.swift */ = {isa = PBXFileReference; fileEncoding = 4; lastKnownFileType = sourcecode.swift; path = ClientMessageRequestFactory.swift; sourceTree = "<group>"; };
		F18401542073BE0800E9F4CC /* ClientMessageRequestFactoryTests.swift */ = {isa = PBXFileReference; fileEncoding = 4; lastKnownFileType = sourcecode.swift; path = ClientMessageRequestFactoryTests.swift; sourceTree = "<group>"; };
		F18401552073BE0800E9F4CC /* OTREntityTests+Dependency.swift */ = {isa = PBXFileReference; fileEncoding = 4; lastKnownFileType = sourcecode.swift; path = "OTREntityTests+Dependency.swift"; sourceTree = "<group>"; };
		F184015A2073BE0800E9F4CC /* GenericMessageRequestStrategy.swift */ = {isa = PBXFileReference; fileEncoding = 4; lastKnownFileType = sourcecode.swift; path = GenericMessageRequestStrategy.swift; sourceTree = "<group>"; };
		F184015B2073BE0800E9F4CC /* GenericMessageRequestStrategyTests.swift */ = {isa = PBXFileReference; fileEncoding = 4; lastKnownFileType = sourcecode.swift; path = GenericMessageRequestStrategyTests.swift; sourceTree = "<group>"; };
		F184015D2073BE0800E9F4CC /* MissingClientsRequestStrategy.swift */ = {isa = PBXFileReference; fileEncoding = 4; lastKnownFileType = sourcecode.swift; path = MissingClientsRequestStrategy.swift; sourceTree = "<group>"; };
		F184015E2073BE0800E9F4CC /* FetchingClientRequestStrategyTests.swift */ = {isa = PBXFileReference; fileEncoding = 4; lastKnownFileType = sourcecode.swift; path = FetchingClientRequestStrategyTests.swift; sourceTree = "<group>"; };
		F18401602073BE0800E9F4CC /* MissingClientsRequestFactory.swift */ = {isa = PBXFileReference; fileEncoding = 4; lastKnownFileType = sourcecode.swift; path = MissingClientsRequestFactory.swift; sourceTree = "<group>"; };
		F18401612073BE0800E9F4CC /* FetchingClientRequestStrategy.swift */ = {isa = PBXFileReference; fileEncoding = 4; lastKnownFileType = sourcecode.swift; path = FetchingClientRequestStrategy.swift; sourceTree = "<group>"; };
		F18401622073BE0800E9F4CC /* MissingClientsRequestStrategyTests.swift */ = {isa = PBXFileReference; fileEncoding = 4; lastKnownFileType = sourcecode.swift; path = MissingClientsRequestStrategyTests.swift; sourceTree = "<group>"; };
		F18401642073BE0800E9F4CC /* ZMOTRMessageMissingTests.swift */ = {isa = PBXFileReference; fileEncoding = 4; lastKnownFileType = sourcecode.swift; path = ZMOTRMessageMissingTests.swift; sourceTree = "<group>"; };
		F18401652073BE0800E9F4CC /* ZMOTRMessage+Missing.swift */ = {isa = PBXFileReference; fileEncoding = 4; lastKnownFileType = sourcecode.swift; path = "ZMOTRMessage+Missing.swift"; sourceTree = "<group>"; };
		F18401672073BE0800E9F4CC /* AvailabilityRequestStrategyTests.swift */ = {isa = PBXFileReference; fileEncoding = 4; lastKnownFileType = sourcecode.swift; path = AvailabilityRequestStrategyTests.swift; sourceTree = "<group>"; };
		F18401682073BE0800E9F4CC /* AvailabilityRequestStrategy.swift */ = {isa = PBXFileReference; fileEncoding = 4; lastKnownFileType = sourcecode.swift; path = AvailabilityRequestStrategy.swift; sourceTree = "<group>"; };
		F184016A2073BE0800E9F4CC /* AbstractRequestStrategy.swift */ = {isa = PBXFileReference; fileEncoding = 4; lastKnownFileType = sourcecode.swift; path = AbstractRequestStrategy.swift; sourceTree = "<group>"; };
		F184016B2073BE0800E9F4CC /* AbstractRequestStrategyTests.swift */ = {isa = PBXFileReference; fileEncoding = 4; lastKnownFileType = sourcecode.swift; path = AbstractRequestStrategyTests.swift; sourceTree = "<group>"; };
		F184016C2073BE0800E9F4CC /* OTREntityTranscoderTests.swift */ = {isa = PBXFileReference; fileEncoding = 4; lastKnownFileType = sourcecode.swift; path = OTREntityTranscoderTests.swift; sourceTree = "<group>"; };
		F184016D2073BE0800E9F4CC /* ZMAbstractRequestStrategy.h */ = {isa = PBXFileReference; fileEncoding = 4; lastKnownFileType = sourcecode.c.h; path = ZMAbstractRequestStrategy.h; sourceTree = "<group>"; };
		F184016E2073BE0800E9F4CC /* ZMAbstractRequestStrategy.m */ = {isa = PBXFileReference; fileEncoding = 4; lastKnownFileType = sourcecode.c.objc; path = ZMAbstractRequestStrategy.m; sourceTree = "<group>"; };
		F184016F2073BE0800E9F4CC /* OTREntityTranscoder.swift */ = {isa = PBXFileReference; fileEncoding = 4; lastKnownFileType = sourcecode.swift; path = OTREntityTranscoder.swift; sourceTree = "<group>"; };
		F18401712073BE0800E9F4CC /* AssetV3PreviewDownloadRequestStrategyTests.swift */ = {isa = PBXFileReference; fileEncoding = 4; lastKnownFileType = sourcecode.swift; path = AssetV3PreviewDownloadRequestStrategyTests.swift; sourceTree = "<group>"; };
		F18401742073BE0800E9F4CC /* LinkPreviewAssetUploadRequestStrategyTests.swift */ = {isa = PBXFileReference; fileEncoding = 4; lastKnownFileType = sourcecode.swift; path = LinkPreviewAssetUploadRequestStrategyTests.swift; sourceTree = "<group>"; };
		F18401772073BE0800E9F4CC /* LinkPreviewAssetDownloadRequestStrategy.swift */ = {isa = PBXFileReference; fileEncoding = 4; lastKnownFileType = sourcecode.swift; path = LinkPreviewAssetDownloadRequestStrategy.swift; sourceTree = "<group>"; };
		F18401782073BE0800E9F4CC /* LinkPreviewAssetDownloadRequestStrategyTests.swift */ = {isa = PBXFileReference; fileEncoding = 4; lastKnownFileType = sourcecode.swift; path = LinkPreviewAssetDownloadRequestStrategyTests.swift; sourceTree = "<group>"; };
		F18401792073BE0800E9F4CC /* LinkPreviewAssetUploadRequestStrategy.swift */ = {isa = PBXFileReference; fileEncoding = 4; lastKnownFileType = sourcecode.swift; path = LinkPreviewAssetUploadRequestStrategy.swift; sourceTree = "<group>"; };
		F184017B2073BE0800E9F4CC /* AssetClientMessageRequestStrategy.swift */ = {isa = PBXFileReference; fileEncoding = 4; lastKnownFileType = sourcecode.swift; path = AssetClientMessageRequestStrategy.swift; sourceTree = "<group>"; };
		F184017E2073BE0800E9F4CC /* ImageV2DownloadRequestStrategy.swift */ = {isa = PBXFileReference; fileEncoding = 4; lastKnownFileType = sourcecode.swift; path = ImageV2DownloadRequestStrategy.swift; sourceTree = "<group>"; };
		F184017F2073BE0800E9F4CC /* AssetV2DownloadRequestStrategy.swift */ = {isa = PBXFileReference; fileEncoding = 4; lastKnownFileType = sourcecode.swift; path = AssetV2DownloadRequestStrategy.swift; sourceTree = "<group>"; };
		F18401802073BE0800E9F4CC /* AssetV3DownloadRequestStrategy.swift */ = {isa = PBXFileReference; fileEncoding = 4; lastKnownFileType = sourcecode.swift; path = AssetV3DownloadRequestStrategy.swift; sourceTree = "<group>"; };
		F18401812073BE0800E9F4CC /* AssetV3DownloadRequestStrategyTests.swift */ = {isa = PBXFileReference; fileEncoding = 4; lastKnownFileType = sourcecode.swift; path = AssetV3DownloadRequestStrategyTests.swift; sourceTree = "<group>"; };
		F18401832073BE0800E9F4CC /* AssetClientMessageRequestStrategyTests.swift */ = {isa = PBXFileReference; fileEncoding = 4; lastKnownFileType = sourcecode.swift; path = AssetClientMessageRequestStrategyTests.swift; sourceTree = "<group>"; };
		F18401842073BE0800E9F4CC /* AssetV3PreviewDownloadStrategy.swift */ = {isa = PBXFileReference; fileEncoding = 4; lastKnownFileType = sourcecode.swift; path = AssetV3PreviewDownloadStrategy.swift; sourceTree = "<group>"; };
		F18401862073BE0800E9F4CC /* AssetDownloadRequestFactory.swift */ = {isa = PBXFileReference; fileEncoding = 4; lastKnownFileType = sourcecode.swift; path = AssetDownloadRequestFactory.swift; sourceTree = "<group>"; };
		F18401892073BE0800E9F4CC /* LinkPreviewPreprocessorTests.swift */ = {isa = PBXFileReference; fileEncoding = 4; lastKnownFileType = sourcecode.swift; path = LinkPreviewPreprocessorTests.swift; sourceTree = "<group>"; };
		F184018B2073BE0800E9F4CC /* LinkPreviewPreprocessor.swift */ = {isa = PBXFileReference; fileEncoding = 4; lastKnownFileType = sourcecode.swift; path = LinkPreviewPreprocessor.swift; sourceTree = "<group>"; };
		F184018F2073BE0800E9F4CC /* PushMessageHandler.swift */ = {isa = PBXFileReference; fileEncoding = 4; lastKnownFileType = sourcecode.swift; path = PushMessageHandler.swift; sourceTree = "<group>"; };
		F18401902073BE0800E9F4CC /* ApplicationStatus.swift */ = {isa = PBXFileReference; fileEncoding = 4; lastKnownFileType = sourcecode.swift; path = ApplicationStatus.swift; sourceTree = "<group>"; };
		F18401912073BE0800E9F4CC /* OTREntity.swift */ = {isa = PBXFileReference; fileEncoding = 4; lastKnownFileType = sourcecode.swift; path = OTREntity.swift; sourceTree = "<group>"; };
		F18401932073BE0800E9F4CC /* ZMMessage+Dependency.swift */ = {isa = PBXFileReference; fileEncoding = 4; lastKnownFileType = sourcecode.swift; path = "ZMMessage+Dependency.swift"; sourceTree = "<group>"; };
		F18401942073BE0800E9F4CC /* MessageExpirationTimer.swift */ = {isa = PBXFileReference; fileEncoding = 4; lastKnownFileType = sourcecode.swift; path = MessageExpirationTimer.swift; sourceTree = "<group>"; };
		F18401952073BE0800E9F4CC /* CryptoBoxUpdateEventsTests.swift */ = {isa = PBXFileReference; fileEncoding = 4; lastKnownFileType = sourcecode.swift; path = CryptoBoxUpdateEventsTests.swift; sourceTree = "<group>"; };
		F18401962073BE0800E9F4CC /* ZMStrategyConfigurationOption.h */ = {isa = PBXFileReference; fileEncoding = 4; lastKnownFileType = sourcecode.c.h; path = ZMStrategyConfigurationOption.h; sourceTree = "<group>"; };
		F18401972073BE0800E9F4CC /* MessageExpirationTimerTests.swift */ = {isa = PBXFileReference; fileEncoding = 4; lastKnownFileType = sourcecode.swift; path = MessageExpirationTimerTests.swift; sourceTree = "<group>"; };
		F18401982073BE0800E9F4CC /* ZMConversation+Notifications.swift */ = {isa = PBXFileReference; fileEncoding = 4; lastKnownFileType = sourcecode.swift; path = "ZMConversation+Notifications.swift"; sourceTree = "<group>"; };
		F18401992073BE0800E9F4CC /* EncryptionSessionDirectory+UpdateEvents.swift */ = {isa = PBXFileReference; fileEncoding = 4; lastKnownFileType = sourcecode.swift; path = "EncryptionSessionDirectory+UpdateEvents.swift"; sourceTree = "<group>"; };
		F18401F62073C2E500E9F4CC /* MessagingTestBase.swift */ = {isa = PBXFileReference; fileEncoding = 4; lastKnownFileType = sourcecode.swift; path = MessagingTestBase.swift; sourceTree = "<group>"; };
		F18401F72073C2E600E9F4CC /* RequestStrategyTestBase.swift */ = {isa = PBXFileReference; fileEncoding = 4; lastKnownFileType = sourcecode.swift; path = RequestStrategyTestBase.swift; sourceTree = "<group>"; };
		F18401F82073C2E600E9F4CC /* MessagingTest+Encryption.swift */ = {isa = PBXFileReference; fileEncoding = 4; lastKnownFileType = sourcecode.swift; path = "MessagingTest+Encryption.swift"; sourceTree = "<group>"; };
		F18401F92073C2E600E9F4CC /* MockObjects.swift */ = {isa = PBXFileReference; fileEncoding = 4; lastKnownFileType = sourcecode.swift; path = MockObjects.swift; sourceTree = "<group>"; };
		F18402022073C2FF00E9F4CC /* animated.gif */ = {isa = PBXFileReference; lastKnownFileType = image.gif; path = animated.gif; sourceTree = "<group>"; };
		F18402032073C2FF00E9F4CC /* video.mp4 */ = {isa = PBXFileReference; lastKnownFileType = file; path = video.mp4; sourceTree = "<group>"; };
		F18402042073C2FF00E9F4CC /* 1900x1500.jpg */ = {isa = PBXFileReference; lastKnownFileType = image.jpeg; path = 1900x1500.jpg; sourceTree = "<group>"; };
		F18402052073C30000E9F4CC /* medium.jpg */ = {isa = PBXFileReference; lastKnownFileType = image.jpeg; path = medium.jpg; sourceTree = "<group>"; };
		F18402062073C30000E9F4CC /* not_animated.gif */ = {isa = PBXFileReference; lastKnownFileType = image.gif; path = not_animated.gif; sourceTree = "<group>"; };
		F18402072073C30000E9F4CC /* Bridging-Header.h */ = {isa = PBXFileReference; fileEncoding = 4; lastKnownFileType = sourcecode.c.h; path = "Bridging-Header.h"; sourceTree = "<group>"; };
		F18402082073C30000E9F4CC /* tiny.jpg */ = {isa = PBXFileReference; lastKnownFileType = image.jpeg; path = tiny.jpg; sourceTree = "<group>"; };
		F18402092073C30000E9F4CC /* Lorem Ipsum.txt */ = {isa = PBXFileReference; fileEncoding = 4; lastKnownFileType = text; path = "Lorem Ipsum.txt"; sourceTree = "<group>"; };
		F18402122073C56C00E9F4CC /* RequestStrategy.h */ = {isa = PBXFileReference; lastKnownFileType = sourcecode.c.h; path = RequestStrategy.h; sourceTree = "<group>"; };
		F1E47FE4207E0B72008D4299 /* ios-test-target.xcconfig */ = {isa = PBXFileReference; lastKnownFileType = text.xcconfig; path = "ios-test-target.xcconfig"; sourceTree = "<group>"; };
		F1E47FE5207E0B72008D4299 /* ios-test-host.xcconfig */ = {isa = PBXFileReference; lastKnownFileType = text.xcconfig; path = "ios-test-host.xcconfig"; sourceTree = "<group>"; };
		F1E47FE6207E0B72008D4299 /* project-common.xcconfig */ = {isa = PBXFileReference; lastKnownFileType = text.xcconfig; path = "project-common.xcconfig"; sourceTree = "<group>"; };
		F1E47FE8207E0B72008D4299 /* warnings.xcconfig */ = {isa = PBXFileReference; lastKnownFileType = text.xcconfig; path = warnings.xcconfig; sourceTree = "<group>"; };
		F1E47FE9207E0B72008D4299 /* project.xcconfig */ = {isa = PBXFileReference; lastKnownFileType = text.xcconfig; path = project.xcconfig; sourceTree = "<group>"; };
		F1E47FEB207E0B72008D4299 /* tests.xcconfig */ = {isa = PBXFileReference; lastKnownFileType = text.xcconfig; path = tests.xcconfig; sourceTree = "<group>"; };
		F1E47FED207E0B72008D4299 /* project-debug.xcconfig */ = {isa = PBXFileReference; lastKnownFileType = text.xcconfig; path = "project-debug.xcconfig"; sourceTree = "<group>"; };
		F1E47FEE207E0B72008D4299 /* warnings-debug.xcconfig */ = {isa = PBXFileReference; lastKnownFileType = text.xcconfig; path = "warnings-debug.xcconfig"; sourceTree = "<group>"; };
		F963E8D91D955D4600098AD3 /* AssetRequestFactory.swift */ = {isa = PBXFileReference; fileEncoding = 4; lastKnownFileType = sourcecode.swift; path = AssetRequestFactory.swift; sourceTree = "<group>"; };
		F963E8E01D955D5500098AD3 /* SharedProtocols.swift */ = {isa = PBXFileReference; fileEncoding = 4; lastKnownFileType = sourcecode.swift; path = SharedProtocols.swift; sourceTree = "<group>"; };
		F9E9FB3D1DA4FFDB00B5B2C5 /* Cartfile */ = {isa = PBXFileReference; fileEncoding = 4; lastKnownFileType = text; path = Cartfile; sourceTree = "<group>"; };
		F9E9FB3E1DA4FFDB00B5B2C5 /* Cartfile.private */ = {isa = PBXFileReference; fileEncoding = 4; lastKnownFileType = text; path = Cartfile.private; sourceTree = "<group>"; };
		F9E9FB3F1DA4FFDB00B5B2C5 /* Cartfile.resolved */ = {isa = PBXFileReference; fileEncoding = 4; lastKnownFileType = text; path = Cartfile.resolved; sourceTree = "<group>"; };
/* End PBXFileReference section */

/* Begin PBXFrameworksBuildPhase section */
		166901661D707509000FE4AF /* Frameworks */ = {
			isa = PBXFrameworksBuildPhase;
			buildActionMask = 2147483647;
			files = (
				A9D636A9268DE13D00F8CD40 /* WireLinkPreview.xcframework in Frameworks */,
				A9D636AB268DE13D00F8CD40 /* HTMLString.xcframework in Frameworks */,
				A9D6369B268DE13D00F8CD40 /* WireTransport.xcframework in Frameworks */,
				A9D636A3268DE13D00F8CD40 /* WireCryptobox.xcframework in Frameworks */,
				A9D636A5268DE13D00F8CD40 /* SwiftProtobuf.xcframework in Frameworks */,
				A9D63699268DE13D00F8CD40 /* WireSystem.xcframework in Frameworks */,
				A9D63697268DE13D00F8CD40 /* WireDataModel.xcframework in Frameworks */,
				A9D636A7268DE13D00F8CD40 /* WireProtos.xcframework in Frameworks */,
				A9D636A1268DE13D00F8CD40 /* PINCache.xcframework in Frameworks */,
				A9D636AD268DE13D00F8CD40 /* WireUtilities.xcframework in Frameworks */,
				1658E91426C5349C003D0090 /* Starscream.xcframework in Frameworks */,
				A9D6369F268DE13D00F8CD40 /* WireImages.xcframework in Frameworks */,
			);
			runOnlyForDeploymentPostprocessing = 0;
		};
		166901711D707509000FE4AF /* Frameworks */ = {
			isa = PBXFrameworksBuildPhase;
			buildActionMask = 2147483647;
			files = (
				BF7D9BE11D8C351900949267 /* WireRequestStrategy.framework in Frameworks */,
			);
			runOnlyForDeploymentPostprocessing = 0;
		};
		F154EDC11F447B6C00CB8184 /* Frameworks */ = {
			isa = PBXFrameworksBuildPhase;
			buildActionMask = 2147483647;
			files = (
				A9D636B4268DE16100F8CD40 /* OCMock.xcframework in Frameworks */,
				A9D636B6268DE16100F8CD40 /* WireTesting.xcframework in Frameworks */,
			);
			runOnlyForDeploymentPostprocessing = 0;
		};
/* End PBXFrameworksBuildPhase section */

/* Begin PBXGroup section */
		060ED6D72499F42200412C4A /* Notifications */ = {
			isa = PBXGroup;
			children = (
				0649D11F24F5C5B6001DDC78 /* Push Notifications */,
				06C394C4248E851000AE736A /* NotificationsTracker.swift */,
				06474D5F24B310B6002C695D /* NotificationsTrackerTests.swift */,
				06025661248E467B00E060E1 /* NotificationStreamSync.swift */,
				060ED6D52499F41000412C4A /* PushNotificationStatus.swift */,
				06474D5C24B30C75002C695D /* PushNotificationStatusTests.swift */,
				EE202DAA27F1F4CC00083AB3 /* VoIPPushPayload.swift */,
				EEAC16D3281AE5F700B7A34D /* CallEventContent.swift */,
				EEAC16D5281AEB0200B7A34D /* CallEventContentTests.swift */,
				EE3245FB2821D41000F2A84A /* VoIPPushHelper.swift */,
				EE3246032823196100F2A84A /* VoIPPushHelperTests.swift */,
			);
			path = Notifications;
			sourceTree = "<group>";
		};
		06474D4824AF6825002C695D /* Synchronization */ = {
			isa = PBXGroup;
			children = (
				06474D4924AF683E002C695D /* Decoding */,
			);
			path = Synchronization;
			sourceTree = "<group>";
		};
		06474D4924AF683E002C695D /* Decoding */ = {
			isa = PBXGroup;
			children = (
				06474D4A24AF6858002C695D /* EventDecoder.swift */,
				06474DA524B4B1EA002C695D /* EventDecoderTest.swift */,
				06474D4C24AF68AD002C695D /* StoreUpdateEvent.swift */,
				06474DA724B4BB01002C695D /* StoreUpdateEventTests.swift */,
				062285C7276BB5B000B87C91 /* UpdateEventProcessor.swift */,
			);
			path = Decoding;
			sourceTree = "<group>";
		};
		06474D6124B31CA8002C695D /* Sources */ = {
			isa = PBXGroup;
			children = (
				06ADF692264B4666002E0C7A /* Mocks */,
				0693113B24F798EF00D14DF5 /* Notifications */,
				06474D6224B31CB2002C695D /* Utility */,
			);
			path = Sources;
			sourceTree = "<group>";
		};
		06474D6224B31CB2002C695D /* Utility */ = {
			isa = PBXGroup;
			children = (
				0693114F24F79E2500D14DF5 /* UserNotificationCenterMock.swift */,
			);
			path = Utility;
			sourceTree = "<group>";
		};
		0649D11F24F5C5B6001DDC78 /* Push Notifications */ = {
			isa = PBXGroup;
			children = (
				0649D12324F5C69C001DDC78 /* Notification Types */,
			);
			path = "Push Notifications";
			sourceTree = "<group>";
		};
		0649D12024F5C5DD001DDC78 /* Content */ = {
			isa = PBXGroup;
			children = (
				0649D12124F5C5EF001DDC78 /* ZMLocalNotification.swift */,
				0649D19A24F66E9E001DDC78 /* ZMLocalNotification+Events.swift */,
				EE4C5FBD27D2C5CD000C0D45 /* BundledMessageNotificationBuilder.swift */,
				06CF5DF927FC900F00822FAB /* ZMLocalNotification+Calling.swift */,
			);
			path = Content;
			sourceTree = "<group>";
		};
		0649D12324F5C69C001DDC78 /* Notification Types */ = {
			isa = PBXGroup;
			children = (
				0649D14124F63B43001DDC78 /* Helpers */,
				0649D12024F5C5DD001DDC78 /* Content */,
				0649D13F24F63AA0001DDC78 /* LocalNotificationContentType.swift */,
				0649D14424F63BBD001DDC78 /* LocalNotificationType+Configuration.swift */,
				0649D14624F63C02001DDC78 /* PushNotificationCategory.swift */,
				0649D14A24F63C8F001DDC78 /* NotificationAction.swift */,
				0649D14C24F63D3E001DDC78 /* LocalNotificationType+Localization.swift */,
			);
			path = "Notification Types";
			sourceTree = "<group>";
		};
		0649D14124F63B43001DDC78 /* Helpers */ = {
			isa = PBXGroup;
			children = (
				0649D14224F63B52001DDC78 /* NotificationUserInfo.swift */,
				0649D14824F63C51001DDC78 /* NotificationSound.swift */,
				0649D19E24F6717C001DDC78 /* ZMLocalNotificationSet.swift */,
				0649D1A024F671E6001DDC78 /* UserNotificationCenter.swift */,
			);
			path = Helpers;
			sourceTree = "<group>";
		};
		068084942563B6940047899C /* Feature configurations */ = {
			isa = PBXGroup;
			children = (
				EEB5DE04283773C3009B4741 /* GetFeatureConfigsAction.swift */,
				EEB5DE0628377635009B4741 /* GetFeatureConfigsActionHandler.swift */,
				EEB5DE0E28379A19009B4741 /* GetFeatureConfigsActionHandlerTests.swift */,
				068084952563B6940047899C /* FeatureConfigRequestStrategy.swift */,
				068084972563B7310047899C /* FeatureConfigRequestStrategyTests.swift */,
			);
			path = "Feature configurations";
			sourceTree = "<group>";
		};
		0693113B24F798EF00D14DF5 /* Notifications */ = {
			isa = PBXGroup;
			children = (
				0693113C24F7990700D14DF5 /* PushNotifications */,
			);
			path = Notifications;
			sourceTree = "<group>";
		};
		0693113C24F7990700D14DF5 /* PushNotifications */ = {
			isa = PBXGroup;
			children = (
				0693113F24F7995F00D14DF5 /* ZMLocalNotificationTests.swift */,
				0693114124F7996D00D14DF5 /* ZMLocalNotificationTests_Event.swift */,
				0693114324F7999800D14DF5 /* ZMLocalNotificationSetTests.swift */,
				0693115124F7B15500D14DF5 /* ZMLocalNotificationTests_Message.swift */,
				0693115524F7B17300D14DF5 /* ZMLocalNotificationTests_SystemMessage.swift */,
				0693114524F799B200D14DF5 /* ZMLocalNotificationLocalizationTests.swift */,
				0693114724F799BE00D14DF5 /* LocalNotificationContentTypeTest.swift */,
				0605DB8F2511622100443219 /* ZMLocalNotificationTests_UnreadCount.swift */,
			);
			path = PushNotifications;
			sourceTree = "<group>";
		};
		06ADF692264B4666002E0C7A /* Mocks */ = {
			isa = PBXGroup;
			children = (
				06ADF693264B467E002E0C7A /* MockAnalytics.swift */,
				63DA33A9286F343A00818C3C /* MockMLSEventProcessor.swift */,
				633B396B2892D53300208124 /* MockMLSController.swift */,
			);
			path = Mocks;
			sourceTree = "<group>";
		};
		1621D2211D75AB2D007108C2 /* Helpers */ = {
			isa = PBXGroup;
			children = (
				A90C56EB2685C23400F1007B /* ZMImagePreprocessingTrackerTests.h */,
				F18401F82073C2E600E9F4CC /* MessagingTest+Encryption.swift */,
				168D7BBB26F330DE00789960 /* MessagingTest+Payloads.swift */,
				F18401F62073C2E500E9F4CC /* MessagingTestBase.swift */,
				F18401F92073C2E600E9F4CC /* MockObjects.swift */,
				F18401F72073C2E600E9F4CC /* RequestStrategyTestBase.swift */,
				1621D2311D75B221007108C2 /* NSManagedObjectContext+TestHelpers.h */,
				1621D2321D75B221007108C2 /* NSManagedObjectContext+TestHelpers.m */,
				1621D2221D75AB2D007108C2 /* MockEntity.h */,
				1621D2231D75AB2D007108C2 /* MockEntity.m */,
				1621D2241D75AB2D007108C2 /* MockEntity2.h */,
				1621D2251D75AB2D007108C2 /* MockEntity2.m */,
				1621D2261D75AB2D007108C2 /* MockModelObjectContextFactory.h */,
				1621D2271D75AB2D007108C2 /* MockModelObjectContextFactory.m */,
				EE82318827D22D79008CD77B /* String+Random.swift */,
				63CC83F1285CB96A008549AD /* ActionHandlerTestBase.swift */,
				EE9BC57D28785FB100AF9AEE /* XCTestCase+APIVersion.swift */,
			);
			path = Helpers;
			sourceTree = "<group>";
		};
		16229481221EBB8000A98679 /* Image Preprocessing */ = {
			isa = PBXGroup;
			children = (
				16229482221EBB8000A98679 /* ZMImagePreprocessingTracker.h */,
				16229483221EBB8000A98679 /* ZMImagePreprocessingTracker.m */,
				16229484221EBB8000A98679 /* ZMImagePreprocessingTracker+Testing.h */,
				16229485221EBB8000A98679 /* ZMImagePreprocessingTrackerTests.m */,
				A90C56E52685C20E00F1007B /* ZMImagePreprocessingTrackerTests.swift */,
			);
			path = "Image Preprocessing";
			sourceTree = "<group>";
		};
		16367F2926FDB5040028AF8B /* Connection */ = {
			isa = PBXGroup;
			children = (
				16B5B33526FDDD71001A3216 /* Actions */,
				16367F2526FDB4720028AF8B /* ConnectionRequestStrategy.swift */,
				16B5B42A2705E163001A3216 /* ConnectionRequestStrategyTests.swift */,
			);
			path = Connection;
			sourceTree = "<group>";
		};
		1658EA6026DE2287003D0090 /* Conversation */ = {
			isa = PBXGroup;
			children = (
				168D7CB526FB0E7000789960 /* Actions */,
				1658EA6126DE22C0003D0090 /* ConversationRequestStrategy.swift */,
				EE0CEB452893E9390055ECE5 /* ConversationEventProcessor.swift */,
				16E5F71726EF4DBF00F35FBA /* ConversationRequestStrategyTests.swift */,
				EE4345DE2865D0FB0090AC34 /* ConversationByQualifiedIDListTranscoderTests.swift */,
			);
			path = Conversation;
			sourceTree = "<group>";
		};
		166901601D707509000FE4AF = {
			isa = PBXGroup;
			children = (
				F9E9FB3D1DA4FFDB00B5B2C5 /* Cartfile */,
				F9E9FB3E1DA4FFDB00B5B2C5 /* Cartfile.private */,
				F9E9FB3F1DA4FFDB00B5B2C5 /* Cartfile.resolved */,
				166901841D7075D7000FE4AF /* Resources */,
				1669016C1D707509000FE4AF /* Sources */,
				166901781D707509000FE4AF /* Tests */,
				1669016B1D707509000FE4AF /* Products */,
				166902041D7082C7000FE4AF /* Frameworks */,
			);
			indentWidth = 4;
			sourceTree = "<group>";
			tabWidth = 4;
		};
		1669016B1D707509000FE4AF /* Products */ = {
			isa = PBXGroup;
			children = (
				1669016A1D707509000FE4AF /* WireRequestStrategy.framework */,
				166901741D707509000FE4AF /* WireRequestStrategyTests.xctest */,
				F154EDC41F447B6C00CB8184 /* WireRequestStrategyTestHost.app */,
			);
			name = Products;
			sourceTree = "<group>";
		};
		1669016C1D707509000FE4AF /* Sources */ = {
			isa = PBXGroup;
			children = (
				060ED6D72499F42200412C4A /* Notifications */,
				06474D4824AF6825002C695D /* Synchronization */,
				16DABDA025D69306005F4C3A /* Payloads */,
				16229481221EBB8000A98679 /* Image Preprocessing */,
				F963E8D81D955D4600098AD3 /* Helpers */,
				F1CD5D842024C259008C574E /* Protocols */,
				F184014D2073BE0800E9F4CC /* Request Strategies */,
				168D7CA326FB0CCF00789960 /* Entity Actions */,
				F1CD5D862024C363008C574E /* Other Syncs */,
				F1CD5D822024C1A0008C574E /* Request Syncs */,
				F1CD5D812024C16B008C574E /* Object Syncs */,
				1669016D1D707509000FE4AF /* WireRequestStrategy.h */,
			);
			path = Sources;
			sourceTree = "<group>";
		};
		166901781D707509000FE4AF /* Tests */ = {
			isa = PBXGroup;
			children = (
				06474D6124B31CA8002C695D /* Sources */,
				F154EDC51F447B6C00CB8184 /* Test Host */,
				1621D2211D75AB2D007108C2 /* Helpers */,
				F12CD7932035FC4400EAAEBC /* Resources */,
			);
			path = Tests;
			sourceTree = "<group>";
		};
		166901841D7075D7000FE4AF /* Resources */ = {
			isa = PBXGroup;
			children = (
				0649D15224F64335001DDC78 /* Push.strings */,
				0649D15024F64335001DDC78 /* Push.stringsdict */,
				166901851D7075D7000FE4AF /* Configurations */,
				1669016F1D707509000FE4AF /* Info.plist */,
			);
			path = Resources;
			sourceTree = "<group>";
		};
		166901851D7075D7000FE4AF /* Configurations */ = {
			isa = PBXGroup;
			children = (
				F1E47FE3207E0B72008D4299 /* zmc-config */,
				166901961D7075D7000FE4AF /* WireRequestStrategy.xcconfig */,
				166901861D7075D7000FE4AF /* version.xcconfig */,
			);
			path = Configurations;
			sourceTree = "<group>";
		};
		166902041D7082C7000FE4AF /* Frameworks */ = {
			isa = PBXGroup;
			children = (
				1658E91326C5349C003D0090 /* Starscream.xcframework */,
				A9D63693268DE13D00F8CD40 /* HTMLString.xcframework */,
				A9D6368C268DE13D00F8CD40 /* OCMock.xcframework */,
				A9D6368E268DE13D00F8CD40 /* PINCache.xcframework */,
				A9D63690268DE13D00F8CD40 /* SwiftProtobuf.xcframework */,
				A9D6368F268DE13D00F8CD40 /* WireCryptobox.xcframework */,
				A9D63689268DE13D00F8CD40 /* WireDataModel.xcframework */,
				A9D6368D268DE13D00F8CD40 /* WireImages.xcframework */,
				A9D63692268DE13D00F8CD40 /* WireLinkPreview.xcframework */,
				A9D63691268DE13D00F8CD40 /* WireProtos.xcframework */,
				A9D6368A268DE13D00F8CD40 /* WireSystem.xcframework */,
				A9D63688268DE13D00F8CD40 /* WireTesting.xcframework */,
				A9D6368B268DE13D00F8CD40 /* WireTransport.xcframework */,
				A9D63694268DE13D00F8CD40 /* WireUtilities.xcframework */,
			);
			name = Frameworks;
			sourceTree = "<group>";
		};
		16751E8324CF724F0099AE09 /* Delivery Receipts */ = {
			isa = PBXGroup;
			children = (
				16751E8424CF72970099AE09 /* DeliveryReceiptRequestStrategy.swift */,
				16751EBA24D1BDA00099AE09 /* DeliveryReceiptRequestStrategyTests.swift */,
			);
			path = "Delivery Receipts";
			sourceTree = "<group>";
		};
		168D7CA326FB0CCF00789960 /* Entity Actions */ = {
			isa = PBXGroup;
			children = (
				168D7CA426FB0CFD00789960 /* ActionHandler.swift */,
				168D7D0B26FC81AD00789960 /* ActionHandlerTests.swift */,
			);
			path = "Entity Actions";
			sourceTree = "<group>";
		};
		168D7CB526FB0E7000789960 /* Actions */ = {
			isa = PBXGroup;
			children = (
				168D7CB626FB0E9200789960 /* AddParticipantActionHandler.swift */,
				168D7CCD26FB303A00789960 /* AddParticipantActionHandlerTests.swift */,
				168D7CBA26FB21D900789960 /* RemoveParticipantActionHandler.swift */,
				168D7CF526FC6D3300789960 /* RemoveParticipantActionHandlerTests.swift */,
				70E77B78273187660021EE70 /* UpdateRoleActionHandler.swift */,
				70C781FC2732B0100059DF07 /* UpdateRoleActionHandlerTests.swift */,
				06A9FDD128B36FF500B3C730 /* UpdateAccessRolesAction.swift */,
				06A9FDD328B3701000B3C730 /* UpdateAccessRolesActionHandler.swift */,
				06A9FDD528B3702700B3C730 /* UpdateAccessRolesActionHandlerTests.swift */,
			);
			path = Actions;
			sourceTree = "<group>";
		};
		16B5B33526FDDD71001A3216 /* Actions */ = {
			isa = PBXGroup;
			children = (
				16B5B33626FDDD8A001A3216 /* ConnectToUserActionHandler.swift */,
				160ADE9B270DBD0A003FA638 /* ConnectToUserActionHandlerTests.swift */,
				16B5B3452701A713001A3216 /* UpdateConnectionActionHandler.swift */,
				16E70F5A270DCCB900718E5D /* UpdateConnectionActionHandlerTests.swift */,
			);
			path = Actions;
			sourceTree = "<group>";
		};
		16DABDA025D69306005F4C3A /* Payloads */ = {
			isa = PBXGroup;
			children = (
				16DABDA125D69335005F4C3A /* Payload.swift */,
				169BA1CA25E9507600374343 /* Payload+Decoding.swift */,
				16E5F6DC26EF1E3200F35FBA /* Payload+Conversation.swift */,
				16367F1D26FDB0740028AF8B /* Payload+Connection.swift */,
				16E70F5E270EE96200718E5D /* Processing */,
			);
			path = Payloads;
			sourceTree = "<group>";
		};
		16E70F5E270EE96200718E5D /* Processing */ = {
			isa = PBXGroup;
			children = (
				63DA339D286DF6DA00818C3C /* Helpers */,
				169BA1CC25E95DC900374343 /* Payload+Processing.swift */,
				16367F2126FDB2A10028AF8B /* PayloadProcessing+Connection.swift */,
				16E70F93270EEEEB00718E5D /* PayloadProcessing+ConnectionTests.swift */,
				16E70F7D270EEA5400718E5D /* PayloadProcessing+UserProfile.swift */,
				162F5799266DE67600337797 /* PayloadProcessing+UserProfileTests.swift */,
				16E70F89270EEB2300718E5D /* PayloadProcessing+Conversation.swift */,
				16E5F71B26F09E5B00F35FBA /* PayloadProcessing+ConversationTests.swift */,
				16E70F8D270EEBB700718E5D /* PayloadProcessing+MessageSendingStatus.swift */,
				16A4891526849258001F9127 /* PayloadProcessing+MessageSendingStatusTests.swift */,
			);
			path = Processing;
			sourceTree = "<group>";
		};
		63DA339D286DF6DA00818C3C /* Helpers */ = {
			isa = PBXGroup;
			children = (
				63DA339E286DF6ED00818C3C /* MLSEventProcessor.swift */,
				63DA33A7286F27DD00818C3C /* MLSEventProcessorTests.swift */,
			);
			path = Helpers;
			sourceTree = "<group>";
		};
		7AEBB6732859E5F00090B524 /* Actions */ = {
			isa = PBXGroup;
			children = (
				7A111DE7285C90A90085BF91 /* SendMLSMessageActionHandler.swift */,
				7A111DE9285C90B70085BF91 /* SendMLSMessageActionHandlerTests.swift */,
				7AEBB676285A10620090B524 /* CountSelfMLSKeyPackagesActionHandler.swift */,
				7AEBB678285A16400090B524 /* CountSelfMLSKeyPackagesActionHandlerTests.swift */,
				63CC83EB285CA2B0008549AD /* SendMLSWelcomeActionHandler.swift */,
				63CC83EC285CA2B0008549AD /* SendMLSWelcomeActionHandlerTests.swift */,
				63CC83DF285C9C6C008549AD /* UploadSelfMLSKeyPackagesActionHandler.swift */,
				63CC83E0285C9C6C008549AD /* UploadSelfMLSKeyPackagesActionHandlerTests.swift */,
				63CC83B02859D488008549AD /* ClaimMLSKeyPackageActionHandler.swift */,
				63CC83B2285A1E59008549AD /* ClaimMLSKeyPackageActionHandlerTests.swift */,
			);
			path = Actions;
			sourceTree = "<group>";
		};
		EE90C29C282E782900474379 /* Push Token */ = {
			isa = PBXGroup;
			children = (
				EE90C2A1282E7E1F00474379 /* Actions */,
				EE90C29D282E785800474379 /* PushTokenStrategy.swift */,
				06FDC62E28354DAE008300DB /* PushTokenStorage.swift */,
				06FDC63028354DBD008300DB /* PushTokenStorageTests.swift */,
			);
			path = "Push Token";
			sourceTree = "<group>";
		};
		EE90C2A1282E7E1F00474379 /* Actions */ = {
			isa = PBXGroup;
			children = (
				EE90C2A4282E7EA900474379 /* RegisterPushTokenAction.swift */,
				EE90C2A6282E7EC800474379 /* RegisterPushTokenActionHandler.swift */,
				EE90C2A9282E855B00474379 /* RegisterPushTokenActionHandlerTests.swift */,
				EE90C2AB282EA1D200474379 /* GetPushTokensAction.swift */,
				EE90C2AD282EA1E000474379 /* GetPushTokensActionHandler.swift */,
				EE90C2AF282EA1F200474379 /* GetPushTokensActionHandlerTests.swift */,
				06CDDE9E282E9CC200F9360F /* RemovePushTokenAction.swift */,
				06CDDEA0282E9E7F00F9360F /* RemovePushTokenActionHandler.swift */,
				06CDDEA2282E9E9800F9360F /* RemovePushTokenActionHandlerTests.swift */,
			);
			path = Actions;
			sourceTree = "<group>";
		};
		EEE0EDAF2858905100BBEE29 /* MLS */ = {
			isa = PBXGroup;
			children = (
				7AEBB6732859E5F00090B524 /* Actions */,
				EEE0EDB02858906500BBEE29 /* MLSRequestStrategy.swift */,
			);
			path = MLS;
			sourceTree = "<group>";
		};
		F12CD7932035FC4400EAAEBC /* Resources */ = {
			isa = PBXGroup;
			children = (
				0648FC1027851623006519D1 /* audio.m4a */,
				F18402042073C2FF00E9F4CC /* 1900x1500.jpg */,
				F18402022073C2FF00E9F4CC /* animated.gif */,
				F18402072073C30000E9F4CC /* Bridging-Header.h */,
				F18402092073C30000E9F4CC /* Lorem Ipsum.txt */,
				F18402052073C30000E9F4CC /* medium.jpg */,
				F18402062073C30000E9F4CC /* not_animated.gif */,
				F18402082073C30000E9F4CC /* tiny.jpg */,
				F18402032073C2FF00E9F4CC /* video.mp4 */,
				1669017B1D707509000FE4AF /* Info.plist */,
			);
			path = Resources;
			sourceTree = "<group>";
		};
		F14B7AD5222006A100458624 /* User */ = {
			isa = PBXGroup;
			children = (
				F14B7AE9222009BA00458624 /* UserRichProfileRequestStrategy.swift */,
				F14B7AEB222009C200458624 /* UserRichProfileRequestStrategyTests.swift */,
				8792F55621AD944100795027 /* UserPropertyRequestStrategy.swift */,
				87F7288421AFF37D000ED371 /* UserPropertyRequestStrategyTests.swift */,
				161E054F26655E4500DADC3D /* UserProfileRequestStrategy.swift */,
				16972DEC2668E699008AF3A2 /* UserProfileRequestStrategyTests.swift */,
			);
			path = User;
			sourceTree = "<group>";
		};
		F154EDC51F447B6C00CB8184 /* Test Host */ = {
			isa = PBXGroup;
			children = (
				547E664C1F7512FE008CB1FA /* Default-568h@2x.png */,
				F154EDC61F447B6C00CB8184 /* AppDelegate.swift */,
				F154EDD21F447B6C00CB8184 /* Info.plist */,
			);
			path = "Test Host";
			sourceTree = "<group>";
		};
		F184014D2073BE0800E9F4CC /* Request Strategies */ = {
			isa = PBXGroup;
			children = (
				EEE0EDAF2858905100BBEE29 /* MLS */,
				EE90C29C282E782900474379 /* Push Token */,
				16367F2926FDB5040028AF8B /* Connection */,
				068084942563B6940047899C /* Feature configurations */,
				16751E8324CF724F0099AE09 /* Delivery Receipts */,
				1658EA6026DE2287003D0090 /* Conversation */,
				F14B7AD5222006A100458624 /* User */,
				F184014E2073BE0800E9F4CC /* Client Message */,
				F18401572073BE0800E9F4CC /* Generic Message */,
				F184015C2073BE0800E9F4CC /* User Clients */,
				F18401662073BE0800E9F4CC /* Availability */,
				F18401692073BE0800E9F4CC /* Base Strategies */,
				F18401702073BE0800E9F4CC /* Assets */,
			);
			path = "Request Strategies";
			sourceTree = "<group>";
		};
		F184014E2073BE0800E9F4CC /* Client Message */ = {
			isa = PBXGroup;
			children = (
				16A4893E268B0C82001F9127 /* ClientMessageRequestStrategy.swift */,
				16CC083A268E075100C0613C /* ClientMessageRequestStrategyTests.swift */,
				F184014F2073BE0800E9F4CC /* ClientMessageRequestFactory.swift */,
				F18401542073BE0800E9F4CC /* ClientMessageRequestFactoryTests.swift */,
			);
			path = "Client Message";
			sourceTree = "<group>";
		};
		F18401572073BE0800E9F4CC /* Generic Message */ = {
			isa = PBXGroup;
			children = (
				F184015A2073BE0800E9F4CC /* GenericMessageRequestStrategy.swift */,
				F184015B2073BE0800E9F4CC /* GenericMessageRequestStrategyTests.swift */,
			);
			path = "Generic Message";
			sourceTree = "<group>";
		};
		F184015C2073BE0800E9F4CC /* User Clients */ = {
			isa = PBXGroup;
			children = (
				F18401632073BE0800E9F4CC /* Helpers */,
				F184015D2073BE0800E9F4CC /* MissingClientsRequestStrategy.swift */,
				F18401622073BE0800E9F4CC /* MissingClientsRequestStrategyTests.swift */,
				F18401602073BE0800E9F4CC /* MissingClientsRequestFactory.swift */,
				F18401612073BE0800E9F4CC /* FetchingClientRequestStrategy.swift */,
				F184015E2073BE0800E9F4CC /* FetchingClientRequestStrategyTests.swift */,
				EE8DC53428C0EF7800AC4E3D /* FetchUserClientsAction.swift */,
				EE8DC53628C0EFA700AC4E3D /* FetchUserClientsActionHandler.swift */,
				EE8DC53828C0F04B00AC4E3D /* FetchUserClientsActionHandlerTests.swift */,
				166A22902577C06B00EF313D /* ResetSessionRequestStrategy.swift */,
				16824632257A2B47002AF17B /* ResetSessionRequestStrategyTests.swift */,
				1662ADB222B0E8B300D84071 /* VerifyLegalHoldRequestStrategy.swift */,
				1662ADD022B14CBA00D84071 /* VerifyLegalHoldRequestStrategyTests.swift */,
			);
			path = "User Clients";
			sourceTree = "<group>";
		};
		F18401632073BE0800E9F4CC /* Helpers */ = {
			isa = PBXGroup;
			children = (
				F18401642073BE0800E9F4CC /* ZMOTRMessageMissingTests.swift */,
				F18401652073BE0800E9F4CC /* ZMOTRMessage+Missing.swift */,
			);
			path = Helpers;
			sourceTree = "<group>";
		};
		F18401662073BE0800E9F4CC /* Availability */ = {
			isa = PBXGroup;
			children = (
				F18401682073BE0800E9F4CC /* AvailabilityRequestStrategy.swift */,
				F18401672073BE0800E9F4CC /* AvailabilityRequestStrategyTests.swift */,
			);
			path = Availability;
			sourceTree = "<group>";
		};
		F18401692073BE0800E9F4CC /* Base Strategies */ = {
			isa = PBXGroup;
			children = (
				F184016A2073BE0800E9F4CC /* AbstractRequestStrategy.swift */,
				F184016B2073BE0800E9F4CC /* AbstractRequestStrategyTests.swift */,
				F184016C2073BE0800E9F4CC /* OTREntityTranscoderTests.swift */,
				F184016D2073BE0800E9F4CC /* ZMAbstractRequestStrategy.h */,
				F184016E2073BE0800E9F4CC /* ZMAbstractRequestStrategy.m */,
				F184016F2073BE0800E9F4CC /* OTREntityTranscoder.swift */,
			);
			path = "Base Strategies";
			sourceTree = "<group>";
		};
		F18401702073BE0800E9F4CC /* Assets */ = {
			isa = PBXGroup;
			children = (
				F184017D2073BE0800E9F4CC /* V2 */,
				F18401732073BE0800E9F4CC /* Link Preview */,
				F18401802073BE0800E9F4CC /* AssetV3DownloadRequestStrategy.swift */,
				F18401812073BE0800E9F4CC /* AssetV3DownloadRequestStrategyTests.swift */,
				F18401842073BE0800E9F4CC /* AssetV3PreviewDownloadStrategy.swift */,
				F18401712073BE0800E9F4CC /* AssetV3PreviewDownloadRequestStrategyTests.swift */,
				1622946A221C18BE00A98679 /* AssetV3UploadRequestStrategy.swift */,
				164D007522256C6E00A8F264 /* AssetV3UploadRequestStrategyTests.swift */,
				F184017B2073BE0800E9F4CC /* AssetClientMessageRequestStrategy.swift */,
				F18401832073BE0800E9F4CC /* AssetClientMessageRequestStrategyTests.swift */,
				F18401852073BE0800E9F4CC /* Helpers */,
			);
			path = Assets;
			sourceTree = "<group>";
		};
		F18401732073BE0800E9F4CC /* Link Preview */ = {
			isa = PBXGroup;
			children = (
				F18401792073BE0800E9F4CC /* LinkPreviewAssetUploadRequestStrategy.swift */,
				F18401742073BE0800E9F4CC /* LinkPreviewAssetUploadRequestStrategyTests.swift */,
				F18401772073BE0800E9F4CC /* LinkPreviewAssetDownloadRequestStrategy.swift */,
				F18401782073BE0800E9F4CC /* LinkPreviewAssetDownloadRequestStrategyTests.swift */,
				16A4894A268B0D1D001F9127 /* LinkPreviewUpdateRequestStrategy.swift */,
				16CC0832268DC32D00C0613C /* LinkPreviewUpdateRequestStrategyTests.swift */,
			);
			path = "Link Preview";
			sourceTree = "<group>";
		};
		F184017D2073BE0800E9F4CC /* V2 */ = {
			isa = PBXGroup;
			children = (
				F184017E2073BE0800E9F4CC /* ImageV2DownloadRequestStrategy.swift */,
				BFF9446520F5F79F00531BC3 /* ImageV2DownloadRequestStrategyTests.swift */,
				F184017F2073BE0800E9F4CC /* AssetV2DownloadRequestStrategy.swift */,
			);
			path = V2;
			sourceTree = "<group>";
		};
		F18401852073BE0800E9F4CC /* Helpers */ = {
			isa = PBXGroup;
			children = (
				F18401862073BE0800E9F4CC /* AssetDownloadRequestFactory.swift */,
				EEE0EE0628591E9C00BBEE29 /* AssetDownloadRequestFactoryTests.swift */,
				5E68F22622452CDC00298376 /* LinkPreprocessor.swift */,
				F184018B2073BE0800E9F4CC /* LinkPreviewPreprocessor.swift */,
				F18401892073BE0800E9F4CC /* LinkPreviewPreprocessorTests.swift */,
				1622946C221C56E500A98679 /* AssetsPreprocessor.swift */,
				168414182228365D00FCB9BC /* AssetsPreprocessorTests.swift */,
				5E9EA4DD2243C10400D401B2 /* LinkAttachmentsPreprocessor.swift */,
				5E9EA4DF2243C6B200D401B2 /* LinkAttachmentsPreprocessorTests.swift */,
			);
			path = Helpers;
			sourceTree = "<group>";
		};
		F1CD5D812024C16B008C574E /* Object Syncs */ = {
			isa = PBXGroup;
			children = (
				F1CD5D832024C214008C574E /* Helpers */,
				F1CD5D852024C281008C574E /* Protocols */,
				F1CD5D872024C46C008C574E /* Upstream */,
				F1CD5D882024C47D008C574E /* Downstream */,
			);
			path = "Object Syncs";
			sourceTree = "<group>";
		};
		F1CD5D822024C1A0008C574E /* Request Syncs */ = {
			isa = PBXGroup;
			children = (
				166901BB1D7081C7000FE4AF /* ZMSingleRequestSync.h */,
				166901BC1D7081C7000FE4AF /* ZMSingleRequestSync.m */,
				166902201D709110000FE4AF /* ZMSingleRequestSyncTests.m */,
				166901C31D7081C7000FE4AF /* ZMTimedSingleRequestSync.h */,
				166901C41D7081C7000FE4AF /* ZMTimedSingleRequestSync.m */,
				166902211D709110000FE4AF /* ZMTimedSingleRequestSyncTests.m */,
				16E5F6D526EF1BE000F35FBA /* PaginatedSync.swift */,
			);
			path = "Request Syncs";
			sourceTree = "<group>";
		};
		F1CD5D832024C214008C574E /* Helpers */ = {
			isa = PBXGroup;
			children = (
				166901B71D7081C7000FE4AF /* ZMRemoteIdentifierObjectSync.h */,
				166901B81D7081C7000FE4AF /* ZMRemoteIdentifierObjectSync.m */,
				1669021E1D709110000FE4AF /* ZMRemoteIdentifierObjectSyncTests.m */,
				166902111D70851E000FE4AF /* ZMOutstandingItems.h */,
				1621D22B1D75AC36007108C2 /* ZMChangeTrackerBootstrap.h */,
				1621D22C1D75AC36007108C2 /* ZMChangeTrackerBootstrap.m */,
				1666AA2B1D93FA0B00164C06 /* ZMChangeTrackerBootstrapTests.m */,
				1621D22D1D75AC36007108C2 /* ZMChangeTrackerBootstrap+Testing.h */,
				16A86B2622A128A800A674F8 /* IdentifierObjectSync.swift */,
				16A86B4522A5485E00A674F8 /* IdentifierObjectSyncTests.swift */,
				1682462E257A1FB7002AF17B /* KeyPathObjectSync.swift */,
				16824630257A23E8002AF17B /* KeyPathObjectSyncTests.swift */,
				16A48935268A0665001F9127 /* ModifiedKeyObjectSync.swift */,
				16189D09268B2C34004831BE /* ModifiedKeyObjectSyncTests.swift */,
				16A48939268A080E001F9127 /* InsertedObjectSync.swift */,
				16189D05268B214E004831BE /* InsertedObjectSyncTests.swift */,
				EE402C0628996F6600CA0E40 /* MessageSync.swift */,
				EE57BD9E28A52E3100C46660 /* MessageSyncTests.swift */,
				16A489192685CECC001F9127 /* ProteusMessageSync.swift */,
				16189D01268B104C004831BE /* ProteusMessageSyncTests.swift */,
				EE402C0428996C6900CA0E40 /* MLSMessage.swift */,
				EE402C0028996AA300CA0E40 /* MLSMessageSync.swift */,
				EE402C0228996C2500CA0E40 /* MLSMessageSync.Transcoder.swift */,
				EE57BD9C28A52DD600C46660 /* MLSMessageSyncTests.swift */,
			);
			path = Helpers;
			sourceTree = "<group>";
		};
		F1CD5D842024C259008C574E /* Protocols */ = {
			isa = PBXGroup;
			children = (
				F184018F2073BE0800E9F4CC /* PushMessageHandler.swift */,
				161E05432665465A00DADC3D /* SyncProgress.swift */,
				F18401902073BE0800E9F4CC /* ApplicationStatus.swift */,
				F18401912073BE0800E9F4CC /* OTREntity.swift */,
				F18401552073BE0800E9F4CC /* OTREntityTests+Dependency.swift */,
				1621D2721D7715EA007108C2 /* ZMObjectSyncStrategy.h */,
				1621D2731D7715EA007108C2 /* ZMObjectSyncStrategy.m */,
				F18402122073C56C00E9F4CC /* RequestStrategy.h */,
				166901B91D7081C7000FE4AF /* ZMRequestGenerator.h */,
				166901BA1D7081C7000FE4AF /* ZMRequestGenerator.m */,
				1669021F1D709110000FE4AF /* ZMRequestGeneratorTests.m */,
				F963E8E01D955D5500098AD3 /* SharedProtocols.swift */,
			);
			path = Protocols;
			sourceTree = "<group>";
		};
		F1CD5D852024C281008C574E /* Protocols */ = {
			isa = PBXGroup;
			children = (
				166901B61D7081C7000FE4AF /* ZMObjectSync.h */,
				166901CE1D7081C7000FE4AF /* ZMUpstreamTranscoder.h */,
				166901A81D7081C7000FE4AF /* ZMContextChangeTracker.h */,
			);
			path = Protocols;
			sourceTree = "<group>";
		};
		F1CD5D862024C363008C574E /* Other Syncs */ = {
			isa = PBXGroup;
			children = (
				16D0E07E1DF88B430075DF8F /* EntityTranscoder.swift */,
				16FFDE431DF6C668003494D6 /* DependencyEntitySync.swift */,
				16D0E07C1DF872FD0075DF8F /* DependencyEntitySyncTests.swift */,
				547D47161E7C1B0D002EEA15 /* DependentObjects.swift */,
				547D47181E7C2F6C002EEA15 /* DependentObjectsTests.swift */,
				168D7CB126FB0E3F00789960 /* EntityActionSync.swift */,
			);
			path = "Other Syncs";
			sourceTree = "<group>";
		};
		F1CD5D872024C46C008C574E /* Upstream */ = {
			isa = PBXGroup;
			children = (
				F1CD5D892024C4C9008C574E /* Helpers */,
				166901C71D7081C7000FE4AF /* ZMUpstreamInsertedObjectSync.h */,
				166901C81D7081C7000FE4AF /* ZMUpstreamInsertedObjectSync.m */,
				166902221D709110000FE4AF /* ZMUpstreamInsertedObjectSyncTests.m */,
				166901CB1D7081C7000FE4AF /* ZMUpstreamModifiedObjectSync+Testing.h */,
				166901C91D7081C7000FE4AF /* ZMUpstreamModifiedObjectSync.h */,
				166901CA1D7081C7000FE4AF /* ZMUpstreamModifiedObjectSync.m */,
				166902231D709110000FE4AF /* ZMUpstreamModifiedObjectSyncTests.m */,
			);
			path = Upstream;
			sourceTree = "<group>";
		};
		F1CD5D882024C47D008C574E /* Downstream */ = {
			isa = PBXGroup;
			children = (
				F1CD5D8A2024C51B008C574E /* Helpers */,
				166901AB1D7081C7000FE4AF /* ZMDownstreamObjectSync.h */,
				166901AC1D7081C7000FE4AF /* ZMDownstreamObjectSync.m */,
				166902181D709110000FE4AF /* ZMDownstreamObjectSyncTests.m */,
				166902171D709110000FE4AF /* ZMDownstreamObjectSyncOrderingTests.m */,
				166901AD1D7081C7000FE4AF /* ZMDownstreamObjectSyncWithWhitelist.h */,
				166901AE1D7081C7000FE4AF /* ZMDownstreamObjectSyncWithWhitelist.m */,
				166902191D709110000FE4AF /* ZMDownstreamObjectSyncWithWhitelistTests.m */,
				166901AF1D7081C7000FE4AF /* ZMDownstreamObjectSyncWithWhitelist+Internal.h */,
			);
			path = Downstream;
			sourceTree = "<group>";
		};
		F1CD5D892024C4C9008C574E /* Helpers */ = {
			isa = PBXGroup;
			children = (
				166901B21D7081C7000FE4AF /* ZMLocallyModifiedObjectSet.h */,
				166901B31D7081C7000FE4AF /* ZMLocallyModifiedObjectSet.m */,
				1669021C1D709110000FE4AF /* ZMLocallyModifiedObjectSetTests.m */,
				166901B41D7081C7000FE4AF /* ZMLocallyModifiedObjectSyncStatus.h */,
				166901B51D7081C7000FE4AF /* ZMLocallyModifiedObjectSyncStatus.m */,
				1669021D1D709110000FE4AF /* ZMLocallyModifiedObjectSyncStatusTests.m */,
				166901B01D7081C7000FE4AF /* ZMLocallyInsertedObjectSet.h */,
				166901B11D7081C7000FE4AF /* ZMLocallyInsertedObjectSet.m */,
				1669021B1D709110000FE4AF /* ZMLocallyInsertedObjectSetTests.m */,
				166901CC1D7081C7000FE4AF /* ZMUpstreamRequest.h */,
				166901CD1D7081C7000FE4AF /* ZMUpstreamRequest.m */,
			);
			path = Helpers;
			sourceTree = "<group>";
		};
		F1CD5D8A2024C51B008C574E /* Helpers */ = {
			isa = PBXGroup;
			children = (
				166901BD1D7081C7000FE4AF /* ZMSyncOperationSet.h */,
				166901BE1D7081C7000FE4AF /* ZMSyncOperationSet.m */,
				1666AA2D1D93FBE200164C06 /* ZMSyncOperationSetTests.m */,
			);
			path = Helpers;
			sourceTree = "<group>";
		};
		F1E47FE3207E0B72008D4299 /* zmc-config */ = {
			isa = PBXGroup;
			children = (
				A9FEFF9C279B88530073CF2D /* ios-arm64Simulator.xcconfig */,
				F1E47FE4207E0B72008D4299 /* ios-test-target.xcconfig */,
				F1E47FE5207E0B72008D4299 /* ios-test-host.xcconfig */,
				F1E47FE6207E0B72008D4299 /* project-common.xcconfig */,
				F1E47FE8207E0B72008D4299 /* warnings.xcconfig */,
				F1E47FE9207E0B72008D4299 /* project.xcconfig */,
				F1E47FEB207E0B72008D4299 /* tests.xcconfig */,
				F1E47FED207E0B72008D4299 /* project-debug.xcconfig */,
				F1E47FEE207E0B72008D4299 /* warnings-debug.xcconfig */,
			);
			path = "zmc-config";
			sourceTree = "<group>";
		};
		F963E8D81D955D4600098AD3 /* Helpers */ = {
			isa = PBXGroup;
			children = (
				F18401962073BE0800E9F4CC /* ZMStrategyConfigurationOption.h */,
				F18401942073BE0800E9F4CC /* MessageExpirationTimer.swift */,
				F18401972073BE0800E9F4CC /* MessageExpirationTimerTests.swift */,
				F18401932073BE0800E9F4CC /* ZMMessage+Dependency.swift */,
				F18401992073BE0800E9F4CC /* EncryptionSessionDirectory+UpdateEvents.swift */,
				0649D14E24F63DCC001DDC78 /* ZMSound.swift */,
				0649D1A524F673E7001DDC78 /* Logging.swift */,
				062DD2D72760CFAA00E27FD9 /* UUID+SafeLogging.swift */,
				F18401952073BE0800E9F4CC /* CryptoBoxUpdateEventsTests.swift */,
				F18401982073BE0800E9F4CC /* ZMConversation+Notifications.swift */,
				BF1F52C51ECC74E5002FB553 /* Array+RequestGenerator.swift */,
				F963E8D91D955D4600098AD3 /* AssetRequestFactory.swift */,
				D5D65A052073C8F800D7F3C3 /* AssetRequestFactoryTests.swift */,
				06025665248E616C00E060E1 /* ZMSimpleListRequestPaginator.m */,
				06025667248E617D00E060E1 /* ZMSimpleListRequestPaginator.h */,
				06025669248E61BF00E060E1 /* ZMSimpleListRequestPaginator+Internal.h */,
				06474D6524B3227E002C695D /* ZMSimpleListRequestPaginatorTests.m */,
				167BCBC326087F8900E9D7E3 /* ZMTBaseTests+CoreDataStack.swift */,
				63CC83B8285B4845008549AD /* String+Empty.swift */,
				EEE0EE0328591D2C00BBEE29 /* OptionalString+NonEmptyValue.swift */,
				631216382881D10100FF9A56 /* ZMUpdateEvent+Payload.swift */,
				633B39692891890500208124 /* ZMUpdateEvent+Decryption.swift */,
				EEE46E5328C5EE48005F48D7 /* ZMTransportResponse+ErrorInfo.swift */,
			);
			path = Helpers;
			sourceTree = "<group>";
		};
/* End PBXGroup section */

/* Begin PBXHeadersBuildPhase section */
		166901671D707509000FE4AF /* Headers */ = {
			isa = PBXHeadersBuildPhase;
			buildActionMask = 2147483647;
			files = (
				166901DF1D7081C7000FE4AF /* ZMRemoteIdentifierObjectSync.h in Headers */,
				166901F61D7081C7000FE4AF /* ZMUpstreamTranscoder.h in Headers */,
				166901E51D7081C7000FE4AF /* ZMSyncOperationSet.h in Headers */,
				166901F31D7081C7000FE4AF /* ZMUpstreamModifiedObjectSync+Testing.h in Headers */,
				166901D01D7081C7000FE4AF /* ZMContextChangeTracker.h in Headers */,
				166901E31D7081C7000FE4AF /* ZMSingleRequestSync.h in Headers */,
				16229488221EBB8100A98679 /* ZMImagePreprocessingTracker+Testing.h in Headers */,
				166901DE1D7081C7000FE4AF /* ZMObjectSync.h in Headers */,
				1621D2741D7715EA007108C2 /* ZMObjectSyncStrategy.h in Headers */,
				1621D22E1D75AC36007108C2 /* ZMChangeTrackerBootstrap.h in Headers */,
				166901EF1D7081C7000FE4AF /* ZMUpstreamInsertedObjectSync.h in Headers */,
				F18401B32073BE0800E9F4CC /* ZMAbstractRequestStrategy.h in Headers */,
				06C394B7248E6FDE00AE736A /* ZMSimpleListRequestPaginator+Internal.h in Headers */,
				166901F11D7081C7000FE4AF /* ZMUpstreamModifiedObjectSync.h in Headers */,
				166901F41D7081C7000FE4AF /* ZMUpstreamRequest.h in Headers */,
				166901D31D7081C7000FE4AF /* ZMDownstreamObjectSync.h in Headers */,
				F18402132073C56C00E9F4CC /* RequestStrategy.h in Headers */,
				F18401D62073BE0800E9F4CC /* ZMStrategyConfigurationOption.h in Headers */,
				1669016E1D707509000FE4AF /* WireRequestStrategy.h in Headers */,
				166901D81D7081C7000FE4AF /* ZMLocallyInsertedObjectSet.h in Headers */,
				1621D2301D75AC36007108C2 /* ZMChangeTrackerBootstrap+Testing.h in Headers */,
				166901DA1D7081C7000FE4AF /* ZMLocallyModifiedObjectSet.h in Headers */,
				166901EB1D7081C7000FE4AF /* ZMTimedSingleRequestSync.h in Headers */,
				166901D71D7081C7000FE4AF /* ZMDownstreamObjectSyncWithWhitelist+Internal.h in Headers */,
				166901E11D7081C7000FE4AF /* ZMRequestGenerator.h in Headers */,
				166902121D70851E000FE4AF /* ZMOutstandingItems.h in Headers */,
				166901DC1D7081C7000FE4AF /* ZMLocallyModifiedObjectSyncStatus.h in Headers */,
				16229486221EBB8100A98679 /* ZMImagePreprocessingTracker.h in Headers */,
				166901D51D7081C7000FE4AF /* ZMDownstreamObjectSyncWithWhitelist.h in Headers */,
				F184020F2073C30000E9F4CC /* Bridging-Header.h in Headers */,
				06C394B6248E6FDA00AE736A /* ZMSimpleListRequestPaginator.h in Headers */,
			);
			runOnlyForDeploymentPostprocessing = 0;
		};
/* End PBXHeadersBuildPhase section */

/* Begin PBXNativeTarget section */
		166901691D707509000FE4AF /* WireRequestStrategy */ = {
			isa = PBXNativeTarget;
			buildConfigurationList = 1669017E1D707509000FE4AF /* Build configuration list for PBXNativeTarget "WireRequestStrategy" */;
			buildPhases = (
				166901651D707509000FE4AF /* Sources */,
				166901661D707509000FE4AF /* Frameworks */,
				166901671D707509000FE4AF /* Headers */,
				668E958827425E0A0028C1F8 /* Run Swiftlint */,
				166901681D707509000FE4AF /* Resources */,
			);
			buildRules = (
			);
			dependencies = (
			);
			name = WireRequestStrategy;
			productName = WireRequestStrategy;
			productReference = 1669016A1D707509000FE4AF /* WireRequestStrategy.framework */;
			productType = "com.apple.product-type.framework";
		};
		166901731D707509000FE4AF /* WireRequestStrategyTests */ = {
			isa = PBXNativeTarget;
			buildConfigurationList = 166901811D707509000FE4AF /* Build configuration list for PBXNativeTarget "WireRequestStrategyTests" */;
			buildPhases = (
				166901701D707509000FE4AF /* Sources */,
				166901711D707509000FE4AF /* Frameworks */,
				166901721D707509000FE4AF /* Resources */,
				BF7D9BD21D8C312F00949267 /* CopyFiles */,
			);
			buildRules = (
			);
			dependencies = (
				166901771D707509000FE4AF /* PBXTargetDependency */,
				F154EDD71F447BB600CB8184 /* PBXTargetDependency */,
			);
			name = WireRequestStrategyTests;
			productName = WireRequestStrategyTests;
			productReference = 166901741D707509000FE4AF /* WireRequestStrategyTests.xctest */;
			productType = "com.apple.product-type.bundle.unit-test";
		};
		F154EDC31F447B6C00CB8184 /* WireRequestStrategyTestHost */ = {
			isa = PBXNativeTarget;
			buildConfigurationList = F154EDD51F447B6C00CB8184 /* Build configuration list for PBXNativeTarget "WireRequestStrategyTestHost" */;
			buildPhases = (
				F154EDC01F447B6C00CB8184 /* Sources */,
				F154EDC11F447B6C00CB8184 /* Frameworks */,
				F154EDC21F447B6C00CB8184 /* Resources */,
			);
			buildRules = (
			);
			dependencies = (
			);
			name = WireRequestStrategyTestHost;
			productName = WireRequestStrategyTestHost;
			productReference = F154EDC41F447B6C00CB8184 /* WireRequestStrategyTestHost.app */;
			productType = "com.apple.product-type.application";
		};
/* End PBXNativeTarget section */

/* Begin PBXProject section */
		166901611D707509000FE4AF /* Project object */ = {
			isa = PBXProject;
			attributes = {
				LastSwiftUpdateCheck = 0830;
				LastUpgradeCheck = 1310;
				ORGANIZATIONNAME = "Wire GmbH";
				TargetAttributes = {
					166901691D707509000FE4AF = {
						CreatedOnToolsVersion = 7.3.1;
						LastSwiftMigration = 1000;
					};
					166901731D707509000FE4AF = {
						CreatedOnToolsVersion = 7.3.1;
						DevelopmentTeam = W5KEQBF9B5;
						LastSwiftMigration = 1000;
						TestTargetID = F154EDC31F447B6C00CB8184;
					};
					F154EDC31F447B6C00CB8184 = {
						CreatedOnToolsVersion = 8.3.2;
						DevelopmentTeam = EDF3JCE8BC;
						LastSwiftMigration = 1000;
						ProvisioningStyle = Automatic;
					};
				};
			};
			buildConfigurationList = 166901641D707509000FE4AF /* Build configuration list for PBXProject "WireRequestStrategy" */;
			compatibilityVersion = "Xcode 3.2";
			developmentRegion = en;
			hasScannedForEncodings = 0;
			knownRegions = (
				en,
				Base,
				de,
				"pt-BR",
				es,
				uk,
				ru,
				ja,
				it,
				nl,
				tr,
				fr,
				da,
				ar,
				"zh-Hans",
				sl,
				fi,
				et,
				pl,
				"zh-Hant",
				lt,
			);
			mainGroup = 166901601D707509000FE4AF;
			productRefGroup = 1669016B1D707509000FE4AF /* Products */;
			projectDirPath = "";
			projectRoot = "";
			targets = (
				166901691D707509000FE4AF /* WireRequestStrategy */,
				166901731D707509000FE4AF /* WireRequestStrategyTests */,
				F154EDC31F447B6C00CB8184 /* WireRequestStrategyTestHost */,
			);
		};
/* End PBXProject section */

/* Begin PBXResourcesBuildPhase section */
		166901681D707509000FE4AF /* Resources */ = {
			isa = PBXResourcesBuildPhase;
			buildActionMask = 2147483647;
			files = (
				0649D15524F64335001DDC78 /* Push.strings in Resources */,
				0649D15424F64335001DDC78 /* Push.stringsdict in Resources */,
			);
			runOnlyForDeploymentPostprocessing = 0;
		};
		166901721D707509000FE4AF /* Resources */ = {
			isa = PBXResourcesBuildPhase;
			buildActionMask = 2147483647;
			files = (
				F18402142073C6B100E9F4CC /* 1900x1500.jpg in Resources */,
				F18402192073C6B100E9F4CC /* tiny.jpg in Resources */,
				F18402162073C6B100E9F4CC /* Lorem Ipsum.txt in Resources */,
				0648FC1227851661006519D1 /* audio.m4a in Resources */,
				F18402172073C6B100E9F4CC /* medium.jpg in Resources */,
				F184021A2073C6B100E9F4CC /* video.mp4 in Resources */,
				F18402182073C6B100E9F4CC /* not_animated.gif in Resources */,
				F18402152073C6B100E9F4CC /* animated.gif in Resources */,
			);
			runOnlyForDeploymentPostprocessing = 0;
		};
		F154EDC21F447B6C00CB8184 /* Resources */ = {
			isa = PBXResourcesBuildPhase;
			buildActionMask = 2147483647;
			files = (
				547E664D1F7512FE008CB1FA /* Default-568h@2x.png in Resources */,
			);
			runOnlyForDeploymentPostprocessing = 0;
		};
/* End PBXResourcesBuildPhase section */

/* Begin PBXShellScriptBuildPhase section */
		668E958827425E0A0028C1F8 /* Run Swiftlint */ = {
			isa = PBXShellScriptBuildPhase;
			buildActionMask = 2147483647;
			files = (
			);
			inputFileListPaths = (
			);
			inputPaths = (
			);
			name = "Run Swiftlint";
			outputFileListPaths = (
			);
			outputPaths = (
			);
			runOnlyForDeploymentPostprocessing = 0;
			shellPath = /bin/sh;
			shellScript = "# Adds support for Apple Silicon brew directory\nexport PATH=\"$PATH:/opt/homebrew/bin\"\n \nif which swiftlint >/dev/null; then\n  swiftlint\nelse\n  echo \"warning: SwiftLint not installed, download from https://github.com/realm/SwiftLint\"\nfi\n";
		};
/* End PBXShellScriptBuildPhase section */

/* Begin PBXSourcesBuildPhase section */
		166901651D707509000FE4AF /* Sources */ = {
			isa = PBXSourcesBuildPhase;
			buildActionMask = 2147483647;
			files = (
				F18401C12073BE0800E9F4CC /* ImageV2DownloadRequestStrategy.swift in Sources */,
				F18401CD2073BE0800E9F4CC /* LinkPreviewPreprocessor.swift in Sources */,
				169BA1CB25E9507600374343 /* Payload+Decoding.swift in Sources */,
				166901DB1D7081C7000FE4AF /* ZMLocallyModifiedObjectSet.m in Sources */,
				06CF5DFA27FC900F00822FAB /* ZMLocalNotification+Calling.swift in Sources */,
				8792F55721AD944100795027 /* UserPropertyRequestStrategy.swift in Sources */,
				EE3245FC2821D41000F2A84A /* VoIPPushHelper.swift in Sources */,
				F18401A92073BE0800E9F4CC /* MissingClientsRequestFactory.swift in Sources */,
				16367F2626FDB4720028AF8B /* ConnectionRequestStrategy.swift in Sources */,
				F18401AD2073BE0800E9F4CC /* ZMOTRMessage+Missing.swift in Sources */,
				06474D4D24AF68AD002C695D /* StoreUpdateEvent.swift in Sources */,
				068084962563B6940047899C /* FeatureConfigRequestStrategy.swift in Sources */,
				166901F01D7081C7000FE4AF /* ZMUpstreamInsertedObjectSync.m in Sources */,
				1658EA6226DE22C0003D0090 /* ConversationRequestStrategy.swift in Sources */,
				16A4893F268B0C82001F9127 /* ClientMessageRequestStrategy.swift in Sources */,
				F18401BD2073BE0800E9F4CC /* LinkPreviewAssetUploadRequestStrategy.swift in Sources */,
				F18401AA2073BE0800E9F4CC /* FetchingClientRequestStrategy.swift in Sources */,
<<<<<<< HEAD
				63CC83B12859D488008549AD /* ClaimMLSKeyPackageActionHandler.swift in Sources */,
=======
				06A9FDD228B36FF500B3C730 /* UpdateAccessRolesAction.swift in Sources */,
>>>>>>> 9ee7fa63
				EE4C5FBE27D2C5CD000C0D45 /* BundledMessageNotificationBuilder.swift in Sources */,
				EE90C29E282E785800474379 /* PushTokenStrategy.swift in Sources */,
				166901D61D7081C7000FE4AF /* ZMDownstreamObjectSyncWithWhitelist.m in Sources */,
				16E70F8A270EEB2300718E5D /* PayloadProcessing+Conversation.swift in Sources */,
				EE402C0328996C2500CA0E40 /* MLSMessageSync.Transcoder.swift in Sources */,
				16E5F6D626EF1BE100F35FBA /* PaginatedSync.swift in Sources */,
				161E055026655E4500DADC3D /* UserProfileRequestStrategy.swift in Sources */,
				F18401D42073BE0800E9F4CC /* MessageExpirationTimer.swift in Sources */,
				1622946B221C18BE00A98679 /* AssetV3UploadRequestStrategy.swift in Sources */,
				1662ADB322B0E8B300D84071 /* VerifyLegalHoldRequestStrategy.swift in Sources */,
				166901EC1D7081C7000FE4AF /* ZMTimedSingleRequestSync.m in Sources */,
				F184019A2073BE0800E9F4CC /* ClientMessageRequestFactory.swift in Sources */,
				EEE0EE0528591D3200BBEE29 /* OptionalString+NonEmptyValue.swift in Sources */,
				168D7CB226FB0E3F00789960 /* EntityActionSync.swift in Sources */,
				168D7CBB26FB21D900789960 /* RemoveParticipantActionHandler.swift in Sources */,
				F963E8E11D955D5500098AD3 /* SharedProtocols.swift in Sources */,
				166901F21D7081C7000FE4AF /* ZMUpstreamModifiedObjectSync.m in Sources */,
				16FFDE441DF6C668003494D6 /* DependencyEntitySync.swift in Sources */,
				166A22912577C06B00EF313D /* ResetSessionRequestStrategy.swift in Sources */,
				166901E41D7081C7000FE4AF /* ZMSingleRequestSync.m in Sources */,
				16A86B2722A128A800A674F8 /* IdentifierObjectSync.swift in Sources */,
				F18401C82073BE0800E9F4CC /* AssetDownloadRequestFactory.swift in Sources */,
				16A48936268A0665001F9127 /* ModifiedKeyObjectSync.swift in Sources */,
				16A4894B268B0D1D001F9127 /* LinkPreviewUpdateRequestStrategy.swift in Sources */,
				EE402C0728996F6600CA0E40 /* MessageSync.swift in Sources */,
				166901F51D7081C7000FE4AF /* ZMUpstreamRequest.m in Sources */,
				F18401B42073BE0800E9F4CC /* ZMAbstractRequestStrategy.m in Sources */,
				060ED6D62499F41000412C4A /* PushNotificationStatus.swift in Sources */,
				169BA1CD25E95DC900374343 /* Payload+Processing.swift in Sources */,
				F18401D82073BE0800E9F4CC /* ZMConversation+Notifications.swift in Sources */,
				F18401D92073BE0800E9F4CC /* EncryptionSessionDirectory+UpdateEvents.swift in Sources */,
				F18401C72073BE0800E9F4CC /* AssetV3PreviewDownloadStrategy.swift in Sources */,
				F18401B52073BE0800E9F4CC /* OTREntityTranscoder.swift in Sources */,
				16367F1E26FDB0740028AF8B /* Payload+Connection.swift in Sources */,
				63DA339F286DF6ED00818C3C /* MLSEventProcessor.swift in Sources */,
				1682462F257A1FB7002AF17B /* KeyPathObjectSync.swift in Sources */,
				BF1F52C61ECC74E5002FB553 /* Array+RequestGenerator.swift in Sources */,
				0693115024F79E2500D14DF5 /* UserNotificationCenterMock.swift in Sources */,
				06CDDE9F282E9CC200F9360F /* RemovePushTokenAction.swift in Sources */,
				062DD2D82760CFAA00E27FD9 /* UUID+SafeLogging.swift in Sources */,
				5E9EA4DE2243C10400D401B2 /* LinkAttachmentsPreprocessor.swift in Sources */,
				63CC83EE285CA2B0008549AD /* SendMLSWelcomeActionHandler.swift in Sources */,
				166901E01D7081C7000FE4AF /* ZMRemoteIdentifierObjectSync.m in Sources */,
				633B396A2891890600208124 /* ZMUpdateEvent+Decryption.swift in Sources */,
				06474D4B24AF6858002C695D /* EventDecoder.swift in Sources */,
				EE402C0128996AA300CA0E40 /* MLSMessageSync.swift in Sources */,
				06025666248E616C00E060E1 /* ZMSimpleListRequestPaginator.m in Sources */,
				F18401A42073BE0800E9F4CC /* GenericMessageRequestStrategy.swift in Sources */,
				1621D2751D7715EA007108C2 /* ZMObjectSyncStrategy.m in Sources */,
				166901E21D7081C7000FE4AF /* ZMRequestGenerator.m in Sources */,
				5E68F22722452CDC00298376 /* LinkPreprocessor.swift in Sources */,
				06025662248E467B00E060E1 /* NotificationStreamSync.swift in Sources */,
				EE202DAB27F1F4CC00083AB3 /* VoIPPushPayload.swift in Sources */,
				0649D14924F63C51001DDC78 /* NotificationSound.swift in Sources */,
				06C394C5248E851000AE736A /* NotificationsTracker.swift in Sources */,
				0649D14324F63B52001DDC78 /* NotificationUserInfo.swift in Sources */,
				161E05442665465A00DADC3D /* SyncProgress.swift in Sources */,
				63CC83E2285C9C6C008549AD /* UploadSelfMLSKeyPackagesActionHandler.swift in Sources */,
				166901D41D7081C7000FE4AF /* ZMDownstreamObjectSync.m in Sources */,
				0649D14524F63BBD001DDC78 /* LocalNotificationType+Configuration.swift in Sources */,
				7AEBB677285A10620090B524 /* CountSelfMLSKeyPackagesActionHandler.swift in Sources */,
				F18401C32073BE0800E9F4CC /* AssetV3DownloadRequestStrategy.swift in Sources */,
				0649D19B24F66E9E001DDC78 /* ZMLocalNotification+Events.swift in Sources */,
				F18401BF2073BE0800E9F4CC /* AssetClientMessageRequestStrategy.swift in Sources */,
				0649D14724F63C02001DDC78 /* PushNotificationCategory.swift in Sources */,
				547D47171E7C1B0D002EEA15 /* DependentObjects.swift in Sources */,
				F18401AF2073BE0800E9F4CC /* AvailabilityRequestStrategy.swift in Sources */,
				F18401D12073BE0800E9F4CC /* ApplicationStatus.swift in Sources */,
				0649D14D24F63D3E001DDC78 /* LocalNotificationType+Localization.swift in Sources */,
				EEB5DE0728377635009B4741 /* GetFeatureConfigsActionHandler.swift in Sources */,
				16E5F6DD26EF1E3200F35FBA /* Payload+Conversation.swift in Sources */,
				16A4891A2685CECD001F9127 /* ProteusMessageSync.swift in Sources */,
				F18401D32073BE0800E9F4CC /* ZMMessage+Dependency.swift in Sources */,
				D5D65A072074C23D00D7F3C3 /* AssetRequestFactory.swift in Sources */,
				168D7CA526FB0CFD00789960 /* ActionHandler.swift in Sources */,
				166901E61D7081C7000FE4AF /* ZMSyncOperationSet.m in Sources */,
				0649D14B24F63C8F001DDC78 /* NotificationAction.swift in Sources */,
				EE402C0528996C6900CA0E40 /* MLSMessage.swift in Sources */,
				16DABDA225D69335005F4C3A /* Payload.swift in Sources */,
				16E70F7E270EEA5400718E5D /* PayloadProcessing+UserProfile.swift in Sources */,
				EEE0EDB12858906500BBEE29 /* MLSRequestStrategy.swift in Sources */,
				168D7CB726FB0E9200789960 /* AddParticipantActionHandler.swift in Sources */,
				70E77B79273187660021EE70 /* UpdateRoleActionHandler.swift in Sources */,
				166901D91D7081C7000FE4AF /* ZMLocallyInsertedObjectSet.m in Sources */,
				EEB5DE05283773C3009B4741 /* GetFeatureConfigsAction.swift in Sources */,
				06A9FDD428B3701000B3C730 /* UpdateAccessRolesActionHandler.swift in Sources */,
				16367F2226FDB2A10028AF8B /* PayloadProcessing+Connection.swift in Sources */,
				EE90C2AC282EA1D200474379 /* GetPushTokensAction.swift in Sources */,
				F18401B02073BE0800E9F4CC /* AbstractRequestStrategy.swift in Sources */,
				0649D14F24F63DCC001DDC78 /* ZMSound.swift in Sources */,
				F18401C22073BE0800E9F4CC /* AssetV2DownloadRequestStrategy.swift in Sources */,
				EEAC16D4281AE5F700B7A34D /* CallEventContent.swift in Sources */,
				F18401D22073BE0800E9F4CC /* OTREntity.swift in Sources */,
				16A4893A268A080E001F9127 /* InsertedObjectSync.swift in Sources */,
				1621D22F1D75AC36007108C2 /* ZMChangeTrackerBootstrap.m in Sources */,
				EE8DC53528C0EF7800AC4E3D /* FetchUserClientsAction.swift in Sources */,
				062285C8276BB5B000B87C91 /* UpdateEventProcessor.swift in Sources */,
				7A111DE8285C90A90085BF91 /* SendMLSMessageActionHandler.swift in Sources */,
				0649D19F24F6717C001DDC78 /* ZMLocalNotificationSet.swift in Sources */,
				0649D1A124F671E6001DDC78 /* UserNotificationCenter.swift in Sources */,
				631216392881D10100FF9A56 /* ZMUpdateEvent+Payload.swift in Sources */,
				1622946D221C56E500A98679 /* AssetsPreprocessor.swift in Sources */,
				0649D1A624F673E7001DDC78 /* Logging.swift in Sources */,
				EEE46E5428C5EE48005F48D7 /* ZMTransportResponse+ErrorInfo.swift in Sources */,
				EE8DC53728C0EFA700AC4E3D /* FetchUserClientsActionHandler.swift in Sources */,
				16229487221EBB8100A98679 /* ZMImagePreprocessingTracker.m in Sources */,
				16E70F8E270EEBB700718E5D /* PayloadProcessing+MessageSendingStatus.swift in Sources */,
				F18401D02073BE0800E9F4CC /* PushMessageHandler.swift in Sources */,
				16B5B33726FDDD8A001A3216 /* ConnectToUserActionHandler.swift in Sources */,
				16B5B3462701A713001A3216 /* UpdateConnectionActionHandler.swift in Sources */,
				EE0CEB462893E9390055ECE5 /* ConversationEventProcessor.swift in Sources */,
				F14B7AEA222009BA00458624 /* UserRichProfileRequestStrategy.swift in Sources */,
				16D0E07F1DF88B430075DF8F /* EntityTranscoder.swift in Sources */,
				EE90C2AE282EA1E000474379 /* GetPushTokensActionHandler.swift in Sources */,
				0649D14024F63AA0001DDC78 /* LocalNotificationContentType.swift in Sources */,
				06CDDEA1282E9E7F00F9360F /* RemovePushTokenActionHandler.swift in Sources */,
				EE90C2A7282E7EC800474379 /* RegisterPushTokenActionHandler.swift in Sources */,
				F18401A62073BE0800E9F4CC /* MissingClientsRequestStrategy.swift in Sources */,
				0649D12224F5C5EF001DDC78 /* ZMLocalNotification.swift in Sources */,
				EE90C2A8282E7ECF00474379 /* RegisterPushTokenAction.swift in Sources */,
				06FDC62F28354DAE008300DB /* PushTokenStorage.swift in Sources */,
				166901DD1D7081C7000FE4AF /* ZMLocallyModifiedObjectSyncStatus.m in Sources */,
				F18401BB2073BE0800E9F4CC /* LinkPreviewAssetDownloadRequestStrategy.swift in Sources */,
				63CC83B9285B4845008549AD /* String+Empty.swift in Sources */,
				16751E8524CF72970099AE09 /* DeliveryReceiptRequestStrategy.swift in Sources */,
			);
			runOnlyForDeploymentPostprocessing = 0;
		};
		166901701D707509000FE4AF /* Sources */ = {
			isa = PBXSourcesBuildPhase;
			buildActionMask = 2147483647;
			files = (
				63CC83F0285CA2B8008549AD /* SendMLSWelcomeActionHandlerTests.swift in Sources */,
				F18401E12073C25900E9F4CC /* OTREntityTests+Dependency.swift in Sources */,
				547D47191E7C2F6C002EEA15 /* DependentObjectsTests.swift in Sources */,
				168D7CCE26FB303A00789960 /* AddParticipantActionHandlerTests.swift in Sources */,
				16CC083B268E075100C0613C /* ClientMessageRequestStrategyTests.swift in Sources */,
				F19561F5202A1361005347C0 /* ZMUpstreamModifiedObjectSyncTests.m in Sources */,
				16824633257A2B47002AF17B /* ResetSessionRequestStrategyTests.swift in Sources */,
				168D7CF626FC6D3400789960 /* RemoveParticipantActionHandlerTests.swift in Sources */,
				164D007622256C6E00A8F264 /* AssetV3UploadRequestStrategyTests.swift in Sources */,
				BFF9446620F5F79F00531BC3 /* ImageV2DownloadRequestStrategyTests.swift in Sources */,
				16189D06268B214E004831BE /* InsertedObjectSyncTests.swift in Sources */,
				168414192228365D00FCB9BC /* AssetsPreprocessorTests.swift in Sources */,
				F19561F1202A1325005347C0 /* ZMSingleRequestSyncTests.m in Sources */,
				F19561F7202A1389005347C0 /* ZMLocallyInsertedObjectSetTests.m in Sources */,
				168D7D0C26FC81AD00789960 /* ActionHandlerTests.swift in Sources */,
				160ADE9C270DBD0A003FA638 /* ConnectToUserActionHandlerTests.swift in Sources */,
				F1956201202A141E005347C0 /* ZMDownstreamObjectSyncTests.m in Sources */,
				F18401F32073C26C00E9F4CC /* AssetClientMessageRequestStrategyTests.swift in Sources */,
				1621D2621D75C745007108C2 /* ZMDownstreamObjectSyncWithWhitelistTests.m in Sources */,
				16E70F6E270EE9F800718E5D /* PayloadProcessing+MessageSendingStatusTests.swift in Sources */,
				1621D2291D75AB2D007108C2 /* MockEntity2.m in Sources */,
				F18401DB2073C25300E9F4CC /* CryptoBoxUpdateEventsTests.swift in Sources */,
				D5D65A062073C8F800D7F3C3 /* AssetRequestFactoryTests.swift in Sources */,
				1621D2281D75AB2D007108C2 /* MockEntity.m in Sources */,
				F18401EC2073C26700E9F4CC /* AssetV3PreviewDownloadRequestStrategyTests.swift in Sources */,
				87F7288521AFF37D000ED371 /* UserPropertyRequestStrategyTests.swift in Sources */,
				1621D26B1D75C7FF007108C2 /* ZMUpstreamInsertedObjectSyncTests.m in Sources */,
				7A111DEA285C90B70085BF91 /* SendMLSMessageActionHandlerTests.swift in Sources */,
				F18401EB2073C26700E9F4CC /* OTREntityTranscoderTests.swift in Sources */,
				06474D5E24B30C79002C695D /* PushNotificationStatusTests.swift in Sources */,
				16E70F73270EE9FC00718E5D /* PayloadProcessing+ConversationTests.swift in Sources */,
				F18401E52073C26200E9F4CC /* FetchingClientRequestStrategyTests.swift in Sources */,
				70C781FD2732B0100059DF07 /* UpdateRoleActionHandlerTests.swift in Sources */,
				164D00742225624E00A8F264 /* ZMImagePreprocessingTrackerTests.m in Sources */,
				16E70F78270EEA0100718E5D /* PayloadProcessing+UserProfileTests.swift in Sources */,
				EE90C2B0282EA1F200474379 /* GetPushTokensActionHandlerTests.swift in Sources */,
				16824631257A23E8002AF17B /* KeyPathObjectSyncTests.swift in Sources */,
				F1956204202A1506005347C0 /* ZMRequestGeneratorTests.m in Sources */,
				EE57BD9F28A52E3100C46660 /* MessageSyncTests.swift in Sources */,
				1621D2661D75C755007108C2 /* ZMLocallyModifiedObjectSyncStatusTests.m in Sources */,
				0693115624F7B17300D14DF5 /* ZMLocalNotificationTests_SystemMessage.swift in Sources */,
				63DA33A8286F27DD00818C3C /* MLSEventProcessorTests.swift in Sources */,
				EE3246042823196100F2A84A /* VoIPPushHelperTests.swift in Sources */,
				F18401FE2073C2EA00E9F4CC /* MessagingTest+Encryption.swift in Sources */,
				7AEBB679285A16400090B524 /* CountSelfMLSKeyPackagesActionHandlerTests.swift in Sources */,
				16A86B4622A5485E00A674F8 /* IdentifierObjectSyncTests.swift in Sources */,
				A90C56E62685C20E00F1007B /* ZMImagePreprocessingTrackerTests.swift in Sources */,
				EEE0EE0728591E9C00BBEE29 /* AssetDownloadRequestFactoryTests.swift in Sources */,
				16972DED2668E699008AF3A2 /* UserProfileRequestStrategyTests.swift in Sources */,
				F19561FB202A13C3005347C0 /* ZMSyncOperationSetTests.m in Sources */,
				F18401E92073C26700E9F4CC /* AvailabilityRequestStrategyTests.swift in Sources */,
				EE8DC53928C0F04B00AC4E3D /* FetchUserClientsActionHandlerTests.swift in Sources */,
				0693114D24F79A1100D14DF5 /* ZMLocalNotificationLocalizationTests.swift in Sources */,
				EE9BC57E28785FB100AF9AEE /* XCTestCase+APIVersion.swift in Sources */,
				EE57BD9D28A52DD600C46660 /* MLSMessageSyncTests.swift in Sources */,
				1662ADD122B14CBA00D84071 /* VerifyLegalHoldRequestStrategyTests.swift in Sources */,
				F19561EF202A1309005347C0 /* DependencyEntitySyncTests.swift in Sources */,
				F18401E42073C25E00E9F4CC /* GenericMessageRequestStrategyTests.swift in Sources */,
				06474DA824B4BB01002C695D /* StoreUpdateEventTests.swift in Sources */,
				F18402002073C2EA00E9F4CC /* MockObjects.swift in Sources */,
				F18401E82073C26700E9F4CC /* ZMOTRMessageMissingTests.swift in Sources */,
				F18401DC2073C25300E9F4CC /* MessageExpirationTimerTests.swift in Sources */,
				F19561F9202A13B4005347C0 /* ZMChangeTrackerBootstrapTests.m in Sources */,
				0605DB902511622100443219 /* ZMLocalNotificationTests_UnreadCount.swift in Sources */,
				1621D22A1D75AB2D007108C2 /* MockModelObjectContextFactory.m in Sources */,
				0693114E24F79A1300D14DF5 /* LocalNotificationContentTypeTest.swift in Sources */,
				F18401E02073C25900E9F4CC /* ClientMessageRequestFactoryTests.swift in Sources */,
				63CC83B3285A1E59008549AD /* ClaimMLSKeyPackageActionHandlerTests.swift in Sources */,
				F18401F42073C27200E9F4CC /* LinkPreviewPreprocessorTests.swift in Sources */,
				0693114C24F79A0E00D14DF5 /* ZMLocalNotificationSetTests.swift in Sources */,
				EEAC16D6281AEB0200B7A34D /* CallEventContentTests.swift in Sources */,
				EE82318927D22D79008CD77B /* String+Random.swift in Sources */,
				1621D2651D75C750007108C2 /* ZMLocallyModifiedObjectSetTests.m in Sources */,
				06474DA624B4B1EA002C695D /* EventDecoderTest.swift in Sources */,
				06CDDEA3282E9E9800F9360F /* RemovePushTokenActionHandlerTests.swift in Sources */,
				633B396C2892D53300208124 /* MockMLSController.swift in Sources */,
				068084982563B7310047899C /* FeatureConfigRequestStrategyTests.swift in Sources */,
				168D7BBC26F330DE00789960 /* MessagingTest+Payloads.swift in Sources */,
				1621D26D1D75C806007108C2 /* NSManagedObjectContext+TestHelpers.m in Sources */,
				0693115724F7B1A200D14DF5 /* ZMLocalNotificationTests_Message.swift in Sources */,
				06474D6624B3227E002C695D /* ZMSimpleListRequestPaginatorTests.m in Sources */,
				F14B7AEC222009C200458624 /* UserRichProfileRequestStrategyTests.swift in Sources */,
				0693114B24F79A0500D14DF5 /* ZMLocalNotificationTests_Event.swift in Sources */,
				63CC83E5285C9C72008549AD /* UploadSelfMLSKeyPackagesActionHandlerTests.swift in Sources */,
				EEB5DE0F28379A19009B4741 /* GetFeatureConfigsActionHandlerTests.swift in Sources */,
				F18401F02073C26C00E9F4CC /* LinkPreviewAssetDownloadRequestStrategyTests.swift in Sources */,
				63CC83F2285CB96A008549AD /* ActionHandlerTestBase.swift in Sources */,
				F18401FF2073C2EA00E9F4CC /* MessagingTestBase.swift in Sources */,
				16189D02268B104C004831BE /* ProteusMessageSyncTests.swift in Sources */,
				16E70F94270EEEEB00718E5D /* PayloadProcessing+ConnectionTests.swift in Sources */,
				16189D0A268B2C34004831BE /* ModifiedKeyObjectSyncTests.swift in Sources */,
				F1956200202A141B005347C0 /* ZMDownstreamObjectSyncOrderingTests.m in Sources */,
				06A9FDD628B3702700B3C730 /* UpdateAccessRolesActionHandlerTests.swift in Sources */,
				EE90C2AA282E855B00474379 /* RegisterPushTokenActionHandlerTests.swift in Sources */,
				5E9EA4E02243C6B200D401B2 /* LinkAttachmentsPreprocessorTests.swift in Sources */,
				63DA33AA286F343A00818C3C /* MockMLSEventProcessor.swift in Sources */,
				06FDC63128354DBD008300DB /* PushTokenStorageTests.swift in Sources */,
				F18401EE2073C26C00E9F4CC /* LinkPreviewAssetUploadRequestStrategyTests.swift in Sources */,
				EE4345DF2865D0FB0090AC34 /* ConversationByQualifiedIDListTranscoderTests.swift in Sources */,
				06474D6024B310B6002C695D /* NotificationsTrackerTests.swift in Sources */,
				0693114A24F799F400D14DF5 /* ZMLocalNotificationTests.swift in Sources */,
				F18401EA2073C26700E9F4CC /* AbstractRequestStrategyTests.swift in Sources */,
				06ADF694264B467E002E0C7A /* MockAnalytics.swift in Sources */,
				16E70F5B270DCCB900718E5D /* UpdateConnectionActionHandlerTests.swift in Sources */,
				16E5F71826EF4DBF00F35FBA /* ConversationRequestStrategyTests.swift in Sources */,
				F18401E72073C26200E9F4CC /* MissingClientsRequestStrategyTests.swift in Sources */,
				1621D2671D75C776007108C2 /* ZMRemoteIdentifierObjectSyncTests.m in Sources */,
				1621D26A1D75C782007108C2 /* ZMTimedSingleRequestSyncTests.m in Sources */,
				16751EBB24D1BDA00099AE09 /* DeliveryReceiptRequestStrategyTests.swift in Sources */,
				16CC0833268DC32D00C0613C /* LinkPreviewUpdateRequestStrategyTests.swift in Sources */,
				167BCBC426087F8900E9D7E3 /* ZMTBaseTests+CoreDataStack.swift in Sources */,
				F18401F12073C26C00E9F4CC /* AssetV3DownloadRequestStrategyTests.swift in Sources */,
				16B5B42B2705E163001A3216 /* ConnectionRequestStrategyTests.swift in Sources */,
				F18402012073C2EA00E9F4CC /* RequestStrategyTestBase.swift in Sources */,
			);
			runOnlyForDeploymentPostprocessing = 0;
		};
		F154EDC01F447B6C00CB8184 /* Sources */ = {
			isa = PBXSourcesBuildPhase;
			buildActionMask = 2147483647;
			files = (
				F154EDC71F447B6C00CB8184 /* AppDelegate.swift in Sources */,
			);
			runOnlyForDeploymentPostprocessing = 0;
		};
/* End PBXSourcesBuildPhase section */

/* Begin PBXTargetDependency section */
		166901771D707509000FE4AF /* PBXTargetDependency */ = {
			isa = PBXTargetDependency;
			target = 166901691D707509000FE4AF /* WireRequestStrategy */;
			targetProxy = 166901761D707509000FE4AF /* PBXContainerItemProxy */;
		};
		F154EDD71F447BB600CB8184 /* PBXTargetDependency */ = {
			isa = PBXTargetDependency;
			target = F154EDC31F447B6C00CB8184 /* WireRequestStrategyTestHost */;
			targetProxy = F154EDD61F447BB600CB8184 /* PBXContainerItemProxy */;
		};
/* End PBXTargetDependency section */

/* Begin PBXVariantGroup section */
		0649D15024F64335001DDC78 /* Push.stringsdict */ = {
			isa = PBXVariantGroup;
			children = (
				0649D15124F64335001DDC78 /* Base */,
				0649D15924F644A9001DDC78 /* de */,
				0649D15B24F644B7001DDC78 /* pt-BR */,
				0649D15D24F644DB001DDC78 /* es */,
				0649D15F24F644E7001DDC78 /* uk */,
				0649D16124F644F3001DDC78 /* ru */,
				0649D16324F644F8001DDC78 /* ja */,
				0649D16524F64520001DDC78 /* it */,
				0649D16724F6452C001DDC78 /* nl */,
				0649D16924F64537001DDC78 /* tr */,
				0649D16B24F64540001DDC78 /* fr */,
				0649D16D24F6454A001DDC78 /* da */,
				0649D16F24F6454E001DDC78 /* ar */,
				0649D17124F64565001DDC78 /* zh-Hans */,
				0649D17324F6458F001DDC78 /* sl */,
				0649D17524F6459F001DDC78 /* fi */,
				0649D17724F645B1001DDC78 /* et */,
				0649D17924F645C6001DDC78 /* pl */,
				0649D17B24F645CC001DDC78 /* zh-Hant */,
				0649D17D24F645E8001DDC78 /* lt */,
			);
			name = Push.stringsdict;
			sourceTree = "<group>";
		};
		0649D15224F64335001DDC78 /* Push.strings */ = {
			isa = PBXVariantGroup;
			children = (
				0649D15324F64335001DDC78 /* Base */,
				0649D15824F644A9001DDC78 /* de */,
				0649D15A24F644B7001DDC78 /* pt-BR */,
				0649D15C24F644DB001DDC78 /* es */,
				0649D15E24F644E7001DDC78 /* uk */,
				0649D16024F644F3001DDC78 /* ru */,
				0649D16224F644F7001DDC78 /* ja */,
				0649D16424F64520001DDC78 /* it */,
				0649D16624F6452C001DDC78 /* nl */,
				0649D16824F64537001DDC78 /* tr */,
				0649D16A24F64540001DDC78 /* fr */,
				0649D16C24F64549001DDC78 /* da */,
				0649D16E24F6454E001DDC78 /* ar */,
				0649D17024F64565001DDC78 /* zh-Hans */,
				0649D17224F6458E001DDC78 /* sl */,
				0649D17424F6459F001DDC78 /* fi */,
				0649D17624F645B1001DDC78 /* et */,
				0649D17824F645C6001DDC78 /* pl */,
				0649D17A24F645CC001DDC78 /* zh-Hant */,
				0649D17C24F645E8001DDC78 /* lt */,
			);
			name = Push.strings;
			sourceTree = "<group>";
		};
/* End PBXVariantGroup section */

/* Begin XCBuildConfiguration section */
		1669017C1D707509000FE4AF /* Debug */ = {
			isa = XCBuildConfiguration;
			baseConfigurationReference = F1E47FED207E0B72008D4299 /* project-debug.xcconfig */;
			buildSettings = {
				CLANG_ANALYZER_LOCALIZABILITY_NONLOCALIZED = YES;
				HEADER_SEARCH_PATHS = "$(SDKROOT)/usr/include/libxml2";
			};
			name = Debug;
		};
		1669017D1D707509000FE4AF /* Release */ = {
			isa = XCBuildConfiguration;
			baseConfigurationReference = F1E47FE9207E0B72008D4299 /* project.xcconfig */;
			buildSettings = {
				CLANG_ANALYZER_LOCALIZABILITY_NONLOCALIZED = YES;
				HEADER_SEARCH_PATHS = "$(SDKROOT)/usr/include/libxml2";
			};
			name = Release;
		};
		1669017F1D707509000FE4AF /* Debug */ = {
			isa = XCBuildConfiguration;
			baseConfigurationReference = 166901961D7075D7000FE4AF /* WireRequestStrategy.xcconfig */;
			buildSettings = {
				INFOPLIST_FILE = Resources/Info.plist;
				PRODUCT_BUNDLE_IDENTIFIER = com.wire.WireRequestStrategy;
			};
			name = Debug;
		};
		166901801D707509000FE4AF /* Release */ = {
			isa = XCBuildConfiguration;
			baseConfigurationReference = 166901961D7075D7000FE4AF /* WireRequestStrategy.xcconfig */;
			buildSettings = {
				INFOPLIST_FILE = Resources/Info.plist;
				PRODUCT_BUNDLE_IDENTIFIER = com.wire.WireRequestStrategy;
			};
			name = Release;
		};
		166901821D707509000FE4AF /* Debug */ = {
			isa = XCBuildConfiguration;
			baseConfigurationReference = F1E47FE4207E0B72008D4299 /* ios-test-target.xcconfig */;
			buildSettings = {
				INFOPLIST_FILE = Tests/Resources/Info.plist;
				PRODUCT_BUNDLE_IDENTIFIER = com.wire.WireRequestStrategyTests;
				PRODUCT_NAME = "$(TARGET_NAME)";
				SWIFT_OBJC_BRIDGING_HEADER = "Tests/Resources/Bridging-Header.h";
				TEST_HOST = "$(BUILT_PRODUCTS_DIR)/WireRequestStrategyTestHost.app/WireRequestStrategyTestHost";
				VALIDATE_WORKSPACE = YES;
			};
			name = Debug;
		};
		166901831D707509000FE4AF /* Release */ = {
			isa = XCBuildConfiguration;
			baseConfigurationReference = F1E47FE4207E0B72008D4299 /* ios-test-target.xcconfig */;
			buildSettings = {
				INFOPLIST_FILE = Tests/Resources/Info.plist;
				PRODUCT_BUNDLE_IDENTIFIER = com.wire.WireRequestStrategyTests;
				PRODUCT_NAME = "$(TARGET_NAME)";
				SWIFT_OBJC_BRIDGING_HEADER = "Tests/Resources/Bridging-Header.h";
				TEST_HOST = "$(BUILT_PRODUCTS_DIR)/WireRequestStrategyTestHost.app/WireRequestStrategyTestHost";
				VALIDATE_WORKSPACE = YES;
			};
			name = Release;
		};
		F154EDD31F447B6C00CB8184 /* Debug */ = {
			isa = XCBuildConfiguration;
			baseConfigurationReference = F1E47FE5207E0B72008D4299 /* ios-test-host.xcconfig */;
			buildSettings = {
				INFOPLIST_FILE = "$(SRCROOT)/Tests/Test Host/Info.plist";
				PRODUCT_BUNDLE_IDENTIFIER = com.wire.WireRequestStrategyTestHost;
				PRODUCT_NAME = "$(TARGET_NAME)";
			};
			name = Debug;
		};
		F154EDD41F447B6C00CB8184 /* Release */ = {
			isa = XCBuildConfiguration;
			baseConfigurationReference = F1E47FE5207E0B72008D4299 /* ios-test-host.xcconfig */;
			buildSettings = {
				INFOPLIST_FILE = "$(SRCROOT)/Tests/Test Host/Info.plist";
				PRODUCT_BUNDLE_IDENTIFIER = com.wire.WireRequestStrategyTestHost;
				PRODUCT_NAME = "$(TARGET_NAME)";
			};
			name = Release;
		};
/* End XCBuildConfiguration section */

/* Begin XCConfigurationList section */
		166901641D707509000FE4AF /* Build configuration list for PBXProject "WireRequestStrategy" */ = {
			isa = XCConfigurationList;
			buildConfigurations = (
				1669017C1D707509000FE4AF /* Debug */,
				1669017D1D707509000FE4AF /* Release */,
			);
			defaultConfigurationIsVisible = 0;
			defaultConfigurationName = Release;
		};
		1669017E1D707509000FE4AF /* Build configuration list for PBXNativeTarget "WireRequestStrategy" */ = {
			isa = XCConfigurationList;
			buildConfigurations = (
				1669017F1D707509000FE4AF /* Debug */,
				166901801D707509000FE4AF /* Release */,
			);
			defaultConfigurationIsVisible = 0;
			defaultConfigurationName = Release;
		};
		166901811D707509000FE4AF /* Build configuration list for PBXNativeTarget "WireRequestStrategyTests" */ = {
			isa = XCConfigurationList;
			buildConfigurations = (
				166901821D707509000FE4AF /* Debug */,
				166901831D707509000FE4AF /* Release */,
			);
			defaultConfigurationIsVisible = 0;
			defaultConfigurationName = Release;
		};
		F154EDD51F447B6C00CB8184 /* Build configuration list for PBXNativeTarget "WireRequestStrategyTestHost" */ = {
			isa = XCConfigurationList;
			buildConfigurations = (
				F154EDD31F447B6C00CB8184 /* Debug */,
				F154EDD41F447B6C00CB8184 /* Release */,
			);
			defaultConfigurationIsVisible = 0;
			defaultConfigurationName = Release;
		};
/* End XCConfigurationList section */
	};
	rootObject = 166901611D707509000FE4AF /* Project object */;
}<|MERGE_RESOLUTION|>--- conflicted
+++ resolved
@@ -1848,11 +1848,8 @@
 				16A4893F268B0C82001F9127 /* ClientMessageRequestStrategy.swift in Sources */,
 				F18401BD2073BE0800E9F4CC /* LinkPreviewAssetUploadRequestStrategy.swift in Sources */,
 				F18401AA2073BE0800E9F4CC /* FetchingClientRequestStrategy.swift in Sources */,
-<<<<<<< HEAD
+				06A9FDD228B36FF500B3C730 /* UpdateAccessRolesAction.swift in Sources */,
 				63CC83B12859D488008549AD /* ClaimMLSKeyPackageActionHandler.swift in Sources */,
-=======
-				06A9FDD228B36FF500B3C730 /* UpdateAccessRolesAction.swift in Sources */,
->>>>>>> 9ee7fa63
 				EE4C5FBE27D2C5CD000C0D45 /* BundledMessageNotificationBuilder.swift in Sources */,
 				EE90C29E282E785800474379 /* PushTokenStrategy.swift in Sources */,
 				166901D61D7081C7000FE4AF /* ZMDownstreamObjectSyncWithWhitelist.m in Sources */,
