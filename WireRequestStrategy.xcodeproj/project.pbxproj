// !$*UTF8*$!
{
	archiveVersion = 1;
	classes = {
	};
	objectVersion = 52;
	objects = {

/* Begin PBXBuildFile section */
		06025662248E467B00E060E1 /* NotificationStreamSync.swift in Sources */ = {isa = PBXBuildFile; fileRef = 06025661248E467B00E060E1 /* NotificationStreamSync.swift */; };
		06025666248E616C00E060E1 /* ZMSimpleListRequestPaginator.m in Sources */ = {isa = PBXBuildFile; fileRef = 06025665248E616C00E060E1 /* ZMSimpleListRequestPaginator.m */; };
		0605DB902511622100443219 /* ZMLocalNotificationTests_UnreadCount.swift in Sources */ = {isa = PBXBuildFile; fileRef = 0605DB8F2511622100443219 /* ZMLocalNotificationTests_UnreadCount.swift */; };
		060ED6D62499F41000412C4A /* PushNotificationStatus.swift in Sources */ = {isa = PBXBuildFile; fileRef = 060ED6D52499F41000412C4A /* PushNotificationStatus.swift */; };
		062285C8276BB5B000B87C91 /* UpdateEventProcessor.swift in Sources */ = {isa = PBXBuildFile; fileRef = 062285C7276BB5B000B87C91 /* UpdateEventProcessor.swift */; };
		062DD2D82760CFAA00E27FD9 /* UUID+SafeLogging.swift in Sources */ = {isa = PBXBuildFile; fileRef = 062DD2D72760CFAA00E27FD9 /* UUID+SafeLogging.swift */; };
		06474D4B24AF6858002C695D /* EventDecoder.swift in Sources */ = {isa = PBXBuildFile; fileRef = 06474D4A24AF6858002C695D /* EventDecoder.swift */; };
		06474D4D24AF68AD002C695D /* StoreUpdateEvent.swift in Sources */ = {isa = PBXBuildFile; fileRef = 06474D4C24AF68AD002C695D /* StoreUpdateEvent.swift */; };
		06474D5E24B30C79002C695D /* PushNotificationStatusTests.swift in Sources */ = {isa = PBXBuildFile; fileRef = 06474D5C24B30C75002C695D /* PushNotificationStatusTests.swift */; };
		06474D6024B310B6002C695D /* NotificationsTrackerTests.swift in Sources */ = {isa = PBXBuildFile; fileRef = 06474D5F24B310B6002C695D /* NotificationsTrackerTests.swift */; };
		06474D6624B3227E002C695D /* ZMSimpleListRequestPaginatorTests.m in Sources */ = {isa = PBXBuildFile; fileRef = 06474D6524B3227E002C695D /* ZMSimpleListRequestPaginatorTests.m */; };
		06474DA624B4B1EA002C695D /* EventDecoderTest.swift in Sources */ = {isa = PBXBuildFile; fileRef = 06474DA524B4B1EA002C695D /* EventDecoderTest.swift */; };
		06474DA824B4BB01002C695D /* StoreUpdateEventTests.swift in Sources */ = {isa = PBXBuildFile; fileRef = 06474DA724B4BB01002C695D /* StoreUpdateEventTests.swift */; };
		0648FC1227851661006519D1 /* audio.m4a in Resources */ = {isa = PBXBuildFile; fileRef = 0648FC1027851623006519D1 /* audio.m4a */; };
		0649D12224F5C5EF001DDC78 /* ZMLocalNotification.swift in Sources */ = {isa = PBXBuildFile; fileRef = 0649D12124F5C5EF001DDC78 /* ZMLocalNotification.swift */; };
		0649D14024F63AA0001DDC78 /* LocalNotificationContentType.swift in Sources */ = {isa = PBXBuildFile; fileRef = 0649D13F24F63AA0001DDC78 /* LocalNotificationContentType.swift */; };
		0649D14324F63B52001DDC78 /* NotificationUserInfo.swift in Sources */ = {isa = PBXBuildFile; fileRef = 0649D14224F63B52001DDC78 /* NotificationUserInfo.swift */; };
		0649D14524F63BBD001DDC78 /* LocalNotificationType+Configuration.swift in Sources */ = {isa = PBXBuildFile; fileRef = 0649D14424F63BBD001DDC78 /* LocalNotificationType+Configuration.swift */; };
		0649D14724F63C02001DDC78 /* PushNotificationCategory.swift in Sources */ = {isa = PBXBuildFile; fileRef = 0649D14624F63C02001DDC78 /* PushNotificationCategory.swift */; };
		0649D14924F63C51001DDC78 /* NotificationSound.swift in Sources */ = {isa = PBXBuildFile; fileRef = 0649D14824F63C51001DDC78 /* NotificationSound.swift */; };
		0649D14B24F63C8F001DDC78 /* NotificationAction.swift in Sources */ = {isa = PBXBuildFile; fileRef = 0649D14A24F63C8F001DDC78 /* NotificationAction.swift */; };
		0649D14D24F63D3E001DDC78 /* LocalNotificationType+Localization.swift in Sources */ = {isa = PBXBuildFile; fileRef = 0649D14C24F63D3E001DDC78 /* LocalNotificationType+Localization.swift */; };
		0649D14F24F63DCC001DDC78 /* ZMSound.swift in Sources */ = {isa = PBXBuildFile; fileRef = 0649D14E24F63DCC001DDC78 /* ZMSound.swift */; };
		0649D15424F64335001DDC78 /* Push.stringsdict in Resources */ = {isa = PBXBuildFile; fileRef = 0649D15024F64335001DDC78 /* Push.stringsdict */; };
		0649D15524F64335001DDC78 /* Push.strings in Resources */ = {isa = PBXBuildFile; fileRef = 0649D15224F64335001DDC78 /* Push.strings */; };
		0649D19B24F66E9E001DDC78 /* ZMLocalNotification+Events.swift in Sources */ = {isa = PBXBuildFile; fileRef = 0649D19A24F66E9E001DDC78 /* ZMLocalNotification+Events.swift */; };
		0649D19F24F6717C001DDC78 /* ZMLocalNotificationSet.swift in Sources */ = {isa = PBXBuildFile; fileRef = 0649D19E24F6717C001DDC78 /* ZMLocalNotificationSet.swift */; };
		0649D1A124F671E6001DDC78 /* UserNotificationCenter.swift in Sources */ = {isa = PBXBuildFile; fileRef = 0649D1A024F671E6001DDC78 /* UserNotificationCenter.swift */; };
		0649D1A624F673E7001DDC78 /* Logging.swift in Sources */ = {isa = PBXBuildFile; fileRef = 0649D1A524F673E7001DDC78 /* Logging.swift */; };
		068084962563B6940047899C /* FeatureConfigRequestStrategy.swift in Sources */ = {isa = PBXBuildFile; fileRef = 068084952563B6940047899C /* FeatureConfigRequestStrategy.swift */; };
		068084982563B7310047899C /* FeatureConfigRequestStrategyTests.swift in Sources */ = {isa = PBXBuildFile; fileRef = 068084972563B7310047899C /* FeatureConfigRequestStrategyTests.swift */; };
		0693114A24F799F400D14DF5 /* ZMLocalNotificationTests.swift in Sources */ = {isa = PBXBuildFile; fileRef = 0693113F24F7995F00D14DF5 /* ZMLocalNotificationTests.swift */; };
		0693114B24F79A0500D14DF5 /* ZMLocalNotificationTests_Event.swift in Sources */ = {isa = PBXBuildFile; fileRef = 0693114124F7996D00D14DF5 /* ZMLocalNotificationTests_Event.swift */; };
		0693114C24F79A0E00D14DF5 /* ZMLocalNotificationSetTests.swift in Sources */ = {isa = PBXBuildFile; fileRef = 0693114324F7999800D14DF5 /* ZMLocalNotificationSetTests.swift */; };
		0693114D24F79A1100D14DF5 /* ZMLocalNotificationLocalizationTests.swift in Sources */ = {isa = PBXBuildFile; fileRef = 0693114524F799B200D14DF5 /* ZMLocalNotificationLocalizationTests.swift */; };
		0693114E24F79A1300D14DF5 /* LocalNotificationContentTypeTest.swift in Sources */ = {isa = PBXBuildFile; fileRef = 0693114724F799BE00D14DF5 /* LocalNotificationContentTypeTest.swift */; };
		0693115024F79E2500D14DF5 /* UserNotificationCenterMock.swift in Sources */ = {isa = PBXBuildFile; fileRef = 0693114F24F79E2500D14DF5 /* UserNotificationCenterMock.swift */; };
		0693115624F7B17300D14DF5 /* ZMLocalNotificationTests_SystemMessage.swift in Sources */ = {isa = PBXBuildFile; fileRef = 0693115524F7B17300D14DF5 /* ZMLocalNotificationTests_SystemMessage.swift */; };
		0693115724F7B1A200D14DF5 /* ZMLocalNotificationTests_Message.swift in Sources */ = {isa = PBXBuildFile; fileRef = 0693115124F7B15500D14DF5 /* ZMLocalNotificationTests_Message.swift */; };
		06A9FDD228B36FF500B3C730 /* UpdateAccessRolesAction.swift in Sources */ = {isa = PBXBuildFile; fileRef = 06A9FDD128B36FF500B3C730 /* UpdateAccessRolesAction.swift */; };
		06A9FDD428B3701000B3C730 /* UpdateAccessRolesActionHandler.swift in Sources */ = {isa = PBXBuildFile; fileRef = 06A9FDD328B3701000B3C730 /* UpdateAccessRolesActionHandler.swift */; };
		06A9FDD628B3702700B3C730 /* UpdateAccessRolesActionHandlerTests.swift in Sources */ = {isa = PBXBuildFile; fileRef = 06A9FDD528B3702700B3C730 /* UpdateAccessRolesActionHandlerTests.swift */; };
		06ADF694264B467E002E0C7A /* MockAnalytics.swift in Sources */ = {isa = PBXBuildFile; fileRef = 06ADF693264B467E002E0C7A /* MockAnalytics.swift */; };
		06C394B6248E6FDA00AE736A /* ZMSimpleListRequestPaginator.h in Headers */ = {isa = PBXBuildFile; fileRef = 06025667248E617D00E060E1 /* ZMSimpleListRequestPaginator.h */; settings = {ATTRIBUTES = (Public, ); }; };
		06C394B7248E6FDE00AE736A /* ZMSimpleListRequestPaginator+Internal.h in Headers */ = {isa = PBXBuildFile; fileRef = 06025669248E61BF00E060E1 /* ZMSimpleListRequestPaginator+Internal.h */; };
		06C394C5248E851000AE736A /* NotificationsTracker.swift in Sources */ = {isa = PBXBuildFile; fileRef = 06C394C4248E851000AE736A /* NotificationsTracker.swift */; };
		06CDDE9F282E9CC200F9360F /* RemovePushTokenAction.swift in Sources */ = {isa = PBXBuildFile; fileRef = 06CDDE9E282E9CC200F9360F /* RemovePushTokenAction.swift */; };
		06CDDEA1282E9E7F00F9360F /* RemovePushTokenActionHandler.swift in Sources */ = {isa = PBXBuildFile; fileRef = 06CDDEA0282E9E7F00F9360F /* RemovePushTokenActionHandler.swift */; };
		06CDDEA3282E9E9800F9360F /* RemovePushTokenActionHandlerTests.swift in Sources */ = {isa = PBXBuildFile; fileRef = 06CDDEA2282E9E9800F9360F /* RemovePushTokenActionHandlerTests.swift */; };
		06CF5DFA27FC900F00822FAB /* ZMLocalNotification+Calling.swift in Sources */ = {isa = PBXBuildFile; fileRef = 06CF5DF927FC900F00822FAB /* ZMLocalNotification+Calling.swift */; };
		06FDC62F28354DAE008300DB /* PushTokenStorage.swift in Sources */ = {isa = PBXBuildFile; fileRef = 06FDC62E28354DAE008300DB /* PushTokenStorage.swift */; };
		06FDC63128354DBD008300DB /* PushTokenStorageTests.swift in Sources */ = {isa = PBXBuildFile; fileRef = 06FDC63028354DBD008300DB /* PushTokenStorageTests.swift */; };
		160ADE9C270DBD0A003FA638 /* ConnectToUserActionHandlerTests.swift in Sources */ = {isa = PBXBuildFile; fileRef = 160ADE9B270DBD0A003FA638 /* ConnectToUserActionHandlerTests.swift */; };
		16189D02268B104C004831BE /* ProteusMessageSyncTests.swift in Sources */ = {isa = PBXBuildFile; fileRef = 16189D01268B104C004831BE /* ProteusMessageSyncTests.swift */; };
		16189D06268B214E004831BE /* InsertedObjectSyncTests.swift in Sources */ = {isa = PBXBuildFile; fileRef = 16189D05268B214E004831BE /* InsertedObjectSyncTests.swift */; };
		16189D0A268B2C34004831BE /* ModifiedKeyObjectSyncTests.swift in Sources */ = {isa = PBXBuildFile; fileRef = 16189D09268B2C34004831BE /* ModifiedKeyObjectSyncTests.swift */; };
		161E05442665465A00DADC3D /* SyncProgress.swift in Sources */ = {isa = PBXBuildFile; fileRef = 161E05432665465A00DADC3D /* SyncProgress.swift */; };
		161E055026655E4500DADC3D /* UserProfileRequestStrategy.swift in Sources */ = {isa = PBXBuildFile; fileRef = 161E054F26655E4500DADC3D /* UserProfileRequestStrategy.swift */; };
		1621D2281D75AB2D007108C2 /* MockEntity.m in Sources */ = {isa = PBXBuildFile; fileRef = 1621D2231D75AB2D007108C2 /* MockEntity.m */; };
		1621D2291D75AB2D007108C2 /* MockEntity2.m in Sources */ = {isa = PBXBuildFile; fileRef = 1621D2251D75AB2D007108C2 /* MockEntity2.m */; };
		1621D22A1D75AB2D007108C2 /* MockModelObjectContextFactory.m in Sources */ = {isa = PBXBuildFile; fileRef = 1621D2271D75AB2D007108C2 /* MockModelObjectContextFactory.m */; };
		1621D22E1D75AC36007108C2 /* ZMChangeTrackerBootstrap.h in Headers */ = {isa = PBXBuildFile; fileRef = 1621D22B1D75AC36007108C2 /* ZMChangeTrackerBootstrap.h */; settings = {ATTRIBUTES = (Public, ); }; };
		1621D22F1D75AC36007108C2 /* ZMChangeTrackerBootstrap.m in Sources */ = {isa = PBXBuildFile; fileRef = 1621D22C1D75AC36007108C2 /* ZMChangeTrackerBootstrap.m */; };
		1621D2301D75AC36007108C2 /* ZMChangeTrackerBootstrap+Testing.h in Headers */ = {isa = PBXBuildFile; fileRef = 1621D22D1D75AC36007108C2 /* ZMChangeTrackerBootstrap+Testing.h */; settings = {ATTRIBUTES = (Public, ); }; };
		1621D2621D75C745007108C2 /* ZMDownstreamObjectSyncWithWhitelistTests.m in Sources */ = {isa = PBXBuildFile; fileRef = 166902191D709110000FE4AF /* ZMDownstreamObjectSyncWithWhitelistTests.m */; };
		1621D2651D75C750007108C2 /* ZMLocallyModifiedObjectSetTests.m in Sources */ = {isa = PBXBuildFile; fileRef = 1669021C1D709110000FE4AF /* ZMLocallyModifiedObjectSetTests.m */; };
		1621D2661D75C755007108C2 /* ZMLocallyModifiedObjectSyncStatusTests.m in Sources */ = {isa = PBXBuildFile; fileRef = 1669021D1D709110000FE4AF /* ZMLocallyModifiedObjectSyncStatusTests.m */; };
		1621D2671D75C776007108C2 /* ZMRemoteIdentifierObjectSyncTests.m in Sources */ = {isa = PBXBuildFile; fileRef = 1669021E1D709110000FE4AF /* ZMRemoteIdentifierObjectSyncTests.m */; };
		1621D26A1D75C782007108C2 /* ZMTimedSingleRequestSyncTests.m in Sources */ = {isa = PBXBuildFile; fileRef = 166902211D709110000FE4AF /* ZMTimedSingleRequestSyncTests.m */; };
		1621D26B1D75C7FF007108C2 /* ZMUpstreamInsertedObjectSyncTests.m in Sources */ = {isa = PBXBuildFile; fileRef = 166902221D709110000FE4AF /* ZMUpstreamInsertedObjectSyncTests.m */; };
		1621D26D1D75C806007108C2 /* NSManagedObjectContext+TestHelpers.m in Sources */ = {isa = PBXBuildFile; fileRef = 1621D2321D75B221007108C2 /* NSManagedObjectContext+TestHelpers.m */; };
		1621D2741D7715EA007108C2 /* ZMObjectSyncStrategy.h in Headers */ = {isa = PBXBuildFile; fileRef = 1621D2721D7715EA007108C2 /* ZMObjectSyncStrategy.h */; settings = {ATTRIBUTES = (Public, ); }; };
		1621D2751D7715EA007108C2 /* ZMObjectSyncStrategy.m in Sources */ = {isa = PBXBuildFile; fileRef = 1621D2731D7715EA007108C2 /* ZMObjectSyncStrategy.m */; };
		1622946B221C18BE00A98679 /* AssetV3UploadRequestStrategy.swift in Sources */ = {isa = PBXBuildFile; fileRef = 1622946A221C18BE00A98679 /* AssetV3UploadRequestStrategy.swift */; };
		1622946D221C56E500A98679 /* AssetsPreprocessor.swift in Sources */ = {isa = PBXBuildFile; fileRef = 1622946C221C56E500A98679 /* AssetsPreprocessor.swift */; };
		16229486221EBB8100A98679 /* ZMImagePreprocessingTracker.h in Headers */ = {isa = PBXBuildFile; fileRef = 16229482221EBB8000A98679 /* ZMImagePreprocessingTracker.h */; settings = {ATTRIBUTES = (Public, ); }; };
		16229487221EBB8100A98679 /* ZMImagePreprocessingTracker.m in Sources */ = {isa = PBXBuildFile; fileRef = 16229483221EBB8000A98679 /* ZMImagePreprocessingTracker.m */; };
		16229488221EBB8100A98679 /* ZMImagePreprocessingTracker+Testing.h in Headers */ = {isa = PBXBuildFile; fileRef = 16229484221EBB8000A98679 /* ZMImagePreprocessingTracker+Testing.h */; settings = {ATTRIBUTES = (Public, ); }; };
		16367F1E26FDB0740028AF8B /* Payload+Connection.swift in Sources */ = {isa = PBXBuildFile; fileRef = 16367F1D26FDB0740028AF8B /* Payload+Connection.swift */; };
		16367F2226FDB2A10028AF8B /* PayloadProcessing+Connection.swift in Sources */ = {isa = PBXBuildFile; fileRef = 16367F2126FDB2A10028AF8B /* PayloadProcessing+Connection.swift */; };
		16367F2626FDB4720028AF8B /* ConnectionRequestStrategy.swift in Sources */ = {isa = PBXBuildFile; fileRef = 16367F2526FDB4720028AF8B /* ConnectionRequestStrategy.swift */; };
		164D00742225624E00A8F264 /* ZMImagePreprocessingTrackerTests.m in Sources */ = {isa = PBXBuildFile; fileRef = 16229485221EBB8000A98679 /* ZMImagePreprocessingTrackerTests.m */; };
		164D007622256C6E00A8F264 /* AssetV3UploadRequestStrategyTests.swift in Sources */ = {isa = PBXBuildFile; fileRef = 164D007522256C6E00A8F264 /* AssetV3UploadRequestStrategyTests.swift */; };
		1658E91426C5349C003D0090 /* Starscream.xcframework in Frameworks */ = {isa = PBXBuildFile; fileRef = 1658E91326C5349C003D0090 /* Starscream.xcframework */; };
		1658EA6226DE22C0003D0090 /* ConversationRequestStrategy.swift in Sources */ = {isa = PBXBuildFile; fileRef = 1658EA6126DE22C0003D0090 /* ConversationRequestStrategy.swift */; };
		1662ADB322B0E8B300D84071 /* VerifyLegalHoldRequestStrategy.swift in Sources */ = {isa = PBXBuildFile; fileRef = 1662ADB222B0E8B300D84071 /* VerifyLegalHoldRequestStrategy.swift */; };
		1662ADD122B14CBA00D84071 /* VerifyLegalHoldRequestStrategyTests.swift in Sources */ = {isa = PBXBuildFile; fileRef = 1662ADD022B14CBA00D84071 /* VerifyLegalHoldRequestStrategyTests.swift */; };
		1669016E1D707509000FE4AF /* WireRequestStrategy.h in Headers */ = {isa = PBXBuildFile; fileRef = 1669016D1D707509000FE4AF /* WireRequestStrategy.h */; settings = {ATTRIBUTES = (Public, ); }; };
		166901D01D7081C7000FE4AF /* ZMContextChangeTracker.h in Headers */ = {isa = PBXBuildFile; fileRef = 166901A81D7081C7000FE4AF /* ZMContextChangeTracker.h */; settings = {ATTRIBUTES = (Public, ); }; };
		166901D31D7081C7000FE4AF /* ZMDownstreamObjectSync.h in Headers */ = {isa = PBXBuildFile; fileRef = 166901AB1D7081C7000FE4AF /* ZMDownstreamObjectSync.h */; settings = {ATTRIBUTES = (Public, ); }; };
		166901D41D7081C7000FE4AF /* ZMDownstreamObjectSync.m in Sources */ = {isa = PBXBuildFile; fileRef = 166901AC1D7081C7000FE4AF /* ZMDownstreamObjectSync.m */; };
		166901D51D7081C7000FE4AF /* ZMDownstreamObjectSyncWithWhitelist.h in Headers */ = {isa = PBXBuildFile; fileRef = 166901AD1D7081C7000FE4AF /* ZMDownstreamObjectSyncWithWhitelist.h */; settings = {ATTRIBUTES = (Public, ); }; };
		166901D61D7081C7000FE4AF /* ZMDownstreamObjectSyncWithWhitelist.m in Sources */ = {isa = PBXBuildFile; fileRef = 166901AE1D7081C7000FE4AF /* ZMDownstreamObjectSyncWithWhitelist.m */; };
		166901D71D7081C7000FE4AF /* ZMDownstreamObjectSyncWithWhitelist+Internal.h in Headers */ = {isa = PBXBuildFile; fileRef = 166901AF1D7081C7000FE4AF /* ZMDownstreamObjectSyncWithWhitelist+Internal.h */; };
		166901D81D7081C7000FE4AF /* ZMLocallyInsertedObjectSet.h in Headers */ = {isa = PBXBuildFile; fileRef = 166901B01D7081C7000FE4AF /* ZMLocallyInsertedObjectSet.h */; settings = {ATTRIBUTES = (Public, ); }; };
		166901D91D7081C7000FE4AF /* ZMLocallyInsertedObjectSet.m in Sources */ = {isa = PBXBuildFile; fileRef = 166901B11D7081C7000FE4AF /* ZMLocallyInsertedObjectSet.m */; };
		166901DA1D7081C7000FE4AF /* ZMLocallyModifiedObjectSet.h in Headers */ = {isa = PBXBuildFile; fileRef = 166901B21D7081C7000FE4AF /* ZMLocallyModifiedObjectSet.h */; settings = {ATTRIBUTES = (Public, ); }; };
		166901DB1D7081C7000FE4AF /* ZMLocallyModifiedObjectSet.m in Sources */ = {isa = PBXBuildFile; fileRef = 166901B31D7081C7000FE4AF /* ZMLocallyModifiedObjectSet.m */; };
		166901DC1D7081C7000FE4AF /* ZMLocallyModifiedObjectSyncStatus.h in Headers */ = {isa = PBXBuildFile; fileRef = 166901B41D7081C7000FE4AF /* ZMLocallyModifiedObjectSyncStatus.h */; settings = {ATTRIBUTES = (Public, ); }; };
		166901DD1D7081C7000FE4AF /* ZMLocallyModifiedObjectSyncStatus.m in Sources */ = {isa = PBXBuildFile; fileRef = 166901B51D7081C7000FE4AF /* ZMLocallyModifiedObjectSyncStatus.m */; };
		166901DE1D7081C7000FE4AF /* ZMObjectSync.h in Headers */ = {isa = PBXBuildFile; fileRef = 166901B61D7081C7000FE4AF /* ZMObjectSync.h */; settings = {ATTRIBUTES = (Public, ); }; };
		166901DF1D7081C7000FE4AF /* ZMRemoteIdentifierObjectSync.h in Headers */ = {isa = PBXBuildFile; fileRef = 166901B71D7081C7000FE4AF /* ZMRemoteIdentifierObjectSync.h */; settings = {ATTRIBUTES = (Public, ); }; };
		166901E01D7081C7000FE4AF /* ZMRemoteIdentifierObjectSync.m in Sources */ = {isa = PBXBuildFile; fileRef = 166901B81D7081C7000FE4AF /* ZMRemoteIdentifierObjectSync.m */; };
		166901E11D7081C7000FE4AF /* ZMRequestGenerator.h in Headers */ = {isa = PBXBuildFile; fileRef = 166901B91D7081C7000FE4AF /* ZMRequestGenerator.h */; settings = {ATTRIBUTES = (Public, ); }; };
		166901E21D7081C7000FE4AF /* ZMRequestGenerator.m in Sources */ = {isa = PBXBuildFile; fileRef = 166901BA1D7081C7000FE4AF /* ZMRequestGenerator.m */; };
		166901E31D7081C7000FE4AF /* ZMSingleRequestSync.h in Headers */ = {isa = PBXBuildFile; fileRef = 166901BB1D7081C7000FE4AF /* ZMSingleRequestSync.h */; settings = {ATTRIBUTES = (Public, ); }; };
		166901E41D7081C7000FE4AF /* ZMSingleRequestSync.m in Sources */ = {isa = PBXBuildFile; fileRef = 166901BC1D7081C7000FE4AF /* ZMSingleRequestSync.m */; };
		166901E51D7081C7000FE4AF /* ZMSyncOperationSet.h in Headers */ = {isa = PBXBuildFile; fileRef = 166901BD1D7081C7000FE4AF /* ZMSyncOperationSet.h */; settings = {ATTRIBUTES = (Public, ); }; };
		166901E61D7081C7000FE4AF /* ZMSyncOperationSet.m in Sources */ = {isa = PBXBuildFile; fileRef = 166901BE1D7081C7000FE4AF /* ZMSyncOperationSet.m */; };
		166901EB1D7081C7000FE4AF /* ZMTimedSingleRequestSync.h in Headers */ = {isa = PBXBuildFile; fileRef = 166901C31D7081C7000FE4AF /* ZMTimedSingleRequestSync.h */; settings = {ATTRIBUTES = (Public, ); }; };
		166901EC1D7081C7000FE4AF /* ZMTimedSingleRequestSync.m in Sources */ = {isa = PBXBuildFile; fileRef = 166901C41D7081C7000FE4AF /* ZMTimedSingleRequestSync.m */; };
		166901EF1D7081C7000FE4AF /* ZMUpstreamInsertedObjectSync.h in Headers */ = {isa = PBXBuildFile; fileRef = 166901C71D7081C7000FE4AF /* ZMUpstreamInsertedObjectSync.h */; settings = {ATTRIBUTES = (Public, ); }; };
		166901F01D7081C7000FE4AF /* ZMUpstreamInsertedObjectSync.m in Sources */ = {isa = PBXBuildFile; fileRef = 166901C81D7081C7000FE4AF /* ZMUpstreamInsertedObjectSync.m */; };
		166901F11D7081C7000FE4AF /* ZMUpstreamModifiedObjectSync.h in Headers */ = {isa = PBXBuildFile; fileRef = 166901C91D7081C7000FE4AF /* ZMUpstreamModifiedObjectSync.h */; settings = {ATTRIBUTES = (Public, ); }; };
		166901F21D7081C7000FE4AF /* ZMUpstreamModifiedObjectSync.m in Sources */ = {isa = PBXBuildFile; fileRef = 166901CA1D7081C7000FE4AF /* ZMUpstreamModifiedObjectSync.m */; };
		166901F31D7081C7000FE4AF /* ZMUpstreamModifiedObjectSync+Testing.h in Headers */ = {isa = PBXBuildFile; fileRef = 166901CB1D7081C7000FE4AF /* ZMUpstreamModifiedObjectSync+Testing.h */; };
		166901F41D7081C7000FE4AF /* ZMUpstreamRequest.h in Headers */ = {isa = PBXBuildFile; fileRef = 166901CC1D7081C7000FE4AF /* ZMUpstreamRequest.h */; settings = {ATTRIBUTES = (Public, ); }; };
		166901F51D7081C7000FE4AF /* ZMUpstreamRequest.m in Sources */ = {isa = PBXBuildFile; fileRef = 166901CD1D7081C7000FE4AF /* ZMUpstreamRequest.m */; };
		166901F61D7081C7000FE4AF /* ZMUpstreamTranscoder.h in Headers */ = {isa = PBXBuildFile; fileRef = 166901CE1D7081C7000FE4AF /* ZMUpstreamTranscoder.h */; settings = {ATTRIBUTES = (Public, ); }; };
		166902121D70851E000FE4AF /* ZMOutstandingItems.h in Headers */ = {isa = PBXBuildFile; fileRef = 166902111D70851E000FE4AF /* ZMOutstandingItems.h */; settings = {ATTRIBUTES = (Public, ); }; };
		166A22912577C06B00EF313D /* ResetSessionRequestStrategy.swift in Sources */ = {isa = PBXBuildFile; fileRef = 166A22902577C06B00EF313D /* ResetSessionRequestStrategy.swift */; };
		16751E8524CF72970099AE09 /* DeliveryReceiptRequestStrategy.swift in Sources */ = {isa = PBXBuildFile; fileRef = 16751E8424CF72970099AE09 /* DeliveryReceiptRequestStrategy.swift */; };
		16751EBB24D1BDA00099AE09 /* DeliveryReceiptRequestStrategyTests.swift in Sources */ = {isa = PBXBuildFile; fileRef = 16751EBA24D1BDA00099AE09 /* DeliveryReceiptRequestStrategyTests.swift */; };
		167BCBC426087F8900E9D7E3 /* ZMTBaseTests+CoreDataStack.swift in Sources */ = {isa = PBXBuildFile; fileRef = 167BCBC326087F8900E9D7E3 /* ZMTBaseTests+CoreDataStack.swift */; };
		1682462F257A1FB7002AF17B /* KeyPathObjectSync.swift in Sources */ = {isa = PBXBuildFile; fileRef = 1682462E257A1FB7002AF17B /* KeyPathObjectSync.swift */; };
		16824631257A23E8002AF17B /* KeyPathObjectSyncTests.swift in Sources */ = {isa = PBXBuildFile; fileRef = 16824630257A23E8002AF17B /* KeyPathObjectSyncTests.swift */; };
		16824633257A2B47002AF17B /* ResetSessionRequestStrategyTests.swift in Sources */ = {isa = PBXBuildFile; fileRef = 16824632257A2B47002AF17B /* ResetSessionRequestStrategyTests.swift */; };
		168414192228365D00FCB9BC /* AssetsPreprocessorTests.swift in Sources */ = {isa = PBXBuildFile; fileRef = 168414182228365D00FCB9BC /* AssetsPreprocessorTests.swift */; };
		168D7BBC26F330DE00789960 /* MessagingTest+Payloads.swift in Sources */ = {isa = PBXBuildFile; fileRef = 168D7BBB26F330DE00789960 /* MessagingTest+Payloads.swift */; };
		168D7CA526FB0CFD00789960 /* ActionHandler.swift in Sources */ = {isa = PBXBuildFile; fileRef = 168D7CA426FB0CFD00789960 /* ActionHandler.swift */; };
		168D7CB226FB0E3F00789960 /* EntityActionSync.swift in Sources */ = {isa = PBXBuildFile; fileRef = 168D7CB126FB0E3F00789960 /* EntityActionSync.swift */; };
		168D7CB726FB0E9200789960 /* AddParticipantActionHandler.swift in Sources */ = {isa = PBXBuildFile; fileRef = 168D7CB626FB0E9200789960 /* AddParticipantActionHandler.swift */; };
		168D7CBB26FB21D900789960 /* RemoveParticipantActionHandler.swift in Sources */ = {isa = PBXBuildFile; fileRef = 168D7CBA26FB21D900789960 /* RemoveParticipantActionHandler.swift */; };
		168D7CCE26FB303A00789960 /* AddParticipantActionHandlerTests.swift in Sources */ = {isa = PBXBuildFile; fileRef = 168D7CCD26FB303A00789960 /* AddParticipantActionHandlerTests.swift */; };
		168D7CF626FC6D3400789960 /* RemoveParticipantActionHandlerTests.swift in Sources */ = {isa = PBXBuildFile; fileRef = 168D7CF526FC6D3300789960 /* RemoveParticipantActionHandlerTests.swift */; };
		168D7D0C26FC81AD00789960 /* ActionHandlerTests.swift in Sources */ = {isa = PBXBuildFile; fileRef = 168D7D0B26FC81AD00789960 /* ActionHandlerTests.swift */; };
		16972DED2668E699008AF3A2 /* UserProfileRequestStrategyTests.swift in Sources */ = {isa = PBXBuildFile; fileRef = 16972DEC2668E699008AF3A2 /* UserProfileRequestStrategyTests.swift */; };
		169BA1CB25E9507600374343 /* Payload+Decoding.swift in Sources */ = {isa = PBXBuildFile; fileRef = 169BA1CA25E9507600374343 /* Payload+Decoding.swift */; };
		169BA1CD25E95DC900374343 /* Payload+Processing.swift in Sources */ = {isa = PBXBuildFile; fileRef = 169BA1CC25E95DC900374343 /* Payload+Processing.swift */; };
		16A4891A2685CECD001F9127 /* ProteusMessageSync.swift in Sources */ = {isa = PBXBuildFile; fileRef = 16A489192685CECC001F9127 /* ProteusMessageSync.swift */; };
		16A48936268A0665001F9127 /* ModifiedKeyObjectSync.swift in Sources */ = {isa = PBXBuildFile; fileRef = 16A48935268A0665001F9127 /* ModifiedKeyObjectSync.swift */; };
		16A4893A268A080E001F9127 /* InsertedObjectSync.swift in Sources */ = {isa = PBXBuildFile; fileRef = 16A48939268A080E001F9127 /* InsertedObjectSync.swift */; };
		16A4893F268B0C82001F9127 /* ClientMessageRequestStrategy.swift in Sources */ = {isa = PBXBuildFile; fileRef = 16A4893E268B0C82001F9127 /* ClientMessageRequestStrategy.swift */; };
		16A4894B268B0D1D001F9127 /* LinkPreviewUpdateRequestStrategy.swift in Sources */ = {isa = PBXBuildFile; fileRef = 16A4894A268B0D1D001F9127 /* LinkPreviewUpdateRequestStrategy.swift */; };
		16A86B2722A128A800A674F8 /* IdentifierObjectSync.swift in Sources */ = {isa = PBXBuildFile; fileRef = 16A86B2622A128A800A674F8 /* IdentifierObjectSync.swift */; };
		16A86B4622A5485E00A674F8 /* IdentifierObjectSyncTests.swift in Sources */ = {isa = PBXBuildFile; fileRef = 16A86B4522A5485E00A674F8 /* IdentifierObjectSyncTests.swift */; };
		16B5B33726FDDD8A001A3216 /* ConnectToUserActionHandler.swift in Sources */ = {isa = PBXBuildFile; fileRef = 16B5B33626FDDD8A001A3216 /* ConnectToUserActionHandler.swift */; };
		16B5B3462701A713001A3216 /* UpdateConnectionActionHandler.swift in Sources */ = {isa = PBXBuildFile; fileRef = 16B5B3452701A713001A3216 /* UpdateConnectionActionHandler.swift */; };
		16B5B42B2705E163001A3216 /* ConnectionRequestStrategyTests.swift in Sources */ = {isa = PBXBuildFile; fileRef = 16B5B42A2705E163001A3216 /* ConnectionRequestStrategyTests.swift */; };
		16CC0833268DC32D00C0613C /* LinkPreviewUpdateRequestStrategyTests.swift in Sources */ = {isa = PBXBuildFile; fileRef = 16CC0832268DC32D00C0613C /* LinkPreviewUpdateRequestStrategyTests.swift */; };
		16CC083B268E075100C0613C /* ClientMessageRequestStrategyTests.swift in Sources */ = {isa = PBXBuildFile; fileRef = 16CC083A268E075100C0613C /* ClientMessageRequestStrategyTests.swift */; };
		16D0E07F1DF88B430075DF8F /* EntityTranscoder.swift in Sources */ = {isa = PBXBuildFile; fileRef = 16D0E07E1DF88B430075DF8F /* EntityTranscoder.swift */; };
		16DABDA225D69335005F4C3A /* Payload.swift in Sources */ = {isa = PBXBuildFile; fileRef = 16DABDA125D69335005F4C3A /* Payload.swift */; };
		16E5F6D626EF1BE100F35FBA /* PaginatedSync.swift in Sources */ = {isa = PBXBuildFile; fileRef = 16E5F6D526EF1BE000F35FBA /* PaginatedSync.swift */; };
		16E5F6DD26EF1E3200F35FBA /* Payload+Conversation.swift in Sources */ = {isa = PBXBuildFile; fileRef = 16E5F6DC26EF1E3200F35FBA /* Payload+Conversation.swift */; };
		16E5F71826EF4DBF00F35FBA /* ConversationRequestStrategyTests.swift in Sources */ = {isa = PBXBuildFile; fileRef = 16E5F71726EF4DBF00F35FBA /* ConversationRequestStrategyTests.swift */; };
		16E70F5B270DCCB900718E5D /* UpdateConnectionActionHandlerTests.swift in Sources */ = {isa = PBXBuildFile; fileRef = 16E70F5A270DCCB900718E5D /* UpdateConnectionActionHandlerTests.swift */; };
		16E70F6E270EE9F800718E5D /* PayloadProcessing+MessageSendingStatusTests.swift in Sources */ = {isa = PBXBuildFile; fileRef = 16A4891526849258001F9127 /* PayloadProcessing+MessageSendingStatusTests.swift */; };
		16E70F73270EE9FC00718E5D /* PayloadProcessing+ConversationTests.swift in Sources */ = {isa = PBXBuildFile; fileRef = 16E5F71B26F09E5B00F35FBA /* PayloadProcessing+ConversationTests.swift */; };
		16E70F78270EEA0100718E5D /* PayloadProcessing+UserProfileTests.swift in Sources */ = {isa = PBXBuildFile; fileRef = 162F5799266DE67600337797 /* PayloadProcessing+UserProfileTests.swift */; };
		16E70F7E270EEA5400718E5D /* PayloadProcessing+UserProfile.swift in Sources */ = {isa = PBXBuildFile; fileRef = 16E70F7D270EEA5400718E5D /* PayloadProcessing+UserProfile.swift */; };
		16E70F8A270EEB2300718E5D /* PayloadProcessing+Conversation.swift in Sources */ = {isa = PBXBuildFile; fileRef = 16E70F89270EEB2300718E5D /* PayloadProcessing+Conversation.swift */; };
		16E70F8E270EEBB700718E5D /* PayloadProcessing+MessageSendingStatus.swift in Sources */ = {isa = PBXBuildFile; fileRef = 16E70F8D270EEBB700718E5D /* PayloadProcessing+MessageSendingStatus.swift */; };
		16E70F94270EEEEB00718E5D /* PayloadProcessing+ConnectionTests.swift in Sources */ = {isa = PBXBuildFile; fileRef = 16E70F93270EEEEB00718E5D /* PayloadProcessing+ConnectionTests.swift */; };
		16FFDE441DF6C668003494D6 /* DependencyEntitySync.swift in Sources */ = {isa = PBXBuildFile; fileRef = 16FFDE431DF6C668003494D6 /* DependencyEntitySync.swift */; };
		547D47171E7C1B0D002EEA15 /* DependentObjects.swift in Sources */ = {isa = PBXBuildFile; fileRef = 547D47161E7C1B0D002EEA15 /* DependentObjects.swift */; };
		547D47191E7C2F6C002EEA15 /* DependentObjectsTests.swift in Sources */ = {isa = PBXBuildFile; fileRef = 547D47181E7C2F6C002EEA15 /* DependentObjectsTests.swift */; };
		547E664D1F7512FE008CB1FA /* Default-568h@2x.png in Resources */ = {isa = PBXBuildFile; fileRef = 547E664C1F7512FE008CB1FA /* Default-568h@2x.png */; };
		5E68F22722452CDC00298376 /* LinkPreprocessor.swift in Sources */ = {isa = PBXBuildFile; fileRef = 5E68F22622452CDC00298376 /* LinkPreprocessor.swift */; };
		5E9EA4DE2243C10400D401B2 /* LinkAttachmentsPreprocessor.swift in Sources */ = {isa = PBXBuildFile; fileRef = 5E9EA4DD2243C10400D401B2 /* LinkAttachmentsPreprocessor.swift */; };
		5E9EA4E02243C6B200D401B2 /* LinkAttachmentsPreprocessorTests.swift in Sources */ = {isa = PBXBuildFile; fileRef = 5E9EA4DF2243C6B200D401B2 /* LinkAttachmentsPreprocessorTests.swift */; };
		631216392881D10100FF9A56 /* ZMUpdateEvent+Payload.swift in Sources */ = {isa = PBXBuildFile; fileRef = 631216382881D10100FF9A56 /* ZMUpdateEvent+Payload.swift */; };
		633B396A2891890600208124 /* ZMUpdateEvent+Decryption.swift in Sources */ = {isa = PBXBuildFile; fileRef = 633B39692891890500208124 /* ZMUpdateEvent+Decryption.swift */; };
		633B396C2892D53300208124 /* MockMLSController.swift in Sources */ = {isa = PBXBuildFile; fileRef = 633B396B2892D53300208124 /* MockMLSController.swift */; };
		63CC83B12859D488008549AD /* ClaimMLSKeyPackageActionHandler.swift in Sources */ = {isa = PBXBuildFile; fileRef = 63CC83B02859D488008549AD /* ClaimMLSKeyPackageActionHandler.swift */; };
		63CC83B3285A1E59008549AD /* ClaimMLSKeyPackageActionHandlerTests.swift in Sources */ = {isa = PBXBuildFile; fileRef = 63CC83B2285A1E59008549AD /* ClaimMLSKeyPackageActionHandlerTests.swift */; };
		63CC83B9285B4845008549AD /* String+Empty.swift in Sources */ = {isa = PBXBuildFile; fileRef = 63CC83B8285B4845008549AD /* String+Empty.swift */; };
		63CC83E2285C9C6C008549AD /* UploadSelfMLSKeyPackagesActionHandler.swift in Sources */ = {isa = PBXBuildFile; fileRef = 63CC83DF285C9C6C008549AD /* UploadSelfMLSKeyPackagesActionHandler.swift */; };
		63CC83E5285C9C72008549AD /* UploadSelfMLSKeyPackagesActionHandlerTests.swift in Sources */ = {isa = PBXBuildFile; fileRef = 63CC83E0285C9C6C008549AD /* UploadSelfMLSKeyPackagesActionHandlerTests.swift */; };
		63CC83EE285CA2B0008549AD /* SendMLSWelcomeActionHandler.swift in Sources */ = {isa = PBXBuildFile; fileRef = 63CC83EB285CA2B0008549AD /* SendMLSWelcomeActionHandler.swift */; };
		63CC83F0285CA2B8008549AD /* SendMLSWelcomeActionHandlerTests.swift in Sources */ = {isa = PBXBuildFile; fileRef = 63CC83EC285CA2B0008549AD /* SendMLSWelcomeActionHandlerTests.swift */; };
		63CC83F2285CB96A008549AD /* ActionHandlerTestBase.swift in Sources */ = {isa = PBXBuildFile; fileRef = 63CC83F1285CB96A008549AD /* ActionHandlerTestBase.swift */; };
		63DA339F286DF6ED00818C3C /* MLSEventProcessor.swift in Sources */ = {isa = PBXBuildFile; fileRef = 63DA339E286DF6ED00818C3C /* MLSEventProcessor.swift */; };
		63DA33A8286F27DD00818C3C /* MLSEventProcessorTests.swift in Sources */ = {isa = PBXBuildFile; fileRef = 63DA33A7286F27DD00818C3C /* MLSEventProcessorTests.swift */; };
		63DA33AA286F343A00818C3C /* MockMLSEventProcessor.swift in Sources */ = {isa = PBXBuildFile; fileRef = 63DA33A9286F343A00818C3C /* MockMLSEventProcessor.swift */; };
		70C781FD2732B0100059DF07 /* UpdateRoleActionHandlerTests.swift in Sources */ = {isa = PBXBuildFile; fileRef = 70C781FC2732B0100059DF07 /* UpdateRoleActionHandlerTests.swift */; };
		70E77B79273187660021EE70 /* UpdateRoleActionHandler.swift in Sources */ = {isa = PBXBuildFile; fileRef = 70E77B78273187660021EE70 /* UpdateRoleActionHandler.swift */; };
		7A111DE8285C90A90085BF91 /* SendMLSMessageActionHandler.swift in Sources */ = {isa = PBXBuildFile; fileRef = 7A111DE7285C90A90085BF91 /* SendMLSMessageActionHandler.swift */; };
		7A111DEA285C90B70085BF91 /* SendMLSMessageActionHandlerTests.swift in Sources */ = {isa = PBXBuildFile; fileRef = 7A111DE9285C90B70085BF91 /* SendMLSMessageActionHandlerTests.swift */; };
		7AEBB677285A10620090B524 /* CountSelfMLSKeyPackagesActionHandler.swift in Sources */ = {isa = PBXBuildFile; fileRef = 7AEBB676285A10620090B524 /* CountSelfMLSKeyPackagesActionHandler.swift */; };
		7AEBB679285A16400090B524 /* CountSelfMLSKeyPackagesActionHandlerTests.swift in Sources */ = {isa = PBXBuildFile; fileRef = 7AEBB678285A16400090B524 /* CountSelfMLSKeyPackagesActionHandlerTests.swift */; };
		8792F55721AD944100795027 /* UserPropertyRequestStrategy.swift in Sources */ = {isa = PBXBuildFile; fileRef = 8792F55621AD944100795027 /* UserPropertyRequestStrategy.swift */; };
		87F7288521AFF37D000ED371 /* UserPropertyRequestStrategyTests.swift in Sources */ = {isa = PBXBuildFile; fileRef = 87F7288421AFF37D000ED371 /* UserPropertyRequestStrategyTests.swift */; };
		A90C56E62685C20E00F1007B /* ZMImagePreprocessingTrackerTests.swift in Sources */ = {isa = PBXBuildFile; fileRef = A90C56E52685C20E00F1007B /* ZMImagePreprocessingTrackerTests.swift */; };
		A9D63697268DE13D00F8CD40 /* WireDataModel.xcframework in Frameworks */ = {isa = PBXBuildFile; fileRef = A9D63689268DE13D00F8CD40 /* WireDataModel.xcframework */; };
		A9D63699268DE13D00F8CD40 /* WireSystem.xcframework in Frameworks */ = {isa = PBXBuildFile; fileRef = A9D6368A268DE13D00F8CD40 /* WireSystem.xcframework */; };
		A9D6369B268DE13D00F8CD40 /* WireTransport.xcframework in Frameworks */ = {isa = PBXBuildFile; fileRef = A9D6368B268DE13D00F8CD40 /* WireTransport.xcframework */; };
		A9D6369F268DE13D00F8CD40 /* WireImages.xcframework in Frameworks */ = {isa = PBXBuildFile; fileRef = A9D6368D268DE13D00F8CD40 /* WireImages.xcframework */; };
		A9D636A1268DE13D00F8CD40 /* PINCache.xcframework in Frameworks */ = {isa = PBXBuildFile; fileRef = A9D6368E268DE13D00F8CD40 /* PINCache.xcframework */; };
		A9D636A3268DE13D00F8CD40 /* WireCryptobox.xcframework in Frameworks */ = {isa = PBXBuildFile; fileRef = A9D6368F268DE13D00F8CD40 /* WireCryptobox.xcframework */; };
		A9D636A5268DE13D00F8CD40 /* SwiftProtobuf.xcframework in Frameworks */ = {isa = PBXBuildFile; fileRef = A9D63690268DE13D00F8CD40 /* SwiftProtobuf.xcframework */; };
		A9D636A7268DE13D00F8CD40 /* WireProtos.xcframework in Frameworks */ = {isa = PBXBuildFile; fileRef = A9D63691268DE13D00F8CD40 /* WireProtos.xcframework */; };
		A9D636A9268DE13D00F8CD40 /* WireLinkPreview.xcframework in Frameworks */ = {isa = PBXBuildFile; fileRef = A9D63692268DE13D00F8CD40 /* WireLinkPreview.xcframework */; };
		A9D636AB268DE13D00F8CD40 /* HTMLString.xcframework in Frameworks */ = {isa = PBXBuildFile; fileRef = A9D63693268DE13D00F8CD40 /* HTMLString.xcframework */; };
		A9D636AD268DE13D00F8CD40 /* WireUtilities.xcframework in Frameworks */ = {isa = PBXBuildFile; fileRef = A9D63694268DE13D00F8CD40 /* WireUtilities.xcframework */; };
		A9D636B4268DE16100F8CD40 /* OCMock.xcframework in Frameworks */ = {isa = PBXBuildFile; fileRef = A9D6368C268DE13D00F8CD40 /* OCMock.xcframework */; };
		A9D636B6268DE16100F8CD40 /* WireTesting.xcframework in Frameworks */ = {isa = PBXBuildFile; fileRef = A9D63688268DE13D00F8CD40 /* WireTesting.xcframework */; };
		BF1F52C61ECC74E5002FB553 /* Array+RequestGenerator.swift in Sources */ = {isa = PBXBuildFile; fileRef = BF1F52C51ECC74E5002FB553 /* Array+RequestGenerator.swift */; };
		BF7D9BE11D8C351900949267 /* WireRequestStrategy.framework in Frameworks */ = {isa = PBXBuildFile; fileRef = 1669016A1D707509000FE4AF /* WireRequestStrategy.framework */; };
		BFF9446620F5F79F00531BC3 /* ImageV2DownloadRequestStrategyTests.swift in Sources */ = {isa = PBXBuildFile; fileRef = BFF9446520F5F79F00531BC3 /* ImageV2DownloadRequestStrategyTests.swift */; };
		D5D65A062073C8F800D7F3C3 /* AssetRequestFactoryTests.swift in Sources */ = {isa = PBXBuildFile; fileRef = D5D65A052073C8F800D7F3C3 /* AssetRequestFactoryTests.swift */; };
		D5D65A072074C23D00D7F3C3 /* AssetRequestFactory.swift in Sources */ = {isa = PBXBuildFile; fileRef = F963E8D91D955D4600098AD3 /* AssetRequestFactory.swift */; };
		EE04084828C9E2FA009E4B8D /* FetchBackendMLSPublicKeysActionHandler.swift in Sources */ = {isa = PBXBuildFile; fileRef = EE04084728C9E2FA009E4B8D /* FetchBackendMLSPublicKeysActionHandler.swift */; };
		EE04084A28C9E63E009E4B8D /* FetchBackendMLSPublicKeysActionHandlerTests.swift in Sources */ = {isa = PBXBuildFile; fileRef = EE04084928C9E63E009E4B8D /* FetchBackendMLSPublicKeysActionHandlerTests.swift */; };
		EE0CEB462893E9390055ECE5 /* ConversationEventProcessor.swift in Sources */ = {isa = PBXBuildFile; fileRef = EE0CEB452893E9390055ECE5 /* ConversationEventProcessor.swift */; };
		EE202DAB27F1F4CC00083AB3 /* VoIPPushPayload.swift in Sources */ = {isa = PBXBuildFile; fileRef = EE202DAA27F1F4CC00083AB3 /* VoIPPushPayload.swift */; };
		EE3245FC2821D41000F2A84A /* VoIPPushHelper.swift in Sources */ = {isa = PBXBuildFile; fileRef = EE3245FB2821D41000F2A84A /* VoIPPushHelper.swift */; };
		EE3246042823196100F2A84A /* VoIPPushHelperTests.swift in Sources */ = {isa = PBXBuildFile; fileRef = EE3246032823196100F2A84A /* VoIPPushHelperTests.swift */; };
		EE402C0128996AA300CA0E40 /* MLSMessageSync.swift in Sources */ = {isa = PBXBuildFile; fileRef = EE402C0028996AA300CA0E40 /* MLSMessageSync.swift */; };
		EE402C0328996C2500CA0E40 /* MLSMessageSync.Transcoder.swift in Sources */ = {isa = PBXBuildFile; fileRef = EE402C0228996C2500CA0E40 /* MLSMessageSync.Transcoder.swift */; };
		EE402C0528996C6900CA0E40 /* MLSMessage.swift in Sources */ = {isa = PBXBuildFile; fileRef = EE402C0428996C6900CA0E40 /* MLSMessage.swift */; };
		EE402C0728996F6600CA0E40 /* MessageSync.swift in Sources */ = {isa = PBXBuildFile; fileRef = EE402C0628996F6600CA0E40 /* MessageSync.swift */; };
		EE4345DF2865D0FB0090AC34 /* ConversationByQualifiedIDListTranscoderTests.swift in Sources */ = {isa = PBXBuildFile; fileRef = EE4345DE2865D0FB0090AC34 /* ConversationByQualifiedIDListTranscoderTests.swift */; };
		EE4C5FBE27D2C5CD000C0D45 /* BundledMessageNotificationBuilder.swift in Sources */ = {isa = PBXBuildFile; fileRef = EE4C5FBD27D2C5CD000C0D45 /* BundledMessageNotificationBuilder.swift */; };
		EE57BD9D28A52DD600C46660 /* MLSMessageSyncTests.swift in Sources */ = {isa = PBXBuildFile; fileRef = EE57BD9C28A52DD600C46660 /* MLSMessageSyncTests.swift */; };
		EE57BD9F28A52E3100C46660 /* MessageSyncTests.swift in Sources */ = {isa = PBXBuildFile; fileRef = EE57BD9E28A52E3100C46660 /* MessageSyncTests.swift */; };
		EE82318927D22D79008CD77B /* String+Random.swift in Sources */ = {isa = PBXBuildFile; fileRef = EE82318827D22D79008CD77B /* String+Random.swift */; };
		EE8DC53528C0EF7800AC4E3D /* FetchUserClientsAction.swift in Sources */ = {isa = PBXBuildFile; fileRef = EE8DC53428C0EF7800AC4E3D /* FetchUserClientsAction.swift */; };
		EE8DC53728C0EFA700AC4E3D /* FetchUserClientsActionHandler.swift in Sources */ = {isa = PBXBuildFile; fileRef = EE8DC53628C0EFA700AC4E3D /* FetchUserClientsActionHandler.swift */; };
		EE8DC53928C0F04B00AC4E3D /* FetchUserClientsActionHandlerTests.swift in Sources */ = {isa = PBXBuildFile; fileRef = EE8DC53828C0F04B00AC4E3D /* FetchUserClientsActionHandlerTests.swift */; };
		EE90C29E282E785800474379 /* PushTokenStrategy.swift in Sources */ = {isa = PBXBuildFile; fileRef = EE90C29D282E785800474379 /* PushTokenStrategy.swift */; };
		EE90C2A7282E7EC800474379 /* RegisterPushTokenActionHandler.swift in Sources */ = {isa = PBXBuildFile; fileRef = EE90C2A6282E7EC800474379 /* RegisterPushTokenActionHandler.swift */; };
		EE90C2A8282E7ECF00474379 /* RegisterPushTokenAction.swift in Sources */ = {isa = PBXBuildFile; fileRef = EE90C2A4282E7EA900474379 /* RegisterPushTokenAction.swift */; };
		EE90C2AA282E855B00474379 /* RegisterPushTokenActionHandlerTests.swift in Sources */ = {isa = PBXBuildFile; fileRef = EE90C2A9282E855B00474379 /* RegisterPushTokenActionHandlerTests.swift */; };
		EE90C2AC282EA1D200474379 /* GetPushTokensAction.swift in Sources */ = {isa = PBXBuildFile; fileRef = EE90C2AB282EA1D200474379 /* GetPushTokensAction.swift */; };
		EE90C2AE282EA1E000474379 /* GetPushTokensActionHandler.swift in Sources */ = {isa = PBXBuildFile; fileRef = EE90C2AD282EA1E000474379 /* GetPushTokensActionHandler.swift */; };
		EE90C2B0282EA1F200474379 /* GetPushTokensActionHandlerTests.swift in Sources */ = {isa = PBXBuildFile; fileRef = EE90C2AF282EA1F200474379 /* GetPushTokensActionHandlerTests.swift */; };
		EE9BC57E28785FB100AF9AEE /* XCTestCase+APIVersion.swift in Sources */ = {isa = PBXBuildFile; fileRef = EE9BC57D28785FB100AF9AEE /* XCTestCase+APIVersion.swift */; };
		EEA2EE8A28F021C100A2CBE1 /* UserClientByQualifiedUserIDTranscoderTests.swift in Sources */ = {isa = PBXBuildFile; fileRef = EEA2EE8928F021C100A2CBE1 /* UserClientByQualifiedUserIDTranscoderTests.swift */; };
		EEAC16D4281AE5F700B7A34D /* CallEventContent.swift in Sources */ = {isa = PBXBuildFile; fileRef = EEAC16D3281AE5F700B7A34D /* CallEventContent.swift */; };
		EEAC16D6281AEB0200B7A34D /* CallEventContentTests.swift in Sources */ = {isa = PBXBuildFile; fileRef = EEAC16D5281AEB0200B7A34D /* CallEventContentTests.swift */; };
		EEB5DE05283773C3009B4741 /* GetFeatureConfigsAction.swift in Sources */ = {isa = PBXBuildFile; fileRef = EEB5DE04283773C3009B4741 /* GetFeatureConfigsAction.swift */; };
		EEB5DE0728377635009B4741 /* GetFeatureConfigsActionHandler.swift in Sources */ = {isa = PBXBuildFile; fileRef = EEB5DE0628377635009B4741 /* GetFeatureConfigsActionHandler.swift */; };
		EEB5DE0F28379A19009B4741 /* GetFeatureConfigsActionHandlerTests.swift in Sources */ = {isa = PBXBuildFile; fileRef = EEB5DE0E28379A19009B4741 /* GetFeatureConfigsActionHandlerTests.swift */; };
		EECBE8EC28E71ED7005DE5DD /* SyncConversationAction.swift in Sources */ = {isa = PBXBuildFile; fileRef = EECBE8EB28E71ED7005DE5DD /* SyncConversationAction.swift */; };
		EECBE8EE28E71F19005DE5DD /* SyncConversationActionHandler.swift in Sources */ = {isa = PBXBuildFile; fileRef = EECBE8ED28E71F19005DE5DD /* SyncConversationActionHandler.swift */; };
		EECBE8F028E71F57005DE5DD /* SyncConversationActionHandlerTests.swift in Sources */ = {isa = PBXBuildFile; fileRef = EECBE8EF28E71F57005DE5DD /* SyncConversationActionHandlerTests.swift */; };
		EEDE7DAD28EAE538007DC6A3 /* ConversationEventProcessorTests.swift in Sources */ = {isa = PBXBuildFile; fileRef = EEDE7DAC28EAE538007DC6A3 /* ConversationEventProcessorTests.swift */; };
		EEDE7DB128EAEEC3007DC6A3 /* ConversationService.swift in Sources */ = {isa = PBXBuildFile; fileRef = EEDE7DB028EAEEC3007DC6A3 /* ConversationService.swift */; };
		EEDE7DB328EAEEFA007DC6A3 /* MockConversationService.swift in Sources */ = {isa = PBXBuildFile; fileRef = EEDE7DB228EAEEFA007DC6A3 /* MockConversationService.swift */; };
		EEE0EDB12858906500BBEE29 /* MLSRequestStrategy.swift in Sources */ = {isa = PBXBuildFile; fileRef = EEE0EDB02858906500BBEE29 /* MLSRequestStrategy.swift */; };
		EEE0EE0528591D3200BBEE29 /* OptionalString+NonEmptyValue.swift in Sources */ = {isa = PBXBuildFile; fileRef = EEE0EE0328591D2C00BBEE29 /* OptionalString+NonEmptyValue.swift */; };
		EEE0EE0728591E9C00BBEE29 /* AssetDownloadRequestFactoryTests.swift in Sources */ = {isa = PBXBuildFile; fileRef = EEE0EE0628591E9C00BBEE29 /* AssetDownloadRequestFactoryTests.swift */; };
		EEE46E5428C5EE48005F48D7 /* ZMTransportResponse+ErrorInfo.swift in Sources */ = {isa = PBXBuildFile; fileRef = EEE46E5328C5EE48005F48D7 /* ZMTransportResponse+ErrorInfo.swift */; };
		F14B7AEA222009BA00458624 /* UserRichProfileRequestStrategy.swift in Sources */ = {isa = PBXBuildFile; fileRef = F14B7AE9222009BA00458624 /* UserRichProfileRequestStrategy.swift */; };
		F14B7AEC222009C200458624 /* UserRichProfileRequestStrategyTests.swift in Sources */ = {isa = PBXBuildFile; fileRef = F14B7AEB222009C200458624 /* UserRichProfileRequestStrategyTests.swift */; };
		F154EDC71F447B6C00CB8184 /* AppDelegate.swift in Sources */ = {isa = PBXBuildFile; fileRef = F154EDC61F447B6C00CB8184 /* AppDelegate.swift */; };
		F184019A2073BE0800E9F4CC /* ClientMessageRequestFactory.swift in Sources */ = {isa = PBXBuildFile; fileRef = F184014F2073BE0800E9F4CC /* ClientMessageRequestFactory.swift */; };
		F18401A42073BE0800E9F4CC /* GenericMessageRequestStrategy.swift in Sources */ = {isa = PBXBuildFile; fileRef = F184015A2073BE0800E9F4CC /* GenericMessageRequestStrategy.swift */; };
		F18401A62073BE0800E9F4CC /* MissingClientsRequestStrategy.swift in Sources */ = {isa = PBXBuildFile; fileRef = F184015D2073BE0800E9F4CC /* MissingClientsRequestStrategy.swift */; };
		F18401A92073BE0800E9F4CC /* MissingClientsRequestFactory.swift in Sources */ = {isa = PBXBuildFile; fileRef = F18401602073BE0800E9F4CC /* MissingClientsRequestFactory.swift */; };
		F18401AA2073BE0800E9F4CC /* FetchingClientRequestStrategy.swift in Sources */ = {isa = PBXBuildFile; fileRef = F18401612073BE0800E9F4CC /* FetchingClientRequestStrategy.swift */; };
		F18401AD2073BE0800E9F4CC /* ZMOTRMessage+Missing.swift in Sources */ = {isa = PBXBuildFile; fileRef = F18401652073BE0800E9F4CC /* ZMOTRMessage+Missing.swift */; };
		F18401AF2073BE0800E9F4CC /* AvailabilityRequestStrategy.swift in Sources */ = {isa = PBXBuildFile; fileRef = F18401682073BE0800E9F4CC /* AvailabilityRequestStrategy.swift */; };
		F18401B02073BE0800E9F4CC /* AbstractRequestStrategy.swift in Sources */ = {isa = PBXBuildFile; fileRef = F184016A2073BE0800E9F4CC /* AbstractRequestStrategy.swift */; };
		F18401B32073BE0800E9F4CC /* ZMAbstractRequestStrategy.h in Headers */ = {isa = PBXBuildFile; fileRef = F184016D2073BE0800E9F4CC /* ZMAbstractRequestStrategy.h */; settings = {ATTRIBUTES = (Public, ); }; };
		F18401B42073BE0800E9F4CC /* ZMAbstractRequestStrategy.m in Sources */ = {isa = PBXBuildFile; fileRef = F184016E2073BE0800E9F4CC /* ZMAbstractRequestStrategy.m */; };
		F18401B52073BE0800E9F4CC /* OTREntityTranscoder.swift in Sources */ = {isa = PBXBuildFile; fileRef = F184016F2073BE0800E9F4CC /* OTREntityTranscoder.swift */; };
		F18401BB2073BE0800E9F4CC /* LinkPreviewAssetDownloadRequestStrategy.swift in Sources */ = {isa = PBXBuildFile; fileRef = F18401772073BE0800E9F4CC /* LinkPreviewAssetDownloadRequestStrategy.swift */; };
		F18401BD2073BE0800E9F4CC /* LinkPreviewAssetUploadRequestStrategy.swift in Sources */ = {isa = PBXBuildFile; fileRef = F18401792073BE0800E9F4CC /* LinkPreviewAssetUploadRequestStrategy.swift */; };
		F18401BF2073BE0800E9F4CC /* AssetClientMessageRequestStrategy.swift in Sources */ = {isa = PBXBuildFile; fileRef = F184017B2073BE0800E9F4CC /* AssetClientMessageRequestStrategy.swift */; };
		F18401C12073BE0800E9F4CC /* ImageV2DownloadRequestStrategy.swift in Sources */ = {isa = PBXBuildFile; fileRef = F184017E2073BE0800E9F4CC /* ImageV2DownloadRequestStrategy.swift */; };
		F18401C22073BE0800E9F4CC /* AssetV2DownloadRequestStrategy.swift in Sources */ = {isa = PBXBuildFile; fileRef = F184017F2073BE0800E9F4CC /* AssetV2DownloadRequestStrategy.swift */; };
		F18401C32073BE0800E9F4CC /* AssetV3DownloadRequestStrategy.swift in Sources */ = {isa = PBXBuildFile; fileRef = F18401802073BE0800E9F4CC /* AssetV3DownloadRequestStrategy.swift */; };
		F18401C72073BE0800E9F4CC /* AssetV3PreviewDownloadStrategy.swift in Sources */ = {isa = PBXBuildFile; fileRef = F18401842073BE0800E9F4CC /* AssetV3PreviewDownloadStrategy.swift */; };
		F18401C82073BE0800E9F4CC /* AssetDownloadRequestFactory.swift in Sources */ = {isa = PBXBuildFile; fileRef = F18401862073BE0800E9F4CC /* AssetDownloadRequestFactory.swift */; };
		F18401CD2073BE0800E9F4CC /* LinkPreviewPreprocessor.swift in Sources */ = {isa = PBXBuildFile; fileRef = F184018B2073BE0800E9F4CC /* LinkPreviewPreprocessor.swift */; };
		F18401D02073BE0800E9F4CC /* PushMessageHandler.swift in Sources */ = {isa = PBXBuildFile; fileRef = F184018F2073BE0800E9F4CC /* PushMessageHandler.swift */; };
		F18401D12073BE0800E9F4CC /* ApplicationStatus.swift in Sources */ = {isa = PBXBuildFile; fileRef = F18401902073BE0800E9F4CC /* ApplicationStatus.swift */; };
		F18401D22073BE0800E9F4CC /* OTREntity.swift in Sources */ = {isa = PBXBuildFile; fileRef = F18401912073BE0800E9F4CC /* OTREntity.swift */; };
		F18401D32073BE0800E9F4CC /* ZMMessage+Dependency.swift in Sources */ = {isa = PBXBuildFile; fileRef = F18401932073BE0800E9F4CC /* ZMMessage+Dependency.swift */; };
		F18401D42073BE0800E9F4CC /* MessageExpirationTimer.swift in Sources */ = {isa = PBXBuildFile; fileRef = F18401942073BE0800E9F4CC /* MessageExpirationTimer.swift */; };
		F18401D62073BE0800E9F4CC /* ZMStrategyConfigurationOption.h in Headers */ = {isa = PBXBuildFile; fileRef = F18401962073BE0800E9F4CC /* ZMStrategyConfigurationOption.h */; settings = {ATTRIBUTES = (Public, ); }; };
		F18401D82073BE0800E9F4CC /* ZMConversation+Notifications.swift in Sources */ = {isa = PBXBuildFile; fileRef = F18401982073BE0800E9F4CC /* ZMConversation+Notifications.swift */; };
		F18401D92073BE0800E9F4CC /* EncryptionSessionDirectory+UpdateEvents.swift in Sources */ = {isa = PBXBuildFile; fileRef = F18401992073BE0800E9F4CC /* EncryptionSessionDirectory+UpdateEvents.swift */; };
		F18401DB2073C25300E9F4CC /* CryptoBoxUpdateEventsTests.swift in Sources */ = {isa = PBXBuildFile; fileRef = F18401952073BE0800E9F4CC /* CryptoBoxUpdateEventsTests.swift */; };
		F18401DC2073C25300E9F4CC /* MessageExpirationTimerTests.swift in Sources */ = {isa = PBXBuildFile; fileRef = F18401972073BE0800E9F4CC /* MessageExpirationTimerTests.swift */; };
		F18401E02073C25900E9F4CC /* ClientMessageRequestFactoryTests.swift in Sources */ = {isa = PBXBuildFile; fileRef = F18401542073BE0800E9F4CC /* ClientMessageRequestFactoryTests.swift */; };
		F18401E12073C25900E9F4CC /* OTREntityTests+Dependency.swift in Sources */ = {isa = PBXBuildFile; fileRef = F18401552073BE0800E9F4CC /* OTREntityTests+Dependency.swift */; };
		F18401E42073C25E00E9F4CC /* GenericMessageRequestStrategyTests.swift in Sources */ = {isa = PBXBuildFile; fileRef = F184015B2073BE0800E9F4CC /* GenericMessageRequestStrategyTests.swift */; };
		F18401E52073C26200E9F4CC /* FetchingClientRequestStrategyTests.swift in Sources */ = {isa = PBXBuildFile; fileRef = F184015E2073BE0800E9F4CC /* FetchingClientRequestStrategyTests.swift */; };
		F18401E72073C26200E9F4CC /* MissingClientsRequestStrategyTests.swift in Sources */ = {isa = PBXBuildFile; fileRef = F18401622073BE0800E9F4CC /* MissingClientsRequestStrategyTests.swift */; };
		F18401E82073C26700E9F4CC /* ZMOTRMessageMissingTests.swift in Sources */ = {isa = PBXBuildFile; fileRef = F18401642073BE0800E9F4CC /* ZMOTRMessageMissingTests.swift */; };
		F18401E92073C26700E9F4CC /* AvailabilityRequestStrategyTests.swift in Sources */ = {isa = PBXBuildFile; fileRef = F18401672073BE0800E9F4CC /* AvailabilityRequestStrategyTests.swift */; };
		F18401EA2073C26700E9F4CC /* AbstractRequestStrategyTests.swift in Sources */ = {isa = PBXBuildFile; fileRef = F184016B2073BE0800E9F4CC /* AbstractRequestStrategyTests.swift */; };
		F18401EB2073C26700E9F4CC /* OTREntityTranscoderTests.swift in Sources */ = {isa = PBXBuildFile; fileRef = F184016C2073BE0800E9F4CC /* OTREntityTranscoderTests.swift */; };
		F18401EC2073C26700E9F4CC /* AssetV3PreviewDownloadRequestStrategyTests.swift in Sources */ = {isa = PBXBuildFile; fileRef = F18401712073BE0800E9F4CC /* AssetV3PreviewDownloadRequestStrategyTests.swift */; };
		F18401EE2073C26C00E9F4CC /* LinkPreviewAssetUploadRequestStrategyTests.swift in Sources */ = {isa = PBXBuildFile; fileRef = F18401742073BE0800E9F4CC /* LinkPreviewAssetUploadRequestStrategyTests.swift */; };
		F18401F02073C26C00E9F4CC /* LinkPreviewAssetDownloadRequestStrategyTests.swift in Sources */ = {isa = PBXBuildFile; fileRef = F18401782073BE0800E9F4CC /* LinkPreviewAssetDownloadRequestStrategyTests.swift */; };
		F18401F12073C26C00E9F4CC /* AssetV3DownloadRequestStrategyTests.swift in Sources */ = {isa = PBXBuildFile; fileRef = F18401812073BE0800E9F4CC /* AssetV3DownloadRequestStrategyTests.swift */; };
		F18401F32073C26C00E9F4CC /* AssetClientMessageRequestStrategyTests.swift in Sources */ = {isa = PBXBuildFile; fileRef = F18401832073BE0800E9F4CC /* AssetClientMessageRequestStrategyTests.swift */; };
		F18401F42073C27200E9F4CC /* LinkPreviewPreprocessorTests.swift in Sources */ = {isa = PBXBuildFile; fileRef = F18401892073BE0800E9F4CC /* LinkPreviewPreprocessorTests.swift */; };
		F18401FE2073C2EA00E9F4CC /* MessagingTest+Encryption.swift in Sources */ = {isa = PBXBuildFile; fileRef = F18401F82073C2E600E9F4CC /* MessagingTest+Encryption.swift */; };
		F18401FF2073C2EA00E9F4CC /* MessagingTestBase.swift in Sources */ = {isa = PBXBuildFile; fileRef = F18401F62073C2E500E9F4CC /* MessagingTestBase.swift */; };
		F18402002073C2EA00E9F4CC /* MockObjects.swift in Sources */ = {isa = PBXBuildFile; fileRef = F18401F92073C2E600E9F4CC /* MockObjects.swift */; };
		F18402012073C2EA00E9F4CC /* RequestStrategyTestBase.swift in Sources */ = {isa = PBXBuildFile; fileRef = F18401F72073C2E600E9F4CC /* RequestStrategyTestBase.swift */; };
		F184020F2073C30000E9F4CC /* Bridging-Header.h in Headers */ = {isa = PBXBuildFile; fileRef = F18402072073C30000E9F4CC /* Bridging-Header.h */; };
		F18402132073C56C00E9F4CC /* RequestStrategy.h in Headers */ = {isa = PBXBuildFile; fileRef = F18402122073C56C00E9F4CC /* RequestStrategy.h */; settings = {ATTRIBUTES = (Public, ); }; };
		F18402142073C6B100E9F4CC /* 1900x1500.jpg in Resources */ = {isa = PBXBuildFile; fileRef = F18402042073C2FF00E9F4CC /* 1900x1500.jpg */; };
		F18402152073C6B100E9F4CC /* animated.gif in Resources */ = {isa = PBXBuildFile; fileRef = F18402022073C2FF00E9F4CC /* animated.gif */; };
		F18402162073C6B100E9F4CC /* Lorem Ipsum.txt in Resources */ = {isa = PBXBuildFile; fileRef = F18402092073C30000E9F4CC /* Lorem Ipsum.txt */; };
		F18402172073C6B100E9F4CC /* medium.jpg in Resources */ = {isa = PBXBuildFile; fileRef = F18402052073C30000E9F4CC /* medium.jpg */; };
		F18402182073C6B100E9F4CC /* not_animated.gif in Resources */ = {isa = PBXBuildFile; fileRef = F18402062073C30000E9F4CC /* not_animated.gif */; };
		F18402192073C6B100E9F4CC /* tiny.jpg in Resources */ = {isa = PBXBuildFile; fileRef = F18402082073C30000E9F4CC /* tiny.jpg */; };
		F184021A2073C6B100E9F4CC /* video.mp4 in Resources */ = {isa = PBXBuildFile; fileRef = F18402032073C2FF00E9F4CC /* video.mp4 */; };
		F19561EF202A1309005347C0 /* DependencyEntitySyncTests.swift in Sources */ = {isa = PBXBuildFile; fileRef = 16D0E07C1DF872FD0075DF8F /* DependencyEntitySyncTests.swift */; };
		F19561F1202A1325005347C0 /* ZMSingleRequestSyncTests.m in Sources */ = {isa = PBXBuildFile; fileRef = 166902201D709110000FE4AF /* ZMSingleRequestSyncTests.m */; };
		F19561F5202A1361005347C0 /* ZMUpstreamModifiedObjectSyncTests.m in Sources */ = {isa = PBXBuildFile; fileRef = 166902231D709110000FE4AF /* ZMUpstreamModifiedObjectSyncTests.m */; };
		F19561F7202A1389005347C0 /* ZMLocallyInsertedObjectSetTests.m in Sources */ = {isa = PBXBuildFile; fileRef = 1669021B1D709110000FE4AF /* ZMLocallyInsertedObjectSetTests.m */; };
		F19561F9202A13B4005347C0 /* ZMChangeTrackerBootstrapTests.m in Sources */ = {isa = PBXBuildFile; fileRef = 1666AA2B1D93FA0B00164C06 /* ZMChangeTrackerBootstrapTests.m */; };
		F19561FB202A13C3005347C0 /* ZMSyncOperationSetTests.m in Sources */ = {isa = PBXBuildFile; fileRef = 1666AA2D1D93FBE200164C06 /* ZMSyncOperationSetTests.m */; };
		F1956200202A141B005347C0 /* ZMDownstreamObjectSyncOrderingTests.m in Sources */ = {isa = PBXBuildFile; fileRef = 166902171D709110000FE4AF /* ZMDownstreamObjectSyncOrderingTests.m */; };
		F1956201202A141E005347C0 /* ZMDownstreamObjectSyncTests.m in Sources */ = {isa = PBXBuildFile; fileRef = 166902181D709110000FE4AF /* ZMDownstreamObjectSyncTests.m */; };
		F1956204202A1506005347C0 /* ZMRequestGeneratorTests.m in Sources */ = {isa = PBXBuildFile; fileRef = 1669021F1D709110000FE4AF /* ZMRequestGeneratorTests.m */; };
		F963E8E11D955D5500098AD3 /* SharedProtocols.swift in Sources */ = {isa = PBXBuildFile; fileRef = F963E8E01D955D5500098AD3 /* SharedProtocols.swift */; };
/* End PBXBuildFile section */

/* Begin PBXContainerItemProxy section */
		166901761D707509000FE4AF /* PBXContainerItemProxy */ = {
			isa = PBXContainerItemProxy;
			containerPortal = 166901611D707509000FE4AF /* Project object */;
			proxyType = 1;
			remoteGlobalIDString = 166901691D707509000FE4AF;
			remoteInfo = WireRequestStrategy;
		};
		F154EDD61F447BB600CB8184 /* PBXContainerItemProxy */ = {
			isa = PBXContainerItemProxy;
			containerPortal = 166901611D707509000FE4AF /* Project object */;
			proxyType = 1;
			remoteGlobalIDString = F154EDC31F447B6C00CB8184;
			remoteInfo = WireRequestStrategyTestHost;
		};
/* End PBXContainerItemProxy section */

/* Begin PBXCopyFilesBuildPhase section */
		BF7D9BD21D8C312F00949267 /* CopyFiles */ = {
			isa = PBXCopyFilesBuildPhase;
			buildActionMask = 2147483647;
			dstPath = "";
			dstSubfolderSpec = 10;
			files = (
			);
			runOnlyForDeploymentPostprocessing = 0;
		};
/* End PBXCopyFilesBuildPhase section */

/* Begin PBXFileReference section */
		06025661248E467B00E060E1 /* NotificationStreamSync.swift */ = {isa = PBXFileReference; lastKnownFileType = sourcecode.swift; path = NotificationStreamSync.swift; sourceTree = "<group>"; };
		06025665248E616C00E060E1 /* ZMSimpleListRequestPaginator.m */ = {isa = PBXFileReference; lastKnownFileType = sourcecode.c.objc; path = ZMSimpleListRequestPaginator.m; sourceTree = "<group>"; };
		06025667248E617D00E060E1 /* ZMSimpleListRequestPaginator.h */ = {isa = PBXFileReference; lastKnownFileType = sourcecode.c.h; path = ZMSimpleListRequestPaginator.h; sourceTree = "<group>"; };
		06025669248E61BF00E060E1 /* ZMSimpleListRequestPaginator+Internal.h */ = {isa = PBXFileReference; lastKnownFileType = sourcecode.c.h; path = "ZMSimpleListRequestPaginator+Internal.h"; sourceTree = "<group>"; };
		0605DB8F2511622100443219 /* ZMLocalNotificationTests_UnreadCount.swift */ = {isa = PBXFileReference; lastKnownFileType = sourcecode.swift; path = ZMLocalNotificationTests_UnreadCount.swift; sourceTree = "<group>"; };
		060ED6D52499F41000412C4A /* PushNotificationStatus.swift */ = {isa = PBXFileReference; lastKnownFileType = sourcecode.swift; path = PushNotificationStatus.swift; sourceTree = "<group>"; };
		062285C7276BB5B000B87C91 /* UpdateEventProcessor.swift */ = {isa = PBXFileReference; lastKnownFileType = sourcecode.swift; path = UpdateEventProcessor.swift; sourceTree = "<group>"; };
		062DD2D72760CFAA00E27FD9 /* UUID+SafeLogging.swift */ = {isa = PBXFileReference; lastKnownFileType = sourcecode.swift; path = "UUID+SafeLogging.swift"; sourceTree = "<group>"; };
		06474D4A24AF6858002C695D /* EventDecoder.swift */ = {isa = PBXFileReference; lastKnownFileType = sourcecode.swift; path = EventDecoder.swift; sourceTree = "<group>"; };
		06474D4C24AF68AD002C695D /* StoreUpdateEvent.swift */ = {isa = PBXFileReference; lastKnownFileType = sourcecode.swift; path = StoreUpdateEvent.swift; sourceTree = "<group>"; };
		06474D5C24B30C75002C695D /* PushNotificationStatusTests.swift */ = {isa = PBXFileReference; lastKnownFileType = sourcecode.swift; path = PushNotificationStatusTests.swift; sourceTree = "<group>"; };
		06474D5F24B310B6002C695D /* NotificationsTrackerTests.swift */ = {isa = PBXFileReference; lastKnownFileType = sourcecode.swift; path = NotificationsTrackerTests.swift; sourceTree = "<group>"; };
		06474D6524B3227E002C695D /* ZMSimpleListRequestPaginatorTests.m */ = {isa = PBXFileReference; lastKnownFileType = sourcecode.c.objc; path = ZMSimpleListRequestPaginatorTests.m; sourceTree = "<group>"; };
		06474DA524B4B1EA002C695D /* EventDecoderTest.swift */ = {isa = PBXFileReference; lastKnownFileType = sourcecode.swift; path = EventDecoderTest.swift; sourceTree = "<group>"; };
		06474DA724B4BB01002C695D /* StoreUpdateEventTests.swift */ = {isa = PBXFileReference; lastKnownFileType = sourcecode.swift; path = StoreUpdateEventTests.swift; sourceTree = "<group>"; };
		0648FC1027851623006519D1 /* audio.m4a */ = {isa = PBXFileReference; lastKnownFileType = file; path = audio.m4a; sourceTree = "<group>"; };
		0649D12124F5C5EF001DDC78 /* ZMLocalNotification.swift */ = {isa = PBXFileReference; lastKnownFileType = sourcecode.swift; path = ZMLocalNotification.swift; sourceTree = "<group>"; };
		0649D13F24F63AA0001DDC78 /* LocalNotificationContentType.swift */ = {isa = PBXFileReference; lastKnownFileType = sourcecode.swift; path = LocalNotificationContentType.swift; sourceTree = "<group>"; };
		0649D14224F63B52001DDC78 /* NotificationUserInfo.swift */ = {isa = PBXFileReference; lastKnownFileType = sourcecode.swift; path = NotificationUserInfo.swift; sourceTree = "<group>"; };
		0649D14424F63BBD001DDC78 /* LocalNotificationType+Configuration.swift */ = {isa = PBXFileReference; lastKnownFileType = sourcecode.swift; path = "LocalNotificationType+Configuration.swift"; sourceTree = "<group>"; };
		0649D14624F63C02001DDC78 /* PushNotificationCategory.swift */ = {isa = PBXFileReference; lastKnownFileType = sourcecode.swift; path = PushNotificationCategory.swift; sourceTree = "<group>"; };
		0649D14824F63C51001DDC78 /* NotificationSound.swift */ = {isa = PBXFileReference; lastKnownFileType = sourcecode.swift; path = NotificationSound.swift; sourceTree = "<group>"; };
		0649D14A24F63C8F001DDC78 /* NotificationAction.swift */ = {isa = PBXFileReference; lastKnownFileType = sourcecode.swift; path = NotificationAction.swift; sourceTree = "<group>"; };
		0649D14C24F63D3E001DDC78 /* LocalNotificationType+Localization.swift */ = {isa = PBXFileReference; lastKnownFileType = sourcecode.swift; path = "LocalNotificationType+Localization.swift"; sourceTree = "<group>"; };
		0649D14E24F63DCC001DDC78 /* ZMSound.swift */ = {isa = PBXFileReference; lastKnownFileType = sourcecode.swift; path = ZMSound.swift; sourceTree = "<group>"; };
		0649D15124F64335001DDC78 /* Base */ = {isa = PBXFileReference; lastKnownFileType = text.plist.stringsdict; name = Base; path = Base.lproj/Push.stringsdict; sourceTree = "<group>"; };
		0649D15324F64335001DDC78 /* Base */ = {isa = PBXFileReference; lastKnownFileType = text.plist.strings; name = Base; path = Base.lproj/Push.strings; sourceTree = "<group>"; };
		0649D15824F644A9001DDC78 /* de */ = {isa = PBXFileReference; lastKnownFileType = text.plist.strings; name = de; path = de.lproj/Push.strings; sourceTree = "<group>"; };
		0649D15924F644A9001DDC78 /* de */ = {isa = PBXFileReference; lastKnownFileType = text.plist.stringsdict; name = de; path = de.lproj/Push.stringsdict; sourceTree = "<group>"; };
		0649D15A24F644B7001DDC78 /* pt-BR */ = {isa = PBXFileReference; lastKnownFileType = text.plist.strings; name = "pt-BR"; path = "pt-BR.lproj/Push.strings"; sourceTree = "<group>"; };
		0649D15B24F644B7001DDC78 /* pt-BR */ = {isa = PBXFileReference; lastKnownFileType = text.plist.stringsdict; name = "pt-BR"; path = "pt-BR.lproj/Push.stringsdict"; sourceTree = "<group>"; };
		0649D15C24F644DB001DDC78 /* es */ = {isa = PBXFileReference; lastKnownFileType = text.plist.strings; name = es; path = es.lproj/Push.strings; sourceTree = "<group>"; };
		0649D15D24F644DB001DDC78 /* es */ = {isa = PBXFileReference; lastKnownFileType = text.plist.stringsdict; name = es; path = es.lproj/Push.stringsdict; sourceTree = "<group>"; };
		0649D15E24F644E7001DDC78 /* uk */ = {isa = PBXFileReference; lastKnownFileType = text.plist.strings; name = uk; path = uk.lproj/Push.strings; sourceTree = "<group>"; };
		0649D15F24F644E7001DDC78 /* uk */ = {isa = PBXFileReference; lastKnownFileType = text.plist.stringsdict; name = uk; path = uk.lproj/Push.stringsdict; sourceTree = "<group>"; };
		0649D16024F644F3001DDC78 /* ru */ = {isa = PBXFileReference; lastKnownFileType = text.plist.strings; name = ru; path = ru.lproj/Push.strings; sourceTree = "<group>"; };
		0649D16124F644F3001DDC78 /* ru */ = {isa = PBXFileReference; lastKnownFileType = text.plist.stringsdict; name = ru; path = ru.lproj/Push.stringsdict; sourceTree = "<group>"; };
		0649D16224F644F7001DDC78 /* ja */ = {isa = PBXFileReference; lastKnownFileType = text.plist.strings; name = ja; path = ja.lproj/Push.strings; sourceTree = "<group>"; };
		0649D16324F644F8001DDC78 /* ja */ = {isa = PBXFileReference; lastKnownFileType = text.plist.stringsdict; name = ja; path = ja.lproj/Push.stringsdict; sourceTree = "<group>"; };
		0649D16424F64520001DDC78 /* it */ = {isa = PBXFileReference; lastKnownFileType = text.plist.strings; name = it; path = it.lproj/Push.strings; sourceTree = "<group>"; };
		0649D16524F64520001DDC78 /* it */ = {isa = PBXFileReference; lastKnownFileType = text.plist.stringsdict; name = it; path = it.lproj/Push.stringsdict; sourceTree = "<group>"; };
		0649D16624F6452C001DDC78 /* nl */ = {isa = PBXFileReference; lastKnownFileType = text.plist.strings; name = nl; path = nl.lproj/Push.strings; sourceTree = "<group>"; };
		0649D16724F6452C001DDC78 /* nl */ = {isa = PBXFileReference; lastKnownFileType = text.plist.stringsdict; name = nl; path = nl.lproj/Push.stringsdict; sourceTree = "<group>"; };
		0649D16824F64537001DDC78 /* tr */ = {isa = PBXFileReference; lastKnownFileType = text.plist.strings; name = tr; path = tr.lproj/Push.strings; sourceTree = "<group>"; };
		0649D16924F64537001DDC78 /* tr */ = {isa = PBXFileReference; lastKnownFileType = text.plist.stringsdict; name = tr; path = tr.lproj/Push.stringsdict; sourceTree = "<group>"; };
		0649D16A24F64540001DDC78 /* fr */ = {isa = PBXFileReference; lastKnownFileType = text.plist.strings; name = fr; path = fr.lproj/Push.strings; sourceTree = "<group>"; };
		0649D16B24F64540001DDC78 /* fr */ = {isa = PBXFileReference; lastKnownFileType = text.plist.stringsdict; name = fr; path = fr.lproj/Push.stringsdict; sourceTree = "<group>"; };
		0649D16C24F64549001DDC78 /* da */ = {isa = PBXFileReference; lastKnownFileType = text.plist.strings; name = da; path = da.lproj/Push.strings; sourceTree = "<group>"; };
		0649D16D24F6454A001DDC78 /* da */ = {isa = PBXFileReference; lastKnownFileType = text.plist.stringsdict; name = da; path = da.lproj/Push.stringsdict; sourceTree = "<group>"; };
		0649D16E24F6454E001DDC78 /* ar */ = {isa = PBXFileReference; lastKnownFileType = text.plist.strings; name = ar; path = ar.lproj/Push.strings; sourceTree = "<group>"; };
		0649D16F24F6454E001DDC78 /* ar */ = {isa = PBXFileReference; lastKnownFileType = text.plist.stringsdict; name = ar; path = ar.lproj/Push.stringsdict; sourceTree = "<group>"; };
		0649D17024F64565001DDC78 /* zh-Hans */ = {isa = PBXFileReference; lastKnownFileType = text.plist.strings; name = "zh-Hans"; path = "zh-Hans.lproj/Push.strings"; sourceTree = "<group>"; };
		0649D17124F64565001DDC78 /* zh-Hans */ = {isa = PBXFileReference; lastKnownFileType = text.plist.stringsdict; name = "zh-Hans"; path = "zh-Hans.lproj/Push.stringsdict"; sourceTree = "<group>"; };
		0649D17224F6458E001DDC78 /* sl */ = {isa = PBXFileReference; lastKnownFileType = text.plist.strings; name = sl; path = sl.lproj/Push.strings; sourceTree = "<group>"; };
		0649D17324F6458F001DDC78 /* sl */ = {isa = PBXFileReference; lastKnownFileType = text.plist.stringsdict; name = sl; path = sl.lproj/Push.stringsdict; sourceTree = "<group>"; };
		0649D17424F6459F001DDC78 /* fi */ = {isa = PBXFileReference; lastKnownFileType = text.plist.strings; name = fi; path = fi.lproj/Push.strings; sourceTree = "<group>"; };
		0649D17524F6459F001DDC78 /* fi */ = {isa = PBXFileReference; lastKnownFileType = text.plist.stringsdict; name = fi; path = fi.lproj/Push.stringsdict; sourceTree = "<group>"; };
		0649D17624F645B1001DDC78 /* et */ = {isa = PBXFileReference; lastKnownFileType = text.plist.strings; name = et; path = et.lproj/Push.strings; sourceTree = "<group>"; };
		0649D17724F645B1001DDC78 /* et */ = {isa = PBXFileReference; lastKnownFileType = text.plist.stringsdict; name = et; path = et.lproj/Push.stringsdict; sourceTree = "<group>"; };
		0649D17824F645C6001DDC78 /* pl */ = {isa = PBXFileReference; lastKnownFileType = text.plist.strings; name = pl; path = pl.lproj/Push.strings; sourceTree = "<group>"; };
		0649D17924F645C6001DDC78 /* pl */ = {isa = PBXFileReference; lastKnownFileType = text.plist.stringsdict; name = pl; path = pl.lproj/Push.stringsdict; sourceTree = "<group>"; };
		0649D17A24F645CC001DDC78 /* zh-Hant */ = {isa = PBXFileReference; lastKnownFileType = text.plist.strings; name = "zh-Hant"; path = "zh-Hant.lproj/Push.strings"; sourceTree = "<group>"; };
		0649D17B24F645CC001DDC78 /* zh-Hant */ = {isa = PBXFileReference; lastKnownFileType = text.plist.stringsdict; name = "zh-Hant"; path = "zh-Hant.lproj/Push.stringsdict"; sourceTree = "<group>"; };
		0649D17C24F645E8001DDC78 /* lt */ = {isa = PBXFileReference; lastKnownFileType = text.plist.strings; name = lt; path = lt.lproj/Push.strings; sourceTree = "<group>"; };
		0649D17D24F645E8001DDC78 /* lt */ = {isa = PBXFileReference; lastKnownFileType = text.plist.stringsdict; name = lt; path = lt.lproj/Push.stringsdict; sourceTree = "<group>"; };
		0649D19A24F66E9E001DDC78 /* ZMLocalNotification+Events.swift */ = {isa = PBXFileReference; lastKnownFileType = sourcecode.swift; path = "ZMLocalNotification+Events.swift"; sourceTree = "<group>"; };
		0649D19E24F6717C001DDC78 /* ZMLocalNotificationSet.swift */ = {isa = PBXFileReference; lastKnownFileType = sourcecode.swift; path = ZMLocalNotificationSet.swift; sourceTree = "<group>"; };
		0649D1A024F671E6001DDC78 /* UserNotificationCenter.swift */ = {isa = PBXFileReference; lastKnownFileType = sourcecode.swift; path = UserNotificationCenter.swift; sourceTree = "<group>"; };
		0649D1A524F673E7001DDC78 /* Logging.swift */ = {isa = PBXFileReference; lastKnownFileType = sourcecode.swift; path = Logging.swift; sourceTree = "<group>"; };
		068084952563B6940047899C /* FeatureConfigRequestStrategy.swift */ = {isa = PBXFileReference; fileEncoding = 4; lastKnownFileType = sourcecode.swift; path = FeatureConfigRequestStrategy.swift; sourceTree = "<group>"; };
		068084972563B7310047899C /* FeatureConfigRequestStrategyTests.swift */ = {isa = PBXFileReference; lastKnownFileType = sourcecode.swift; path = FeatureConfigRequestStrategyTests.swift; sourceTree = "<group>"; };
		0693113F24F7995F00D14DF5 /* ZMLocalNotificationTests.swift */ = {isa = PBXFileReference; lastKnownFileType = sourcecode.swift; path = ZMLocalNotificationTests.swift; sourceTree = "<group>"; };
		0693114124F7996D00D14DF5 /* ZMLocalNotificationTests_Event.swift */ = {isa = PBXFileReference; lastKnownFileType = sourcecode.swift; path = ZMLocalNotificationTests_Event.swift; sourceTree = "<group>"; };
		0693114324F7999800D14DF5 /* ZMLocalNotificationSetTests.swift */ = {isa = PBXFileReference; lastKnownFileType = sourcecode.swift; path = ZMLocalNotificationSetTests.swift; sourceTree = "<group>"; };
		0693114524F799B200D14DF5 /* ZMLocalNotificationLocalizationTests.swift */ = {isa = PBXFileReference; lastKnownFileType = sourcecode.swift; path = ZMLocalNotificationLocalizationTests.swift; sourceTree = "<group>"; };
		0693114724F799BE00D14DF5 /* LocalNotificationContentTypeTest.swift */ = {isa = PBXFileReference; lastKnownFileType = sourcecode.swift; path = LocalNotificationContentTypeTest.swift; sourceTree = "<group>"; };
		0693114F24F79E2500D14DF5 /* UserNotificationCenterMock.swift */ = {isa = PBXFileReference; lastKnownFileType = sourcecode.swift; path = UserNotificationCenterMock.swift; sourceTree = "<group>"; };
		0693115124F7B15500D14DF5 /* ZMLocalNotificationTests_Message.swift */ = {isa = PBXFileReference; lastKnownFileType = sourcecode.swift; path = ZMLocalNotificationTests_Message.swift; sourceTree = "<group>"; };
		0693115524F7B17300D14DF5 /* ZMLocalNotificationTests_SystemMessage.swift */ = {isa = PBXFileReference; lastKnownFileType = sourcecode.swift; path = ZMLocalNotificationTests_SystemMessage.swift; sourceTree = "<group>"; };
		06A9FDD128B36FF500B3C730 /* UpdateAccessRolesAction.swift */ = {isa = PBXFileReference; lastKnownFileType = sourcecode.swift; path = UpdateAccessRolesAction.swift; sourceTree = "<group>"; };
		06A9FDD328B3701000B3C730 /* UpdateAccessRolesActionHandler.swift */ = {isa = PBXFileReference; lastKnownFileType = sourcecode.swift; path = UpdateAccessRolesActionHandler.swift; sourceTree = "<group>"; };
		06A9FDD528B3702700B3C730 /* UpdateAccessRolesActionHandlerTests.swift */ = {isa = PBXFileReference; lastKnownFileType = sourcecode.swift; path = UpdateAccessRolesActionHandlerTests.swift; sourceTree = "<group>"; };
		06ADF693264B467E002E0C7A /* MockAnalytics.swift */ = {isa = PBXFileReference; lastKnownFileType = sourcecode.swift; path = MockAnalytics.swift; sourceTree = "<group>"; };
		06C394C4248E851000AE736A /* NotificationsTracker.swift */ = {isa = PBXFileReference; lastKnownFileType = sourcecode.swift; path = NotificationsTracker.swift; sourceTree = "<group>"; };
		06CDDE9E282E9CC200F9360F /* RemovePushTokenAction.swift */ = {isa = PBXFileReference; lastKnownFileType = sourcecode.swift; path = RemovePushTokenAction.swift; sourceTree = "<group>"; };
		06CDDEA0282E9E7F00F9360F /* RemovePushTokenActionHandler.swift */ = {isa = PBXFileReference; lastKnownFileType = sourcecode.swift; path = RemovePushTokenActionHandler.swift; sourceTree = "<group>"; };
		06CDDEA2282E9E9800F9360F /* RemovePushTokenActionHandlerTests.swift */ = {isa = PBXFileReference; lastKnownFileType = sourcecode.swift; path = RemovePushTokenActionHandlerTests.swift; sourceTree = "<group>"; };
		06CF5DF927FC900F00822FAB /* ZMLocalNotification+Calling.swift */ = {isa = PBXFileReference; lastKnownFileType = sourcecode.swift; path = "ZMLocalNotification+Calling.swift"; sourceTree = "<group>"; };
		06FDC62E28354DAE008300DB /* PushTokenStorage.swift */ = {isa = PBXFileReference; lastKnownFileType = sourcecode.swift; path = PushTokenStorage.swift; sourceTree = "<group>"; };
		06FDC63028354DBD008300DB /* PushTokenStorageTests.swift */ = {isa = PBXFileReference; lastKnownFileType = sourcecode.swift; path = PushTokenStorageTests.swift; sourceTree = "<group>"; };
		160ADE9B270DBD0A003FA638 /* ConnectToUserActionHandlerTests.swift */ = {isa = PBXFileReference; lastKnownFileType = sourcecode.swift; path = ConnectToUserActionHandlerTests.swift; sourceTree = "<group>"; };
		16189D01268B104C004831BE /* ProteusMessageSyncTests.swift */ = {isa = PBXFileReference; lastKnownFileType = sourcecode.swift; path = ProteusMessageSyncTests.swift; sourceTree = "<group>"; };
		16189D05268B214E004831BE /* InsertedObjectSyncTests.swift */ = {isa = PBXFileReference; lastKnownFileType = sourcecode.swift; path = InsertedObjectSyncTests.swift; sourceTree = "<group>"; };
		16189D09268B2C34004831BE /* ModifiedKeyObjectSyncTests.swift */ = {isa = PBXFileReference; lastKnownFileType = sourcecode.swift; path = ModifiedKeyObjectSyncTests.swift; sourceTree = "<group>"; };
		161E05432665465A00DADC3D /* SyncProgress.swift */ = {isa = PBXFileReference; lastKnownFileType = sourcecode.swift; path = SyncProgress.swift; sourceTree = "<group>"; };
		161E054F26655E4500DADC3D /* UserProfileRequestStrategy.swift */ = {isa = PBXFileReference; lastKnownFileType = sourcecode.swift; path = UserProfileRequestStrategy.swift; sourceTree = "<group>"; };
		1621D2221D75AB2D007108C2 /* MockEntity.h */ = {isa = PBXFileReference; fileEncoding = 4; lastKnownFileType = sourcecode.c.h; path = MockEntity.h; sourceTree = "<group>"; };
		1621D2231D75AB2D007108C2 /* MockEntity.m */ = {isa = PBXFileReference; fileEncoding = 4; lastKnownFileType = sourcecode.c.objc; path = MockEntity.m; sourceTree = "<group>"; };
		1621D2241D75AB2D007108C2 /* MockEntity2.h */ = {isa = PBXFileReference; fileEncoding = 4; lastKnownFileType = sourcecode.c.h; path = MockEntity2.h; sourceTree = "<group>"; };
		1621D2251D75AB2D007108C2 /* MockEntity2.m */ = {isa = PBXFileReference; fileEncoding = 4; lastKnownFileType = sourcecode.c.objc; path = MockEntity2.m; sourceTree = "<group>"; };
		1621D2261D75AB2D007108C2 /* MockModelObjectContextFactory.h */ = {isa = PBXFileReference; fileEncoding = 4; lastKnownFileType = sourcecode.c.h; path = MockModelObjectContextFactory.h; sourceTree = "<group>"; };
		1621D2271D75AB2D007108C2 /* MockModelObjectContextFactory.m */ = {isa = PBXFileReference; fileEncoding = 4; lastKnownFileType = sourcecode.c.objc; path = MockModelObjectContextFactory.m; sourceTree = "<group>"; };
		1621D22B1D75AC36007108C2 /* ZMChangeTrackerBootstrap.h */ = {isa = PBXFileReference; fileEncoding = 4; lastKnownFileType = sourcecode.c.h; path = ZMChangeTrackerBootstrap.h; sourceTree = "<group>"; };
		1621D22C1D75AC36007108C2 /* ZMChangeTrackerBootstrap.m */ = {isa = PBXFileReference; fileEncoding = 4; lastKnownFileType = sourcecode.c.objc; path = ZMChangeTrackerBootstrap.m; sourceTree = "<group>"; };
		1621D22D1D75AC36007108C2 /* ZMChangeTrackerBootstrap+Testing.h */ = {isa = PBXFileReference; fileEncoding = 4; lastKnownFileType = sourcecode.c.h; path = "ZMChangeTrackerBootstrap+Testing.h"; sourceTree = "<group>"; };
		1621D2311D75B221007108C2 /* NSManagedObjectContext+TestHelpers.h */ = {isa = PBXFileReference; fileEncoding = 4; lastKnownFileType = sourcecode.c.h; path = "NSManagedObjectContext+TestHelpers.h"; sourceTree = "<group>"; };
		1621D2321D75B221007108C2 /* NSManagedObjectContext+TestHelpers.m */ = {isa = PBXFileReference; fileEncoding = 4; lastKnownFileType = sourcecode.c.objc; path = "NSManagedObjectContext+TestHelpers.m"; sourceTree = "<group>"; };
		1621D2721D7715EA007108C2 /* ZMObjectSyncStrategy.h */ = {isa = PBXFileReference; fileEncoding = 4; lastKnownFileType = sourcecode.c.h; path = ZMObjectSyncStrategy.h; sourceTree = "<group>"; };
		1621D2731D7715EA007108C2 /* ZMObjectSyncStrategy.m */ = {isa = PBXFileReference; fileEncoding = 4; lastKnownFileType = sourcecode.c.objc; path = ZMObjectSyncStrategy.m; sourceTree = "<group>"; };
		1622946A221C18BE00A98679 /* AssetV3UploadRequestStrategy.swift */ = {isa = PBXFileReference; lastKnownFileType = sourcecode.swift; path = AssetV3UploadRequestStrategy.swift; sourceTree = "<group>"; };
		1622946C221C56E500A98679 /* AssetsPreprocessor.swift */ = {isa = PBXFileReference; lastKnownFileType = sourcecode.swift; path = AssetsPreprocessor.swift; sourceTree = "<group>"; };
		16229482221EBB8000A98679 /* ZMImagePreprocessingTracker.h */ = {isa = PBXFileReference; fileEncoding = 4; lastKnownFileType = sourcecode.c.h; path = ZMImagePreprocessingTracker.h; sourceTree = "<group>"; };
		16229483221EBB8000A98679 /* ZMImagePreprocessingTracker.m */ = {isa = PBXFileReference; fileEncoding = 4; lastKnownFileType = sourcecode.c.objc; path = ZMImagePreprocessingTracker.m; sourceTree = "<group>"; };
		16229484221EBB8000A98679 /* ZMImagePreprocessingTracker+Testing.h */ = {isa = PBXFileReference; fileEncoding = 4; lastKnownFileType = sourcecode.c.h; path = "ZMImagePreprocessingTracker+Testing.h"; sourceTree = "<group>"; };
		16229485221EBB8000A98679 /* ZMImagePreprocessingTrackerTests.m */ = {isa = PBXFileReference; fileEncoding = 4; lastKnownFileType = sourcecode.c.objc; path = ZMImagePreprocessingTrackerTests.m; sourceTree = "<group>"; };
		162F5799266DE67600337797 /* PayloadProcessing+UserProfileTests.swift */ = {isa = PBXFileReference; lastKnownFileType = sourcecode.swift; path = "PayloadProcessing+UserProfileTests.swift"; sourceTree = "<group>"; };
		16367F1D26FDB0740028AF8B /* Payload+Connection.swift */ = {isa = PBXFileReference; lastKnownFileType = sourcecode.swift; path = "Payload+Connection.swift"; sourceTree = "<group>"; };
		16367F2126FDB2A10028AF8B /* PayloadProcessing+Connection.swift */ = {isa = PBXFileReference; lastKnownFileType = sourcecode.swift; path = "PayloadProcessing+Connection.swift"; sourceTree = "<group>"; };
		16367F2526FDB4720028AF8B /* ConnectionRequestStrategy.swift */ = {isa = PBXFileReference; lastKnownFileType = sourcecode.swift; path = ConnectionRequestStrategy.swift; sourceTree = "<group>"; };
		164D007522256C6E00A8F264 /* AssetV3UploadRequestStrategyTests.swift */ = {isa = PBXFileReference; lastKnownFileType = sourcecode.swift; path = AssetV3UploadRequestStrategyTests.swift; sourceTree = "<group>"; };
		1658E91326C5349C003D0090 /* Starscream.xcframework */ = {isa = PBXFileReference; lastKnownFileType = wrapper.xcframework; name = Starscream.xcframework; path = Carthage/Build/Starscream.xcframework; sourceTree = "<group>"; };
		1658EA6126DE22C0003D0090 /* ConversationRequestStrategy.swift */ = {isa = PBXFileReference; lastKnownFileType = sourcecode.swift; path = ConversationRequestStrategy.swift; sourceTree = "<group>"; };
		1662ADB222B0E8B300D84071 /* VerifyLegalHoldRequestStrategy.swift */ = {isa = PBXFileReference; lastKnownFileType = sourcecode.swift; path = VerifyLegalHoldRequestStrategy.swift; sourceTree = "<group>"; };
		1662ADD022B14CBA00D84071 /* VerifyLegalHoldRequestStrategyTests.swift */ = {isa = PBXFileReference; lastKnownFileType = sourcecode.swift; path = VerifyLegalHoldRequestStrategyTests.swift; sourceTree = "<group>"; };
		1666AA2B1D93FA0B00164C06 /* ZMChangeTrackerBootstrapTests.m */ = {isa = PBXFileReference; fileEncoding = 4; lastKnownFileType = sourcecode.c.objc; path = ZMChangeTrackerBootstrapTests.m; sourceTree = "<group>"; };
		1666AA2D1D93FBE200164C06 /* ZMSyncOperationSetTests.m */ = {isa = PBXFileReference; fileEncoding = 4; lastKnownFileType = sourcecode.c.objc; path = ZMSyncOperationSetTests.m; sourceTree = "<group>"; };
		1669016A1D707509000FE4AF /* WireRequestStrategy.framework */ = {isa = PBXFileReference; explicitFileType = wrapper.framework; includeInIndex = 0; path = WireRequestStrategy.framework; sourceTree = BUILT_PRODUCTS_DIR; };
		1669016D1D707509000FE4AF /* WireRequestStrategy.h */ = {isa = PBXFileReference; lastKnownFileType = sourcecode.c.h; path = WireRequestStrategy.h; sourceTree = "<group>"; };
		1669016F1D707509000FE4AF /* Info.plist */ = {isa = PBXFileReference; lastKnownFileType = text.plist.xml; path = Info.plist; sourceTree = "<group>"; };
		166901741D707509000FE4AF /* WireRequestStrategyTests.xctest */ = {isa = PBXFileReference; explicitFileType = wrapper.cfbundle; includeInIndex = 0; path = WireRequestStrategyTests.xctest; sourceTree = BUILT_PRODUCTS_DIR; };
		1669017B1D707509000FE4AF /* Info.plist */ = {isa = PBXFileReference; lastKnownFileType = text.plist.xml; path = Info.plist; sourceTree = "<group>"; };
		166901861D7075D7000FE4AF /* version.xcconfig */ = {isa = PBXFileReference; fileEncoding = 4; lastKnownFileType = text.xcconfig; path = version.xcconfig; sourceTree = "<group>"; };
		166901961D7075D7000FE4AF /* WireRequestStrategy.xcconfig */ = {isa = PBXFileReference; fileEncoding = 4; lastKnownFileType = text.xcconfig; path = WireRequestStrategy.xcconfig; sourceTree = "<group>"; };
		166901A81D7081C7000FE4AF /* ZMContextChangeTracker.h */ = {isa = PBXFileReference; fileEncoding = 4; lastKnownFileType = sourcecode.c.h; path = ZMContextChangeTracker.h; sourceTree = "<group>"; };
		166901AB1D7081C7000FE4AF /* ZMDownstreamObjectSync.h */ = {isa = PBXFileReference; fileEncoding = 4; lastKnownFileType = sourcecode.c.h; path = ZMDownstreamObjectSync.h; sourceTree = "<group>"; };
		166901AC1D7081C7000FE4AF /* ZMDownstreamObjectSync.m */ = {isa = PBXFileReference; fileEncoding = 4; lastKnownFileType = sourcecode.c.objc; path = ZMDownstreamObjectSync.m; sourceTree = "<group>"; };
		166901AD1D7081C7000FE4AF /* ZMDownstreamObjectSyncWithWhitelist.h */ = {isa = PBXFileReference; fileEncoding = 4; lastKnownFileType = sourcecode.c.h; path = ZMDownstreamObjectSyncWithWhitelist.h; sourceTree = "<group>"; };
		166901AE1D7081C7000FE4AF /* ZMDownstreamObjectSyncWithWhitelist.m */ = {isa = PBXFileReference; fileEncoding = 4; lastKnownFileType = sourcecode.c.objc; path = ZMDownstreamObjectSyncWithWhitelist.m; sourceTree = "<group>"; };
		166901AF1D7081C7000FE4AF /* ZMDownstreamObjectSyncWithWhitelist+Internal.h */ = {isa = PBXFileReference; fileEncoding = 4; lastKnownFileType = sourcecode.c.h; path = "ZMDownstreamObjectSyncWithWhitelist+Internal.h"; sourceTree = "<group>"; };
		166901B01D7081C7000FE4AF /* ZMLocallyInsertedObjectSet.h */ = {isa = PBXFileReference; fileEncoding = 4; lastKnownFileType = sourcecode.c.h; path = ZMLocallyInsertedObjectSet.h; sourceTree = "<group>"; };
		166901B11D7081C7000FE4AF /* ZMLocallyInsertedObjectSet.m */ = {isa = PBXFileReference; fileEncoding = 4; lastKnownFileType = sourcecode.c.objc; path = ZMLocallyInsertedObjectSet.m; sourceTree = "<group>"; };
		166901B21D7081C7000FE4AF /* ZMLocallyModifiedObjectSet.h */ = {isa = PBXFileReference; fileEncoding = 4; lastKnownFileType = sourcecode.c.h; path = ZMLocallyModifiedObjectSet.h; sourceTree = "<group>"; };
		166901B31D7081C7000FE4AF /* ZMLocallyModifiedObjectSet.m */ = {isa = PBXFileReference; fileEncoding = 4; lastKnownFileType = sourcecode.c.objc; path = ZMLocallyModifiedObjectSet.m; sourceTree = "<group>"; };
		166901B41D7081C7000FE4AF /* ZMLocallyModifiedObjectSyncStatus.h */ = {isa = PBXFileReference; fileEncoding = 4; lastKnownFileType = sourcecode.c.h; path = ZMLocallyModifiedObjectSyncStatus.h; sourceTree = "<group>"; };
		166901B51D7081C7000FE4AF /* ZMLocallyModifiedObjectSyncStatus.m */ = {isa = PBXFileReference; fileEncoding = 4; lastKnownFileType = sourcecode.c.objc; path = ZMLocallyModifiedObjectSyncStatus.m; sourceTree = "<group>"; };
		166901B61D7081C7000FE4AF /* ZMObjectSync.h */ = {isa = PBXFileReference; fileEncoding = 4; lastKnownFileType = sourcecode.c.h; path = ZMObjectSync.h; sourceTree = "<group>"; };
		166901B71D7081C7000FE4AF /* ZMRemoteIdentifierObjectSync.h */ = {isa = PBXFileReference; fileEncoding = 4; lastKnownFileType = sourcecode.c.h; path = ZMRemoteIdentifierObjectSync.h; sourceTree = "<group>"; };
		166901B81D7081C7000FE4AF /* ZMRemoteIdentifierObjectSync.m */ = {isa = PBXFileReference; fileEncoding = 4; lastKnownFileType = sourcecode.c.objc; path = ZMRemoteIdentifierObjectSync.m; sourceTree = "<group>"; };
		166901B91D7081C7000FE4AF /* ZMRequestGenerator.h */ = {isa = PBXFileReference; fileEncoding = 4; lastKnownFileType = sourcecode.c.h; path = ZMRequestGenerator.h; sourceTree = "<group>"; };
		166901BA1D7081C7000FE4AF /* ZMRequestGenerator.m */ = {isa = PBXFileReference; fileEncoding = 4; lastKnownFileType = sourcecode.c.objc; path = ZMRequestGenerator.m; sourceTree = "<group>"; };
		166901BB1D7081C7000FE4AF /* ZMSingleRequestSync.h */ = {isa = PBXFileReference; fileEncoding = 4; lastKnownFileType = sourcecode.c.h; path = ZMSingleRequestSync.h; sourceTree = "<group>"; };
		166901BC1D7081C7000FE4AF /* ZMSingleRequestSync.m */ = {isa = PBXFileReference; fileEncoding = 4; lastKnownFileType = sourcecode.c.objc; path = ZMSingleRequestSync.m; sourceTree = "<group>"; };
		166901BD1D7081C7000FE4AF /* ZMSyncOperationSet.h */ = {isa = PBXFileReference; fileEncoding = 4; lastKnownFileType = sourcecode.c.h; path = ZMSyncOperationSet.h; sourceTree = "<group>"; };
		166901BE1D7081C7000FE4AF /* ZMSyncOperationSet.m */ = {isa = PBXFileReference; fileEncoding = 4; lastKnownFileType = sourcecode.c.objc; path = ZMSyncOperationSet.m; sourceTree = "<group>"; };
		166901C31D7081C7000FE4AF /* ZMTimedSingleRequestSync.h */ = {isa = PBXFileReference; fileEncoding = 4; lastKnownFileType = sourcecode.c.h; path = ZMTimedSingleRequestSync.h; sourceTree = "<group>"; };
		166901C41D7081C7000FE4AF /* ZMTimedSingleRequestSync.m */ = {isa = PBXFileReference; fileEncoding = 4; lastKnownFileType = sourcecode.c.objc; path = ZMTimedSingleRequestSync.m; sourceTree = "<group>"; };
		166901C71D7081C7000FE4AF /* ZMUpstreamInsertedObjectSync.h */ = {isa = PBXFileReference; fileEncoding = 4; lastKnownFileType = sourcecode.c.h; path = ZMUpstreamInsertedObjectSync.h; sourceTree = "<group>"; };
		166901C81D7081C7000FE4AF /* ZMUpstreamInsertedObjectSync.m */ = {isa = PBXFileReference; fileEncoding = 4; lastKnownFileType = sourcecode.c.objc; path = ZMUpstreamInsertedObjectSync.m; sourceTree = "<group>"; };
		166901C91D7081C7000FE4AF /* ZMUpstreamModifiedObjectSync.h */ = {isa = PBXFileReference; fileEncoding = 4; lastKnownFileType = sourcecode.c.h; path = ZMUpstreamModifiedObjectSync.h; sourceTree = "<group>"; };
		166901CA1D7081C7000FE4AF /* ZMUpstreamModifiedObjectSync.m */ = {isa = PBXFileReference; fileEncoding = 4; lastKnownFileType = sourcecode.c.objc; path = ZMUpstreamModifiedObjectSync.m; sourceTree = "<group>"; };
		166901CB1D7081C7000FE4AF /* ZMUpstreamModifiedObjectSync+Testing.h */ = {isa = PBXFileReference; fileEncoding = 4; lastKnownFileType = sourcecode.c.h; path = "ZMUpstreamModifiedObjectSync+Testing.h"; sourceTree = "<group>"; };
		166901CC1D7081C7000FE4AF /* ZMUpstreamRequest.h */ = {isa = PBXFileReference; fileEncoding = 4; lastKnownFileType = sourcecode.c.h; path = ZMUpstreamRequest.h; sourceTree = "<group>"; };
		166901CD1D7081C7000FE4AF /* ZMUpstreamRequest.m */ = {isa = PBXFileReference; fileEncoding = 4; lastKnownFileType = sourcecode.c.objc; path = ZMUpstreamRequest.m; sourceTree = "<group>"; };
		166901CE1D7081C7000FE4AF /* ZMUpstreamTranscoder.h */ = {isa = PBXFileReference; fileEncoding = 4; lastKnownFileType = sourcecode.c.h; path = ZMUpstreamTranscoder.h; sourceTree = "<group>"; };
		166902111D70851E000FE4AF /* ZMOutstandingItems.h */ = {isa = PBXFileReference; fileEncoding = 4; lastKnownFileType = sourcecode.c.h; path = ZMOutstandingItems.h; sourceTree = "<group>"; };
		166902171D709110000FE4AF /* ZMDownstreamObjectSyncOrderingTests.m */ = {isa = PBXFileReference; fileEncoding = 4; lastKnownFileType = sourcecode.c.objc; path = ZMDownstreamObjectSyncOrderingTests.m; sourceTree = "<group>"; };
		166902181D709110000FE4AF /* ZMDownstreamObjectSyncTests.m */ = {isa = PBXFileReference; fileEncoding = 4; lastKnownFileType = sourcecode.c.objc; path = ZMDownstreamObjectSyncTests.m; sourceTree = "<group>"; };
		166902191D709110000FE4AF /* ZMDownstreamObjectSyncWithWhitelistTests.m */ = {isa = PBXFileReference; fileEncoding = 4; lastKnownFileType = sourcecode.c.objc; path = ZMDownstreamObjectSyncWithWhitelistTests.m; sourceTree = "<group>"; };
		1669021B1D709110000FE4AF /* ZMLocallyInsertedObjectSetTests.m */ = {isa = PBXFileReference; fileEncoding = 4; lastKnownFileType = sourcecode.c.objc; path = ZMLocallyInsertedObjectSetTests.m; sourceTree = "<group>"; };
		1669021C1D709110000FE4AF /* ZMLocallyModifiedObjectSetTests.m */ = {isa = PBXFileReference; fileEncoding = 4; lastKnownFileType = sourcecode.c.objc; path = ZMLocallyModifiedObjectSetTests.m; sourceTree = "<group>"; };
		1669021D1D709110000FE4AF /* ZMLocallyModifiedObjectSyncStatusTests.m */ = {isa = PBXFileReference; fileEncoding = 4; lastKnownFileType = sourcecode.c.objc; path = ZMLocallyModifiedObjectSyncStatusTests.m; sourceTree = "<group>"; };
		1669021E1D709110000FE4AF /* ZMRemoteIdentifierObjectSyncTests.m */ = {isa = PBXFileReference; fileEncoding = 4; lastKnownFileType = sourcecode.c.objc; path = ZMRemoteIdentifierObjectSyncTests.m; sourceTree = "<group>"; };
		1669021F1D709110000FE4AF /* ZMRequestGeneratorTests.m */ = {isa = PBXFileReference; fileEncoding = 4; lastKnownFileType = sourcecode.c.objc; path = ZMRequestGeneratorTests.m; sourceTree = "<group>"; };
		166902201D709110000FE4AF /* ZMSingleRequestSyncTests.m */ = {isa = PBXFileReference; fileEncoding = 4; lastKnownFileType = sourcecode.c.objc; path = ZMSingleRequestSyncTests.m; sourceTree = "<group>"; };
		166902211D709110000FE4AF /* ZMTimedSingleRequestSyncTests.m */ = {isa = PBXFileReference; fileEncoding = 4; lastKnownFileType = sourcecode.c.objc; path = ZMTimedSingleRequestSyncTests.m; sourceTree = "<group>"; };
		166902221D709110000FE4AF /* ZMUpstreamInsertedObjectSyncTests.m */ = {isa = PBXFileReference; fileEncoding = 4; lastKnownFileType = sourcecode.c.objc; path = ZMUpstreamInsertedObjectSyncTests.m; sourceTree = "<group>"; };
		166902231D709110000FE4AF /* ZMUpstreamModifiedObjectSyncTests.m */ = {isa = PBXFileReference; fileEncoding = 4; lastKnownFileType = sourcecode.c.objc; path = ZMUpstreamModifiedObjectSyncTests.m; sourceTree = "<group>"; };
		166A22902577C06B00EF313D /* ResetSessionRequestStrategy.swift */ = {isa = PBXFileReference; lastKnownFileType = sourcecode.swift; path = ResetSessionRequestStrategy.swift; sourceTree = "<group>"; };
		16751E8424CF72970099AE09 /* DeliveryReceiptRequestStrategy.swift */ = {isa = PBXFileReference; fileEncoding = 4; lastKnownFileType = sourcecode.swift; path = DeliveryReceiptRequestStrategy.swift; sourceTree = "<group>"; };
		16751EBA24D1BDA00099AE09 /* DeliveryReceiptRequestStrategyTests.swift */ = {isa = PBXFileReference; lastKnownFileType = sourcecode.swift; path = DeliveryReceiptRequestStrategyTests.swift; sourceTree = "<group>"; };
		167BCBC326087F8900E9D7E3 /* ZMTBaseTests+CoreDataStack.swift */ = {isa = PBXFileReference; lastKnownFileType = sourcecode.swift; path = "ZMTBaseTests+CoreDataStack.swift"; sourceTree = "<group>"; };
		1682462E257A1FB7002AF17B /* KeyPathObjectSync.swift */ = {isa = PBXFileReference; lastKnownFileType = sourcecode.swift; path = KeyPathObjectSync.swift; sourceTree = "<group>"; };
		16824630257A23E8002AF17B /* KeyPathObjectSyncTests.swift */ = {isa = PBXFileReference; lastKnownFileType = sourcecode.swift; path = KeyPathObjectSyncTests.swift; sourceTree = "<group>"; };
		16824632257A2B47002AF17B /* ResetSessionRequestStrategyTests.swift */ = {isa = PBXFileReference; lastKnownFileType = sourcecode.swift; path = ResetSessionRequestStrategyTests.swift; sourceTree = "<group>"; };
		168414182228365D00FCB9BC /* AssetsPreprocessorTests.swift */ = {isa = PBXFileReference; lastKnownFileType = sourcecode.swift; path = AssetsPreprocessorTests.swift; sourceTree = "<group>"; };
		168D7BBB26F330DE00789960 /* MessagingTest+Payloads.swift */ = {isa = PBXFileReference; lastKnownFileType = sourcecode.swift; path = "MessagingTest+Payloads.swift"; sourceTree = "<group>"; };
		168D7CA426FB0CFD00789960 /* ActionHandler.swift */ = {isa = PBXFileReference; lastKnownFileType = sourcecode.swift; path = ActionHandler.swift; sourceTree = "<group>"; };
		168D7CB126FB0E3F00789960 /* EntityActionSync.swift */ = {isa = PBXFileReference; lastKnownFileType = sourcecode.swift; path = EntityActionSync.swift; sourceTree = "<group>"; };
		168D7CB626FB0E9200789960 /* AddParticipantActionHandler.swift */ = {isa = PBXFileReference; lastKnownFileType = sourcecode.swift; path = AddParticipantActionHandler.swift; sourceTree = "<group>"; };
		168D7CBA26FB21D900789960 /* RemoveParticipantActionHandler.swift */ = {isa = PBXFileReference; lastKnownFileType = sourcecode.swift; path = RemoveParticipantActionHandler.swift; sourceTree = "<group>"; };
		168D7CCD26FB303A00789960 /* AddParticipantActionHandlerTests.swift */ = {isa = PBXFileReference; lastKnownFileType = sourcecode.swift; path = AddParticipantActionHandlerTests.swift; sourceTree = "<group>"; };
		168D7CF526FC6D3300789960 /* RemoveParticipantActionHandlerTests.swift */ = {isa = PBXFileReference; lastKnownFileType = sourcecode.swift; path = RemoveParticipantActionHandlerTests.swift; sourceTree = "<group>"; };
		168D7D0B26FC81AD00789960 /* ActionHandlerTests.swift */ = {isa = PBXFileReference; lastKnownFileType = sourcecode.swift; path = ActionHandlerTests.swift; sourceTree = "<group>"; };
		16972DEC2668E699008AF3A2 /* UserProfileRequestStrategyTests.swift */ = {isa = PBXFileReference; lastKnownFileType = sourcecode.swift; path = UserProfileRequestStrategyTests.swift; sourceTree = "<group>"; };
		169BA1CA25E9507600374343 /* Payload+Decoding.swift */ = {isa = PBXFileReference; lastKnownFileType = sourcecode.swift; path = "Payload+Decoding.swift"; sourceTree = "<group>"; };
		169BA1CC25E95DC900374343 /* Payload+Processing.swift */ = {isa = PBXFileReference; lastKnownFileType = sourcecode.swift; path = "Payload+Processing.swift"; sourceTree = "<group>"; };
		16A4891526849258001F9127 /* PayloadProcessing+MessageSendingStatusTests.swift */ = {isa = PBXFileReference; lastKnownFileType = sourcecode.swift; path = "PayloadProcessing+MessageSendingStatusTests.swift"; sourceTree = "<group>"; };
		16A489192685CECC001F9127 /* ProteusMessageSync.swift */ = {isa = PBXFileReference; lastKnownFileType = sourcecode.swift; path = ProteusMessageSync.swift; sourceTree = "<group>"; };
		16A48935268A0665001F9127 /* ModifiedKeyObjectSync.swift */ = {isa = PBXFileReference; lastKnownFileType = sourcecode.swift; path = ModifiedKeyObjectSync.swift; sourceTree = "<group>"; };
		16A48939268A080E001F9127 /* InsertedObjectSync.swift */ = {isa = PBXFileReference; lastKnownFileType = sourcecode.swift; path = InsertedObjectSync.swift; sourceTree = "<group>"; };
		16A4893E268B0C82001F9127 /* ClientMessageRequestStrategy.swift */ = {isa = PBXFileReference; lastKnownFileType = sourcecode.swift; path = ClientMessageRequestStrategy.swift; sourceTree = "<group>"; };
		16A4894A268B0D1D001F9127 /* LinkPreviewUpdateRequestStrategy.swift */ = {isa = PBXFileReference; lastKnownFileType = sourcecode.swift; path = LinkPreviewUpdateRequestStrategy.swift; sourceTree = "<group>"; };
		16A86B2622A128A800A674F8 /* IdentifierObjectSync.swift */ = {isa = PBXFileReference; lastKnownFileType = sourcecode.swift; path = IdentifierObjectSync.swift; sourceTree = "<group>"; };
		16A86B4522A5485E00A674F8 /* IdentifierObjectSyncTests.swift */ = {isa = PBXFileReference; lastKnownFileType = sourcecode.swift; path = IdentifierObjectSyncTests.swift; sourceTree = "<group>"; };
		16B5B33626FDDD8A001A3216 /* ConnectToUserActionHandler.swift */ = {isa = PBXFileReference; lastKnownFileType = sourcecode.swift; path = ConnectToUserActionHandler.swift; sourceTree = "<group>"; };
		16B5B3452701A713001A3216 /* UpdateConnectionActionHandler.swift */ = {isa = PBXFileReference; lastKnownFileType = sourcecode.swift; path = UpdateConnectionActionHandler.swift; sourceTree = "<group>"; };
		16B5B42A2705E163001A3216 /* ConnectionRequestStrategyTests.swift */ = {isa = PBXFileReference; lastKnownFileType = sourcecode.swift; path = ConnectionRequestStrategyTests.swift; sourceTree = "<group>"; };
		16CC0832268DC32D00C0613C /* LinkPreviewUpdateRequestStrategyTests.swift */ = {isa = PBXFileReference; lastKnownFileType = sourcecode.swift; path = LinkPreviewUpdateRequestStrategyTests.swift; sourceTree = "<group>"; };
		16CC083A268E075100C0613C /* ClientMessageRequestStrategyTests.swift */ = {isa = PBXFileReference; lastKnownFileType = sourcecode.swift; path = ClientMessageRequestStrategyTests.swift; sourceTree = "<group>"; };
		16D0E07C1DF872FD0075DF8F /* DependencyEntitySyncTests.swift */ = {isa = PBXFileReference; fileEncoding = 4; lastKnownFileType = sourcecode.swift; path = DependencyEntitySyncTests.swift; sourceTree = "<group>"; };
		16D0E07E1DF88B430075DF8F /* EntityTranscoder.swift */ = {isa = PBXFileReference; fileEncoding = 4; lastKnownFileType = sourcecode.swift; path = EntityTranscoder.swift; sourceTree = "<group>"; };
		16DABDA125D69335005F4C3A /* Payload.swift */ = {isa = PBXFileReference; lastKnownFileType = sourcecode.swift; path = Payload.swift; sourceTree = "<group>"; };
		16E5F6D526EF1BE000F35FBA /* PaginatedSync.swift */ = {isa = PBXFileReference; lastKnownFileType = sourcecode.swift; path = PaginatedSync.swift; sourceTree = "<group>"; };
		16E5F6DC26EF1E3200F35FBA /* Payload+Conversation.swift */ = {isa = PBXFileReference; lastKnownFileType = sourcecode.swift; path = "Payload+Conversation.swift"; sourceTree = "<group>"; };
		16E5F71726EF4DBF00F35FBA /* ConversationRequestStrategyTests.swift */ = {isa = PBXFileReference; lastKnownFileType = sourcecode.swift; path = ConversationRequestStrategyTests.swift; sourceTree = "<group>"; };
		16E5F71B26F09E5B00F35FBA /* PayloadProcessing+ConversationTests.swift */ = {isa = PBXFileReference; lastKnownFileType = sourcecode.swift; path = "PayloadProcessing+ConversationTests.swift"; sourceTree = "<group>"; };
		16E70F5A270DCCB900718E5D /* UpdateConnectionActionHandlerTests.swift */ = {isa = PBXFileReference; lastKnownFileType = sourcecode.swift; path = UpdateConnectionActionHandlerTests.swift; sourceTree = "<group>"; };
		16E70F7D270EEA5400718E5D /* PayloadProcessing+UserProfile.swift */ = {isa = PBXFileReference; lastKnownFileType = sourcecode.swift; path = "PayloadProcessing+UserProfile.swift"; sourceTree = "<group>"; };
		16E70F89270EEB2300718E5D /* PayloadProcessing+Conversation.swift */ = {isa = PBXFileReference; lastKnownFileType = sourcecode.swift; path = "PayloadProcessing+Conversation.swift"; sourceTree = "<group>"; };
		16E70F8D270EEBB700718E5D /* PayloadProcessing+MessageSendingStatus.swift */ = {isa = PBXFileReference; lastKnownFileType = sourcecode.swift; path = "PayloadProcessing+MessageSendingStatus.swift"; sourceTree = "<group>"; };
		16E70F93270EEEEB00718E5D /* PayloadProcessing+ConnectionTests.swift */ = {isa = PBXFileReference; lastKnownFileType = sourcecode.swift; path = "PayloadProcessing+ConnectionTests.swift"; sourceTree = "<group>"; };
		16FFDE431DF6C668003494D6 /* DependencyEntitySync.swift */ = {isa = PBXFileReference; fileEncoding = 4; lastKnownFileType = sourcecode.swift; path = DependencyEntitySync.swift; sourceTree = "<group>"; };
		547D47161E7C1B0D002EEA15 /* DependentObjects.swift */ = {isa = PBXFileReference; fileEncoding = 4; lastKnownFileType = sourcecode.swift; path = DependentObjects.swift; sourceTree = "<group>"; };
		547D47181E7C2F6C002EEA15 /* DependentObjectsTests.swift */ = {isa = PBXFileReference; fileEncoding = 4; lastKnownFileType = sourcecode.swift; path = DependentObjectsTests.swift; sourceTree = "<group>"; };
		547E664C1F7512FE008CB1FA /* Default-568h@2x.png */ = {isa = PBXFileReference; lastKnownFileType = image.png; path = "Default-568h@2x.png"; sourceTree = "<group>"; };
		5E68F22622452CDC00298376 /* LinkPreprocessor.swift */ = {isa = PBXFileReference; lastKnownFileType = sourcecode.swift; path = LinkPreprocessor.swift; sourceTree = "<group>"; };
		5E9EA4DD2243C10400D401B2 /* LinkAttachmentsPreprocessor.swift */ = {isa = PBXFileReference; lastKnownFileType = sourcecode.swift; path = LinkAttachmentsPreprocessor.swift; sourceTree = "<group>"; };
		5E9EA4DF2243C6B200D401B2 /* LinkAttachmentsPreprocessorTests.swift */ = {isa = PBXFileReference; lastKnownFileType = sourcecode.swift; path = LinkAttachmentsPreprocessorTests.swift; sourceTree = "<group>"; };
		631216382881D10100FF9A56 /* ZMUpdateEvent+Payload.swift */ = {isa = PBXFileReference; lastKnownFileType = sourcecode.swift; path = "ZMUpdateEvent+Payload.swift"; sourceTree = "<group>"; };
		633B39692891890500208124 /* ZMUpdateEvent+Decryption.swift */ = {isa = PBXFileReference; lastKnownFileType = sourcecode.swift; path = "ZMUpdateEvent+Decryption.swift"; sourceTree = "<group>"; };
		633B396B2892D53300208124 /* MockMLSController.swift */ = {isa = PBXFileReference; lastKnownFileType = sourcecode.swift; path = MockMLSController.swift; sourceTree = "<group>"; };
		63CC83B02859D488008549AD /* ClaimMLSKeyPackageActionHandler.swift */ = {isa = PBXFileReference; lastKnownFileType = sourcecode.swift; path = ClaimMLSKeyPackageActionHandler.swift; sourceTree = "<group>"; };
		63CC83B2285A1E59008549AD /* ClaimMLSKeyPackageActionHandlerTests.swift */ = {isa = PBXFileReference; lastKnownFileType = sourcecode.swift; path = ClaimMLSKeyPackageActionHandlerTests.swift; sourceTree = "<group>"; };
		63CC83B8285B4845008549AD /* String+Empty.swift */ = {isa = PBXFileReference; lastKnownFileType = sourcecode.swift; path = "String+Empty.swift"; sourceTree = "<group>"; };
		63CC83DF285C9C6C008549AD /* UploadSelfMLSKeyPackagesActionHandler.swift */ = {isa = PBXFileReference; fileEncoding = 4; lastKnownFileType = sourcecode.swift; path = UploadSelfMLSKeyPackagesActionHandler.swift; sourceTree = "<group>"; };
		63CC83E0285C9C6C008549AD /* UploadSelfMLSKeyPackagesActionHandlerTests.swift */ = {isa = PBXFileReference; fileEncoding = 4; lastKnownFileType = sourcecode.swift; path = UploadSelfMLSKeyPackagesActionHandlerTests.swift; sourceTree = "<group>"; };
		63CC83EB285CA2B0008549AD /* SendMLSWelcomeActionHandler.swift */ = {isa = PBXFileReference; fileEncoding = 4; lastKnownFileType = sourcecode.swift; path = SendMLSWelcomeActionHandler.swift; sourceTree = "<group>"; };
		63CC83EC285CA2B0008549AD /* SendMLSWelcomeActionHandlerTests.swift */ = {isa = PBXFileReference; fileEncoding = 4; lastKnownFileType = sourcecode.swift; path = SendMLSWelcomeActionHandlerTests.swift; sourceTree = "<group>"; };
		63CC83F1285CB96A008549AD /* ActionHandlerTestBase.swift */ = {isa = PBXFileReference; lastKnownFileType = sourcecode.swift; path = ActionHandlerTestBase.swift; sourceTree = "<group>"; };
		63DA339E286DF6ED00818C3C /* MLSEventProcessor.swift */ = {isa = PBXFileReference; lastKnownFileType = sourcecode.swift; path = MLSEventProcessor.swift; sourceTree = "<group>"; };
		63DA33A7286F27DD00818C3C /* MLSEventProcessorTests.swift */ = {isa = PBXFileReference; lastKnownFileType = sourcecode.swift; path = MLSEventProcessorTests.swift; sourceTree = "<group>"; };
		63DA33A9286F343A00818C3C /* MockMLSEventProcessor.swift */ = {isa = PBXFileReference; lastKnownFileType = sourcecode.swift; path = MockMLSEventProcessor.swift; sourceTree = "<group>"; };
		70C781FC2732B0100059DF07 /* UpdateRoleActionHandlerTests.swift */ = {isa = PBXFileReference; lastKnownFileType = sourcecode.swift; path = UpdateRoleActionHandlerTests.swift; sourceTree = "<group>"; };
		70E77B78273187660021EE70 /* UpdateRoleActionHandler.swift */ = {isa = PBXFileReference; lastKnownFileType = sourcecode.swift; path = UpdateRoleActionHandler.swift; sourceTree = "<group>"; };
		7A111DE7285C90A90085BF91 /* SendMLSMessageActionHandler.swift */ = {isa = PBXFileReference; lastKnownFileType = sourcecode.swift; path = SendMLSMessageActionHandler.swift; sourceTree = "<group>"; };
		7A111DE9285C90B70085BF91 /* SendMLSMessageActionHandlerTests.swift */ = {isa = PBXFileReference; lastKnownFileType = sourcecode.swift; path = SendMLSMessageActionHandlerTests.swift; sourceTree = "<group>"; };
		7AEBB676285A10620090B524 /* CountSelfMLSKeyPackagesActionHandler.swift */ = {isa = PBXFileReference; lastKnownFileType = sourcecode.swift; path = CountSelfMLSKeyPackagesActionHandler.swift; sourceTree = "<group>"; };
		7AEBB678285A16400090B524 /* CountSelfMLSKeyPackagesActionHandlerTests.swift */ = {isa = PBXFileReference; lastKnownFileType = sourcecode.swift; path = CountSelfMLSKeyPackagesActionHandlerTests.swift; sourceTree = "<group>"; };
		8792F55621AD944100795027 /* UserPropertyRequestStrategy.swift */ = {isa = PBXFileReference; lastKnownFileType = sourcecode.swift; path = UserPropertyRequestStrategy.swift; sourceTree = "<group>"; };
		87F7288421AFF37D000ED371 /* UserPropertyRequestStrategyTests.swift */ = {isa = PBXFileReference; lastKnownFileType = sourcecode.swift; path = UserPropertyRequestStrategyTests.swift; sourceTree = "<group>"; };
		A90C56E52685C20E00F1007B /* ZMImagePreprocessingTrackerTests.swift */ = {isa = PBXFileReference; fileEncoding = 4; lastKnownFileType = sourcecode.swift; path = ZMImagePreprocessingTrackerTests.swift; sourceTree = "<group>"; };
		A90C56EB2685C23400F1007B /* ZMImagePreprocessingTrackerTests.h */ = {isa = PBXFileReference; lastKnownFileType = sourcecode.c.h; path = ZMImagePreprocessingTrackerTests.h; sourceTree = "<group>"; };
		A9D63688268DE13D00F8CD40 /* WireTesting.xcframework */ = {isa = PBXFileReference; lastKnownFileType = wrapper.xcframework; name = WireTesting.xcframework; path = Carthage/Build/WireTesting.xcframework; sourceTree = "<group>"; };
		A9D63689268DE13D00F8CD40 /* WireDataModel.xcframework */ = {isa = PBXFileReference; lastKnownFileType = wrapper.xcframework; name = WireDataModel.xcframework; path = Carthage/Build/WireDataModel.xcframework; sourceTree = "<group>"; };
		A9D6368A268DE13D00F8CD40 /* WireSystem.xcframework */ = {isa = PBXFileReference; lastKnownFileType = wrapper.xcframework; name = WireSystem.xcframework; path = Carthage/Build/WireSystem.xcframework; sourceTree = "<group>"; };
		A9D6368B268DE13D00F8CD40 /* WireTransport.xcframework */ = {isa = PBXFileReference; lastKnownFileType = wrapper.xcframework; name = WireTransport.xcframework; path = Carthage/Build/WireTransport.xcframework; sourceTree = "<group>"; };
		A9D6368C268DE13D00F8CD40 /* OCMock.xcframework */ = {isa = PBXFileReference; lastKnownFileType = wrapper.xcframework; name = OCMock.xcframework; path = Carthage/Build/OCMock.xcframework; sourceTree = "<group>"; };
		A9D6368D268DE13D00F8CD40 /* WireImages.xcframework */ = {isa = PBXFileReference; lastKnownFileType = wrapper.xcframework; name = WireImages.xcframework; path = Carthage/Build/WireImages.xcframework; sourceTree = "<group>"; };
		A9D6368E268DE13D00F8CD40 /* PINCache.xcframework */ = {isa = PBXFileReference; lastKnownFileType = wrapper.xcframework; name = PINCache.xcframework; path = Carthage/Build/PINCache.xcframework; sourceTree = "<group>"; };
		A9D6368F268DE13D00F8CD40 /* WireCryptobox.xcframework */ = {isa = PBXFileReference; lastKnownFileType = wrapper.xcframework; name = WireCryptobox.xcframework; path = Carthage/Build/WireCryptobox.xcframework; sourceTree = "<group>"; };
		A9D63690268DE13D00F8CD40 /* SwiftProtobuf.xcframework */ = {isa = PBXFileReference; lastKnownFileType = wrapper.xcframework; name = SwiftProtobuf.xcframework; path = Carthage/Build/SwiftProtobuf.xcframework; sourceTree = "<group>"; };
		A9D63691268DE13D00F8CD40 /* WireProtos.xcframework */ = {isa = PBXFileReference; lastKnownFileType = wrapper.xcframework; name = WireProtos.xcframework; path = Carthage/Build/WireProtos.xcframework; sourceTree = "<group>"; };
		A9D63692268DE13D00F8CD40 /* WireLinkPreview.xcframework */ = {isa = PBXFileReference; lastKnownFileType = wrapper.xcframework; name = WireLinkPreview.xcframework; path = Carthage/Build/WireLinkPreview.xcframework; sourceTree = "<group>"; };
		A9D63693268DE13D00F8CD40 /* HTMLString.xcframework */ = {isa = PBXFileReference; lastKnownFileType = wrapper.xcframework; name = HTMLString.xcframework; path = Carthage/Build/HTMLString.xcframework; sourceTree = "<group>"; };
		A9D63694268DE13D00F8CD40 /* WireUtilities.xcframework */ = {isa = PBXFileReference; lastKnownFileType = wrapper.xcframework; name = WireUtilities.xcframework; path = Carthage/Build/WireUtilities.xcframework; sourceTree = "<group>"; };
		A9FEFF9C279B88530073CF2D /* ios-arm64Simulator.xcconfig */ = {isa = PBXFileReference; lastKnownFileType = text.xcconfig; name = "ios-arm64Simulator.xcconfig"; path = "Carthage/Checkouts/wire-ios-system/Resources/Configurations/zmc-config/ios-arm64Simulator.xcconfig"; sourceTree = SOURCE_ROOT; };
		BF1F52C51ECC74E5002FB553 /* Array+RequestGenerator.swift */ = {isa = PBXFileReference; fileEncoding = 4; lastKnownFileType = sourcecode.swift; path = "Array+RequestGenerator.swift"; sourceTree = "<group>"; };
		BFF9446520F5F79F00531BC3 /* ImageV2DownloadRequestStrategyTests.swift */ = {isa = PBXFileReference; lastKnownFileType = sourcecode.swift; path = ImageV2DownloadRequestStrategyTests.swift; sourceTree = "<group>"; };
		D5D65A052073C8F800D7F3C3 /* AssetRequestFactoryTests.swift */ = {isa = PBXFileReference; lastKnownFileType = sourcecode.swift; path = AssetRequestFactoryTests.swift; sourceTree = "<group>"; };
		EE04084728C9E2FA009E4B8D /* FetchBackendMLSPublicKeysActionHandler.swift */ = {isa = PBXFileReference; lastKnownFileType = sourcecode.swift; path = FetchBackendMLSPublicKeysActionHandler.swift; sourceTree = "<group>"; };
		EE04084928C9E63E009E4B8D /* FetchBackendMLSPublicKeysActionHandlerTests.swift */ = {isa = PBXFileReference; lastKnownFileType = sourcecode.swift; path = FetchBackendMLSPublicKeysActionHandlerTests.swift; sourceTree = "<group>"; };
		EE0CEB452893E9390055ECE5 /* ConversationEventProcessor.swift */ = {isa = PBXFileReference; lastKnownFileType = sourcecode.swift; path = ConversationEventProcessor.swift; sourceTree = "<group>"; };
		EE202DAA27F1F4CC00083AB3 /* VoIPPushPayload.swift */ = {isa = PBXFileReference; lastKnownFileType = sourcecode.swift; path = VoIPPushPayload.swift; sourceTree = "<group>"; };
		EE3245FB2821D41000F2A84A /* VoIPPushHelper.swift */ = {isa = PBXFileReference; lastKnownFileType = sourcecode.swift; path = VoIPPushHelper.swift; sourceTree = "<group>"; };
		EE3246032823196100F2A84A /* VoIPPushHelperTests.swift */ = {isa = PBXFileReference; lastKnownFileType = sourcecode.swift; path = VoIPPushHelperTests.swift; sourceTree = "<group>"; };
		EE402C0028996AA300CA0E40 /* MLSMessageSync.swift */ = {isa = PBXFileReference; lastKnownFileType = sourcecode.swift; path = MLSMessageSync.swift; sourceTree = "<group>"; };
		EE402C0228996C2500CA0E40 /* MLSMessageSync.Transcoder.swift */ = {isa = PBXFileReference; lastKnownFileType = sourcecode.swift; path = MLSMessageSync.Transcoder.swift; sourceTree = "<group>"; };
		EE402C0428996C6900CA0E40 /* MLSMessage.swift */ = {isa = PBXFileReference; lastKnownFileType = sourcecode.swift; path = MLSMessage.swift; sourceTree = "<group>"; };
		EE402C0628996F6600CA0E40 /* MessageSync.swift */ = {isa = PBXFileReference; lastKnownFileType = sourcecode.swift; path = MessageSync.swift; sourceTree = "<group>"; };
		EE4345DE2865D0FB0090AC34 /* ConversationByQualifiedIDListTranscoderTests.swift */ = {isa = PBXFileReference; lastKnownFileType = sourcecode.swift; path = ConversationByQualifiedIDListTranscoderTests.swift; sourceTree = "<group>"; };
		EE4C5FBD27D2C5CD000C0D45 /* BundledMessageNotificationBuilder.swift */ = {isa = PBXFileReference; lastKnownFileType = sourcecode.swift; path = BundledMessageNotificationBuilder.swift; sourceTree = "<group>"; };
		EE57BD9C28A52DD600C46660 /* MLSMessageSyncTests.swift */ = {isa = PBXFileReference; lastKnownFileType = sourcecode.swift; path = MLSMessageSyncTests.swift; sourceTree = "<group>"; };
		EE57BD9E28A52E3100C46660 /* MessageSyncTests.swift */ = {isa = PBXFileReference; lastKnownFileType = sourcecode.swift; path = MessageSyncTests.swift; sourceTree = "<group>"; };
		EE82318827D22D79008CD77B /* String+Random.swift */ = {isa = PBXFileReference; lastKnownFileType = sourcecode.swift; path = "String+Random.swift"; sourceTree = "<group>"; };
		EE8DC53428C0EF7800AC4E3D /* FetchUserClientsAction.swift */ = {isa = PBXFileReference; lastKnownFileType = sourcecode.swift; path = FetchUserClientsAction.swift; sourceTree = "<group>"; };
		EE8DC53628C0EFA700AC4E3D /* FetchUserClientsActionHandler.swift */ = {isa = PBXFileReference; lastKnownFileType = sourcecode.swift; path = FetchUserClientsActionHandler.swift; sourceTree = "<group>"; };
		EE8DC53828C0F04B00AC4E3D /* FetchUserClientsActionHandlerTests.swift */ = {isa = PBXFileReference; lastKnownFileType = sourcecode.swift; path = FetchUserClientsActionHandlerTests.swift; sourceTree = "<group>"; };
		EE90C29D282E785800474379 /* PushTokenStrategy.swift */ = {isa = PBXFileReference; lastKnownFileType = sourcecode.swift; path = PushTokenStrategy.swift; sourceTree = "<group>"; };
		EE90C2A4282E7EA900474379 /* RegisterPushTokenAction.swift */ = {isa = PBXFileReference; lastKnownFileType = sourcecode.swift; path = RegisterPushTokenAction.swift; sourceTree = "<group>"; };
		EE90C2A6282E7EC800474379 /* RegisterPushTokenActionHandler.swift */ = {isa = PBXFileReference; lastKnownFileType = sourcecode.swift; path = RegisterPushTokenActionHandler.swift; sourceTree = "<group>"; };
		EE90C2A9282E855B00474379 /* RegisterPushTokenActionHandlerTests.swift */ = {isa = PBXFileReference; lastKnownFileType = sourcecode.swift; path = RegisterPushTokenActionHandlerTests.swift; sourceTree = "<group>"; };
		EE90C2AB282EA1D200474379 /* GetPushTokensAction.swift */ = {isa = PBXFileReference; lastKnownFileType = sourcecode.swift; path = GetPushTokensAction.swift; sourceTree = "<group>"; };
		EE90C2AD282EA1E000474379 /* GetPushTokensActionHandler.swift */ = {isa = PBXFileReference; lastKnownFileType = sourcecode.swift; path = GetPushTokensActionHandler.swift; sourceTree = "<group>"; };
		EE90C2AF282EA1F200474379 /* GetPushTokensActionHandlerTests.swift */ = {isa = PBXFileReference; lastKnownFileType = sourcecode.swift; path = GetPushTokensActionHandlerTests.swift; sourceTree = "<group>"; };
		EE9BC57D28785FB100AF9AEE /* XCTestCase+APIVersion.swift */ = {isa = PBXFileReference; lastKnownFileType = sourcecode.swift; path = "XCTestCase+APIVersion.swift"; sourceTree = "<group>"; };
		EEA2EE8928F021C100A2CBE1 /* UserClientByQualifiedUserIDTranscoderTests.swift */ = {isa = PBXFileReference; lastKnownFileType = sourcecode.swift; path = UserClientByQualifiedUserIDTranscoderTests.swift; sourceTree = "<group>"; };
		EEAC16D3281AE5F700B7A34D /* CallEventContent.swift */ = {isa = PBXFileReference; lastKnownFileType = sourcecode.swift; path = CallEventContent.swift; sourceTree = "<group>"; };
		EEAC16D5281AEB0200B7A34D /* CallEventContentTests.swift */ = {isa = PBXFileReference; lastKnownFileType = sourcecode.swift; path = CallEventContentTests.swift; sourceTree = "<group>"; };
		EEB5DE04283773C3009B4741 /* GetFeatureConfigsAction.swift */ = {isa = PBXFileReference; lastKnownFileType = sourcecode.swift; path = GetFeatureConfigsAction.swift; sourceTree = "<group>"; };
		EEB5DE0628377635009B4741 /* GetFeatureConfigsActionHandler.swift */ = {isa = PBXFileReference; lastKnownFileType = sourcecode.swift; path = GetFeatureConfigsActionHandler.swift; sourceTree = "<group>"; };
		EEB5DE0E28379A19009B4741 /* GetFeatureConfigsActionHandlerTests.swift */ = {isa = PBXFileReference; lastKnownFileType = sourcecode.swift; path = GetFeatureConfigsActionHandlerTests.swift; sourceTree = "<group>"; };
		EECBE8EB28E71ED7005DE5DD /* SyncConversationAction.swift */ = {isa = PBXFileReference; lastKnownFileType = sourcecode.swift; path = SyncConversationAction.swift; sourceTree = "<group>"; };
		EECBE8ED28E71F19005DE5DD /* SyncConversationActionHandler.swift */ = {isa = PBXFileReference; lastKnownFileType = sourcecode.swift; path = SyncConversationActionHandler.swift; sourceTree = "<group>"; };
		EECBE8EF28E71F57005DE5DD /* SyncConversationActionHandlerTests.swift */ = {isa = PBXFileReference; lastKnownFileType = sourcecode.swift; path = SyncConversationActionHandlerTests.swift; sourceTree = "<group>"; };
		EEDE7DAC28EAE538007DC6A3 /* ConversationEventProcessorTests.swift */ = {isa = PBXFileReference; lastKnownFileType = sourcecode.swift; path = ConversationEventProcessorTests.swift; sourceTree = "<group>"; };
		EEDE7DB028EAEEC3007DC6A3 /* ConversationService.swift */ = {isa = PBXFileReference; lastKnownFileType = sourcecode.swift; path = ConversationService.swift; sourceTree = "<group>"; };
		EEDE7DB228EAEEFA007DC6A3 /* MockConversationService.swift */ = {isa = PBXFileReference; lastKnownFileType = sourcecode.swift; path = MockConversationService.swift; sourceTree = "<group>"; };
		EEE0EDB02858906500BBEE29 /* MLSRequestStrategy.swift */ = {isa = PBXFileReference; lastKnownFileType = sourcecode.swift; path = MLSRequestStrategy.swift; sourceTree = "<group>"; };
		EEE0EE0328591D2C00BBEE29 /* OptionalString+NonEmptyValue.swift */ = {isa = PBXFileReference; lastKnownFileType = sourcecode.swift; path = "OptionalString+NonEmptyValue.swift"; sourceTree = "<group>"; };
		EEE0EE0628591E9C00BBEE29 /* AssetDownloadRequestFactoryTests.swift */ = {isa = PBXFileReference; lastKnownFileType = sourcecode.swift; path = AssetDownloadRequestFactoryTests.swift; sourceTree = "<group>"; };
		EEE46E5328C5EE48005F48D7 /* ZMTransportResponse+ErrorInfo.swift */ = {isa = PBXFileReference; lastKnownFileType = sourcecode.swift; path = "ZMTransportResponse+ErrorInfo.swift"; sourceTree = "<group>"; };
		F14B7AE9222009BA00458624 /* UserRichProfileRequestStrategy.swift */ = {isa = PBXFileReference; fileEncoding = 4; lastKnownFileType = sourcecode.swift; path = UserRichProfileRequestStrategy.swift; sourceTree = "<group>"; };
		F14B7AEB222009C200458624 /* UserRichProfileRequestStrategyTests.swift */ = {isa = PBXFileReference; fileEncoding = 4; lastKnownFileType = sourcecode.swift; path = UserRichProfileRequestStrategyTests.swift; sourceTree = "<group>"; };
		F154EDC41F447B6C00CB8184 /* WireRequestStrategyTestHost.app */ = {isa = PBXFileReference; explicitFileType = wrapper.application; includeInIndex = 0; path = WireRequestStrategyTestHost.app; sourceTree = BUILT_PRODUCTS_DIR; };
		F154EDC61F447B6C00CB8184 /* AppDelegate.swift */ = {isa = PBXFileReference; lastKnownFileType = sourcecode.swift; path = AppDelegate.swift; sourceTree = "<group>"; };
		F154EDD21F447B6C00CB8184 /* Info.plist */ = {isa = PBXFileReference; lastKnownFileType = text.plist.xml; path = Info.plist; sourceTree = "<group>"; };
		F184014F2073BE0800E9F4CC /* ClientMessageRequestFactory.swift */ = {isa = PBXFileReference; fileEncoding = 4; lastKnownFileType = sourcecode.swift; path = ClientMessageRequestFactory.swift; sourceTree = "<group>"; };
		F18401542073BE0800E9F4CC /* ClientMessageRequestFactoryTests.swift */ = {isa = PBXFileReference; fileEncoding = 4; lastKnownFileType = sourcecode.swift; path = ClientMessageRequestFactoryTests.swift; sourceTree = "<group>"; };
		F18401552073BE0800E9F4CC /* OTREntityTests+Dependency.swift */ = {isa = PBXFileReference; fileEncoding = 4; lastKnownFileType = sourcecode.swift; path = "OTREntityTests+Dependency.swift"; sourceTree = "<group>"; };
		F184015A2073BE0800E9F4CC /* GenericMessageRequestStrategy.swift */ = {isa = PBXFileReference; fileEncoding = 4; lastKnownFileType = sourcecode.swift; path = GenericMessageRequestStrategy.swift; sourceTree = "<group>"; };
		F184015B2073BE0800E9F4CC /* GenericMessageRequestStrategyTests.swift */ = {isa = PBXFileReference; fileEncoding = 4; lastKnownFileType = sourcecode.swift; path = GenericMessageRequestStrategyTests.swift; sourceTree = "<group>"; };
		F184015D2073BE0800E9F4CC /* MissingClientsRequestStrategy.swift */ = {isa = PBXFileReference; fileEncoding = 4; lastKnownFileType = sourcecode.swift; path = MissingClientsRequestStrategy.swift; sourceTree = "<group>"; };
		F184015E2073BE0800E9F4CC /* FetchingClientRequestStrategyTests.swift */ = {isa = PBXFileReference; fileEncoding = 4; lastKnownFileType = sourcecode.swift; path = FetchingClientRequestStrategyTests.swift; sourceTree = "<group>"; };
		F18401602073BE0800E9F4CC /* MissingClientsRequestFactory.swift */ = {isa = PBXFileReference; fileEncoding = 4; lastKnownFileType = sourcecode.swift; path = MissingClientsRequestFactory.swift; sourceTree = "<group>"; };
		F18401612073BE0800E9F4CC /* FetchingClientRequestStrategy.swift */ = {isa = PBXFileReference; fileEncoding = 4; lastKnownFileType = sourcecode.swift; path = FetchingClientRequestStrategy.swift; sourceTree = "<group>"; };
		F18401622073BE0800E9F4CC /* MissingClientsRequestStrategyTests.swift */ = {isa = PBXFileReference; fileEncoding = 4; lastKnownFileType = sourcecode.swift; path = MissingClientsRequestStrategyTests.swift; sourceTree = "<group>"; };
		F18401642073BE0800E9F4CC /* ZMOTRMessageMissingTests.swift */ = {isa = PBXFileReference; fileEncoding = 4; lastKnownFileType = sourcecode.swift; path = ZMOTRMessageMissingTests.swift; sourceTree = "<group>"; };
		F18401652073BE0800E9F4CC /* ZMOTRMessage+Missing.swift */ = {isa = PBXFileReference; fileEncoding = 4; lastKnownFileType = sourcecode.swift; path = "ZMOTRMessage+Missing.swift"; sourceTree = "<group>"; };
		F18401672073BE0800E9F4CC /* AvailabilityRequestStrategyTests.swift */ = {isa = PBXFileReference; fileEncoding = 4; lastKnownFileType = sourcecode.swift; path = AvailabilityRequestStrategyTests.swift; sourceTree = "<group>"; };
		F18401682073BE0800E9F4CC /* AvailabilityRequestStrategy.swift */ = {isa = PBXFileReference; fileEncoding = 4; lastKnownFileType = sourcecode.swift; path = AvailabilityRequestStrategy.swift; sourceTree = "<group>"; };
		F184016A2073BE0800E9F4CC /* AbstractRequestStrategy.swift */ = {isa = PBXFileReference; fileEncoding = 4; lastKnownFileType = sourcecode.swift; path = AbstractRequestStrategy.swift; sourceTree = "<group>"; };
		F184016B2073BE0800E9F4CC /* AbstractRequestStrategyTests.swift */ = {isa = PBXFileReference; fileEncoding = 4; lastKnownFileType = sourcecode.swift; path = AbstractRequestStrategyTests.swift; sourceTree = "<group>"; };
		F184016C2073BE0800E9F4CC /* OTREntityTranscoderTests.swift */ = {isa = PBXFileReference; fileEncoding = 4; lastKnownFileType = sourcecode.swift; path = OTREntityTranscoderTests.swift; sourceTree = "<group>"; };
		F184016D2073BE0800E9F4CC /* ZMAbstractRequestStrategy.h */ = {isa = PBXFileReference; fileEncoding = 4; lastKnownFileType = sourcecode.c.h; path = ZMAbstractRequestStrategy.h; sourceTree = "<group>"; };
		F184016E2073BE0800E9F4CC /* ZMAbstractRequestStrategy.m */ = {isa = PBXFileReference; fileEncoding = 4; lastKnownFileType = sourcecode.c.objc; path = ZMAbstractRequestStrategy.m; sourceTree = "<group>"; };
		F184016F2073BE0800E9F4CC /* OTREntityTranscoder.swift */ = {isa = PBXFileReference; fileEncoding = 4; lastKnownFileType = sourcecode.swift; path = OTREntityTranscoder.swift; sourceTree = "<group>"; };
		F18401712073BE0800E9F4CC /* AssetV3PreviewDownloadRequestStrategyTests.swift */ = {isa = PBXFileReference; fileEncoding = 4; lastKnownFileType = sourcecode.swift; path = AssetV3PreviewDownloadRequestStrategyTests.swift; sourceTree = "<group>"; };
		F18401742073BE0800E9F4CC /* LinkPreviewAssetUploadRequestStrategyTests.swift */ = {isa = PBXFileReference; fileEncoding = 4; lastKnownFileType = sourcecode.swift; path = LinkPreviewAssetUploadRequestStrategyTests.swift; sourceTree = "<group>"; };
		F18401772073BE0800E9F4CC /* LinkPreviewAssetDownloadRequestStrategy.swift */ = {isa = PBXFileReference; fileEncoding = 4; lastKnownFileType = sourcecode.swift; path = LinkPreviewAssetDownloadRequestStrategy.swift; sourceTree = "<group>"; };
		F18401782073BE0800E9F4CC /* LinkPreviewAssetDownloadRequestStrategyTests.swift */ = {isa = PBXFileReference; fileEncoding = 4; lastKnownFileType = sourcecode.swift; path = LinkPreviewAssetDownloadRequestStrategyTests.swift; sourceTree = "<group>"; };
		F18401792073BE0800E9F4CC /* LinkPreviewAssetUploadRequestStrategy.swift */ = {isa = PBXFileReference; fileEncoding = 4; lastKnownFileType = sourcecode.swift; path = LinkPreviewAssetUploadRequestStrategy.swift; sourceTree = "<group>"; };
		F184017B2073BE0800E9F4CC /* AssetClientMessageRequestStrategy.swift */ = {isa = PBXFileReference; fileEncoding = 4; lastKnownFileType = sourcecode.swift; path = AssetClientMessageRequestStrategy.swift; sourceTree = "<group>"; };
		F184017E2073BE0800E9F4CC /* ImageV2DownloadRequestStrategy.swift */ = {isa = PBXFileReference; fileEncoding = 4; lastKnownFileType = sourcecode.swift; path = ImageV2DownloadRequestStrategy.swift; sourceTree = "<group>"; };
		F184017F2073BE0800E9F4CC /* AssetV2DownloadRequestStrategy.swift */ = {isa = PBXFileReference; fileEncoding = 4; lastKnownFileType = sourcecode.swift; path = AssetV2DownloadRequestStrategy.swift; sourceTree = "<group>"; };
		F18401802073BE0800E9F4CC /* AssetV3DownloadRequestStrategy.swift */ = {isa = PBXFileReference; fileEncoding = 4; lastKnownFileType = sourcecode.swift; path = AssetV3DownloadRequestStrategy.swift; sourceTree = "<group>"; };
		F18401812073BE0800E9F4CC /* AssetV3DownloadRequestStrategyTests.swift */ = {isa = PBXFileReference; fileEncoding = 4; lastKnownFileType = sourcecode.swift; path = AssetV3DownloadRequestStrategyTests.swift; sourceTree = "<group>"; };
		F18401832073BE0800E9F4CC /* AssetClientMessageRequestStrategyTests.swift */ = {isa = PBXFileReference; fileEncoding = 4; lastKnownFileType = sourcecode.swift; path = AssetClientMessageRequestStrategyTests.swift; sourceTree = "<group>"; };
		F18401842073BE0800E9F4CC /* AssetV3PreviewDownloadStrategy.swift */ = {isa = PBXFileReference; fileEncoding = 4; lastKnownFileType = sourcecode.swift; path = AssetV3PreviewDownloadStrategy.swift; sourceTree = "<group>"; };
		F18401862073BE0800E9F4CC /* AssetDownloadRequestFactory.swift */ = {isa = PBXFileReference; fileEncoding = 4; lastKnownFileType = sourcecode.swift; path = AssetDownloadRequestFactory.swift; sourceTree = "<group>"; };
		F18401892073BE0800E9F4CC /* LinkPreviewPreprocessorTests.swift */ = {isa = PBXFileReference; fileEncoding = 4; lastKnownFileType = sourcecode.swift; path = LinkPreviewPreprocessorTests.swift; sourceTree = "<group>"; };
		F184018B2073BE0800E9F4CC /* LinkPreviewPreprocessor.swift */ = {isa = PBXFileReference; fileEncoding = 4; lastKnownFileType = sourcecode.swift; path = LinkPreviewPreprocessor.swift; sourceTree = "<group>"; };
		F184018F2073BE0800E9F4CC /* PushMessageHandler.swift */ = {isa = PBXFileReference; fileEncoding = 4; lastKnownFileType = sourcecode.swift; path = PushMessageHandler.swift; sourceTree = "<group>"; };
		F18401902073BE0800E9F4CC /* ApplicationStatus.swift */ = {isa = PBXFileReference; fileEncoding = 4; lastKnownFileType = sourcecode.swift; path = ApplicationStatus.swift; sourceTree = "<group>"; };
		F18401912073BE0800E9F4CC /* OTREntity.swift */ = {isa = PBXFileReference; fileEncoding = 4; lastKnownFileType = sourcecode.swift; path = OTREntity.swift; sourceTree = "<group>"; };
		F18401932073BE0800E9F4CC /* ZMMessage+Dependency.swift */ = {isa = PBXFileReference; fileEncoding = 4; lastKnownFileType = sourcecode.swift; path = "ZMMessage+Dependency.swift"; sourceTree = "<group>"; };
		F18401942073BE0800E9F4CC /* MessageExpirationTimer.swift */ = {isa = PBXFileReference; fileEncoding = 4; lastKnownFileType = sourcecode.swift; path = MessageExpirationTimer.swift; sourceTree = "<group>"; };
		F18401952073BE0800E9F4CC /* CryptoBoxUpdateEventsTests.swift */ = {isa = PBXFileReference; fileEncoding = 4; lastKnownFileType = sourcecode.swift; path = CryptoBoxUpdateEventsTests.swift; sourceTree = "<group>"; };
		F18401962073BE0800E9F4CC /* ZMStrategyConfigurationOption.h */ = {isa = PBXFileReference; fileEncoding = 4; lastKnownFileType = sourcecode.c.h; path = ZMStrategyConfigurationOption.h; sourceTree = "<group>"; };
		F18401972073BE0800E9F4CC /* MessageExpirationTimerTests.swift */ = {isa = PBXFileReference; fileEncoding = 4; lastKnownFileType = sourcecode.swift; path = MessageExpirationTimerTests.swift; sourceTree = "<group>"; };
		F18401982073BE0800E9F4CC /* ZMConversation+Notifications.swift */ = {isa = PBXFileReference; fileEncoding = 4; lastKnownFileType = sourcecode.swift; path = "ZMConversation+Notifications.swift"; sourceTree = "<group>"; };
		F18401992073BE0800E9F4CC /* EncryptionSessionDirectory+UpdateEvents.swift */ = {isa = PBXFileReference; fileEncoding = 4; lastKnownFileType = sourcecode.swift; path = "EncryptionSessionDirectory+UpdateEvents.swift"; sourceTree = "<group>"; };
		F18401F62073C2E500E9F4CC /* MessagingTestBase.swift */ = {isa = PBXFileReference; fileEncoding = 4; lastKnownFileType = sourcecode.swift; path = MessagingTestBase.swift; sourceTree = "<group>"; };
		F18401F72073C2E600E9F4CC /* RequestStrategyTestBase.swift */ = {isa = PBXFileReference; fileEncoding = 4; lastKnownFileType = sourcecode.swift; path = RequestStrategyTestBase.swift; sourceTree = "<group>"; };
		F18401F82073C2E600E9F4CC /* MessagingTest+Encryption.swift */ = {isa = PBXFileReference; fileEncoding = 4; lastKnownFileType = sourcecode.swift; path = "MessagingTest+Encryption.swift"; sourceTree = "<group>"; };
		F18401F92073C2E600E9F4CC /* MockObjects.swift */ = {isa = PBXFileReference; fileEncoding = 4; lastKnownFileType = sourcecode.swift; path = MockObjects.swift; sourceTree = "<group>"; };
		F18402022073C2FF00E9F4CC /* animated.gif */ = {isa = PBXFileReference; lastKnownFileType = image.gif; path = animated.gif; sourceTree = "<group>"; };
		F18402032073C2FF00E9F4CC /* video.mp4 */ = {isa = PBXFileReference; lastKnownFileType = file; path = video.mp4; sourceTree = "<group>"; };
		F18402042073C2FF00E9F4CC /* 1900x1500.jpg */ = {isa = PBXFileReference; lastKnownFileType = image.jpeg; path = 1900x1500.jpg; sourceTree = "<group>"; };
		F18402052073C30000E9F4CC /* medium.jpg */ = {isa = PBXFileReference; lastKnownFileType = image.jpeg; path = medium.jpg; sourceTree = "<group>"; };
		F18402062073C30000E9F4CC /* not_animated.gif */ = {isa = PBXFileReference; lastKnownFileType = image.gif; path = not_animated.gif; sourceTree = "<group>"; };
		F18402072073C30000E9F4CC /* Bridging-Header.h */ = {isa = PBXFileReference; fileEncoding = 4; lastKnownFileType = sourcecode.c.h; path = "Bridging-Header.h"; sourceTree = "<group>"; };
		F18402082073C30000E9F4CC /* tiny.jpg */ = {isa = PBXFileReference; lastKnownFileType = image.jpeg; path = tiny.jpg; sourceTree = "<group>"; };
		F18402092073C30000E9F4CC /* Lorem Ipsum.txt */ = {isa = PBXFileReference; fileEncoding = 4; lastKnownFileType = text; path = "Lorem Ipsum.txt"; sourceTree = "<group>"; };
		F18402122073C56C00E9F4CC /* RequestStrategy.h */ = {isa = PBXFileReference; lastKnownFileType = sourcecode.c.h; path = RequestStrategy.h; sourceTree = "<group>"; };
		F1E47FE4207E0B72008D4299 /* ios-test-target.xcconfig */ = {isa = PBXFileReference; lastKnownFileType = text.xcconfig; path = "ios-test-target.xcconfig"; sourceTree = "<group>"; };
		F1E47FE5207E0B72008D4299 /* ios-test-host.xcconfig */ = {isa = PBXFileReference; lastKnownFileType = text.xcconfig; path = "ios-test-host.xcconfig"; sourceTree = "<group>"; };
		F1E47FE6207E0B72008D4299 /* project-common.xcconfig */ = {isa = PBXFileReference; lastKnownFileType = text.xcconfig; path = "project-common.xcconfig"; sourceTree = "<group>"; };
		F1E47FE8207E0B72008D4299 /* warnings.xcconfig */ = {isa = PBXFileReference; lastKnownFileType = text.xcconfig; path = warnings.xcconfig; sourceTree = "<group>"; };
		F1E47FE9207E0B72008D4299 /* project.xcconfig */ = {isa = PBXFileReference; lastKnownFileType = text.xcconfig; path = project.xcconfig; sourceTree = "<group>"; };
		F1E47FEB207E0B72008D4299 /* tests.xcconfig */ = {isa = PBXFileReference; lastKnownFileType = text.xcconfig; path = tests.xcconfig; sourceTree = "<group>"; };
		F1E47FED207E0B72008D4299 /* project-debug.xcconfig */ = {isa = PBXFileReference; lastKnownFileType = text.xcconfig; path = "project-debug.xcconfig"; sourceTree = "<group>"; };
		F1E47FEE207E0B72008D4299 /* warnings-debug.xcconfig */ = {isa = PBXFileReference; lastKnownFileType = text.xcconfig; path = "warnings-debug.xcconfig"; sourceTree = "<group>"; };
		F963E8D91D955D4600098AD3 /* AssetRequestFactory.swift */ = {isa = PBXFileReference; fileEncoding = 4; lastKnownFileType = sourcecode.swift; path = AssetRequestFactory.swift; sourceTree = "<group>"; };
		F963E8E01D955D5500098AD3 /* SharedProtocols.swift */ = {isa = PBXFileReference; fileEncoding = 4; lastKnownFileType = sourcecode.swift; path = SharedProtocols.swift; sourceTree = "<group>"; };
		F9E9FB3D1DA4FFDB00B5B2C5 /* Cartfile */ = {isa = PBXFileReference; fileEncoding = 4; lastKnownFileType = text; path = Cartfile; sourceTree = "<group>"; };
		F9E9FB3E1DA4FFDB00B5B2C5 /* Cartfile.private */ = {isa = PBXFileReference; fileEncoding = 4; lastKnownFileType = text; path = Cartfile.private; sourceTree = "<group>"; };
		F9E9FB3F1DA4FFDB00B5B2C5 /* Cartfile.resolved */ = {isa = PBXFileReference; fileEncoding = 4; lastKnownFileType = text; path = Cartfile.resolved; sourceTree = "<group>"; };
/* End PBXFileReference section */

/* Begin PBXFrameworksBuildPhase section */
		166901661D707509000FE4AF /* Frameworks */ = {
			isa = PBXFrameworksBuildPhase;
			buildActionMask = 2147483647;
			files = (
				A9D636A9268DE13D00F8CD40 /* WireLinkPreview.xcframework in Frameworks */,
				A9D636AB268DE13D00F8CD40 /* HTMLString.xcframework in Frameworks */,
				A9D6369B268DE13D00F8CD40 /* WireTransport.xcframework in Frameworks */,
				A9D636A3268DE13D00F8CD40 /* WireCryptobox.xcframework in Frameworks */,
				A9D636A5268DE13D00F8CD40 /* SwiftProtobuf.xcframework in Frameworks */,
				A9D63699268DE13D00F8CD40 /* WireSystem.xcframework in Frameworks */,
				A9D63697268DE13D00F8CD40 /* WireDataModel.xcframework in Frameworks */,
				A9D636A7268DE13D00F8CD40 /* WireProtos.xcframework in Frameworks */,
				A9D636A1268DE13D00F8CD40 /* PINCache.xcframework in Frameworks */,
				A9D636AD268DE13D00F8CD40 /* WireUtilities.xcframework in Frameworks */,
				1658E91426C5349C003D0090 /* Starscream.xcframework in Frameworks */,
				A9D6369F268DE13D00F8CD40 /* WireImages.xcframework in Frameworks */,
			);
			runOnlyForDeploymentPostprocessing = 0;
		};
		166901711D707509000FE4AF /* Frameworks */ = {
			isa = PBXFrameworksBuildPhase;
			buildActionMask = 2147483647;
			files = (
				BF7D9BE11D8C351900949267 /* WireRequestStrategy.framework in Frameworks */,
			);
			runOnlyForDeploymentPostprocessing = 0;
		};
		F154EDC11F447B6C00CB8184 /* Frameworks */ = {
			isa = PBXFrameworksBuildPhase;
			buildActionMask = 2147483647;
			files = (
				A9D636B4268DE16100F8CD40 /* OCMock.xcframework in Frameworks */,
				A9D636B6268DE16100F8CD40 /* WireTesting.xcframework in Frameworks */,
			);
			runOnlyForDeploymentPostprocessing = 0;
		};
/* End PBXFrameworksBuildPhase section */

/* Begin PBXGroup section */
		060ED6D72499F42200412C4A /* Notifications */ = {
			isa = PBXGroup;
			children = (
				0649D11F24F5C5B6001DDC78 /* Push Notifications */,
				06C394C4248E851000AE736A /* NotificationsTracker.swift */,
				06474D5F24B310B6002C695D /* NotificationsTrackerTests.swift */,
				06025661248E467B00E060E1 /* NotificationStreamSync.swift */,
				060ED6D52499F41000412C4A /* PushNotificationStatus.swift */,
				06474D5C24B30C75002C695D /* PushNotificationStatusTests.swift */,
				EE202DAA27F1F4CC00083AB3 /* VoIPPushPayload.swift */,
				EEAC16D3281AE5F700B7A34D /* CallEventContent.swift */,
				EEAC16D5281AEB0200B7A34D /* CallEventContentTests.swift */,
				EE3245FB2821D41000F2A84A /* VoIPPushHelper.swift */,
				EE3246032823196100F2A84A /* VoIPPushHelperTests.swift */,
			);
			path = Notifications;
			sourceTree = "<group>";
		};
		06474D4824AF6825002C695D /* Synchronization */ = {
			isa = PBXGroup;
			children = (
				06474D4924AF683E002C695D /* Decoding */,
			);
			path = Synchronization;
			sourceTree = "<group>";
		};
		06474D4924AF683E002C695D /* Decoding */ = {
			isa = PBXGroup;
			children = (
				06474D4A24AF6858002C695D /* EventDecoder.swift */,
				06474DA524B4B1EA002C695D /* EventDecoderTest.swift */,
				06474D4C24AF68AD002C695D /* StoreUpdateEvent.swift */,
				06474DA724B4BB01002C695D /* StoreUpdateEventTests.swift */,
				062285C7276BB5B000B87C91 /* UpdateEventProcessor.swift */,
			);
			path = Decoding;
			sourceTree = "<group>";
		};
		06474D6124B31CA8002C695D /* Sources */ = {
			isa = PBXGroup;
			children = (
				06ADF692264B4666002E0C7A /* Mocks */,
				0693113B24F798EF00D14DF5 /* Notifications */,
				06474D6224B31CB2002C695D /* Utility */,
			);
			path = Sources;
			sourceTree = "<group>";
		};
		06474D6224B31CB2002C695D /* Utility */ = {
			isa = PBXGroup;
			children = (
				0693114F24F79E2500D14DF5 /* UserNotificationCenterMock.swift */,
			);
			path = Utility;
			sourceTree = "<group>";
		};
		0649D11F24F5C5B6001DDC78 /* Push Notifications */ = {
			isa = PBXGroup;
			children = (
				0649D12324F5C69C001DDC78 /* Notification Types */,
			);
			path = "Push Notifications";
			sourceTree = "<group>";
		};
		0649D12024F5C5DD001DDC78 /* Content */ = {
			isa = PBXGroup;
			children = (
				0649D12124F5C5EF001DDC78 /* ZMLocalNotification.swift */,
				0649D19A24F66E9E001DDC78 /* ZMLocalNotification+Events.swift */,
				EE4C5FBD27D2C5CD000C0D45 /* BundledMessageNotificationBuilder.swift */,
				06CF5DF927FC900F00822FAB /* ZMLocalNotification+Calling.swift */,
			);
			path = Content;
			sourceTree = "<group>";
		};
		0649D12324F5C69C001DDC78 /* Notification Types */ = {
			isa = PBXGroup;
			children = (
				0649D14124F63B43001DDC78 /* Helpers */,
				0649D12024F5C5DD001DDC78 /* Content */,
				0649D13F24F63AA0001DDC78 /* LocalNotificationContentType.swift */,
				0649D14424F63BBD001DDC78 /* LocalNotificationType+Configuration.swift */,
				0649D14624F63C02001DDC78 /* PushNotificationCategory.swift */,
				0649D14A24F63C8F001DDC78 /* NotificationAction.swift */,
				0649D14C24F63D3E001DDC78 /* LocalNotificationType+Localization.swift */,
			);
			path = "Notification Types";
			sourceTree = "<group>";
		};
		0649D14124F63B43001DDC78 /* Helpers */ = {
			isa = PBXGroup;
			children = (
				0649D14224F63B52001DDC78 /* NotificationUserInfo.swift */,
				0649D14824F63C51001DDC78 /* NotificationSound.swift */,
				0649D19E24F6717C001DDC78 /* ZMLocalNotificationSet.swift */,
				0649D1A024F671E6001DDC78 /* UserNotificationCenter.swift */,
			);
			path = Helpers;
			sourceTree = "<group>";
		};
		068084942563B6940047899C /* Feature configurations */ = {
			isa = PBXGroup;
			children = (
				EEB5DE04283773C3009B4741 /* GetFeatureConfigsAction.swift */,
				EEB5DE0628377635009B4741 /* GetFeatureConfigsActionHandler.swift */,
				EEB5DE0E28379A19009B4741 /* GetFeatureConfigsActionHandlerTests.swift */,
				068084952563B6940047899C /* FeatureConfigRequestStrategy.swift */,
				068084972563B7310047899C /* FeatureConfigRequestStrategyTests.swift */,
			);
			path = "Feature configurations";
			sourceTree = "<group>";
		};
		0693113B24F798EF00D14DF5 /* Notifications */ = {
			isa = PBXGroup;
			children = (
				0693113C24F7990700D14DF5 /* PushNotifications */,
			);
			path = Notifications;
			sourceTree = "<group>";
		};
		0693113C24F7990700D14DF5 /* PushNotifications */ = {
			isa = PBXGroup;
			children = (
				0693113F24F7995F00D14DF5 /* ZMLocalNotificationTests.swift */,
				0693114124F7996D00D14DF5 /* ZMLocalNotificationTests_Event.swift */,
				0693114324F7999800D14DF5 /* ZMLocalNotificationSetTests.swift */,
				0693115124F7B15500D14DF5 /* ZMLocalNotificationTests_Message.swift */,
				0693115524F7B17300D14DF5 /* ZMLocalNotificationTests_SystemMessage.swift */,
				0693114524F799B200D14DF5 /* ZMLocalNotificationLocalizationTests.swift */,
				0693114724F799BE00D14DF5 /* LocalNotificationContentTypeTest.swift */,
				0605DB8F2511622100443219 /* ZMLocalNotificationTests_UnreadCount.swift */,
			);
			path = PushNotifications;
			sourceTree = "<group>";
		};
		06ADF692264B4666002E0C7A /* Mocks */ = {
			isa = PBXGroup;
			children = (
				06ADF693264B467E002E0C7A /* MockAnalytics.swift */,
				63DA33A9286F343A00818C3C /* MockMLSEventProcessor.swift */,
				633B396B2892D53300208124 /* MockMLSController.swift */,
			);
			path = Mocks;
			sourceTree = "<group>";
		};
		1621D2211D75AB2D007108C2 /* Helpers */ = {
			isa = PBXGroup;
			children = (
				A90C56EB2685C23400F1007B /* ZMImagePreprocessingTrackerTests.h */,
				F18401F82073C2E600E9F4CC /* MessagingTest+Encryption.swift */,
				168D7BBB26F330DE00789960 /* MessagingTest+Payloads.swift */,
				F18401F62073C2E500E9F4CC /* MessagingTestBase.swift */,
				F18401F92073C2E600E9F4CC /* MockObjects.swift */,
				F18401F72073C2E600E9F4CC /* RequestStrategyTestBase.swift */,
				1621D2311D75B221007108C2 /* NSManagedObjectContext+TestHelpers.h */,
				1621D2321D75B221007108C2 /* NSManagedObjectContext+TestHelpers.m */,
				1621D2221D75AB2D007108C2 /* MockEntity.h */,
				1621D2231D75AB2D007108C2 /* MockEntity.m */,
				1621D2241D75AB2D007108C2 /* MockEntity2.h */,
				1621D2251D75AB2D007108C2 /* MockEntity2.m */,
				1621D2261D75AB2D007108C2 /* MockModelObjectContextFactory.h */,
				1621D2271D75AB2D007108C2 /* MockModelObjectContextFactory.m */,
				EE82318827D22D79008CD77B /* String+Random.swift */,
				63CC83F1285CB96A008549AD /* ActionHandlerTestBase.swift */,
				EE9BC57D28785FB100AF9AEE /* XCTestCase+APIVersion.swift */,
			);
			path = Helpers;
			sourceTree = "<group>";
		};
		16229481221EBB8000A98679 /* Image Preprocessing */ = {
			isa = PBXGroup;
			children = (
				16229482221EBB8000A98679 /* ZMImagePreprocessingTracker.h */,
				16229483221EBB8000A98679 /* ZMImagePreprocessingTracker.m */,
				16229484221EBB8000A98679 /* ZMImagePreprocessingTracker+Testing.h */,
				16229485221EBB8000A98679 /* ZMImagePreprocessingTrackerTests.m */,
				A90C56E52685C20E00F1007B /* ZMImagePreprocessingTrackerTests.swift */,
			);
			path = "Image Preprocessing";
			sourceTree = "<group>";
		};
		16367F2926FDB5040028AF8B /* Connection */ = {
			isa = PBXGroup;
			children = (
				16B5B33526FDDD71001A3216 /* Actions */,
				16367F2526FDB4720028AF8B /* ConnectionRequestStrategy.swift */,
				16B5B42A2705E163001A3216 /* ConnectionRequestStrategyTests.swift */,
			);
			path = Connection;
			sourceTree = "<group>";
		};
		1658EA6026DE2287003D0090 /* Conversation */ = {
			isa = PBXGroup;
			children = (
				168D7CB526FB0E7000789960 /* Actions */,
				1658EA6126DE22C0003D0090 /* ConversationRequestStrategy.swift */,
				EE0CEB452893E9390055ECE5 /* ConversationEventProcessor.swift */,
				EEDE7DB028EAEEC3007DC6A3 /* ConversationService.swift */,
				EEDE7DB228EAEEFA007DC6A3 /* MockConversationService.swift */,
				EEDE7DAC28EAE538007DC6A3 /* ConversationEventProcessorTests.swift */,
				16E5F71726EF4DBF00F35FBA /* ConversationRequestStrategyTests.swift */,
				EE4345DE2865D0FB0090AC34 /* ConversationByQualifiedIDListTranscoderTests.swift */,
			);
			path = Conversation;
			sourceTree = "<group>";
		};
		166901601D707509000FE4AF = {
			isa = PBXGroup;
			children = (
				F9E9FB3D1DA4FFDB00B5B2C5 /* Cartfile */,
				F9E9FB3E1DA4FFDB00B5B2C5 /* Cartfile.private */,
				F9E9FB3F1DA4FFDB00B5B2C5 /* Cartfile.resolved */,
				166901841D7075D7000FE4AF /* Resources */,
				1669016C1D707509000FE4AF /* Sources */,
				166901781D707509000FE4AF /* Tests */,
				1669016B1D707509000FE4AF /* Products */,
				166902041D7082C7000FE4AF /* Frameworks */,
			);
			indentWidth = 4;
			sourceTree = "<group>";
			tabWidth = 4;
		};
		1669016B1D707509000FE4AF /* Products */ = {
			isa = PBXGroup;
			children = (
				1669016A1D707509000FE4AF /* WireRequestStrategy.framework */,
				166901741D707509000FE4AF /* WireRequestStrategyTests.xctest */,
				F154EDC41F447B6C00CB8184 /* WireRequestStrategyTestHost.app */,
			);
			name = Products;
			sourceTree = "<group>";
		};
		1669016C1D707509000FE4AF /* Sources */ = {
			isa = PBXGroup;
			children = (
				060ED6D72499F42200412C4A /* Notifications */,
				06474D4824AF6825002C695D /* Synchronization */,
				16DABDA025D69306005F4C3A /* Payloads */,
				16229481221EBB8000A98679 /* Image Preprocessing */,
				F963E8D81D955D4600098AD3 /* Helpers */,
				F1CD5D842024C259008C574E /* Protocols */,
				F184014D2073BE0800E9F4CC /* Request Strategies */,
				168D7CA326FB0CCF00789960 /* Entity Actions */,
				F1CD5D862024C363008C574E /* Other Syncs */,
				F1CD5D822024C1A0008C574E /* Request Syncs */,
				F1CD5D812024C16B008C574E /* Object Syncs */,
				1669016D1D707509000FE4AF /* WireRequestStrategy.h */,
			);
			path = Sources;
			sourceTree = "<group>";
		};
		166901781D707509000FE4AF /* Tests */ = {
			isa = PBXGroup;
			children = (
				06474D6124B31CA8002C695D /* Sources */,
				F154EDC51F447B6C00CB8184 /* Test Host */,
				1621D2211D75AB2D007108C2 /* Helpers */,
				F12CD7932035FC4400EAAEBC /* Resources */,
			);
			path = Tests;
			sourceTree = "<group>";
		};
		166901841D7075D7000FE4AF /* Resources */ = {
			isa = PBXGroup;
			children = (
				0649D15224F64335001DDC78 /* Push.strings */,
				0649D15024F64335001DDC78 /* Push.stringsdict */,
				166901851D7075D7000FE4AF /* Configurations */,
				1669016F1D707509000FE4AF /* Info.plist */,
			);
			path = Resources;
			sourceTree = "<group>";
		};
		166901851D7075D7000FE4AF /* Configurations */ = {
			isa = PBXGroup;
			children = (
				F1E47FE3207E0B72008D4299 /* zmc-config */,
				166901961D7075D7000FE4AF /* WireRequestStrategy.xcconfig */,
				166901861D7075D7000FE4AF /* version.xcconfig */,
			);
			path = Configurations;
			sourceTree = "<group>";
		};
		166902041D7082C7000FE4AF /* Frameworks */ = {
			isa = PBXGroup;
			children = (
				1658E91326C5349C003D0090 /* Starscream.xcframework */,
				A9D63693268DE13D00F8CD40 /* HTMLString.xcframework */,
				A9D6368C268DE13D00F8CD40 /* OCMock.xcframework */,
				A9D6368E268DE13D00F8CD40 /* PINCache.xcframework */,
				A9D63690268DE13D00F8CD40 /* SwiftProtobuf.xcframework */,
				A9D6368F268DE13D00F8CD40 /* WireCryptobox.xcframework */,
				A9D63689268DE13D00F8CD40 /* WireDataModel.xcframework */,
				A9D6368D268DE13D00F8CD40 /* WireImages.xcframework */,
				A9D63692268DE13D00F8CD40 /* WireLinkPreview.xcframework */,
				A9D63691268DE13D00F8CD40 /* WireProtos.xcframework */,
				A9D6368A268DE13D00F8CD40 /* WireSystem.xcframework */,
				A9D63688268DE13D00F8CD40 /* WireTesting.xcframework */,
				A9D6368B268DE13D00F8CD40 /* WireTransport.xcframework */,
				A9D63694268DE13D00F8CD40 /* WireUtilities.xcframework */,
			);
			name = Frameworks;
			sourceTree = "<group>";
		};
		16751E8324CF724F0099AE09 /* Delivery Receipts */ = {
			isa = PBXGroup;
			children = (
				16751E8424CF72970099AE09 /* DeliveryReceiptRequestStrategy.swift */,
				16751EBA24D1BDA00099AE09 /* DeliveryReceiptRequestStrategyTests.swift */,
			);
			path = "Delivery Receipts";
			sourceTree = "<group>";
		};
		168D7CA326FB0CCF00789960 /* Entity Actions */ = {
			isa = PBXGroup;
			children = (
				168D7CA426FB0CFD00789960 /* ActionHandler.swift */,
				168D7D0B26FC81AD00789960 /* ActionHandlerTests.swift */,
			);
			path = "Entity Actions";
			sourceTree = "<group>";
		};
		168D7CB526FB0E7000789960 /* Actions */ = {
			isa = PBXGroup;
			children = (
				168D7CB626FB0E9200789960 /* AddParticipantActionHandler.swift */,
				168D7CCD26FB303A00789960 /* AddParticipantActionHandlerTests.swift */,
				168D7CBA26FB21D900789960 /* RemoveParticipantActionHandler.swift */,
				168D7CF526FC6D3300789960 /* RemoveParticipantActionHandlerTests.swift */,
				70E77B78273187660021EE70 /* UpdateRoleActionHandler.swift */,
				70C781FC2732B0100059DF07 /* UpdateRoleActionHandlerTests.swift */,
				06A9FDD128B36FF500B3C730 /* UpdateAccessRolesAction.swift */,
				06A9FDD328B3701000B3C730 /* UpdateAccessRolesActionHandler.swift */,
				06A9FDD528B3702700B3C730 /* UpdateAccessRolesActionHandlerTests.swift */,
				EECBE8EB28E71ED7005DE5DD /* SyncConversationAction.swift */,
				EECBE8ED28E71F19005DE5DD /* SyncConversationActionHandler.swift */,
				EECBE8EF28E71F57005DE5DD /* SyncConversationActionHandlerTests.swift */,
			);
			path = Actions;
			sourceTree = "<group>";
		};
		16B5B33526FDDD71001A3216 /* Actions */ = {
			isa = PBXGroup;
			children = (
				16B5B33626FDDD8A001A3216 /* ConnectToUserActionHandler.swift */,
				160ADE9B270DBD0A003FA638 /* ConnectToUserActionHandlerTests.swift */,
				16B5B3452701A713001A3216 /* UpdateConnectionActionHandler.swift */,
				16E70F5A270DCCB900718E5D /* UpdateConnectionActionHandlerTests.swift */,
			);
			path = Actions;
			sourceTree = "<group>";
		};
		16DABDA025D69306005F4C3A /* Payloads */ = {
			isa = PBXGroup;
			children = (
				16DABDA125D69335005F4C3A /* Payload.swift */,
				169BA1CA25E9507600374343 /* Payload+Decoding.swift */,
				16E5F6DC26EF1E3200F35FBA /* Payload+Conversation.swift */,
				16367F1D26FDB0740028AF8B /* Payload+Connection.swift */,
				16E70F5E270EE96200718E5D /* Processing */,
			);
			path = Payloads;
			sourceTree = "<group>";
		};
		16E70F5E270EE96200718E5D /* Processing */ = {
			isa = PBXGroup;
			children = (
				63DA339D286DF6DA00818C3C /* Helpers */,
				169BA1CC25E95DC900374343 /* Payload+Processing.swift */,
				16367F2126FDB2A10028AF8B /* PayloadProcessing+Connection.swift */,
				16E70F93270EEEEB00718E5D /* PayloadProcessing+ConnectionTests.swift */,
				16E70F7D270EEA5400718E5D /* PayloadProcessing+UserProfile.swift */,
				162F5799266DE67600337797 /* PayloadProcessing+UserProfileTests.swift */,
				16E70F89270EEB2300718E5D /* PayloadProcessing+Conversation.swift */,
				16E5F71B26F09E5B00F35FBA /* PayloadProcessing+ConversationTests.swift */,
				16E70F8D270EEBB700718E5D /* PayloadProcessing+MessageSendingStatus.swift */,
				16A4891526849258001F9127 /* PayloadProcessing+MessageSendingStatusTests.swift */,
			);
			path = Processing;
			sourceTree = "<group>";
		};
		63DA339D286DF6DA00818C3C /* Helpers */ = {
			isa = PBXGroup;
			children = (
				63DA339E286DF6ED00818C3C /* MLSEventProcessor.swift */,
				63DA33A7286F27DD00818C3C /* MLSEventProcessorTests.swift */,
			);
			path = Helpers;
			sourceTree = "<group>";
		};
		7AEBB6732859E5F00090B524 /* Actions */ = {
			isa = PBXGroup;
			children = (
				7A111DE7285C90A90085BF91 /* SendMLSMessageActionHandler.swift */,
				7A111DE9285C90B70085BF91 /* SendMLSMessageActionHandlerTests.swift */,
				7AEBB676285A10620090B524 /* CountSelfMLSKeyPackagesActionHandler.swift */,
				7AEBB678285A16400090B524 /* CountSelfMLSKeyPackagesActionHandlerTests.swift */,
				63CC83EB285CA2B0008549AD /* SendMLSWelcomeActionHandler.swift */,
				63CC83EC285CA2B0008549AD /* SendMLSWelcomeActionHandlerTests.swift */,
				63CC83DF285C9C6C008549AD /* UploadSelfMLSKeyPackagesActionHandler.swift */,
				63CC83E0285C9C6C008549AD /* UploadSelfMLSKeyPackagesActionHandlerTests.swift */,
				63CC83B02859D488008549AD /* ClaimMLSKeyPackageActionHandler.swift */,
				63CC83B2285A1E59008549AD /* ClaimMLSKeyPackageActionHandlerTests.swift */,
				EE04084728C9E2FA009E4B8D /* FetchBackendMLSPublicKeysActionHandler.swift */,
				EE04084928C9E63E009E4B8D /* FetchBackendMLSPublicKeysActionHandlerTests.swift */,
			);
			path = Actions;
			sourceTree = "<group>";
		};
		EE90C29C282E782900474379 /* Push Token */ = {
			isa = PBXGroup;
			children = (
				EE90C2A1282E7E1F00474379 /* Actions */,
				EE90C29D282E785800474379 /* PushTokenStrategy.swift */,
				06FDC62E28354DAE008300DB /* PushTokenStorage.swift */,
				06FDC63028354DBD008300DB /* PushTokenStorageTests.swift */,
			);
			path = "Push Token";
			sourceTree = "<group>";
		};
		EE90C2A1282E7E1F00474379 /* Actions */ = {
			isa = PBXGroup;
			children = (
				EE90C2A4282E7EA900474379 /* RegisterPushTokenAction.swift */,
				EE90C2A6282E7EC800474379 /* RegisterPushTokenActionHandler.swift */,
				EE90C2A9282E855B00474379 /* RegisterPushTokenActionHandlerTests.swift */,
				EE90C2AB282EA1D200474379 /* GetPushTokensAction.swift */,
				EE90C2AD282EA1E000474379 /* GetPushTokensActionHandler.swift */,
				EE90C2AF282EA1F200474379 /* GetPushTokensActionHandlerTests.swift */,
				06CDDE9E282E9CC200F9360F /* RemovePushTokenAction.swift */,
				06CDDEA0282E9E7F00F9360F /* RemovePushTokenActionHandler.swift */,
				06CDDEA2282E9E9800F9360F /* RemovePushTokenActionHandlerTests.swift */,
			);
			path = Actions;
			sourceTree = "<group>";
		};
		EEE0EDAF2858905100BBEE29 /* MLS */ = {
			isa = PBXGroup;
			children = (
				7AEBB6732859E5F00090B524 /* Actions */,
				EEE0EDB02858906500BBEE29 /* MLSRequestStrategy.swift */,
			);
			path = MLS;
			sourceTree = "<group>";
		};
		F12CD7932035FC4400EAAEBC /* Resources */ = {
			isa = PBXGroup;
			children = (
				0648FC1027851623006519D1 /* audio.m4a */,
				F18402042073C2FF00E9F4CC /* 1900x1500.jpg */,
				F18402022073C2FF00E9F4CC /* animated.gif */,
				F18402072073C30000E9F4CC /* Bridging-Header.h */,
				F18402092073C30000E9F4CC /* Lorem Ipsum.txt */,
				F18402052073C30000E9F4CC /* medium.jpg */,
				F18402062073C30000E9F4CC /* not_animated.gif */,
				F18402082073C30000E9F4CC /* tiny.jpg */,
				F18402032073C2FF00E9F4CC /* video.mp4 */,
				1669017B1D707509000FE4AF /* Info.plist */,
			);
			path = Resources;
			sourceTree = "<group>";
		};
		F14B7AD5222006A100458624 /* User */ = {
			isa = PBXGroup;
			children = (
				F14B7AE9222009BA00458624 /* UserRichProfileRequestStrategy.swift */,
				F14B7AEB222009C200458624 /* UserRichProfileRequestStrategyTests.swift */,
				8792F55621AD944100795027 /* UserPropertyRequestStrategy.swift */,
				87F7288421AFF37D000ED371 /* UserPropertyRequestStrategyTests.swift */,
				161E054F26655E4500DADC3D /* UserProfileRequestStrategy.swift */,
				16972DEC2668E699008AF3A2 /* UserProfileRequestStrategyTests.swift */,
			);
			path = User;
			sourceTree = "<group>";
		};
		F154EDC51F447B6C00CB8184 /* Test Host */ = {
			isa = PBXGroup;
			children = (
				547E664C1F7512FE008CB1FA /* Default-568h@2x.png */,
				F154EDC61F447B6C00CB8184 /* AppDelegate.swift */,
				F154EDD21F447B6C00CB8184 /* Info.plist */,
			);
			path = "Test Host";
			sourceTree = "<group>";
		};
		F184014D2073BE0800E9F4CC /* Request Strategies */ = {
			isa = PBXGroup;
			children = (
				EEE0EDAF2858905100BBEE29 /* MLS */,
				EE90C29C282E782900474379 /* Push Token */,
				16367F2926FDB5040028AF8B /* Connection */,
				068084942563B6940047899C /* Feature configurations */,
				16751E8324CF724F0099AE09 /* Delivery Receipts */,
				1658EA6026DE2287003D0090 /* Conversation */,
				F14B7AD5222006A100458624 /* User */,
				F184014E2073BE0800E9F4CC /* Client Message */,
				F18401572073BE0800E9F4CC /* Generic Message */,
				F184015C2073BE0800E9F4CC /* User Clients */,
				F18401662073BE0800E9F4CC /* Availability */,
				F18401692073BE0800E9F4CC /* Base Strategies */,
				F18401702073BE0800E9F4CC /* Assets */,
			);
			path = "Request Strategies";
			sourceTree = "<group>";
		};
		F184014E2073BE0800E9F4CC /* Client Message */ = {
			isa = PBXGroup;
			children = (
				16A4893E268B0C82001F9127 /* ClientMessageRequestStrategy.swift */,
				16CC083A268E075100C0613C /* ClientMessageRequestStrategyTests.swift */,
				F184014F2073BE0800E9F4CC /* ClientMessageRequestFactory.swift */,
				F18401542073BE0800E9F4CC /* ClientMessageRequestFactoryTests.swift */,
			);
			path = "Client Message";
			sourceTree = "<group>";
		};
		F18401572073BE0800E9F4CC /* Generic Message */ = {
			isa = PBXGroup;
			children = (
				F184015A2073BE0800E9F4CC /* GenericMessageRequestStrategy.swift */,
				F184015B2073BE0800E9F4CC /* GenericMessageRequestStrategyTests.swift */,
			);
			path = "Generic Message";
			sourceTree = "<group>";
		};
		F184015C2073BE0800E9F4CC /* User Clients */ = {
			isa = PBXGroup;
			children = (
				F18401632073BE0800E9F4CC /* Helpers */,
				F184015D2073BE0800E9F4CC /* MissingClientsRequestStrategy.swift */,
				F18401622073BE0800E9F4CC /* MissingClientsRequestStrategyTests.swift */,
				F18401602073BE0800E9F4CC /* MissingClientsRequestFactory.swift */,
				F18401612073BE0800E9F4CC /* FetchingClientRequestStrategy.swift */,
				F184015E2073BE0800E9F4CC /* FetchingClientRequestStrategyTests.swift */,
<<<<<<< HEAD
				EE8DC53428C0EF7800AC4E3D /* FetchUserClientsAction.swift */,
				EE8DC53628C0EFA700AC4E3D /* FetchUserClientsActionHandler.swift */,
				EE8DC53828C0F04B00AC4E3D /* FetchUserClientsActionHandlerTests.swift */,
=======
				EEA2EE8928F021C100A2CBE1 /* UserClientByQualifiedUserIDTranscoderTests.swift */,
>>>>>>> 24a517f9
				166A22902577C06B00EF313D /* ResetSessionRequestStrategy.swift */,
				16824632257A2B47002AF17B /* ResetSessionRequestStrategyTests.swift */,
				1662ADB222B0E8B300D84071 /* VerifyLegalHoldRequestStrategy.swift */,
				1662ADD022B14CBA00D84071 /* VerifyLegalHoldRequestStrategyTests.swift */,
			);
			path = "User Clients";
			sourceTree = "<group>";
		};
		F18401632073BE0800E9F4CC /* Helpers */ = {
			isa = PBXGroup;
			children = (
				F18401642073BE0800E9F4CC /* ZMOTRMessageMissingTests.swift */,
				F18401652073BE0800E9F4CC /* ZMOTRMessage+Missing.swift */,
			);
			path = Helpers;
			sourceTree = "<group>";
		};
		F18401662073BE0800E9F4CC /* Availability */ = {
			isa = PBXGroup;
			children = (
				F18401682073BE0800E9F4CC /* AvailabilityRequestStrategy.swift */,
				F18401672073BE0800E9F4CC /* AvailabilityRequestStrategyTests.swift */,
			);
			path = Availability;
			sourceTree = "<group>";
		};
		F18401692073BE0800E9F4CC /* Base Strategies */ = {
			isa = PBXGroup;
			children = (
				F184016A2073BE0800E9F4CC /* AbstractRequestStrategy.swift */,
				F184016B2073BE0800E9F4CC /* AbstractRequestStrategyTests.swift */,
				F184016C2073BE0800E9F4CC /* OTREntityTranscoderTests.swift */,
				F184016D2073BE0800E9F4CC /* ZMAbstractRequestStrategy.h */,
				F184016E2073BE0800E9F4CC /* ZMAbstractRequestStrategy.m */,
				F184016F2073BE0800E9F4CC /* OTREntityTranscoder.swift */,
			);
			path = "Base Strategies";
			sourceTree = "<group>";
		};
		F18401702073BE0800E9F4CC /* Assets */ = {
			isa = PBXGroup;
			children = (
				F184017D2073BE0800E9F4CC /* V2 */,
				F18401732073BE0800E9F4CC /* Link Preview */,
				F18401802073BE0800E9F4CC /* AssetV3DownloadRequestStrategy.swift */,
				F18401812073BE0800E9F4CC /* AssetV3DownloadRequestStrategyTests.swift */,
				F18401842073BE0800E9F4CC /* AssetV3PreviewDownloadStrategy.swift */,
				F18401712073BE0800E9F4CC /* AssetV3PreviewDownloadRequestStrategyTests.swift */,
				1622946A221C18BE00A98679 /* AssetV3UploadRequestStrategy.swift */,
				164D007522256C6E00A8F264 /* AssetV3UploadRequestStrategyTests.swift */,
				F184017B2073BE0800E9F4CC /* AssetClientMessageRequestStrategy.swift */,
				F18401832073BE0800E9F4CC /* AssetClientMessageRequestStrategyTests.swift */,
				F18401852073BE0800E9F4CC /* Helpers */,
			);
			path = Assets;
			sourceTree = "<group>";
		};
		F18401732073BE0800E9F4CC /* Link Preview */ = {
			isa = PBXGroup;
			children = (
				F18401792073BE0800E9F4CC /* LinkPreviewAssetUploadRequestStrategy.swift */,
				F18401742073BE0800E9F4CC /* LinkPreviewAssetUploadRequestStrategyTests.swift */,
				F18401772073BE0800E9F4CC /* LinkPreviewAssetDownloadRequestStrategy.swift */,
				F18401782073BE0800E9F4CC /* LinkPreviewAssetDownloadRequestStrategyTests.swift */,
				16A4894A268B0D1D001F9127 /* LinkPreviewUpdateRequestStrategy.swift */,
				16CC0832268DC32D00C0613C /* LinkPreviewUpdateRequestStrategyTests.swift */,
			);
			path = "Link Preview";
			sourceTree = "<group>";
		};
		F184017D2073BE0800E9F4CC /* V2 */ = {
			isa = PBXGroup;
			children = (
				F184017E2073BE0800E9F4CC /* ImageV2DownloadRequestStrategy.swift */,
				BFF9446520F5F79F00531BC3 /* ImageV2DownloadRequestStrategyTests.swift */,
				F184017F2073BE0800E9F4CC /* AssetV2DownloadRequestStrategy.swift */,
			);
			path = V2;
			sourceTree = "<group>";
		};
		F18401852073BE0800E9F4CC /* Helpers */ = {
			isa = PBXGroup;
			children = (
				F18401862073BE0800E9F4CC /* AssetDownloadRequestFactory.swift */,
				EEE0EE0628591E9C00BBEE29 /* AssetDownloadRequestFactoryTests.swift */,
				5E68F22622452CDC00298376 /* LinkPreprocessor.swift */,
				F184018B2073BE0800E9F4CC /* LinkPreviewPreprocessor.swift */,
				F18401892073BE0800E9F4CC /* LinkPreviewPreprocessorTests.swift */,
				1622946C221C56E500A98679 /* AssetsPreprocessor.swift */,
				168414182228365D00FCB9BC /* AssetsPreprocessorTests.swift */,
				5E9EA4DD2243C10400D401B2 /* LinkAttachmentsPreprocessor.swift */,
				5E9EA4DF2243C6B200D401B2 /* LinkAttachmentsPreprocessorTests.swift */,
			);
			path = Helpers;
			sourceTree = "<group>";
		};
		F1CD5D812024C16B008C574E /* Object Syncs */ = {
			isa = PBXGroup;
			children = (
				F1CD5D832024C214008C574E /* Helpers */,
				F1CD5D852024C281008C574E /* Protocols */,
				F1CD5D872024C46C008C574E /* Upstream */,
				F1CD5D882024C47D008C574E /* Downstream */,
			);
			path = "Object Syncs";
			sourceTree = "<group>";
		};
		F1CD5D822024C1A0008C574E /* Request Syncs */ = {
			isa = PBXGroup;
			children = (
				166901BB1D7081C7000FE4AF /* ZMSingleRequestSync.h */,
				166901BC1D7081C7000FE4AF /* ZMSingleRequestSync.m */,
				166902201D709110000FE4AF /* ZMSingleRequestSyncTests.m */,
				166901C31D7081C7000FE4AF /* ZMTimedSingleRequestSync.h */,
				166901C41D7081C7000FE4AF /* ZMTimedSingleRequestSync.m */,
				166902211D709110000FE4AF /* ZMTimedSingleRequestSyncTests.m */,
				16E5F6D526EF1BE000F35FBA /* PaginatedSync.swift */,
			);
			path = "Request Syncs";
			sourceTree = "<group>";
		};
		F1CD5D832024C214008C574E /* Helpers */ = {
			isa = PBXGroup;
			children = (
				166901B71D7081C7000FE4AF /* ZMRemoteIdentifierObjectSync.h */,
				166901B81D7081C7000FE4AF /* ZMRemoteIdentifierObjectSync.m */,
				1669021E1D709110000FE4AF /* ZMRemoteIdentifierObjectSyncTests.m */,
				166902111D70851E000FE4AF /* ZMOutstandingItems.h */,
				1621D22B1D75AC36007108C2 /* ZMChangeTrackerBootstrap.h */,
				1621D22C1D75AC36007108C2 /* ZMChangeTrackerBootstrap.m */,
				1666AA2B1D93FA0B00164C06 /* ZMChangeTrackerBootstrapTests.m */,
				1621D22D1D75AC36007108C2 /* ZMChangeTrackerBootstrap+Testing.h */,
				16A86B2622A128A800A674F8 /* IdentifierObjectSync.swift */,
				16A86B4522A5485E00A674F8 /* IdentifierObjectSyncTests.swift */,
				1682462E257A1FB7002AF17B /* KeyPathObjectSync.swift */,
				16824630257A23E8002AF17B /* KeyPathObjectSyncTests.swift */,
				16A48935268A0665001F9127 /* ModifiedKeyObjectSync.swift */,
				16189D09268B2C34004831BE /* ModifiedKeyObjectSyncTests.swift */,
				16A48939268A080E001F9127 /* InsertedObjectSync.swift */,
				16189D05268B214E004831BE /* InsertedObjectSyncTests.swift */,
				EE402C0628996F6600CA0E40 /* MessageSync.swift */,
				EE57BD9E28A52E3100C46660 /* MessageSyncTests.swift */,
				16A489192685CECC001F9127 /* ProteusMessageSync.swift */,
				16189D01268B104C004831BE /* ProteusMessageSyncTests.swift */,
				EE402C0428996C6900CA0E40 /* MLSMessage.swift */,
				EE402C0028996AA300CA0E40 /* MLSMessageSync.swift */,
				EE402C0228996C2500CA0E40 /* MLSMessageSync.Transcoder.swift */,
				EE57BD9C28A52DD600C46660 /* MLSMessageSyncTests.swift */,
			);
			path = Helpers;
			sourceTree = "<group>";
		};
		F1CD5D842024C259008C574E /* Protocols */ = {
			isa = PBXGroup;
			children = (
				F184018F2073BE0800E9F4CC /* PushMessageHandler.swift */,
				161E05432665465A00DADC3D /* SyncProgress.swift */,
				F18401902073BE0800E9F4CC /* ApplicationStatus.swift */,
				F18401912073BE0800E9F4CC /* OTREntity.swift */,
				F18401552073BE0800E9F4CC /* OTREntityTests+Dependency.swift */,
				1621D2721D7715EA007108C2 /* ZMObjectSyncStrategy.h */,
				1621D2731D7715EA007108C2 /* ZMObjectSyncStrategy.m */,
				F18402122073C56C00E9F4CC /* RequestStrategy.h */,
				166901B91D7081C7000FE4AF /* ZMRequestGenerator.h */,
				166901BA1D7081C7000FE4AF /* ZMRequestGenerator.m */,
				1669021F1D709110000FE4AF /* ZMRequestGeneratorTests.m */,
				F963E8E01D955D5500098AD3 /* SharedProtocols.swift */,
			);
			path = Protocols;
			sourceTree = "<group>";
		};
		F1CD5D852024C281008C574E /* Protocols */ = {
			isa = PBXGroup;
			children = (
				166901B61D7081C7000FE4AF /* ZMObjectSync.h */,
				166901CE1D7081C7000FE4AF /* ZMUpstreamTranscoder.h */,
				166901A81D7081C7000FE4AF /* ZMContextChangeTracker.h */,
			);
			path = Protocols;
			sourceTree = "<group>";
		};
		F1CD5D862024C363008C574E /* Other Syncs */ = {
			isa = PBXGroup;
			children = (
				16D0E07E1DF88B430075DF8F /* EntityTranscoder.swift */,
				16FFDE431DF6C668003494D6 /* DependencyEntitySync.swift */,
				16D0E07C1DF872FD0075DF8F /* DependencyEntitySyncTests.swift */,
				547D47161E7C1B0D002EEA15 /* DependentObjects.swift */,
				547D47181E7C2F6C002EEA15 /* DependentObjectsTests.swift */,
				168D7CB126FB0E3F00789960 /* EntityActionSync.swift */,
			);
			path = "Other Syncs";
			sourceTree = "<group>";
		};
		F1CD5D872024C46C008C574E /* Upstream */ = {
			isa = PBXGroup;
			children = (
				F1CD5D892024C4C9008C574E /* Helpers */,
				166901C71D7081C7000FE4AF /* ZMUpstreamInsertedObjectSync.h */,
				166901C81D7081C7000FE4AF /* ZMUpstreamInsertedObjectSync.m */,
				166902221D709110000FE4AF /* ZMUpstreamInsertedObjectSyncTests.m */,
				166901CB1D7081C7000FE4AF /* ZMUpstreamModifiedObjectSync+Testing.h */,
				166901C91D7081C7000FE4AF /* ZMUpstreamModifiedObjectSync.h */,
				166901CA1D7081C7000FE4AF /* ZMUpstreamModifiedObjectSync.m */,
				166902231D709110000FE4AF /* ZMUpstreamModifiedObjectSyncTests.m */,
			);
			path = Upstream;
			sourceTree = "<group>";
		};
		F1CD5D882024C47D008C574E /* Downstream */ = {
			isa = PBXGroup;
			children = (
				F1CD5D8A2024C51B008C574E /* Helpers */,
				166901AB1D7081C7000FE4AF /* ZMDownstreamObjectSync.h */,
				166901AC1D7081C7000FE4AF /* ZMDownstreamObjectSync.m */,
				166902181D709110000FE4AF /* ZMDownstreamObjectSyncTests.m */,
				166902171D709110000FE4AF /* ZMDownstreamObjectSyncOrderingTests.m */,
				166901AD1D7081C7000FE4AF /* ZMDownstreamObjectSyncWithWhitelist.h */,
				166901AE1D7081C7000FE4AF /* ZMDownstreamObjectSyncWithWhitelist.m */,
				166902191D709110000FE4AF /* ZMDownstreamObjectSyncWithWhitelistTests.m */,
				166901AF1D7081C7000FE4AF /* ZMDownstreamObjectSyncWithWhitelist+Internal.h */,
			);
			path = Downstream;
			sourceTree = "<group>";
		};
		F1CD5D892024C4C9008C574E /* Helpers */ = {
			isa = PBXGroup;
			children = (
				166901B21D7081C7000FE4AF /* ZMLocallyModifiedObjectSet.h */,
				166901B31D7081C7000FE4AF /* ZMLocallyModifiedObjectSet.m */,
				1669021C1D709110000FE4AF /* ZMLocallyModifiedObjectSetTests.m */,
				166901B41D7081C7000FE4AF /* ZMLocallyModifiedObjectSyncStatus.h */,
				166901B51D7081C7000FE4AF /* ZMLocallyModifiedObjectSyncStatus.m */,
				1669021D1D709110000FE4AF /* ZMLocallyModifiedObjectSyncStatusTests.m */,
				166901B01D7081C7000FE4AF /* ZMLocallyInsertedObjectSet.h */,
				166901B11D7081C7000FE4AF /* ZMLocallyInsertedObjectSet.m */,
				1669021B1D709110000FE4AF /* ZMLocallyInsertedObjectSetTests.m */,
				166901CC1D7081C7000FE4AF /* ZMUpstreamRequest.h */,
				166901CD1D7081C7000FE4AF /* ZMUpstreamRequest.m */,
			);
			path = Helpers;
			sourceTree = "<group>";
		};
		F1CD5D8A2024C51B008C574E /* Helpers */ = {
			isa = PBXGroup;
			children = (
				166901BD1D7081C7000FE4AF /* ZMSyncOperationSet.h */,
				166901BE1D7081C7000FE4AF /* ZMSyncOperationSet.m */,
				1666AA2D1D93FBE200164C06 /* ZMSyncOperationSetTests.m */,
			);
			path = Helpers;
			sourceTree = "<group>";
		};
		F1E47FE3207E0B72008D4299 /* zmc-config */ = {
			isa = PBXGroup;
			children = (
				A9FEFF9C279B88530073CF2D /* ios-arm64Simulator.xcconfig */,
				F1E47FE4207E0B72008D4299 /* ios-test-target.xcconfig */,
				F1E47FE5207E0B72008D4299 /* ios-test-host.xcconfig */,
				F1E47FE6207E0B72008D4299 /* project-common.xcconfig */,
				F1E47FE8207E0B72008D4299 /* warnings.xcconfig */,
				F1E47FE9207E0B72008D4299 /* project.xcconfig */,
				F1E47FEB207E0B72008D4299 /* tests.xcconfig */,
				F1E47FED207E0B72008D4299 /* project-debug.xcconfig */,
				F1E47FEE207E0B72008D4299 /* warnings-debug.xcconfig */,
			);
			path = "zmc-config";
			sourceTree = "<group>";
		};
		F963E8D81D955D4600098AD3 /* Helpers */ = {
			isa = PBXGroup;
			children = (
				F18401962073BE0800E9F4CC /* ZMStrategyConfigurationOption.h */,
				F18401942073BE0800E9F4CC /* MessageExpirationTimer.swift */,
				F18401972073BE0800E9F4CC /* MessageExpirationTimerTests.swift */,
				F18401932073BE0800E9F4CC /* ZMMessage+Dependency.swift */,
				F18401992073BE0800E9F4CC /* EncryptionSessionDirectory+UpdateEvents.swift */,
				0649D14E24F63DCC001DDC78 /* ZMSound.swift */,
				0649D1A524F673E7001DDC78 /* Logging.swift */,
				062DD2D72760CFAA00E27FD9 /* UUID+SafeLogging.swift */,
				F18401952073BE0800E9F4CC /* CryptoBoxUpdateEventsTests.swift */,
				F18401982073BE0800E9F4CC /* ZMConversation+Notifications.swift */,
				BF1F52C51ECC74E5002FB553 /* Array+RequestGenerator.swift */,
				F963E8D91D955D4600098AD3 /* AssetRequestFactory.swift */,
				D5D65A052073C8F800D7F3C3 /* AssetRequestFactoryTests.swift */,
				06025665248E616C00E060E1 /* ZMSimpleListRequestPaginator.m */,
				06025667248E617D00E060E1 /* ZMSimpleListRequestPaginator.h */,
				06025669248E61BF00E060E1 /* ZMSimpleListRequestPaginator+Internal.h */,
				06474D6524B3227E002C695D /* ZMSimpleListRequestPaginatorTests.m */,
				167BCBC326087F8900E9D7E3 /* ZMTBaseTests+CoreDataStack.swift */,
				63CC83B8285B4845008549AD /* String+Empty.swift */,
				EEE0EE0328591D2C00BBEE29 /* OptionalString+NonEmptyValue.swift */,
				631216382881D10100FF9A56 /* ZMUpdateEvent+Payload.swift */,
				633B39692891890500208124 /* ZMUpdateEvent+Decryption.swift */,
				EEE46E5328C5EE48005F48D7 /* ZMTransportResponse+ErrorInfo.swift */,
			);
			path = Helpers;
			sourceTree = "<group>";
		};
/* End PBXGroup section */

/* Begin PBXHeadersBuildPhase section */
		166901671D707509000FE4AF /* Headers */ = {
			isa = PBXHeadersBuildPhase;
			buildActionMask = 2147483647;
			files = (
				166901DF1D7081C7000FE4AF /* ZMRemoteIdentifierObjectSync.h in Headers */,
				166901F61D7081C7000FE4AF /* ZMUpstreamTranscoder.h in Headers */,
				166901E51D7081C7000FE4AF /* ZMSyncOperationSet.h in Headers */,
				166901F31D7081C7000FE4AF /* ZMUpstreamModifiedObjectSync+Testing.h in Headers */,
				166901D01D7081C7000FE4AF /* ZMContextChangeTracker.h in Headers */,
				166901E31D7081C7000FE4AF /* ZMSingleRequestSync.h in Headers */,
				16229488221EBB8100A98679 /* ZMImagePreprocessingTracker+Testing.h in Headers */,
				166901DE1D7081C7000FE4AF /* ZMObjectSync.h in Headers */,
				1621D2741D7715EA007108C2 /* ZMObjectSyncStrategy.h in Headers */,
				1621D22E1D75AC36007108C2 /* ZMChangeTrackerBootstrap.h in Headers */,
				166901EF1D7081C7000FE4AF /* ZMUpstreamInsertedObjectSync.h in Headers */,
				F18401B32073BE0800E9F4CC /* ZMAbstractRequestStrategy.h in Headers */,
				06C394B7248E6FDE00AE736A /* ZMSimpleListRequestPaginator+Internal.h in Headers */,
				166901F11D7081C7000FE4AF /* ZMUpstreamModifiedObjectSync.h in Headers */,
				166901F41D7081C7000FE4AF /* ZMUpstreamRequest.h in Headers */,
				166901D31D7081C7000FE4AF /* ZMDownstreamObjectSync.h in Headers */,
				F18402132073C56C00E9F4CC /* RequestStrategy.h in Headers */,
				F18401D62073BE0800E9F4CC /* ZMStrategyConfigurationOption.h in Headers */,
				1669016E1D707509000FE4AF /* WireRequestStrategy.h in Headers */,
				166901D81D7081C7000FE4AF /* ZMLocallyInsertedObjectSet.h in Headers */,
				1621D2301D75AC36007108C2 /* ZMChangeTrackerBootstrap+Testing.h in Headers */,
				166901DA1D7081C7000FE4AF /* ZMLocallyModifiedObjectSet.h in Headers */,
				166901EB1D7081C7000FE4AF /* ZMTimedSingleRequestSync.h in Headers */,
				166901D71D7081C7000FE4AF /* ZMDownstreamObjectSyncWithWhitelist+Internal.h in Headers */,
				166901E11D7081C7000FE4AF /* ZMRequestGenerator.h in Headers */,
				166902121D70851E000FE4AF /* ZMOutstandingItems.h in Headers */,
				166901DC1D7081C7000FE4AF /* ZMLocallyModifiedObjectSyncStatus.h in Headers */,
				16229486221EBB8100A98679 /* ZMImagePreprocessingTracker.h in Headers */,
				166901D51D7081C7000FE4AF /* ZMDownstreamObjectSyncWithWhitelist.h in Headers */,
				F184020F2073C30000E9F4CC /* Bridging-Header.h in Headers */,
				06C394B6248E6FDA00AE736A /* ZMSimpleListRequestPaginator.h in Headers */,
			);
			runOnlyForDeploymentPostprocessing = 0;
		};
/* End PBXHeadersBuildPhase section */

/* Begin PBXNativeTarget section */
		166901691D707509000FE4AF /* WireRequestStrategy */ = {
			isa = PBXNativeTarget;
			buildConfigurationList = 1669017E1D707509000FE4AF /* Build configuration list for PBXNativeTarget "WireRequestStrategy" */;
			buildPhases = (
				166901651D707509000FE4AF /* Sources */,
				166901661D707509000FE4AF /* Frameworks */,
				166901671D707509000FE4AF /* Headers */,
				668E958827425E0A0028C1F8 /* Run Swiftlint */,
				166901681D707509000FE4AF /* Resources */,
			);
			buildRules = (
			);
			dependencies = (
			);
			name = WireRequestStrategy;
			productName = WireRequestStrategy;
			productReference = 1669016A1D707509000FE4AF /* WireRequestStrategy.framework */;
			productType = "com.apple.product-type.framework";
		};
		166901731D707509000FE4AF /* WireRequestStrategyTests */ = {
			isa = PBXNativeTarget;
			buildConfigurationList = 166901811D707509000FE4AF /* Build configuration list for PBXNativeTarget "WireRequestStrategyTests" */;
			buildPhases = (
				166901701D707509000FE4AF /* Sources */,
				166901711D707509000FE4AF /* Frameworks */,
				166901721D707509000FE4AF /* Resources */,
				BF7D9BD21D8C312F00949267 /* CopyFiles */,
			);
			buildRules = (
			);
			dependencies = (
				166901771D707509000FE4AF /* PBXTargetDependency */,
				F154EDD71F447BB600CB8184 /* PBXTargetDependency */,
			);
			name = WireRequestStrategyTests;
			productName = WireRequestStrategyTests;
			productReference = 166901741D707509000FE4AF /* WireRequestStrategyTests.xctest */;
			productType = "com.apple.product-type.bundle.unit-test";
		};
		F154EDC31F447B6C00CB8184 /* WireRequestStrategyTestHost */ = {
			isa = PBXNativeTarget;
			buildConfigurationList = F154EDD51F447B6C00CB8184 /* Build configuration list for PBXNativeTarget "WireRequestStrategyTestHost" */;
			buildPhases = (
				F154EDC01F447B6C00CB8184 /* Sources */,
				F154EDC11F447B6C00CB8184 /* Frameworks */,
				F154EDC21F447B6C00CB8184 /* Resources */,
			);
			buildRules = (
			);
			dependencies = (
			);
			name = WireRequestStrategyTestHost;
			productName = WireRequestStrategyTestHost;
			productReference = F154EDC41F447B6C00CB8184 /* WireRequestStrategyTestHost.app */;
			productType = "com.apple.product-type.application";
		};
/* End PBXNativeTarget section */

/* Begin PBXProject section */
		166901611D707509000FE4AF /* Project object */ = {
			isa = PBXProject;
			attributes = {
				LastSwiftUpdateCheck = 0830;
				LastUpgradeCheck = 1310;
				ORGANIZATIONNAME = "Wire GmbH";
				TargetAttributes = {
					166901691D707509000FE4AF = {
						CreatedOnToolsVersion = 7.3.1;
						LastSwiftMigration = 1000;
					};
					166901731D707509000FE4AF = {
						CreatedOnToolsVersion = 7.3.1;
						DevelopmentTeam = W5KEQBF9B5;
						LastSwiftMigration = 1000;
						TestTargetID = F154EDC31F447B6C00CB8184;
					};
					F154EDC31F447B6C00CB8184 = {
						CreatedOnToolsVersion = 8.3.2;
						DevelopmentTeam = EDF3JCE8BC;
						LastSwiftMigration = 1000;
						ProvisioningStyle = Automatic;
					};
				};
			};
			buildConfigurationList = 166901641D707509000FE4AF /* Build configuration list for PBXProject "WireRequestStrategy" */;
			compatibilityVersion = "Xcode 3.2";
			developmentRegion = en;
			hasScannedForEncodings = 0;
			knownRegions = (
				en,
				Base,
				de,
				"pt-BR",
				es,
				uk,
				ru,
				ja,
				it,
				nl,
				tr,
				fr,
				da,
				ar,
				"zh-Hans",
				sl,
				fi,
				et,
				pl,
				"zh-Hant",
				lt,
			);
			mainGroup = 166901601D707509000FE4AF;
			productRefGroup = 1669016B1D707509000FE4AF /* Products */;
			projectDirPath = "";
			projectRoot = "";
			targets = (
				166901691D707509000FE4AF /* WireRequestStrategy */,
				166901731D707509000FE4AF /* WireRequestStrategyTests */,
				F154EDC31F447B6C00CB8184 /* WireRequestStrategyTestHost */,
			);
		};
/* End PBXProject section */

/* Begin PBXResourcesBuildPhase section */
		166901681D707509000FE4AF /* Resources */ = {
			isa = PBXResourcesBuildPhase;
			buildActionMask = 2147483647;
			files = (
				0649D15524F64335001DDC78 /* Push.strings in Resources */,
				0649D15424F64335001DDC78 /* Push.stringsdict in Resources */,
			);
			runOnlyForDeploymentPostprocessing = 0;
		};
		166901721D707509000FE4AF /* Resources */ = {
			isa = PBXResourcesBuildPhase;
			buildActionMask = 2147483647;
			files = (
				F18402142073C6B100E9F4CC /* 1900x1500.jpg in Resources */,
				F18402192073C6B100E9F4CC /* tiny.jpg in Resources */,
				F18402162073C6B100E9F4CC /* Lorem Ipsum.txt in Resources */,
				0648FC1227851661006519D1 /* audio.m4a in Resources */,
				F18402172073C6B100E9F4CC /* medium.jpg in Resources */,
				F184021A2073C6B100E9F4CC /* video.mp4 in Resources */,
				F18402182073C6B100E9F4CC /* not_animated.gif in Resources */,
				F18402152073C6B100E9F4CC /* animated.gif in Resources */,
			);
			runOnlyForDeploymentPostprocessing = 0;
		};
		F154EDC21F447B6C00CB8184 /* Resources */ = {
			isa = PBXResourcesBuildPhase;
			buildActionMask = 2147483647;
			files = (
				547E664D1F7512FE008CB1FA /* Default-568h@2x.png in Resources */,
			);
			runOnlyForDeploymentPostprocessing = 0;
		};
/* End PBXResourcesBuildPhase section */

/* Begin PBXShellScriptBuildPhase section */
		668E958827425E0A0028C1F8 /* Run Swiftlint */ = {
			isa = PBXShellScriptBuildPhase;
			buildActionMask = 2147483647;
			files = (
			);
			inputFileListPaths = (
			);
			inputPaths = (
			);
			name = "Run Swiftlint";
			outputFileListPaths = (
			);
			outputPaths = (
			);
			runOnlyForDeploymentPostprocessing = 0;
			shellPath = /bin/sh;
			shellScript = "# Adds support for Apple Silicon brew directory\nexport PATH=\"$PATH:/opt/homebrew/bin\"\n \nif which swiftlint >/dev/null; then\n  swiftlint\nelse\n  echo \"warning: SwiftLint not installed, download from https://github.com/realm/SwiftLint\"\nfi\n";
		};
/* End PBXShellScriptBuildPhase section */

/* Begin PBXSourcesBuildPhase section */
		166901651D707509000FE4AF /* Sources */ = {
			isa = PBXSourcesBuildPhase;
			buildActionMask = 2147483647;
			files = (
				F18401C12073BE0800E9F4CC /* ImageV2DownloadRequestStrategy.swift in Sources */,
				F18401CD2073BE0800E9F4CC /* LinkPreviewPreprocessor.swift in Sources */,
				169BA1CB25E9507600374343 /* Payload+Decoding.swift in Sources */,
				166901DB1D7081C7000FE4AF /* ZMLocallyModifiedObjectSet.m in Sources */,
				06CF5DFA27FC900F00822FAB /* ZMLocalNotification+Calling.swift in Sources */,
				8792F55721AD944100795027 /* UserPropertyRequestStrategy.swift in Sources */,
				EE3245FC2821D41000F2A84A /* VoIPPushHelper.swift in Sources */,
				F18401A92073BE0800E9F4CC /* MissingClientsRequestFactory.swift in Sources */,
				16367F2626FDB4720028AF8B /* ConnectionRequestStrategy.swift in Sources */,
				F18401AD2073BE0800E9F4CC /* ZMOTRMessage+Missing.swift in Sources */,
				06474D4D24AF68AD002C695D /* StoreUpdateEvent.swift in Sources */,
				068084962563B6940047899C /* FeatureConfigRequestStrategy.swift in Sources */,
				166901F01D7081C7000FE4AF /* ZMUpstreamInsertedObjectSync.m in Sources */,
				1658EA6226DE22C0003D0090 /* ConversationRequestStrategy.swift in Sources */,
				EE04084828C9E2FA009E4B8D /* FetchBackendMLSPublicKeysActionHandler.swift in Sources */,
				16A4893F268B0C82001F9127 /* ClientMessageRequestStrategy.swift in Sources */,
				F18401BD2073BE0800E9F4CC /* LinkPreviewAssetUploadRequestStrategy.swift in Sources */,
				F18401AA2073BE0800E9F4CC /* FetchingClientRequestStrategy.swift in Sources */,
				06A9FDD228B36FF500B3C730 /* UpdateAccessRolesAction.swift in Sources */,
				63CC83B12859D488008549AD /* ClaimMLSKeyPackageActionHandler.swift in Sources */,
				EE4C5FBE27D2C5CD000C0D45 /* BundledMessageNotificationBuilder.swift in Sources */,
				EE90C29E282E785800474379 /* PushTokenStrategy.swift in Sources */,
				166901D61D7081C7000FE4AF /* ZMDownstreamObjectSyncWithWhitelist.m in Sources */,
				16E70F8A270EEB2300718E5D /* PayloadProcessing+Conversation.swift in Sources */,
				EE402C0328996C2500CA0E40 /* MLSMessageSync.Transcoder.swift in Sources */,
				16E5F6D626EF1BE100F35FBA /* PaginatedSync.swift in Sources */,
				161E055026655E4500DADC3D /* UserProfileRequestStrategy.swift in Sources */,
				F18401D42073BE0800E9F4CC /* MessageExpirationTimer.swift in Sources */,
				1622946B221C18BE00A98679 /* AssetV3UploadRequestStrategy.swift in Sources */,
				1662ADB322B0E8B300D84071 /* VerifyLegalHoldRequestStrategy.swift in Sources */,
				166901EC1D7081C7000FE4AF /* ZMTimedSingleRequestSync.m in Sources */,
				F184019A2073BE0800E9F4CC /* ClientMessageRequestFactory.swift in Sources */,
				EEE0EE0528591D3200BBEE29 /* OptionalString+NonEmptyValue.swift in Sources */,
				168D7CB226FB0E3F00789960 /* EntityActionSync.swift in Sources */,
				168D7CBB26FB21D900789960 /* RemoveParticipantActionHandler.swift in Sources */,
				EECBE8EC28E71ED7005DE5DD /* SyncConversationAction.swift in Sources */,
				F963E8E11D955D5500098AD3 /* SharedProtocols.swift in Sources */,
				166901F21D7081C7000FE4AF /* ZMUpstreamModifiedObjectSync.m in Sources */,
				16FFDE441DF6C668003494D6 /* DependencyEntitySync.swift in Sources */,
				166A22912577C06B00EF313D /* ResetSessionRequestStrategy.swift in Sources */,
				166901E41D7081C7000FE4AF /* ZMSingleRequestSync.m in Sources */,
				16A86B2722A128A800A674F8 /* IdentifierObjectSync.swift in Sources */,
				F18401C82073BE0800E9F4CC /* AssetDownloadRequestFactory.swift in Sources */,
				16A48936268A0665001F9127 /* ModifiedKeyObjectSync.swift in Sources */,
				16A4894B268B0D1D001F9127 /* LinkPreviewUpdateRequestStrategy.swift in Sources */,
				EE402C0728996F6600CA0E40 /* MessageSync.swift in Sources */,
				166901F51D7081C7000FE4AF /* ZMUpstreamRequest.m in Sources */,
				F18401B42073BE0800E9F4CC /* ZMAbstractRequestStrategy.m in Sources */,
				060ED6D62499F41000412C4A /* PushNotificationStatus.swift in Sources */,
				169BA1CD25E95DC900374343 /* Payload+Processing.swift in Sources */,
				F18401D82073BE0800E9F4CC /* ZMConversation+Notifications.swift in Sources */,
				F18401D92073BE0800E9F4CC /* EncryptionSessionDirectory+UpdateEvents.swift in Sources */,
				F18401C72073BE0800E9F4CC /* AssetV3PreviewDownloadStrategy.swift in Sources */,
				F18401B52073BE0800E9F4CC /* OTREntityTranscoder.swift in Sources */,
				16367F1E26FDB0740028AF8B /* Payload+Connection.swift in Sources */,
				63DA339F286DF6ED00818C3C /* MLSEventProcessor.swift in Sources */,
				1682462F257A1FB7002AF17B /* KeyPathObjectSync.swift in Sources */,
				BF1F52C61ECC74E5002FB553 /* Array+RequestGenerator.swift in Sources */,
				0693115024F79E2500D14DF5 /* UserNotificationCenterMock.swift in Sources */,
				06CDDE9F282E9CC200F9360F /* RemovePushTokenAction.swift in Sources */,
				062DD2D82760CFAA00E27FD9 /* UUID+SafeLogging.swift in Sources */,
				5E9EA4DE2243C10400D401B2 /* LinkAttachmentsPreprocessor.swift in Sources */,
				63CC83EE285CA2B0008549AD /* SendMLSWelcomeActionHandler.swift in Sources */,
				166901E01D7081C7000FE4AF /* ZMRemoteIdentifierObjectSync.m in Sources */,
				633B396A2891890600208124 /* ZMUpdateEvent+Decryption.swift in Sources */,
				06474D4B24AF6858002C695D /* EventDecoder.swift in Sources */,
				EE402C0128996AA300CA0E40 /* MLSMessageSync.swift in Sources */,
				06025666248E616C00E060E1 /* ZMSimpleListRequestPaginator.m in Sources */,
				F18401A42073BE0800E9F4CC /* GenericMessageRequestStrategy.swift in Sources */,
				1621D2751D7715EA007108C2 /* ZMObjectSyncStrategy.m in Sources */,
				166901E21D7081C7000FE4AF /* ZMRequestGenerator.m in Sources */,
				5E68F22722452CDC00298376 /* LinkPreprocessor.swift in Sources */,
				06025662248E467B00E060E1 /* NotificationStreamSync.swift in Sources */,
				EE202DAB27F1F4CC00083AB3 /* VoIPPushPayload.swift in Sources */,
				0649D14924F63C51001DDC78 /* NotificationSound.swift in Sources */,
				06C394C5248E851000AE736A /* NotificationsTracker.swift in Sources */,
				0649D14324F63B52001DDC78 /* NotificationUserInfo.swift in Sources */,
				161E05442665465A00DADC3D /* SyncProgress.swift in Sources */,
				63CC83E2285C9C6C008549AD /* UploadSelfMLSKeyPackagesActionHandler.swift in Sources */,
				166901D41D7081C7000FE4AF /* ZMDownstreamObjectSync.m in Sources */,
				0649D14524F63BBD001DDC78 /* LocalNotificationType+Configuration.swift in Sources */,
				7AEBB677285A10620090B524 /* CountSelfMLSKeyPackagesActionHandler.swift in Sources */,
				F18401C32073BE0800E9F4CC /* AssetV3DownloadRequestStrategy.swift in Sources */,
				0649D19B24F66E9E001DDC78 /* ZMLocalNotification+Events.swift in Sources */,
				F18401BF2073BE0800E9F4CC /* AssetClientMessageRequestStrategy.swift in Sources */,
				0649D14724F63C02001DDC78 /* PushNotificationCategory.swift in Sources */,
				547D47171E7C1B0D002EEA15 /* DependentObjects.swift in Sources */,
				F18401AF2073BE0800E9F4CC /* AvailabilityRequestStrategy.swift in Sources */,
				EEDE7DB128EAEEC3007DC6A3 /* ConversationService.swift in Sources */,
				F18401D12073BE0800E9F4CC /* ApplicationStatus.swift in Sources */,
				0649D14D24F63D3E001DDC78 /* LocalNotificationType+Localization.swift in Sources */,
				EEB5DE0728377635009B4741 /* GetFeatureConfigsActionHandler.swift in Sources */,
				16E5F6DD26EF1E3200F35FBA /* Payload+Conversation.swift in Sources */,
				16A4891A2685CECD001F9127 /* ProteusMessageSync.swift in Sources */,
				F18401D32073BE0800E9F4CC /* ZMMessage+Dependency.swift in Sources */,
				D5D65A072074C23D00D7F3C3 /* AssetRequestFactory.swift in Sources */,
				168D7CA526FB0CFD00789960 /* ActionHandler.swift in Sources */,
				166901E61D7081C7000FE4AF /* ZMSyncOperationSet.m in Sources */,
				0649D14B24F63C8F001DDC78 /* NotificationAction.swift in Sources */,
				EE402C0528996C6900CA0E40 /* MLSMessage.swift in Sources */,
				16DABDA225D69335005F4C3A /* Payload.swift in Sources */,
				16E70F7E270EEA5400718E5D /* PayloadProcessing+UserProfile.swift in Sources */,
				EEE0EDB12858906500BBEE29 /* MLSRequestStrategy.swift in Sources */,
				168D7CB726FB0E9200789960 /* AddParticipantActionHandler.swift in Sources */,
				70E77B79273187660021EE70 /* UpdateRoleActionHandler.swift in Sources */,
				166901D91D7081C7000FE4AF /* ZMLocallyInsertedObjectSet.m in Sources */,
				EEB5DE05283773C3009B4741 /* GetFeatureConfigsAction.swift in Sources */,
				06A9FDD428B3701000B3C730 /* UpdateAccessRolesActionHandler.swift in Sources */,
				16367F2226FDB2A10028AF8B /* PayloadProcessing+Connection.swift in Sources */,
				EE90C2AC282EA1D200474379 /* GetPushTokensAction.swift in Sources */,
				F18401B02073BE0800E9F4CC /* AbstractRequestStrategy.swift in Sources */,
				0649D14F24F63DCC001DDC78 /* ZMSound.swift in Sources */,
				F18401C22073BE0800E9F4CC /* AssetV2DownloadRequestStrategy.swift in Sources */,
				EEAC16D4281AE5F700B7A34D /* CallEventContent.swift in Sources */,
				F18401D22073BE0800E9F4CC /* OTREntity.swift in Sources */,
				16A4893A268A080E001F9127 /* InsertedObjectSync.swift in Sources */,
				1621D22F1D75AC36007108C2 /* ZMChangeTrackerBootstrap.m in Sources */,
				EE8DC53528C0EF7800AC4E3D /* FetchUserClientsAction.swift in Sources */,
				062285C8276BB5B000B87C91 /* UpdateEventProcessor.swift in Sources */,
				7A111DE8285C90A90085BF91 /* SendMLSMessageActionHandler.swift in Sources */,
				0649D19F24F6717C001DDC78 /* ZMLocalNotificationSet.swift in Sources */,
				0649D1A124F671E6001DDC78 /* UserNotificationCenter.swift in Sources */,
				631216392881D10100FF9A56 /* ZMUpdateEvent+Payload.swift in Sources */,
				1622946D221C56E500A98679 /* AssetsPreprocessor.swift in Sources */,
				0649D1A624F673E7001DDC78 /* Logging.swift in Sources */,
				EEE46E5428C5EE48005F48D7 /* ZMTransportResponse+ErrorInfo.swift in Sources */,
				EE8DC53728C0EFA700AC4E3D /* FetchUserClientsActionHandler.swift in Sources */,
				16229487221EBB8100A98679 /* ZMImagePreprocessingTracker.m in Sources */,
				16E70F8E270EEBB700718E5D /* PayloadProcessing+MessageSendingStatus.swift in Sources */,
				F18401D02073BE0800E9F4CC /* PushMessageHandler.swift in Sources */,
				16B5B33726FDDD8A001A3216 /* ConnectToUserActionHandler.swift in Sources */,
				16B5B3462701A713001A3216 /* UpdateConnectionActionHandler.swift in Sources */,
				EE0CEB462893E9390055ECE5 /* ConversationEventProcessor.swift in Sources */,
				F14B7AEA222009BA00458624 /* UserRichProfileRequestStrategy.swift in Sources */,
				16D0E07F1DF88B430075DF8F /* EntityTranscoder.swift in Sources */,
				EE90C2AE282EA1E000474379 /* GetPushTokensActionHandler.swift in Sources */,
				0649D14024F63AA0001DDC78 /* LocalNotificationContentType.swift in Sources */,
				06CDDEA1282E9E7F00F9360F /* RemovePushTokenActionHandler.swift in Sources */,
				EE90C2A7282E7EC800474379 /* RegisterPushTokenActionHandler.swift in Sources */,
				F18401A62073BE0800E9F4CC /* MissingClientsRequestStrategy.swift in Sources */,
				0649D12224F5C5EF001DDC78 /* ZMLocalNotification.swift in Sources */,
				EE90C2A8282E7ECF00474379 /* RegisterPushTokenAction.swift in Sources */,
				06FDC62F28354DAE008300DB /* PushTokenStorage.swift in Sources */,
				166901DD1D7081C7000FE4AF /* ZMLocallyModifiedObjectSyncStatus.m in Sources */,
				F18401BB2073BE0800E9F4CC /* LinkPreviewAssetDownloadRequestStrategy.swift in Sources */,
				63CC83B9285B4845008549AD /* String+Empty.swift in Sources */,
				16751E8524CF72970099AE09 /* DeliveryReceiptRequestStrategy.swift in Sources */,
				EECBE8EE28E71F19005DE5DD /* SyncConversationActionHandler.swift in Sources */,
			);
			runOnlyForDeploymentPostprocessing = 0;
		};
		166901701D707509000FE4AF /* Sources */ = {
			isa = PBXSourcesBuildPhase;
			buildActionMask = 2147483647;
			files = (
				63CC83F0285CA2B8008549AD /* SendMLSWelcomeActionHandlerTests.swift in Sources */,
				F18401E12073C25900E9F4CC /* OTREntityTests+Dependency.swift in Sources */,
				547D47191E7C2F6C002EEA15 /* DependentObjectsTests.swift in Sources */,
				168D7CCE26FB303A00789960 /* AddParticipantActionHandlerTests.swift in Sources */,
				16CC083B268E075100C0613C /* ClientMessageRequestStrategyTests.swift in Sources */,
				F19561F5202A1361005347C0 /* ZMUpstreamModifiedObjectSyncTests.m in Sources */,
				16824633257A2B47002AF17B /* ResetSessionRequestStrategyTests.swift in Sources */,
				168D7CF626FC6D3400789960 /* RemoveParticipantActionHandlerTests.swift in Sources */,
				164D007622256C6E00A8F264 /* AssetV3UploadRequestStrategyTests.swift in Sources */,
				BFF9446620F5F79F00531BC3 /* ImageV2DownloadRequestStrategyTests.swift in Sources */,
				16189D06268B214E004831BE /* InsertedObjectSyncTests.swift in Sources */,
				168414192228365D00FCB9BC /* AssetsPreprocessorTests.swift in Sources */,
				F19561F1202A1325005347C0 /* ZMSingleRequestSyncTests.m in Sources */,
				F19561F7202A1389005347C0 /* ZMLocallyInsertedObjectSetTests.m in Sources */,
				EEA2EE8A28F021C100A2CBE1 /* UserClientByQualifiedUserIDTranscoderTests.swift in Sources */,
				168D7D0C26FC81AD00789960 /* ActionHandlerTests.swift in Sources */,
				160ADE9C270DBD0A003FA638 /* ConnectToUserActionHandlerTests.swift in Sources */,
				F1956201202A141E005347C0 /* ZMDownstreamObjectSyncTests.m in Sources */,
				F18401F32073C26C00E9F4CC /* AssetClientMessageRequestStrategyTests.swift in Sources */,
				1621D2621D75C745007108C2 /* ZMDownstreamObjectSyncWithWhitelistTests.m in Sources */,
				16E70F6E270EE9F800718E5D /* PayloadProcessing+MessageSendingStatusTests.swift in Sources */,
				1621D2291D75AB2D007108C2 /* MockEntity2.m in Sources */,
				F18401DB2073C25300E9F4CC /* CryptoBoxUpdateEventsTests.swift in Sources */,
				D5D65A062073C8F800D7F3C3 /* AssetRequestFactoryTests.swift in Sources */,
				1621D2281D75AB2D007108C2 /* MockEntity.m in Sources */,
				F18401EC2073C26700E9F4CC /* AssetV3PreviewDownloadRequestStrategyTests.swift in Sources */,
				87F7288521AFF37D000ED371 /* UserPropertyRequestStrategyTests.swift in Sources */,
				EEDE7DB328EAEEFA007DC6A3 /* MockConversationService.swift in Sources */,
				EECBE8F028E71F57005DE5DD /* SyncConversationActionHandlerTests.swift in Sources */,
				1621D26B1D75C7FF007108C2 /* ZMUpstreamInsertedObjectSyncTests.m in Sources */,
				7A111DEA285C90B70085BF91 /* SendMLSMessageActionHandlerTests.swift in Sources */,
				F18401EB2073C26700E9F4CC /* OTREntityTranscoderTests.swift in Sources */,
				06474D5E24B30C79002C695D /* PushNotificationStatusTests.swift in Sources */,
				16E70F73270EE9FC00718E5D /* PayloadProcessing+ConversationTests.swift in Sources */,
				F18401E52073C26200E9F4CC /* FetchingClientRequestStrategyTests.swift in Sources */,
				70C781FD2732B0100059DF07 /* UpdateRoleActionHandlerTests.swift in Sources */,
				164D00742225624E00A8F264 /* ZMImagePreprocessingTrackerTests.m in Sources */,
				16E70F78270EEA0100718E5D /* PayloadProcessing+UserProfileTests.swift in Sources */,
				EE90C2B0282EA1F200474379 /* GetPushTokensActionHandlerTests.swift in Sources */,
				EE04084A28C9E63E009E4B8D /* FetchBackendMLSPublicKeysActionHandlerTests.swift in Sources */,
				16824631257A23E8002AF17B /* KeyPathObjectSyncTests.swift in Sources */,
				F1956204202A1506005347C0 /* ZMRequestGeneratorTests.m in Sources */,
				EE57BD9F28A52E3100C46660 /* MessageSyncTests.swift in Sources */,
				1621D2661D75C755007108C2 /* ZMLocallyModifiedObjectSyncStatusTests.m in Sources */,
				0693115624F7B17300D14DF5 /* ZMLocalNotificationTests_SystemMessage.swift in Sources */,
				63DA33A8286F27DD00818C3C /* MLSEventProcessorTests.swift in Sources */,
				EE3246042823196100F2A84A /* VoIPPushHelperTests.swift in Sources */,
				F18401FE2073C2EA00E9F4CC /* MessagingTest+Encryption.swift in Sources */,
				7AEBB679285A16400090B524 /* CountSelfMLSKeyPackagesActionHandlerTests.swift in Sources */,
				16A86B4622A5485E00A674F8 /* IdentifierObjectSyncTests.swift in Sources */,
				A90C56E62685C20E00F1007B /* ZMImagePreprocessingTrackerTests.swift in Sources */,
				EEE0EE0728591E9C00BBEE29 /* AssetDownloadRequestFactoryTests.swift in Sources */,
				16972DED2668E699008AF3A2 /* UserProfileRequestStrategyTests.swift in Sources */,
				F19561FB202A13C3005347C0 /* ZMSyncOperationSetTests.m in Sources */,
				F18401E92073C26700E9F4CC /* AvailabilityRequestStrategyTests.swift in Sources */,
				EE8DC53928C0F04B00AC4E3D /* FetchUserClientsActionHandlerTests.swift in Sources */,
				0693114D24F79A1100D14DF5 /* ZMLocalNotificationLocalizationTests.swift in Sources */,
				EE9BC57E28785FB100AF9AEE /* XCTestCase+APIVersion.swift in Sources */,
				EE57BD9D28A52DD600C46660 /* MLSMessageSyncTests.swift in Sources */,
				1662ADD122B14CBA00D84071 /* VerifyLegalHoldRequestStrategyTests.swift in Sources */,
				F19561EF202A1309005347C0 /* DependencyEntitySyncTests.swift in Sources */,
				F18401E42073C25E00E9F4CC /* GenericMessageRequestStrategyTests.swift in Sources */,
				06474DA824B4BB01002C695D /* StoreUpdateEventTests.swift in Sources */,
				F18402002073C2EA00E9F4CC /* MockObjects.swift in Sources */,
				F18401E82073C26700E9F4CC /* ZMOTRMessageMissingTests.swift in Sources */,
				F18401DC2073C25300E9F4CC /* MessageExpirationTimerTests.swift in Sources */,
				F19561F9202A13B4005347C0 /* ZMChangeTrackerBootstrapTests.m in Sources */,
				0605DB902511622100443219 /* ZMLocalNotificationTests_UnreadCount.swift in Sources */,
				1621D22A1D75AB2D007108C2 /* MockModelObjectContextFactory.m in Sources */,
				0693114E24F79A1300D14DF5 /* LocalNotificationContentTypeTest.swift in Sources */,
				F18401E02073C25900E9F4CC /* ClientMessageRequestFactoryTests.swift in Sources */,
				63CC83B3285A1E59008549AD /* ClaimMLSKeyPackageActionHandlerTests.swift in Sources */,
				F18401F42073C27200E9F4CC /* LinkPreviewPreprocessorTests.swift in Sources */,
				0693114C24F79A0E00D14DF5 /* ZMLocalNotificationSetTests.swift in Sources */,
				EEAC16D6281AEB0200B7A34D /* CallEventContentTests.swift in Sources */,
				EE82318927D22D79008CD77B /* String+Random.swift in Sources */,
				1621D2651D75C750007108C2 /* ZMLocallyModifiedObjectSetTests.m in Sources */,
				06474DA624B4B1EA002C695D /* EventDecoderTest.swift in Sources */,
				06CDDEA3282E9E9800F9360F /* RemovePushTokenActionHandlerTests.swift in Sources */,
				633B396C2892D53300208124 /* MockMLSController.swift in Sources */,
				EEDE7DAD28EAE538007DC6A3 /* ConversationEventProcessorTests.swift in Sources */,
				068084982563B7310047899C /* FeatureConfigRequestStrategyTests.swift in Sources */,
				168D7BBC26F330DE00789960 /* MessagingTest+Payloads.swift in Sources */,
				1621D26D1D75C806007108C2 /* NSManagedObjectContext+TestHelpers.m in Sources */,
				0693115724F7B1A200D14DF5 /* ZMLocalNotificationTests_Message.swift in Sources */,
				06474D6624B3227E002C695D /* ZMSimpleListRequestPaginatorTests.m in Sources */,
				F14B7AEC222009C200458624 /* UserRichProfileRequestStrategyTests.swift in Sources */,
				0693114B24F79A0500D14DF5 /* ZMLocalNotificationTests_Event.swift in Sources */,
				63CC83E5285C9C72008549AD /* UploadSelfMLSKeyPackagesActionHandlerTests.swift in Sources */,
				EEB5DE0F28379A19009B4741 /* GetFeatureConfigsActionHandlerTests.swift in Sources */,
				F18401F02073C26C00E9F4CC /* LinkPreviewAssetDownloadRequestStrategyTests.swift in Sources */,
				63CC83F2285CB96A008549AD /* ActionHandlerTestBase.swift in Sources */,
				F18401FF2073C2EA00E9F4CC /* MessagingTestBase.swift in Sources */,
				16189D02268B104C004831BE /* ProteusMessageSyncTests.swift in Sources */,
				16E70F94270EEEEB00718E5D /* PayloadProcessing+ConnectionTests.swift in Sources */,
				16189D0A268B2C34004831BE /* ModifiedKeyObjectSyncTests.swift in Sources */,
				F1956200202A141B005347C0 /* ZMDownstreamObjectSyncOrderingTests.m in Sources */,
				06A9FDD628B3702700B3C730 /* UpdateAccessRolesActionHandlerTests.swift in Sources */,
				EE90C2AA282E855B00474379 /* RegisterPushTokenActionHandlerTests.swift in Sources */,
				5E9EA4E02243C6B200D401B2 /* LinkAttachmentsPreprocessorTests.swift in Sources */,
				63DA33AA286F343A00818C3C /* MockMLSEventProcessor.swift in Sources */,
				06FDC63128354DBD008300DB /* PushTokenStorageTests.swift in Sources */,
				F18401EE2073C26C00E9F4CC /* LinkPreviewAssetUploadRequestStrategyTests.swift in Sources */,
				EE4345DF2865D0FB0090AC34 /* ConversationByQualifiedIDListTranscoderTests.swift in Sources */,
				06474D6024B310B6002C695D /* NotificationsTrackerTests.swift in Sources */,
				0693114A24F799F400D14DF5 /* ZMLocalNotificationTests.swift in Sources */,
				F18401EA2073C26700E9F4CC /* AbstractRequestStrategyTests.swift in Sources */,
				06ADF694264B467E002E0C7A /* MockAnalytics.swift in Sources */,
				16E70F5B270DCCB900718E5D /* UpdateConnectionActionHandlerTests.swift in Sources */,
				16E5F71826EF4DBF00F35FBA /* ConversationRequestStrategyTests.swift in Sources */,
				F18401E72073C26200E9F4CC /* MissingClientsRequestStrategyTests.swift in Sources */,
				1621D2671D75C776007108C2 /* ZMRemoteIdentifierObjectSyncTests.m in Sources */,
				1621D26A1D75C782007108C2 /* ZMTimedSingleRequestSyncTests.m in Sources */,
				16751EBB24D1BDA00099AE09 /* DeliveryReceiptRequestStrategyTests.swift in Sources */,
				16CC0833268DC32D00C0613C /* LinkPreviewUpdateRequestStrategyTests.swift in Sources */,
				167BCBC426087F8900E9D7E3 /* ZMTBaseTests+CoreDataStack.swift in Sources */,
				F18401F12073C26C00E9F4CC /* AssetV3DownloadRequestStrategyTests.swift in Sources */,
				16B5B42B2705E163001A3216 /* ConnectionRequestStrategyTests.swift in Sources */,
				F18402012073C2EA00E9F4CC /* RequestStrategyTestBase.swift in Sources */,
			);
			runOnlyForDeploymentPostprocessing = 0;
		};
		F154EDC01F447B6C00CB8184 /* Sources */ = {
			isa = PBXSourcesBuildPhase;
			buildActionMask = 2147483647;
			files = (
				F154EDC71F447B6C00CB8184 /* AppDelegate.swift in Sources */,
			);
			runOnlyForDeploymentPostprocessing = 0;
		};
/* End PBXSourcesBuildPhase section */

/* Begin PBXTargetDependency section */
		166901771D707509000FE4AF /* PBXTargetDependency */ = {
			isa = PBXTargetDependency;
			target = 166901691D707509000FE4AF /* WireRequestStrategy */;
			targetProxy = 166901761D707509000FE4AF /* PBXContainerItemProxy */;
		};
		F154EDD71F447BB600CB8184 /* PBXTargetDependency */ = {
			isa = PBXTargetDependency;
			target = F154EDC31F447B6C00CB8184 /* WireRequestStrategyTestHost */;
			targetProxy = F154EDD61F447BB600CB8184 /* PBXContainerItemProxy */;
		};
/* End PBXTargetDependency section */

/* Begin PBXVariantGroup section */
		0649D15024F64335001DDC78 /* Push.stringsdict */ = {
			isa = PBXVariantGroup;
			children = (
				0649D15124F64335001DDC78 /* Base */,
				0649D15924F644A9001DDC78 /* de */,
				0649D15B24F644B7001DDC78 /* pt-BR */,
				0649D15D24F644DB001DDC78 /* es */,
				0649D15F24F644E7001DDC78 /* uk */,
				0649D16124F644F3001DDC78 /* ru */,
				0649D16324F644F8001DDC78 /* ja */,
				0649D16524F64520001DDC78 /* it */,
				0649D16724F6452C001DDC78 /* nl */,
				0649D16924F64537001DDC78 /* tr */,
				0649D16B24F64540001DDC78 /* fr */,
				0649D16D24F6454A001DDC78 /* da */,
				0649D16F24F6454E001DDC78 /* ar */,
				0649D17124F64565001DDC78 /* zh-Hans */,
				0649D17324F6458F001DDC78 /* sl */,
				0649D17524F6459F001DDC78 /* fi */,
				0649D17724F645B1001DDC78 /* et */,
				0649D17924F645C6001DDC78 /* pl */,
				0649D17B24F645CC001DDC78 /* zh-Hant */,
				0649D17D24F645E8001DDC78 /* lt */,
			);
			name = Push.stringsdict;
			sourceTree = "<group>";
		};
		0649D15224F64335001DDC78 /* Push.strings */ = {
			isa = PBXVariantGroup;
			children = (
				0649D15324F64335001DDC78 /* Base */,
				0649D15824F644A9001DDC78 /* de */,
				0649D15A24F644B7001DDC78 /* pt-BR */,
				0649D15C24F644DB001DDC78 /* es */,
				0649D15E24F644E7001DDC78 /* uk */,
				0649D16024F644F3001DDC78 /* ru */,
				0649D16224F644F7001DDC78 /* ja */,
				0649D16424F64520001DDC78 /* it */,
				0649D16624F6452C001DDC78 /* nl */,
				0649D16824F64537001DDC78 /* tr */,
				0649D16A24F64540001DDC78 /* fr */,
				0649D16C24F64549001DDC78 /* da */,
				0649D16E24F6454E001DDC78 /* ar */,
				0649D17024F64565001DDC78 /* zh-Hans */,
				0649D17224F6458E001DDC78 /* sl */,
				0649D17424F6459F001DDC78 /* fi */,
				0649D17624F645B1001DDC78 /* et */,
				0649D17824F645C6001DDC78 /* pl */,
				0649D17A24F645CC001DDC78 /* zh-Hant */,
				0649D17C24F645E8001DDC78 /* lt */,
			);
			name = Push.strings;
			sourceTree = "<group>";
		};
/* End PBXVariantGroup section */

/* Begin XCBuildConfiguration section */
		1669017C1D707509000FE4AF /* Debug */ = {
			isa = XCBuildConfiguration;
			baseConfigurationReference = F1E47FED207E0B72008D4299 /* project-debug.xcconfig */;
			buildSettings = {
				CLANG_ANALYZER_LOCALIZABILITY_NONLOCALIZED = YES;
				HEADER_SEARCH_PATHS = "$(SDKROOT)/usr/include/libxml2";
			};
			name = Debug;
		};
		1669017D1D707509000FE4AF /* Release */ = {
			isa = XCBuildConfiguration;
			baseConfigurationReference = F1E47FE9207E0B72008D4299 /* project.xcconfig */;
			buildSettings = {
				CLANG_ANALYZER_LOCALIZABILITY_NONLOCALIZED = YES;
				HEADER_SEARCH_PATHS = "$(SDKROOT)/usr/include/libxml2";
			};
			name = Release;
		};
		1669017F1D707509000FE4AF /* Debug */ = {
			isa = XCBuildConfiguration;
			baseConfigurationReference = 166901961D7075D7000FE4AF /* WireRequestStrategy.xcconfig */;
			buildSettings = {
				INFOPLIST_FILE = Resources/Info.plist;
				PRODUCT_BUNDLE_IDENTIFIER = com.wire.WireRequestStrategy;
			};
			name = Debug;
		};
		166901801D707509000FE4AF /* Release */ = {
			isa = XCBuildConfiguration;
			baseConfigurationReference = 166901961D7075D7000FE4AF /* WireRequestStrategy.xcconfig */;
			buildSettings = {
				INFOPLIST_FILE = Resources/Info.plist;
				PRODUCT_BUNDLE_IDENTIFIER = com.wire.WireRequestStrategy;
			};
			name = Release;
		};
		166901821D707509000FE4AF /* Debug */ = {
			isa = XCBuildConfiguration;
			baseConfigurationReference = F1E47FE4207E0B72008D4299 /* ios-test-target.xcconfig */;
			buildSettings = {
				INFOPLIST_FILE = Tests/Resources/Info.plist;
				PRODUCT_BUNDLE_IDENTIFIER = com.wire.WireRequestStrategyTests;
				PRODUCT_NAME = "$(TARGET_NAME)";
				SWIFT_OBJC_BRIDGING_HEADER = "Tests/Resources/Bridging-Header.h";
				TEST_HOST = "$(BUILT_PRODUCTS_DIR)/WireRequestStrategyTestHost.app/WireRequestStrategyTestHost";
				VALIDATE_WORKSPACE = YES;
			};
			name = Debug;
		};
		166901831D707509000FE4AF /* Release */ = {
			isa = XCBuildConfiguration;
			baseConfigurationReference = F1E47FE4207E0B72008D4299 /* ios-test-target.xcconfig */;
			buildSettings = {
				INFOPLIST_FILE = Tests/Resources/Info.plist;
				PRODUCT_BUNDLE_IDENTIFIER = com.wire.WireRequestStrategyTests;
				PRODUCT_NAME = "$(TARGET_NAME)";
				SWIFT_OBJC_BRIDGING_HEADER = "Tests/Resources/Bridging-Header.h";
				TEST_HOST = "$(BUILT_PRODUCTS_DIR)/WireRequestStrategyTestHost.app/WireRequestStrategyTestHost";
				VALIDATE_WORKSPACE = YES;
			};
			name = Release;
		};
		F154EDD31F447B6C00CB8184 /* Debug */ = {
			isa = XCBuildConfiguration;
			baseConfigurationReference = F1E47FE5207E0B72008D4299 /* ios-test-host.xcconfig */;
			buildSettings = {
				INFOPLIST_FILE = "$(SRCROOT)/Tests/Test Host/Info.plist";
				PRODUCT_BUNDLE_IDENTIFIER = com.wire.WireRequestStrategyTestHost;
				PRODUCT_NAME = "$(TARGET_NAME)";
			};
			name = Debug;
		};
		F154EDD41F447B6C00CB8184 /* Release */ = {
			isa = XCBuildConfiguration;
			baseConfigurationReference = F1E47FE5207E0B72008D4299 /* ios-test-host.xcconfig */;
			buildSettings = {
				INFOPLIST_FILE = "$(SRCROOT)/Tests/Test Host/Info.plist";
				PRODUCT_BUNDLE_IDENTIFIER = com.wire.WireRequestStrategyTestHost;
				PRODUCT_NAME = "$(TARGET_NAME)";
			};
			name = Release;
		};
/* End XCBuildConfiguration section */

/* Begin XCConfigurationList section */
		166901641D707509000FE4AF /* Build configuration list for PBXProject "WireRequestStrategy" */ = {
			isa = XCConfigurationList;
			buildConfigurations = (
				1669017C1D707509000FE4AF /* Debug */,
				1669017D1D707509000FE4AF /* Release */,
			);
			defaultConfigurationIsVisible = 0;
			defaultConfigurationName = Release;
		};
		1669017E1D707509000FE4AF /* Build configuration list for PBXNativeTarget "WireRequestStrategy" */ = {
			isa = XCConfigurationList;
			buildConfigurations = (
				1669017F1D707509000FE4AF /* Debug */,
				166901801D707509000FE4AF /* Release */,
			);
			defaultConfigurationIsVisible = 0;
			defaultConfigurationName = Release;
		};
		166901811D707509000FE4AF /* Build configuration list for PBXNativeTarget "WireRequestStrategyTests" */ = {
			isa = XCConfigurationList;
			buildConfigurations = (
				166901821D707509000FE4AF /* Debug */,
				166901831D707509000FE4AF /* Release */,
			);
			defaultConfigurationIsVisible = 0;
			defaultConfigurationName = Release;
		};
		F154EDD51F447B6C00CB8184 /* Build configuration list for PBXNativeTarget "WireRequestStrategyTestHost" */ = {
			isa = XCConfigurationList;
			buildConfigurations = (
				F154EDD31F447B6C00CB8184 /* Debug */,
				F154EDD41F447B6C00CB8184 /* Release */,
			);
			defaultConfigurationIsVisible = 0;
			defaultConfigurationName = Release;
		};
/* End XCConfigurationList section */
	};
	rootObject = 166901611D707509000FE4AF /* Project object */;
}<|MERGE_RESOLUTION|>--- conflicted
+++ resolved
@@ -1327,13 +1327,10 @@
 				F18401602073BE0800E9F4CC /* MissingClientsRequestFactory.swift */,
 				F18401612073BE0800E9F4CC /* FetchingClientRequestStrategy.swift */,
 				F184015E2073BE0800E9F4CC /* FetchingClientRequestStrategyTests.swift */,
-<<<<<<< HEAD
+				EEA2EE8928F021C100A2CBE1 /* UserClientByQualifiedUserIDTranscoderTests.swift */,
 				EE8DC53428C0EF7800AC4E3D /* FetchUserClientsAction.swift */,
 				EE8DC53628C0EFA700AC4E3D /* FetchUserClientsActionHandler.swift */,
 				EE8DC53828C0F04B00AC4E3D /* FetchUserClientsActionHandlerTests.swift */,
-=======
-				EEA2EE8928F021C100A2CBE1 /* UserClientByQualifiedUserIDTranscoderTests.swift */,
->>>>>>> 24a517f9
 				166A22902577C06B00EF313D /* ResetSessionRequestStrategy.swift */,
 				16824632257A2B47002AF17B /* ResetSessionRequestStrategyTests.swift */,
 				1662ADB222B0E8B300D84071 /* VerifyLegalHoldRequestStrategy.swift */,
