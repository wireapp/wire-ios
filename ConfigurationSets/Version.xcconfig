--- conflicted
+++ resolved
@@ -18,8 +18,4 @@
 
 
 
-<<<<<<< HEAD
-WIRE_SHORT_VERSION = 2.13
-=======
-WIRE_SHORT_VERSION = 2.15
->>>>>>> 8bd2e114
+WIRE_SHORT_VERSION = 2.15