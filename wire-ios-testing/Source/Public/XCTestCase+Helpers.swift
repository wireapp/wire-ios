//
// Wire
// Copyright (C) 2018 Wire Swiss GmbH
//
// This program is free software: you can redistribute it and/or modify
// it under the terms of the GNU General Public License as published by
// the Free Software Foundation, either version 3 of the License, or
// (at your option) any later version.
//
// This program is distributed in the hope that it will be useful,
// but WITHOUT ANY WARRANTY; without even the implied warranty of
// MERCHANTABILITY or FITNESS FOR A PARTICULAR PURPOSE. See the
// GNU General Public License for more details.
//
// You should have received a copy of the GNU General Public License
// along with this program. If not, see http://www.gnu.org/licenses/.
//

import Foundation

extension XCTestCase {

    public func waitForGroupsToBeEmpty(_ groups: [DispatchGroup], timeout: TimeInterval = 5) -> Bool {

        let timeoutDate = Date(timeIntervalSinceNow: timeout)
        var groupCounter = groups.count

        groups.forEach { (group) in
            group.notify(queue: DispatchQueue.main, execute: {
                groupCounter -= 1
            })
        }

        while groupCounter > 0 && timeoutDate.timeIntervalSinceNow > 0 {
            if !RunLoop.current.run(mode: .default, before: Date(timeIntervalSinceNow: 0.002)) {
                Thread.sleep(forTimeInterval: 0.002)
            }
        }

        return groupCounter == 0
    }

<<<<<<< HEAD
=======

    public func createTempFolder() -> URL {
        let url = URL(fileURLWithPath: [NSTemporaryDirectory(), UUID().uuidString].joined(separator: "/"))
        try! FileManager.default.createDirectory(at: url, withIntermediateDirectories: true, attributes: [:])
        return url
    }

    public typealias AsyncThrowingBlock = () async throws -> Void
    public typealias ThrowingBlock = () throws -> Void
    public typealias EquatableError = Error & Equatable

    public func assertItThrows<T: EquatableError>(error expectedError: T, block: AsyncThrowingBlock) async {
        do {
            try await block()
            XCTFail("No error was thrown")
        } catch {
            assertError(error, equals: expectedError)
        }
    }

    public func assertItThrows<T: EquatableError>(error expectedError: T, block: ThrowingBlock) {
        XCTAssertThrowsError(try block()) { error in
            assertError(error, equals: expectedError)
        }
    }

    public func assertError<T: EquatableError>(_ error: Error, equals expectedError: T) {
        guard let error = error as? T else {
            return XCTFail("Unexpected error: \(String(describing: error))")
        }

        XCTAssertEqual(error, expectedError)
    }
>>>>>>> 33098a79
}<|MERGE_RESOLUTION|>--- conflicted
+++ resolved
@@ -40,8 +40,6 @@
         return groupCounter == 0
     }
 
-<<<<<<< HEAD
-=======
 
     public func createTempFolder() -> URL {
         let url = URL(fileURLWithPath: [NSTemporaryDirectory(), UUID().uuidString].joined(separator: "/"))
@@ -75,5 +73,4 @@
 
         XCTAssertEqual(error, expectedError)
     }
->>>>>>> 33098a79
 }