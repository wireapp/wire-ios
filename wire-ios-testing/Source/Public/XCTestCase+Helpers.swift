//
// Wire
// Copyright (C) 2018 Wire Swiss GmbH
//
// This program is free software: you can redistribute it and/or modify
// it under the terms of the GNU General Public License as published by
// the Free Software Foundation, either version 3 of the License, or
// (at your option) any later version.
//
// This program is distributed in the hope that it will be useful,
// but WITHOUT ANY WARRANTY; without even the implied warranty of
// MERCHANTABILITY or FITNESS FOR A PARTICULAR PURPOSE. See the
// GNU General Public License for more details.
//
// You should have received a copy of the GNU General Public License
// along with this program. If not, see http://www.gnu.org/licenses/.
//

import Foundation

extension XCTestCase {

    public func waitForGroupsToBeEmpty(_ groups: [DispatchGroup], timeout: TimeInterval = 5) -> Bool {

        let timeoutDate = Date(timeIntervalSinceNow: timeout)
        var groupCounter = groups.count

        groups.forEach { (group) in
            group.notify(queue: DispatchQueue.main, execute: {
                groupCounter -= 1
            })
        }

        while groupCounter > 0 && timeoutDate.timeIntervalSinceNow > 0 {
            if !RunLoop.current.run(mode: .default, before: Date(timeIntervalSinceNow: 0.002)) {
                Thread.sleep(forTimeInterval: 0.002)
            }
        }

        return groupCounter == 0
    }

    public func createTempFolder() -> URL {
        let url = URL(fileURLWithPath: [NSTemporaryDirectory(), UUID().uuidString].joined(separator: "/"))
        try! FileManager.default.createDirectory(at: url, withIntermediateDirectories: true, attributes: [:])
        return url
    }

    public typealias AsyncThrowingBlock = () async throws -> Void
    public typealias ThrowingBlock = () throws -> Void
    public typealias EquatableError = Error & Equatable

<<<<<<< HEAD
    public func assertItThrows<T: EquatableError>(
        error expectedError: T,
        block: AsyncThrowingBlock,
        file: StaticString = #file,
        line: UInt = #line
    ) async {
        do {
            try await block()
            XCTFail(
                "No error was thrown",
                file: file,
                line: line
            )
        } catch {
            assertError(
                error,
                equals: expectedError,
                file: file,
                line: line
            )
=======
    public func assertItThrows<T: EquatableError>(error expectedError: T,
                                                  file: StaticString = #filePath,
                                                  line: UInt = #line,
                                                  block: AsyncThrowingBlock) async {
        do {
            try await block()
            XCTFail("No error was thrown", file: file, line: line)
        } catch {
            assertError(error, equals: expectedError, file: file, line: line)
>>>>>>> cff66791
        }
    }

    public func assertItThrows<T: EquatableError>(
        error expectedError: T,
        block: ThrowingBlock,
        file: StaticString = #file,
        line: UInt = #line
    ) {
        XCTAssertThrowsError(try block(), file: file, line: line) { error in
            assertError(
                error,
                equals: expectedError,
                file: file,
                line: line
            )
        }
    }

<<<<<<< HEAD
    public func assertError<T: EquatableError>(
        _ error: Error,
        equals expectedError: T,
        file: StaticString = #file,
        line: UInt = #line
    ) {
        guard let error = error as? T else {
            return XCTFail(
                "Unexpected error: \(String(describing: error))",
                file: file,
                line: line
            )
        }

        XCTAssertEqual(
            error,
            expectedError,
            file: file,
            line: line
        )
    }

    public func assertMethodCompletesWithError<Success, Error: EquatableError>(
        _ expectedError: Error,
        method: (@escaping (Result<Success, Error>) -> Void) -> Void,
        file: StaticString = #file,
        line: UInt = #line
    ) {
        assertMethodCompletesWithValidation(method: method) { result in
            guard case .failure(let error) = result else {
                return XCTFail("expected failure", file: file, line: line)
            }

            XCTAssertEqual(
                error,
                expectedError,
                file: file,
                line: line
            )
        }
    }

    public func assertMethodCompletesWithSuccess<Success, Error: EquatableError>(
        method: (@escaping (Result<Success, Error>) -> Void) -> Void,
        file: StaticString = #file,
        line: UInt = #line
    ) {
        assertMethodCompletesWithValidation(method: method, validation: { result in
            guard case .success = result else {
                return XCTFail("expected success", file: file, line: line)
            }
        })
    }

    public func assertMethodCompletesWithValidation<Success, Error: EquatableError>(
        method: (@escaping (Result<Success, Error>) -> Void) -> Void,
        validation: @escaping (Result<Success, Error>) -> Void
    ) {
        let expectation = XCTestExpectation(description: "completion called")

        // WHEN
        method { result in
            validation(result)
            expectation.fulfill()
        }

        // THEN
        wait(for: [expectation], timeout: 0.5)
=======
    public func assertError<T: EquatableError>(_ error: Error,
                                               equals expectedError: T,
                                               file: StaticString = #filePath,
                                               line: UInt = #line) {
        guard let error = error as? T else {
            return XCTFail("Unexpected error: \(String(describing: error))", file: file, line: line)
        }

        XCTAssertEqual(error, expectedError, file: file, line: line)
>>>>>>> cff66791
    }

    public func assertSuccess<Value, Failure>(
        result: Swift.Result<Value, Failure>,
        message: (Failure) -> String = { "Expected to be a success but got a failure with \($0) "},
        file: StaticString = #filePath,
        line: UInt = #line) {
            switch result {
            case .success:
                break
            case .failure(let error):
                XCTFail(message(error), file: file, line: line)
            }
        }

    public func assertFailure<Value, Failure: Equatable>(
        result: Swift.Result<Value, Failure>,
        expectedFailure: Failure,
        file: StaticString = #filePath,
        line: UInt = #line) {
            switch result {
            case .success:
                XCTFail("Expected a failure of type \(expectedFailure) but got a success", file: file, line: line)
            case .failure(let failure):
                XCTAssertEqual(expectedFailure, failure, file: file, line: line)
            }
        }
}<|MERGE_RESOLUTION|>--- conflicted
+++ resolved
@@ -50,7 +50,6 @@
     public typealias ThrowingBlock = () throws -> Void
     public typealias EquatableError = Error & Equatable
 
-<<<<<<< HEAD
     public func assertItThrows<T: EquatableError>(
         error expectedError: T,
         block: AsyncThrowingBlock,
@@ -71,17 +70,6 @@
                 file: file,
                 line: line
             )
-=======
-    public func assertItThrows<T: EquatableError>(error expectedError: T,
-                                                  file: StaticString = #filePath,
-                                                  line: UInt = #line,
-                                                  block: AsyncThrowingBlock) async {
-        do {
-            try await block()
-            XCTFail("No error was thrown", file: file, line: line)
-        } catch {
-            assertError(error, equals: expectedError, file: file, line: line)
->>>>>>> cff66791
         }
     }
 
@@ -101,7 +89,6 @@
         }
     }
 
-<<<<<<< HEAD
     public func assertError<T: EquatableError>(
         _ error: Error,
         equals expectedError: T,
@@ -170,17 +157,6 @@
 
         // THEN
         wait(for: [expectation], timeout: 0.5)
-=======
-    public func assertError<T: EquatableError>(_ error: Error,
-                                               equals expectedError: T,
-                                               file: StaticString = #filePath,
-                                               line: UInt = #line) {
-        guard let error = error as? T else {
-            return XCTFail("Unexpected error: \(String(describing: error))", file: file, line: line)
-        }
-
-        XCTAssertEqual(error, expectedError, file: file, line: line)
->>>>>>> cff66791
     }
 
     public func assertSuccess<Value, Failure>(
