//
// Wire
// Copyright (C) 2018 Wire Swiss GmbH
//
// This program is free software: you can redistribute it and/or modify
// it under the terms of the GNU General Public License as published by
// the Free Software Foundation, either version 3 of the License, or
// (at your option) any later version.
//
// This program is distributed in the hope that it will be useful,
// but WITHOUT ANY WARRANTY; without even the implied warranty of
// MERCHANTABILITY or FITNESS FOR A PARTICULAR PURPOSE. See the
// GNU General Public License for more details.
//
// You should have received a copy of the GNU General Public License
// along with this program. If not, see http://www.gnu.org/licenses/.
//

import Foundation

extension XCTestCase {

    public func waitForGroupsToBeEmpty(_ groups: [DispatchGroup], timeout: TimeInterval = 5) -> Bool {

        let timeoutDate = Date(timeIntervalSinceNow: timeout)
        var groupCounter = groups.count

        groups.forEach { (group) in
            group.notify(queue: DispatchQueue.main, execute: {
                groupCounter -= 1
            })
        }

        while groupCounter > 0 && timeoutDate.timeIntervalSinceNow > 0 {
            if !RunLoop.current.run(mode: .default, before: Date(timeIntervalSinceNow: 0.002)) {
                Thread.sleep(forTimeInterval: 0.002)
            }
        }

        return groupCounter == 0
    }

<<<<<<< HEAD

    public func createTempFolder() -> URL {
        let url = URL(fileURLWithPath: [NSTemporaryDirectory(), UUID().uuidString].joined(separator: "/"))
        try! FileManager.default.createDirectory(at: url, withIntermediateDirectories: true, attributes: [:])
        return url
    }

    public typealias AsyncThrowingBlock = () async throws -> Void
    public typealias ThrowingBlock = () throws -> Void
    public typealias EquatableError = Error & Equatable

    public func assertItThrows<T: EquatableError>(error expectedError: T, block: AsyncThrowingBlock) async {
        do {
            try await block()
            XCTFail("No error was thrown")
        } catch {
            assertError(error, equals: expectedError)
        }
    }

    public func assertItThrows<T: EquatableError>(error expectedError: T, block: ThrowingBlock) {
        XCTAssertThrowsError(try block()) { error in
            assertError(error, equals: expectedError)
        }
    }

    public func assertError<T: EquatableError>(_ error: Error, equals expectedError: T) {
        guard let error = error as? T else {
            return XCTFail("Unexpected error: \(String(describing: error))")
        }

        XCTAssertEqual(error, expectedError)
    }
=======
>>>>>>> 96dfd688
}<|MERGE_RESOLUTION|>--- conflicted
+++ resolved
@@ -40,7 +40,6 @@
         return groupCounter == 0
     }
 
-<<<<<<< HEAD
 
     public func createTempFolder() -> URL {
         let url = URL(fileURLWithPath: [NSTemporaryDirectory(), UUID().uuidString].joined(separator: "/"))
@@ -74,6 +73,4 @@
 
         XCTAssertEqual(error, expectedError)
     }
-=======
->>>>>>> 96dfd688
 }