//
// Wire
// Copyright (C) 2024 Wire Swiss GmbH
//
// This program is free software: you can redistribute it and/or modify
// it under the terms of the GNU General Public License as published by
// the Free Software Foundation, either version 3 of the License, or
// (at your option) any later version.
//
// This program is distributed in the hope that it will be useful,
// but WITHOUT ANY WARRANTY; without even the implied warranty of
// MERCHANTABILITY or FITNESS FOR A PARTICULAR PURPOSE. See the
// GNU General Public License for more details.
//
// You should have received a copy of the GNU General Public License
// along with this program. If not, see http://www.gnu.org/licenses/.
//

import Foundation
import WireSystem

<<<<<<< HEAD
@objcMembers public class FakeGroupContext: NSObject, GroupQueue {

    public let dispatchGroup: ZMSDispatchGroup
=======
@objcMembers
public class FakeGroupContext: NSObject, ZMSGroupQueue {

    public let dispatchGroup: ZMSDispatchGroup?
>>>>>>> 9cf10f02
    fileprivate let queue: DispatchQueue!

    public static var main: FakeGroupContext {
        return FakeGroupContext(queue: DispatchQueue.main, group: ZMSDispatchGroup(label: "FakeGroupContext mainContext"))
    }

    public static var sync: FakeGroupContext {
         return FakeGroupContext(queue: DispatchQueue(label: "FakeGroupContext syncContext"), group: ZMSDispatchGroup(label: "FakeSyncContext"))
    }

    public init(queue: DispatchQueue, group: ZMSDispatchGroup) {
        self.queue = queue
        self.dispatchGroup = group
    }

    public override convenience init() {
        self.init(queue: DispatchQueue(label: "FakeGroupContextPrivateQueue-\(arc4random() % 1000)"), group: ZMSDispatchGroup(label: "FakeGroupContext")) // swiftlint:disable:this legacy_random
    }

    public func performGroupedBlock(_ block: @escaping () -> Void) {
        dispatchGroup?.async(on: queue, block: block)
    }
}<|MERGE_RESOLUTION|>--- conflicted
+++ resolved
@@ -19,16 +19,10 @@
 import Foundation
 import WireSystem
 
-<<<<<<< HEAD
-@objcMembers public class FakeGroupContext: NSObject, GroupQueue {
-
-    public let dispatchGroup: ZMSDispatchGroup
-=======
 @objcMembers
-public class FakeGroupContext: NSObject, ZMSGroupQueue {
+public class FakeGroupContext: NSObject, GroupQueue {
 
     public let dispatchGroup: ZMSDispatchGroup?
->>>>>>> 9cf10f02
     fileprivate let queue: DispatchQueue!
 
     public static var main: FakeGroupContext {
