--- conflicted
+++ resolved
@@ -21,17 +21,10 @@
 extension ZMTBaseTest {
     @objc
     public static func checkForMemoryLeaksAfterTestClassCompletes() {
-<<<<<<< HEAD
-        if MemoryReferenceDebugger.aliveObjects.count > 0 {
-            let description = "Leaked: \(MemoryReferenceDebugger.aliveObjectsDescription)"
-            print(description)
-            XCTFail(description)
-=======
         let leakedObjects = "Leaked: \(MemoryReferenceDebugger.aliveObjectsDescription)"
         XCTAssert(MemoryReferenceDebugger.aliveObjects.isEmpty, leakedObjects)
         if !MemoryReferenceDebugger.aliveObjects.isEmpty {
             print(leakedObjects)
->>>>>>> a1862d02
         }
     }
 
