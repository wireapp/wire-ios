--- conflicted
+++ resolved
@@ -34,11 +34,8 @@
 		C97C015A2CB40010000683C5 /* FederationDeleteEventProcessorTests.swift in Sources */ = {isa = PBXBuildFile; fileRef = C97C01572CB40010000683C5 /* FederationDeleteEventProcessorTests.swift */; };
 		C97C015C2CB40038000683C5 /* UserPropertiesSetEventProcessorTests.swift in Sources */ = {isa = PBXBuildFile; fileRef = C97C015B2CB40038000683C5 /* UserPropertiesSetEventProcessorTests.swift */; };
 		C97C015F2CB40EF3000683C5 /* PushSupportedProtocolsUseCaseTests.swift in Sources */ = {isa = PBXBuildFile; fileRef = C97C015E2CB40EF3000683C5 /* PushSupportedProtocolsUseCaseTests.swift */; };
-<<<<<<< HEAD
 		C97C01B82CBD6D3C000683C5 /* ConversationCreateEventProcessorTests.swift in Sources */ = {isa = PBXBuildFile; fileRef = C97C01B72CBD6D3C000683C5 /* ConversationCreateEventProcessorTests.swift */; };
-=======
 		C97C01BB2CBE5E65000683C5 /* UserUpdateEventProcessorTests.swift in Sources */ = {isa = PBXBuildFile; fileRef = C97C01BA2CBE5E65000683C5 /* UserUpdateEventProcessorTests.swift */; };
->>>>>>> d5c5344e
 		C9841A1F2CA309310062A834 /* MockFeatureConfigRepositoryProtocol.swift in Sources */ = {isa = PBXBuildFile; fileRef = C9841A1E2CA309310062A834 /* MockFeatureConfigRepositoryProtocol.swift */; };
 		C99322D22C986E3A0065E10F /* TeamRepository.swift in Sources */ = {isa = PBXBuildFile; fileRef = C99322B22C986E3A0065E10F /* TeamRepository.swift */; };
 		C99322D32C986E3A0065E10F /* TeamRepositoryError.swift in Sources */ = {isa = PBXBuildFile; fileRef = C99322B32C986E3A0065E10F /* TeamRepositoryError.swift */; };
@@ -172,11 +169,8 @@
 		C97C01572CB40010000683C5 /* FederationDeleteEventProcessorTests.swift */ = {isa = PBXFileReference; lastKnownFileType = sourcecode.swift; path = FederationDeleteEventProcessorTests.swift; sourceTree = "<group>"; };
 		C97C015B2CB40038000683C5 /* UserPropertiesSetEventProcessorTests.swift */ = {isa = PBXFileReference; lastKnownFileType = sourcecode.swift; path = UserPropertiesSetEventProcessorTests.swift; sourceTree = "<group>"; };
 		C97C015E2CB40EF3000683C5 /* PushSupportedProtocolsUseCaseTests.swift */ = {isa = PBXFileReference; lastKnownFileType = sourcecode.swift; path = PushSupportedProtocolsUseCaseTests.swift; sourceTree = "<group>"; };
-<<<<<<< HEAD
 		C97C01B72CBD6D3C000683C5 /* ConversationCreateEventProcessorTests.swift */ = {isa = PBXFileReference; lastKnownFileType = sourcecode.swift; path = ConversationCreateEventProcessorTests.swift; sourceTree = "<group>"; };
-=======
 		C97C01BA2CBE5E65000683C5 /* UserUpdateEventProcessorTests.swift */ = {isa = PBXFileReference; lastKnownFileType = sourcecode.swift; path = UserUpdateEventProcessorTests.swift; sourceTree = "<group>"; };
->>>>>>> d5c5344e
 		C9841A1E2CA309310062A834 /* MockFeatureConfigRepositoryProtocol.swift */ = {isa = PBXFileReference; lastKnownFileType = sourcecode.swift; path = MockFeatureConfigRepositoryProtocol.swift; sourceTree = "<group>"; };
 		C99322B22C986E3A0065E10F /* TeamRepository.swift */ = {isa = PBXFileReference; fileEncoding = 4; lastKnownFileType = sourcecode.swift; path = TeamRepository.swift; sourceTree = "<group>"; };
 		C99322B32C986E3A0065E10F /* TeamRepositoryError.swift */ = {isa = PBXFileReference; fileEncoding = 4; lastKnownFileType = sourcecode.swift; path = TeamRepositoryError.swift; sourceTree = "<group>"; };
