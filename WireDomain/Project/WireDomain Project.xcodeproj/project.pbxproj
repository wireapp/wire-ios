--- conflicted
+++ resolved
@@ -20,11 +20,6 @@
 		59909A5E2C5BBEA8009C41DE /* WireAPI in Frameworks */ = {isa = PBXBuildFile; productRef = 59909A5D2C5BBEA8009C41DE /* WireAPI */; };
 		59909A692C5BC001009C41DE /* WireAPI in Frameworks */ = {isa = PBXBuildFile; productRef = 59909A682C5BC001009C41DE /* WireAPI */; };
 		59909A6D2C5BC08B009C41DE /* WireAPISupport in Frameworks */ = {isa = PBXBuildFile; productRef = 59909A6C2C5BC08B009C41DE /* WireAPISupport */; };
-<<<<<<< HEAD
-		59AAD2E32C763F6C0095E6C2 /* WireUtilitiesPackage in Frameworks */ = {isa = PBXBuildFile; productRef = 59AAD2E22C763F6C0095E6C2 /* WireUtilitiesPackage */; };
-		C90E8B2F2C885AE60017494F /* TeamMemberLeaveEventProcessorTests.swift in Sources */ = {isa = PBXBuildFile; fileRef = C90E8B2E2C885AE60017494F /* TeamMemberLeaveEventProcessorTests.swift */; };
-		C9E8A3AA2C7324D10093DD5C /* ConversationLabelsRepositoryError.swift in Sources */ = {isa = PBXBuildFile; fileRef = C9E8A3A92C7324D10093DD5C /* ConversationLabelsRepositoryError.swift */; };
-=======
 		C93961922C91B12800EA971A /* TestError.swift in Sources */ = {isa = PBXBuildFile; fileRef = EE0E117D2C2C4080004BBD29 /* TestError.swift */; };
 		C93961932C91B15B00EA971A /* ConversationRepositoryTests.swift in Sources */ = {isa = PBXBuildFile; fileRef = C9E8A3E72C7F6EA40093DD5C /* ConversationRepositoryTests.swift */; };
 		C97BCCAA2C98704B004F2D0D /* WireDomain.framework in Frameworks */ = {isa = PBXBuildFile; fileRef = 01D0DCA62C1C8C870076CB1C /* WireDomain.framework */; };
@@ -51,19 +46,19 @@
 		C99322E72C986E3A0065E10F /* ConnectionsRepositoryError.swift in Sources */ = {isa = PBXBuildFile; fileRef = C99322CD2C986E3A0065E10F /* ConnectionsRepositoryError.swift */; };
 		C99322E82C986E3A0065E10F /* ConversationLabelsRepository.swift in Sources */ = {isa = PBXBuildFile; fileRef = C99322CF2C986E3A0065E10F /* ConversationLabelsRepository.swift */; };
 		C99322E92C986E3A0065E10F /* ConversationLabelsRepositoryError.swift in Sources */ = {isa = PBXBuildFile; fileRef = C99322D02C986E3A0065E10F /* ConversationLabelsRepositoryError.swift */; };
+		C9C8FDCE2C9DBE0E00702B91 /* FeatureConfigUpdateEventProcessorTests.swift in Sources */ = {isa = PBXBuildFile; fileRef = C9C8FDC32C9DBE0E00702B91 /* FeatureConfigUpdateEventProcessorTests.swift */; };
+		C9C8FDCF2C9DBE0E00702B91 /* TeamDeleteEventProcessorTests.swift in Sources */ = {isa = PBXBuildFile; fileRef = C9C8FDC52C9DBE0E00702B91 /* TeamDeleteEventProcessorTests.swift */; };
+		C9C8FDD02C9DBE0E00702B91 /* TeamMemberLeaveEventProcessorTests.swift in Sources */ = {isa = PBXBuildFile; fileRef = C9C8FDC62C9DBE0E00702B91 /* TeamMemberLeaveEventProcessorTests.swift */; };
+		C9C8FDD12C9DBE0E00702B91 /* TeamMemberUpdateEventProcessorTests.swift in Sources */ = {isa = PBXBuildFile; fileRef = C9C8FDC72C9DBE0E00702B91 /* TeamMemberUpdateEventProcessorTests.swift */; };
+		C9C8FDD22C9DBE0E00702B91 /* UserClientAddEventProcessorTests.swift in Sources */ = {isa = PBXBuildFile; fileRef = C9C8FDC92C9DBE0E00702B91 /* UserClientAddEventProcessorTests.swift */; };
+		C9C8FDD32C9DBE0E00702B91 /* UserLegalHoldDisableEventProcessorTests.swift in Sources */ = {isa = PBXBuildFile; fileRef = C9C8FDCA2C9DBE0E00702B91 /* UserLegalHoldDisableEventProcessorTests.swift */; };
+		C9C8FDD42C9DBE0E00702B91 /* UserLegalholdRequestEventProcessorTests.swift in Sources */ = {isa = PBXBuildFile; fileRef = C9C8FDCB2C9DBE0E00702B91 /* UserLegalholdRequestEventProcessorTests.swift */; };
 		C9E0C9BB2C91B76F00CE6607 /* WireTestingPackage in Frameworks */ = {isa = PBXBuildFile; productRef = C9E0C9BA2C91B76F00CE6607 /* WireTestingPackage */; };
->>>>>>> 7fe3fc8b
 		C9E8A3AE2C73878B0093DD5C /* ConnectionsRepositoryTests.swift in Sources */ = {isa = PBXBuildFile; fileRef = C9E8A3AD2C73878B0093DD5C /* ConnectionsRepositoryTests.swift */; };
 		C9E8A3B72C749F2A0093DD5C /* ConversationLabelsRepositoryTests.swift in Sources */ = {isa = PBXBuildFile; fileRef = C9E8A3B62C749F2A0093DD5C /* ConversationLabelsRepositoryTests.swift */; };
 		C9E8A3C02C761EDD0093DD5C /* FeatureConfigRepositoryTests.swift in Sources */ = {isa = PBXBuildFile; fileRef = C9E8A3BF2C761EDD0093DD5C /* FeatureConfigRepositoryTests.swift */; };
 		C9EA769F2C92DD0F00A7D35C /* PushSupportedProtocolsUseCase.swift in Sources */ = {isa = PBXBuildFile; fileRef = C9EA769E2C92DD0F00A7D35C /* PushSupportedProtocolsUseCase.swift */; };
 		C9EA76A12C93104C00A7D35C /* PushSupportedProtocolsUseCaseTests.swift in Sources */ = {isa = PBXBuildFile; fileRef = C9EA76A02C93104C00A7D35C /* PushSupportedProtocolsUseCaseTests.swift */; };
-		C9F691192C987DC8008CC41F /* TeamDeleteEventProcessorTests.swift in Sources */ = {isa = PBXBuildFile; fileRef = C9F691162C987DC8008CC41F /* TeamDeleteEventProcessorTests.swift */; };
-		C9F6911A2C987DC8008CC41F /* TeamMemberUpdateEventProcessorTests.swift in Sources */ = {isa = PBXBuildFile; fileRef = C9F691172C987DC8008CC41F /* TeamMemberUpdateEventProcessorTests.swift */; };
-		C9F911D42C9DA3E80026B201 /* UserClientAddEventProcessorTests.swift in Sources */ = {isa = PBXBuildFile; fileRef = C9F911D02C9DA3E80026B201 /* UserClientAddEventProcessorTests.swift */; };
-		C9F911D52C9DA3E80026B201 /* UserLegalHoldDisableEventProcessorTests.swift in Sources */ = {isa = PBXBuildFile; fileRef = C9F911D12C9DA3E80026B201 /* UserLegalHoldDisableEventProcessorTests.swift */; };
-		C9F911D62C9DA3E80026B201 /* UserLegalholdRequestEventProcessorTests.swift in Sources */ = {isa = PBXBuildFile; fileRef = C9F911D22C9DA3E80026B201 /* UserLegalholdRequestEventProcessorTests.swift */; };
-		C9F911C72C9D5D5F0026B201 /* FeatureConfigUpdateEventProcessorTests.swift in Sources */ = {isa = PBXBuildFile; fileRef = C9F911C52C9D5D5F0026B201 /* FeatureConfigUpdateEventProcessorTests.swift */; };
 		CB7979132C738508006FBA58 /* WireTransportSupport.framework in Frameworks */ = {isa = PBXBuildFile; fileRef = CB7979122C738508006FBA58 /* WireTransportSupport.framework */; };
 		CB7979162C738547006FBA58 /* TestSetup.swift in Sources */ = {isa = PBXBuildFile; fileRef = CB7979152C738547006FBA58 /* TestSetup.swift */; };
 		EE368CCE2C2DAA87009DBAB0 /* ConversationEventProcessor.swift in Sources */ = {isa = PBXBuildFile; fileRef = EE368CC72C2DAA87009DBAB0 /* ConversationEventProcessor.swift */; };
@@ -147,13 +142,6 @@
 		01D0DCE92C1C8EA10076CB1C /* WireDomain.docc */ = {isa = PBXFileReference; lastKnownFileType = folder.documentationcatalog; path = WireDomain.docc; sourceTree = "<group>"; };
 		01D0DCFC2C1C8F9B0076CB1C /* WireDomain.xctestplan */ = {isa = PBXFileReference; lastKnownFileType = text; path = WireDomain.xctestplan; sourceTree = "<group>"; };
 		1623564F2C2B223100C6666C /* UserRepositoryTests.swift */ = {isa = PBXFileReference; fileEncoding = 4; lastKnownFileType = sourcecode.swift; path = UserRepositoryTests.swift; sourceTree = "<group>"; };
-<<<<<<< HEAD
-		162356512C2B223B00C6666C /* UserRepository.swift */ = {isa = PBXFileReference; fileEncoding = 4; lastKnownFileType = sourcecode.swift; path = UserRepository.swift; sourceTree = "<group>"; };
-		162356522C2B223B00C6666C /* UserRepositoryError.swift */ = {isa = PBXFileReference; fileEncoding = 4; lastKnownFileType = sourcecode.swift; path = UserRepositoryError.swift; sourceTree = "<group>"; };
-		162356562C2B22A300C6666C /* UserModelMappings.swift */ = {isa = PBXFileReference; fileEncoding = 4; lastKnownFileType = sourcecode.swift; path = UserModelMappings.swift; sourceTree = "<group>"; };
-		C90E8B2E2C885AE60017494F /* TeamMemberLeaveEventProcessorTests.swift */ = {isa = PBXFileReference; lastKnownFileType = sourcecode.swift; path = TeamMemberLeaveEventProcessorTests.swift; sourceTree = "<group>"; };
-		C9E8A3A92C7324D10093DD5C /* ConversationLabelsRepositoryError.swift */ = {isa = PBXFileReference; lastKnownFileType = sourcecode.swift; path = ConversationLabelsRepositoryError.swift; sourceTree = "<group>"; };
-=======
 		C99322B22C986E3A0065E10F /* TeamRepository.swift */ = {isa = PBXFileReference; fileEncoding = 4; lastKnownFileType = sourcecode.swift; path = TeamRepository.swift; sourceTree = "<group>"; };
 		C99322B32C986E3A0065E10F /* TeamRepositoryError.swift */ = {isa = PBXFileReference; fileEncoding = 4; lastKnownFileType = sourcecode.swift; path = TeamRepositoryError.swift; sourceTree = "<group>"; };
 		C99322B52C986E3A0065E10F /* SelfUserProvider.swift */ = {isa = PBXFileReference; fileEncoding = 4; lastKnownFileType = sourcecode.swift; path = SelfUserProvider.swift; sourceTree = "<group>"; };
@@ -177,19 +165,19 @@
 		C99322CD2C986E3A0065E10F /* ConnectionsRepositoryError.swift */ = {isa = PBXFileReference; fileEncoding = 4; lastKnownFileType = sourcecode.swift; path = ConnectionsRepositoryError.swift; sourceTree = "<group>"; };
 		C99322CF2C986E3A0065E10F /* ConversationLabelsRepository.swift */ = {isa = PBXFileReference; fileEncoding = 4; lastKnownFileType = sourcecode.swift; path = ConversationLabelsRepository.swift; sourceTree = "<group>"; };
 		C99322D02C986E3A0065E10F /* ConversationLabelsRepositoryError.swift */ = {isa = PBXFileReference; fileEncoding = 4; lastKnownFileType = sourcecode.swift; path = ConversationLabelsRepositoryError.swift; sourceTree = "<group>"; };
->>>>>>> 7fe3fc8b
+		C9C8FDC32C9DBE0E00702B91 /* FeatureConfigUpdateEventProcessorTests.swift */ = {isa = PBXFileReference; fileEncoding = 4; lastKnownFileType = sourcecode.swift; path = FeatureConfigUpdateEventProcessorTests.swift; sourceTree = "<group>"; };
+		C9C8FDC52C9DBE0E00702B91 /* TeamDeleteEventProcessorTests.swift */ = {isa = PBXFileReference; fileEncoding = 4; lastKnownFileType = sourcecode.swift; path = TeamDeleteEventProcessorTests.swift; sourceTree = "<group>"; };
+		C9C8FDC62C9DBE0E00702B91 /* TeamMemberLeaveEventProcessorTests.swift */ = {isa = PBXFileReference; fileEncoding = 4; lastKnownFileType = sourcecode.swift; path = TeamMemberLeaveEventProcessorTests.swift; sourceTree = "<group>"; };
+		C9C8FDC72C9DBE0E00702B91 /* TeamMemberUpdateEventProcessorTests.swift */ = {isa = PBXFileReference; fileEncoding = 4; lastKnownFileType = sourcecode.swift; path = TeamMemberUpdateEventProcessorTests.swift; sourceTree = "<group>"; };
+		C9C8FDC92C9DBE0E00702B91 /* UserClientAddEventProcessorTests.swift */ = {isa = PBXFileReference; fileEncoding = 4; lastKnownFileType = sourcecode.swift; path = UserClientAddEventProcessorTests.swift; sourceTree = "<group>"; };
+		C9C8FDCA2C9DBE0E00702B91 /* UserLegalHoldDisableEventProcessorTests.swift */ = {isa = PBXFileReference; fileEncoding = 4; lastKnownFileType = sourcecode.swift; path = UserLegalHoldDisableEventProcessorTests.swift; sourceTree = "<group>"; };
+		C9C8FDCB2C9DBE0E00702B91 /* UserLegalholdRequestEventProcessorTests.swift */ = {isa = PBXFileReference; fileEncoding = 4; lastKnownFileType = sourcecode.swift; path = UserLegalholdRequestEventProcessorTests.swift; sourceTree = "<group>"; };
 		C9E8A3AD2C73878B0093DD5C /* ConnectionsRepositoryTests.swift */ = {isa = PBXFileReference; lastKnownFileType = sourcecode.swift; path = ConnectionsRepositoryTests.swift; sourceTree = "<group>"; };
 		C9E8A3B62C749F2A0093DD5C /* ConversationLabelsRepositoryTests.swift */ = {isa = PBXFileReference; fileEncoding = 4; lastKnownFileType = sourcecode.swift; path = ConversationLabelsRepositoryTests.swift; sourceTree = "<group>"; };
 		C9E8A3BF2C761EDD0093DD5C /* FeatureConfigRepositoryTests.swift */ = {isa = PBXFileReference; lastKnownFileType = sourcecode.swift; path = FeatureConfigRepositoryTests.swift; sourceTree = "<group>"; };
 		C9E8A3E72C7F6EA40093DD5C /* ConversationRepositoryTests.swift */ = {isa = PBXFileReference; lastKnownFileType = sourcecode.swift; path = ConversationRepositoryTests.swift; sourceTree = "<group>"; };
 		C9EA769E2C92DD0F00A7D35C /* PushSupportedProtocolsUseCase.swift */ = {isa = PBXFileReference; lastKnownFileType = sourcecode.swift; path = PushSupportedProtocolsUseCase.swift; sourceTree = "<group>"; };
 		C9EA76A02C93104C00A7D35C /* PushSupportedProtocolsUseCaseTests.swift */ = {isa = PBXFileReference; lastKnownFileType = sourcecode.swift; path = PushSupportedProtocolsUseCaseTests.swift; sourceTree = "<group>"; };
-		C9F691162C987DC8008CC41F /* TeamDeleteEventProcessorTests.swift */ = {isa = PBXFileReference; fileEncoding = 4; lastKnownFileType = sourcecode.swift; path = TeamDeleteEventProcessorTests.swift; sourceTree = "<group>"; };
-		C9F691172C987DC8008CC41F /* TeamMemberUpdateEventProcessorTests.swift */ = {isa = PBXFileReference; fileEncoding = 4; lastKnownFileType = sourcecode.swift; path = TeamMemberUpdateEventProcessorTests.swift; sourceTree = "<group>"; };
-		C9F911D02C9DA3E80026B201 /* UserClientAddEventProcessorTests.swift */ = {isa = PBXFileReference; fileEncoding = 4; lastKnownFileType = sourcecode.swift; path = UserClientAddEventProcessorTests.swift; sourceTree = "<group>"; };
-		C9F911D12C9DA3E80026B201 /* UserLegalHoldDisableEventProcessorTests.swift */ = {isa = PBXFileReference; fileEncoding = 4; lastKnownFileType = sourcecode.swift; path = UserLegalHoldDisableEventProcessorTests.swift; sourceTree = "<group>"; };
-		C9F911D22C9DA3E80026B201 /* UserLegalholdRequestEventProcessorTests.swift */ = {isa = PBXFileReference; fileEncoding = 4; lastKnownFileType = sourcecode.swift; path = UserLegalholdRequestEventProcessorTests.swift; sourceTree = "<group>"; };
-		C9F911C52C9D5D5F0026B201 /* FeatureConfigUpdateEventProcessorTests.swift */ = {isa = PBXFileReference; fileEncoding = 4; lastKnownFileType = sourcecode.swift; path = FeatureConfigUpdateEventProcessorTests.swift; sourceTree = "<group>"; };
 		CB7979122C738508006FBA58 /* WireTransportSupport.framework */ = {isa = PBXFileReference; explicitFileType = wrapper.framework; path = WireTransportSupport.framework; sourceTree = BUILT_PRODUCTS_DIR; };
 		CB7979152C738547006FBA58 /* TestSetup.swift */ = {isa = PBXFileReference; lastKnownFileType = sourcecode.swift; path = TestSetup.swift; sourceTree = "<group>"; };
 		EE0E117D2C2C4080004BBD29 /* TestError.swift */ = {isa = PBXFileReference; lastKnownFileType = sourcecode.swift; path = TestError.swift; sourceTree = "<group>"; };
@@ -297,11 +285,7 @@
 		017F679A2C20801800B6E02D /* WireDomain */ = {
 			isa = PBXGroup;
 			children = (
-<<<<<<< HEAD
-				C90E8B2C2C885AA80017494F /* Event Processing */,
-=======
-				C90E8B322C89EBA90017494F /* Event Processing */,
->>>>>>> 7fe3fc8b
+				C9C8FDCD2C9DBE0E00702B91 /* Event Processing */,
 				EEC410252C60D48900E89394 /* Synchronization */,
 				EE0E117C2C2C4076004BBD29 /* Helpers */,
 				EE57A7092C2A8B950096F242 /* Event Decryption */,
@@ -415,29 +399,6 @@
 			path = ../Tests;
 			sourceTree = "<group>";
 		};
-<<<<<<< HEAD
-		C90E8B2C2C885AA80017494F /* Event Processing */ = {
-			isa = PBXGroup;
-			children = (
-				C90E8B2D2C885AB70017494F /* TeamEventProcessor */,
-=======
-		C90E8B322C89EBA90017494F /* Event Processing */ = {
-			isa = PBXGroup;
-			children = (
-				C9F911D32C9DA3E80026B201 /* UserEventProcessor */,
-				C9F911C62C9D5D5F0026B201 /* FeatureConfigEventProcessor */,
-				C9F691182C987DC8008CC41F /* TeamEventProcessor */,
->>>>>>> 7fe3fc8b
-			);
-			path = "Event Processing";
-			sourceTree = "<group>";
-		};
-<<<<<<< HEAD
-		C90E8B2D2C885AB70017494F /* TeamEventProcessor */ = {
-			isa = PBXGroup;
-			children = (
-				C90E8B2E2C885AE60017494F /* TeamMemberLeaveEventProcessorTests.swift */,
-=======
 		C99322B42C986E3A0065E10F /* Team */ = {
 			isa = PBXGroup;
 			children = (
@@ -510,6 +471,44 @@
 			path = ConversationsLabels;
 			sourceTree = "<group>";
 		};
+		C9C8FDC42C9DBE0E00702B91 /* FeatureConfigEventProcessor */ = {
+			isa = PBXGroup;
+			children = (
+				C9C8FDC32C9DBE0E00702B91 /* FeatureConfigUpdateEventProcessorTests.swift */,
+			);
+			path = FeatureConfigEventProcessor;
+			sourceTree = "<group>";
+		};
+		C9C8FDC82C9DBE0E00702B91 /* TeamEventProcessor */ = {
+			isa = PBXGroup;
+			children = (
+				C9C8FDC52C9DBE0E00702B91 /* TeamDeleteEventProcessorTests.swift */,
+				C9C8FDC62C9DBE0E00702B91 /* TeamMemberLeaveEventProcessorTests.swift */,
+				C9C8FDC72C9DBE0E00702B91 /* TeamMemberUpdateEventProcessorTests.swift */,
+			);
+			path = TeamEventProcessor;
+			sourceTree = "<group>";
+		};
+		C9C8FDCC2C9DBE0E00702B91 /* UserEventProcessor */ = {
+			isa = PBXGroup;
+			children = (
+				C9C8FDC92C9DBE0E00702B91 /* UserClientAddEventProcessorTests.swift */,
+				C9C8FDCA2C9DBE0E00702B91 /* UserLegalHoldDisableEventProcessorTests.swift */,
+				C9C8FDCB2C9DBE0E00702B91 /* UserLegalholdRequestEventProcessorTests.swift */,
+			);
+			path = UserEventProcessor;
+			sourceTree = "<group>";
+		};
+		C9C8FDCD2C9DBE0E00702B91 /* Event Processing */ = {
+			isa = PBXGroup;
+			children = (
+				C9C8FDC42C9DBE0E00702B91 /* FeatureConfigEventProcessor */,
+				C9C8FDC82C9DBE0E00702B91 /* TeamEventProcessor */,
+				C9C8FDCC2C9DBE0E00702B91 /* UserEventProcessor */,
+			);
+			path = "Event Processing";
+			sourceTree = "<group>";
+		};
 		C9EA76AD2C98548900A7D35C /* UseCases */ = {
 			isa = PBXGroup;
 			children = (
@@ -518,37 +517,6 @@
 			path = UseCases;
 			sourceTree = "<group>";
 		};
-		C9F691182C987DC8008CC41F /* TeamEventProcessor */ = {
-			isa = PBXGroup;
-			children = (
-				C9F691162C987DC8008CC41F /* TeamDeleteEventProcessorTests.swift */,
-				C9F691172C987DC8008CC41F /* TeamMemberUpdateEventProcessorTests.swift */,
->>>>>>> 7fe3fc8b
-			);
-			path = TeamEventProcessor;
-			sourceTree = "<group>";
-		};
-<<<<<<< HEAD
-=======
-		C9F911D32C9DA3E80026B201 /* UserEventProcessor */ = {
-			isa = PBXGroup;
-			children = (
-				C9F911D02C9DA3E80026B201 /* UserClientAddEventProcessorTests.swift */,
-				C9F911D12C9DA3E80026B201 /* UserLegalHoldDisableEventProcessorTests.swift */,
-				C9F911D22C9DA3E80026B201 /* UserLegalholdRequestEventProcessorTests.swift */,
-			);
-			path = UserEventProcessor;
-            sourceTree = "<group>";
-        };
-		C9F911C62C9D5D5F0026B201 /* FeatureConfigEventProcessor */ = {
-			isa = PBXGroup;
-			children = (
-				C9F911C52C9D5D5F0026B201 /* FeatureConfigUpdateEventProcessorTests.swift */,
-			);
-			path = FeatureConfigEventProcessor;
-			sourceTree = "<group>";
-		};
->>>>>>> 7fe3fc8b
 		EE0E117C2C2C4076004BBD29 /* Helpers */ = {
 			isa = PBXGroup;
 			children = (
@@ -946,26 +914,26 @@
 			isa = PBXSourcesBuildPhase;
 			buildActionMask = 2147483647;
 			files = (
-				C9F6911A2C987DC8008CC41F /* TeamMemberUpdateEventProcessorTests.swift in Sources */,
-				C9F911C72C9D5D5F0026B201 /* FeatureConfigUpdateEventProcessorTests.swift in Sources */,
 				C93961932C91B15B00EA971A /* ConversationRepositoryTests.swift in Sources */,
 				C93961922C91B12800EA971A /* TestError.swift in Sources */,
 				EEC410262C60D48900E89394 /* SyncManagerTests.swift in Sources */,
+				C9C8FDD32C9DBE0E00702B91 /* UserLegalHoldDisableEventProcessorTests.swift in Sources */,
 				EE57A7032C2994420096F242 /* UpdateEventsRepositoryTests.swift in Sources */,
+				C9C8FDD02C9DBE0E00702B91 /* TeamMemberLeaveEventProcessorTests.swift in Sources */,
 				C9E8A3C02C761EDD0093DD5C /* FeatureConfigRepositoryTests.swift in Sources */,
 				CB7979162C738547006FBA58 /* TestSetup.swift in Sources */,
 				162356502C2B223100C6666C /* UserRepositoryTests.swift in Sources */,
 				EE3F97542C2ADC4C00668DF1 /* ProteusMessageDecryptorTests.swift in Sources */,
 				EE57A70B2C2A8BAA0096F242 /* UpdateEventDecryptorTests.swift in Sources */,
-				C90E8B2F2C885AE60017494F /* TeamMemberLeaveEventProcessorTests.swift in Sources */,
 				C9E8A3AE2C73878B0093DD5C /* ConnectionsRepositoryTests.swift in Sources */,
-				C9F911D42C9DA3E80026B201 /* UserClientAddEventProcessorTests.swift in Sources */,
-				C9F911D52C9DA3E80026B201 /* UserLegalHoldDisableEventProcessorTests.swift in Sources */,
+				C9C8FDD22C9DBE0E00702B91 /* UserClientAddEventProcessorTests.swift in Sources */,
+				C9C8FDD12C9DBE0E00702B91 /* TeamMemberUpdateEventProcessorTests.swift in Sources */,
 				C9EA76A12C93104C00A7D35C /* PushSupportedProtocolsUseCaseTests.swift in Sources */,
+				C9C8FDCE2C9DBE0E00702B91 /* FeatureConfigUpdateEventProcessorTests.swift in Sources */,
+				C9C8FDCF2C9DBE0E00702B91 /* TeamDeleteEventProcessorTests.swift in Sources */,
+				C9C8FDD42C9DBE0E00702B91 /* UserLegalholdRequestEventProcessorTests.swift in Sources */,
 				017F679C2C20801800B6E02D /* TeamRepositoryTests.swift in Sources */,
 				C9E8A3B72C749F2A0093DD5C /* ConversationLabelsRepositoryTests.swift in Sources */,
-				C9F911D62C9DA3E80026B201 /* UserLegalholdRequestEventProcessorTests.swift in Sources */,
-				C9F691192C987DC8008CC41F /* TeamDeleteEventProcessorTests.swift in Sources */,
 			);
 			runOnlyForDeploymentPostprocessing = 0;
 		};
