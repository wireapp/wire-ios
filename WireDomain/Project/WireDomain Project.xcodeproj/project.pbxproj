// !$*UTF8*$!
{
	archiveVersion = 1;
	classes = {
	};
	objectVersion = 56;
	objects = {

/* Begin PBXBuildFile section */
		0163EE812C20D71C00B37260 /* WireDomain.docc in Sources */ = {isa = PBXBuildFile; fileRef = 01D0DCE92C1C8EA10076CB1C /* WireDomain.docc */; };
		017F67942C207AA000B6E02D /* WireDomainSupport.framework in Frameworks */ = {isa = PBXBuildFile; fileRef = 017F67822C207A3200B6E02D /* WireDomainSupport.framework */; };
		017F679C2C20801800B6E02D /* TeamRepositoryTests.swift in Sources */ = {isa = PBXBuildFile; fileRef = 017F67982C20801800B6E02D /* TeamRepositoryTests.swift */; };
		017F67AF2C20803300B6E02D /* AutoMockable.generated.swift in Sources */ = {isa = PBXBuildFile; fileRef = 017F67A42C20802300B6E02D /* AutoMockable.generated.swift */; };
		01D0DCB12C1C8C880076CB1C /* WireDomain.framework in Frameworks */ = {isa = PBXBuildFile; fileRef = 01D0DCA62C1C8C870076CB1C /* WireDomain.framework */; };
		01D0DCC62C1C8CD90076CB1C /* WireTransport.framework in Frameworks */ = {isa = PBXBuildFile; fileRef = 01D0DCC52C1C8CD90076CB1C /* WireTransport.framework */; };
		162356502C2B223100C6666C /* UserRepositoryTests.swift in Sources */ = {isa = PBXBuildFile; fileRef = 1623564F2C2B223100C6666C /* UserRepositoryTests.swift */; };
		591B6E452C8B09BA009F8A7B /* WireDataModel.framework in Frameworks */ = {isa = PBXBuildFile; fileRef = 01D0DCC32C1C8CC20076CB1C /* WireDataModel.framework */; };
		591B6E472C8B09BD009F8A7B /* WireDataModelSupport.framework in Frameworks */ = {isa = PBXBuildFile; fileRef = 01BDA5442C20762200636E50 /* WireDataModelSupport.framework */; };
		598D042D2C89C63100B64D71 /* WireFoundation in Frameworks */ = {isa = PBXBuildFile; productRef = 598D042C2C89C63100B64D71 /* WireFoundation */; };
		59909A5E2C5BBEA8009C41DE /* WireAPI in Frameworks */ = {isa = PBXBuildFile; productRef = 59909A5D2C5BBEA8009C41DE /* WireAPI */; };
		59909A692C5BC001009C41DE /* WireAPI in Frameworks */ = {isa = PBXBuildFile; productRef = 59909A682C5BC001009C41DE /* WireAPI */; };
		59909A6D2C5BC08B009C41DE /* WireAPISupport in Frameworks */ = {isa = PBXBuildFile; productRef = 59909A6C2C5BC08B009C41DE /* WireAPISupport */; };
		C91F111C2C9C4B2B00BA5BE2 /* ConnectionsRepository.swift in Sources */ = {isa = PBXBuildFile; fileRef = C91F111A2C9C4B2B00BA5BE2 /* ConnectionsRepository.swift */; };
		C91F111D2C9C4B2B00BA5BE2 /* ConnectionsLocalStore.swift in Sources */ = {isa = PBXBuildFile; fileRef = C91F111B2C9C4B2B00BA5BE2 /* ConnectionsLocalStore.swift */; };
		C93961922C91B12800EA971A /* TestError.swift in Sources */ = {isa = PBXBuildFile; fileRef = EE0E117D2C2C4080004BBD29 /* TestError.swift */; };
		C93961932C91B15B00EA971A /* ConversationRepositoryTests.swift in Sources */ = {isa = PBXBuildFile; fileRef = C9E8A3E72C7F6EA40093DD5C /* ConversationRepositoryTests.swift */; };
		C97BCCAA2C98704B004F2D0D /* WireDomain.framework in Frameworks */ = {isa = PBXBuildFile; fileRef = 01D0DCA62C1C8C870076CB1C /* WireDomain.framework */; };
		C97C013D2CAD7D69000683C5 /* UserPropertiesDeleteEventProcessorTests.swift in Sources */ = {isa = PBXBuildFile; fileRef = C97C013C2CAD7D69000683C5 /* UserPropertiesDeleteEventProcessorTests.swift */; };
		C97C014B2CB00F92000683C5 /* OneOnOneResolver.swift in Sources */ = {isa = PBXBuildFile; fileRef = C97C014A2CB00F92000683C5 /* OneOnOneResolver.swift */; };
		C97C01502CB01BDF000683C5 /* OneOnOneResolverTests.swift in Sources */ = {isa = PBXBuildFile; fileRef = C97C014F2CB01BDF000683C5 /* OneOnOneResolverTests.swift */; };
		C97C01522CB01BEF000683C5 /* UserConnectionEventProcessorTests.swift in Sources */ = {isa = PBXBuildFile; fileRef = C97C01512CB01BEF000683C5 /* UserConnectionEventProcessorTests.swift */; };
		C97C01542CB04626000683C5 /* UserDeleteEventProcessorTests.swift in Sources */ = {isa = PBXBuildFile; fileRef = C97C01532CB04626000683C5 /* UserDeleteEventProcessorTests.swift */; };
		C97C01592CB40010000683C5 /* FederationConnectionRemovedEventProcessorTests.swift in Sources */ = {isa = PBXBuildFile; fileRef = C97C01562CB40010000683C5 /* FederationConnectionRemovedEventProcessorTests.swift */; };
		C97C015A2CB40010000683C5 /* FederationDeleteEventProcessorTests.swift in Sources */ = {isa = PBXBuildFile; fileRef = C97C01572CB40010000683C5 /* FederationDeleteEventProcessorTests.swift */; };
		C97C015C2CB40038000683C5 /* UserPropertiesSetEventProcessorTests.swift in Sources */ = {isa = PBXBuildFile; fileRef = C97C015B2CB40038000683C5 /* UserPropertiesSetEventProcessorTests.swift */; };
		C97C015F2CB40EF3000683C5 /* PushSupportedProtocolsUseCaseTests.swift in Sources */ = {isa = PBXBuildFile; fileRef = C97C015E2CB40EF3000683C5 /* PushSupportedProtocolsUseCaseTests.swift */; };
		C97C01B82CBD6D3C000683C5 /* ConversationCreateEventProcessorTests.swift in Sources */ = {isa = PBXBuildFile; fileRef = C97C01B72CBD6D3C000683C5 /* ConversationCreateEventProcessorTests.swift */; };
		C97C01BB2CBE5E65000683C5 /* UserUpdateEventProcessorTests.swift in Sources */ = {isa = PBXBuildFile; fileRef = C97C01BA2CBE5E65000683C5 /* UserUpdateEventProcessorTests.swift */; };
		C97C01D52CC138EC000683C5 /* SystemMessage.swift in Sources */ = {isa = PBXBuildFile; fileRef = C97C01D42CC138EC000683C5 /* SystemMessage.swift */; };
		C97C01D72CC13E1A000683C5 /* UserLocalStore.swift in Sources */ = {isa = PBXBuildFile; fileRef = C97C01D62CC13E1A000683C5 /* UserLocalStore.swift */; };
		C9841A1F2CA309310062A834 /* MockFeatureConfigRepositoryProtocol.swift in Sources */ = {isa = PBXBuildFile; fileRef = C9841A1E2CA309310062A834 /* MockFeatureConfigRepositoryProtocol.swift */; };
		C98433D02CC26A1D009723D4 /* MLSProvider.swift in Sources */ = {isa = PBXBuildFile; fileRef = C98433CF2CC26A1D009723D4 /* MLSProvider.swift */; };
		C98433D32CC2949D009723D4 /* ConversationMemberLeaveEventTests.swift in Sources */ = {isa = PBXBuildFile; fileRef = C98433D22CC2949D009723D4 /* ConversationMemberLeaveEventTests.swift */; };
		C99322D22C986E3A0065E10F /* TeamRepository.swift in Sources */ = {isa = PBXBuildFile; fileRef = C99322B22C986E3A0065E10F /* TeamRepository.swift */; };
		C99322D32C986E3A0065E10F /* TeamRepositoryError.swift in Sources */ = {isa = PBXBuildFile; fileRef = C99322B32C986E3A0065E10F /* TeamRepositoryError.swift */; };
		C99322D42C986E3A0065E10F /* SelfUserProvider.swift in Sources */ = {isa = PBXBuildFile; fileRef = C99322B52C986E3A0065E10F /* SelfUserProvider.swift */; };
		C99322D52C986E3A0065E10F /* UserModelMappings.swift in Sources */ = {isa = PBXBuildFile; fileRef = C99322B62C986E3A0065E10F /* UserModelMappings.swift */; };
		C99322D62C986E3A0065E10F /* UserRepository.swift in Sources */ = {isa = PBXBuildFile; fileRef = C99322B72C986E3A0065E10F /* UserRepository.swift */; };
		C99322D72C986E3A0065E10F /* UserRepositoryError.swift in Sources */ = {isa = PBXBuildFile; fileRef = C99322B82C986E3A0065E10F /* UserRepositoryError.swift */; };
		C99322D82C986E3A0065E10F /* UpdateEventsRepository.swift in Sources */ = {isa = PBXBuildFile; fileRef = C99322BA2C986E3A0065E10F /* UpdateEventsRepository.swift */; };
		C99322D92C986E3A0065E10F /* UpdateEventsRepositoryError.swift in Sources */ = {isa = PBXBuildFile; fileRef = C99322BB2C986E3A0065E10F /* UpdateEventsRepositoryError.swift */; };
		C99322DB2C986E3A0065E10F /* FeatureConfigModelMappings.swift in Sources */ = {isa = PBXBuildFile; fileRef = C99322BF2C986E3A0065E10F /* FeatureConfigModelMappings.swift */; };
		C99322DC2C986E3A0065E10F /* FeatureConfigRepository.swift in Sources */ = {isa = PBXBuildFile; fileRef = C99322C02C986E3A0065E10F /* FeatureConfigRepository.swift */; };
		C99322DD2C986E3A0065E10F /* FeatureConfigRepositoryError.swift in Sources */ = {isa = PBXBuildFile; fileRef = C99322C12C986E3A0065E10F /* FeatureConfigRepositoryError.swift */; };
		C99322DE2C986E3A0065E10F /* ConversationLocalStore.swift in Sources */ = {isa = PBXBuildFile; fileRef = C99322C32C986E3A0065E10F /* ConversationLocalStore.swift */; };
		C99322DF2C986E3A0065E10F /* ConversationLocalStore+Group.swift in Sources */ = {isa = PBXBuildFile; fileRef = C99322C42C986E3A0065E10F /* ConversationLocalStore+Group.swift */; };
		C99322E02C986E3A0065E10F /* ConversationLocalStore+Metadata.swift in Sources */ = {isa = PBXBuildFile; fileRef = C99322C52C986E3A0065E10F /* ConversationLocalStore+Metadata.swift */; };
		C99322E12C986E3A0065E10F /* ConversationLocalStore+MLS.swift in Sources */ = {isa = PBXBuildFile; fileRef = C99322C62C986E3A0065E10F /* ConversationLocalStore+MLS.swift */; };
		C99322E22C986E3A0065E10F /* ConversationLocalStore+Status.swift in Sources */ = {isa = PBXBuildFile; fileRef = C99322C72C986E3A0065E10F /* ConversationLocalStore+Status.swift */; };
		C99322E32C986E3A0065E10F /* ConversationModelMappings.swift in Sources */ = {isa = PBXBuildFile; fileRef = C99322C82C986E3A0065E10F /* ConversationModelMappings.swift */; };
		C99322E42C986E3A0065E10F /* ConversationRepository.swift in Sources */ = {isa = PBXBuildFile; fileRef = C99322C92C986E3A0065E10F /* ConversationRepository.swift */; };
		C99322E52C986E3A0065E10F /* ConversationRepositoryError.swift in Sources */ = {isa = PBXBuildFile; fileRef = C99322CA2C986E3A0065E10F /* ConversationRepositoryError.swift */; };
		C99322E72C986E3A0065E10F /* ConnectionsRepositoryError.swift in Sources */ = {isa = PBXBuildFile; fileRef = C99322CD2C986E3A0065E10F /* ConnectionsRepositoryError.swift */; };
		C99322E82C986E3A0065E10F /* ConversationLabelsRepository.swift in Sources */ = {isa = PBXBuildFile; fileRef = C99322CF2C986E3A0065E10F /* ConversationLabelsRepository.swift */; };
		C99322E92C986E3A0065E10F /* ConversationLabelsRepositoryError.swift in Sources */ = {isa = PBXBuildFile; fileRef = C99322D02C986E3A0065E10F /* ConversationLabelsRepositoryError.swift */; };
		C9C8FDCE2C9DBE0E00702B91 /* FeatureConfigUpdateEventProcessorTests.swift in Sources */ = {isa = PBXBuildFile; fileRef = C9C8FDC32C9DBE0E00702B91 /* FeatureConfigUpdateEventProcessorTests.swift */; };
		C9C8FDCF2C9DBE0E00702B91 /* TeamDeleteEventProcessorTests.swift in Sources */ = {isa = PBXBuildFile; fileRef = C9C8FDC52C9DBE0E00702B91 /* TeamDeleteEventProcessorTests.swift */; };
		C9C8FDD02C9DBE0E00702B91 /* TeamMemberLeaveEventProcessorTests.swift in Sources */ = {isa = PBXBuildFile; fileRef = C9C8FDC62C9DBE0E00702B91 /* TeamMemberLeaveEventProcessorTests.swift */; };
		C9C8FDD12C9DBE0E00702B91 /* TeamMemberUpdateEventProcessorTests.swift in Sources */ = {isa = PBXBuildFile; fileRef = C9C8FDC72C9DBE0E00702B91 /* TeamMemberUpdateEventProcessorTests.swift */; };
		C9C8FDD22C9DBE0E00702B91 /* UserClientAddEventProcessorTests.swift in Sources */ = {isa = PBXBuildFile; fileRef = C9C8FDC92C9DBE0E00702B91 /* UserClientAddEventProcessorTests.swift */; };
		C9C8FDD32C9DBE0E00702B91 /* UserLegalHoldDisableEventProcessorTests.swift in Sources */ = {isa = PBXBuildFile; fileRef = C9C8FDCA2C9DBE0E00702B91 /* UserLegalHoldDisableEventProcessorTests.swift */; };
		C9C8FDD42C9DBE0E00702B91 /* UserLegalholdRequestEventProcessorTests.swift in Sources */ = {isa = PBXBuildFile; fileRef = C9C8FDCB2C9DBE0E00702B91 /* UserLegalholdRequestEventProcessorTests.swift */; };
		C9E0C9BB2C91B76F00CE6607 /* WireTestingPackage in Frameworks */ = {isa = PBXBuildFile; productRef = C9E0C9BA2C91B76F00CE6607 /* WireTestingPackage */; };
		C9E8A3AE2C73878B0093DD5C /* ConnectionsRepositoryTests.swift in Sources */ = {isa = PBXBuildFile; fileRef = C9E8A3AD2C73878B0093DD5C /* ConnectionsRepositoryTests.swift */; };
		C9E8A3B72C749F2A0093DD5C /* ConversationLabelsRepositoryTests.swift in Sources */ = {isa = PBXBuildFile; fileRef = C9E8A3B62C749F2A0093DD5C /* ConversationLabelsRepositoryTests.swift */; };
		C9E8A3C02C761EDD0093DD5C /* FeatureConfigRepositoryTests.swift in Sources */ = {isa = PBXBuildFile; fileRef = C9E8A3BF2C761EDD0093DD5C /* FeatureConfigRepositoryTests.swift */; };
		C9EA769F2C92DD0F00A7D35C /* PushSupportedProtocolsUseCase.swift in Sources */ = {isa = PBXBuildFile; fileRef = C9EA769E2C92DD0F00A7D35C /* PushSupportedProtocolsUseCase.swift */; };
		C9F691292C9B164A008CC41F /* UserPushRemoveEventProcessorTests.swift in Sources */ = {isa = PBXBuildFile; fileRef = C9F691282C9B164A008CC41F /* UserPushRemoveEventProcessorTests.swift */; };
		C9FDF3EC2CAA988900D78098 /* ConnectionsModelMappings.swift in Sources */ = {isa = PBXBuildFile; fileRef = C9FDF3EA2CAA988100D78098 /* ConnectionsModelMappings.swift */; };
		CB7979132C738508006FBA58 /* WireTransportSupport.framework in Frameworks */ = {isa = PBXBuildFile; fileRef = CB7979122C738508006FBA58 /* WireTransportSupport.framework */; };
		CB7979162C738547006FBA58 /* TestSetup.swift in Sources */ = {isa = PBXBuildFile; fileRef = CB7979152C738547006FBA58 /* TestSetup.swift */; };
		EE368CCE2C2DAA87009DBAB0 /* ConversationEventProcessor.swift in Sources */ = {isa = PBXBuildFile; fileRef = EE368CC72C2DAA87009DBAB0 /* ConversationEventProcessor.swift */; };
		EE368CCF2C2DAA87009DBAB0 /* FeatureConfigEventProcessor.swift in Sources */ = {isa = PBXBuildFile; fileRef = EE368CC82C2DAA87009DBAB0 /* FeatureConfigEventProcessor.swift */; };
		EE368CD02C2DAA87009DBAB0 /* FederationEventProcessor.swift in Sources */ = {isa = PBXBuildFile; fileRef = EE368CC92C2DAA87009DBAB0 /* FederationEventProcessor.swift */; };
		EE368CD12C2DAA87009DBAB0 /* TeamEventProcessor.swift in Sources */ = {isa = PBXBuildFile; fileRef = EE368CCA2C2DAA87009DBAB0 /* TeamEventProcessor.swift */; };
		EE368CD22C2DAA87009DBAB0 /* UpdateEventProcessor.swift in Sources */ = {isa = PBXBuildFile; fileRef = EE368CCB2C2DAA87009DBAB0 /* UpdateEventProcessor.swift */; };
		EE368CD32C2DAA87009DBAB0 /* UserEventProcessor.swift in Sources */ = {isa = PBXBuildFile; fileRef = EE368CCC2C2DAA87009DBAB0 /* UserEventProcessor.swift */; };
		EE3F97542C2ADC4C00668DF1 /* ProteusMessageDecryptorTests.swift in Sources */ = {isa = PBXBuildFile; fileRef = EE3F97532C2ADC4C00668DF1 /* ProteusMessageDecryptorTests.swift */; };
		EE57A6FE2C298F380096F242 /* UpdateEventDecryptor.swift in Sources */ = {isa = PBXBuildFile; fileRef = EE57A6FD2C298F380096F242 /* UpdateEventDecryptor.swift */; };
		EE57A7002C298F630096F242 /* ProteusMessageDecryptor.swift in Sources */ = {isa = PBXBuildFile; fileRef = EE57A6FF2C298F630096F242 /* ProteusMessageDecryptor.swift */; };
		EE57A7032C2994420096F242 /* UpdateEventsRepositoryTests.swift in Sources */ = {isa = PBXBuildFile; fileRef = EE57A7022C2994420096F242 /* UpdateEventsRepositoryTests.swift */; };
		EE57A7082C2A8B740096F242 /* ProteusMessageDecryptorError.swift in Sources */ = {isa = PBXBuildFile; fileRef = EE57A7062C2A86880096F242 /* ProteusMessageDecryptorError.swift */; };
		EE57A70B2C2A8BAA0096F242 /* UpdateEventDecryptorTests.swift in Sources */ = {isa = PBXBuildFile; fileRef = EE57A70A2C2A8BAA0096F242 /* UpdateEventDecryptorTests.swift */; };
		EEAD09F22C46604400CC8658 /* ConversationAccessUpdateEventProcessor.swift in Sources */ = {isa = PBXBuildFile; fileRef = EEAD09F12C46604400CC8658 /* ConversationAccessUpdateEventProcessor.swift */; };
		EEAD09F42C46709800CC8658 /* ConversationCodeUpdateEventProcessor.swift in Sources */ = {isa = PBXBuildFile; fileRef = EEAD09F32C46709800CC8658 /* ConversationCodeUpdateEventProcessor.swift */; };
		EEAD09F62C46772000CC8658 /* ConversationCreateEventProcessor.swift in Sources */ = {isa = PBXBuildFile; fileRef = EEAD09F52C46772000CC8658 /* ConversationCreateEventProcessor.swift */; };
		EEAD09F82C46772C00CC8658 /* ConversationDeleteEventProcessor.swift in Sources */ = {isa = PBXBuildFile; fileRef = EEAD09F72C46772C00CC8658 /* ConversationDeleteEventProcessor.swift */; };
		EEAD09FA2C46773300CC8658 /* ConversationMemberJoinEventProcessor.swift in Sources */ = {isa = PBXBuildFile; fileRef = EEAD09F92C46773300CC8658 /* ConversationMemberJoinEventProcessor.swift */; };
		EEAD09FC2C46773900CC8658 /* ConversationMemberLeaveEventProcessor.swift in Sources */ = {isa = PBXBuildFile; fileRef = EEAD09FB2C46773900CC8658 /* ConversationMemberLeaveEventProcessor.swift */; };
		EEAD09FE2C46774200CC8658 /* ConversationMemberUpdateEventProcessor.swift in Sources */ = {isa = PBXBuildFile; fileRef = EEAD09FD2C46774200CC8658 /* ConversationMemberUpdateEventProcessor.swift */; };
		EEAD0A002C46774900CC8658 /* ConversationMessageTimerUpdateEventProcessor.swift in Sources */ = {isa = PBXBuildFile; fileRef = EEAD09FF2C46774900CC8658 /* ConversationMessageTimerUpdateEventProcessor.swift */; };
		EEAD0A022C46774F00CC8658 /* ConversationMLSMessageAddEventProcessor.swift in Sources */ = {isa = PBXBuildFile; fileRef = EEAD0A012C46774F00CC8658 /* ConversationMLSMessageAddEventProcessor.swift */; };
		EEAD0A042C46775700CC8658 /* ConversationMLSWelcomeEventProcessor.swift in Sources */ = {isa = PBXBuildFile; fileRef = EEAD0A032C46775700CC8658 /* ConversationMLSWelcomeEventProcessor.swift */; };
		EEAD0A062C46775D00CC8658 /* ConversationProteusMessageAddEventProcessor.swift in Sources */ = {isa = PBXBuildFile; fileRef = EEAD0A052C46775D00CC8658 /* ConversationProteusMessageAddEventProcessor.swift */; };
		EEAD0A082C46776400CC8658 /* ConversationProtocolUpdateEventProcessor.swift in Sources */ = {isa = PBXBuildFile; fileRef = EEAD0A072C46776400CC8658 /* ConversationProtocolUpdateEventProcessor.swift */; };
		EEAD0A0A2C46776B00CC8658 /* ConversationReceiptModeUpdateEventProcessor.swift in Sources */ = {isa = PBXBuildFile; fileRef = EEAD0A092C46776B00CC8658 /* ConversationReceiptModeUpdateEventProcessor.swift */; };
		EEAD0A0C2C46777200CC8658 /* ConversationRenameEventProcessor.swift in Sources */ = {isa = PBXBuildFile; fileRef = EEAD0A0B2C46777200CC8658 /* ConversationRenameEventProcessor.swift */; };
		EEAD0A0E2C46777800CC8658 /* ConversationTypingEventProcessor.swift in Sources */ = {isa = PBXBuildFile; fileRef = EEAD0A0D2C46777800CC8658 /* ConversationTypingEventProcessor.swift */; };
		EEAD0A112C46A33E00CC8658 /* TeamMemberUpdateEventProcessor.swift in Sources */ = {isa = PBXBuildFile; fileRef = EEAD0A102C46A33E00CC8658 /* TeamMemberUpdateEventProcessor.swift */; };
		EEAD0A132C46A38200CC8658 /* TeamMemberLeaveEventProcessor.swift in Sources */ = {isa = PBXBuildFile; fileRef = EEAD0A122C46A38200CC8658 /* TeamMemberLeaveEventProcessor.swift */; };
		EEAD0A152C46A3AB00CC8658 /* TeamDeleteEventProcessor.swift in Sources */ = {isa = PBXBuildFile; fileRef = EEAD0A142C46A3AB00CC8658 /* TeamDeleteEventProcessor.swift */; };
		EEAD0A182C46A88D00CC8658 /* UserClientAddEventProcessor.swift in Sources */ = {isa = PBXBuildFile; fileRef = EEAD0A172C46A88D00CC8658 /* UserClientAddEventProcessor.swift */; };
		EEAD0A1A2C46A92000CC8658 /* UserClientRemoveEventProcessor.swift in Sources */ = {isa = PBXBuildFile; fileRef = EEAD0A192C46A92000CC8658 /* UserClientRemoveEventProcessor.swift */; };
		EEAD0A1C2C46A99D00CC8658 /* UserConnectionEventProcessor.swift in Sources */ = {isa = PBXBuildFile; fileRef = EEAD0A1B2C46A99D00CC8658 /* UserConnectionEventProcessor.swift */; };
		EEAD0A202C46AB8700CC8658 /* UserDeleteEventProcessor.swift in Sources */ = {isa = PBXBuildFile; fileRef = EEAD0A1F2C46AB8700CC8658 /* UserDeleteEventProcessor.swift */; };
		EEAD0A222C46ABFB00CC8658 /* UserLegalholdDisableEventProcessor.swift in Sources */ = {isa = PBXBuildFile; fileRef = EEAD0A212C46ABFA00CC8658 /* UserLegalholdDisableEventProcessor.swift */; };
		EEAD0A242C46ACEA00CC8658 /* UserLegalholdEnableEventProcessor.swift in Sources */ = {isa = PBXBuildFile; fileRef = EEAD0A232C46ACEA00CC8658 /* UserLegalholdEnableEventProcessor.swift */; };
		EEAD0A262C46AD4D00CC8658 /* UserLegalholdRequestEventProcessor.swift in Sources */ = {isa = PBXBuildFile; fileRef = EEAD0A252C46AD4D00CC8658 /* UserLegalholdRequestEventProcessor.swift */; };
		EEAD0A282C46AE6400CC8658 /* UserPropertiesSetEventProcessor.swift in Sources */ = {isa = PBXBuildFile; fileRef = EEAD0A272C46AE6400CC8658 /* UserPropertiesSetEventProcessor.swift */; };
		EEAD0A2A2C46AEB600CC8658 /* UserPropertiesDeleteEventProcessor.swift in Sources */ = {isa = PBXBuildFile; fileRef = EEAD0A292C46AEB600CC8658 /* UserPropertiesDeleteEventProcessor.swift */; };
		EEAD0A2C2C46AF9200CC8658 /* UserPushRemoveEventProcessor.swift in Sources */ = {isa = PBXBuildFile; fileRef = EEAD0A2B2C46AF9200CC8658 /* UserPushRemoveEventProcessor.swift */; };
		EEAD0A2E2C46B01900CC8658 /* UserUpdateEventProcessor.swift in Sources */ = {isa = PBXBuildFile; fileRef = EEAD0A2D2C46B01900CC8658 /* UserUpdateEventProcessor.swift */; };
		EEAD0A312C46B98D00CC8658 /* FederationConnectionRemovedEventProcessor.swift in Sources */ = {isa = PBXBuildFile; fileRef = EEAD0A302C46B98D00CC8658 /* FederationConnectionRemovedEventProcessor.swift */; };
		EEAD0A332C46B99800CC8658 /* FederationDeleteEventProcessor.swift in Sources */ = {isa = PBXBuildFile; fileRef = EEAD0A322C46B99800CC8658 /* FederationDeleteEventProcessor.swift */; };
		EEAD0A362C46BBA600CC8658 /* FeatureConfigUpdateEventProcessor.swift in Sources */ = {isa = PBXBuildFile; fileRef = EEAD0A352C46BBA600CC8658 /* FeatureConfigUpdateEventProcessor.swift */; };
		EEC410262C60D48900E89394 /* SyncManagerTests.swift in Sources */ = {isa = PBXBuildFile; fileRef = EEC410242C60D48900E89394 /* SyncManagerTests.swift */; };
		EECC35A62C2EB6CD00679448 /* SyncManager.swift in Sources */ = {isa = PBXBuildFile; fileRef = EECC35A52C2EB6CD00679448 /* SyncManager.swift */; };
		EECC35A82C2EB70400679448 /* SyncState.swift in Sources */ = {isa = PBXBuildFile; fileRef = EECC35A72C2EB70400679448 /* SyncState.swift */; };
/* End PBXBuildFile section */

/* Begin PBXContainerItemProxy section */
		017F67922C207A9100B6E02D /* PBXContainerItemProxy */ = {
			isa = PBXContainerItemProxy;
			containerPortal = 01D0DC9D2C1C8C870076CB1C /* Project object */;
			proxyType = 1;
			remoteGlobalIDString = 01D0DCA52C1C8C870076CB1C;
			remoteInfo = WireDomain;
		};
		01D0DCB22C1C8C880076CB1C /* PBXContainerItemProxy */ = {
			isa = PBXContainerItemProxy;
			containerPortal = 01D0DC9D2C1C8C870076CB1C /* Project object */;
			proxyType = 1;
			remoteGlobalIDString = 01D0DCA52C1C8C870076CB1C;
			remoteInfo = WireDomain;
		};
/* End PBXContainerItemProxy section */

/* Begin PBXFileReference section */
		017F67822C207A3200B6E02D /* WireDomainSupport.framework */ = {isa = PBXFileReference; explicitFileType = wrapper.framework; includeInIndex = 0; path = WireDomainSupport.framework; sourceTree = BUILT_PRODUCTS_DIR; };
		017F67982C20801800B6E02D /* TeamRepositoryTests.swift */ = {isa = PBXFileReference; fileEncoding = 4; lastKnownFileType = sourcecode.swift; path = TeamRepositoryTests.swift; sourceTree = "<group>"; };
		017F67A42C20802300B6E02D /* AutoMockable.generated.swift */ = {isa = PBXFileReference; lastKnownFileType = sourcecode.swift; path = AutoMockable.generated.swift; sourceTree = "<group>"; };
		017F67A62C20802300B6E02D /* AutoMockable.stencil */ = {isa = PBXFileReference; lastKnownFileType = text; path = AutoMockable.stencil; sourceTree = "<group>"; };
		017F67A72C20802300B6E02D /* config.yml */ = {isa = PBXFileReference; lastKnownFileType = text.yaml; path = config.yml; sourceTree = "<group>"; };
		01BDA5442C20762200636E50 /* WireDataModelSupport.framework */ = {isa = PBXFileReference; explicitFileType = wrapper.framework; path = WireDataModelSupport.framework; sourceTree = BUILT_PRODUCTS_DIR; };
		01D0DCA62C1C8C870076CB1C /* WireDomain.framework */ = {isa = PBXFileReference; explicitFileType = wrapper.framework; includeInIndex = 0; path = WireDomain.framework; sourceTree = BUILT_PRODUCTS_DIR; };
		01D0DCB02C1C8C880076CB1C /* WireDomainTests.xctest */ = {isa = PBXFileReference; explicitFileType = wrapper.cfbundle; includeInIndex = 0; path = WireDomainTests.xctest; sourceTree = BUILT_PRODUCTS_DIR; };
		01D0DCC32C1C8CC20076CB1C /* WireDataModel.framework */ = {isa = PBXFileReference; explicitFileType = wrapper.framework; path = WireDataModel.framework; sourceTree = BUILT_PRODUCTS_DIR; };
		01D0DCC52C1C8CD90076CB1C /* WireTransport.framework */ = {isa = PBXFileReference; explicitFileType = wrapper.framework; path = WireTransport.framework; sourceTree = BUILT_PRODUCTS_DIR; };
		01D0DCE92C1C8EA10076CB1C /* WireDomain.docc */ = {isa = PBXFileReference; lastKnownFileType = folder.documentationcatalog; path = WireDomain.docc; sourceTree = "<group>"; };
		01D0DCFC2C1C8F9B0076CB1C /* WireDomain.xctestplan */ = {isa = PBXFileReference; lastKnownFileType = text; path = WireDomain.xctestplan; sourceTree = "<group>"; };
		1623564F2C2B223100C6666C /* UserRepositoryTests.swift */ = {isa = PBXFileReference; fileEncoding = 4; lastKnownFileType = sourcecode.swift; path = UserRepositoryTests.swift; sourceTree = "<group>"; };
		C91F111A2C9C4B2B00BA5BE2 /* ConnectionsRepository.swift */ = {isa = PBXFileReference; fileEncoding = 4; lastKnownFileType = sourcecode.swift; path = ConnectionsRepository.swift; sourceTree = "<group>"; };
		C91F111B2C9C4B2B00BA5BE2 /* ConnectionsLocalStore.swift */ = {isa = PBXFileReference; fileEncoding = 4; lastKnownFileType = sourcecode.swift; path = ConnectionsLocalStore.swift; sourceTree = "<group>"; };
		C97C013C2CAD7D69000683C5 /* UserPropertiesDeleteEventProcessorTests.swift */ = {isa = PBXFileReference; lastKnownFileType = sourcecode.swift; path = UserPropertiesDeleteEventProcessorTests.swift; sourceTree = "<group>"; };
		C97C014A2CB00F92000683C5 /* OneOnOneResolver.swift */ = {isa = PBXFileReference; lastKnownFileType = sourcecode.swift; name = OneOnOneResolver.swift; path = ../../OneOnOneResolver.swift; sourceTree = "<group>"; };
		C97C014F2CB01BDF000683C5 /* OneOnOneResolverTests.swift */ = {isa = PBXFileReference; lastKnownFileType = sourcecode.swift; path = OneOnOneResolverTests.swift; sourceTree = "<group>"; };
		C97C01512CB01BEF000683C5 /* UserConnectionEventProcessorTests.swift */ = {isa = PBXFileReference; lastKnownFileType = sourcecode.swift; path = UserConnectionEventProcessorTests.swift; sourceTree = "<group>"; };
		C97C01532CB04626000683C5 /* UserDeleteEventProcessorTests.swift */ = {isa = PBXFileReference; lastKnownFileType = sourcecode.swift; path = UserDeleteEventProcessorTests.swift; sourceTree = "<group>"; };
		C97C01562CB40010000683C5 /* FederationConnectionRemovedEventProcessorTests.swift */ = {isa = PBXFileReference; lastKnownFileType = sourcecode.swift; path = FederationConnectionRemovedEventProcessorTests.swift; sourceTree = "<group>"; };
		C97C01572CB40010000683C5 /* FederationDeleteEventProcessorTests.swift */ = {isa = PBXFileReference; lastKnownFileType = sourcecode.swift; path = FederationDeleteEventProcessorTests.swift; sourceTree = "<group>"; };
		C97C015B2CB40038000683C5 /* UserPropertiesSetEventProcessorTests.swift */ = {isa = PBXFileReference; lastKnownFileType = sourcecode.swift; path = UserPropertiesSetEventProcessorTests.swift; sourceTree = "<group>"; };
		C97C015E2CB40EF3000683C5 /* PushSupportedProtocolsUseCaseTests.swift */ = {isa = PBXFileReference; lastKnownFileType = sourcecode.swift; path = PushSupportedProtocolsUseCaseTests.swift; sourceTree = "<group>"; };
		C97C01B72CBD6D3C000683C5 /* ConversationCreateEventProcessorTests.swift */ = {isa = PBXFileReference; lastKnownFileType = sourcecode.swift; path = ConversationCreateEventProcessorTests.swift; sourceTree = "<group>"; };
		C97C01BA2CBE5E65000683C5 /* UserUpdateEventProcessorTests.swift */ = {isa = PBXFileReference; lastKnownFileType = sourcecode.swift; path = UserUpdateEventProcessorTests.swift; sourceTree = "<group>"; };
		C97C01D42CC138EC000683C5 /* SystemMessage.swift */ = {isa = PBXFileReference; lastKnownFileType = sourcecode.swift; path = SystemMessage.swift; sourceTree = "<group>"; };
		C97C01D62CC13E1A000683C5 /* UserLocalStore.swift */ = {isa = PBXFileReference; lastKnownFileType = sourcecode.swift; path = UserLocalStore.swift; sourceTree = "<group>"; };
		C9841A1E2CA309310062A834 /* MockFeatureConfigRepositoryProtocol.swift */ = {isa = PBXFileReference; lastKnownFileType = sourcecode.swift; path = MockFeatureConfigRepositoryProtocol.swift; sourceTree = "<group>"; };
		C98433CF2CC26A1D009723D4 /* MLSProvider.swift */ = {isa = PBXFileReference; lastKnownFileType = sourcecode.swift; path = MLSProvider.swift; sourceTree = "<group>"; };
		C98433D22CC2949D009723D4 /* ConversationMemberLeaveEventTests.swift */ = {isa = PBXFileReference; lastKnownFileType = sourcecode.swift; path = ConversationMemberLeaveEventTests.swift; sourceTree = "<group>"; };
		C99322B22C986E3A0065E10F /* TeamRepository.swift */ = {isa = PBXFileReference; fileEncoding = 4; lastKnownFileType = sourcecode.swift; path = TeamRepository.swift; sourceTree = "<group>"; };
		C99322B32C986E3A0065E10F /* TeamRepositoryError.swift */ = {isa = PBXFileReference; fileEncoding = 4; lastKnownFileType = sourcecode.swift; path = TeamRepositoryError.swift; sourceTree = "<group>"; };
		C99322B52C986E3A0065E10F /* SelfUserProvider.swift */ = {isa = PBXFileReference; fileEncoding = 4; lastKnownFileType = sourcecode.swift; path = SelfUserProvider.swift; sourceTree = "<group>"; };
		C99322B62C986E3A0065E10F /* UserModelMappings.swift */ = {isa = PBXFileReference; fileEncoding = 4; lastKnownFileType = sourcecode.swift; path = UserModelMappings.swift; sourceTree = "<group>"; };
		C99322B72C986E3A0065E10F /* UserRepository.swift */ = {isa = PBXFileReference; fileEncoding = 4; lastKnownFileType = sourcecode.swift; path = UserRepository.swift; sourceTree = "<group>"; };
		C99322B82C986E3A0065E10F /* UserRepositoryError.swift */ = {isa = PBXFileReference; fileEncoding = 4; lastKnownFileType = sourcecode.swift; path = UserRepositoryError.swift; sourceTree = "<group>"; };
		C99322BA2C986E3A0065E10F /* UpdateEventsRepository.swift */ = {isa = PBXFileReference; fileEncoding = 4; lastKnownFileType = sourcecode.swift; path = UpdateEventsRepository.swift; sourceTree = "<group>"; };
		C99322BB2C986E3A0065E10F /* UpdateEventsRepositoryError.swift */ = {isa = PBXFileReference; fileEncoding = 4; lastKnownFileType = sourcecode.swift; path = UpdateEventsRepositoryError.swift; sourceTree = "<group>"; };
		C99322BF2C986E3A0065E10F /* FeatureConfigModelMappings.swift */ = {isa = PBXFileReference; fileEncoding = 4; lastKnownFileType = sourcecode.swift; path = FeatureConfigModelMappings.swift; sourceTree = "<group>"; };
		C99322C02C986E3A0065E10F /* FeatureConfigRepository.swift */ = {isa = PBXFileReference; fileEncoding = 4; lastKnownFileType = sourcecode.swift; path = FeatureConfigRepository.swift; sourceTree = "<group>"; };
		C99322C12C986E3A0065E10F /* FeatureConfigRepositoryError.swift */ = {isa = PBXFileReference; fileEncoding = 4; lastKnownFileType = sourcecode.swift; path = FeatureConfigRepositoryError.swift; sourceTree = "<group>"; };
		C99322C32C986E3A0065E10F /* ConversationLocalStore.swift */ = {isa = PBXFileReference; fileEncoding = 4; lastKnownFileType = sourcecode.swift; path = ConversationLocalStore.swift; sourceTree = "<group>"; };
		C99322C42C986E3A0065E10F /* ConversationLocalStore+Group.swift */ = {isa = PBXFileReference; fileEncoding = 4; lastKnownFileType = sourcecode.swift; path = "ConversationLocalStore+Group.swift"; sourceTree = "<group>"; };
		C99322C52C986E3A0065E10F /* ConversationLocalStore+Metadata.swift */ = {isa = PBXFileReference; fileEncoding = 4; lastKnownFileType = sourcecode.swift; path = "ConversationLocalStore+Metadata.swift"; sourceTree = "<group>"; };
		C99322C62C986E3A0065E10F /* ConversationLocalStore+MLS.swift */ = {isa = PBXFileReference; fileEncoding = 4; lastKnownFileType = sourcecode.swift; path = "ConversationLocalStore+MLS.swift"; sourceTree = "<group>"; };
		C99322C72C986E3A0065E10F /* ConversationLocalStore+Status.swift */ = {isa = PBXFileReference; fileEncoding = 4; lastKnownFileType = sourcecode.swift; path = "ConversationLocalStore+Status.swift"; sourceTree = "<group>"; };
		C99322C82C986E3A0065E10F /* ConversationModelMappings.swift */ = {isa = PBXFileReference; fileEncoding = 4; lastKnownFileType = sourcecode.swift; path = ConversationModelMappings.swift; sourceTree = "<group>"; };
		C99322C92C986E3A0065E10F /* ConversationRepository.swift */ = {isa = PBXFileReference; fileEncoding = 4; lastKnownFileType = sourcecode.swift; path = ConversationRepository.swift; sourceTree = "<group>"; };
		C99322CA2C986E3A0065E10F /* ConversationRepositoryError.swift */ = {isa = PBXFileReference; fileEncoding = 4; lastKnownFileType = sourcecode.swift; path = ConversationRepositoryError.swift; sourceTree = "<group>"; };
		C99322CD2C986E3A0065E10F /* ConnectionsRepositoryError.swift */ = {isa = PBXFileReference; fileEncoding = 4; lastKnownFileType = sourcecode.swift; path = ConnectionsRepositoryError.swift; sourceTree = "<group>"; };
		C99322CF2C986E3A0065E10F /* ConversationLabelsRepository.swift */ = {isa = PBXFileReference; fileEncoding = 4; lastKnownFileType = sourcecode.swift; path = ConversationLabelsRepository.swift; sourceTree = "<group>"; };
		C99322D02C986E3A0065E10F /* ConversationLabelsRepositoryError.swift */ = {isa = PBXFileReference; fileEncoding = 4; lastKnownFileType = sourcecode.swift; path = ConversationLabelsRepositoryError.swift; sourceTree = "<group>"; };
		C9C8FDC32C9DBE0E00702B91 /* FeatureConfigUpdateEventProcessorTests.swift */ = {isa = PBXFileReference; fileEncoding = 4; lastKnownFileType = sourcecode.swift; path = FeatureConfigUpdateEventProcessorTests.swift; sourceTree = "<group>"; };
		C9C8FDC52C9DBE0E00702B91 /* TeamDeleteEventProcessorTests.swift */ = {isa = PBXFileReference; fileEncoding = 4; lastKnownFileType = sourcecode.swift; path = TeamDeleteEventProcessorTests.swift; sourceTree = "<group>"; };
		C9C8FDC62C9DBE0E00702B91 /* TeamMemberLeaveEventProcessorTests.swift */ = {isa = PBXFileReference; fileEncoding = 4; lastKnownFileType = sourcecode.swift; path = TeamMemberLeaveEventProcessorTests.swift; sourceTree = "<group>"; };
		C9C8FDC72C9DBE0E00702B91 /* TeamMemberUpdateEventProcessorTests.swift */ = {isa = PBXFileReference; fileEncoding = 4; lastKnownFileType = sourcecode.swift; path = TeamMemberUpdateEventProcessorTests.swift; sourceTree = "<group>"; };
		C9C8FDC92C9DBE0E00702B91 /* UserClientAddEventProcessorTests.swift */ = {isa = PBXFileReference; fileEncoding = 4; lastKnownFileType = sourcecode.swift; path = UserClientAddEventProcessorTests.swift; sourceTree = "<group>"; };
		C9C8FDCA2C9DBE0E00702B91 /* UserLegalHoldDisableEventProcessorTests.swift */ = {isa = PBXFileReference; fileEncoding = 4; lastKnownFileType = sourcecode.swift; path = UserLegalHoldDisableEventProcessorTests.swift; sourceTree = "<group>"; };
		C9C8FDCB2C9DBE0E00702B91 /* UserLegalholdRequestEventProcessorTests.swift */ = {isa = PBXFileReference; fileEncoding = 4; lastKnownFileType = sourcecode.swift; path = UserLegalholdRequestEventProcessorTests.swift; sourceTree = "<group>"; };
		C9E8A3AD2C73878B0093DD5C /* ConnectionsRepositoryTests.swift */ = {isa = PBXFileReference; lastKnownFileType = sourcecode.swift; path = ConnectionsRepositoryTests.swift; sourceTree = "<group>"; };
		C9E8A3B62C749F2A0093DD5C /* ConversationLabelsRepositoryTests.swift */ = {isa = PBXFileReference; fileEncoding = 4; lastKnownFileType = sourcecode.swift; path = ConversationLabelsRepositoryTests.swift; sourceTree = "<group>"; };
		C9E8A3BF2C761EDD0093DD5C /* FeatureConfigRepositoryTests.swift */ = {isa = PBXFileReference; lastKnownFileType = sourcecode.swift; path = FeatureConfigRepositoryTests.swift; sourceTree = "<group>"; };
		C9E8A3E72C7F6EA40093DD5C /* ConversationRepositoryTests.swift */ = {isa = PBXFileReference; lastKnownFileType = sourcecode.swift; path = ConversationRepositoryTests.swift; sourceTree = "<group>"; };
		C9EA769E2C92DD0F00A7D35C /* PushSupportedProtocolsUseCase.swift */ = {isa = PBXFileReference; lastKnownFileType = sourcecode.swift; path = PushSupportedProtocolsUseCase.swift; sourceTree = "<group>"; };
		C9F691282C9B164A008CC41F /* UserPushRemoveEventProcessorTests.swift */ = {isa = PBXFileReference; lastKnownFileType = sourcecode.swift; path = UserPushRemoveEventProcessorTests.swift; sourceTree = "<group>"; };
		C9FDF3EA2CAA988100D78098 /* ConnectionsModelMappings.swift */ = {isa = PBXFileReference; lastKnownFileType = sourcecode.swift; path = ConnectionsModelMappings.swift; sourceTree = "<group>"; };
		CB7979122C738508006FBA58 /* WireTransportSupport.framework */ = {isa = PBXFileReference; explicitFileType = wrapper.framework; path = WireTransportSupport.framework; sourceTree = BUILT_PRODUCTS_DIR; };
		CB7979152C738547006FBA58 /* TestSetup.swift */ = {isa = PBXFileReference; lastKnownFileType = sourcecode.swift; path = TestSetup.swift; sourceTree = "<group>"; };
		EE0E117D2C2C4080004BBD29 /* TestError.swift */ = {isa = PBXFileReference; lastKnownFileType = sourcecode.swift; path = TestError.swift; sourceTree = "<group>"; };
		EE368CC72C2DAA87009DBAB0 /* ConversationEventProcessor.swift */ = {isa = PBXFileReference; fileEncoding = 4; lastKnownFileType = sourcecode.swift; path = ConversationEventProcessor.swift; sourceTree = "<group>"; };
		EE368CC82C2DAA87009DBAB0 /* FeatureConfigEventProcessor.swift */ = {isa = PBXFileReference; fileEncoding = 4; lastKnownFileType = sourcecode.swift; path = FeatureConfigEventProcessor.swift; sourceTree = "<group>"; };
		EE368CC92C2DAA87009DBAB0 /* FederationEventProcessor.swift */ = {isa = PBXFileReference; fileEncoding = 4; lastKnownFileType = sourcecode.swift; path = FederationEventProcessor.swift; sourceTree = "<group>"; };
		EE368CCA2C2DAA87009DBAB0 /* TeamEventProcessor.swift */ = {isa = PBXFileReference; fileEncoding = 4; lastKnownFileType = sourcecode.swift; path = TeamEventProcessor.swift; sourceTree = "<group>"; };
		EE368CCB2C2DAA87009DBAB0 /* UpdateEventProcessor.swift */ = {isa = PBXFileReference; fileEncoding = 4; lastKnownFileType = sourcecode.swift; path = UpdateEventProcessor.swift; sourceTree = "<group>"; };
		EE368CCC2C2DAA87009DBAB0 /* UserEventProcessor.swift */ = {isa = PBXFileReference; fileEncoding = 4; lastKnownFileType = sourcecode.swift; path = UserEventProcessor.swift; sourceTree = "<group>"; };
		EE3F97532C2ADC4C00668DF1 /* ProteusMessageDecryptorTests.swift */ = {isa = PBXFileReference; lastKnownFileType = sourcecode.swift; path = ProteusMessageDecryptorTests.swift; sourceTree = "<group>"; };
		EE57A6FD2C298F380096F242 /* UpdateEventDecryptor.swift */ = {isa = PBXFileReference; lastKnownFileType = sourcecode.swift; path = UpdateEventDecryptor.swift; sourceTree = "<group>"; };
		EE57A6FF2C298F630096F242 /* ProteusMessageDecryptor.swift */ = {isa = PBXFileReference; lastKnownFileType = sourcecode.swift; path = ProteusMessageDecryptor.swift; sourceTree = "<group>"; };
		EE57A7022C2994420096F242 /* UpdateEventsRepositoryTests.swift */ = {isa = PBXFileReference; lastKnownFileType = sourcecode.swift; path = UpdateEventsRepositoryTests.swift; sourceTree = "<group>"; };
		EE57A7062C2A86880096F242 /* ProteusMessageDecryptorError.swift */ = {isa = PBXFileReference; lastKnownFileType = sourcecode.swift; path = ProteusMessageDecryptorError.swift; sourceTree = "<group>"; };
		EE57A70A2C2A8BAA0096F242 /* UpdateEventDecryptorTests.swift */ = {isa = PBXFileReference; lastKnownFileType = sourcecode.swift; path = UpdateEventDecryptorTests.swift; sourceTree = "<group>"; };
		EEAD09F12C46604400CC8658 /* ConversationAccessUpdateEventProcessor.swift */ = {isa = PBXFileReference; lastKnownFileType = sourcecode.swift; path = ConversationAccessUpdateEventProcessor.swift; sourceTree = "<group>"; };
		EEAD09F32C46709800CC8658 /* ConversationCodeUpdateEventProcessor.swift */ = {isa = PBXFileReference; lastKnownFileType = sourcecode.swift; path = ConversationCodeUpdateEventProcessor.swift; sourceTree = "<group>"; };
		EEAD09F52C46772000CC8658 /* ConversationCreateEventProcessor.swift */ = {isa = PBXFileReference; lastKnownFileType = sourcecode.swift; path = ConversationCreateEventProcessor.swift; sourceTree = "<group>"; };
		EEAD09F72C46772C00CC8658 /* ConversationDeleteEventProcessor.swift */ = {isa = PBXFileReference; lastKnownFileType = sourcecode.swift; path = ConversationDeleteEventProcessor.swift; sourceTree = "<group>"; };
		EEAD09F92C46773300CC8658 /* ConversationMemberJoinEventProcessor.swift */ = {isa = PBXFileReference; lastKnownFileType = sourcecode.swift; path = ConversationMemberJoinEventProcessor.swift; sourceTree = "<group>"; };
		EEAD09FB2C46773900CC8658 /* ConversationMemberLeaveEventProcessor.swift */ = {isa = PBXFileReference; lastKnownFileType = sourcecode.swift; path = ConversationMemberLeaveEventProcessor.swift; sourceTree = "<group>"; };
		EEAD09FD2C46774200CC8658 /* ConversationMemberUpdateEventProcessor.swift */ = {isa = PBXFileReference; lastKnownFileType = sourcecode.swift; path = ConversationMemberUpdateEventProcessor.swift; sourceTree = "<group>"; };
		EEAD09FF2C46774900CC8658 /* ConversationMessageTimerUpdateEventProcessor.swift */ = {isa = PBXFileReference; lastKnownFileType = sourcecode.swift; path = ConversationMessageTimerUpdateEventProcessor.swift; sourceTree = "<group>"; };
		EEAD0A012C46774F00CC8658 /* ConversationMLSMessageAddEventProcessor.swift */ = {isa = PBXFileReference; lastKnownFileType = sourcecode.swift; path = ConversationMLSMessageAddEventProcessor.swift; sourceTree = "<group>"; };
		EEAD0A032C46775700CC8658 /* ConversationMLSWelcomeEventProcessor.swift */ = {isa = PBXFileReference; lastKnownFileType = sourcecode.swift; path = ConversationMLSWelcomeEventProcessor.swift; sourceTree = "<group>"; };
		EEAD0A052C46775D00CC8658 /* ConversationProteusMessageAddEventProcessor.swift */ = {isa = PBXFileReference; lastKnownFileType = sourcecode.swift; path = ConversationProteusMessageAddEventProcessor.swift; sourceTree = "<group>"; };
		EEAD0A072C46776400CC8658 /* ConversationProtocolUpdateEventProcessor.swift */ = {isa = PBXFileReference; lastKnownFileType = sourcecode.swift; path = ConversationProtocolUpdateEventProcessor.swift; sourceTree = "<group>"; };
		EEAD0A092C46776B00CC8658 /* ConversationReceiptModeUpdateEventProcessor.swift */ = {isa = PBXFileReference; lastKnownFileType = sourcecode.swift; path = ConversationReceiptModeUpdateEventProcessor.swift; sourceTree = "<group>"; };
		EEAD0A0B2C46777200CC8658 /* ConversationRenameEventProcessor.swift */ = {isa = PBXFileReference; lastKnownFileType = sourcecode.swift; path = ConversationRenameEventProcessor.swift; sourceTree = "<group>"; };
		EEAD0A0D2C46777800CC8658 /* ConversationTypingEventProcessor.swift */ = {isa = PBXFileReference; lastKnownFileType = sourcecode.swift; path = ConversationTypingEventProcessor.swift; sourceTree = "<group>"; };
		EEAD0A102C46A33E00CC8658 /* TeamMemberUpdateEventProcessor.swift */ = {isa = PBXFileReference; lastKnownFileType = sourcecode.swift; path = TeamMemberUpdateEventProcessor.swift; sourceTree = "<group>"; };
		EEAD0A122C46A38200CC8658 /* TeamMemberLeaveEventProcessor.swift */ = {isa = PBXFileReference; lastKnownFileType = sourcecode.swift; path = TeamMemberLeaveEventProcessor.swift; sourceTree = "<group>"; };
		EEAD0A142C46A3AB00CC8658 /* TeamDeleteEventProcessor.swift */ = {isa = PBXFileReference; lastKnownFileType = sourcecode.swift; path = TeamDeleteEventProcessor.swift; sourceTree = "<group>"; };
		EEAD0A172C46A88D00CC8658 /* UserClientAddEventProcessor.swift */ = {isa = PBXFileReference; lastKnownFileType = sourcecode.swift; path = UserClientAddEventProcessor.swift; sourceTree = "<group>"; };
		EEAD0A192C46A92000CC8658 /* UserClientRemoveEventProcessor.swift */ = {isa = PBXFileReference; lastKnownFileType = sourcecode.swift; path = UserClientRemoveEventProcessor.swift; sourceTree = "<group>"; };
		EEAD0A1B2C46A99D00CC8658 /* UserConnectionEventProcessor.swift */ = {isa = PBXFileReference; lastKnownFileType = sourcecode.swift; path = UserConnectionEventProcessor.swift; sourceTree = "<group>"; };
		EEAD0A1F2C46AB8700CC8658 /* UserDeleteEventProcessor.swift */ = {isa = PBXFileReference; lastKnownFileType = sourcecode.swift; path = UserDeleteEventProcessor.swift; sourceTree = "<group>"; };
		EEAD0A212C46ABFA00CC8658 /* UserLegalholdDisableEventProcessor.swift */ = {isa = PBXFileReference; lastKnownFileType = sourcecode.swift; path = UserLegalholdDisableEventProcessor.swift; sourceTree = "<group>"; };
		EEAD0A232C46ACEA00CC8658 /* UserLegalholdEnableEventProcessor.swift */ = {isa = PBXFileReference; lastKnownFileType = sourcecode.swift; path = UserLegalholdEnableEventProcessor.swift; sourceTree = "<group>"; };
		EEAD0A252C46AD4D00CC8658 /* UserLegalholdRequestEventProcessor.swift */ = {isa = PBXFileReference; lastKnownFileType = sourcecode.swift; path = UserLegalholdRequestEventProcessor.swift; sourceTree = "<group>"; };
		EEAD0A272C46AE6400CC8658 /* UserPropertiesSetEventProcessor.swift */ = {isa = PBXFileReference; lastKnownFileType = sourcecode.swift; path = UserPropertiesSetEventProcessor.swift; sourceTree = "<group>"; };
		EEAD0A292C46AEB600CC8658 /* UserPropertiesDeleteEventProcessor.swift */ = {isa = PBXFileReference; lastKnownFileType = sourcecode.swift; path = UserPropertiesDeleteEventProcessor.swift; sourceTree = "<group>"; };
		EEAD0A2B2C46AF9200CC8658 /* UserPushRemoveEventProcessor.swift */ = {isa = PBXFileReference; lastKnownFileType = sourcecode.swift; path = UserPushRemoveEventProcessor.swift; sourceTree = "<group>"; };
		EEAD0A2D2C46B01900CC8658 /* UserUpdateEventProcessor.swift */ = {isa = PBXFileReference; lastKnownFileType = sourcecode.swift; path = UserUpdateEventProcessor.swift; sourceTree = "<group>"; };
		EEAD0A302C46B98D00CC8658 /* FederationConnectionRemovedEventProcessor.swift */ = {isa = PBXFileReference; lastKnownFileType = sourcecode.swift; path = FederationConnectionRemovedEventProcessor.swift; sourceTree = "<group>"; };
		EEAD0A322C46B99800CC8658 /* FederationDeleteEventProcessor.swift */ = {isa = PBXFileReference; lastKnownFileType = sourcecode.swift; path = FederationDeleteEventProcessor.swift; sourceTree = "<group>"; };
		EEAD0A352C46BBA600CC8658 /* FeatureConfigUpdateEventProcessor.swift */ = {isa = PBXFileReference; lastKnownFileType = sourcecode.swift; path = FeatureConfigUpdateEventProcessor.swift; sourceTree = "<group>"; };
		EEC410242C60D48900E89394 /* SyncManagerTests.swift */ = {isa = PBXFileReference; fileEncoding = 4; lastKnownFileType = sourcecode.swift; path = SyncManagerTests.swift; sourceTree = "<group>"; };
		EECC35A52C2EB6CD00679448 /* SyncManager.swift */ = {isa = PBXFileReference; lastKnownFileType = sourcecode.swift; path = SyncManager.swift; sourceTree = "<group>"; };
		EECC35A72C2EB70400679448 /* SyncState.swift */ = {isa = PBXFileReference; lastKnownFileType = sourcecode.swift; path = SyncState.swift; sourceTree = "<group>"; };
/* End PBXFileReference section */

/* Begin PBXFrameworksBuildPhase section */
		017F677F2C207A3200B6E02D /* Frameworks */ = {
			isa = PBXFrameworksBuildPhase;
			buildActionMask = 2147483647;
			files = (
				C97BCCAA2C98704B004F2D0D /* WireDomain.framework in Frameworks */,
				59909A692C5BC001009C41DE /* WireAPI in Frameworks */,
			);
			runOnlyForDeploymentPostprocessing = 0;
		};
		01D0DCA32C1C8C870076CB1C /* Frameworks */ = {
			isa = PBXFrameworksBuildPhase;
			buildActionMask = 2147483647;
			files = (
				598D042D2C89C63100B64D71 /* WireFoundation in Frameworks */,
				591B6E452C8B09BA009F8A7B /* WireDataModel.framework in Frameworks */,
				59909A5E2C5BBEA8009C41DE /* WireAPI in Frameworks */,
				01D0DCC62C1C8CD90076CB1C /* WireTransport.framework in Frameworks */,
			);
			runOnlyForDeploymentPostprocessing = 0;
		};
		01D0DCAD2C1C8C880076CB1C /* Frameworks */ = {
			isa = PBXFrameworksBuildPhase;
			buildActionMask = 2147483647;
			files = (
				59909A6D2C5BC08B009C41DE /* WireAPISupport in Frameworks */,
				017F67942C207AA000B6E02D /* WireDomainSupport.framework in Frameworks */,
				591B6E472C8B09BD009F8A7B /* WireDataModelSupport.framework in Frameworks */,
				C9E0C9BB2C91B76F00CE6607 /* WireTestingPackage in Frameworks */,
				01D0DCB12C1C8C880076CB1C /* WireDomain.framework in Frameworks */,
				CB7979132C738508006FBA58 /* WireTransportSupport.framework in Frameworks */,
			);
			runOnlyForDeploymentPostprocessing = 0;
		};
/* End PBXFrameworksBuildPhase section */

/* Begin PBXGroup section */
		017F67992C20801800B6E02D /* Repositories */ = {
			isa = PBXGroup;
			children = (
				C9841A1D2CA309090062A834 /* Mock */,
				C9E8A3B62C749F2A0093DD5C /* ConversationLabelsRepositoryTests.swift */,
				C9E8A3AD2C73878B0093DD5C /* ConnectionsRepositoryTests.swift */,
				017F67982C20801800B6E02D /* TeamRepositoryTests.swift */,
				EE57A7022C2994420096F242 /* UpdateEventsRepositoryTests.swift */,
				C9E8A3E72C7F6EA40093DD5C /* ConversationRepositoryTests.swift */,
				C9E8A3BF2C761EDD0093DD5C /* FeatureConfigRepositoryTests.swift */,
				1623564F2C2B223100C6666C /* UserRepositoryTests.swift */,
			);
			path = Repositories;
			sourceTree = "<group>";
		};
		017F679A2C20801800B6E02D /* WireDomain */ = {
			isa = PBXGroup;
			children = (
				C97C015D2CB40EBE000683C5 /* UseCases */,
				C9C8FDCD2C9DBE0E00702B91 /* Event Processing */,
				EEC410252C60D48900E89394 /* Synchronization */,
				EE0E117C2C2C4076004BBD29 /* Helpers */,
				EE57A7092C2A8B950096F242 /* Event Decryption */,
				017F67992C20801800B6E02D /* Repositories */,
			);
			name = WireDomain;
			path = WireDomainTests;
			sourceTree = "<group>";
		};
		017F67A22C20802300B6E02D /* Repositories */ = {
			isa = PBXGroup;
			children = (
				C99322CE2C986E3A0065E10F /* Connections */,
				C99322CB2C986E3A0065E10F /* Conversations */,
				C99322D12C986E3A0065E10F /* ConversationsLabels */,
				C99322C22C986E3A0065E10F /* FeatureConfig */,
				C99322B42C986E3A0065E10F /* Team */,
				C99322BC2C986E3A0065E10F /* UpdateEvents */,
				C99322B92C986E3A0065E10F /* User */,
			);
			path = Repositories;
			sourceTree = "<group>";
		};
		017F67A32C20802300B6E02D /* WireDomain */ = {
			isa = PBXGroup;
			children = (
				C9EA76AD2C98548900A7D35C /* UseCases */,
				EECC35A42C2EB6C100679448 /* Synchronization */,
				EE57A6FC2C298F280096F242 /* Event Decryption */,
				EE368CCD2C2DAA87009DBAB0 /* Event Processing */,
				017F67A22C20802300B6E02D /* Repositories */,
			);
			path = WireDomain;
			sourceTree = "<group>";
		};
		017F67A52C20802300B6E02D /* generated */ = {
			isa = PBXGroup;
			children = (
				017F67A42C20802300B6E02D /* AutoMockable.generated.swift */,
			);
			path = generated;
			sourceTree = "<group>";
		};
		017F67A82C20802300B6E02D /* Sourcery */ = {
			isa = PBXGroup;
			children = (
				017F67A52C20802300B6E02D /* generated */,
				017F67A62C20802300B6E02D /* AutoMockable.stencil */,
				017F67A72C20802300B6E02D /* config.yml */,
			);
			path = Sourcery;
			sourceTree = "<group>";
		};
		017F67A92C20802300B6E02D /* WireDomainSupport */ = {
			isa = PBXGroup;
			children = (
				017F67A82C20802300B6E02D /* Sourcery */,
			);
			path = WireDomainSupport;
			sourceTree = "<group>";
		};
		01D0DC9C2C1C8C870076CB1C = {
			isa = PBXGroup;
			children = (
				01D0DCFC2C1C8F9B0076CB1C /* WireDomain.xctestplan */,
				01D0DCE82C1C8EA10076CB1C /* Sources */,
				01D0DCED2C1C8EA10076CB1C /* Tests */,
				01D0DCE92C1C8EA10076CB1C /* WireDomain.docc */,
				01D0DCA72C1C8C870076CB1C /* Products */,
				01D0DCC02C1C8CBA0076CB1C /* Frameworks */,
			);
			sourceTree = "<group>";
		};
		01D0DCA72C1C8C870076CB1C /* Products */ = {
			isa = PBXGroup;
			children = (
				01D0DCA62C1C8C870076CB1C /* WireDomain.framework */,
				01D0DCB02C1C8C880076CB1C /* WireDomainTests.xctest */,
				017F67822C207A3200B6E02D /* WireDomainSupport.framework */,
			);
			name = Products;
			sourceTree = "<group>";
		};
		01D0DCC02C1C8CBA0076CB1C /* Frameworks */ = {
			isa = PBXGroup;
			children = (
				01D0DCC32C1C8CC20076CB1C /* WireDataModel.framework */,
				01BDA5442C20762200636E50 /* WireDataModelSupport.framework */,
				01D0DCC52C1C8CD90076CB1C /* WireTransport.framework */,
				CB7979122C738508006FBA58 /* WireTransportSupport.framework */,
			);
			name = Frameworks;
			sourceTree = "<group>";
		};
		01D0DCE82C1C8EA10076CB1C /* Sources */ = {
			isa = PBXGroup;
			children = (
				017F67A32C20802300B6E02D /* WireDomain */,
				017F67A92C20802300B6E02D /* WireDomainSupport */,
			);
			name = Sources;
			path = ../Sources;
			sourceTree = "<group>";
		};
		01D0DCED2C1C8EA10076CB1C /* Tests */ = {
			isa = PBXGroup;
			children = (
				017F679A2C20801800B6E02D /* WireDomain */,
			);
			name = Tests;
			path = ../Tests;
			sourceTree = "<group>";
		};
		C97C01582CB40010000683C5 /* FederationEventProcessor */ = {
			isa = PBXGroup;
			children = (
				C97C01562CB40010000683C5 /* FederationConnectionRemovedEventProcessorTests.swift */,
				C97C01572CB40010000683C5 /* FederationDeleteEventProcessorTests.swift */,
			);
			path = FederationEventProcessor;
			sourceTree = "<group>";
		};
		C97C015D2CB40EBE000683C5 /* UseCases */ = {
			isa = PBXGroup;
			children = (
				C97C015E2CB40EF3000683C5 /* PushSupportedProtocolsUseCaseTests.swift */,
			);
			path = UseCases;
			sourceTree = "<group>";
		};
<<<<<<< HEAD
		C97C01B62CBD6D1D000683C5 /* ConversationEventProcessor */ = {
			isa = PBXGroup;
			children = (
				C97C01B72CBD6D3C000683C5 /* ConversationCreateEventProcessorTests.swift */,
			);
			path = ConversationEventProcessor;
=======
		C97C01D32CC138DE000683C5 /* Models */ = {
			isa = PBXGroup;
			children = (
				C97C01D42CC138EC000683C5 /* SystemMessage.swift */,
			);
			path = Models;
>>>>>>> a9b11d39
			sourceTree = "<group>";
		};
		C9841A1D2CA309090062A834 /* Mock */ = {
			isa = PBXGroup;
			children = (
				C9841A1E2CA309310062A834 /* MockFeatureConfigRepositoryProtocol.swift */,
			);
			path = Mock;
			sourceTree = "<group>";
		};
		C98433D12CC2948C009723D4 /* ConversationEventProcessor */ = {
			isa = PBXGroup;
			children = (
				C98433D22CC2949D009723D4 /* ConversationMemberLeaveEventTests.swift */,
			);
			path = ConversationEventProcessor;
			sourceTree = "<group>";
		};
		C99322B42C986E3A0065E10F /* Team */ = {
			isa = PBXGroup;
			children = (
				C99322B22C986E3A0065E10F /* TeamRepository.swift */,
				C99322B32C986E3A0065E10F /* TeamRepositoryError.swift */,
			);
			path = Team;
			sourceTree = "<group>";
		};
		C99322B92C986E3A0065E10F /* User */ = {
			isa = PBXGroup;
			children = (
				C99322B52C986E3A0065E10F /* SelfUserProvider.swift */,
				C99322B62C986E3A0065E10F /* UserModelMappings.swift */,
				C99322B72C986E3A0065E10F /* UserRepository.swift */,
				C97C01D62CC13E1A000683C5 /* UserLocalStore.swift */,
				C99322B82C986E3A0065E10F /* UserRepositoryError.swift */,
			);
			path = User;
			sourceTree = "<group>";
		};
		C99322BC2C986E3A0065E10F /* UpdateEvents */ = {
			isa = PBXGroup;
			children = (
				C99322BA2C986E3A0065E10F /* UpdateEventsRepository.swift */,
				C99322BB2C986E3A0065E10F /* UpdateEventsRepositoryError.swift */,
			);
			path = UpdateEvents;
			sourceTree = "<group>";
		};
		C99322C22C986E3A0065E10F /* FeatureConfig */ = {
			isa = PBXGroup;
			children = (
				C99322BF2C986E3A0065E10F /* FeatureConfigModelMappings.swift */,
				C99322C02C986E3A0065E10F /* FeatureConfigRepository.swift */,
				C99322C12C986E3A0065E10F /* FeatureConfigRepositoryError.swift */,
			);
			path = FeatureConfig;
			sourceTree = "<group>";
		};
		C99322CB2C986E3A0065E10F /* Conversations */ = {
			isa = PBXGroup;
			children = (
				C97C01D32CC138DE000683C5 /* Models */,
				C99322C32C986E3A0065E10F /* ConversationLocalStore.swift */,
				C99322C42C986E3A0065E10F /* ConversationLocalStore+Group.swift */,
				C99322C52C986E3A0065E10F /* ConversationLocalStore+Metadata.swift */,
				C99322C62C986E3A0065E10F /* ConversationLocalStore+MLS.swift */,
				C99322C72C986E3A0065E10F /* ConversationLocalStore+Status.swift */,
				C99322C82C986E3A0065E10F /* ConversationModelMappings.swift */,
				C99322C92C986E3A0065E10F /* ConversationRepository.swift */,
				C99322CA2C986E3A0065E10F /* ConversationRepositoryError.swift */,
			);
			path = Conversations;
			sourceTree = "<group>";
		};
		C99322CE2C986E3A0065E10F /* Connections */ = {
			isa = PBXGroup;
			children = (
				C9FDF3EA2CAA988100D78098 /* ConnectionsModelMappings.swift */,
				C91F111B2C9C4B2B00BA5BE2 /* ConnectionsLocalStore.swift */,
				C91F111A2C9C4B2B00BA5BE2 /* ConnectionsRepository.swift */,
				C99322CD2C986E3A0065E10F /* ConnectionsRepositoryError.swift */,
			);
			path = Connections;
			sourceTree = "<group>";
		};
		C99322D12C986E3A0065E10F /* ConversationsLabels */ = {
			isa = PBXGroup;
			children = (
				C99322CF2C986E3A0065E10F /* ConversationLabelsRepository.swift */,
				C99322D02C986E3A0065E10F /* ConversationLabelsRepositoryError.swift */,
			);
			path = ConversationsLabels;
			sourceTree = "<group>";
		};
		C9C8FDC42C9DBE0E00702B91 /* FeatureConfigEventProcessor */ = {
			isa = PBXGroup;
			children = (
				C9C8FDC32C9DBE0E00702B91 /* FeatureConfigUpdateEventProcessorTests.swift */,
			);
			path = FeatureConfigEventProcessor;
			sourceTree = "<group>";
		};
		C9C8FDC82C9DBE0E00702B91 /* TeamEventProcessor */ = {
			isa = PBXGroup;
			children = (
				C9C8FDC52C9DBE0E00702B91 /* TeamDeleteEventProcessorTests.swift */,
				C9C8FDC62C9DBE0E00702B91 /* TeamMemberLeaveEventProcessorTests.swift */,
				C9C8FDC72C9DBE0E00702B91 /* TeamMemberUpdateEventProcessorTests.swift */,
			);
			path = TeamEventProcessor;
			sourceTree = "<group>";
		};
		C9C8FDCC2C9DBE0E00702B91 /* UserEventProcessor */ = {
			isa = PBXGroup;
			children = (
				C97C01BA2CBE5E65000683C5 /* UserUpdateEventProcessorTests.swift */,
				C97C014F2CB01BDF000683C5 /* OneOnOneResolverTests.swift */,
				C97C01512CB01BEF000683C5 /* UserConnectionEventProcessorTests.swift */,
				C97C015B2CB40038000683C5 /* UserPropertiesSetEventProcessorTests.swift */,
				C97C013C2CAD7D69000683C5 /* UserPropertiesDeleteEventProcessorTests.swift */,
				C9F691282C9B164A008CC41F /* UserPushRemoveEventProcessorTests.swift */,
				C9C8FDC92C9DBE0E00702B91 /* UserClientAddEventProcessorTests.swift */,
				C9C8FDCA2C9DBE0E00702B91 /* UserLegalHoldDisableEventProcessorTests.swift */,
				C9C8FDCB2C9DBE0E00702B91 /* UserLegalholdRequestEventProcessorTests.swift */,
				C97C01532CB04626000683C5 /* UserDeleteEventProcessorTests.swift */,
			);
			path = UserEventProcessor;
			sourceTree = "<group>";
		};
		C9C8FDCD2C9DBE0E00702B91 /* Event Processing */ = {
			isa = PBXGroup;
			children = (
<<<<<<< HEAD
				C97C01B62CBD6D1D000683C5 /* ConversationEventProcessor */,
=======
				C98433D12CC2948C009723D4 /* ConversationEventProcessor */,
>>>>>>> a9b11d39
				C97C01582CB40010000683C5 /* FederationEventProcessor */,
				C9C8FDC42C9DBE0E00702B91 /* FeatureConfigEventProcessor */,
				C9C8FDC82C9DBE0E00702B91 /* TeamEventProcessor */,
				C9C8FDCC2C9DBE0E00702B91 /* UserEventProcessor */,
			);
			path = "Event Processing";
			sourceTree = "<group>";
		};
		C9EA76AD2C98548900A7D35C /* UseCases */ = {
			isa = PBXGroup;
			children = (
				C9EA769E2C92DD0F00A7D35C /* PushSupportedProtocolsUseCase.swift */,
			);
			path = UseCases;
			sourceTree = "<group>";
		};
		EE0E117C2C2C4076004BBD29 /* Helpers */ = {
			isa = PBXGroup;
			children = (
				EE0E117D2C2C4080004BBD29 /* TestError.swift */,
				CB7979152C738547006FBA58 /* TestSetup.swift */,
			);
			path = Helpers;
			sourceTree = "<group>";
		};
		EE368CCD2C2DAA87009DBAB0 /* Event Processing */ = {
			isa = PBXGroup;
			children = (
				EE368CCB2C2DAA87009DBAB0 /* UpdateEventProcessor.swift */,
				EEAD09F02C46602300CC8658 /* ConversationEventProcessor */,
				EEAD0A342C46BB7500CC8658 /* FeatureConfigEventProcessor */,
				EEAD0A2F2C46B97700CC8658 /* FederationEventProcessor */,
				EEAD0A0F2C46A32A00CC8658 /* TeamEventProcessor */,
				EEAD0A162C46A87100CC8658 /* UserEventProcessor */,
			);
			path = "Event Processing";
			sourceTree = "<group>";
		};
		EE57A6FC2C298F280096F242 /* Event Decryption */ = {
			isa = PBXGroup;
			children = (
				EE57A6FD2C298F380096F242 /* UpdateEventDecryptor.swift */,
				EE57A6FF2C298F630096F242 /* ProteusMessageDecryptor.swift */,
				EE57A7062C2A86880096F242 /* ProteusMessageDecryptorError.swift */,
			);
			path = "Event Decryption";
			sourceTree = "<group>";
		};
		EE57A7092C2A8B950096F242 /* Event Decryption */ = {
			isa = PBXGroup;
			children = (
				EE57A70A2C2A8BAA0096F242 /* UpdateEventDecryptorTests.swift */,
				EE3F97532C2ADC4C00668DF1 /* ProteusMessageDecryptorTests.swift */,
			);
			path = "Event Decryption";
			sourceTree = "<group>";
		};
		EEAD09F02C46602300CC8658 /* ConversationEventProcessor */ = {
			isa = PBXGroup;
			children = (
				EE368CC72C2DAA87009DBAB0 /* ConversationEventProcessor.swift */,
				EEAD09F12C46604400CC8658 /* ConversationAccessUpdateEventProcessor.swift */,
				EEAD09F32C46709800CC8658 /* ConversationCodeUpdateEventProcessor.swift */,
				EEAD09F52C46772000CC8658 /* ConversationCreateEventProcessor.swift */,
				EEAD09F72C46772C00CC8658 /* ConversationDeleteEventProcessor.swift */,
				EEAD09F92C46773300CC8658 /* ConversationMemberJoinEventProcessor.swift */,
				EEAD09FB2C46773900CC8658 /* ConversationMemberLeaveEventProcessor.swift */,
				EEAD09FD2C46774200CC8658 /* ConversationMemberUpdateEventProcessor.swift */,
				EEAD09FF2C46774900CC8658 /* ConversationMessageTimerUpdateEventProcessor.swift */,
				EEAD0A012C46774F00CC8658 /* ConversationMLSMessageAddEventProcessor.swift */,
				EEAD0A032C46775700CC8658 /* ConversationMLSWelcomeEventProcessor.swift */,
				EEAD0A052C46775D00CC8658 /* ConversationProteusMessageAddEventProcessor.swift */,
				EEAD0A072C46776400CC8658 /* ConversationProtocolUpdateEventProcessor.swift */,
				EEAD0A092C46776B00CC8658 /* ConversationReceiptModeUpdateEventProcessor.swift */,
				EEAD0A0B2C46777200CC8658 /* ConversationRenameEventProcessor.swift */,
				EEAD0A0D2C46777800CC8658 /* ConversationTypingEventProcessor.swift */,
			);
			path = ConversationEventProcessor;
			sourceTree = "<group>";
		};
		EEAD0A0F2C46A32A00CC8658 /* TeamEventProcessor */ = {
			isa = PBXGroup;
			children = (
				EE368CCA2C2DAA87009DBAB0 /* TeamEventProcessor.swift */,
				EEAD0A142C46A3AB00CC8658 /* TeamDeleteEventProcessor.swift */,
				EEAD0A122C46A38200CC8658 /* TeamMemberLeaveEventProcessor.swift */,
				EEAD0A102C46A33E00CC8658 /* TeamMemberUpdateEventProcessor.swift */,
			);
			path = TeamEventProcessor;
			sourceTree = "<group>";
		};
		EEAD0A162C46A87100CC8658 /* UserEventProcessor */ = {
			isa = PBXGroup;
			children = (
				C97C014A2CB00F92000683C5 /* OneOnOneResolver.swift */,
				EE368CCC2C2DAA87009DBAB0 /* UserEventProcessor.swift */,
				EEAD0A172C46A88D00CC8658 /* UserClientAddEventProcessor.swift */,
				EEAD0A192C46A92000CC8658 /* UserClientRemoveEventProcessor.swift */,
				EEAD0A1B2C46A99D00CC8658 /* UserConnectionEventProcessor.swift */,
				EEAD0A1F2C46AB8700CC8658 /* UserDeleteEventProcessor.swift */,
				EEAD0A212C46ABFA00CC8658 /* UserLegalholdDisableEventProcessor.swift */,
				EEAD0A232C46ACEA00CC8658 /* UserLegalholdEnableEventProcessor.swift */,
				EEAD0A252C46AD4D00CC8658 /* UserLegalholdRequestEventProcessor.swift */,
				EEAD0A272C46AE6400CC8658 /* UserPropertiesSetEventProcessor.swift */,
				EEAD0A292C46AEB600CC8658 /* UserPropertiesDeleteEventProcessor.swift */,
				EEAD0A2B2C46AF9200CC8658 /* UserPushRemoveEventProcessor.swift */,
				EEAD0A2D2C46B01900CC8658 /* UserUpdateEventProcessor.swift */,
			);
			path = UserEventProcessor;
			sourceTree = "<group>";
		};
		EEAD0A2F2C46B97700CC8658 /* FederationEventProcessor */ = {
			isa = PBXGroup;
			children = (
				EE368CC92C2DAA87009DBAB0 /* FederationEventProcessor.swift */,
				EEAD0A302C46B98D00CC8658 /* FederationConnectionRemovedEventProcessor.swift */,
				EEAD0A322C46B99800CC8658 /* FederationDeleteEventProcessor.swift */,
			);
			path = FederationEventProcessor;
			sourceTree = "<group>";
		};
		EEAD0A342C46BB7500CC8658 /* FeatureConfigEventProcessor */ = {
			isa = PBXGroup;
			children = (
				EE368CC82C2DAA87009DBAB0 /* FeatureConfigEventProcessor.swift */,
				EEAD0A352C46BBA600CC8658 /* FeatureConfigUpdateEventProcessor.swift */,
			);
			path = FeatureConfigEventProcessor;
			sourceTree = "<group>";
		};
		EEC410252C60D48900E89394 /* Synchronization */ = {
			isa = PBXGroup;
			children = (
				EEC410242C60D48900E89394 /* SyncManagerTests.swift */,
			);
			path = Synchronization;
			sourceTree = "<group>";
		};
		EECC35A42C2EB6C100679448 /* Synchronization */ = {
			isa = PBXGroup;
			children = (
				EECC35A52C2EB6CD00679448 /* SyncManager.swift */,
				EECC35A72C2EB70400679448 /* SyncState.swift */,
				C98433CF2CC26A1D009723D4 /* MLSProvider.swift */,
			);
			path = Synchronization;
			sourceTree = "<group>";
		};
/* End PBXGroup section */

/* Begin PBXHeadersBuildPhase section */
		017F677D2C207A3200B6E02D /* Headers */ = {
			isa = PBXHeadersBuildPhase;
			buildActionMask = 2147483647;
			files = (
			);
			runOnlyForDeploymentPostprocessing = 0;
		};
		01D0DCA12C1C8C870076CB1C /* Headers */ = {
			isa = PBXHeadersBuildPhase;
			buildActionMask = 2147483647;
			files = (
			);
			runOnlyForDeploymentPostprocessing = 0;
		};
/* End PBXHeadersBuildPhase section */

/* Begin PBXNativeTarget section */
		017F67812C207A3200B6E02D /* WireDomainSupport */ = {
			isa = PBXNativeTarget;
			buildConfigurationList = 017F67882C207A3200B6E02D /* Build configuration list for PBXNativeTarget "WireDomainSupport" */;
			buildPhases = (
				017F67912C207A7E00B6E02D /* Sourcery */,
				017F677D2C207A3200B6E02D /* Headers */,
				017F677E2C207A3200B6E02D /* Sources */,
				017F677F2C207A3200B6E02D /* Frameworks */,
				017F67802C207A3200B6E02D /* Resources */,
			);
			buildRules = (
			);
			dependencies = (
				017F67932C207A9100B6E02D /* PBXTargetDependency */,
			);
			name = WireDomainSupport;
			packageProductDependencies = (
				59909A682C5BC001009C41DE /* WireAPI */,
			);
			productName = WireDomainSupport;
			productReference = 017F67822C207A3200B6E02D /* WireDomainSupport.framework */;
			productType = "com.apple.product-type.framework";
		};
		01D0DCA52C1C8C870076CB1C /* WireDomain */ = {
			isa = PBXNativeTarget;
			buildConfigurationList = 01D0DCBA2C1C8C880076CB1C /* Build configuration list for PBXNativeTarget "WireDomain" */;
			buildPhases = (
				01D0DCA12C1C8C870076CB1C /* Headers */,
				01D0DCA22C1C8C870076CB1C /* Sources */,
				01D0DCA32C1C8C870076CB1C /* Frameworks */,
				01D0DCA42C1C8C870076CB1C /* Resources */,
			);
			buildRules = (
			);
			dependencies = (
			);
			name = WireDomain;
			packageProductDependencies = (
				59909A5D2C5BBEA8009C41DE /* WireAPI */,
				598D042C2C89C63100B64D71 /* WireFoundation */,
			);
			productName = WireDomain;
			productReference = 01D0DCA62C1C8C870076CB1C /* WireDomain.framework */;
			productType = "com.apple.product-type.framework";
		};
		01D0DCAF2C1C8C880076CB1C /* WireDomainTests */ = {
			isa = PBXNativeTarget;
			buildConfigurationList = 01D0DCBD2C1C8C880076CB1C /* Build configuration list for PBXNativeTarget "WireDomainTests" */;
			buildPhases = (
				01D0DCAC2C1C8C880076CB1C /* Sources */,
				01D0DCAD2C1C8C880076CB1C /* Frameworks */,
				01D0DCAE2C1C8C880076CB1C /* Resources */,
			);
			buildRules = (
			);
			dependencies = (
				01D0DCB32C1C8C880076CB1C /* PBXTargetDependency */,
			);
			name = WireDomainTests;
			packageProductDependencies = (
				59909A6C2C5BC08B009C41DE /* WireAPISupport */,
				C9E0C9BA2C91B76F00CE6607 /* WireTestingPackage */,
			);
			productName = WireDomainTests;
			productReference = 01D0DCB02C1C8C880076CB1C /* WireDomainTests.xctest */;
			productType = "com.apple.product-type.bundle.unit-test";
		};
/* End PBXNativeTarget section */

/* Begin PBXProject section */
		01D0DC9D2C1C8C870076CB1C /* Project object */ = {
			isa = PBXProject;
			attributes = {
				BuildIndependentTargetsInParallel = 1;
				LastSwiftUpdateCheck = 1530;
				LastUpgradeCheck = 1540;
				TargetAttributes = {
					017F67812C207A3200B6E02D = {
						CreatedOnToolsVersion = 15.3;
					};
					01D0DCA52C1C8C870076CB1C = {
						CreatedOnToolsVersion = 15.3;
					};
					01D0DCAF2C1C8C880076CB1C = {
						CreatedOnToolsVersion = 15.3;
					};
				};
			};
			buildConfigurationList = 01D0DCA02C1C8C870076CB1C /* Build configuration list for PBXProject "WireDomain Project" */;
			compatibilityVersion = "Xcode 14.0";
			developmentRegion = en;
			hasScannedForEncodings = 0;
			knownRegions = (
				en,
				Base,
			);
			mainGroup = 01D0DC9C2C1C8C870076CB1C;
			packageReferences = (
			);
			productRefGroup = 01D0DCA72C1C8C870076CB1C /* Products */;
			projectDirPath = "";
			projectRoot = "";
			targets = (
				01D0DCA52C1C8C870076CB1C /* WireDomain */,
				01D0DCAF2C1C8C880076CB1C /* WireDomainTests */,
				017F67812C207A3200B6E02D /* WireDomainSupport */,
			);
		};
/* End PBXProject section */

/* Begin PBXResourcesBuildPhase section */
		017F67802C207A3200B6E02D /* Resources */ = {
			isa = PBXResourcesBuildPhase;
			buildActionMask = 2147483647;
			files = (
			);
			runOnlyForDeploymentPostprocessing = 0;
		};
		01D0DCA42C1C8C870076CB1C /* Resources */ = {
			isa = PBXResourcesBuildPhase;
			buildActionMask = 2147483647;
			files = (
			);
			runOnlyForDeploymentPostprocessing = 0;
		};
		01D0DCAE2C1C8C880076CB1C /* Resources */ = {
			isa = PBXResourcesBuildPhase;
			buildActionMask = 2147483647;
			files = (
			);
			runOnlyForDeploymentPostprocessing = 0;
		};
/* End PBXResourcesBuildPhase section */

/* Begin PBXShellScriptBuildPhase section */
		017F67912C207A7E00B6E02D /* Sourcery */ = {
			isa = PBXShellScriptBuildPhase;
			alwaysOutOfDate = 1;
			buildActionMask = 2147483647;
			files = (
			);
			inputFileListPaths = (
			);
			inputPaths = (
			);
			name = Sourcery;
			outputFileListPaths = (
			);
			outputPaths = (
			);
			runOnlyForDeploymentPostprocessing = 0;
			shellPath = /bin/sh;
			shellScript = "../../scripts/run-sourcery.sh --config ../Sources/WireDomainSupport/Sourcery/config.yml\n";
		};
/* End PBXShellScriptBuildPhase section */

/* Begin PBXSourcesBuildPhase section */
		017F677E2C207A3200B6E02D /* Sources */ = {
			isa = PBXSourcesBuildPhase;
			buildActionMask = 2147483647;
			files = (
				017F67AF2C20803300B6E02D /* AutoMockable.generated.swift in Sources */,
			);
			runOnlyForDeploymentPostprocessing = 0;
		};
		01D0DCA22C1C8C870076CB1C /* Sources */ = {
			isa = PBXSourcesBuildPhase;
			buildActionMask = 2147483647;
			files = (
				C97C01D52CC138EC000683C5 /* SystemMessage.swift in Sources */,
				C99322D22C986E3A0065E10F /* TeamRepository.swift in Sources */,
				EEAD0A042C46775700CC8658 /* ConversationMLSWelcomeEventProcessor.swift in Sources */,
				C99322DD2C986E3A0065E10F /* FeatureConfigRepositoryError.swift in Sources */,
				C99322E72C986E3A0065E10F /* ConnectionsRepositoryError.swift in Sources */,
				C98433D02CC26A1D009723D4 /* MLSProvider.swift in Sources */,
				EEAD0A362C46BBA600CC8658 /* FeatureConfigUpdateEventProcessor.swift in Sources */,
				EE57A7002C298F630096F242 /* ProteusMessageDecryptor.swift in Sources */,
				EE368CD02C2DAA87009DBAB0 /* FederationEventProcessor.swift in Sources */,
				EEAD09FA2C46773300CC8658 /* ConversationMemberJoinEventProcessor.swift in Sources */,
				C99322E12C986E3A0065E10F /* ConversationLocalStore+MLS.swift in Sources */,
				C97C014B2CB00F92000683C5 /* OneOnOneResolver.swift in Sources */,
				C99322D52C986E3A0065E10F /* UserModelMappings.swift in Sources */,
				C91F111D2C9C4B2B00BA5BE2 /* ConnectionsLocalStore.swift in Sources */,
				EEAD0A022C46774F00CC8658 /* ConversationMLSMessageAddEventProcessor.swift in Sources */,
				EE368CCE2C2DAA87009DBAB0 /* ConversationEventProcessor.swift in Sources */,
				EEAD0A2C2C46AF9200CC8658 /* UserPushRemoveEventProcessor.swift in Sources */,
				0163EE812C20D71C00B37260 /* WireDomain.docc in Sources */,
				EEAD0A2E2C46B01900CC8658 /* UserUpdateEventProcessor.swift in Sources */,
				EEAD0A2A2C46AEB600CC8658 /* UserPropertiesDeleteEventProcessor.swift in Sources */,
				C9FDF3EC2CAA988900D78098 /* ConnectionsModelMappings.swift in Sources */,
				C99322D42C986E3A0065E10F /* SelfUserProvider.swift in Sources */,
				C97C01D72CC13E1A000683C5 /* UserLocalStore.swift in Sources */,
				EEAD0A332C46B99800CC8658 /* FederationDeleteEventProcessor.swift in Sources */,
				C99322E42C986E3A0065E10F /* ConversationRepository.swift in Sources */,
				C99322E02C986E3A0065E10F /* ConversationLocalStore+Metadata.swift in Sources */,
				EEAD0A062C46775D00CC8658 /* ConversationProteusMessageAddEventProcessor.swift in Sources */,
				C91F111C2C9C4B2B00BA5BE2 /* ConnectionsRepository.swift in Sources */,
				EEAD0A282C46AE6400CC8658 /* UserPropertiesSetEventProcessor.swift in Sources */,
				C99322E32C986E3A0065E10F /* ConversationModelMappings.swift in Sources */,
				EEAD09FC2C46773900CC8658 /* ConversationMemberLeaveEventProcessor.swift in Sources */,
				EE57A7082C2A8B740096F242 /* ProteusMessageDecryptorError.swift in Sources */,
				EEAD0A1A2C46A92000CC8658 /* UserClientRemoveEventProcessor.swift in Sources */,
				EEAD0A0A2C46776B00CC8658 /* ConversationReceiptModeUpdateEventProcessor.swift in Sources */,
				C99322D62C986E3A0065E10F /* UserRepository.swift in Sources */,
				EEAD0A002C46774900CC8658 /* ConversationMessageTimerUpdateEventProcessor.swift in Sources */,
				EEAD0A182C46A88D00CC8658 /* UserClientAddEventProcessor.swift in Sources */,
				C99322DC2C986E3A0065E10F /* FeatureConfigRepository.swift in Sources */,
				C99322E22C986E3A0065E10F /* ConversationLocalStore+Status.swift in Sources */,
				EEAD0A0E2C46777800CC8658 /* ConversationTypingEventProcessor.swift in Sources */,
				C99322D92C986E3A0065E10F /* UpdateEventsRepositoryError.swift in Sources */,
				EEAD0A202C46AB8700CC8658 /* UserDeleteEventProcessor.swift in Sources */,
				EEAD0A152C46A3AB00CC8658 /* TeamDeleteEventProcessor.swift in Sources */,
				EEAD0A312C46B98D00CC8658 /* FederationConnectionRemovedEventProcessor.swift in Sources */,
				EEAD09F62C46772000CC8658 /* ConversationCreateEventProcessor.swift in Sources */,
				EEAD0A1C2C46A99D00CC8658 /* UserConnectionEventProcessor.swift in Sources */,
				EEAD09F82C46772C00CC8658 /* ConversationDeleteEventProcessor.swift in Sources */,
				EEAD0A112C46A33E00CC8658 /* TeamMemberUpdateEventProcessor.swift in Sources */,
				C99322E82C986E3A0065E10F /* ConversationLabelsRepository.swift in Sources */,
				C99322E52C986E3A0065E10F /* ConversationRepositoryError.swift in Sources */,
				C99322DF2C986E3A0065E10F /* ConversationLocalStore+Group.swift in Sources */,
				C99322DE2C986E3A0065E10F /* ConversationLocalStore.swift in Sources */,
				EEAD0A242C46ACEA00CC8658 /* UserLegalholdEnableEventProcessor.swift in Sources */,
				C99322D72C986E3A0065E10F /* UserRepositoryError.swift in Sources */,
				EEAD0A132C46A38200CC8658 /* TeamMemberLeaveEventProcessor.swift in Sources */,
				EEAD0A262C46AD4D00CC8658 /* UserLegalholdRequestEventProcessor.swift in Sources */,
				EEAD09FE2C46774200CC8658 /* ConversationMemberUpdateEventProcessor.swift in Sources */,
				EEAD09F42C46709800CC8658 /* ConversationCodeUpdateEventProcessor.swift in Sources */,
				EE368CCF2C2DAA87009DBAB0 /* FeatureConfigEventProcessor.swift in Sources */,
				EECC35A82C2EB70400679448 /* SyncState.swift in Sources */,
				C99322D82C986E3A0065E10F /* UpdateEventsRepository.swift in Sources */,
				EE368CD12C2DAA87009DBAB0 /* TeamEventProcessor.swift in Sources */,
				C99322D32C986E3A0065E10F /* TeamRepositoryError.swift in Sources */,
				EEAD0A222C46ABFB00CC8658 /* UserLegalholdDisableEventProcessor.swift in Sources */,
				EEAD09F22C46604400CC8658 /* ConversationAccessUpdateEventProcessor.swift in Sources */,
				EEAD0A082C46776400CC8658 /* ConversationProtocolUpdateEventProcessor.swift in Sources */,
				C9EA769F2C92DD0F00A7D35C /* PushSupportedProtocolsUseCase.swift in Sources */,
				EE368CD32C2DAA87009DBAB0 /* UserEventProcessor.swift in Sources */,
				EE57A6FE2C298F380096F242 /* UpdateEventDecryptor.swift in Sources */,
				C99322E92C986E3A0065E10F /* ConversationLabelsRepositoryError.swift in Sources */,
				EEAD0A0C2C46777200CC8658 /* ConversationRenameEventProcessor.swift in Sources */,
				C99322DB2C986E3A0065E10F /* FeatureConfigModelMappings.swift in Sources */,
				EE368CD22C2DAA87009DBAB0 /* UpdateEventProcessor.swift in Sources */,
				EECC35A62C2EB6CD00679448 /* SyncManager.swift in Sources */,
			);
			runOnlyForDeploymentPostprocessing = 0;
		};
		01D0DCAC2C1C8C880076CB1C /* Sources */ = {
			isa = PBXSourcesBuildPhase;
			buildActionMask = 2147483647;
			files = (
				C9F691292C9B164A008CC41F /* UserPushRemoveEventProcessorTests.swift in Sources */,
				C93961932C91B15B00EA971A /* ConversationRepositoryTests.swift in Sources */,
				C93961922C91B12800EA971A /* TestError.swift in Sources */,
				EEC410262C60D48900E89394 /* SyncManagerTests.swift in Sources */,
				C9C8FDD32C9DBE0E00702B91 /* UserLegalHoldDisableEventProcessorTests.swift in Sources */,
				EE57A7032C2994420096F242 /* UpdateEventsRepositoryTests.swift in Sources */,
				C97C01522CB01BEF000683C5 /* UserConnectionEventProcessorTests.swift in Sources */,
				C9C8FDD02C9DBE0E00702B91 /* TeamMemberLeaveEventProcessorTests.swift in Sources */,
				C98433D32CC2949D009723D4 /* ConversationMemberLeaveEventTests.swift in Sources */,
				C9E8A3C02C761EDD0093DD5C /* FeatureConfigRepositoryTests.swift in Sources */,
				C9841A1F2CA309310062A834 /* MockFeatureConfigRepositoryProtocol.swift in Sources */,
				C97C015C2CB40038000683C5 /* UserPropertiesSetEventProcessorTests.swift in Sources */,
				CB7979162C738547006FBA58 /* TestSetup.swift in Sources */,
				162356502C2B223100C6666C /* UserRepositoryTests.swift in Sources */,
				EE3F97542C2ADC4C00668DF1 /* ProteusMessageDecryptorTests.swift in Sources */,
				EE57A70B2C2A8BAA0096F242 /* UpdateEventDecryptorTests.swift in Sources */,
				C97C01B82CBD6D3C000683C5 /* ConversationCreateEventProcessorTests.swift in Sources */,
				C9E8A3AE2C73878B0093DD5C /* ConnectionsRepositoryTests.swift in Sources */,
				C97C015F2CB40EF3000683C5 /* PushSupportedProtocolsUseCaseTests.swift in Sources */,
				C97C01BB2CBE5E65000683C5 /* UserUpdateEventProcessorTests.swift in Sources */,
				C97C013D2CAD7D69000683C5 /* UserPropertiesDeleteEventProcessorTests.swift in Sources */,
				C97C01502CB01BDF000683C5 /* OneOnOneResolverTests.swift in Sources */,
				C9C8FDD22C9DBE0E00702B91 /* UserClientAddEventProcessorTests.swift in Sources */,
				C9C8FDD12C9DBE0E00702B91 /* TeamMemberUpdateEventProcessorTests.swift in Sources */,
				C97C01542CB04626000683C5 /* UserDeleteEventProcessorTests.swift in Sources */,
				C9C8FDCE2C9DBE0E00702B91 /* FeatureConfigUpdateEventProcessorTests.swift in Sources */,
				C9C8FDCF2C9DBE0E00702B91 /* TeamDeleteEventProcessorTests.swift in Sources */,
				C97C01592CB40010000683C5 /* FederationConnectionRemovedEventProcessorTests.swift in Sources */,
				C97C015A2CB40010000683C5 /* FederationDeleteEventProcessorTests.swift in Sources */,
				C9C8FDD42C9DBE0E00702B91 /* UserLegalholdRequestEventProcessorTests.swift in Sources */,
				017F679C2C20801800B6E02D /* TeamRepositoryTests.swift in Sources */,
				C9E8A3B72C749F2A0093DD5C /* ConversationLabelsRepositoryTests.swift in Sources */,
			);
			runOnlyForDeploymentPostprocessing = 0;
		};
/* End PBXSourcesBuildPhase section */

/* Begin PBXTargetDependency section */
		017F67932C207A9100B6E02D /* PBXTargetDependency */ = {
			isa = PBXTargetDependency;
			target = 01D0DCA52C1C8C870076CB1C /* WireDomain */;
			targetProxy = 017F67922C207A9100B6E02D /* PBXContainerItemProxy */;
		};
		01D0DCB32C1C8C880076CB1C /* PBXTargetDependency */ = {
			isa = PBXTargetDependency;
			target = 01D0DCA52C1C8C870076CB1C /* WireDomain */;
			targetProxy = 01D0DCB22C1C8C880076CB1C /* PBXContainerItemProxy */;
		};
/* End PBXTargetDependency section */

/* Begin XCBuildConfiguration section */
		017F67862C207A3200B6E02D /* Debug */ = {
			isa = XCBuildConfiguration;
			buildSettings = {
				BUILD_LIBRARY_FOR_DISTRIBUTION = NO;
				CODE_SIGN_IDENTITY = "";
				CODE_SIGN_STYLE = Automatic;
				CURRENT_PROJECT_VERSION = 1;
				DEFINES_MODULE = NO;
				DEVELOPMENT_TEAM = EDF3JCE8BC;
				DYLIB_COMPATIBILITY_VERSION = 1;
				DYLIB_CURRENT_VERSION = 1;
				DYLIB_INSTALL_NAME_BASE = "@rpath";
				GENERATE_INFOPLIST_FILE = YES;
				INFOPLIST_KEY_NSHumanReadableCopyright = "";
				INSTALL_PATH = "$(LOCAL_LIBRARY_DIR)/Frameworks";
				LD_RUNPATH_SEARCH_PATHS = (
					"$(inherited)",
					"@executable_path/Frameworks",
					"@loader_path/Frameworks",
				);
				MARKETING_VERSION = 1.0;
				MODULE_VERIFIER_SUPPORTED_LANGUAGES = "objective-c objective-c++";
				MODULE_VERIFIER_SUPPORTED_LANGUAGE_STANDARDS = "gnu17 gnu++20";
				PRODUCT_BUNDLE_IDENTIFIER = com.wire.WireDomainSupport;
				PRODUCT_NAME = "$(TARGET_NAME:c99extidentifier)";
				SKIP_INSTALL = YES;
				SUPPORTED_PLATFORMS = "iphoneos iphonesimulator";
				SUPPORTS_MACCATALYST = NO;
				SUPPORTS_MAC_DESIGNED_FOR_IPHONE_IPAD = NO;
				SUPPORTS_XR_DESIGNED_FOR_IPHONE_IPAD = NO;
				SWIFT_EMIT_LOC_STRINGS = YES;
				SWIFT_INSTALL_OBJC_HEADER = NO;
				SWIFT_VERSION = 5.0;
				TARGETED_DEVICE_FAMILY = "1,2";
			};
			name = Debug;
		};
		017F67872C207A3200B6E02D /* Release */ = {
			isa = XCBuildConfiguration;
			buildSettings = {
				BUILD_LIBRARY_FOR_DISTRIBUTION = NO;
				CODE_SIGN_IDENTITY = "";
				CODE_SIGN_STYLE = Automatic;
				CURRENT_PROJECT_VERSION = 1;
				DEFINES_MODULE = NO;
				DEVELOPMENT_TEAM = EDF3JCE8BC;
				DYLIB_COMPATIBILITY_VERSION = 1;
				DYLIB_CURRENT_VERSION = 1;
				DYLIB_INSTALL_NAME_BASE = "@rpath";
				ENABLE_MODULE_VERIFIER = YES;
				GENERATE_INFOPLIST_FILE = YES;
				INFOPLIST_KEY_NSHumanReadableCopyright = "";
				INSTALL_PATH = "$(LOCAL_LIBRARY_DIR)/Frameworks";
				LD_RUNPATH_SEARCH_PATHS = (
					"$(inherited)",
					"@executable_path/Frameworks",
					"@loader_path/Frameworks",
				);
				MARKETING_VERSION = 1.0;
				MODULE_VERIFIER_SUPPORTED_LANGUAGES = "objective-c objective-c++";
				MODULE_VERIFIER_SUPPORTED_LANGUAGE_STANDARDS = "gnu17 gnu++20";
				PRODUCT_BUNDLE_IDENTIFIER = com.wire.WireDomainSupport;
				PRODUCT_NAME = "$(TARGET_NAME:c99extidentifier)";
				SKIP_INSTALL = YES;
				SUPPORTED_PLATFORMS = "iphoneos iphonesimulator";
				SUPPORTS_MACCATALYST = NO;
				SUPPORTS_MAC_DESIGNED_FOR_IPHONE_IPAD = NO;
				SUPPORTS_XR_DESIGNED_FOR_IPHONE_IPAD = NO;
				SWIFT_EMIT_LOC_STRINGS = YES;
				SWIFT_INSTALL_OBJC_HEADER = NO;
				SWIFT_VERSION = 5.0;
				TARGETED_DEVICE_FAMILY = "1,2";
			};
			name = Release;
		};
		01D0DCB82C1C8C880076CB1C /* Debug */ = {
			isa = XCBuildConfiguration;
			buildSettings = {
				ALWAYS_SEARCH_USER_PATHS = NO;
				ASSETCATALOG_COMPILER_GENERATE_SWIFT_ASSET_SYMBOL_EXTENSIONS = YES;
				CLANG_ANALYZER_NONNULL = YES;
				CLANG_ANALYZER_NUMBER_OBJECT_CONVERSION = YES_AGGRESSIVE;
				CLANG_CXX_LANGUAGE_STANDARD = "gnu++20";
				CLANG_ENABLE_MODULES = YES;
				CLANG_ENABLE_OBJC_ARC = YES;
				CLANG_ENABLE_OBJC_WEAK = YES;
				CLANG_WARN_BLOCK_CAPTURE_AUTORELEASING = YES;
				CLANG_WARN_BOOL_CONVERSION = YES;
				CLANG_WARN_COMMA = YES;
				CLANG_WARN_CONSTANT_CONVERSION = YES;
				CLANG_WARN_DEPRECATED_OBJC_IMPLEMENTATIONS = YES;
				CLANG_WARN_DIRECT_OBJC_ISA_USAGE = YES_ERROR;
				CLANG_WARN_DOCUMENTATION_COMMENTS = YES;
				CLANG_WARN_EMPTY_BODY = YES;
				CLANG_WARN_ENUM_CONVERSION = YES;
				CLANG_WARN_INFINITE_RECURSION = YES;
				CLANG_WARN_INT_CONVERSION = YES;
				CLANG_WARN_NON_LITERAL_NULL_CONVERSION = YES;
				CLANG_WARN_OBJC_IMPLICIT_RETAIN_SELF = YES;
				CLANG_WARN_OBJC_LITERAL_CONVERSION = YES;
				CLANG_WARN_OBJC_ROOT_CLASS = YES_ERROR;
				CLANG_WARN_QUOTED_INCLUDE_IN_FRAMEWORK_HEADER = YES;
				CLANG_WARN_RANGE_LOOP_ANALYSIS = YES;
				CLANG_WARN_STRICT_PROTOTYPES = YES;
				CLANG_WARN_SUSPICIOUS_MOVE = YES;
				CLANG_WARN_UNGUARDED_AVAILABILITY = YES_AGGRESSIVE;
				CLANG_WARN_UNREACHABLE_CODE = YES;
				CLANG_WARN__DUPLICATE_METHOD_MATCH = YES;
				COPY_PHASE_STRIP = NO;
				CURRENT_PROJECT_VERSION = 1;
				DEBUG_INFORMATION_FORMAT = dwarf;
				ENABLE_STRICT_OBJC_MSGSEND = YES;
				ENABLE_TESTABILITY = YES;
				ENABLE_USER_SCRIPT_SANDBOXING = NO;
				GCC_C_LANGUAGE_STANDARD = gnu17;
				GCC_DYNAMIC_NO_PIC = NO;
				GCC_NO_COMMON_BLOCKS = YES;
				GCC_OPTIMIZATION_LEVEL = 0;
				GCC_PREPROCESSOR_DEFINITIONS = (
					"DEBUG=1",
					"$(inherited)",
				);
				GCC_WARN_64_TO_32_BIT_CONVERSION = YES;
				GCC_WARN_ABOUT_RETURN_TYPE = YES_ERROR;
				GCC_WARN_UNDECLARED_SELECTOR = YES;
				GCC_WARN_UNINITIALIZED_AUTOS = YES_AGGRESSIVE;
				GCC_WARN_UNUSED_FUNCTION = YES;
				GCC_WARN_UNUSED_VARIABLE = YES;
				IPHONEOS_DEPLOYMENT_TARGET = 16.0;
				LOCALIZATION_PREFERS_STRING_CATALOGS = YES;
				MTL_ENABLE_DEBUG_INFO = INCLUDE_SOURCE;
				MTL_FAST_MATH = YES;
				ONLY_ACTIVE_ARCH = YES;
				SDKROOT = iphoneos;
				SWIFT_ACTIVE_COMPILATION_CONDITIONS = "DEBUG $(inherited)";
				SWIFT_OPTIMIZATION_LEVEL = "-Onone";
				SWIFT_STRICT_CONCURRENCY = complete;
				VERSIONING_SYSTEM = "apple-generic";
				VERSION_INFO_PREFIX = "";
			};
			name = Debug;
		};
		01D0DCB92C1C8C880076CB1C /* Release */ = {
			isa = XCBuildConfiguration;
			buildSettings = {
				ALWAYS_SEARCH_USER_PATHS = NO;
				ASSETCATALOG_COMPILER_GENERATE_SWIFT_ASSET_SYMBOL_EXTENSIONS = YES;
				CLANG_ANALYZER_NONNULL = YES;
				CLANG_ANALYZER_NUMBER_OBJECT_CONVERSION = YES_AGGRESSIVE;
				CLANG_CXX_LANGUAGE_STANDARD = "gnu++20";
				CLANG_ENABLE_MODULES = YES;
				CLANG_ENABLE_OBJC_ARC = YES;
				CLANG_ENABLE_OBJC_WEAK = YES;
				CLANG_WARN_BLOCK_CAPTURE_AUTORELEASING = YES;
				CLANG_WARN_BOOL_CONVERSION = YES;
				CLANG_WARN_COMMA = YES;
				CLANG_WARN_CONSTANT_CONVERSION = YES;
				CLANG_WARN_DEPRECATED_OBJC_IMPLEMENTATIONS = YES;
				CLANG_WARN_DIRECT_OBJC_ISA_USAGE = YES_ERROR;
				CLANG_WARN_DOCUMENTATION_COMMENTS = YES;
				CLANG_WARN_EMPTY_BODY = YES;
				CLANG_WARN_ENUM_CONVERSION = YES;
				CLANG_WARN_INFINITE_RECURSION = YES;
				CLANG_WARN_INT_CONVERSION = YES;
				CLANG_WARN_NON_LITERAL_NULL_CONVERSION = YES;
				CLANG_WARN_OBJC_IMPLICIT_RETAIN_SELF = YES;
				CLANG_WARN_OBJC_LITERAL_CONVERSION = YES;
				CLANG_WARN_OBJC_ROOT_CLASS = YES_ERROR;
				CLANG_WARN_QUOTED_INCLUDE_IN_FRAMEWORK_HEADER = YES;
				CLANG_WARN_RANGE_LOOP_ANALYSIS = YES;
				CLANG_WARN_STRICT_PROTOTYPES = YES;
				CLANG_WARN_SUSPICIOUS_MOVE = YES;
				CLANG_WARN_UNGUARDED_AVAILABILITY = YES_AGGRESSIVE;
				CLANG_WARN_UNREACHABLE_CODE = YES;
				CLANG_WARN__DUPLICATE_METHOD_MATCH = YES;
				COPY_PHASE_STRIP = NO;
				CURRENT_PROJECT_VERSION = 1;
				DEBUG_INFORMATION_FORMAT = "dwarf-with-dsym";
				ENABLE_NS_ASSERTIONS = NO;
				ENABLE_STRICT_OBJC_MSGSEND = YES;
				ENABLE_USER_SCRIPT_SANDBOXING = NO;
				GCC_C_LANGUAGE_STANDARD = gnu17;
				GCC_NO_COMMON_BLOCKS = YES;
				GCC_WARN_64_TO_32_BIT_CONVERSION = YES;
				GCC_WARN_ABOUT_RETURN_TYPE = YES_ERROR;
				GCC_WARN_UNDECLARED_SELECTOR = YES;
				GCC_WARN_UNINITIALIZED_AUTOS = YES_AGGRESSIVE;
				GCC_WARN_UNUSED_FUNCTION = YES;
				GCC_WARN_UNUSED_VARIABLE = YES;
				IPHONEOS_DEPLOYMENT_TARGET = 16.0;
				LOCALIZATION_PREFERS_STRING_CATALOGS = YES;
				MTL_ENABLE_DEBUG_INFO = NO;
				MTL_FAST_MATH = YES;
				SDKROOT = iphoneos;
				SWIFT_COMPILATION_MODE = wholemodule;
				SWIFT_STRICT_CONCURRENCY = complete;
				VALIDATE_PRODUCT = YES;
				VERSIONING_SYSTEM = "apple-generic";
				VERSION_INFO_PREFIX = "";
			};
			name = Release;
		};
		01D0DCBB2C1C8C880076CB1C /* Debug */ = {
			isa = XCBuildConfiguration;
			buildSettings = {
				BUILD_LIBRARY_FOR_DISTRIBUTION = NO;
				CODE_SIGN_IDENTITY = "";
				CODE_SIGN_STYLE = Manual;
				CURRENT_PROJECT_VERSION = 1;
				DEFINES_MODULE = NO;
				DEVELOPMENT_TEAM = "";
				DYLIB_COMPATIBILITY_VERSION = 1;
				DYLIB_CURRENT_VERSION = 1;
				DYLIB_INSTALL_NAME_BASE = "@rpath";
				GENERATE_INFOPLIST_FILE = YES;
				INFOPLIST_KEY_NSHumanReadableCopyright = "";
				INSTALL_PATH = "$(LOCAL_LIBRARY_DIR)/Frameworks";
				LD_RUNPATH_SEARCH_PATHS = (
					"$(inherited)",
					"@executable_path/Frameworks",
					"@loader_path/Frameworks",
				);
				MARKETING_VERSION = 1.0;
				MODULE_VERIFIER_SUPPORTED_LANGUAGES = "objective-c objective-c++";
				MODULE_VERIFIER_SUPPORTED_LANGUAGE_STANDARDS = "gnu17 gnu++20";
				PRODUCT_BUNDLE_IDENTIFIER = com.wire.WireDomain;
				PRODUCT_NAME = "$(TARGET_NAME:c99extidentifier)";
				PROVISIONING_PROFILE_SPECIFIER = "";
				SKIP_INSTALL = YES;
				SUPPORTED_PLATFORMS = "iphoneos iphonesimulator";
				SUPPORTS_MACCATALYST = NO;
				SUPPORTS_MAC_DESIGNED_FOR_IPHONE_IPAD = NO;
				SUPPORTS_XR_DESIGNED_FOR_IPHONE_IPAD = NO;
				SWIFT_EMIT_LOC_STRINGS = YES;
				SWIFT_INSTALL_OBJC_HEADER = NO;
				SWIFT_VERSION = 5.0;
				TARGETED_DEVICE_FAMILY = "1,2";
			};
			name = Debug;
		};
		01D0DCBC2C1C8C880076CB1C /* Release */ = {
			isa = XCBuildConfiguration;
			buildSettings = {
				BUILD_LIBRARY_FOR_DISTRIBUTION = NO;
				CODE_SIGN_IDENTITY = "";
				CODE_SIGN_STYLE = Manual;
				CURRENT_PROJECT_VERSION = 1;
				DEFINES_MODULE = NO;
				DEVELOPMENT_TEAM = "";
				DYLIB_COMPATIBILITY_VERSION = 1;
				DYLIB_CURRENT_VERSION = 1;
				DYLIB_INSTALL_NAME_BASE = "@rpath";
				ENABLE_MODULE_VERIFIER = YES;
				GENERATE_INFOPLIST_FILE = YES;
				INFOPLIST_KEY_NSHumanReadableCopyright = "";
				INSTALL_PATH = "$(LOCAL_LIBRARY_DIR)/Frameworks";
				LD_RUNPATH_SEARCH_PATHS = (
					"$(inherited)",
					"@executable_path/Frameworks",
					"@loader_path/Frameworks",
				);
				MARKETING_VERSION = 1.0;
				MODULE_VERIFIER_SUPPORTED_LANGUAGES = "objective-c objective-c++";
				MODULE_VERIFIER_SUPPORTED_LANGUAGE_STANDARDS = "gnu17 gnu++20";
				PRODUCT_BUNDLE_IDENTIFIER = com.wire.WireDomain;
				PRODUCT_NAME = "$(TARGET_NAME:c99extidentifier)";
				PROVISIONING_PROFILE_SPECIFIER = "";
				SKIP_INSTALL = YES;
				SUPPORTED_PLATFORMS = "iphoneos iphonesimulator";
				SUPPORTS_MACCATALYST = NO;
				SUPPORTS_MAC_DESIGNED_FOR_IPHONE_IPAD = NO;
				SUPPORTS_XR_DESIGNED_FOR_IPHONE_IPAD = NO;
				SWIFT_EMIT_LOC_STRINGS = YES;
				SWIFT_INSTALL_OBJC_HEADER = NO;
				SWIFT_VERSION = 5.0;
				TARGETED_DEVICE_FAMILY = "1,2";
			};
			name = Release;
		};
		01D0DCBE2C1C8C880076CB1C /* Debug */ = {
			isa = XCBuildConfiguration;
			buildSettings = {
				CODE_SIGN_STYLE = Automatic;
				CURRENT_PROJECT_VERSION = 1;
				DEVELOPMENT_TEAM = EDF3JCE8BC;
				GENERATE_INFOPLIST_FILE = YES;
				INFOPLIST_KEY_NSPrincipalClass = "$(PRODUCT_NAME).TestSetup";
				MARKETING_VERSION = 1.0;
				PRODUCT_BUNDLE_IDENTIFIER = com.wire.WireDomainTests;
				PRODUCT_NAME = "$(TARGET_NAME)";
				SUPPORTED_PLATFORMS = "iphoneos iphonesimulator";
				SUPPORTS_MACCATALYST = NO;
				SUPPORTS_MAC_DESIGNED_FOR_IPHONE_IPAD = NO;
				SUPPORTS_XR_DESIGNED_FOR_IPHONE_IPAD = NO;
				SWIFT_EMIT_LOC_STRINGS = NO;
				SWIFT_VERSION = 5.0;
				TARGETED_DEVICE_FAMILY = "1,2";
			};
			name = Debug;
		};
		01D0DCBF2C1C8C880076CB1C /* Release */ = {
			isa = XCBuildConfiguration;
			buildSettings = {
				CODE_SIGN_STYLE = Automatic;
				CURRENT_PROJECT_VERSION = 1;
				DEVELOPMENT_TEAM = EDF3JCE8BC;
				GENERATE_INFOPLIST_FILE = YES;
				INFOPLIST_KEY_NSPrincipalClass = "$(PRODUCT_NAME).TestSetup";
				MARKETING_VERSION = 1.0;
				PRODUCT_BUNDLE_IDENTIFIER = com.wire.WireDomainTests;
				PRODUCT_NAME = "$(TARGET_NAME)";
				SUPPORTED_PLATFORMS = "iphoneos iphonesimulator";
				SUPPORTS_MACCATALYST = NO;
				SUPPORTS_MAC_DESIGNED_FOR_IPHONE_IPAD = NO;
				SUPPORTS_XR_DESIGNED_FOR_IPHONE_IPAD = NO;
				SWIFT_EMIT_LOC_STRINGS = NO;
				SWIFT_VERSION = 5.0;
				TARGETED_DEVICE_FAMILY = "1,2";
			};
			name = Release;
		};
/* End XCBuildConfiguration section */

/* Begin XCConfigurationList section */
		017F67882C207A3200B6E02D /* Build configuration list for PBXNativeTarget "WireDomainSupport" */ = {
			isa = XCConfigurationList;
			buildConfigurations = (
				017F67862C207A3200B6E02D /* Debug */,
				017F67872C207A3200B6E02D /* Release */,
			);
			defaultConfigurationIsVisible = 0;
			defaultConfigurationName = Release;
		};
		01D0DCA02C1C8C870076CB1C /* Build configuration list for PBXProject "WireDomain Project" */ = {
			isa = XCConfigurationList;
			buildConfigurations = (
				01D0DCB82C1C8C880076CB1C /* Debug */,
				01D0DCB92C1C8C880076CB1C /* Release */,
			);
			defaultConfigurationIsVisible = 0;
			defaultConfigurationName = Release;
		};
		01D0DCBA2C1C8C880076CB1C /* Build configuration list for PBXNativeTarget "WireDomain" */ = {
			isa = XCConfigurationList;
			buildConfigurations = (
				01D0DCBB2C1C8C880076CB1C /* Debug */,
				01D0DCBC2C1C8C880076CB1C /* Release */,
			);
			defaultConfigurationIsVisible = 0;
			defaultConfigurationName = Release;
		};
		01D0DCBD2C1C8C880076CB1C /* Build configuration list for PBXNativeTarget "WireDomainTests" */ = {
			isa = XCConfigurationList;
			buildConfigurations = (
				01D0DCBE2C1C8C880076CB1C /* Debug */,
				01D0DCBF2C1C8C880076CB1C /* Release */,
			);
			defaultConfigurationIsVisible = 0;
			defaultConfigurationName = Release;
		};
/* End XCConfigurationList section */

/* Begin XCSwiftPackageProductDependency section */
		598D042C2C89C63100B64D71 /* WireFoundation */ = {
			isa = XCSwiftPackageProductDependency;
			productName = WireFoundation;
		};
		59909A5D2C5BBEA8009C41DE /* WireAPI */ = {
			isa = XCSwiftPackageProductDependency;
			productName = WireAPI;
		};
		59909A682C5BC001009C41DE /* WireAPI */ = {
			isa = XCSwiftPackageProductDependency;
			productName = WireAPI;
		};
		59909A6C2C5BC08B009C41DE /* WireAPISupport */ = {
			isa = XCSwiftPackageProductDependency;
			productName = WireAPISupport;
		};
		C9E0C9BA2C91B76F00CE6607 /* WireTestingPackage */ = {
			isa = XCSwiftPackageProductDependency;
			productName = WireTestingPackage;
		};
/* End XCSwiftPackageProductDependency section */
	};
	rootObject = 01D0DC9D2C1C8C870076CB1C /* Project object */;
}<|MERGE_RESOLUTION|>--- conflicted
+++ resolved
@@ -40,7 +40,7 @@
 		C97C01D72CC13E1A000683C5 /* UserLocalStore.swift in Sources */ = {isa = PBXBuildFile; fileRef = C97C01D62CC13E1A000683C5 /* UserLocalStore.swift */; };
 		C9841A1F2CA309310062A834 /* MockFeatureConfigRepositoryProtocol.swift in Sources */ = {isa = PBXBuildFile; fileRef = C9841A1E2CA309310062A834 /* MockFeatureConfigRepositoryProtocol.swift */; };
 		C98433D02CC26A1D009723D4 /* MLSProvider.swift in Sources */ = {isa = PBXBuildFile; fileRef = C98433CF2CC26A1D009723D4 /* MLSProvider.swift */; };
-		C98433D32CC2949D009723D4 /* ConversationMemberLeaveEventTests.swift in Sources */ = {isa = PBXBuildFile; fileRef = C98433D22CC2949D009723D4 /* ConversationMemberLeaveEventTests.swift */; };
+		C98433EC2CCA97AC009723D4 /* ConversationMemberLeaveEventTests.swift in Sources */ = {isa = PBXBuildFile; fileRef = C98433EB2CCA97AC009723D4 /* ConversationMemberLeaveEventTests.swift */; };
 		C99322D22C986E3A0065E10F /* TeamRepository.swift in Sources */ = {isa = PBXBuildFile; fileRef = C99322B22C986E3A0065E10F /* TeamRepository.swift */; };
 		C99322D32C986E3A0065E10F /* TeamRepositoryError.swift in Sources */ = {isa = PBXBuildFile; fileRef = C99322B32C986E3A0065E10F /* TeamRepositoryError.swift */; };
 		C99322D42C986E3A0065E10F /* SelfUserProvider.swift in Sources */ = {isa = PBXBuildFile; fileRef = C99322B52C986E3A0065E10F /* SelfUserProvider.swift */; };
@@ -177,6 +177,7 @@
 		C9841A1E2CA309310062A834 /* MockFeatureConfigRepositoryProtocol.swift */ = {isa = PBXFileReference; lastKnownFileType = sourcecode.swift; path = MockFeatureConfigRepositoryProtocol.swift; sourceTree = "<group>"; };
 		C98433CF2CC26A1D009723D4 /* MLSProvider.swift */ = {isa = PBXFileReference; lastKnownFileType = sourcecode.swift; path = MLSProvider.swift; sourceTree = "<group>"; };
 		C98433D22CC2949D009723D4 /* ConversationMemberLeaveEventTests.swift */ = {isa = PBXFileReference; lastKnownFileType = sourcecode.swift; path = ConversationMemberLeaveEventTests.swift; sourceTree = "<group>"; };
+		C98433EB2CCA97AC009723D4 /* ConversationMemberLeaveEventTests.swift */ = {isa = PBXFileReference; lastKnownFileType = sourcecode.swift; path = ConversationMemberLeaveEventTests.swift; sourceTree = "<group>"; };
 		C99322B22C986E3A0065E10F /* TeamRepository.swift */ = {isa = PBXFileReference; fileEncoding = 4; lastKnownFileType = sourcecode.swift; path = TeamRepository.swift; sourceTree = "<group>"; };
 		C99322B32C986E3A0065E10F /* TeamRepositoryError.swift */ = {isa = PBXFileReference; fileEncoding = 4; lastKnownFileType = sourcecode.swift; path = TeamRepositoryError.swift; sourceTree = "<group>"; };
 		C99322B52C986E3A0065E10F /* SelfUserProvider.swift */ = {isa = PBXFileReference; fileEncoding = 4; lastKnownFileType = sourcecode.swift; path = SelfUserProvider.swift; sourceTree = "<group>"; };
@@ -392,6 +393,7 @@
 				01D0DCE92C1C8EA10076CB1C /* WireDomain.docc */,
 				01D0DCA72C1C8C870076CB1C /* Products */,
 				01D0DCC02C1C8CBA0076CB1C /* Frameworks */,
+				C98433EA2CCA9768009723D4 /* Recovered References */,
 			);
 			sourceTree = "<group>";
 		};
@@ -452,21 +454,21 @@
 			path = UseCases;
 			sourceTree = "<group>";
 		};
-<<<<<<< HEAD
 		C97C01B62CBD6D1D000683C5 /* ConversationEventProcessor */ = {
 			isa = PBXGroup;
 			children = (
 				C97C01B72CBD6D3C000683C5 /* ConversationCreateEventProcessorTests.swift */,
+				C98433EB2CCA97AC009723D4 /* ConversationMemberLeaveEventTests.swift */,
 			);
 			path = ConversationEventProcessor;
-=======
+			sourceTree = "<group>";
+		};
 		C97C01D32CC138DE000683C5 /* Models */ = {
 			isa = PBXGroup;
 			children = (
 				C97C01D42CC138EC000683C5 /* SystemMessage.swift */,
 			);
 			path = Models;
->>>>>>> a9b11d39
 			sourceTree = "<group>";
 		};
 		C9841A1D2CA309090062A834 /* Mock */ = {
@@ -477,12 +479,12 @@
 			path = Mock;
 			sourceTree = "<group>";
 		};
-		C98433D12CC2948C009723D4 /* ConversationEventProcessor */ = {
+		C98433EA2CCA9768009723D4 /* Recovered References */ = {
 			isa = PBXGroup;
 			children = (
 				C98433D22CC2949D009723D4 /* ConversationMemberLeaveEventTests.swift */,
 			);
-			path = ConversationEventProcessor;
+			name = "Recovered References";
 			sourceTree = "<group>";
 		};
 		C99322B42C986E3A0065E10F /* Team */ = {
@@ -599,11 +601,7 @@
 		C9C8FDCD2C9DBE0E00702B91 /* Event Processing */ = {
 			isa = PBXGroup;
 			children = (
-<<<<<<< HEAD
 				C97C01B62CBD6D1D000683C5 /* ConversationEventProcessor */,
-=======
-				C98433D12CC2948C009723D4 /* ConversationEventProcessor */,
->>>>>>> a9b11d39
 				C97C01582CB40010000683C5 /* FederationEventProcessor */,
 				C9C8FDC42C9DBE0E00702B91 /* FeatureConfigEventProcessor */,
 				C9C8FDC82C9DBE0E00702B91 /* TeamEventProcessor */,
@@ -1030,9 +1028,9 @@
 				EE57A7032C2994420096F242 /* UpdateEventsRepositoryTests.swift in Sources */,
 				C97C01522CB01BEF000683C5 /* UserConnectionEventProcessorTests.swift in Sources */,
 				C9C8FDD02C9DBE0E00702B91 /* TeamMemberLeaveEventProcessorTests.swift in Sources */,
-				C98433D32CC2949D009723D4 /* ConversationMemberLeaveEventTests.swift in Sources */,
 				C9E8A3C02C761EDD0093DD5C /* FeatureConfigRepositoryTests.swift in Sources */,
 				C9841A1F2CA309310062A834 /* MockFeatureConfigRepositoryProtocol.swift in Sources */,
+				C98433EC2CCA97AC009723D4 /* ConversationMemberLeaveEventTests.swift in Sources */,
 				C97C015C2CB40038000683C5 /* UserPropertiesSetEventProcessorTests.swift in Sources */,
 				CB7979162C738547006FBA58 /* TestSetup.swift in Sources */,
 				162356502C2B223100C6666C /* UserRepositoryTests.swift in Sources */,
