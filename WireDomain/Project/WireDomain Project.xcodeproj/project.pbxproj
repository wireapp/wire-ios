// !$*UTF8*$!
{
	archiveVersion = 1;
	classes = {
	};
	objectVersion = 56;
	objects = {

/* Begin PBXBuildFile section */
		0163EE812C20D71C00B37260 /* WireDomain.docc in Sources */ = {isa = PBXBuildFile; fileRef = 01D0DCE92C1C8EA10076CB1C /* WireDomain.docc */; };
		017F67942C207AA000B6E02D /* WireDomainSupport.framework in Frameworks */ = {isa = PBXBuildFile; fileRef = 017F67822C207A3200B6E02D /* WireDomainSupport.framework */; };
		017F679C2C20801800B6E02D /* TeamRepositoryTests.swift in Sources */ = {isa = PBXBuildFile; fileRef = 017F67982C20801800B6E02D /* TeamRepositoryTests.swift */; };
		017F67AF2C20803300B6E02D /* AutoMockable.generated.swift in Sources */ = {isa = PBXBuildFile; fileRef = 017F67A42C20802300B6E02D /* AutoMockable.generated.swift */; };
		01D0DCB12C1C8C880076CB1C /* WireDomain.framework in Frameworks */ = {isa = PBXBuildFile; fileRef = 01D0DCA62C1C8C870076CB1C /* WireDomain.framework */; };
		01D0DCC62C1C8CD90076CB1C /* WireTransport.framework in Frameworks */ = {isa = PBXBuildFile; fileRef = 01D0DCC52C1C8CD90076CB1C /* WireTransport.framework */; };
		162356502C2B223100C6666C /* UserRepositoryTests.swift in Sources */ = {isa = PBXBuildFile; fileRef = 1623564F2C2B223100C6666C /* UserRepositoryTests.swift */; };
		591B6E452C8B09BA009F8A7B /* WireDataModel.framework in Frameworks */ = {isa = PBXBuildFile; fileRef = 01D0DCC32C1C8CC20076CB1C /* WireDataModel.framework */; };
		591B6E472C8B09BD009F8A7B /* WireDataModelSupport.framework in Frameworks */ = {isa = PBXBuildFile; fileRef = 01BDA5442C20762200636E50 /* WireDataModelSupport.framework */; };
		598D042D2C89C63100B64D71 /* WireFoundation in Frameworks */ = {isa = PBXBuildFile; productRef = 598D042C2C89C63100B64D71 /* WireFoundation */; };
		59909A5E2C5BBEA8009C41DE /* WireAPI in Frameworks */ = {isa = PBXBuildFile; productRef = 59909A5D2C5BBEA8009C41DE /* WireAPI */; };
		59909A692C5BC001009C41DE /* WireAPI in Frameworks */ = {isa = PBXBuildFile; productRef = 59909A682C5BC001009C41DE /* WireAPI */; };
		59909A6D2C5BC08B009C41DE /* WireAPISupport in Frameworks */ = {isa = PBXBuildFile; productRef = 59909A6C2C5BC08B009C41DE /* WireAPISupport */; };
		C93961922C91B12800EA971A /* TestError.swift in Sources */ = {isa = PBXBuildFile; fileRef = EE0E117D2C2C4080004BBD29 /* TestError.swift */; };
		C93961932C91B15B00EA971A /* ConversationRepositoryTests.swift in Sources */ = {isa = PBXBuildFile; fileRef = C9E8A3E72C7F6EA40093DD5C /* ConversationRepositoryTests.swift */; };
		C97BCCAA2C98704B004F2D0D /* WireDomain.framework in Frameworks */ = {isa = PBXBuildFile; fileRef = 01D0DCA62C1C8C870076CB1C /* WireDomain.framework */; };
		C99322D22C986E3A0065E10F /* TeamRepository.swift in Sources */ = {isa = PBXBuildFile; fileRef = C99322B22C986E3A0065E10F /* TeamRepository.swift */; };
		C99322D32C986E3A0065E10F /* TeamRepositoryError.swift in Sources */ = {isa = PBXBuildFile; fileRef = C99322B32C986E3A0065E10F /* TeamRepositoryError.swift */; };
		C99322D42C986E3A0065E10F /* SelfUserProvider.swift in Sources */ = {isa = PBXBuildFile; fileRef = C99322B52C986E3A0065E10F /* SelfUserProvider.swift */; };
		C99322D52C986E3A0065E10F /* UserModelMappings.swift in Sources */ = {isa = PBXBuildFile; fileRef = C99322B62C986E3A0065E10F /* UserModelMappings.swift */; };
		C99322D62C986E3A0065E10F /* UserRepository.swift in Sources */ = {isa = PBXBuildFile; fileRef = C99322B72C986E3A0065E10F /* UserRepository.swift */; };
		C99322D72C986E3A0065E10F /* UserRepositoryError.swift in Sources */ = {isa = PBXBuildFile; fileRef = C99322B82C986E3A0065E10F /* UserRepositoryError.swift */; };
		C99322D82C986E3A0065E10F /* UpdateEventsRepository.swift in Sources */ = {isa = PBXBuildFile; fileRef = C99322BA2C986E3A0065E10F /* UpdateEventsRepository.swift */; };
		C99322D92C986E3A0065E10F /* UpdateEventsRepositoryError.swift in Sources */ = {isa = PBXBuildFile; fileRef = C99322BB2C986E3A0065E10F /* UpdateEventsRepositoryError.swift */; };
		C99322DB2C986E3A0065E10F /* FeatureConfigModelMappings.swift in Sources */ = {isa = PBXBuildFile; fileRef = C99322BF2C986E3A0065E10F /* FeatureConfigModelMappings.swift */; };
		C99322DC2C986E3A0065E10F /* FeatureConfigRepository.swift in Sources */ = {isa = PBXBuildFile; fileRef = C99322C02C986E3A0065E10F /* FeatureConfigRepository.swift */; };
		C99322DD2C986E3A0065E10F /* FeatureConfigRepositoryError.swift in Sources */ = {isa = PBXBuildFile; fileRef = C99322C12C986E3A0065E10F /* FeatureConfigRepositoryError.swift */; };
		C99322DE2C986E3A0065E10F /* ConversationLocalStore.swift in Sources */ = {isa = PBXBuildFile; fileRef = C99322C32C986E3A0065E10F /* ConversationLocalStore.swift */; };
		C99322DF2C986E3A0065E10F /* ConversationLocalStore+Group.swift in Sources */ = {isa = PBXBuildFile; fileRef = C99322C42C986E3A0065E10F /* ConversationLocalStore+Group.swift */; };
		C99322E02C986E3A0065E10F /* ConversationLocalStore+Metadata.swift in Sources */ = {isa = PBXBuildFile; fileRef = C99322C52C986E3A0065E10F /* ConversationLocalStore+Metadata.swift */; };
		C99322E12C986E3A0065E10F /* ConversationLocalStore+MLS.swift in Sources */ = {isa = PBXBuildFile; fileRef = C99322C62C986E3A0065E10F /* ConversationLocalStore+MLS.swift */; };
		C99322E22C986E3A0065E10F /* ConversationLocalStore+Status.swift in Sources */ = {isa = PBXBuildFile; fileRef = C99322C72C986E3A0065E10F /* ConversationLocalStore+Status.swift */; };
		C99322E32C986E3A0065E10F /* ConversationModelMappings.swift in Sources */ = {isa = PBXBuildFile; fileRef = C99322C82C986E3A0065E10F /* ConversationModelMappings.swift */; };
		C99322E42C986E3A0065E10F /* ConversationRepository.swift in Sources */ = {isa = PBXBuildFile; fileRef = C99322C92C986E3A0065E10F /* ConversationRepository.swift */; };
		C99322E52C986E3A0065E10F /* ConversationRepositoryError.swift in Sources */ = {isa = PBXBuildFile; fileRef = C99322CA2C986E3A0065E10F /* ConversationRepositoryError.swift */; };
		C99322E62C986E3A0065E10F /* ConnectionsRepositiory.swift in Sources */ = {isa = PBXBuildFile; fileRef = C99322CC2C986E3A0065E10F /* ConnectionsRepositiory.swift */; };
		C99322E72C986E3A0065E10F /* ConnectionsRepositoryError.swift in Sources */ = {isa = PBXBuildFile; fileRef = C99322CD2C986E3A0065E10F /* ConnectionsRepositoryError.swift */; };
		C99322E82C986E3A0065E10F /* ConversationLabelsRepository.swift in Sources */ = {isa = PBXBuildFile; fileRef = C99322CF2C986E3A0065E10F /* ConversationLabelsRepository.swift */; };
		C99322E92C986E3A0065E10F /* ConversationLabelsRepositoryError.swift in Sources */ = {isa = PBXBuildFile; fileRef = C99322D02C986E3A0065E10F /* ConversationLabelsRepositoryError.swift */; };
		C9E0C9BB2C91B76F00CE6607 /* WireTestingPackage in Frameworks */ = {isa = PBXBuildFile; productRef = C9E0C9BA2C91B76F00CE6607 /* WireTestingPackage */; };
		C9E8A3AE2C73878B0093DD5C /* ConnectionsRepositoryTests.swift in Sources */ = {isa = PBXBuildFile; fileRef = C9E8A3AD2C73878B0093DD5C /* ConnectionsRepositoryTests.swift */; };
		C9E8A3B72C749F2A0093DD5C /* ConversationLabelsRepositoryTests.swift in Sources */ = {isa = PBXBuildFile; fileRef = C9E8A3B62C749F2A0093DD5C /* ConversationLabelsRepositoryTests.swift */; };
		C9E8A3C02C761EDD0093DD5C /* FeatureConfigRepositoryTests.swift in Sources */ = {isa = PBXBuildFile; fileRef = C9E8A3BF2C761EDD0093DD5C /* FeatureConfigRepositoryTests.swift */; };
		C9F691192C987DC8008CC41F /* TeamDeleteEventProcessorTests.swift in Sources */ = {isa = PBXBuildFile; fileRef = C9F691162C987DC8008CC41F /* TeamDeleteEventProcessorTests.swift */; };
		C9F6911A2C987DC8008CC41F /* TeamMemberUpdateEventProcessorTests.swift in Sources */ = {isa = PBXBuildFile; fileRef = C9F691172C987DC8008CC41F /* TeamMemberUpdateEventProcessorTests.swift */; };
<<<<<<< HEAD
		C9F691262C9ACEC0008CC41F /* UserLegalholdRequestEventProcessorTests.swift in Sources */ = {isa = PBXBuildFile; fileRef = C9F691252C9ACEC0008CC41F /* UserLegalholdRequestEventProcessorTests.swift */; };
=======
		C9F691232C99D3C9008CC41F /* UserLegalHoldDisableEventProcessorTests.swift in Sources */ = {isa = PBXBuildFile; fileRef = C9F691222C99D3C9008CC41F /* UserLegalHoldDisableEventProcessorTests.swift */; };
>>>>>>> dedd3503
		CB7979132C738508006FBA58 /* WireTransportSupport.framework in Frameworks */ = {isa = PBXBuildFile; fileRef = CB7979122C738508006FBA58 /* WireTransportSupport.framework */; };
		CB7979162C738547006FBA58 /* TestSetup.swift in Sources */ = {isa = PBXBuildFile; fileRef = CB7979152C738547006FBA58 /* TestSetup.swift */; };
		EE368CCE2C2DAA87009DBAB0 /* ConversationEventProcessor.swift in Sources */ = {isa = PBXBuildFile; fileRef = EE368CC72C2DAA87009DBAB0 /* ConversationEventProcessor.swift */; };
		EE368CCF2C2DAA87009DBAB0 /* FeatureConfigEventProcessor.swift in Sources */ = {isa = PBXBuildFile; fileRef = EE368CC82C2DAA87009DBAB0 /* FeatureConfigEventProcessor.swift */; };
		EE368CD02C2DAA87009DBAB0 /* FederationEventProcessor.swift in Sources */ = {isa = PBXBuildFile; fileRef = EE368CC92C2DAA87009DBAB0 /* FederationEventProcessor.swift */; };
		EE368CD12C2DAA87009DBAB0 /* TeamEventProcessor.swift in Sources */ = {isa = PBXBuildFile; fileRef = EE368CCA2C2DAA87009DBAB0 /* TeamEventProcessor.swift */; };
		EE368CD22C2DAA87009DBAB0 /* UpdateEventProcessor.swift in Sources */ = {isa = PBXBuildFile; fileRef = EE368CCB2C2DAA87009DBAB0 /* UpdateEventProcessor.swift */; };
		EE368CD32C2DAA87009DBAB0 /* UserEventProcessor.swift in Sources */ = {isa = PBXBuildFile; fileRef = EE368CCC2C2DAA87009DBAB0 /* UserEventProcessor.swift */; };
		EE3F97542C2ADC4C00668DF1 /* ProteusMessageDecryptorTests.swift in Sources */ = {isa = PBXBuildFile; fileRef = EE3F97532C2ADC4C00668DF1 /* ProteusMessageDecryptorTests.swift */; };
		EE57A6FE2C298F380096F242 /* UpdateEventDecryptor.swift in Sources */ = {isa = PBXBuildFile; fileRef = EE57A6FD2C298F380096F242 /* UpdateEventDecryptor.swift */; };
		EE57A7002C298F630096F242 /* ProteusMessageDecryptor.swift in Sources */ = {isa = PBXBuildFile; fileRef = EE57A6FF2C298F630096F242 /* ProteusMessageDecryptor.swift */; };
		EE57A7032C2994420096F242 /* UpdateEventsRepositoryTests.swift in Sources */ = {isa = PBXBuildFile; fileRef = EE57A7022C2994420096F242 /* UpdateEventsRepositoryTests.swift */; };
		EE57A7082C2A8B740096F242 /* ProteusMessageDecryptorError.swift in Sources */ = {isa = PBXBuildFile; fileRef = EE57A7062C2A86880096F242 /* ProteusMessageDecryptorError.swift */; };
		EE57A70B2C2A8BAA0096F242 /* UpdateEventDecryptorTests.swift in Sources */ = {isa = PBXBuildFile; fileRef = EE57A70A2C2A8BAA0096F242 /* UpdateEventDecryptorTests.swift */; };
		EEAD09F22C46604400CC8658 /* ConversationAccessUpdateEventProcessor.swift in Sources */ = {isa = PBXBuildFile; fileRef = EEAD09F12C46604400CC8658 /* ConversationAccessUpdateEventProcessor.swift */; };
		EEAD09F42C46709800CC8658 /* ConversationCodeUpdateEventProcessor.swift in Sources */ = {isa = PBXBuildFile; fileRef = EEAD09F32C46709800CC8658 /* ConversationCodeUpdateEventProcessor.swift */; };
		EEAD09F62C46772000CC8658 /* ConversationCreateEventProcessor.swift in Sources */ = {isa = PBXBuildFile; fileRef = EEAD09F52C46772000CC8658 /* ConversationCreateEventProcessor.swift */; };
		EEAD09F82C46772C00CC8658 /* ConversationDeleteEventProcessor.swift in Sources */ = {isa = PBXBuildFile; fileRef = EEAD09F72C46772C00CC8658 /* ConversationDeleteEventProcessor.swift */; };
		EEAD09FA2C46773300CC8658 /* ConversationMemberJoinEventProcessor.swift in Sources */ = {isa = PBXBuildFile; fileRef = EEAD09F92C46773300CC8658 /* ConversationMemberJoinEventProcessor.swift */; };
		EEAD09FC2C46773900CC8658 /* ConversationMemberLeaveEventProcessor.swift in Sources */ = {isa = PBXBuildFile; fileRef = EEAD09FB2C46773900CC8658 /* ConversationMemberLeaveEventProcessor.swift */; };
		EEAD09FE2C46774200CC8658 /* ConversationMemberUpdateEventProcessor.swift in Sources */ = {isa = PBXBuildFile; fileRef = EEAD09FD2C46774200CC8658 /* ConversationMemberUpdateEventProcessor.swift */; };
		EEAD0A002C46774900CC8658 /* ConversationMessageTimerUpdateEventProcessor.swift in Sources */ = {isa = PBXBuildFile; fileRef = EEAD09FF2C46774900CC8658 /* ConversationMessageTimerUpdateEventProcessor.swift */; };
		EEAD0A022C46774F00CC8658 /* ConversationMLSMessageAddEventProcessor.swift in Sources */ = {isa = PBXBuildFile; fileRef = EEAD0A012C46774F00CC8658 /* ConversationMLSMessageAddEventProcessor.swift */; };
		EEAD0A042C46775700CC8658 /* ConversationMLSWelcomeEventProcessor.swift in Sources */ = {isa = PBXBuildFile; fileRef = EEAD0A032C46775700CC8658 /* ConversationMLSWelcomeEventProcessor.swift */; };
		EEAD0A062C46775D00CC8658 /* ConversationProteusMessageAddEventProcessor.swift in Sources */ = {isa = PBXBuildFile; fileRef = EEAD0A052C46775D00CC8658 /* ConversationProteusMessageAddEventProcessor.swift */; };
		EEAD0A082C46776400CC8658 /* ConversationProtocolUpdateEventProcessor.swift in Sources */ = {isa = PBXBuildFile; fileRef = EEAD0A072C46776400CC8658 /* ConversationProtocolUpdateEventProcessor.swift */; };
		EEAD0A0A2C46776B00CC8658 /* ConversationReceiptModeUpdateEventProcessor.swift in Sources */ = {isa = PBXBuildFile; fileRef = EEAD0A092C46776B00CC8658 /* ConversationReceiptModeUpdateEventProcessor.swift */; };
		EEAD0A0C2C46777200CC8658 /* ConversationRenameEventProcessor.swift in Sources */ = {isa = PBXBuildFile; fileRef = EEAD0A0B2C46777200CC8658 /* ConversationRenameEventProcessor.swift */; };
		EEAD0A0E2C46777800CC8658 /* ConversationTypingEventProcessor.swift in Sources */ = {isa = PBXBuildFile; fileRef = EEAD0A0D2C46777800CC8658 /* ConversationTypingEventProcessor.swift */; };
		EEAD0A112C46A33E00CC8658 /* TeamMemberUpdateEventProcessor.swift in Sources */ = {isa = PBXBuildFile; fileRef = EEAD0A102C46A33E00CC8658 /* TeamMemberUpdateEventProcessor.swift */; };
		EEAD0A132C46A38200CC8658 /* TeamMemberLeaveEventProcessor.swift in Sources */ = {isa = PBXBuildFile; fileRef = EEAD0A122C46A38200CC8658 /* TeamMemberLeaveEventProcessor.swift */; };
		EEAD0A152C46A3AB00CC8658 /* TeamDeleteEventProcessor.swift in Sources */ = {isa = PBXBuildFile; fileRef = EEAD0A142C46A3AB00CC8658 /* TeamDeleteEventProcessor.swift */; };
		EEAD0A182C46A88D00CC8658 /* UserClientAddEventProcessor.swift in Sources */ = {isa = PBXBuildFile; fileRef = EEAD0A172C46A88D00CC8658 /* UserClientAddEventProcessor.swift */; };
		EEAD0A1A2C46A92000CC8658 /* UserClientRemoveEventProcessor.swift in Sources */ = {isa = PBXBuildFile; fileRef = EEAD0A192C46A92000CC8658 /* UserClientRemoveEventProcessor.swift */; };
		EEAD0A1C2C46A99D00CC8658 /* UserConnectionEventProcessor.swift in Sources */ = {isa = PBXBuildFile; fileRef = EEAD0A1B2C46A99D00CC8658 /* UserConnectionEventProcessor.swift */; };
		EEAD0A1E2C46AAF300CC8658 /* UserContactJoinEventProcessor.swift in Sources */ = {isa = PBXBuildFile; fileRef = EEAD0A1D2C46AAF300CC8658 /* UserContactJoinEventProcessor.swift */; };
		EEAD0A202C46AB8700CC8658 /* UserDeleteEventProcessor.swift in Sources */ = {isa = PBXBuildFile; fileRef = EEAD0A1F2C46AB8700CC8658 /* UserDeleteEventProcessor.swift */; };
		EEAD0A222C46ABFB00CC8658 /* UserLegalholdDisableEventProcessor.swift in Sources */ = {isa = PBXBuildFile; fileRef = EEAD0A212C46ABFA00CC8658 /* UserLegalholdDisableEventProcessor.swift */; };
		EEAD0A242C46ACEA00CC8658 /* UserLegalholdEnableEventProcessor.swift in Sources */ = {isa = PBXBuildFile; fileRef = EEAD0A232C46ACEA00CC8658 /* UserLegalholdEnableEventProcessor.swift */; };
		EEAD0A262C46AD4D00CC8658 /* UserLegalholdRequestEventProcessor.swift in Sources */ = {isa = PBXBuildFile; fileRef = EEAD0A252C46AD4D00CC8658 /* UserLegalholdRequestEventProcessor.swift */; };
		EEAD0A282C46AE6400CC8658 /* UserPropertiesSetEventProcessor.swift in Sources */ = {isa = PBXBuildFile; fileRef = EEAD0A272C46AE6400CC8658 /* UserPropertiesSetEventProcessor.swift */; };
		EEAD0A2A2C46AEB600CC8658 /* UserPropertiesDeleteEventProcessor.swift in Sources */ = {isa = PBXBuildFile; fileRef = EEAD0A292C46AEB600CC8658 /* UserPropertiesDeleteEventProcessor.swift */; };
		EEAD0A2C2C46AF9200CC8658 /* UserPushRemoveEventProcessor.swift in Sources */ = {isa = PBXBuildFile; fileRef = EEAD0A2B2C46AF9200CC8658 /* UserPushRemoveEventProcessor.swift */; };
		EEAD0A2E2C46B01900CC8658 /* UserUpdateEventProcessor.swift in Sources */ = {isa = PBXBuildFile; fileRef = EEAD0A2D2C46B01900CC8658 /* UserUpdateEventProcessor.swift */; };
		EEAD0A312C46B98D00CC8658 /* FederationConnectionRemovedEventProcessor.swift in Sources */ = {isa = PBXBuildFile; fileRef = EEAD0A302C46B98D00CC8658 /* FederationConnectionRemovedEventProcessor.swift */; };
		EEAD0A332C46B99800CC8658 /* FederationDeleteEventProcessor.swift in Sources */ = {isa = PBXBuildFile; fileRef = EEAD0A322C46B99800CC8658 /* FederationDeleteEventProcessor.swift */; };
		EEAD0A362C46BBA600CC8658 /* FeatureConfigUpdateEventProcessor.swift in Sources */ = {isa = PBXBuildFile; fileRef = EEAD0A352C46BBA600CC8658 /* FeatureConfigUpdateEventProcessor.swift */; };
		EEC410262C60D48900E89394 /* SyncManagerTests.swift in Sources */ = {isa = PBXBuildFile; fileRef = EEC410242C60D48900E89394 /* SyncManagerTests.swift */; };
		EECC35A62C2EB6CD00679448 /* SyncManager.swift in Sources */ = {isa = PBXBuildFile; fileRef = EECC35A52C2EB6CD00679448 /* SyncManager.swift */; };
		EECC35A82C2EB70400679448 /* SyncState.swift in Sources */ = {isa = PBXBuildFile; fileRef = EECC35A72C2EB70400679448 /* SyncState.swift */; };
/* End PBXBuildFile section */

/* Begin PBXContainerItemProxy section */
		017F67922C207A9100B6E02D /* PBXContainerItemProxy */ = {
			isa = PBXContainerItemProxy;
			containerPortal = 01D0DC9D2C1C8C870076CB1C /* Project object */;
			proxyType = 1;
			remoteGlobalIDString = 01D0DCA52C1C8C870076CB1C;
			remoteInfo = WireDomain;
		};
		01D0DCB22C1C8C880076CB1C /* PBXContainerItemProxy */ = {
			isa = PBXContainerItemProxy;
			containerPortal = 01D0DC9D2C1C8C870076CB1C /* Project object */;
			proxyType = 1;
			remoteGlobalIDString = 01D0DCA52C1C8C870076CB1C;
			remoteInfo = WireDomain;
		};
/* End PBXContainerItemProxy section */

/* Begin PBXFileReference section */
		017F67822C207A3200B6E02D /* WireDomainSupport.framework */ = {isa = PBXFileReference; explicitFileType = wrapper.framework; includeInIndex = 0; path = WireDomainSupport.framework; sourceTree = BUILT_PRODUCTS_DIR; };
		017F67982C20801800B6E02D /* TeamRepositoryTests.swift */ = {isa = PBXFileReference; fileEncoding = 4; lastKnownFileType = sourcecode.swift; path = TeamRepositoryTests.swift; sourceTree = "<group>"; };
		017F67A42C20802300B6E02D /* AutoMockable.generated.swift */ = {isa = PBXFileReference; lastKnownFileType = sourcecode.swift; path = AutoMockable.generated.swift; sourceTree = "<group>"; };
		017F67A62C20802300B6E02D /* AutoMockable.stencil */ = {isa = PBXFileReference; lastKnownFileType = text; path = AutoMockable.stencil; sourceTree = "<group>"; };
		017F67A72C20802300B6E02D /* config.yml */ = {isa = PBXFileReference; lastKnownFileType = text.yaml; path = config.yml; sourceTree = "<group>"; };
		01BDA5442C20762200636E50 /* WireDataModelSupport.framework */ = {isa = PBXFileReference; explicitFileType = wrapper.framework; path = WireDataModelSupport.framework; sourceTree = BUILT_PRODUCTS_DIR; };
		01D0DCA62C1C8C870076CB1C /* WireDomain.framework */ = {isa = PBXFileReference; explicitFileType = wrapper.framework; includeInIndex = 0; path = WireDomain.framework; sourceTree = BUILT_PRODUCTS_DIR; };
		01D0DCB02C1C8C880076CB1C /* WireDomainTests.xctest */ = {isa = PBXFileReference; explicitFileType = wrapper.cfbundle; includeInIndex = 0; path = WireDomainTests.xctest; sourceTree = BUILT_PRODUCTS_DIR; };
		01D0DCC32C1C8CC20076CB1C /* WireDataModel.framework */ = {isa = PBXFileReference; explicitFileType = wrapper.framework; path = WireDataModel.framework; sourceTree = BUILT_PRODUCTS_DIR; };
		01D0DCC52C1C8CD90076CB1C /* WireTransport.framework */ = {isa = PBXFileReference; explicitFileType = wrapper.framework; path = WireTransport.framework; sourceTree = BUILT_PRODUCTS_DIR; };
		01D0DCE92C1C8EA10076CB1C /* WireDomain.docc */ = {isa = PBXFileReference; lastKnownFileType = folder.documentationcatalog; path = WireDomain.docc; sourceTree = "<group>"; };
		01D0DCFC2C1C8F9B0076CB1C /* WireDomain.xctestplan */ = {isa = PBXFileReference; lastKnownFileType = text; path = WireDomain.xctestplan; sourceTree = "<group>"; };
		1623564F2C2B223100C6666C /* UserRepositoryTests.swift */ = {isa = PBXFileReference; fileEncoding = 4; lastKnownFileType = sourcecode.swift; path = UserRepositoryTests.swift; sourceTree = "<group>"; };
		C99322B22C986E3A0065E10F /* TeamRepository.swift */ = {isa = PBXFileReference; fileEncoding = 4; lastKnownFileType = sourcecode.swift; path = TeamRepository.swift; sourceTree = "<group>"; };
		C99322B32C986E3A0065E10F /* TeamRepositoryError.swift */ = {isa = PBXFileReference; fileEncoding = 4; lastKnownFileType = sourcecode.swift; path = TeamRepositoryError.swift; sourceTree = "<group>"; };
		C99322B52C986E3A0065E10F /* SelfUserProvider.swift */ = {isa = PBXFileReference; fileEncoding = 4; lastKnownFileType = sourcecode.swift; path = SelfUserProvider.swift; sourceTree = "<group>"; };
		C99322B62C986E3A0065E10F /* UserModelMappings.swift */ = {isa = PBXFileReference; fileEncoding = 4; lastKnownFileType = sourcecode.swift; path = UserModelMappings.swift; sourceTree = "<group>"; };
		C99322B72C986E3A0065E10F /* UserRepository.swift */ = {isa = PBXFileReference; fileEncoding = 4; lastKnownFileType = sourcecode.swift; path = UserRepository.swift; sourceTree = "<group>"; };
		C99322B82C986E3A0065E10F /* UserRepositoryError.swift */ = {isa = PBXFileReference; fileEncoding = 4; lastKnownFileType = sourcecode.swift; path = UserRepositoryError.swift; sourceTree = "<group>"; };
		C99322BA2C986E3A0065E10F /* UpdateEventsRepository.swift */ = {isa = PBXFileReference; fileEncoding = 4; lastKnownFileType = sourcecode.swift; path = UpdateEventsRepository.swift; sourceTree = "<group>"; };
		C99322BB2C986E3A0065E10F /* UpdateEventsRepositoryError.swift */ = {isa = PBXFileReference; fileEncoding = 4; lastKnownFileType = sourcecode.swift; path = UpdateEventsRepositoryError.swift; sourceTree = "<group>"; };
		C99322BF2C986E3A0065E10F /* FeatureConfigModelMappings.swift */ = {isa = PBXFileReference; fileEncoding = 4; lastKnownFileType = sourcecode.swift; path = FeatureConfigModelMappings.swift; sourceTree = "<group>"; };
		C99322C02C986E3A0065E10F /* FeatureConfigRepository.swift */ = {isa = PBXFileReference; fileEncoding = 4; lastKnownFileType = sourcecode.swift; path = FeatureConfigRepository.swift; sourceTree = "<group>"; };
		C99322C12C986E3A0065E10F /* FeatureConfigRepositoryError.swift */ = {isa = PBXFileReference; fileEncoding = 4; lastKnownFileType = sourcecode.swift; path = FeatureConfigRepositoryError.swift; sourceTree = "<group>"; };
		C99322C32C986E3A0065E10F /* ConversationLocalStore.swift */ = {isa = PBXFileReference; fileEncoding = 4; lastKnownFileType = sourcecode.swift; path = ConversationLocalStore.swift; sourceTree = "<group>"; };
		C99322C42C986E3A0065E10F /* ConversationLocalStore+Group.swift */ = {isa = PBXFileReference; fileEncoding = 4; lastKnownFileType = sourcecode.swift; path = "ConversationLocalStore+Group.swift"; sourceTree = "<group>"; };
		C99322C52C986E3A0065E10F /* ConversationLocalStore+Metadata.swift */ = {isa = PBXFileReference; fileEncoding = 4; lastKnownFileType = sourcecode.swift; path = "ConversationLocalStore+Metadata.swift"; sourceTree = "<group>"; };
		C99322C62C986E3A0065E10F /* ConversationLocalStore+MLS.swift */ = {isa = PBXFileReference; fileEncoding = 4; lastKnownFileType = sourcecode.swift; path = "ConversationLocalStore+MLS.swift"; sourceTree = "<group>"; };
		C99322C72C986E3A0065E10F /* ConversationLocalStore+Status.swift */ = {isa = PBXFileReference; fileEncoding = 4; lastKnownFileType = sourcecode.swift; path = "ConversationLocalStore+Status.swift"; sourceTree = "<group>"; };
		C99322C82C986E3A0065E10F /* ConversationModelMappings.swift */ = {isa = PBXFileReference; fileEncoding = 4; lastKnownFileType = sourcecode.swift; path = ConversationModelMappings.swift; sourceTree = "<group>"; };
		C99322C92C986E3A0065E10F /* ConversationRepository.swift */ = {isa = PBXFileReference; fileEncoding = 4; lastKnownFileType = sourcecode.swift; path = ConversationRepository.swift; sourceTree = "<group>"; };
		C99322CA2C986E3A0065E10F /* ConversationRepositoryError.swift */ = {isa = PBXFileReference; fileEncoding = 4; lastKnownFileType = sourcecode.swift; path = ConversationRepositoryError.swift; sourceTree = "<group>"; };
		C99322CC2C986E3A0065E10F /* ConnectionsRepositiory.swift */ = {isa = PBXFileReference; fileEncoding = 4; lastKnownFileType = sourcecode.swift; path = ConnectionsRepositiory.swift; sourceTree = "<group>"; };
		C99322CD2C986E3A0065E10F /* ConnectionsRepositoryError.swift */ = {isa = PBXFileReference; fileEncoding = 4; lastKnownFileType = sourcecode.swift; path = ConnectionsRepositoryError.swift; sourceTree = "<group>"; };
		C99322CF2C986E3A0065E10F /* ConversationLabelsRepository.swift */ = {isa = PBXFileReference; fileEncoding = 4; lastKnownFileType = sourcecode.swift; path = ConversationLabelsRepository.swift; sourceTree = "<group>"; };
		C99322D02C986E3A0065E10F /* ConversationLabelsRepositoryError.swift */ = {isa = PBXFileReference; fileEncoding = 4; lastKnownFileType = sourcecode.swift; path = ConversationLabelsRepositoryError.swift; sourceTree = "<group>"; };
		C9E8A3AD2C73878B0093DD5C /* ConnectionsRepositoryTests.swift */ = {isa = PBXFileReference; lastKnownFileType = sourcecode.swift; path = ConnectionsRepositoryTests.swift; sourceTree = "<group>"; };
		C9E8A3B62C749F2A0093DD5C /* ConversationLabelsRepositoryTests.swift */ = {isa = PBXFileReference; fileEncoding = 4; lastKnownFileType = sourcecode.swift; path = ConversationLabelsRepositoryTests.swift; sourceTree = "<group>"; };
		C9E8A3BF2C761EDD0093DD5C /* FeatureConfigRepositoryTests.swift */ = {isa = PBXFileReference; lastKnownFileType = sourcecode.swift; path = FeatureConfigRepositoryTests.swift; sourceTree = "<group>"; };
		C9E8A3E72C7F6EA40093DD5C /* ConversationRepositoryTests.swift */ = {isa = PBXFileReference; lastKnownFileType = sourcecode.swift; path = ConversationRepositoryTests.swift; sourceTree = "<group>"; };
		C9F691162C987DC8008CC41F /* TeamDeleteEventProcessorTests.swift */ = {isa = PBXFileReference; fileEncoding = 4; lastKnownFileType = sourcecode.swift; path = TeamDeleteEventProcessorTests.swift; sourceTree = "<group>"; };
		C9F691172C987DC8008CC41F /* TeamMemberUpdateEventProcessorTests.swift */ = {isa = PBXFileReference; fileEncoding = 4; lastKnownFileType = sourcecode.swift; path = TeamMemberUpdateEventProcessorTests.swift; sourceTree = "<group>"; };
<<<<<<< HEAD
		C9F691252C9ACEC0008CC41F /* UserLegalholdRequestEventProcessorTests.swift */ = {isa = PBXFileReference; lastKnownFileType = sourcecode.swift; path = UserLegalholdRequestEventProcessorTests.swift; sourceTree = "<group>"; };
=======
		C9F691222C99D3C9008CC41F /* UserLegalHoldDisableEventProcessorTests.swift */ = {isa = PBXFileReference; lastKnownFileType = sourcecode.swift; path = UserLegalHoldDisableEventProcessorTests.swift; sourceTree = "<group>"; };
>>>>>>> dedd3503
		CB7979122C738508006FBA58 /* WireTransportSupport.framework */ = {isa = PBXFileReference; explicitFileType = wrapper.framework; path = WireTransportSupport.framework; sourceTree = BUILT_PRODUCTS_DIR; };
		CB7979152C738547006FBA58 /* TestSetup.swift */ = {isa = PBXFileReference; lastKnownFileType = sourcecode.swift; path = TestSetup.swift; sourceTree = "<group>"; };
		EE0E117D2C2C4080004BBD29 /* TestError.swift */ = {isa = PBXFileReference; lastKnownFileType = sourcecode.swift; path = TestError.swift; sourceTree = "<group>"; };
		EE368CC72C2DAA87009DBAB0 /* ConversationEventProcessor.swift */ = {isa = PBXFileReference; fileEncoding = 4; lastKnownFileType = sourcecode.swift; path = ConversationEventProcessor.swift; sourceTree = "<group>"; };
		EE368CC82C2DAA87009DBAB0 /* FeatureConfigEventProcessor.swift */ = {isa = PBXFileReference; fileEncoding = 4; lastKnownFileType = sourcecode.swift; path = FeatureConfigEventProcessor.swift; sourceTree = "<group>"; };
		EE368CC92C2DAA87009DBAB0 /* FederationEventProcessor.swift */ = {isa = PBXFileReference; fileEncoding = 4; lastKnownFileType = sourcecode.swift; path = FederationEventProcessor.swift; sourceTree = "<group>"; };
		EE368CCA2C2DAA87009DBAB0 /* TeamEventProcessor.swift */ = {isa = PBXFileReference; fileEncoding = 4; lastKnownFileType = sourcecode.swift; path = TeamEventProcessor.swift; sourceTree = "<group>"; };
		EE368CCB2C2DAA87009DBAB0 /* UpdateEventProcessor.swift */ = {isa = PBXFileReference; fileEncoding = 4; lastKnownFileType = sourcecode.swift; path = UpdateEventProcessor.swift; sourceTree = "<group>"; };
		EE368CCC2C2DAA87009DBAB0 /* UserEventProcessor.swift */ = {isa = PBXFileReference; fileEncoding = 4; lastKnownFileType = sourcecode.swift; path = UserEventProcessor.swift; sourceTree = "<group>"; };
		EE3F97532C2ADC4C00668DF1 /* ProteusMessageDecryptorTests.swift */ = {isa = PBXFileReference; lastKnownFileType = sourcecode.swift; path = ProteusMessageDecryptorTests.swift; sourceTree = "<group>"; };
		EE57A6FD2C298F380096F242 /* UpdateEventDecryptor.swift */ = {isa = PBXFileReference; lastKnownFileType = sourcecode.swift; path = UpdateEventDecryptor.swift; sourceTree = "<group>"; };
		EE57A6FF2C298F630096F242 /* ProteusMessageDecryptor.swift */ = {isa = PBXFileReference; lastKnownFileType = sourcecode.swift; path = ProteusMessageDecryptor.swift; sourceTree = "<group>"; };
		EE57A7022C2994420096F242 /* UpdateEventsRepositoryTests.swift */ = {isa = PBXFileReference; lastKnownFileType = sourcecode.swift; path = UpdateEventsRepositoryTests.swift; sourceTree = "<group>"; };
		EE57A7062C2A86880096F242 /* ProteusMessageDecryptorError.swift */ = {isa = PBXFileReference; lastKnownFileType = sourcecode.swift; path = ProteusMessageDecryptorError.swift; sourceTree = "<group>"; };
		EE57A70A2C2A8BAA0096F242 /* UpdateEventDecryptorTests.swift */ = {isa = PBXFileReference; lastKnownFileType = sourcecode.swift; path = UpdateEventDecryptorTests.swift; sourceTree = "<group>"; };
		EEAD09F12C46604400CC8658 /* ConversationAccessUpdateEventProcessor.swift */ = {isa = PBXFileReference; lastKnownFileType = sourcecode.swift; path = ConversationAccessUpdateEventProcessor.swift; sourceTree = "<group>"; };
		EEAD09F32C46709800CC8658 /* ConversationCodeUpdateEventProcessor.swift */ = {isa = PBXFileReference; lastKnownFileType = sourcecode.swift; path = ConversationCodeUpdateEventProcessor.swift; sourceTree = "<group>"; };
		EEAD09F52C46772000CC8658 /* ConversationCreateEventProcessor.swift */ = {isa = PBXFileReference; lastKnownFileType = sourcecode.swift; path = ConversationCreateEventProcessor.swift; sourceTree = "<group>"; };
		EEAD09F72C46772C00CC8658 /* ConversationDeleteEventProcessor.swift */ = {isa = PBXFileReference; lastKnownFileType = sourcecode.swift; path = ConversationDeleteEventProcessor.swift; sourceTree = "<group>"; };
		EEAD09F92C46773300CC8658 /* ConversationMemberJoinEventProcessor.swift */ = {isa = PBXFileReference; lastKnownFileType = sourcecode.swift; path = ConversationMemberJoinEventProcessor.swift; sourceTree = "<group>"; };
		EEAD09FB2C46773900CC8658 /* ConversationMemberLeaveEventProcessor.swift */ = {isa = PBXFileReference; lastKnownFileType = sourcecode.swift; path = ConversationMemberLeaveEventProcessor.swift; sourceTree = "<group>"; };
		EEAD09FD2C46774200CC8658 /* ConversationMemberUpdateEventProcessor.swift */ = {isa = PBXFileReference; lastKnownFileType = sourcecode.swift; path = ConversationMemberUpdateEventProcessor.swift; sourceTree = "<group>"; };
		EEAD09FF2C46774900CC8658 /* ConversationMessageTimerUpdateEventProcessor.swift */ = {isa = PBXFileReference; lastKnownFileType = sourcecode.swift; path = ConversationMessageTimerUpdateEventProcessor.swift; sourceTree = "<group>"; };
		EEAD0A012C46774F00CC8658 /* ConversationMLSMessageAddEventProcessor.swift */ = {isa = PBXFileReference; lastKnownFileType = sourcecode.swift; path = ConversationMLSMessageAddEventProcessor.swift; sourceTree = "<group>"; };
		EEAD0A032C46775700CC8658 /* ConversationMLSWelcomeEventProcessor.swift */ = {isa = PBXFileReference; lastKnownFileType = sourcecode.swift; path = ConversationMLSWelcomeEventProcessor.swift; sourceTree = "<group>"; };
		EEAD0A052C46775D00CC8658 /* ConversationProteusMessageAddEventProcessor.swift */ = {isa = PBXFileReference; lastKnownFileType = sourcecode.swift; path = ConversationProteusMessageAddEventProcessor.swift; sourceTree = "<group>"; };
		EEAD0A072C46776400CC8658 /* ConversationProtocolUpdateEventProcessor.swift */ = {isa = PBXFileReference; lastKnownFileType = sourcecode.swift; path = ConversationProtocolUpdateEventProcessor.swift; sourceTree = "<group>"; };
		EEAD0A092C46776B00CC8658 /* ConversationReceiptModeUpdateEventProcessor.swift */ = {isa = PBXFileReference; lastKnownFileType = sourcecode.swift; path = ConversationReceiptModeUpdateEventProcessor.swift; sourceTree = "<group>"; };
		EEAD0A0B2C46777200CC8658 /* ConversationRenameEventProcessor.swift */ = {isa = PBXFileReference; lastKnownFileType = sourcecode.swift; path = ConversationRenameEventProcessor.swift; sourceTree = "<group>"; };
		EEAD0A0D2C46777800CC8658 /* ConversationTypingEventProcessor.swift */ = {isa = PBXFileReference; lastKnownFileType = sourcecode.swift; path = ConversationTypingEventProcessor.swift; sourceTree = "<group>"; };
		EEAD0A102C46A33E00CC8658 /* TeamMemberUpdateEventProcessor.swift */ = {isa = PBXFileReference; lastKnownFileType = sourcecode.swift; path = TeamMemberUpdateEventProcessor.swift; sourceTree = "<group>"; };
		EEAD0A122C46A38200CC8658 /* TeamMemberLeaveEventProcessor.swift */ = {isa = PBXFileReference; lastKnownFileType = sourcecode.swift; path = TeamMemberLeaveEventProcessor.swift; sourceTree = "<group>"; };
		EEAD0A142C46A3AB00CC8658 /* TeamDeleteEventProcessor.swift */ = {isa = PBXFileReference; lastKnownFileType = sourcecode.swift; path = TeamDeleteEventProcessor.swift; sourceTree = "<group>"; };
		EEAD0A172C46A88D00CC8658 /* UserClientAddEventProcessor.swift */ = {isa = PBXFileReference; lastKnownFileType = sourcecode.swift; path = UserClientAddEventProcessor.swift; sourceTree = "<group>"; };
		EEAD0A192C46A92000CC8658 /* UserClientRemoveEventProcessor.swift */ = {isa = PBXFileReference; lastKnownFileType = sourcecode.swift; path = UserClientRemoveEventProcessor.swift; sourceTree = "<group>"; };
		EEAD0A1B2C46A99D00CC8658 /* UserConnectionEventProcessor.swift */ = {isa = PBXFileReference; lastKnownFileType = sourcecode.swift; path = UserConnectionEventProcessor.swift; sourceTree = "<group>"; };
		EEAD0A1D2C46AAF300CC8658 /* UserContactJoinEventProcessor.swift */ = {isa = PBXFileReference; lastKnownFileType = sourcecode.swift; path = UserContactJoinEventProcessor.swift; sourceTree = "<group>"; };
		EEAD0A1F2C46AB8700CC8658 /* UserDeleteEventProcessor.swift */ = {isa = PBXFileReference; lastKnownFileType = sourcecode.swift; path = UserDeleteEventProcessor.swift; sourceTree = "<group>"; };
		EEAD0A212C46ABFA00CC8658 /* UserLegalholdDisableEventProcessor.swift */ = {isa = PBXFileReference; lastKnownFileType = sourcecode.swift; path = UserLegalholdDisableEventProcessor.swift; sourceTree = "<group>"; };
		EEAD0A232C46ACEA00CC8658 /* UserLegalholdEnableEventProcessor.swift */ = {isa = PBXFileReference; lastKnownFileType = sourcecode.swift; path = UserLegalholdEnableEventProcessor.swift; sourceTree = "<group>"; };
		EEAD0A252C46AD4D00CC8658 /* UserLegalholdRequestEventProcessor.swift */ = {isa = PBXFileReference; lastKnownFileType = sourcecode.swift; path = UserLegalholdRequestEventProcessor.swift; sourceTree = "<group>"; };
		EEAD0A272C46AE6400CC8658 /* UserPropertiesSetEventProcessor.swift */ = {isa = PBXFileReference; lastKnownFileType = sourcecode.swift; path = UserPropertiesSetEventProcessor.swift; sourceTree = "<group>"; };
		EEAD0A292C46AEB600CC8658 /* UserPropertiesDeleteEventProcessor.swift */ = {isa = PBXFileReference; lastKnownFileType = sourcecode.swift; path = UserPropertiesDeleteEventProcessor.swift; sourceTree = "<group>"; };
		EEAD0A2B2C46AF9200CC8658 /* UserPushRemoveEventProcessor.swift */ = {isa = PBXFileReference; lastKnownFileType = sourcecode.swift; path = UserPushRemoveEventProcessor.swift; sourceTree = "<group>"; };
		EEAD0A2D2C46B01900CC8658 /* UserUpdateEventProcessor.swift */ = {isa = PBXFileReference; lastKnownFileType = sourcecode.swift; path = UserUpdateEventProcessor.swift; sourceTree = "<group>"; };
		EEAD0A302C46B98D00CC8658 /* FederationConnectionRemovedEventProcessor.swift */ = {isa = PBXFileReference; lastKnownFileType = sourcecode.swift; path = FederationConnectionRemovedEventProcessor.swift; sourceTree = "<group>"; };
		EEAD0A322C46B99800CC8658 /* FederationDeleteEventProcessor.swift */ = {isa = PBXFileReference; lastKnownFileType = sourcecode.swift; path = FederationDeleteEventProcessor.swift; sourceTree = "<group>"; };
		EEAD0A352C46BBA600CC8658 /* FeatureConfigUpdateEventProcessor.swift */ = {isa = PBXFileReference; lastKnownFileType = sourcecode.swift; path = FeatureConfigUpdateEventProcessor.swift; sourceTree = "<group>"; };
		EEC410242C60D48900E89394 /* SyncManagerTests.swift */ = {isa = PBXFileReference; fileEncoding = 4; lastKnownFileType = sourcecode.swift; path = SyncManagerTests.swift; sourceTree = "<group>"; };
		EECC35A52C2EB6CD00679448 /* SyncManager.swift */ = {isa = PBXFileReference; lastKnownFileType = sourcecode.swift; path = SyncManager.swift; sourceTree = "<group>"; };
		EECC35A72C2EB70400679448 /* SyncState.swift */ = {isa = PBXFileReference; lastKnownFileType = sourcecode.swift; path = SyncState.swift; sourceTree = "<group>"; };
/* End PBXFileReference section */

/* Begin PBXFrameworksBuildPhase section */
		017F677F2C207A3200B6E02D /* Frameworks */ = {
			isa = PBXFrameworksBuildPhase;
			buildActionMask = 2147483647;
			files = (
				C97BCCAA2C98704B004F2D0D /* WireDomain.framework in Frameworks */,
				59909A692C5BC001009C41DE /* WireAPI in Frameworks */,
			);
			runOnlyForDeploymentPostprocessing = 0;
		};
		01D0DCA32C1C8C870076CB1C /* Frameworks */ = {
			isa = PBXFrameworksBuildPhase;
			buildActionMask = 2147483647;
			files = (
				598D042D2C89C63100B64D71 /* WireFoundation in Frameworks */,
				591B6E452C8B09BA009F8A7B /* WireDataModel.framework in Frameworks */,
				59909A5E2C5BBEA8009C41DE /* WireAPI in Frameworks */,
				01D0DCC62C1C8CD90076CB1C /* WireTransport.framework in Frameworks */,
			);
			runOnlyForDeploymentPostprocessing = 0;
		};
		01D0DCAD2C1C8C880076CB1C /* Frameworks */ = {
			isa = PBXFrameworksBuildPhase;
			buildActionMask = 2147483647;
			files = (
				59909A6D2C5BC08B009C41DE /* WireAPISupport in Frameworks */,
				017F67942C207AA000B6E02D /* WireDomainSupport.framework in Frameworks */,
				591B6E472C8B09BD009F8A7B /* WireDataModelSupport.framework in Frameworks */,
				C9E0C9BB2C91B76F00CE6607 /* WireTestingPackage in Frameworks */,
				01D0DCB12C1C8C880076CB1C /* WireDomain.framework in Frameworks */,
				CB7979132C738508006FBA58 /* WireTransportSupport.framework in Frameworks */,
			);
			runOnlyForDeploymentPostprocessing = 0;
		};
/* End PBXFrameworksBuildPhase section */

/* Begin PBXGroup section */
		017F67992C20801800B6E02D /* Repositories */ = {
			isa = PBXGroup;
			children = (
				C9E8A3B62C749F2A0093DD5C /* ConversationLabelsRepositoryTests.swift */,
				C9E8A3AD2C73878B0093DD5C /* ConnectionsRepositoryTests.swift */,
				017F67982C20801800B6E02D /* TeamRepositoryTests.swift */,
				EE57A7022C2994420096F242 /* UpdateEventsRepositoryTests.swift */,
				C9E8A3E72C7F6EA40093DD5C /* ConversationRepositoryTests.swift */,
				C9E8A3BF2C761EDD0093DD5C /* FeatureConfigRepositoryTests.swift */,
				1623564F2C2B223100C6666C /* UserRepositoryTests.swift */,
			);
			path = Repositories;
			sourceTree = "<group>";
		};
		017F679A2C20801800B6E02D /* WireDomain */ = {
			isa = PBXGroup;
			children = (
				C90E8B322C89EBA90017494F /* Event Processing */,
				EEC410252C60D48900E89394 /* Synchronization */,
				EE0E117C2C2C4076004BBD29 /* Helpers */,
				EE57A7092C2A8B950096F242 /* Event Decryption */,
				017F67992C20801800B6E02D /* Repositories */,
			);
			name = WireDomain;
			path = WireDomainTests;
			sourceTree = "<group>";
		};
		017F67A22C20802300B6E02D /* Repositories */ = {
			isa = PBXGroup;
			children = (
				C99322CE2C986E3A0065E10F /* Connections */,
				C99322CB2C986E3A0065E10F /* Conversations */,
				C99322D12C986E3A0065E10F /* ConversationsLabels */,
				C99322C22C986E3A0065E10F /* FeatureConfig */,
				C99322B42C986E3A0065E10F /* Team */,
				C99322BC2C986E3A0065E10F /* UpdateEvents */,
				C99322B92C986E3A0065E10F /* User */,
			);
			path = Repositories;
			sourceTree = "<group>";
		};
		017F67A32C20802300B6E02D /* WireDomain */ = {
			isa = PBXGroup;
			children = (
				EECC35A42C2EB6C100679448 /* Synchronization */,
				EE57A6FC2C298F280096F242 /* Event Decryption */,
				EE368CCD2C2DAA87009DBAB0 /* Event Processing */,
				017F67A22C20802300B6E02D /* Repositories */,
			);
			path = WireDomain;
			sourceTree = "<group>";
		};
		017F67A52C20802300B6E02D /* generated */ = {
			isa = PBXGroup;
			children = (
				017F67A42C20802300B6E02D /* AutoMockable.generated.swift */,
			);
			path = generated;
			sourceTree = "<group>";
		};
		017F67A82C20802300B6E02D /* Sourcery */ = {
			isa = PBXGroup;
			children = (
				017F67A52C20802300B6E02D /* generated */,
				017F67A62C20802300B6E02D /* AutoMockable.stencil */,
				017F67A72C20802300B6E02D /* config.yml */,
			);
			path = Sourcery;
			sourceTree = "<group>";
		};
		017F67A92C20802300B6E02D /* WireDomainSupport */ = {
			isa = PBXGroup;
			children = (
				017F67A82C20802300B6E02D /* Sourcery */,
			);
			path = WireDomainSupport;
			sourceTree = "<group>";
		};
		01D0DC9C2C1C8C870076CB1C = {
			isa = PBXGroup;
			children = (
				01D0DCFC2C1C8F9B0076CB1C /* WireDomain.xctestplan */,
				01D0DCE82C1C8EA10076CB1C /* Sources */,
				01D0DCED2C1C8EA10076CB1C /* Tests */,
				01D0DCE92C1C8EA10076CB1C /* WireDomain.docc */,
				01D0DCA72C1C8C870076CB1C /* Products */,
				01D0DCC02C1C8CBA0076CB1C /* Frameworks */,
			);
			sourceTree = "<group>";
		};
		01D0DCA72C1C8C870076CB1C /* Products */ = {
			isa = PBXGroup;
			children = (
				01D0DCA62C1C8C870076CB1C /* WireDomain.framework */,
				01D0DCB02C1C8C880076CB1C /* WireDomainTests.xctest */,
				017F67822C207A3200B6E02D /* WireDomainSupport.framework */,
			);
			name = Products;
			sourceTree = "<group>";
		};
		01D0DCC02C1C8CBA0076CB1C /* Frameworks */ = {
			isa = PBXGroup;
			children = (
				01D0DCC32C1C8CC20076CB1C /* WireDataModel.framework */,
				01BDA5442C20762200636E50 /* WireDataModelSupport.framework */,
				01D0DCC52C1C8CD90076CB1C /* WireTransport.framework */,
				CB7979122C738508006FBA58 /* WireTransportSupport.framework */,
			);
			name = Frameworks;
			sourceTree = "<group>";
		};
		01D0DCE82C1C8EA10076CB1C /* Sources */ = {
			isa = PBXGroup;
			children = (
				017F67A32C20802300B6E02D /* WireDomain */,
				017F67A92C20802300B6E02D /* WireDomainSupport */,
			);
			name = Sources;
			path = ../Sources;
			sourceTree = "<group>";
		};
		01D0DCED2C1C8EA10076CB1C /* Tests */ = {
			isa = PBXGroup;
			children = (
				017F679A2C20801800B6E02D /* WireDomain */,
			);
			name = Tests;
			path = ../Tests;
			sourceTree = "<group>";
		};
		C90E8B322C89EBA90017494F /* Event Processing */ = {
			isa = PBXGroup;
			children = (
<<<<<<< HEAD
				C9F691242C9ACEA3008CC41F /* UserEventProcessor */,
=======
				C9F691212C99D3AC008CC41F /* UserEventProcessor */,
>>>>>>> dedd3503
				C9F691182C987DC8008CC41F /* TeamEventProcessor */,
			);
			path = "Event Processing";
			sourceTree = "<group>";
		};
		C99322B42C986E3A0065E10F /* Team */ = {
			isa = PBXGroup;
			children = (
				C99322B22C986E3A0065E10F /* TeamRepository.swift */,
				C99322B32C986E3A0065E10F /* TeamRepositoryError.swift */,
			);
			path = Team;
			sourceTree = "<group>";
		};
		C99322B92C986E3A0065E10F /* User */ = {
			isa = PBXGroup;
			children = (
				C99322B52C986E3A0065E10F /* SelfUserProvider.swift */,
				C99322B62C986E3A0065E10F /* UserModelMappings.swift */,
				C99322B72C986E3A0065E10F /* UserRepository.swift */,
				C99322B82C986E3A0065E10F /* UserRepositoryError.swift */,
			);
			path = User;
			sourceTree = "<group>";
		};
		C99322BC2C986E3A0065E10F /* UpdateEvents */ = {
			isa = PBXGroup;
			children = (
				C99322BA2C986E3A0065E10F /* UpdateEventsRepository.swift */,
				C99322BB2C986E3A0065E10F /* UpdateEventsRepositoryError.swift */,
			);
			path = UpdateEvents;
			sourceTree = "<group>";
		};
		C99322C22C986E3A0065E10F /* FeatureConfig */ = {
			isa = PBXGroup;
			children = (
				C99322BF2C986E3A0065E10F /* FeatureConfigModelMappings.swift */,
				C99322C02C986E3A0065E10F /* FeatureConfigRepository.swift */,
				C99322C12C986E3A0065E10F /* FeatureConfigRepositoryError.swift */,
			);
			path = FeatureConfig;
			sourceTree = "<group>";
		};
		C99322CB2C986E3A0065E10F /* Conversations */ = {
			isa = PBXGroup;
			children = (
				C99322C32C986E3A0065E10F /* ConversationLocalStore.swift */,
				C99322C42C986E3A0065E10F /* ConversationLocalStore+Group.swift */,
				C99322C52C986E3A0065E10F /* ConversationLocalStore+Metadata.swift */,
				C99322C62C986E3A0065E10F /* ConversationLocalStore+MLS.swift */,
				C99322C72C986E3A0065E10F /* ConversationLocalStore+Status.swift */,
				C99322C82C986E3A0065E10F /* ConversationModelMappings.swift */,
				C99322C92C986E3A0065E10F /* ConversationRepository.swift */,
				C99322CA2C986E3A0065E10F /* ConversationRepositoryError.swift */,
			);
			path = Conversations;
			sourceTree = "<group>";
		};
		C99322CE2C986E3A0065E10F /* Connections */ = {
			isa = PBXGroup;
			children = (
				C99322CC2C986E3A0065E10F /* ConnectionsRepositiory.swift */,
				C99322CD2C986E3A0065E10F /* ConnectionsRepositoryError.swift */,
			);
			path = Connections;
			sourceTree = "<group>";
		};
		C99322D12C986E3A0065E10F /* ConversationsLabels */ = {
			isa = PBXGroup;
			children = (
				C99322CF2C986E3A0065E10F /* ConversationLabelsRepository.swift */,
				C99322D02C986E3A0065E10F /* ConversationLabelsRepositoryError.swift */,
			);
			path = ConversationsLabels;
			sourceTree = "<group>";
		};
		C9F691182C987DC8008CC41F /* TeamEventProcessor */ = {
			isa = PBXGroup;
			children = (
				C9F691162C987DC8008CC41F /* TeamDeleteEventProcessorTests.swift */,
				C9F691172C987DC8008CC41F /* TeamMemberUpdateEventProcessorTests.swift */,
			);
			path = TeamEventProcessor;
			sourceTree = "<group>";
		};
<<<<<<< HEAD
		C9F691242C9ACEA3008CC41F /* UserEventProcessor */ = {
			isa = PBXGroup;
			children = (
				C9F691252C9ACEC0008CC41F /* UserLegalholdRequestEventProcessorTests.swift */,
=======
		C9F691212C99D3AC008CC41F /* UserEventProcessor */ = {
			isa = PBXGroup;
			children = (
				C9F691222C99D3C9008CC41F /* UserLegalHoldDisableEventProcessorTests.swift */,
>>>>>>> dedd3503
			);
			path = UserEventProcessor;
			sourceTree = "<group>";
		};
		EE0E117C2C2C4076004BBD29 /* Helpers */ = {
			isa = PBXGroup;
			children = (
				EE0E117D2C2C4080004BBD29 /* TestError.swift */,
				CB7979152C738547006FBA58 /* TestSetup.swift */,
			);
			path = Helpers;
			sourceTree = "<group>";
		};
		EE368CCD2C2DAA87009DBAB0 /* Event Processing */ = {
			isa = PBXGroup;
			children = (
				EE368CCB2C2DAA87009DBAB0 /* UpdateEventProcessor.swift */,
				EEAD09F02C46602300CC8658 /* ConversationEventProcessor */,
				EEAD0A342C46BB7500CC8658 /* FeatureConfigEventProcessor */,
				EEAD0A2F2C46B97700CC8658 /* FederationEventProcessor */,
				EEAD0A0F2C46A32A00CC8658 /* TeamEventProcessor */,
				EEAD0A162C46A87100CC8658 /* UserEventProcessor */,
			);
			path = "Event Processing";
			sourceTree = "<group>";
		};
		EE57A6FC2C298F280096F242 /* Event Decryption */ = {
			isa = PBXGroup;
			children = (
				EE57A6FD2C298F380096F242 /* UpdateEventDecryptor.swift */,
				EE57A6FF2C298F630096F242 /* ProteusMessageDecryptor.swift */,
				EE57A7062C2A86880096F242 /* ProteusMessageDecryptorError.swift */,
			);
			path = "Event Decryption";
			sourceTree = "<group>";
		};
		EE57A7092C2A8B950096F242 /* Event Decryption */ = {
			isa = PBXGroup;
			children = (
				EE57A70A2C2A8BAA0096F242 /* UpdateEventDecryptorTests.swift */,
				EE3F97532C2ADC4C00668DF1 /* ProteusMessageDecryptorTests.swift */,
			);
			path = "Event Decryption";
			sourceTree = "<group>";
		};
		EEAD09F02C46602300CC8658 /* ConversationEventProcessor */ = {
			isa = PBXGroup;
			children = (
				EE368CC72C2DAA87009DBAB0 /* ConversationEventProcessor.swift */,
				EEAD09F12C46604400CC8658 /* ConversationAccessUpdateEventProcessor.swift */,
				EEAD09F32C46709800CC8658 /* ConversationCodeUpdateEventProcessor.swift */,
				EEAD09F52C46772000CC8658 /* ConversationCreateEventProcessor.swift */,
				EEAD09F72C46772C00CC8658 /* ConversationDeleteEventProcessor.swift */,
				EEAD09F92C46773300CC8658 /* ConversationMemberJoinEventProcessor.swift */,
				EEAD09FB2C46773900CC8658 /* ConversationMemberLeaveEventProcessor.swift */,
				EEAD09FD2C46774200CC8658 /* ConversationMemberUpdateEventProcessor.swift */,
				EEAD09FF2C46774900CC8658 /* ConversationMessageTimerUpdateEventProcessor.swift */,
				EEAD0A012C46774F00CC8658 /* ConversationMLSMessageAddEventProcessor.swift */,
				EEAD0A032C46775700CC8658 /* ConversationMLSWelcomeEventProcessor.swift */,
				EEAD0A052C46775D00CC8658 /* ConversationProteusMessageAddEventProcessor.swift */,
				EEAD0A072C46776400CC8658 /* ConversationProtocolUpdateEventProcessor.swift */,
				EEAD0A092C46776B00CC8658 /* ConversationReceiptModeUpdateEventProcessor.swift */,
				EEAD0A0B2C46777200CC8658 /* ConversationRenameEventProcessor.swift */,
				EEAD0A0D2C46777800CC8658 /* ConversationTypingEventProcessor.swift */,
			);
			path = ConversationEventProcessor;
			sourceTree = "<group>";
		};
		EEAD0A0F2C46A32A00CC8658 /* TeamEventProcessor */ = {
			isa = PBXGroup;
			children = (
				EE368CCA2C2DAA87009DBAB0 /* TeamEventProcessor.swift */,
				EEAD0A142C46A3AB00CC8658 /* TeamDeleteEventProcessor.swift */,
				EEAD0A122C46A38200CC8658 /* TeamMemberLeaveEventProcessor.swift */,
				EEAD0A102C46A33E00CC8658 /* TeamMemberUpdateEventProcessor.swift */,
			);
			path = TeamEventProcessor;
			sourceTree = "<group>";
		};
		EEAD0A162C46A87100CC8658 /* UserEventProcessor */ = {
			isa = PBXGroup;
			children = (
				EE368CCC2C2DAA87009DBAB0 /* UserEventProcessor.swift */,
				EEAD0A172C46A88D00CC8658 /* UserClientAddEventProcessor.swift */,
				EEAD0A192C46A92000CC8658 /* UserClientRemoveEventProcessor.swift */,
				EEAD0A1B2C46A99D00CC8658 /* UserConnectionEventProcessor.swift */,
				EEAD0A1D2C46AAF300CC8658 /* UserContactJoinEventProcessor.swift */,
				EEAD0A1F2C46AB8700CC8658 /* UserDeleteEventProcessor.swift */,
				EEAD0A212C46ABFA00CC8658 /* UserLegalholdDisableEventProcessor.swift */,
				EEAD0A232C46ACEA00CC8658 /* UserLegalholdEnableEventProcessor.swift */,
				EEAD0A252C46AD4D00CC8658 /* UserLegalholdRequestEventProcessor.swift */,
				EEAD0A272C46AE6400CC8658 /* UserPropertiesSetEventProcessor.swift */,
				EEAD0A292C46AEB600CC8658 /* UserPropertiesDeleteEventProcessor.swift */,
				EEAD0A2B2C46AF9200CC8658 /* UserPushRemoveEventProcessor.swift */,
				EEAD0A2D2C46B01900CC8658 /* UserUpdateEventProcessor.swift */,
			);
			path = UserEventProcessor;
			sourceTree = "<group>";
		};
		EEAD0A2F2C46B97700CC8658 /* FederationEventProcessor */ = {
			isa = PBXGroup;
			children = (
				EE368CC92C2DAA87009DBAB0 /* FederationEventProcessor.swift */,
				EEAD0A302C46B98D00CC8658 /* FederationConnectionRemovedEventProcessor.swift */,
				EEAD0A322C46B99800CC8658 /* FederationDeleteEventProcessor.swift */,
			);
			path = FederationEventProcessor;
			sourceTree = "<group>";
		};
		EEAD0A342C46BB7500CC8658 /* FeatureConfigEventProcessor */ = {
			isa = PBXGroup;
			children = (
				EE368CC82C2DAA87009DBAB0 /* FeatureConfigEventProcessor.swift */,
				EEAD0A352C46BBA600CC8658 /* FeatureConfigUpdateEventProcessor.swift */,
			);
			path = FeatureConfigEventProcessor;
			sourceTree = "<group>";
		};
		EEC410252C60D48900E89394 /* Synchronization */ = {
			isa = PBXGroup;
			children = (
				EEC410242C60D48900E89394 /* SyncManagerTests.swift */,
			);
			path = Synchronization;
			sourceTree = "<group>";
		};
		EECC35A42C2EB6C100679448 /* Synchronization */ = {
			isa = PBXGroup;
			children = (
				EECC35A52C2EB6CD00679448 /* SyncManager.swift */,
				EECC35A72C2EB70400679448 /* SyncState.swift */,
			);
			path = Synchronization;
			sourceTree = "<group>";
		};
/* End PBXGroup section */

/* Begin PBXHeadersBuildPhase section */
		017F677D2C207A3200B6E02D /* Headers */ = {
			isa = PBXHeadersBuildPhase;
			buildActionMask = 2147483647;
			files = (
			);
			runOnlyForDeploymentPostprocessing = 0;
		};
		01D0DCA12C1C8C870076CB1C /* Headers */ = {
			isa = PBXHeadersBuildPhase;
			buildActionMask = 2147483647;
			files = (
			);
			runOnlyForDeploymentPostprocessing = 0;
		};
/* End PBXHeadersBuildPhase section */

/* Begin PBXNativeTarget section */
		017F67812C207A3200B6E02D /* WireDomainSupport */ = {
			isa = PBXNativeTarget;
			buildConfigurationList = 017F67882C207A3200B6E02D /* Build configuration list for PBXNativeTarget "WireDomainSupport" */;
			buildPhases = (
				017F67912C207A7E00B6E02D /* Sourcery */,
				017F677D2C207A3200B6E02D /* Headers */,
				017F677E2C207A3200B6E02D /* Sources */,
				017F677F2C207A3200B6E02D /* Frameworks */,
				017F67802C207A3200B6E02D /* Resources */,
			);
			buildRules = (
			);
			dependencies = (
				017F67932C207A9100B6E02D /* PBXTargetDependency */,
			);
			name = WireDomainSupport;
			packageProductDependencies = (
				59909A682C5BC001009C41DE /* WireAPI */,
			);
			productName = WireDomainSupport;
			productReference = 017F67822C207A3200B6E02D /* WireDomainSupport.framework */;
			productType = "com.apple.product-type.framework";
		};
		01D0DCA52C1C8C870076CB1C /* WireDomain */ = {
			isa = PBXNativeTarget;
			buildConfigurationList = 01D0DCBA2C1C8C880076CB1C /* Build configuration list for PBXNativeTarget "WireDomain" */;
			buildPhases = (
				01D0DCA12C1C8C870076CB1C /* Headers */,
				01D0DCA22C1C8C870076CB1C /* Sources */,
				01D0DCA32C1C8C870076CB1C /* Frameworks */,
				01D0DCA42C1C8C870076CB1C /* Resources */,
			);
			buildRules = (
			);
			dependencies = (
			);
			name = WireDomain;
			packageProductDependencies = (
				59909A5D2C5BBEA8009C41DE /* WireAPI */,
				598D042C2C89C63100B64D71 /* WireFoundation */,
			);
			productName = WireDomain;
			productReference = 01D0DCA62C1C8C870076CB1C /* WireDomain.framework */;
			productType = "com.apple.product-type.framework";
		};
		01D0DCAF2C1C8C880076CB1C /* WireDomainTests */ = {
			isa = PBXNativeTarget;
			buildConfigurationList = 01D0DCBD2C1C8C880076CB1C /* Build configuration list for PBXNativeTarget "WireDomainTests" */;
			buildPhases = (
				01D0DCAC2C1C8C880076CB1C /* Sources */,
				01D0DCAD2C1C8C880076CB1C /* Frameworks */,
				01D0DCAE2C1C8C880076CB1C /* Resources */,
			);
			buildRules = (
			);
			dependencies = (
				01D0DCB32C1C8C880076CB1C /* PBXTargetDependency */,
			);
			name = WireDomainTests;
			packageProductDependencies = (
				59909A6C2C5BC08B009C41DE /* WireAPISupport */,
				C9E0C9BA2C91B76F00CE6607 /* WireTestingPackage */,
			);
			productName = WireDomainTests;
			productReference = 01D0DCB02C1C8C880076CB1C /* WireDomainTests.xctest */;
			productType = "com.apple.product-type.bundle.unit-test";
		};
/* End PBXNativeTarget section */

/* Begin PBXProject section */
		01D0DC9D2C1C8C870076CB1C /* Project object */ = {
			isa = PBXProject;
			attributes = {
				BuildIndependentTargetsInParallel = 1;
				LastSwiftUpdateCheck = 1530;
				LastUpgradeCheck = 1540;
				TargetAttributes = {
					017F67812C207A3200B6E02D = {
						CreatedOnToolsVersion = 15.3;
					};
					01D0DCA52C1C8C870076CB1C = {
						CreatedOnToolsVersion = 15.3;
					};
					01D0DCAF2C1C8C880076CB1C = {
						CreatedOnToolsVersion = 15.3;
					};
				};
			};
			buildConfigurationList = 01D0DCA02C1C8C870076CB1C /* Build configuration list for PBXProject "WireDomain Project" */;
			compatibilityVersion = "Xcode 14.0";
			developmentRegion = en;
			hasScannedForEncodings = 0;
			knownRegions = (
				en,
				Base,
			);
			mainGroup = 01D0DC9C2C1C8C870076CB1C;
			packageReferences = (
			);
			productRefGroup = 01D0DCA72C1C8C870076CB1C /* Products */;
			projectDirPath = "";
			projectRoot = "";
			targets = (
				01D0DCA52C1C8C870076CB1C /* WireDomain */,
				01D0DCAF2C1C8C880076CB1C /* WireDomainTests */,
				017F67812C207A3200B6E02D /* WireDomainSupport */,
			);
		};
/* End PBXProject section */

/* Begin PBXResourcesBuildPhase section */
		017F67802C207A3200B6E02D /* Resources */ = {
			isa = PBXResourcesBuildPhase;
			buildActionMask = 2147483647;
			files = (
			);
			runOnlyForDeploymentPostprocessing = 0;
		};
		01D0DCA42C1C8C870076CB1C /* Resources */ = {
			isa = PBXResourcesBuildPhase;
			buildActionMask = 2147483647;
			files = (
			);
			runOnlyForDeploymentPostprocessing = 0;
		};
		01D0DCAE2C1C8C880076CB1C /* Resources */ = {
			isa = PBXResourcesBuildPhase;
			buildActionMask = 2147483647;
			files = (
			);
			runOnlyForDeploymentPostprocessing = 0;
		};
/* End PBXResourcesBuildPhase section */

/* Begin PBXShellScriptBuildPhase section */
		017F67912C207A7E00B6E02D /* Sourcery */ = {
			isa = PBXShellScriptBuildPhase;
			alwaysOutOfDate = 1;
			buildActionMask = 2147483647;
			files = (
			);
			inputFileListPaths = (
			);
			inputPaths = (
			);
			name = Sourcery;
			outputFileListPaths = (
			);
			outputPaths = (
			);
			runOnlyForDeploymentPostprocessing = 0;
			shellPath = /bin/sh;
			shellScript = "../../scripts/run-sourcery.sh --config ../Sources/WireDomainSupport/Sourcery/config.yml\n";
		};
/* End PBXShellScriptBuildPhase section */

/* Begin PBXSourcesBuildPhase section */
		017F677E2C207A3200B6E02D /* Sources */ = {
			isa = PBXSourcesBuildPhase;
			buildActionMask = 2147483647;
			files = (
				017F67AF2C20803300B6E02D /* AutoMockable.generated.swift in Sources */,
			);
			runOnlyForDeploymentPostprocessing = 0;
		};
		01D0DCA22C1C8C870076CB1C /* Sources */ = {
			isa = PBXSourcesBuildPhase;
			buildActionMask = 2147483647;
			files = (
				C99322D22C986E3A0065E10F /* TeamRepository.swift in Sources */,
				EEAD0A042C46775700CC8658 /* ConversationMLSWelcomeEventProcessor.swift in Sources */,
				C99322DD2C986E3A0065E10F /* FeatureConfigRepositoryError.swift in Sources */,
				C99322E72C986E3A0065E10F /* ConnectionsRepositoryError.swift in Sources */,
				EEAD0A362C46BBA600CC8658 /* FeatureConfigUpdateEventProcessor.swift in Sources */,
				EE57A7002C298F630096F242 /* ProteusMessageDecryptor.swift in Sources */,
				EE368CD02C2DAA87009DBAB0 /* FederationEventProcessor.swift in Sources */,
				EEAD09FA2C46773300CC8658 /* ConversationMemberJoinEventProcessor.swift in Sources */,
				C99322E12C986E3A0065E10F /* ConversationLocalStore+MLS.swift in Sources */,
				C99322D52C986E3A0065E10F /* UserModelMappings.swift in Sources */,
				EEAD0A022C46774F00CC8658 /* ConversationMLSMessageAddEventProcessor.swift in Sources */,
				EE368CCE2C2DAA87009DBAB0 /* ConversationEventProcessor.swift in Sources */,
				EEAD0A2C2C46AF9200CC8658 /* UserPushRemoveEventProcessor.swift in Sources */,
				0163EE812C20D71C00B37260 /* WireDomain.docc in Sources */,
				EEAD0A2E2C46B01900CC8658 /* UserUpdateEventProcessor.swift in Sources */,
				EEAD0A2A2C46AEB600CC8658 /* UserPropertiesDeleteEventProcessor.swift in Sources */,
				C99322D42C986E3A0065E10F /* SelfUserProvider.swift in Sources */,
				EEAD0A332C46B99800CC8658 /* FederationDeleteEventProcessor.swift in Sources */,
				C99322E42C986E3A0065E10F /* ConversationRepository.swift in Sources */,
				C99322E02C986E3A0065E10F /* ConversationLocalStore+Metadata.swift in Sources */,
				EEAD0A062C46775D00CC8658 /* ConversationProteusMessageAddEventProcessor.swift in Sources */,
				EEAD0A282C46AE6400CC8658 /* UserPropertiesSetEventProcessor.swift in Sources */,
				C99322E32C986E3A0065E10F /* ConversationModelMappings.swift in Sources */,
				EEAD09FC2C46773900CC8658 /* ConversationMemberLeaveEventProcessor.swift in Sources */,
				EE57A7082C2A8B740096F242 /* ProteusMessageDecryptorError.swift in Sources */,
				EEAD0A1A2C46A92000CC8658 /* UserClientRemoveEventProcessor.swift in Sources */,
				EEAD0A0A2C46776B00CC8658 /* ConversationReceiptModeUpdateEventProcessor.swift in Sources */,
				C99322D62C986E3A0065E10F /* UserRepository.swift in Sources */,
				EEAD0A002C46774900CC8658 /* ConversationMessageTimerUpdateEventProcessor.swift in Sources */,
				EEAD0A182C46A88D00CC8658 /* UserClientAddEventProcessor.swift in Sources */,
				C99322DC2C986E3A0065E10F /* FeatureConfigRepository.swift in Sources */,
				C99322E22C986E3A0065E10F /* ConversationLocalStore+Status.swift in Sources */,
				EEAD0A0E2C46777800CC8658 /* ConversationTypingEventProcessor.swift in Sources */,
				C99322D92C986E3A0065E10F /* UpdateEventsRepositoryError.swift in Sources */,
				EEAD0A1E2C46AAF300CC8658 /* UserContactJoinEventProcessor.swift in Sources */,
				EEAD0A202C46AB8700CC8658 /* UserDeleteEventProcessor.swift in Sources */,
				EEAD0A152C46A3AB00CC8658 /* TeamDeleteEventProcessor.swift in Sources */,
				EEAD0A312C46B98D00CC8658 /* FederationConnectionRemovedEventProcessor.swift in Sources */,
				EEAD09F62C46772000CC8658 /* ConversationCreateEventProcessor.swift in Sources */,
				EEAD0A1C2C46A99D00CC8658 /* UserConnectionEventProcessor.swift in Sources */,
				EEAD09F82C46772C00CC8658 /* ConversationDeleteEventProcessor.swift in Sources */,
				EEAD0A112C46A33E00CC8658 /* TeamMemberUpdateEventProcessor.swift in Sources */,
				C99322E82C986E3A0065E10F /* ConversationLabelsRepository.swift in Sources */,
				C99322E52C986E3A0065E10F /* ConversationRepositoryError.swift in Sources */,
				C99322DF2C986E3A0065E10F /* ConversationLocalStore+Group.swift in Sources */,
				C99322DE2C986E3A0065E10F /* ConversationLocalStore.swift in Sources */,
				EEAD0A242C46ACEA00CC8658 /* UserLegalholdEnableEventProcessor.swift in Sources */,
				C99322D72C986E3A0065E10F /* UserRepositoryError.swift in Sources */,
				EEAD0A132C46A38200CC8658 /* TeamMemberLeaveEventProcessor.swift in Sources */,
				EEAD0A262C46AD4D00CC8658 /* UserLegalholdRequestEventProcessor.swift in Sources */,
				EEAD09FE2C46774200CC8658 /* ConversationMemberUpdateEventProcessor.swift in Sources */,
				EEAD09F42C46709800CC8658 /* ConversationCodeUpdateEventProcessor.swift in Sources */,
				EE368CCF2C2DAA87009DBAB0 /* FeatureConfigEventProcessor.swift in Sources */,
				EECC35A82C2EB70400679448 /* SyncState.swift in Sources */,
				C99322E62C986E3A0065E10F /* ConnectionsRepositiory.swift in Sources */,
				C99322D82C986E3A0065E10F /* UpdateEventsRepository.swift in Sources */,
				EE368CD12C2DAA87009DBAB0 /* TeamEventProcessor.swift in Sources */,
				C99322D32C986E3A0065E10F /* TeamRepositoryError.swift in Sources */,
				EEAD0A222C46ABFB00CC8658 /* UserLegalholdDisableEventProcessor.swift in Sources */,
				EEAD09F22C46604400CC8658 /* ConversationAccessUpdateEventProcessor.swift in Sources */,
				EEAD0A082C46776400CC8658 /* ConversationProtocolUpdateEventProcessor.swift in Sources */,
				EE368CD32C2DAA87009DBAB0 /* UserEventProcessor.swift in Sources */,
				EE57A6FE2C298F380096F242 /* UpdateEventDecryptor.swift in Sources */,
				C99322E92C986E3A0065E10F /* ConversationLabelsRepositoryError.swift in Sources */,
				EEAD0A0C2C46777200CC8658 /* ConversationRenameEventProcessor.swift in Sources */,
				C99322DB2C986E3A0065E10F /* FeatureConfigModelMappings.swift in Sources */,
				EE368CD22C2DAA87009DBAB0 /* UpdateEventProcessor.swift in Sources */,
				EECC35A62C2EB6CD00679448 /* SyncManager.swift in Sources */,
			);
			runOnlyForDeploymentPostprocessing = 0;
		};
		01D0DCAC2C1C8C880076CB1C /* Sources */ = {
			isa = PBXSourcesBuildPhase;
			buildActionMask = 2147483647;
			files = (
				C9F6911A2C987DC8008CC41F /* TeamMemberUpdateEventProcessorTests.swift in Sources */,
				C93961932C91B15B00EA971A /* ConversationRepositoryTests.swift in Sources */,
				C93961922C91B12800EA971A /* TestError.swift in Sources */,
				EEC410262C60D48900E89394 /* SyncManagerTests.swift in Sources */,
				EE57A7032C2994420096F242 /* UpdateEventsRepositoryTests.swift in Sources */,
				C9E8A3C02C761EDD0093DD5C /* FeatureConfigRepositoryTests.swift in Sources */,
				C9F691232C99D3C9008CC41F /* UserLegalHoldDisableEventProcessorTests.swift in Sources */,
				CB7979162C738547006FBA58 /* TestSetup.swift in Sources */,
				C9F691262C9ACEC0008CC41F /* UserLegalholdRequestEventProcessorTests.swift in Sources */,
				162356502C2B223100C6666C /* UserRepositoryTests.swift in Sources */,
				EE3F97542C2ADC4C00668DF1 /* ProteusMessageDecryptorTests.swift in Sources */,
				EE57A70B2C2A8BAA0096F242 /* UpdateEventDecryptorTests.swift in Sources */,
				C9E8A3AE2C73878B0093DD5C /* ConnectionsRepositoryTests.swift in Sources */,
				017F679C2C20801800B6E02D /* TeamRepositoryTests.swift in Sources */,
				C9E8A3B72C749F2A0093DD5C /* ConversationLabelsRepositoryTests.swift in Sources */,
				C9F691192C987DC8008CC41F /* TeamDeleteEventProcessorTests.swift in Sources */,
			);
			runOnlyForDeploymentPostprocessing = 0;
		};
/* End PBXSourcesBuildPhase section */

/* Begin PBXTargetDependency section */
		017F67932C207A9100B6E02D /* PBXTargetDependency */ = {
			isa = PBXTargetDependency;
			target = 01D0DCA52C1C8C870076CB1C /* WireDomain */;
			targetProxy = 017F67922C207A9100B6E02D /* PBXContainerItemProxy */;
		};
		01D0DCB32C1C8C880076CB1C /* PBXTargetDependency */ = {
			isa = PBXTargetDependency;
			target = 01D0DCA52C1C8C870076CB1C /* WireDomain */;
			targetProxy = 01D0DCB22C1C8C880076CB1C /* PBXContainerItemProxy */;
		};
/* End PBXTargetDependency section */

/* Begin XCBuildConfiguration section */
		017F67862C207A3200B6E02D /* Debug */ = {
			isa = XCBuildConfiguration;
			buildSettings = {
				BUILD_LIBRARY_FOR_DISTRIBUTION = NO;
				CODE_SIGN_IDENTITY = "";
				CODE_SIGN_STYLE = Automatic;
				CURRENT_PROJECT_VERSION = 1;
				DEFINES_MODULE = NO;
				DEVELOPMENT_TEAM = EDF3JCE8BC;
				DYLIB_COMPATIBILITY_VERSION = 1;
				DYLIB_CURRENT_VERSION = 1;
				DYLIB_INSTALL_NAME_BASE = "@rpath";
				ENABLE_MODULE_VERIFIER = YES;
				GENERATE_INFOPLIST_FILE = YES;
				INFOPLIST_KEY_NSHumanReadableCopyright = "";
				INSTALL_PATH = "$(LOCAL_LIBRARY_DIR)/Frameworks";
				IPHONEOS_DEPLOYMENT_TARGET = 15.0;
				LD_RUNPATH_SEARCH_PATHS = (
					"$(inherited)",
					"@executable_path/Frameworks",
					"@loader_path/Frameworks",
				);
				MARKETING_VERSION = 1.0;
				MODULE_VERIFIER_SUPPORTED_LANGUAGES = "objective-c objective-c++";
				MODULE_VERIFIER_SUPPORTED_LANGUAGE_STANDARDS = "gnu17 gnu++20";
				PRODUCT_BUNDLE_IDENTIFIER = com.wire.WireDomainSupport;
				PRODUCT_NAME = "$(TARGET_NAME:c99extidentifier)";
				SKIP_INSTALL = YES;
				SUPPORTED_PLATFORMS = "iphoneos iphonesimulator";
				SUPPORTS_MACCATALYST = NO;
				SUPPORTS_MAC_DESIGNED_FOR_IPHONE_IPAD = NO;
				SUPPORTS_XR_DESIGNED_FOR_IPHONE_IPAD = NO;
				SWIFT_EMIT_LOC_STRINGS = YES;
				SWIFT_INSTALL_OBJC_HEADER = NO;
				SWIFT_VERSION = 5.0;
				TARGETED_DEVICE_FAMILY = "1,2";
			};
			name = Debug;
		};
		017F67872C207A3200B6E02D /* Release */ = {
			isa = XCBuildConfiguration;
			buildSettings = {
				BUILD_LIBRARY_FOR_DISTRIBUTION = NO;
				CODE_SIGN_IDENTITY = "";
				CODE_SIGN_STYLE = Automatic;
				CURRENT_PROJECT_VERSION = 1;
				DEFINES_MODULE = NO;
				DEVELOPMENT_TEAM = EDF3JCE8BC;
				DYLIB_COMPATIBILITY_VERSION = 1;
				DYLIB_CURRENT_VERSION = 1;
				DYLIB_INSTALL_NAME_BASE = "@rpath";
				ENABLE_MODULE_VERIFIER = YES;
				GENERATE_INFOPLIST_FILE = YES;
				INFOPLIST_KEY_NSHumanReadableCopyright = "";
				INSTALL_PATH = "$(LOCAL_LIBRARY_DIR)/Frameworks";
				IPHONEOS_DEPLOYMENT_TARGET = 15.0;
				LD_RUNPATH_SEARCH_PATHS = (
					"$(inherited)",
					"@executable_path/Frameworks",
					"@loader_path/Frameworks",
				);
				MARKETING_VERSION = 1.0;
				MODULE_VERIFIER_SUPPORTED_LANGUAGES = "objective-c objective-c++";
				MODULE_VERIFIER_SUPPORTED_LANGUAGE_STANDARDS = "gnu17 gnu++20";
				PRODUCT_BUNDLE_IDENTIFIER = com.wire.WireDomainSupport;
				PRODUCT_NAME = "$(TARGET_NAME:c99extidentifier)";
				SKIP_INSTALL = YES;
				SUPPORTED_PLATFORMS = "iphoneos iphonesimulator";
				SUPPORTS_MACCATALYST = NO;
				SUPPORTS_MAC_DESIGNED_FOR_IPHONE_IPAD = NO;
				SUPPORTS_XR_DESIGNED_FOR_IPHONE_IPAD = NO;
				SWIFT_EMIT_LOC_STRINGS = YES;
				SWIFT_INSTALL_OBJC_HEADER = NO;
				SWIFT_VERSION = 5.0;
				TARGETED_DEVICE_FAMILY = "1,2";
			};
			name = Release;
		};
		01D0DCB82C1C8C880076CB1C /* Debug */ = {
			isa = XCBuildConfiguration;
			buildSettings = {
				ALWAYS_SEARCH_USER_PATHS = NO;
				ASSETCATALOG_COMPILER_GENERATE_SWIFT_ASSET_SYMBOL_EXTENSIONS = YES;
				CLANG_ANALYZER_NONNULL = YES;
				CLANG_ANALYZER_NUMBER_OBJECT_CONVERSION = YES_AGGRESSIVE;
				CLANG_CXX_LANGUAGE_STANDARD = "gnu++20";
				CLANG_ENABLE_MODULES = YES;
				CLANG_ENABLE_OBJC_ARC = YES;
				CLANG_ENABLE_OBJC_WEAK = YES;
				CLANG_WARN_BLOCK_CAPTURE_AUTORELEASING = YES;
				CLANG_WARN_BOOL_CONVERSION = YES;
				CLANG_WARN_COMMA = YES;
				CLANG_WARN_CONSTANT_CONVERSION = YES;
				CLANG_WARN_DEPRECATED_OBJC_IMPLEMENTATIONS = YES;
				CLANG_WARN_DIRECT_OBJC_ISA_USAGE = YES_ERROR;
				CLANG_WARN_DOCUMENTATION_COMMENTS = YES;
				CLANG_WARN_EMPTY_BODY = YES;
				CLANG_WARN_ENUM_CONVERSION = YES;
				CLANG_WARN_INFINITE_RECURSION = YES;
				CLANG_WARN_INT_CONVERSION = YES;
				CLANG_WARN_NON_LITERAL_NULL_CONVERSION = YES;
				CLANG_WARN_OBJC_IMPLICIT_RETAIN_SELF = YES;
				CLANG_WARN_OBJC_LITERAL_CONVERSION = YES;
				CLANG_WARN_OBJC_ROOT_CLASS = YES_ERROR;
				CLANG_WARN_QUOTED_INCLUDE_IN_FRAMEWORK_HEADER = YES;
				CLANG_WARN_RANGE_LOOP_ANALYSIS = YES;
				CLANG_WARN_STRICT_PROTOTYPES = YES;
				CLANG_WARN_SUSPICIOUS_MOVE = YES;
				CLANG_WARN_UNGUARDED_AVAILABILITY = YES_AGGRESSIVE;
				CLANG_WARN_UNREACHABLE_CODE = YES;
				CLANG_WARN__DUPLICATE_METHOD_MATCH = YES;
				COPY_PHASE_STRIP = NO;
				CURRENT_PROJECT_VERSION = 1;
				DEBUG_INFORMATION_FORMAT = dwarf;
				ENABLE_STRICT_OBJC_MSGSEND = YES;
				ENABLE_TESTABILITY = YES;
				ENABLE_USER_SCRIPT_SANDBOXING = NO;
				GCC_C_LANGUAGE_STANDARD = gnu17;
				GCC_DYNAMIC_NO_PIC = NO;
				GCC_NO_COMMON_BLOCKS = YES;
				GCC_OPTIMIZATION_LEVEL = 0;
				GCC_PREPROCESSOR_DEFINITIONS = (
					"DEBUG=1",
					"$(inherited)",
				);
				GCC_WARN_64_TO_32_BIT_CONVERSION = YES;
				GCC_WARN_ABOUT_RETURN_TYPE = YES_ERROR;
				GCC_WARN_UNDECLARED_SELECTOR = YES;
				GCC_WARN_UNINITIALIZED_AUTOS = YES_AGGRESSIVE;
				GCC_WARN_UNUSED_FUNCTION = YES;
				GCC_WARN_UNUSED_VARIABLE = YES;
				IPHONEOS_DEPLOYMENT_TARGET = 17.4;
				LOCALIZATION_PREFERS_STRING_CATALOGS = YES;
				MTL_ENABLE_DEBUG_INFO = INCLUDE_SOURCE;
				MTL_FAST_MATH = YES;
				ONLY_ACTIVE_ARCH = YES;
				SDKROOT = iphoneos;
				SWIFT_ACTIVE_COMPILATION_CONDITIONS = "DEBUG $(inherited)";
				SWIFT_OPTIMIZATION_LEVEL = "-Onone";
				SWIFT_STRICT_CONCURRENCY = complete;
				VERSIONING_SYSTEM = "apple-generic";
				VERSION_INFO_PREFIX = "";
			};
			name = Debug;
		};
		01D0DCB92C1C8C880076CB1C /* Release */ = {
			isa = XCBuildConfiguration;
			buildSettings = {
				ALWAYS_SEARCH_USER_PATHS = NO;
				ASSETCATALOG_COMPILER_GENERATE_SWIFT_ASSET_SYMBOL_EXTENSIONS = YES;
				CLANG_ANALYZER_NONNULL = YES;
				CLANG_ANALYZER_NUMBER_OBJECT_CONVERSION = YES_AGGRESSIVE;
				CLANG_CXX_LANGUAGE_STANDARD = "gnu++20";
				CLANG_ENABLE_MODULES = YES;
				CLANG_ENABLE_OBJC_ARC = YES;
				CLANG_ENABLE_OBJC_WEAK = YES;
				CLANG_WARN_BLOCK_CAPTURE_AUTORELEASING = YES;
				CLANG_WARN_BOOL_CONVERSION = YES;
				CLANG_WARN_COMMA = YES;
				CLANG_WARN_CONSTANT_CONVERSION = YES;
				CLANG_WARN_DEPRECATED_OBJC_IMPLEMENTATIONS = YES;
				CLANG_WARN_DIRECT_OBJC_ISA_USAGE = YES_ERROR;
				CLANG_WARN_DOCUMENTATION_COMMENTS = YES;
				CLANG_WARN_EMPTY_BODY = YES;
				CLANG_WARN_ENUM_CONVERSION = YES;
				CLANG_WARN_INFINITE_RECURSION = YES;
				CLANG_WARN_INT_CONVERSION = YES;
				CLANG_WARN_NON_LITERAL_NULL_CONVERSION = YES;
				CLANG_WARN_OBJC_IMPLICIT_RETAIN_SELF = YES;
				CLANG_WARN_OBJC_LITERAL_CONVERSION = YES;
				CLANG_WARN_OBJC_ROOT_CLASS = YES_ERROR;
				CLANG_WARN_QUOTED_INCLUDE_IN_FRAMEWORK_HEADER = YES;
				CLANG_WARN_RANGE_LOOP_ANALYSIS = YES;
				CLANG_WARN_STRICT_PROTOTYPES = YES;
				CLANG_WARN_SUSPICIOUS_MOVE = YES;
				CLANG_WARN_UNGUARDED_AVAILABILITY = YES_AGGRESSIVE;
				CLANG_WARN_UNREACHABLE_CODE = YES;
				CLANG_WARN__DUPLICATE_METHOD_MATCH = YES;
				COPY_PHASE_STRIP = NO;
				CURRENT_PROJECT_VERSION = 1;
				DEBUG_INFORMATION_FORMAT = "dwarf-with-dsym";
				ENABLE_NS_ASSERTIONS = NO;
				ENABLE_STRICT_OBJC_MSGSEND = YES;
				ENABLE_USER_SCRIPT_SANDBOXING = NO;
				GCC_C_LANGUAGE_STANDARD = gnu17;
				GCC_NO_COMMON_BLOCKS = YES;
				GCC_WARN_64_TO_32_BIT_CONVERSION = YES;
				GCC_WARN_ABOUT_RETURN_TYPE = YES_ERROR;
				GCC_WARN_UNDECLARED_SELECTOR = YES;
				GCC_WARN_UNINITIALIZED_AUTOS = YES_AGGRESSIVE;
				GCC_WARN_UNUSED_FUNCTION = YES;
				GCC_WARN_UNUSED_VARIABLE = YES;
				IPHONEOS_DEPLOYMENT_TARGET = 17.4;
				LOCALIZATION_PREFERS_STRING_CATALOGS = YES;
				MTL_ENABLE_DEBUG_INFO = NO;
				MTL_FAST_MATH = YES;
				SDKROOT = iphoneos;
				SWIFT_COMPILATION_MODE = wholemodule;
				SWIFT_STRICT_CONCURRENCY = complete;
				VALIDATE_PRODUCT = YES;
				VERSIONING_SYSTEM = "apple-generic";
				VERSION_INFO_PREFIX = "";
			};
			name = Release;
		};
		01D0DCBB2C1C8C880076CB1C /* Debug */ = {
			isa = XCBuildConfiguration;
			buildSettings = {
				BUILD_LIBRARY_FOR_DISTRIBUTION = NO;
				CODE_SIGN_IDENTITY = "";
				CODE_SIGN_STYLE = Manual;
				CURRENT_PROJECT_VERSION = 1;
				DEFINES_MODULE = NO;
				DEVELOPMENT_TEAM = "";
				DYLIB_COMPATIBILITY_VERSION = 1;
				DYLIB_CURRENT_VERSION = 1;
				DYLIB_INSTALL_NAME_BASE = "@rpath";
				ENABLE_MODULE_VERIFIER = YES;
				GENERATE_INFOPLIST_FILE = YES;
				INFOPLIST_KEY_NSHumanReadableCopyright = "";
				INSTALL_PATH = "$(LOCAL_LIBRARY_DIR)/Frameworks";
				IPHONEOS_DEPLOYMENT_TARGET = 15.0;
				LD_RUNPATH_SEARCH_PATHS = (
					"$(inherited)",
					"@executable_path/Frameworks",
					"@loader_path/Frameworks",
				);
				MARKETING_VERSION = 1.0;
				MODULE_VERIFIER_SUPPORTED_LANGUAGES = "objective-c objective-c++";
				MODULE_VERIFIER_SUPPORTED_LANGUAGE_STANDARDS = "gnu17 gnu++20";
				PRODUCT_BUNDLE_IDENTIFIER = com.wire.WireDomain;
				PRODUCT_NAME = "$(TARGET_NAME:c99extidentifier)";
				PROVISIONING_PROFILE_SPECIFIER = "";
				SKIP_INSTALL = YES;
				SUPPORTED_PLATFORMS = "iphoneos iphonesimulator";
				SUPPORTS_MACCATALYST = NO;
				SUPPORTS_MAC_DESIGNED_FOR_IPHONE_IPAD = NO;
				SUPPORTS_XR_DESIGNED_FOR_IPHONE_IPAD = NO;
				SWIFT_EMIT_LOC_STRINGS = YES;
				SWIFT_INSTALL_OBJC_HEADER = NO;
				SWIFT_VERSION = 5.0;
				TARGETED_DEVICE_FAMILY = "1,2";
			};
			name = Debug;
		};
		01D0DCBC2C1C8C880076CB1C /* Release */ = {
			isa = XCBuildConfiguration;
			buildSettings = {
				BUILD_LIBRARY_FOR_DISTRIBUTION = NO;
				CODE_SIGN_IDENTITY = "";
				CODE_SIGN_STYLE = Manual;
				CURRENT_PROJECT_VERSION = 1;
				DEFINES_MODULE = NO;
				DEVELOPMENT_TEAM = "";
				DYLIB_COMPATIBILITY_VERSION = 1;
				DYLIB_CURRENT_VERSION = 1;
				DYLIB_INSTALL_NAME_BASE = "@rpath";
				ENABLE_MODULE_VERIFIER = YES;
				GENERATE_INFOPLIST_FILE = YES;
				INFOPLIST_KEY_NSHumanReadableCopyright = "";
				INSTALL_PATH = "$(LOCAL_LIBRARY_DIR)/Frameworks";
				IPHONEOS_DEPLOYMENT_TARGET = 15.0;
				LD_RUNPATH_SEARCH_PATHS = (
					"$(inherited)",
					"@executable_path/Frameworks",
					"@loader_path/Frameworks",
				);
				MARKETING_VERSION = 1.0;
				MODULE_VERIFIER_SUPPORTED_LANGUAGES = "objective-c objective-c++";
				MODULE_VERIFIER_SUPPORTED_LANGUAGE_STANDARDS = "gnu17 gnu++20";
				PRODUCT_BUNDLE_IDENTIFIER = com.wire.WireDomain;
				PRODUCT_NAME = "$(TARGET_NAME:c99extidentifier)";
				PROVISIONING_PROFILE_SPECIFIER = "";
				SKIP_INSTALL = YES;
				SUPPORTED_PLATFORMS = "iphoneos iphonesimulator";
				SUPPORTS_MACCATALYST = NO;
				SUPPORTS_MAC_DESIGNED_FOR_IPHONE_IPAD = NO;
				SUPPORTS_XR_DESIGNED_FOR_IPHONE_IPAD = NO;
				SWIFT_EMIT_LOC_STRINGS = YES;
				SWIFT_INSTALL_OBJC_HEADER = NO;
				SWIFT_VERSION = 5.0;
				TARGETED_DEVICE_FAMILY = "1,2";
			};
			name = Release;
		};
		01D0DCBE2C1C8C880076CB1C /* Debug */ = {
			isa = XCBuildConfiguration;
			buildSettings = {
				CODE_SIGN_STYLE = Automatic;
				CURRENT_PROJECT_VERSION = 1;
				DEVELOPMENT_TEAM = EDF3JCE8BC;
				GENERATE_INFOPLIST_FILE = YES;
				INFOPLIST_KEY_NSPrincipalClass = "$(PRODUCT_NAME).TestSetup";
				IPHONEOS_DEPLOYMENT_TARGET = 15.0;
				MARKETING_VERSION = 1.0;
				PRODUCT_BUNDLE_IDENTIFIER = com.wire.WireDomainTests;
				PRODUCT_NAME = "$(TARGET_NAME)";
				SUPPORTED_PLATFORMS = "iphoneos iphonesimulator";
				SUPPORTS_MACCATALYST = NO;
				SUPPORTS_MAC_DESIGNED_FOR_IPHONE_IPAD = NO;
				SUPPORTS_XR_DESIGNED_FOR_IPHONE_IPAD = NO;
				SWIFT_EMIT_LOC_STRINGS = NO;
				SWIFT_VERSION = 5.0;
				TARGETED_DEVICE_FAMILY = "1,2";
			};
			name = Debug;
		};
		01D0DCBF2C1C8C880076CB1C /* Release */ = {
			isa = XCBuildConfiguration;
			buildSettings = {
				CODE_SIGN_STYLE = Automatic;
				CURRENT_PROJECT_VERSION = 1;
				DEVELOPMENT_TEAM = EDF3JCE8BC;
				GENERATE_INFOPLIST_FILE = YES;
				INFOPLIST_KEY_NSPrincipalClass = "$(PRODUCT_NAME).TestSetup";
				IPHONEOS_DEPLOYMENT_TARGET = 15.0;
				MARKETING_VERSION = 1.0;
				PRODUCT_BUNDLE_IDENTIFIER = com.wire.WireDomainTests;
				PRODUCT_NAME = "$(TARGET_NAME)";
				SUPPORTED_PLATFORMS = "iphoneos iphonesimulator";
				SUPPORTS_MACCATALYST = NO;
				SUPPORTS_MAC_DESIGNED_FOR_IPHONE_IPAD = NO;
				SUPPORTS_XR_DESIGNED_FOR_IPHONE_IPAD = NO;
				SWIFT_EMIT_LOC_STRINGS = NO;
				SWIFT_VERSION = 5.0;
				TARGETED_DEVICE_FAMILY = "1,2";
			};
			name = Release;
		};
/* End XCBuildConfiguration section */

/* Begin XCConfigurationList section */
		017F67882C207A3200B6E02D /* Build configuration list for PBXNativeTarget "WireDomainSupport" */ = {
			isa = XCConfigurationList;
			buildConfigurations = (
				017F67862C207A3200B6E02D /* Debug */,
				017F67872C207A3200B6E02D /* Release */,
			);
			defaultConfigurationIsVisible = 0;
			defaultConfigurationName = Release;
		};
		01D0DCA02C1C8C870076CB1C /* Build configuration list for PBXProject "WireDomain Project" */ = {
			isa = XCConfigurationList;
			buildConfigurations = (
				01D0DCB82C1C8C880076CB1C /* Debug */,
				01D0DCB92C1C8C880076CB1C /* Release */,
			);
			defaultConfigurationIsVisible = 0;
			defaultConfigurationName = Release;
		};
		01D0DCBA2C1C8C880076CB1C /* Build configuration list for PBXNativeTarget "WireDomain" */ = {
			isa = XCConfigurationList;
			buildConfigurations = (
				01D0DCBB2C1C8C880076CB1C /* Debug */,
				01D0DCBC2C1C8C880076CB1C /* Release */,
			);
			defaultConfigurationIsVisible = 0;
			defaultConfigurationName = Release;
		};
		01D0DCBD2C1C8C880076CB1C /* Build configuration list for PBXNativeTarget "WireDomainTests" */ = {
			isa = XCConfigurationList;
			buildConfigurations = (
				01D0DCBE2C1C8C880076CB1C /* Debug */,
				01D0DCBF2C1C8C880076CB1C /* Release */,
			);
			defaultConfigurationIsVisible = 0;
			defaultConfigurationName = Release;
		};
/* End XCConfigurationList section */

/* Begin XCSwiftPackageProductDependency section */
		598D042C2C89C63100B64D71 /* WireFoundation */ = {
			isa = XCSwiftPackageProductDependency;
			productName = WireFoundation;
		};
		59909A5D2C5BBEA8009C41DE /* WireAPI */ = {
			isa = XCSwiftPackageProductDependency;
			productName = WireAPI;
		};
		59909A682C5BC001009C41DE /* WireAPI */ = {
			isa = XCSwiftPackageProductDependency;
			productName = WireAPI;
		};
		59909A6C2C5BC08B009C41DE /* WireAPISupport */ = {
			isa = XCSwiftPackageProductDependency;
			productName = WireAPISupport;
		};
		C9E0C9BA2C91B76F00CE6607 /* WireTestingPackage */ = {
			isa = XCSwiftPackageProductDependency;
			productName = WireTestingPackage;
		};
/* End XCSwiftPackageProductDependency section */
	};
	rootObject = 01D0DC9D2C1C8C870076CB1C /* Project object */;
}<|MERGE_RESOLUTION|>--- conflicted
+++ resolved
@@ -52,11 +52,8 @@
 		C9E8A3C02C761EDD0093DD5C /* FeatureConfigRepositoryTests.swift in Sources */ = {isa = PBXBuildFile; fileRef = C9E8A3BF2C761EDD0093DD5C /* FeatureConfigRepositoryTests.swift */; };
 		C9F691192C987DC8008CC41F /* TeamDeleteEventProcessorTests.swift in Sources */ = {isa = PBXBuildFile; fileRef = C9F691162C987DC8008CC41F /* TeamDeleteEventProcessorTests.swift */; };
 		C9F6911A2C987DC8008CC41F /* TeamMemberUpdateEventProcessorTests.swift in Sources */ = {isa = PBXBuildFile; fileRef = C9F691172C987DC8008CC41F /* TeamMemberUpdateEventProcessorTests.swift */; };
-<<<<<<< HEAD
-		C9F691262C9ACEC0008CC41F /* UserLegalholdRequestEventProcessorTests.swift in Sources */ = {isa = PBXBuildFile; fileRef = C9F691252C9ACEC0008CC41F /* UserLegalholdRequestEventProcessorTests.swift */; };
-=======
-		C9F691232C99D3C9008CC41F /* UserLegalHoldDisableEventProcessorTests.swift in Sources */ = {isa = PBXBuildFile; fileRef = C9F691222C99D3C9008CC41F /* UserLegalHoldDisableEventProcessorTests.swift */; };
->>>>>>> dedd3503
+		C9F911CD2C9D6AD50026B201 /* UserLegalHoldDisableEventProcessorTests.swift in Sources */ = {isa = PBXBuildFile; fileRef = C9F911CA2C9D6AD50026B201 /* UserLegalHoldDisableEventProcessorTests.swift */; };
+		C9F911CE2C9D6AD50026B201 /* UserLegalholdRequestEventProcessorTests.swift in Sources */ = {isa = PBXBuildFile; fileRef = C9F911CB2C9D6AD50026B201 /* UserLegalholdRequestEventProcessorTests.swift */; };
 		CB7979132C738508006FBA58 /* WireTransportSupport.framework in Frameworks */ = {isa = PBXBuildFile; fileRef = CB7979122C738508006FBA58 /* WireTransportSupport.framework */; };
 		CB7979162C738547006FBA58 /* TestSetup.swift in Sources */ = {isa = PBXBuildFile; fileRef = CB7979152C738547006FBA58 /* TestSetup.swift */; };
 		EE368CCE2C2DAA87009DBAB0 /* ConversationEventProcessor.swift in Sources */ = {isa = PBXBuildFile; fileRef = EE368CC72C2DAA87009DBAB0 /* ConversationEventProcessor.swift */; };
@@ -169,11 +166,8 @@
 		C9E8A3E72C7F6EA40093DD5C /* ConversationRepositoryTests.swift */ = {isa = PBXFileReference; lastKnownFileType = sourcecode.swift; path = ConversationRepositoryTests.swift; sourceTree = "<group>"; };
 		C9F691162C987DC8008CC41F /* TeamDeleteEventProcessorTests.swift */ = {isa = PBXFileReference; fileEncoding = 4; lastKnownFileType = sourcecode.swift; path = TeamDeleteEventProcessorTests.swift; sourceTree = "<group>"; };
 		C9F691172C987DC8008CC41F /* TeamMemberUpdateEventProcessorTests.swift */ = {isa = PBXFileReference; fileEncoding = 4; lastKnownFileType = sourcecode.swift; path = TeamMemberUpdateEventProcessorTests.swift; sourceTree = "<group>"; };
-<<<<<<< HEAD
-		C9F691252C9ACEC0008CC41F /* UserLegalholdRequestEventProcessorTests.swift */ = {isa = PBXFileReference; lastKnownFileType = sourcecode.swift; path = UserLegalholdRequestEventProcessorTests.swift; sourceTree = "<group>"; };
-=======
-		C9F691222C99D3C9008CC41F /* UserLegalHoldDisableEventProcessorTests.swift */ = {isa = PBXFileReference; lastKnownFileType = sourcecode.swift; path = UserLegalHoldDisableEventProcessorTests.swift; sourceTree = "<group>"; };
->>>>>>> dedd3503
+		C9F911CA2C9D6AD50026B201 /* UserLegalHoldDisableEventProcessorTests.swift */ = {isa = PBXFileReference; fileEncoding = 4; lastKnownFileType = sourcecode.swift; path = UserLegalHoldDisableEventProcessorTests.swift; sourceTree = "<group>"; };
+		C9F911CB2C9D6AD50026B201 /* UserLegalholdRequestEventProcessorTests.swift */ = {isa = PBXFileReference; fileEncoding = 4; lastKnownFileType = sourcecode.swift; path = UserLegalholdRequestEventProcessorTests.swift; sourceTree = "<group>"; };
 		CB7979122C738508006FBA58 /* WireTransportSupport.framework */ = {isa = PBXFileReference; explicitFileType = wrapper.framework; path = WireTransportSupport.framework; sourceTree = BUILT_PRODUCTS_DIR; };
 		CB7979152C738547006FBA58 /* TestSetup.swift */ = {isa = PBXFileReference; lastKnownFileType = sourcecode.swift; path = TestSetup.swift; sourceTree = "<group>"; };
 		EE0E117D2C2C4080004BBD29 /* TestError.swift */ = {isa = PBXFileReference; lastKnownFileType = sourcecode.swift; path = TestError.swift; sourceTree = "<group>"; };
@@ -397,11 +391,7 @@
 		C90E8B322C89EBA90017494F /* Event Processing */ = {
 			isa = PBXGroup;
 			children = (
-<<<<<<< HEAD
-				C9F691242C9ACEA3008CC41F /* UserEventProcessor */,
-=======
-				C9F691212C99D3AC008CC41F /* UserEventProcessor */,
->>>>>>> dedd3503
+				C9F911CC2C9D6AD50026B201 /* UserEventProcessor */,
 				C9F691182C987DC8008CC41F /* TeamEventProcessor */,
 			);
 			path = "Event Processing";
@@ -488,17 +478,11 @@
 			path = TeamEventProcessor;
 			sourceTree = "<group>";
 		};
-<<<<<<< HEAD
-		C9F691242C9ACEA3008CC41F /* UserEventProcessor */ = {
-			isa = PBXGroup;
-			children = (
-				C9F691252C9ACEC0008CC41F /* UserLegalholdRequestEventProcessorTests.swift */,
-=======
-		C9F691212C99D3AC008CC41F /* UserEventProcessor */ = {
-			isa = PBXGroup;
-			children = (
-				C9F691222C99D3C9008CC41F /* UserLegalHoldDisableEventProcessorTests.swift */,
->>>>>>> dedd3503
+		C9F911CC2C9D6AD50026B201 /* UserEventProcessor */ = {
+			isa = PBXGroup;
+			children = (
+				C9F911CA2C9D6AD50026B201 /* UserLegalHoldDisableEventProcessorTests.swift */,
+				C9F911CB2C9D6AD50026B201 /* UserLegalholdRequestEventProcessorTests.swift */,
 			);
 			path = UserEventProcessor;
 			sourceTree = "<group>";
@@ -899,14 +883,14 @@
 			buildActionMask = 2147483647;
 			files = (
 				C9F6911A2C987DC8008CC41F /* TeamMemberUpdateEventProcessorTests.swift in Sources */,
+				C9F911CE2C9D6AD50026B201 /* UserLegalholdRequestEventProcessorTests.swift in Sources */,
 				C93961932C91B15B00EA971A /* ConversationRepositoryTests.swift in Sources */,
 				C93961922C91B12800EA971A /* TestError.swift in Sources */,
 				EEC410262C60D48900E89394 /* SyncManagerTests.swift in Sources */,
 				EE57A7032C2994420096F242 /* UpdateEventsRepositoryTests.swift in Sources */,
 				C9E8A3C02C761EDD0093DD5C /* FeatureConfigRepositoryTests.swift in Sources */,
-				C9F691232C99D3C9008CC41F /* UserLegalHoldDisableEventProcessorTests.swift in Sources */,
+				C9F911CD2C9D6AD50026B201 /* UserLegalHoldDisableEventProcessorTests.swift in Sources */,
 				CB7979162C738547006FBA58 /* TestSetup.swift in Sources */,
-				C9F691262C9ACEC0008CC41F /* UserLegalholdRequestEventProcessorTests.swift in Sources */,
 				162356502C2B223100C6666C /* UserRepositoryTests.swift in Sources */,
 				EE3F97542C2ADC4C00668DF1 /* ProteusMessageDecryptorTests.swift in Sources */,
 				EE57A70B2C2A8BAA0096F242 /* UpdateEventDecryptorTests.swift in Sources */,
