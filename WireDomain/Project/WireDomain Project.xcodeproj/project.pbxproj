--- conflicted
+++ resolved
@@ -10,53 +10,49 @@
 		0163EE812C20D71C00B37260 /* WireDomain.docc in Sources */ = {isa = PBXBuildFile; fileRef = 01D0DCE92C1C8EA10076CB1C /* WireDomain.docc */; };
 		017F67942C207AA000B6E02D /* WireDomainSupport.framework in Frameworks */ = {isa = PBXBuildFile; fileRef = 017F67822C207A3200B6E02D /* WireDomainSupport.framework */; };
 		017F679C2C20801800B6E02D /* TeamRepositoryTests.swift in Sources */ = {isa = PBXBuildFile; fileRef = 017F67982C20801800B6E02D /* TeamRepositoryTests.swift */; };
-		017F67AA2C20802C00B6E02D /* TeamRepositoryError.swift in Sources */ = {isa = PBXBuildFile; fileRef = 017F67A02C20802300B6E02D /* TeamRepositoryError.swift */; };
-		017F67AB2C20802C00B6E02D /* ConnectionsRepositiory.swift in Sources */ = {isa = PBXBuildFile; fileRef = 017F679D2C20802300B6E02D /* ConnectionsRepositiory.swift */; };
-		017F67AC2C20802C00B6E02D /* TeamRepository.swift in Sources */ = {isa = PBXBuildFile; fileRef = 017F679F2C20802300B6E02D /* TeamRepository.swift */; };
-		017F67AD2C20802C00B6E02D /* ConnectionsRepositoryError.swift in Sources */ = {isa = PBXBuildFile; fileRef = 017F679E2C20802300B6E02D /* ConnectionsRepositoryError.swift */; };
 		017F67AF2C20803300B6E02D /* AutoMockable.generated.swift in Sources */ = {isa = PBXBuildFile; fileRef = 017F67A42C20802300B6E02D /* AutoMockable.generated.swift */; };
 		01D0DCB12C1C8C880076CB1C /* WireDomain.framework in Frameworks */ = {isa = PBXBuildFile; fileRef = 01D0DCA62C1C8C870076CB1C /* WireDomain.framework */; };
 		01D0DCC62C1C8CD90076CB1C /* WireTransport.framework in Frameworks */ = {isa = PBXBuildFile; fileRef = 01D0DCC52C1C8CD90076CB1C /* WireTransport.framework */; };
 		162356502C2B223100C6666C /* UserRepositoryTests.swift in Sources */ = {isa = PBXBuildFile; fileRef = 1623564F2C2B223100C6666C /* UserRepositoryTests.swift */; };
-		162356582C2C2F6100C6666C /* UserRepository.swift in Sources */ = {isa = PBXBuildFile; fileRef = 162356512C2B223B00C6666C /* UserRepository.swift */; };
-		162356592C2C2F8100C6666C /* UserRepositoryError.swift in Sources */ = {isa = PBXBuildFile; fileRef = 162356522C2B223B00C6666C /* UserRepositoryError.swift */; };
 		591B6E452C8B09BA009F8A7B /* WireDataModel.framework in Frameworks */ = {isa = PBXBuildFile; fileRef = 01D0DCC32C1C8CC20076CB1C /* WireDataModel.framework */; };
 		591B6E472C8B09BD009F8A7B /* WireDataModelSupport.framework in Frameworks */ = {isa = PBXBuildFile; fileRef = 01BDA5442C20762200636E50 /* WireDataModelSupport.framework */; };
-		591B6E4A2C8B09C1009F8A7B /* WireDomain.framework in Frameworks */ = {isa = PBXBuildFile; fileRef = 01D0DCA62C1C8C870076CB1C /* WireDomain.framework */; };
 		598D042D2C89C63100B64D71 /* WireFoundation in Frameworks */ = {isa = PBXBuildFile; productRef = 598D042C2C89C63100B64D71 /* WireFoundation */; };
 		59909A5E2C5BBEA8009C41DE /* WireAPI in Frameworks */ = {isa = PBXBuildFile; productRef = 59909A5D2C5BBEA8009C41DE /* WireAPI */; };
 		59909A692C5BC001009C41DE /* WireAPI in Frameworks */ = {isa = PBXBuildFile; productRef = 59909A682C5BC001009C41DE /* WireAPI */; };
 		59909A6D2C5BC08B009C41DE /* WireAPISupport in Frameworks */ = {isa = PBXBuildFile; productRef = 59909A6C2C5BC08B009C41DE /* WireAPISupport */; };
-<<<<<<< HEAD
-		59AAD2E32C763F6C0095E6C2 /* WireUtilitiesPackage in Frameworks */ = {isa = PBXBuildFile; productRef = 59AAD2E22C763F6C0095E6C2 /* WireUtilitiesPackage */; };
 		C90E8B352C89EBE50017494F /* TeamDeleteEventProcessorTests.swift in Sources */ = {isa = PBXBuildFile; fileRef = C90E8B342C89EBE50017494F /* TeamDeleteEventProcessorTests.swift */; };
-		C9E8A3AA2C7324D10093DD5C /* ConversationLabelsRepositoryError.swift in Sources */ = {isa = PBXBuildFile; fileRef = C9E8A3A92C7324D10093DD5C /* ConversationLabelsRepositoryError.swift */; };
-=======
-		C93961862C91B02800EA971A /* ConversationLabelsRepository.swift in Sources */ = {isa = PBXBuildFile; fileRef = C93961832C91B02800EA971A /* ConversationLabelsRepository.swift */; };
-		C93961872C91B02800EA971A /* ConversationLabelsRepositoryError.swift in Sources */ = {isa = PBXBuildFile; fileRef = C93961842C91B02800EA971A /* ConversationLabelsRepositoryError.swift */; };
-		C939618B2C91B03300EA971A /* FeatureConfigRepository.swift in Sources */ = {isa = PBXBuildFile; fileRef = C93961882C91B03300EA971A /* FeatureConfigRepository.swift */; };
-		C939618C2C91B03300EA971A /* FeatureConfigRepositoryError.swift in Sources */ = {isa = PBXBuildFile; fileRef = C93961892C91B03300EA971A /* FeatureConfigRepositoryError.swift */; };
-		C939618F2C91B03F00EA971A /* SelfUserProvider.swift in Sources */ = {isa = PBXBuildFile; fileRef = C939618D2C91B03F00EA971A /* SelfUserProvider.swift */; };
-		C93961912C91B05800EA971A /* FeatureConfigModelMappings.swift in Sources */ = {isa = PBXBuildFile; fileRef = C93961902C91B05800EA971A /* FeatureConfigModelMappings.swift */; };
 		C93961922C91B12800EA971A /* TestError.swift in Sources */ = {isa = PBXBuildFile; fileRef = EE0E117D2C2C4080004BBD29 /* TestError.swift */; };
 		C93961932C91B15B00EA971A /* ConversationRepositoryTests.swift in Sources */ = {isa = PBXBuildFile; fileRef = C9E8A3E72C7F6EA40093DD5C /* ConversationRepositoryTests.swift */; };
-		C9E0C9B12C91B25100CE6607 /* UserModelMappings.swift in Sources */ = {isa = PBXBuildFile; fileRef = 162356562C2B22A300C6666C /* UserModelMappings.swift */; };
-		C9E0C9B22C91B2F900CE6607 /* ConversationLocalStore.swift in Sources */ = {isa = PBXBuildFile; fileRef = C9E8A3D22C7CC2370093DD5C /* ConversationLocalStore.swift */; };
-		C9E0C9B32C91B2F900CE6607 /* ConversationLocalStore+Metadata.swift in Sources */ = {isa = PBXBuildFile; fileRef = C9E8A3E52C7F60910093DD5C /* ConversationLocalStore+Metadata.swift */; };
-		C9E0C9B42C91B2F900CE6607 /* ConversationLocalStore+MLS.swift in Sources */ = {isa = PBXBuildFile; fileRef = C9E8A3E12C7F5C870093DD5C /* ConversationLocalStore+MLS.swift */; };
-		C9E0C9B52C91B2F900CE6607 /* ConversationLocalStore+Group.swift in Sources */ = {isa = PBXBuildFile; fileRef = C9E8A3DF2C7F5BB90093DD5C /* ConversationLocalStore+Group.swift */; };
-		C9E0C9B62C91B2F900CE6607 /* ConversationLocalStore+Status.swift in Sources */ = {isa = PBXBuildFile; fileRef = C9E8A3DD2C7F5B5D0093DD5C /* ConversationLocalStore+Status.swift */; };
-		C9E0C9B72C91B31200CE6607 /* ConversationModelMappings.swift in Sources */ = {isa = PBXBuildFile; fileRef = C9E8A3D02C7C7D320093DD5C /* ConversationModelMappings.swift */; };
-		C9E0C9B82C91B32400CE6607 /* ConversationRepository.swift in Sources */ = {isa = PBXBuildFile; fileRef = C9E8A3CA2C7C78AE0093DD5C /* ConversationRepository.swift */; };
-		C9E0C9B92C91B32400CE6607 /* ConversationRepositoryError.swift in Sources */ = {isa = PBXBuildFile; fileRef = C9E8A3CC2C7C78B80093DD5C /* ConversationRepositoryError.swift */; };
+		C97BCCAA2C98704B004F2D0D /* WireDomain.framework in Frameworks */ = {isa = PBXBuildFile; fileRef = 01D0DCA62C1C8C870076CB1C /* WireDomain.framework */; };
+		C99322D22C986E3A0065E10F /* TeamRepository.swift in Sources */ = {isa = PBXBuildFile; fileRef = C99322B22C986E3A0065E10F /* TeamRepository.swift */; };
+		C99322D32C986E3A0065E10F /* TeamRepositoryError.swift in Sources */ = {isa = PBXBuildFile; fileRef = C99322B32C986E3A0065E10F /* TeamRepositoryError.swift */; };
+		C99322D42C986E3A0065E10F /* SelfUserProvider.swift in Sources */ = {isa = PBXBuildFile; fileRef = C99322B52C986E3A0065E10F /* SelfUserProvider.swift */; };
+		C99322D52C986E3A0065E10F /* UserModelMappings.swift in Sources */ = {isa = PBXBuildFile; fileRef = C99322B62C986E3A0065E10F /* UserModelMappings.swift */; };
+		C99322D62C986E3A0065E10F /* UserRepository.swift in Sources */ = {isa = PBXBuildFile; fileRef = C99322B72C986E3A0065E10F /* UserRepository.swift */; };
+		C99322D72C986E3A0065E10F /* UserRepositoryError.swift in Sources */ = {isa = PBXBuildFile; fileRef = C99322B82C986E3A0065E10F /* UserRepositoryError.swift */; };
+		C99322D82C986E3A0065E10F /* UpdateEventsRepository.swift in Sources */ = {isa = PBXBuildFile; fileRef = C99322BA2C986E3A0065E10F /* UpdateEventsRepository.swift */; };
+		C99322D92C986E3A0065E10F /* UpdateEventsRepositoryError.swift in Sources */ = {isa = PBXBuildFile; fileRef = C99322BB2C986E3A0065E10F /* UpdateEventsRepositoryError.swift */; };
+		C99322DB2C986E3A0065E10F /* FeatureConfigModelMappings.swift in Sources */ = {isa = PBXBuildFile; fileRef = C99322BF2C986E3A0065E10F /* FeatureConfigModelMappings.swift */; };
+		C99322DC2C986E3A0065E10F /* FeatureConfigRepository.swift in Sources */ = {isa = PBXBuildFile; fileRef = C99322C02C986E3A0065E10F /* FeatureConfigRepository.swift */; };
+		C99322DD2C986E3A0065E10F /* FeatureConfigRepositoryError.swift in Sources */ = {isa = PBXBuildFile; fileRef = C99322C12C986E3A0065E10F /* FeatureConfigRepositoryError.swift */; };
+		C99322DE2C986E3A0065E10F /* ConversationLocalStore.swift in Sources */ = {isa = PBXBuildFile; fileRef = C99322C32C986E3A0065E10F /* ConversationLocalStore.swift */; };
+		C99322DF2C986E3A0065E10F /* ConversationLocalStore+Group.swift in Sources */ = {isa = PBXBuildFile; fileRef = C99322C42C986E3A0065E10F /* ConversationLocalStore+Group.swift */; };
+		C99322E02C986E3A0065E10F /* ConversationLocalStore+Metadata.swift in Sources */ = {isa = PBXBuildFile; fileRef = C99322C52C986E3A0065E10F /* ConversationLocalStore+Metadata.swift */; };
+		C99322E12C986E3A0065E10F /* ConversationLocalStore+MLS.swift in Sources */ = {isa = PBXBuildFile; fileRef = C99322C62C986E3A0065E10F /* ConversationLocalStore+MLS.swift */; };
+		C99322E22C986E3A0065E10F /* ConversationLocalStore+Status.swift in Sources */ = {isa = PBXBuildFile; fileRef = C99322C72C986E3A0065E10F /* ConversationLocalStore+Status.swift */; };
+		C99322E32C986E3A0065E10F /* ConversationModelMappings.swift in Sources */ = {isa = PBXBuildFile; fileRef = C99322C82C986E3A0065E10F /* ConversationModelMappings.swift */; };
+		C99322E42C986E3A0065E10F /* ConversationRepository.swift in Sources */ = {isa = PBXBuildFile; fileRef = C99322C92C986E3A0065E10F /* ConversationRepository.swift */; };
+		C99322E52C986E3A0065E10F /* ConversationRepositoryError.swift in Sources */ = {isa = PBXBuildFile; fileRef = C99322CA2C986E3A0065E10F /* ConversationRepositoryError.swift */; };
+		C99322E62C986E3A0065E10F /* ConnectionsRepositiory.swift in Sources */ = {isa = PBXBuildFile; fileRef = C99322CC2C986E3A0065E10F /* ConnectionsRepositiory.swift */; };
+		C99322E72C986E3A0065E10F /* ConnectionsRepositoryError.swift in Sources */ = {isa = PBXBuildFile; fileRef = C99322CD2C986E3A0065E10F /* ConnectionsRepositoryError.swift */; };
+		C99322E82C986E3A0065E10F /* ConversationLabelsRepository.swift in Sources */ = {isa = PBXBuildFile; fileRef = C99322CF2C986E3A0065E10F /* ConversationLabelsRepository.swift */; };
+		C99322E92C986E3A0065E10F /* ConversationLabelsRepositoryError.swift in Sources */ = {isa = PBXBuildFile; fileRef = C99322D02C986E3A0065E10F /* ConversationLabelsRepositoryError.swift */; };
 		C9E0C9BB2C91B76F00CE6607 /* WireTestingPackage in Frameworks */ = {isa = PBXBuildFile; productRef = C9E0C9BA2C91B76F00CE6607 /* WireTestingPackage */; };
->>>>>>> d5940fa4
 		C9E8A3AE2C73878B0093DD5C /* ConnectionsRepositoryTests.swift in Sources */ = {isa = PBXBuildFile; fileRef = C9E8A3AD2C73878B0093DD5C /* ConnectionsRepositoryTests.swift */; };
 		C9E8A3B72C749F2A0093DD5C /* ConversationLabelsRepositoryTests.swift in Sources */ = {isa = PBXBuildFile; fileRef = C9E8A3B62C749F2A0093DD5C /* ConversationLabelsRepositoryTests.swift */; };
 		C9E8A3C02C761EDD0093DD5C /* FeatureConfigRepositoryTests.swift in Sources */ = {isa = PBXBuildFile; fileRef = C9E8A3BF2C761EDD0093DD5C /* FeatureConfigRepositoryTests.swift */; };
 		CB7979132C738508006FBA58 /* WireTransportSupport.framework in Frameworks */ = {isa = PBXBuildFile; fileRef = CB7979122C738508006FBA58 /* WireTransportSupport.framework */; };
 		CB7979162C738547006FBA58 /* TestSetup.swift in Sources */ = {isa = PBXBuildFile; fileRef = CB7979152C738547006FBA58 /* TestSetup.swift */; };
-		EE0E11802C2C40D1004BBD29 /* UpdateEventsRepositoryError.swift in Sources */ = {isa = PBXBuildFile; fileRef = EE0E117F2C2C40D1004BBD29 /* UpdateEventsRepositoryError.swift */; };
 		EE368CCE2C2DAA87009DBAB0 /* ConversationEventProcessor.swift in Sources */ = {isa = PBXBuildFile; fileRef = EE368CC72C2DAA87009DBAB0 /* ConversationEventProcessor.swift */; };
 		EE368CCF2C2DAA87009DBAB0 /* FeatureConfigEventProcessor.swift in Sources */ = {isa = PBXBuildFile; fileRef = EE368CC82C2DAA87009DBAB0 /* FeatureConfigEventProcessor.swift */; };
 		EE368CD02C2DAA87009DBAB0 /* FederationEventProcessor.swift in Sources */ = {isa = PBXBuildFile; fileRef = EE368CC92C2DAA87009DBAB0 /* FederationEventProcessor.swift */; };
@@ -64,7 +60,6 @@
 		EE368CD22C2DAA87009DBAB0 /* UpdateEventProcessor.swift in Sources */ = {isa = PBXBuildFile; fileRef = EE368CCB2C2DAA87009DBAB0 /* UpdateEventProcessor.swift */; };
 		EE368CD32C2DAA87009DBAB0 /* UserEventProcessor.swift in Sources */ = {isa = PBXBuildFile; fileRef = EE368CCC2C2DAA87009DBAB0 /* UserEventProcessor.swift */; };
 		EE3F97542C2ADC4C00668DF1 /* ProteusMessageDecryptorTests.swift in Sources */ = {isa = PBXBuildFile; fileRef = EE3F97532C2ADC4C00668DF1 /* ProteusMessageDecryptorTests.swift */; };
-		EE57A6FB2C298EC90096F242 /* UpdateEventsRepository.swift in Sources */ = {isa = PBXBuildFile; fileRef = EE57A6FA2C298EC90096F242 /* UpdateEventsRepository.swift */; };
 		EE57A6FE2C298F380096F242 /* UpdateEventDecryptor.swift in Sources */ = {isa = PBXBuildFile; fileRef = EE57A6FD2C298F380096F242 /* UpdateEventDecryptor.swift */; };
 		EE57A7002C298F630096F242 /* ProteusMessageDecryptor.swift in Sources */ = {isa = PBXBuildFile; fileRef = EE57A6FF2C298F630096F242 /* ProteusMessageDecryptor.swift */; };
 		EE57A7032C2994420096F242 /* UpdateEventsRepositoryTests.swift in Sources */ = {isa = PBXBuildFile; fileRef = EE57A7022C2994420096F242 /* UpdateEventsRepositoryTests.swift */; };
@@ -146,24 +141,38 @@
 		162356512C2B223B00C6666C /* UserRepository.swift */ = {isa = PBXFileReference; fileEncoding = 4; lastKnownFileType = sourcecode.swift; path = UserRepository.swift; sourceTree = "<group>"; };
 		162356522C2B223B00C6666C /* UserRepositoryError.swift */ = {isa = PBXFileReference; fileEncoding = 4; lastKnownFileType = sourcecode.swift; path = UserRepositoryError.swift; sourceTree = "<group>"; };
 		162356562C2B22A300C6666C /* UserModelMappings.swift */ = {isa = PBXFileReference; fileEncoding = 4; lastKnownFileType = sourcecode.swift; path = UserModelMappings.swift; sourceTree = "<group>"; };
-<<<<<<< HEAD
 		C90E8B342C89EBE50017494F /* TeamDeleteEventProcessorTests.swift */ = {isa = PBXFileReference; lastKnownFileType = sourcecode.swift; path = TeamDeleteEventProcessorTests.swift; sourceTree = "<group>"; };
-=======
 		C93961832C91B02800EA971A /* ConversationLabelsRepository.swift */ = {isa = PBXFileReference; fileEncoding = 4; lastKnownFileType = sourcecode.swift; path = ConversationLabelsRepository.swift; sourceTree = "<group>"; };
 		C93961842C91B02800EA971A /* ConversationLabelsRepositoryError.swift */ = {isa = PBXFileReference; fileEncoding = 4; lastKnownFileType = sourcecode.swift; path = ConversationLabelsRepositoryError.swift; sourceTree = "<group>"; };
 		C93961882C91B03300EA971A /* FeatureConfigRepository.swift */ = {isa = PBXFileReference; fileEncoding = 4; lastKnownFileType = sourcecode.swift; path = FeatureConfigRepository.swift; sourceTree = "<group>"; };
 		C93961892C91B03300EA971A /* FeatureConfigRepositoryError.swift */ = {isa = PBXFileReference; fileEncoding = 4; lastKnownFileType = sourcecode.swift; path = FeatureConfigRepositoryError.swift; sourceTree = "<group>"; };
 		C939618D2C91B03F00EA971A /* SelfUserProvider.swift */ = {isa = PBXFileReference; fileEncoding = 4; lastKnownFileType = sourcecode.swift; path = SelfUserProvider.swift; sourceTree = "<group>"; };
 		C93961902C91B05800EA971A /* FeatureConfigModelMappings.swift */ = {isa = PBXFileReference; lastKnownFileType = sourcecode.swift; path = FeatureConfigModelMappings.swift; sourceTree = "<group>"; };
-		C9534FD52C91899100C99CEE /* UserModelMappings.swift */ = {isa = PBXFileReference; fileEncoding = 4; lastKnownFileType = sourcecode.swift; path = UserModelMappings.swift; sourceTree = "<group>"; };
->>>>>>> d5940fa4
-		C9E8A3A92C7324D10093DD5C /* ConversationLabelsRepositoryError.swift */ = {isa = PBXFileReference; lastKnownFileType = sourcecode.swift; path = ConversationLabelsRepositoryError.swift; sourceTree = "<group>"; };
+		C99322B22C986E3A0065E10F /* TeamRepository.swift */ = {isa = PBXFileReference; fileEncoding = 4; lastKnownFileType = sourcecode.swift; path = TeamRepository.swift; sourceTree = "<group>"; };
+		C99322B32C986E3A0065E10F /* TeamRepositoryError.swift */ = {isa = PBXFileReference; fileEncoding = 4; lastKnownFileType = sourcecode.swift; path = TeamRepositoryError.swift; sourceTree = "<group>"; };
+		C99322B52C986E3A0065E10F /* SelfUserProvider.swift */ = {isa = PBXFileReference; fileEncoding = 4; lastKnownFileType = sourcecode.swift; path = SelfUserProvider.swift; sourceTree = "<group>"; };
+		C99322B62C986E3A0065E10F /* UserModelMappings.swift */ = {isa = PBXFileReference; fileEncoding = 4; lastKnownFileType = sourcecode.swift; path = UserModelMappings.swift; sourceTree = "<group>"; };
+		C99322B72C986E3A0065E10F /* UserRepository.swift */ = {isa = PBXFileReference; fileEncoding = 4; lastKnownFileType = sourcecode.swift; path = UserRepository.swift; sourceTree = "<group>"; };
+		C99322B82C986E3A0065E10F /* UserRepositoryError.swift */ = {isa = PBXFileReference; fileEncoding = 4; lastKnownFileType = sourcecode.swift; path = UserRepositoryError.swift; sourceTree = "<group>"; };
+		C99322BA2C986E3A0065E10F /* UpdateEventsRepository.swift */ = {isa = PBXFileReference; fileEncoding = 4; lastKnownFileType = sourcecode.swift; path = UpdateEventsRepository.swift; sourceTree = "<group>"; };
+		C99322BB2C986E3A0065E10F /* UpdateEventsRepositoryError.swift */ = {isa = PBXFileReference; fileEncoding = 4; lastKnownFileType = sourcecode.swift; path = UpdateEventsRepositoryError.swift; sourceTree = "<group>"; };
+		C99322BF2C986E3A0065E10F /* FeatureConfigModelMappings.swift */ = {isa = PBXFileReference; fileEncoding = 4; lastKnownFileType = sourcecode.swift; path = FeatureConfigModelMappings.swift; sourceTree = "<group>"; };
+		C99322C02C986E3A0065E10F /* FeatureConfigRepository.swift */ = {isa = PBXFileReference; fileEncoding = 4; lastKnownFileType = sourcecode.swift; path = FeatureConfigRepository.swift; sourceTree = "<group>"; };
+		C99322C12C986E3A0065E10F /* FeatureConfigRepositoryError.swift */ = {isa = PBXFileReference; fileEncoding = 4; lastKnownFileType = sourcecode.swift; path = FeatureConfigRepositoryError.swift; sourceTree = "<group>"; };
+		C99322C32C986E3A0065E10F /* ConversationLocalStore.swift */ = {isa = PBXFileReference; fileEncoding = 4; lastKnownFileType = sourcecode.swift; path = ConversationLocalStore.swift; sourceTree = "<group>"; };
+		C99322C42C986E3A0065E10F /* ConversationLocalStore+Group.swift */ = {isa = PBXFileReference; fileEncoding = 4; lastKnownFileType = sourcecode.swift; path = "ConversationLocalStore+Group.swift"; sourceTree = "<group>"; };
+		C99322C52C986E3A0065E10F /* ConversationLocalStore+Metadata.swift */ = {isa = PBXFileReference; fileEncoding = 4; lastKnownFileType = sourcecode.swift; path = "ConversationLocalStore+Metadata.swift"; sourceTree = "<group>"; };
+		C99322C62C986E3A0065E10F /* ConversationLocalStore+MLS.swift */ = {isa = PBXFileReference; fileEncoding = 4; lastKnownFileType = sourcecode.swift; path = "ConversationLocalStore+MLS.swift"; sourceTree = "<group>"; };
+		C99322C72C986E3A0065E10F /* ConversationLocalStore+Status.swift */ = {isa = PBXFileReference; fileEncoding = 4; lastKnownFileType = sourcecode.swift; path = "ConversationLocalStore+Status.swift"; sourceTree = "<group>"; };
+		C99322C82C986E3A0065E10F /* ConversationModelMappings.swift */ = {isa = PBXFileReference; fileEncoding = 4; lastKnownFileType = sourcecode.swift; path = ConversationModelMappings.swift; sourceTree = "<group>"; };
+		C99322C92C986E3A0065E10F /* ConversationRepository.swift */ = {isa = PBXFileReference; fileEncoding = 4; lastKnownFileType = sourcecode.swift; path = ConversationRepository.swift; sourceTree = "<group>"; };
+		C99322CA2C986E3A0065E10F /* ConversationRepositoryError.swift */ = {isa = PBXFileReference; fileEncoding = 4; lastKnownFileType = sourcecode.swift; path = ConversationRepositoryError.swift; sourceTree = "<group>"; };
+		C99322CC2C986E3A0065E10F /* ConnectionsRepositiory.swift */ = {isa = PBXFileReference; fileEncoding = 4; lastKnownFileType = sourcecode.swift; path = ConnectionsRepositiory.swift; sourceTree = "<group>"; };
+		C99322CD2C986E3A0065E10F /* ConnectionsRepositoryError.swift */ = {isa = PBXFileReference; fileEncoding = 4; lastKnownFileType = sourcecode.swift; path = ConnectionsRepositoryError.swift; sourceTree = "<group>"; };
+		C99322CF2C986E3A0065E10F /* ConversationLabelsRepository.swift */ = {isa = PBXFileReference; fileEncoding = 4; lastKnownFileType = sourcecode.swift; path = ConversationLabelsRepository.swift; sourceTree = "<group>"; };
+		C99322D02C986E3A0065E10F /* ConversationLabelsRepositoryError.swift */ = {isa = PBXFileReference; fileEncoding = 4; lastKnownFileType = sourcecode.swift; path = ConversationLabelsRepositoryError.swift; sourceTree = "<group>"; };
 		C9E8A3AD2C73878B0093DD5C /* ConnectionsRepositoryTests.swift */ = {isa = PBXFileReference; lastKnownFileType = sourcecode.swift; path = ConnectionsRepositoryTests.swift; sourceTree = "<group>"; };
-		C9E8A3B42C738F0A0093DD5C /* ConversationLabelsRepository.swift */ = {isa = PBXFileReference; lastKnownFileType = sourcecode.swift; path = ConversationLabelsRepository.swift; sourceTree = "<group>"; };
 		C9E8A3B62C749F2A0093DD5C /* ConversationLabelsRepositoryTests.swift */ = {isa = PBXFileReference; fileEncoding = 4; lastKnownFileType = sourcecode.swift; path = ConversationLabelsRepositoryTests.swift; sourceTree = "<group>"; };
-		C9E8A3B82C74C7540093DD5C /* FeatureConfigRepository.swift */ = {isa = PBXFileReference; lastKnownFileType = sourcecode.swift; path = FeatureConfigRepository.swift; sourceTree = "<group>"; };
-		C9E8A3BA2C75D1090093DD5C /* FeatureConfigModelMappings.swift */ = {isa = PBXFileReference; lastKnownFileType = sourcecode.swift; path = FeatureConfigModelMappings.swift; sourceTree = "<group>"; };
-		C9E8A3BD2C761E1A0093DD5C /* FeatureConfigRepositoryError.swift */ = {isa = PBXFileReference; lastKnownFileType = sourcecode.swift; path = FeatureConfigRepositoryError.swift; sourceTree = "<group>"; };
 		C9E8A3BF2C761EDD0093DD5C /* FeatureConfigRepositoryTests.swift */ = {isa = PBXFileReference; lastKnownFileType = sourcecode.swift; path = FeatureConfigRepositoryTests.swift; sourceTree = "<group>"; };
 		C9E8A3CA2C7C78AE0093DD5C /* ConversationRepository.swift */ = {isa = PBXFileReference; lastKnownFileType = sourcecode.swift; path = ConversationRepository.swift; sourceTree = "<group>"; };
 		C9E8A3CC2C7C78B80093DD5C /* ConversationRepositoryError.swift */ = {isa = PBXFileReference; lastKnownFileType = sourcecode.swift; path = ConversationRepositoryError.swift; sourceTree = "<group>"; };
@@ -234,8 +243,8 @@
 			isa = PBXFrameworksBuildPhase;
 			buildActionMask = 2147483647;
 			files = (
+				C97BCCAA2C98704B004F2D0D /* WireDomain.framework in Frameworks */,
 				59909A692C5BC001009C41DE /* WireAPI in Frameworks */,
-				591B6E4A2C8B09C1009F8A7B /* WireDomain.framework in Frameworks */,
 			);
 			runOnlyForDeploymentPostprocessing = 0;
 		};
@@ -296,14 +305,13 @@
 		017F67A22C20802300B6E02D /* Repositories */ = {
 			isa = PBXGroup;
 			children = (
-				C939618A2C91B03300EA971A /* FeatureConfig */,
-				C9E8A3D72C7CCA990093DD5C /* User */,
-				C939618E2C91B03F00EA971A /* SelfUser */,
-				C93961852C91B02800EA971A /* ConversationsLabels */,
-				C9E8A3D62C7CCA810093DD5C /* Conversations */,
-				C9E8A3D82C7CCAA80093DD5C /* Connections */,
-				C9E8A3DA2C7CCAC40093DD5C /* Team */,
-				C9E8A3D92C7CCABB0093DD5C /* UpdateEvents */,
+				C99322CE2C986E3A0065E10F /* Connections */,
+				C99322CB2C986E3A0065E10F /* Conversations */,
+				C99322D12C986E3A0065E10F /* ConversationsLabels */,
+				C99322C22C986E3A0065E10F /* FeatureConfig */,
+				C99322B42C986E3A0065E10F /* Team */,
+				C99322BC2C986E3A0065E10F /* UpdateEvents */,
+				C99322B92C986E3A0065E10F /* User */,
 			);
 			path = Repositories;
 			sourceTree = "<group>";
@@ -354,7 +362,7 @@
 				01D0DCE92C1C8EA10076CB1C /* WireDomain.docc */,
 				01D0DCA72C1C8C870076CB1C /* Products */,
 				01D0DCC02C1C8CBA0076CB1C /* Frameworks */,
-				C93961822C91AFAE00EA971A /* Recovered References */,
+				C99322B02C986E080065E10F /* Recovered References */,
 			);
 			sourceTree = "<group>";
 		};
@@ -398,7 +406,6 @@
 			path = ../Tests;
 			sourceTree = "<group>";
 		};
-<<<<<<< HEAD
 		C90E8B322C89EBA90017494F /* Event Processing */ = {
 			isa = PBXGroup;
 			children = (
@@ -413,98 +420,108 @@
 				C90E8B342C89EBE50017494F /* TeamDeleteEventProcessorTests.swift */,
 			);
 			path = TeamEventProcessor;
-=======
-		C93961822C91AFAE00EA971A /* Recovered References */ = {
-			isa = PBXGroup;
-			children = (
-				C9E8A3A92C7324D10093DD5C /* ConversationLabelsRepositoryError.swift */,
-				C9534FD52C91899100C99CEE /* UserModelMappings.swift */,
-				C9E8A3B82C74C7540093DD5C /* FeatureConfigRepository.swift */,
-				C9E8A3BD2C761E1A0093DD5C /* FeatureConfigRepositoryError.swift */,
-				C9E8A3B42C738F0A0093DD5C /* ConversationLabelsRepository.swift */,
-				C9E8A3BA2C75D1090093DD5C /* FeatureConfigModelMappings.swift */,
-			);
-			name = "Recovered References";
-			sourceTree = "<group>";
-		};
-		C93961852C91B02800EA971A /* ConversationsLabels */ = {
-			isa = PBXGroup;
-			children = (
-				C93961832C91B02800EA971A /* ConversationLabelsRepository.swift */,
-				C93961842C91B02800EA971A /* ConversationLabelsRepositoryError.swift */,
-			);
-			path = ConversationsLabels;
-			sourceTree = "<group>";
-		};
-		C939618A2C91B03300EA971A /* FeatureConfig */ = {
-			isa = PBXGroup;
-			children = (
-				C93961902C91B05800EA971A /* FeatureConfigModelMappings.swift */,
-				C93961882C91B03300EA971A /* FeatureConfigRepository.swift */,
-				C93961892C91B03300EA971A /* FeatureConfigRepositoryError.swift */,
-			);
-			path = FeatureConfig;
-			sourceTree = "<group>";
-		};
-		C939618E2C91B03F00EA971A /* SelfUser */ = {
-			isa = PBXGroup;
-			children = (
-				C939618D2C91B03F00EA971A /* SelfUserProvider.swift */,
-			);
-			path = SelfUser;
-			sourceTree = "<group>";
-		};
-		C9E8A3D62C7CCA810093DD5C /* Conversations */ = {
-			isa = PBXGroup;
-			children = (
-				C9E8A3D02C7C7D320093DD5C /* ConversationModelMappings.swift */,
+			sourceTree = "<group>";
+		};
+		C99322B02C986E080065E10F /* Recovered References */ = {
+			isa = PBXGroup;
+			children = (
 				C9E8A3CA2C7C78AE0093DD5C /* ConversationRepository.swift */,
 				C9E8A3CC2C7C78B80093DD5C /* ConversationRepositoryError.swift */,
+				C9E8A3D02C7C7D320093DD5C /* ConversationModelMappings.swift */,
 				C9E8A3D22C7CC2370093DD5C /* ConversationLocalStore.swift */,
 				C9E8A3E52C7F60910093DD5C /* ConversationLocalStore+Metadata.swift */,
 				C9E8A3E12C7F5C870093DD5C /* ConversationLocalStore+MLS.swift */,
 				C9E8A3DF2C7F5BB90093DD5C /* ConversationLocalStore+Group.swift */,
 				C9E8A3DD2C7F5B5D0093DD5C /* ConversationLocalStore+Status.swift */,
-			);
-			path = Conversations;
-			sourceTree = "<group>";
-		};
-		C9E8A3D72C7CCA990093DD5C /* User */ = {
-			isa = PBXGroup;
-			children = (
+				162356562C2B22A300C6666C /* UserModelMappings.swift */,
+				C93961842C91B02800EA971A /* ConversationLabelsRepositoryError.swift */,
+				C93961902C91B05800EA971A /* FeatureConfigModelMappings.swift */,
+				C93961882C91B03300EA971A /* FeatureConfigRepository.swift */,
+				017F67A02C20802300B6E02D /* TeamRepositoryError.swift */,
+				C93961892C91B03300EA971A /* FeatureConfigRepositoryError.swift */,
+				017F679D2C20802300B6E02D /* ConnectionsRepositiory.swift */,
+				EE0E117F2C2C40D1004BBD29 /* UpdateEventsRepositoryError.swift */,
+				017F679F2C20802300B6E02D /* TeamRepository.swift */,
+				017F679E2C20802300B6E02D /* ConnectionsRepositoryError.swift */,
 				162356512C2B223B00C6666C /* UserRepository.swift */,
 				162356522C2B223B00C6666C /* UserRepositoryError.swift */,
-				162356562C2B22A300C6666C /* UserModelMappings.swift */,
+				C93961832C91B02800EA971A /* ConversationLabelsRepository.swift */,
+				C939618D2C91B03F00EA971A /* SelfUserProvider.swift */,
+				EE57A6FA2C298EC90096F242 /* UpdateEventsRepository.swift */,
+			);
+			name = "Recovered References";
+			sourceTree = "<group>";
+		};
+		C99322B42C986E3A0065E10F /* Team */ = {
+			isa = PBXGroup;
+			children = (
+				C99322B22C986E3A0065E10F /* TeamRepository.swift */,
+				C99322B32C986E3A0065E10F /* TeamRepositoryError.swift */,
+			);
+			path = Team;
+			sourceTree = "<group>";
+		};
+		C99322B92C986E3A0065E10F /* User */ = {
+			isa = PBXGroup;
+			children = (
+				C99322B52C986E3A0065E10F /* SelfUserProvider.swift */,
+				C99322B62C986E3A0065E10F /* UserModelMappings.swift */,
+				C99322B72C986E3A0065E10F /* UserRepository.swift */,
+				C99322B82C986E3A0065E10F /* UserRepositoryError.swift */,
 			);
 			path = User;
 			sourceTree = "<group>";
 		};
-		C9E8A3D82C7CCAA80093DD5C /* Connections */ = {
-			isa = PBXGroup;
-			children = (
-				017F679D2C20802300B6E02D /* ConnectionsRepositiory.swift */,
-				017F679E2C20802300B6E02D /* ConnectionsRepositoryError.swift */,
+		C99322BC2C986E3A0065E10F /* UpdateEvents */ = {
+			isa = PBXGroup;
+			children = (
+				C99322BA2C986E3A0065E10F /* UpdateEventsRepository.swift */,
+				C99322BB2C986E3A0065E10F /* UpdateEventsRepositoryError.swift */,
+			);
+			path = UpdateEvents;
+			sourceTree = "<group>";
+		};
+		C99322C22C986E3A0065E10F /* FeatureConfig */ = {
+			isa = PBXGroup;
+			children = (
+				C99322BF2C986E3A0065E10F /* FeatureConfigModelMappings.swift */,
+				C99322C02C986E3A0065E10F /* FeatureConfigRepository.swift */,
+				C99322C12C986E3A0065E10F /* FeatureConfigRepositoryError.swift */,
+			);
+			path = FeatureConfig;
+			sourceTree = "<group>";
+		};
+		C99322CB2C986E3A0065E10F /* Conversations */ = {
+			isa = PBXGroup;
+			children = (
+				C99322C32C986E3A0065E10F /* ConversationLocalStore.swift */,
+				C99322C42C986E3A0065E10F /* ConversationLocalStore+Group.swift */,
+				C99322C52C986E3A0065E10F /* ConversationLocalStore+Metadata.swift */,
+				C99322C62C986E3A0065E10F /* ConversationLocalStore+MLS.swift */,
+				C99322C72C986E3A0065E10F /* ConversationLocalStore+Status.swift */,
+				C99322C82C986E3A0065E10F /* ConversationModelMappings.swift */,
+				C99322C92C986E3A0065E10F /* ConversationRepository.swift */,
+				C99322CA2C986E3A0065E10F /* ConversationRepositoryError.swift */,
+			);
+			path = Conversations;
+			sourceTree = "<group>";
+		};
+		C99322CE2C986E3A0065E10F /* Connections */ = {
+			isa = PBXGroup;
+			children = (
+				C99322CC2C986E3A0065E10F /* ConnectionsRepositiory.swift */,
+				C99322CD2C986E3A0065E10F /* ConnectionsRepositoryError.swift */,
 			);
 			path = Connections;
 			sourceTree = "<group>";
 		};
-		C9E8A3D92C7CCABB0093DD5C /* UpdateEvents */ = {
-			isa = PBXGroup;
-			children = (
-				EE57A6FA2C298EC90096F242 /* UpdateEventsRepository.swift */,
-				EE0E117F2C2C40D1004BBD29 /* UpdateEventsRepositoryError.swift */,
-			);
-			path = UpdateEvents;
-			sourceTree = "<group>";
-		};
-		C9E8A3DA2C7CCAC40093DD5C /* Team */ = {
-			isa = PBXGroup;
-			children = (
-				017F679F2C20802300B6E02D /* TeamRepository.swift */,
-				017F67A02C20802300B6E02D /* TeamRepositoryError.swift */,
-			);
-			path = Team;
->>>>>>> d5940fa4
+		C99322D12C986E3A0065E10F /* ConversationsLabels */ = {
+			isa = PBXGroup;
+			children = (
+				C99322CF2C986E3A0065E10F /* ConversationLabelsRepository.swift */,
+				C99322D02C986E3A0065E10F /* ConversationLabelsRepositoryError.swift */,
+			);
+			path = ConversationsLabels;
 			sourceTree = "<group>";
 		};
 		EE0E117C2C2C4076004BBD29 /* Helpers */ = {
@@ -827,73 +844,73 @@
 			isa = PBXSourcesBuildPhase;
 			buildActionMask = 2147483647;
 			files = (
-				C9E0C9B82C91B32400CE6607 /* ConversationRepository.swift in Sources */,
-				C9E0C9B92C91B32400CE6607 /* ConversationRepositoryError.swift in Sources */,
-				C9E0C9B72C91B31200CE6607 /* ConversationModelMappings.swift in Sources */,
-				C9E0C9B22C91B2F900CE6607 /* ConversationLocalStore.swift in Sources */,
-				C9E0C9B32C91B2F900CE6607 /* ConversationLocalStore+Metadata.swift in Sources */,
-				C9E0C9B42C91B2F900CE6607 /* ConversationLocalStore+MLS.swift in Sources */,
-				C9E0C9B52C91B2F900CE6607 /* ConversationLocalStore+Group.swift in Sources */,
-				C9E0C9B62C91B2F900CE6607 /* ConversationLocalStore+Status.swift in Sources */,
-				C9E0C9B12C91B25100CE6607 /* UserModelMappings.swift in Sources */,
-				C93961872C91B02800EA971A /* ConversationLabelsRepositoryError.swift in Sources */,
+				C99322D22C986E3A0065E10F /* TeamRepository.swift in Sources */,
 				EEAD0A042C46775700CC8658 /* ConversationMLSWelcomeEventProcessor.swift in Sources */,
-				C93961912C91B05800EA971A /* FeatureConfigModelMappings.swift in Sources */,
+				C99322DD2C986E3A0065E10F /* FeatureConfigRepositoryError.swift in Sources */,
+				C99322E72C986E3A0065E10F /* ConnectionsRepositoryError.swift in Sources */,
 				EEAD0A362C46BBA600CC8658 /* FeatureConfigUpdateEventProcessor.swift in Sources */,
 				EE57A7002C298F630096F242 /* ProteusMessageDecryptor.swift in Sources */,
 				EE368CD02C2DAA87009DBAB0 /* FederationEventProcessor.swift in Sources */,
 				EEAD09FA2C46773300CC8658 /* ConversationMemberJoinEventProcessor.swift in Sources */,
+				C99322E12C986E3A0065E10F /* ConversationLocalStore+MLS.swift in Sources */,
+				C99322D52C986E3A0065E10F /* UserModelMappings.swift in Sources */,
 				EEAD0A022C46774F00CC8658 /* ConversationMLSMessageAddEventProcessor.swift in Sources */,
-				C939618B2C91B03300EA971A /* FeatureConfigRepository.swift in Sources */,
 				EE368CCE2C2DAA87009DBAB0 /* ConversationEventProcessor.swift in Sources */,
 				EEAD0A2C2C46AF9200CC8658 /* UserPushRemoveEventProcessor.swift in Sources */,
-				017F67AA2C20802C00B6E02D /* TeamRepositoryError.swift in Sources */,
-				C939618C2C91B03300EA971A /* FeatureConfigRepositoryError.swift in Sources */,
 				0163EE812C20D71C00B37260 /* WireDomain.docc in Sources */,
 				EEAD0A2E2C46B01900CC8658 /* UserUpdateEventProcessor.swift in Sources */,
 				EEAD0A2A2C46AEB600CC8658 /* UserPropertiesDeleteEventProcessor.swift in Sources */,
+				C99322D42C986E3A0065E10F /* SelfUserProvider.swift in Sources */,
 				EEAD0A332C46B99800CC8658 /* FederationDeleteEventProcessor.swift in Sources */,
-				017F67AB2C20802C00B6E02D /* ConnectionsRepositiory.swift in Sources */,
+				C99322E42C986E3A0065E10F /* ConversationRepository.swift in Sources */,
+				C99322E02C986E3A0065E10F /* ConversationLocalStore+Metadata.swift in Sources */,
 				EEAD0A062C46775D00CC8658 /* ConversationProteusMessageAddEventProcessor.swift in Sources */,
 				EEAD0A282C46AE6400CC8658 /* UserPropertiesSetEventProcessor.swift in Sources */,
+				C99322E32C986E3A0065E10F /* ConversationModelMappings.swift in Sources */,
 				EEAD09FC2C46773900CC8658 /* ConversationMemberLeaveEventProcessor.swift in Sources */,
 				EE57A7082C2A8B740096F242 /* ProteusMessageDecryptorError.swift in Sources */,
 				EEAD0A1A2C46A92000CC8658 /* UserClientRemoveEventProcessor.swift in Sources */,
 				EEAD0A0A2C46776B00CC8658 /* ConversationReceiptModeUpdateEventProcessor.swift in Sources */,
+				C99322D62C986E3A0065E10F /* UserRepository.swift in Sources */,
 				EEAD0A002C46774900CC8658 /* ConversationMessageTimerUpdateEventProcessor.swift in Sources */,
 				EEAD0A182C46A88D00CC8658 /* UserClientAddEventProcessor.swift in Sources */,
-				EE0E11802C2C40D1004BBD29 /* UpdateEventsRepositoryError.swift in Sources */,
-				017F67AC2C20802C00B6E02D /* TeamRepository.swift in Sources */,
+				C99322DC2C986E3A0065E10F /* FeatureConfigRepository.swift in Sources */,
+				C99322E22C986E3A0065E10F /* ConversationLocalStore+Status.swift in Sources */,
 				EEAD0A0E2C46777800CC8658 /* ConversationTypingEventProcessor.swift in Sources */,
+				C99322D92C986E3A0065E10F /* UpdateEventsRepositoryError.swift in Sources */,
 				EEAD0A1E2C46AAF300CC8658 /* UserContactJoinEventProcessor.swift in Sources */,
 				EEAD0A202C46AB8700CC8658 /* UserDeleteEventProcessor.swift in Sources */,
 				EEAD0A152C46A3AB00CC8658 /* TeamDeleteEventProcessor.swift in Sources */,
 				EEAD0A312C46B98D00CC8658 /* FederationConnectionRemovedEventProcessor.swift in Sources */,
 				EEAD09F62C46772000CC8658 /* ConversationCreateEventProcessor.swift in Sources */,
 				EEAD0A1C2C46A99D00CC8658 /* UserConnectionEventProcessor.swift in Sources */,
-				017F67AD2C20802C00B6E02D /* ConnectionsRepositoryError.swift in Sources */,
 				EEAD09F82C46772C00CC8658 /* ConversationDeleteEventProcessor.swift in Sources */,
 				EEAD0A112C46A33E00CC8658 /* TeamMemberUpdateEventProcessor.swift in Sources */,
+				C99322E82C986E3A0065E10F /* ConversationLabelsRepository.swift in Sources */,
+				C99322E52C986E3A0065E10F /* ConversationRepositoryError.swift in Sources */,
+				C99322DF2C986E3A0065E10F /* ConversationLocalStore+Group.swift in Sources */,
+				C99322DE2C986E3A0065E10F /* ConversationLocalStore.swift in Sources */,
 				EEAD0A242C46ACEA00CC8658 /* UserLegalholdEnableEventProcessor.swift in Sources */,
-				162356582C2C2F6100C6666C /* UserRepository.swift in Sources */,
-				162356592C2C2F8100C6666C /* UserRepositoryError.swift in Sources */,
+				C99322D72C986E3A0065E10F /* UserRepositoryError.swift in Sources */,
 				EEAD0A132C46A38200CC8658 /* TeamMemberLeaveEventProcessor.swift in Sources */,
 				EEAD0A262C46AD4D00CC8658 /* UserLegalholdRequestEventProcessor.swift in Sources */,
 				EEAD09FE2C46774200CC8658 /* ConversationMemberUpdateEventProcessor.swift in Sources */,
 				EEAD09F42C46709800CC8658 /* ConversationCodeUpdateEventProcessor.swift in Sources */,
 				EE368CCF2C2DAA87009DBAB0 /* FeatureConfigEventProcessor.swift in Sources */,
 				EECC35A82C2EB70400679448 /* SyncState.swift in Sources */,
-				C93961862C91B02800EA971A /* ConversationLabelsRepository.swift in Sources */,
+				C99322E62C986E3A0065E10F /* ConnectionsRepositiory.swift in Sources */,
+				C99322D82C986E3A0065E10F /* UpdateEventsRepository.swift in Sources */,
 				EE368CD12C2DAA87009DBAB0 /* TeamEventProcessor.swift in Sources */,
+				C99322D32C986E3A0065E10F /* TeamRepositoryError.swift in Sources */,
 				EEAD0A222C46ABFB00CC8658 /* UserLegalholdDisableEventProcessor.swift in Sources */,
 				EEAD09F22C46604400CC8658 /* ConversationAccessUpdateEventProcessor.swift in Sources */,
 				EEAD0A082C46776400CC8658 /* ConversationProtocolUpdateEventProcessor.swift in Sources */,
 				EE368CD32C2DAA87009DBAB0 /* UserEventProcessor.swift in Sources */,
 				EE57A6FE2C298F380096F242 /* UpdateEventDecryptor.swift in Sources */,
-				C939618F2C91B03F00EA971A /* SelfUserProvider.swift in Sources */,
+				C99322E92C986E3A0065E10F /* ConversationLabelsRepositoryError.swift in Sources */,
 				EEAD0A0C2C46777200CC8658 /* ConversationRenameEventProcessor.swift in Sources */,
+				C99322DB2C986E3A0065E10F /* FeatureConfigModelMappings.swift in Sources */,
 				EE368CD22C2DAA87009DBAB0 /* UpdateEventProcessor.swift in Sources */,
-				EE57A6FB2C298EC90096F242 /* UpdateEventsRepository.swift in Sources */,
 				EECC35A62C2EB6CD00679448 /* SyncManager.swift in Sources */,
 			);
 			runOnlyForDeploymentPostprocessing = 0;
