--- conflicted
+++ resolved
@@ -29,15 +29,12 @@
 		C97C014B2CB00F92000683C5 /* OneOnOneResolver.swift in Sources */ = {isa = PBXBuildFile; fileRef = C97C014A2CB00F92000683C5 /* OneOnOneResolver.swift */; };
 		C97C01502CB01BDF000683C5 /* OneOnOneResolverTests.swift in Sources */ = {isa = PBXBuildFile; fileRef = C97C014F2CB01BDF000683C5 /* OneOnOneResolverTests.swift */; };
 		C97C01522CB01BEF000683C5 /* UserConnectionEventProcessorTests.swift in Sources */ = {isa = PBXBuildFile; fileRef = C97C01512CB01BEF000683C5 /* UserConnectionEventProcessorTests.swift */; };
-<<<<<<< HEAD
 		C97C01542CB04626000683C5 /* UserDeleteEventProcessorTests.swift in Sources */ = {isa = PBXBuildFile; fileRef = C97C01532CB04626000683C5 /* UserDeleteEventProcessorTests.swift */; };
-=======
 		C97C01592CB40010000683C5 /* FederationConnectionRemovedEventProcessorTests.swift in Sources */ = {isa = PBXBuildFile; fileRef = C97C01562CB40010000683C5 /* FederationConnectionRemovedEventProcessorTests.swift */; };
 		C97C015A2CB40010000683C5 /* FederationDeleteEventProcessorTests.swift in Sources */ = {isa = PBXBuildFile; fileRef = C97C01572CB40010000683C5 /* FederationDeleteEventProcessorTests.swift */; };
 		C97C015C2CB40038000683C5 /* UserPropertiesSetEventProcessorTests.swift in Sources */ = {isa = PBXBuildFile; fileRef = C97C015B2CB40038000683C5 /* UserPropertiesSetEventProcessorTests.swift */; };
 		C97C015F2CB40EF3000683C5 /* PushSupportedProtocolsUseCaseTests.swift in Sources */ = {isa = PBXBuildFile; fileRef = C97C015E2CB40EF3000683C5 /* PushSupportedProtocolsUseCaseTests.swift */; };
 		C9841A1F2CA309310062A834 /* MockFeatureConfigRepositoryProtocol.swift in Sources */ = {isa = PBXBuildFile; fileRef = C9841A1E2CA309310062A834 /* MockFeatureConfigRepositoryProtocol.swift */; };
->>>>>>> 666bb89f
 		C99322D22C986E3A0065E10F /* TeamRepository.swift in Sources */ = {isa = PBXBuildFile; fileRef = C99322B22C986E3A0065E10F /* TeamRepository.swift */; };
 		C99322D32C986E3A0065E10F /* TeamRepositoryError.swift in Sources */ = {isa = PBXBuildFile; fileRef = C99322B32C986E3A0065E10F /* TeamRepositoryError.swift */; };
 		C99322D42C986E3A0065E10F /* SelfUserProvider.swift in Sources */ = {isa = PBXBuildFile; fileRef = C99322B52C986E3A0065E10F /* SelfUserProvider.swift */; };
@@ -163,18 +160,15 @@
 		C97C014A2CB00F92000683C5 /* OneOnOneResolver.swift */ = {isa = PBXFileReference; lastKnownFileType = sourcecode.swift; name = OneOnOneResolver.swift; path = ../../OneOnOneResolver.swift; sourceTree = "<group>"; };
 		C97C014F2CB01BDF000683C5 /* OneOnOneResolverTests.swift */ = {isa = PBXFileReference; lastKnownFileType = sourcecode.swift; path = OneOnOneResolverTests.swift; sourceTree = "<group>"; };
 		C97C01512CB01BEF000683C5 /* UserConnectionEventProcessorTests.swift */ = {isa = PBXFileReference; lastKnownFileType = sourcecode.swift; path = UserConnectionEventProcessorTests.swift; sourceTree = "<group>"; };
-<<<<<<< HEAD
 		C91F111A2C9C4B2B00BA5BE2 /* ConnectionsRepository.swift */ = {isa = PBXFileReference; fileEncoding = 4; lastKnownFileType = sourcecode.swift; path = ConnectionsRepository.swift; sourceTree = "<group>"; };
 		C91F111B2C9C4B2B00BA5BE2 /* ConnectionsLocalStore.swift */ = {isa = PBXFileReference; fileEncoding = 4; lastKnownFileType = sourcecode.swift; path = ConnectionsLocalStore.swift; sourceTree = "<group>"; };
 		C97C013C2CAD7D69000683C5 /* UserPropertiesDeleteEventProcessorTests.swift */ = {isa = PBXFileReference; lastKnownFileType = sourcecode.swift; path = UserPropertiesDeleteEventProcessorTests.swift; sourceTree = "<group>"; };
 		C97C01532CB04626000683C5 /* UserDeleteEventProcessorTests.swift */ = {isa = PBXFileReference; lastKnownFileType = sourcecode.swift; path = UserDeleteEventProcessorTests.swift; sourceTree = "<group>"; };
-=======
 		C97C01562CB40010000683C5 /* FederationConnectionRemovedEventProcessorTests.swift */ = {isa = PBXFileReference; lastKnownFileType = sourcecode.swift; path = FederationConnectionRemovedEventProcessorTests.swift; sourceTree = "<group>"; };
 		C97C01572CB40010000683C5 /* FederationDeleteEventProcessorTests.swift */ = {isa = PBXFileReference; lastKnownFileType = sourcecode.swift; path = FederationDeleteEventProcessorTests.swift; sourceTree = "<group>"; };
 		C97C015B2CB40038000683C5 /* UserPropertiesSetEventProcessorTests.swift */ = {isa = PBXFileReference; lastKnownFileType = sourcecode.swift; path = UserPropertiesSetEventProcessorTests.swift; sourceTree = "<group>"; };
 		C97C015E2CB40EF3000683C5 /* PushSupportedProtocolsUseCaseTests.swift */ = {isa = PBXFileReference; lastKnownFileType = sourcecode.swift; path = PushSupportedProtocolsUseCaseTests.swift; sourceTree = "<group>"; };
 		C9841A1E2CA309310062A834 /* MockFeatureConfigRepositoryProtocol.swift */ = {isa = PBXFileReference; lastKnownFileType = sourcecode.swift; path = MockFeatureConfigRepositoryProtocol.swift; sourceTree = "<group>"; };
->>>>>>> 666bb89f
 		C99322B22C986E3A0065E10F /* TeamRepository.swift */ = {isa = PBXFileReference; fileEncoding = 4; lastKnownFileType = sourcecode.swift; path = TeamRepository.swift; sourceTree = "<group>"; };
 		C99322B32C986E3A0065E10F /* TeamRepositoryError.swift */ = {isa = PBXFileReference; fileEncoding = 4; lastKnownFileType = sourcecode.swift; path = TeamRepositoryError.swift; sourceTree = "<group>"; };
 		C99322B52C986E3A0065E10F /* SelfUserProvider.swift */ = {isa = PBXFileReference; fileEncoding = 4; lastKnownFileType = sourcecode.swift; path = SelfUserProvider.swift; sourceTree = "<group>"; };
@@ -1007,11 +1001,8 @@
 				C97C01502CB01BDF000683C5 /* OneOnOneResolverTests.swift in Sources */,
 				C9C8FDD22C9DBE0E00702B91 /* UserClientAddEventProcessorTests.swift in Sources */,
 				C9C8FDD12C9DBE0E00702B91 /* TeamMemberUpdateEventProcessorTests.swift in Sources */,
-<<<<<<< HEAD
 				C97C01542CB04626000683C5 /* UserDeleteEventProcessorTests.swift in Sources */,
 				C9EA76A12C93104C00A7D35C /* PushSupportedProtocolsUseCaseTests.swift in Sources */,
-=======
->>>>>>> 666bb89f
 				C9C8FDCE2C9DBE0E00702B91 /* FeatureConfigUpdateEventProcessorTests.swift in Sources */,
 				C9C8FDCF2C9DBE0E00702B91 /* TeamDeleteEventProcessorTests.swift in Sources */,
 				C97C01592CB40010000683C5 /* FederationConnectionRemovedEventProcessorTests.swift in Sources */,
