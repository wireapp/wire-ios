// !$*UTF8*$!
{
	archiveVersion = 1;
	classes = {
	};
	objectVersion = 56;
	objects = {

/* Begin PBXBuildFile section */
		0163EE812C20D71C00B37260 /* WireDomain.docc in Sources */ = {isa = PBXBuildFile; fileRef = 01D0DCE92C1C8EA10076CB1C /* WireDomain.docc */; };
		017F67942C207AA000B6E02D /* WireDomainSupport.framework in Frameworks */ = {isa = PBXBuildFile; fileRef = 017F67822C207A3200B6E02D /* WireDomainSupport.framework */; };
		017F679C2C20801800B6E02D /* TeamRepositoryTests.swift in Sources */ = {isa = PBXBuildFile; fileRef = 017F67982C20801800B6E02D /* TeamRepositoryTests.swift */; };
		017F67AA2C20802C00B6E02D /* TeamRepositoryError.swift in Sources */ = {isa = PBXBuildFile; fileRef = 017F67A02C20802300B6E02D /* TeamRepositoryError.swift */; };
		017F67AB2C20802C00B6E02D /* ConnectionsRepository.swift in Sources */ = {isa = PBXBuildFile; fileRef = 017F679D2C20802300B6E02D /* ConnectionsRepository.swift */; };
		017F67AC2C20802C00B6E02D /* TeamRepository.swift in Sources */ = {isa = PBXBuildFile; fileRef = 017F679F2C20802300B6E02D /* TeamRepository.swift */; };
		017F67AD2C20802C00B6E02D /* ConnectionsRepositoryError.swift in Sources */ = {isa = PBXBuildFile; fileRef = 017F679E2C20802300B6E02D /* ConnectionsRepositoryError.swift */; };
		017F67AF2C20803300B6E02D /* AutoMockable.generated.swift in Sources */ = {isa = PBXBuildFile; fileRef = 017F67A42C20802300B6E02D /* AutoMockable.generated.swift */; };
		01D0DCB12C1C8C880076CB1C /* WireDomain.framework in Frameworks */ = {isa = PBXBuildFile; fileRef = 01D0DCA62C1C8C870076CB1C /* WireDomain.framework */; };
		01D0DCC62C1C8CD90076CB1C /* WireTransport.framework in Frameworks */ = {isa = PBXBuildFile; fileRef = 01D0DCC52C1C8CD90076CB1C /* WireTransport.framework */; };
		162356502C2B223100C6666C /* UserRepositoryTests.swift in Sources */ = {isa = PBXBuildFile; fileRef = 1623564F2C2B223100C6666C /* UserRepositoryTests.swift */; };
		162356582C2C2F6100C6666C /* UserRepository.swift in Sources */ = {isa = PBXBuildFile; fileRef = 162356512C2B223B00C6666C /* UserRepository.swift */; };
		162356592C2C2F8100C6666C /* UserRepositoryError.swift in Sources */ = {isa = PBXBuildFile; fileRef = 162356522C2B223B00C6666C /* UserRepositoryError.swift */; };
		591B6E452C8B09BA009F8A7B /* WireDataModel.framework in Frameworks */ = {isa = PBXBuildFile; fileRef = 01D0DCC32C1C8CC20076CB1C /* WireDataModel.framework */; };
		591B6E472C8B09BD009F8A7B /* WireDataModelSupport.framework in Frameworks */ = {isa = PBXBuildFile; fileRef = 01BDA5442C20762200636E50 /* WireDataModelSupport.framework */; };
		591B6E4A2C8B09C1009F8A7B /* WireDomain.framework in Frameworks */ = {isa = PBXBuildFile; fileRef = 01D0DCA62C1C8C870076CB1C /* WireDomain.framework */; };
		598D042D2C89C63100B64D71 /* WireFoundation in Frameworks */ = {isa = PBXBuildFile; productRef = 598D042C2C89C63100B64D71 /* WireFoundation */; };
		59909A5E2C5BBEA8009C41DE /* WireAPI in Frameworks */ = {isa = PBXBuildFile; productRef = 59909A5D2C5BBEA8009C41DE /* WireAPI */; };
		59909A692C5BC001009C41DE /* WireAPI in Frameworks */ = {isa = PBXBuildFile; productRef = 59909A682C5BC001009C41DE /* WireAPI */; };
		59909A6D2C5BC08B009C41DE /* WireAPISupport in Frameworks */ = {isa = PBXBuildFile; productRef = 59909A6C2C5BC08B009C41DE /* WireAPISupport */; };
<<<<<<< HEAD
		59AAD2E32C763F6C0095E6C2 /* WireUtilitiesPackage in Frameworks */ = {isa = PBXBuildFile; productRef = 59AAD2E22C763F6C0095E6C2 /* WireUtilitiesPackage */; };
		C90E8B392C8B213E0017494F /* FederationConnectionRemovedEventProcessorTests.swift in Sources */ = {isa = PBXBuildFile; fileRef = C90E8B382C8B213E0017494F /* FederationConnectionRemovedEventProcessorTests.swift */; };
		C90E8B3B2C8F29660017494F /* FederationDeleteEventProcessorTests.swift in Sources */ = {isa = PBXBuildFile; fileRef = C90E8B3A2C8F29660017494F /* FederationDeleteEventProcessorTests.swift */; };
		C94E4C1B2C92BD4700E00868 /* ConnectionsLocalStore.swift in Sources */ = {isa = PBXBuildFile; fileRef = C94E4C1A2C92BD4700E00868 /* ConnectionsLocalStore.swift */; };
		C9E8A3AA2C7324D10093DD5C /* ConversationLabelsRepositoryError.swift in Sources */ = {isa = PBXBuildFile; fileRef = C9E8A3A92C7324D10093DD5C /* ConversationLabelsRepositoryError.swift */; };
=======
		C93961862C91B02800EA971A /* ConversationLabelsRepository.swift in Sources */ = {isa = PBXBuildFile; fileRef = C93961832C91B02800EA971A /* ConversationLabelsRepository.swift */; };
		C93961872C91B02800EA971A /* ConversationLabelsRepositoryError.swift in Sources */ = {isa = PBXBuildFile; fileRef = C93961842C91B02800EA971A /* ConversationLabelsRepositoryError.swift */; };
		C939618B2C91B03300EA971A /* FeatureConfigRepository.swift in Sources */ = {isa = PBXBuildFile; fileRef = C93961882C91B03300EA971A /* FeatureConfigRepository.swift */; };
		C939618C2C91B03300EA971A /* FeatureConfigRepositoryError.swift in Sources */ = {isa = PBXBuildFile; fileRef = C93961892C91B03300EA971A /* FeatureConfigRepositoryError.swift */; };
		C939618F2C91B03F00EA971A /* SelfUserProvider.swift in Sources */ = {isa = PBXBuildFile; fileRef = C939618D2C91B03F00EA971A /* SelfUserProvider.swift */; };
		C93961912C91B05800EA971A /* FeatureConfigModelMappings.swift in Sources */ = {isa = PBXBuildFile; fileRef = C93961902C91B05800EA971A /* FeatureConfigModelMappings.swift */; };
		C93961922C91B12800EA971A /* TestError.swift in Sources */ = {isa = PBXBuildFile; fileRef = EE0E117D2C2C4080004BBD29 /* TestError.swift */; };
		C93961932C91B15B00EA971A /* ConversationRepositoryTests.swift in Sources */ = {isa = PBXBuildFile; fileRef = C9E8A3E72C7F6EA40093DD5C /* ConversationRepositoryTests.swift */; };
		C9E0C9B12C91B25100CE6607 /* UserModelMappings.swift in Sources */ = {isa = PBXBuildFile; fileRef = 162356562C2B22A300C6666C /* UserModelMappings.swift */; };
		C9E0C9B22C91B2F900CE6607 /* ConversationLocalStore.swift in Sources */ = {isa = PBXBuildFile; fileRef = C9E8A3D22C7CC2370093DD5C /* ConversationLocalStore.swift */; };
		C9E0C9B32C91B2F900CE6607 /* ConversationLocalStore+Metadata.swift in Sources */ = {isa = PBXBuildFile; fileRef = C9E8A3E52C7F60910093DD5C /* ConversationLocalStore+Metadata.swift */; };
		C9E0C9B42C91B2F900CE6607 /* ConversationLocalStore+MLS.swift in Sources */ = {isa = PBXBuildFile; fileRef = C9E8A3E12C7F5C870093DD5C /* ConversationLocalStore+MLS.swift */; };
		C9E0C9B52C91B2F900CE6607 /* ConversationLocalStore+Group.swift in Sources */ = {isa = PBXBuildFile; fileRef = C9E8A3DF2C7F5BB90093DD5C /* ConversationLocalStore+Group.swift */; };
		C9E0C9B62C91B2F900CE6607 /* ConversationLocalStore+Status.swift in Sources */ = {isa = PBXBuildFile; fileRef = C9E8A3DD2C7F5B5D0093DD5C /* ConversationLocalStore+Status.swift */; };
		C9E0C9B72C91B31200CE6607 /* ConversationModelMappings.swift in Sources */ = {isa = PBXBuildFile; fileRef = C9E8A3D02C7C7D320093DD5C /* ConversationModelMappings.swift */; };
		C9E0C9B82C91B32400CE6607 /* ConversationRepository.swift in Sources */ = {isa = PBXBuildFile; fileRef = C9E8A3CA2C7C78AE0093DD5C /* ConversationRepository.swift */; };
		C9E0C9B92C91B32400CE6607 /* ConversationRepositoryError.swift in Sources */ = {isa = PBXBuildFile; fileRef = C9E8A3CC2C7C78B80093DD5C /* ConversationRepositoryError.swift */; };
		C9E0C9BB2C91B76F00CE6607 /* WireTestingPackage in Frameworks */ = {isa = PBXBuildFile; productRef = C9E0C9BA2C91B76F00CE6607 /* WireTestingPackage */; };
>>>>>>> f4581ac3
		C9E8A3AE2C73878B0093DD5C /* ConnectionsRepositoryTests.swift in Sources */ = {isa = PBXBuildFile; fileRef = C9E8A3AD2C73878B0093DD5C /* ConnectionsRepositoryTests.swift */; };
		C9E8A3B72C749F2A0093DD5C /* ConversationLabelsRepositoryTests.swift in Sources */ = {isa = PBXBuildFile; fileRef = C9E8A3B62C749F2A0093DD5C /* ConversationLabelsRepositoryTests.swift */; };
		C9E8A3C02C761EDD0093DD5C /* FeatureConfigRepositoryTests.swift in Sources */ = {isa = PBXBuildFile; fileRef = C9E8A3BF2C761EDD0093DD5C /* FeatureConfigRepositoryTests.swift */; };
		CB7979132C738508006FBA58 /* WireTransportSupport.framework in Frameworks */ = {isa = PBXBuildFile; fileRef = CB7979122C738508006FBA58 /* WireTransportSupport.framework */; };
		CB7979162C738547006FBA58 /* TestSetup.swift in Sources */ = {isa = PBXBuildFile; fileRef = CB7979152C738547006FBA58 /* TestSetup.swift */; };
		EE0E11802C2C40D1004BBD29 /* UpdateEventsRepositoryError.swift in Sources */ = {isa = PBXBuildFile; fileRef = EE0E117F2C2C40D1004BBD29 /* UpdateEventsRepositoryError.swift */; };
		EE368CCE2C2DAA87009DBAB0 /* ConversationEventProcessor.swift in Sources */ = {isa = PBXBuildFile; fileRef = EE368CC72C2DAA87009DBAB0 /* ConversationEventProcessor.swift */; };
		EE368CCF2C2DAA87009DBAB0 /* FeatureConfigEventProcessor.swift in Sources */ = {isa = PBXBuildFile; fileRef = EE368CC82C2DAA87009DBAB0 /* FeatureConfigEventProcessor.swift */; };
		EE368CD02C2DAA87009DBAB0 /* FederationEventProcessor.swift in Sources */ = {isa = PBXBuildFile; fileRef = EE368CC92C2DAA87009DBAB0 /* FederationEventProcessor.swift */; };
		EE368CD12C2DAA87009DBAB0 /* TeamEventProcessor.swift in Sources */ = {isa = PBXBuildFile; fileRef = EE368CCA2C2DAA87009DBAB0 /* TeamEventProcessor.swift */; };
		EE368CD22C2DAA87009DBAB0 /* UpdateEventProcessor.swift in Sources */ = {isa = PBXBuildFile; fileRef = EE368CCB2C2DAA87009DBAB0 /* UpdateEventProcessor.swift */; };
		EE368CD32C2DAA87009DBAB0 /* UserEventProcessor.swift in Sources */ = {isa = PBXBuildFile; fileRef = EE368CCC2C2DAA87009DBAB0 /* UserEventProcessor.swift */; };
		EE3F97542C2ADC4C00668DF1 /* ProteusMessageDecryptorTests.swift in Sources */ = {isa = PBXBuildFile; fileRef = EE3F97532C2ADC4C00668DF1 /* ProteusMessageDecryptorTests.swift */; };
		EE57A6FB2C298EC90096F242 /* UpdateEventsRepository.swift in Sources */ = {isa = PBXBuildFile; fileRef = EE57A6FA2C298EC90096F242 /* UpdateEventsRepository.swift */; };
		EE57A6FE2C298F380096F242 /* UpdateEventDecryptor.swift in Sources */ = {isa = PBXBuildFile; fileRef = EE57A6FD2C298F380096F242 /* UpdateEventDecryptor.swift */; };
		EE57A7002C298F630096F242 /* ProteusMessageDecryptor.swift in Sources */ = {isa = PBXBuildFile; fileRef = EE57A6FF2C298F630096F242 /* ProteusMessageDecryptor.swift */; };
		EE57A7032C2994420096F242 /* UpdateEventsRepositoryTests.swift in Sources */ = {isa = PBXBuildFile; fileRef = EE57A7022C2994420096F242 /* UpdateEventsRepositoryTests.swift */; };
		EE57A7082C2A8B740096F242 /* ProteusMessageDecryptorError.swift in Sources */ = {isa = PBXBuildFile; fileRef = EE57A7062C2A86880096F242 /* ProteusMessageDecryptorError.swift */; };
		EE57A70B2C2A8BAA0096F242 /* UpdateEventDecryptorTests.swift in Sources */ = {isa = PBXBuildFile; fileRef = EE57A70A2C2A8BAA0096F242 /* UpdateEventDecryptorTests.swift */; };
		EEAD09F22C46604400CC8658 /* ConversationAccessUpdateEventProcessor.swift in Sources */ = {isa = PBXBuildFile; fileRef = EEAD09F12C46604400CC8658 /* ConversationAccessUpdateEventProcessor.swift */; };
		EEAD09F42C46709800CC8658 /* ConversationCodeUpdateEventProcessor.swift in Sources */ = {isa = PBXBuildFile; fileRef = EEAD09F32C46709800CC8658 /* ConversationCodeUpdateEventProcessor.swift */; };
		EEAD09F62C46772000CC8658 /* ConversationCreateEventProcessor.swift in Sources */ = {isa = PBXBuildFile; fileRef = EEAD09F52C46772000CC8658 /* ConversationCreateEventProcessor.swift */; };
		EEAD09F82C46772C00CC8658 /* ConversationDeleteEventProcessor.swift in Sources */ = {isa = PBXBuildFile; fileRef = EEAD09F72C46772C00CC8658 /* ConversationDeleteEventProcessor.swift */; };
		EEAD09FA2C46773300CC8658 /* ConversationMemberJoinEventProcessor.swift in Sources */ = {isa = PBXBuildFile; fileRef = EEAD09F92C46773300CC8658 /* ConversationMemberJoinEventProcessor.swift */; };
		EEAD09FC2C46773900CC8658 /* ConversationMemberLeaveEventProcessor.swift in Sources */ = {isa = PBXBuildFile; fileRef = EEAD09FB2C46773900CC8658 /* ConversationMemberLeaveEventProcessor.swift */; };
		EEAD09FE2C46774200CC8658 /* ConversationMemberUpdateEventProcessor.swift in Sources */ = {isa = PBXBuildFile; fileRef = EEAD09FD2C46774200CC8658 /* ConversationMemberUpdateEventProcessor.swift */; };
		EEAD0A002C46774900CC8658 /* ConversationMessageTimerUpdateEventProcessor.swift in Sources */ = {isa = PBXBuildFile; fileRef = EEAD09FF2C46774900CC8658 /* ConversationMessageTimerUpdateEventProcessor.swift */; };
		EEAD0A022C46774F00CC8658 /* ConversationMLSMessageAddEventProcessor.swift in Sources */ = {isa = PBXBuildFile; fileRef = EEAD0A012C46774F00CC8658 /* ConversationMLSMessageAddEventProcessor.swift */; };
		EEAD0A042C46775700CC8658 /* ConversationMLSWelcomeEventProcessor.swift in Sources */ = {isa = PBXBuildFile; fileRef = EEAD0A032C46775700CC8658 /* ConversationMLSWelcomeEventProcessor.swift */; };
		EEAD0A062C46775D00CC8658 /* ConversationProteusMessageAddEventProcessor.swift in Sources */ = {isa = PBXBuildFile; fileRef = EEAD0A052C46775D00CC8658 /* ConversationProteusMessageAddEventProcessor.swift */; };
		EEAD0A082C46776400CC8658 /* ConversationProtocolUpdateEventProcessor.swift in Sources */ = {isa = PBXBuildFile; fileRef = EEAD0A072C46776400CC8658 /* ConversationProtocolUpdateEventProcessor.swift */; };
		EEAD0A0A2C46776B00CC8658 /* ConversationReceiptModeUpdateEventProcessor.swift in Sources */ = {isa = PBXBuildFile; fileRef = EEAD0A092C46776B00CC8658 /* ConversationReceiptModeUpdateEventProcessor.swift */; };
		EEAD0A0C2C46777200CC8658 /* ConversationRenameEventProcessor.swift in Sources */ = {isa = PBXBuildFile; fileRef = EEAD0A0B2C46777200CC8658 /* ConversationRenameEventProcessor.swift */; };
		EEAD0A0E2C46777800CC8658 /* ConversationTypingEventProcessor.swift in Sources */ = {isa = PBXBuildFile; fileRef = EEAD0A0D2C46777800CC8658 /* ConversationTypingEventProcessor.swift */; };
		EEAD0A112C46A33E00CC8658 /* TeamMemberUpdateEventProcessor.swift in Sources */ = {isa = PBXBuildFile; fileRef = EEAD0A102C46A33E00CC8658 /* TeamMemberUpdateEventProcessor.swift */; };
		EEAD0A132C46A38200CC8658 /* TeamMemberLeaveEventProcessor.swift in Sources */ = {isa = PBXBuildFile; fileRef = EEAD0A122C46A38200CC8658 /* TeamMemberLeaveEventProcessor.swift */; };
		EEAD0A152C46A3AB00CC8658 /* TeamDeleteEventProcessor.swift in Sources */ = {isa = PBXBuildFile; fileRef = EEAD0A142C46A3AB00CC8658 /* TeamDeleteEventProcessor.swift */; };
		EEAD0A182C46A88D00CC8658 /* UserClientAddEventProcessor.swift in Sources */ = {isa = PBXBuildFile; fileRef = EEAD0A172C46A88D00CC8658 /* UserClientAddEventProcessor.swift */; };
		EEAD0A1A2C46A92000CC8658 /* UserClientRemoveEventProcessor.swift in Sources */ = {isa = PBXBuildFile; fileRef = EEAD0A192C46A92000CC8658 /* UserClientRemoveEventProcessor.swift */; };
		EEAD0A1C2C46A99D00CC8658 /* UserConnectionEventProcessor.swift in Sources */ = {isa = PBXBuildFile; fileRef = EEAD0A1B2C46A99D00CC8658 /* UserConnectionEventProcessor.swift */; };
		EEAD0A1E2C46AAF300CC8658 /* UserContactJoinEventProcessor.swift in Sources */ = {isa = PBXBuildFile; fileRef = EEAD0A1D2C46AAF300CC8658 /* UserContactJoinEventProcessor.swift */; };
		EEAD0A202C46AB8700CC8658 /* UserDeleteEventProcessor.swift in Sources */ = {isa = PBXBuildFile; fileRef = EEAD0A1F2C46AB8700CC8658 /* UserDeleteEventProcessor.swift */; };
		EEAD0A222C46ABFB00CC8658 /* UserLegalholdDisableEventProcessor.swift in Sources */ = {isa = PBXBuildFile; fileRef = EEAD0A212C46ABFA00CC8658 /* UserLegalholdDisableEventProcessor.swift */; };
		EEAD0A242C46ACEA00CC8658 /* UserLegalholdEnableEventProcessor.swift in Sources */ = {isa = PBXBuildFile; fileRef = EEAD0A232C46ACEA00CC8658 /* UserLegalholdEnableEventProcessor.swift */; };
		EEAD0A262C46AD4D00CC8658 /* UserLegalholdRequestEventProcessor.swift in Sources */ = {isa = PBXBuildFile; fileRef = EEAD0A252C46AD4D00CC8658 /* UserLegalholdRequestEventProcessor.swift */; };
		EEAD0A282C46AE6400CC8658 /* UserPropertiesSetEventProcessor.swift in Sources */ = {isa = PBXBuildFile; fileRef = EEAD0A272C46AE6400CC8658 /* UserPropertiesSetEventProcessor.swift */; };
		EEAD0A2A2C46AEB600CC8658 /* UserPropertiesDeleteEventProcessor.swift in Sources */ = {isa = PBXBuildFile; fileRef = EEAD0A292C46AEB600CC8658 /* UserPropertiesDeleteEventProcessor.swift */; };
		EEAD0A2C2C46AF9200CC8658 /* UserPushRemoveEventProcessor.swift in Sources */ = {isa = PBXBuildFile; fileRef = EEAD0A2B2C46AF9200CC8658 /* UserPushRemoveEventProcessor.swift */; };
		EEAD0A2E2C46B01900CC8658 /* UserUpdateEventProcessor.swift in Sources */ = {isa = PBXBuildFile; fileRef = EEAD0A2D2C46B01900CC8658 /* UserUpdateEventProcessor.swift */; };
		EEAD0A312C46B98D00CC8658 /* FederationConnectionRemovedEventProcessor.swift in Sources */ = {isa = PBXBuildFile; fileRef = EEAD0A302C46B98D00CC8658 /* FederationConnectionRemovedEventProcessor.swift */; };
		EEAD0A332C46B99800CC8658 /* FederationDeleteEventProcessor.swift in Sources */ = {isa = PBXBuildFile; fileRef = EEAD0A322C46B99800CC8658 /* FederationDeleteEventProcessor.swift */; };
		EEAD0A362C46BBA600CC8658 /* FeatureConfigUpdateEventProcessor.swift in Sources */ = {isa = PBXBuildFile; fileRef = EEAD0A352C46BBA600CC8658 /* FeatureConfigUpdateEventProcessor.swift */; };
		EEC410262C60D48900E89394 /* SyncManagerTests.swift in Sources */ = {isa = PBXBuildFile; fileRef = EEC410242C60D48900E89394 /* SyncManagerTests.swift */; };
		EECC35A62C2EB6CD00679448 /* SyncManager.swift in Sources */ = {isa = PBXBuildFile; fileRef = EECC35A52C2EB6CD00679448 /* SyncManager.swift */; };
		EECC35A82C2EB70400679448 /* SyncState.swift in Sources */ = {isa = PBXBuildFile; fileRef = EECC35A72C2EB70400679448 /* SyncState.swift */; };
/* End PBXBuildFile section */

/* Begin PBXContainerItemProxy section */
		017F67922C207A9100B6E02D /* PBXContainerItemProxy */ = {
			isa = PBXContainerItemProxy;
			containerPortal = 01D0DC9D2C1C8C870076CB1C /* Project object */;
			proxyType = 1;
			remoteGlobalIDString = 01D0DCA52C1C8C870076CB1C;
			remoteInfo = WireDomain;
		};
		01D0DCB22C1C8C880076CB1C /* PBXContainerItemProxy */ = {
			isa = PBXContainerItemProxy;
			containerPortal = 01D0DC9D2C1C8C870076CB1C /* Project object */;
			proxyType = 1;
			remoteGlobalIDString = 01D0DCA52C1C8C870076CB1C;
			remoteInfo = WireDomain;
		};
/* End PBXContainerItemProxy section */

/* Begin PBXFileReference section */
		017F67822C207A3200B6E02D /* WireDomainSupport.framework */ = {isa = PBXFileReference; explicitFileType = wrapper.framework; includeInIndex = 0; path = WireDomainSupport.framework; sourceTree = BUILT_PRODUCTS_DIR; };
		017F67982C20801800B6E02D /* TeamRepositoryTests.swift */ = {isa = PBXFileReference; fileEncoding = 4; lastKnownFileType = sourcecode.swift; path = TeamRepositoryTests.swift; sourceTree = "<group>"; };
		017F679D2C20802300B6E02D /* ConnectionsRepository.swift */ = {isa = PBXFileReference; lastKnownFileType = sourcecode.swift; path = ConnectionsRepository.swift; sourceTree = "<group>"; };
		017F679E2C20802300B6E02D /* ConnectionsRepositoryError.swift */ = {isa = PBXFileReference; lastKnownFileType = sourcecode.swift; path = ConnectionsRepositoryError.swift; sourceTree = "<group>"; };
		017F679F2C20802300B6E02D /* TeamRepository.swift */ = {isa = PBXFileReference; lastKnownFileType = sourcecode.swift; path = TeamRepository.swift; sourceTree = "<group>"; };
		017F67A02C20802300B6E02D /* TeamRepositoryError.swift */ = {isa = PBXFileReference; lastKnownFileType = sourcecode.swift; path = TeamRepositoryError.swift; sourceTree = "<group>"; };
		017F67A42C20802300B6E02D /* AutoMockable.generated.swift */ = {isa = PBXFileReference; lastKnownFileType = sourcecode.swift; path = AutoMockable.generated.swift; sourceTree = "<group>"; };
		017F67A62C20802300B6E02D /* AutoMockable.stencil */ = {isa = PBXFileReference; lastKnownFileType = text; path = AutoMockable.stencil; sourceTree = "<group>"; };
		017F67A72C20802300B6E02D /* config.yml */ = {isa = PBXFileReference; lastKnownFileType = text.yaml; path = config.yml; sourceTree = "<group>"; };
		01BDA5442C20762200636E50 /* WireDataModelSupport.framework */ = {isa = PBXFileReference; explicitFileType = wrapper.framework; path = WireDataModelSupport.framework; sourceTree = BUILT_PRODUCTS_DIR; };
		01D0DCA62C1C8C870076CB1C /* WireDomain.framework */ = {isa = PBXFileReference; explicitFileType = wrapper.framework; includeInIndex = 0; path = WireDomain.framework; sourceTree = BUILT_PRODUCTS_DIR; };
		01D0DCB02C1C8C880076CB1C /* WireDomainTests.xctest */ = {isa = PBXFileReference; explicitFileType = wrapper.cfbundle; includeInIndex = 0; path = WireDomainTests.xctest; sourceTree = BUILT_PRODUCTS_DIR; };
		01D0DCC32C1C8CC20076CB1C /* WireDataModel.framework */ = {isa = PBXFileReference; explicitFileType = wrapper.framework; path = WireDataModel.framework; sourceTree = BUILT_PRODUCTS_DIR; };
		01D0DCC52C1C8CD90076CB1C /* WireTransport.framework */ = {isa = PBXFileReference; explicitFileType = wrapper.framework; path = WireTransport.framework; sourceTree = BUILT_PRODUCTS_DIR; };
		01D0DCE92C1C8EA10076CB1C /* WireDomain.docc */ = {isa = PBXFileReference; lastKnownFileType = folder.documentationcatalog; path = WireDomain.docc; sourceTree = "<group>"; };
		01D0DCFC2C1C8F9B0076CB1C /* WireDomain.xctestplan */ = {isa = PBXFileReference; lastKnownFileType = text; path = WireDomain.xctestplan; sourceTree = "<group>"; };
		1623564F2C2B223100C6666C /* UserRepositoryTests.swift */ = {isa = PBXFileReference; fileEncoding = 4; lastKnownFileType = sourcecode.swift; path = UserRepositoryTests.swift; sourceTree = "<group>"; };
		162356512C2B223B00C6666C /* UserRepository.swift */ = {isa = PBXFileReference; fileEncoding = 4; lastKnownFileType = sourcecode.swift; path = UserRepository.swift; sourceTree = "<group>"; };
		162356522C2B223B00C6666C /* UserRepositoryError.swift */ = {isa = PBXFileReference; fileEncoding = 4; lastKnownFileType = sourcecode.swift; path = UserRepositoryError.swift; sourceTree = "<group>"; };
		162356562C2B22A300C6666C /* UserModelMappings.swift */ = {isa = PBXFileReference; fileEncoding = 4; lastKnownFileType = sourcecode.swift; path = UserModelMappings.swift; sourceTree = "<group>"; };
<<<<<<< HEAD
		C90E8B382C8B213E0017494F /* FederationConnectionRemovedEventProcessorTests.swift */ = {isa = PBXFileReference; lastKnownFileType = sourcecode.swift; path = FederationConnectionRemovedEventProcessorTests.swift; sourceTree = "<group>"; };
		C90E8B3A2C8F29660017494F /* FederationDeleteEventProcessorTests.swift */ = {isa = PBXFileReference; lastKnownFileType = sourcecode.swift; path = FederationDeleteEventProcessorTests.swift; sourceTree = "<group>"; };
		C94E4C1A2C92BD4700E00868 /* ConnectionsLocalStore.swift */ = {isa = PBXFileReference; lastKnownFileType = sourcecode.swift; path = ConnectionsLocalStore.swift; sourceTree = "<group>"; };
=======
		C93961832C91B02800EA971A /* ConversationLabelsRepository.swift */ = {isa = PBXFileReference; fileEncoding = 4; lastKnownFileType = sourcecode.swift; path = ConversationLabelsRepository.swift; sourceTree = "<group>"; };
		C93961842C91B02800EA971A /* ConversationLabelsRepositoryError.swift */ = {isa = PBXFileReference; fileEncoding = 4; lastKnownFileType = sourcecode.swift; path = ConversationLabelsRepositoryError.swift; sourceTree = "<group>"; };
		C93961882C91B03300EA971A /* FeatureConfigRepository.swift */ = {isa = PBXFileReference; fileEncoding = 4; lastKnownFileType = sourcecode.swift; path = FeatureConfigRepository.swift; sourceTree = "<group>"; };
		C93961892C91B03300EA971A /* FeatureConfigRepositoryError.swift */ = {isa = PBXFileReference; fileEncoding = 4; lastKnownFileType = sourcecode.swift; path = FeatureConfigRepositoryError.swift; sourceTree = "<group>"; };
		C939618D2C91B03F00EA971A /* SelfUserProvider.swift */ = {isa = PBXFileReference; fileEncoding = 4; lastKnownFileType = sourcecode.swift; path = SelfUserProvider.swift; sourceTree = "<group>"; };
		C93961902C91B05800EA971A /* FeatureConfigModelMappings.swift */ = {isa = PBXFileReference; lastKnownFileType = sourcecode.swift; path = FeatureConfigModelMappings.swift; sourceTree = "<group>"; };
		C9534FD52C91899100C99CEE /* UserModelMappings.swift */ = {isa = PBXFileReference; fileEncoding = 4; lastKnownFileType = sourcecode.swift; path = UserModelMappings.swift; sourceTree = "<group>"; };
>>>>>>> f4581ac3
		C9E8A3A92C7324D10093DD5C /* ConversationLabelsRepositoryError.swift */ = {isa = PBXFileReference; lastKnownFileType = sourcecode.swift; path = ConversationLabelsRepositoryError.swift; sourceTree = "<group>"; };
		C9E8A3AD2C73878B0093DD5C /* ConnectionsRepositoryTests.swift */ = {isa = PBXFileReference; lastKnownFileType = sourcecode.swift; path = ConnectionsRepositoryTests.swift; sourceTree = "<group>"; };
		C9E8A3B42C738F0A0093DD5C /* ConversationLabelsRepository.swift */ = {isa = PBXFileReference; lastKnownFileType = sourcecode.swift; path = ConversationLabelsRepository.swift; sourceTree = "<group>"; };
		C9E8A3B62C749F2A0093DD5C /* ConversationLabelsRepositoryTests.swift */ = {isa = PBXFileReference; fileEncoding = 4; lastKnownFileType = sourcecode.swift; path = ConversationLabelsRepositoryTests.swift; sourceTree = "<group>"; };
		C9E8A3B82C74C7540093DD5C /* FeatureConfigRepository.swift */ = {isa = PBXFileReference; lastKnownFileType = sourcecode.swift; path = FeatureConfigRepository.swift; sourceTree = "<group>"; };
		C9E8A3BA2C75D1090093DD5C /* FeatureConfigModelMappings.swift */ = {isa = PBXFileReference; lastKnownFileType = sourcecode.swift; path = FeatureConfigModelMappings.swift; sourceTree = "<group>"; };
		C9E8A3BD2C761E1A0093DD5C /* FeatureConfigRepositoryError.swift */ = {isa = PBXFileReference; lastKnownFileType = sourcecode.swift; path = FeatureConfigRepositoryError.swift; sourceTree = "<group>"; };
		C9E8A3BF2C761EDD0093DD5C /* FeatureConfigRepositoryTests.swift */ = {isa = PBXFileReference; lastKnownFileType = sourcecode.swift; path = FeatureConfigRepositoryTests.swift; sourceTree = "<group>"; };
		C9E8A3CA2C7C78AE0093DD5C /* ConversationRepository.swift */ = {isa = PBXFileReference; lastKnownFileType = sourcecode.swift; path = ConversationRepository.swift; sourceTree = "<group>"; };
		C9E8A3CC2C7C78B80093DD5C /* ConversationRepositoryError.swift */ = {isa = PBXFileReference; lastKnownFileType = sourcecode.swift; path = ConversationRepositoryError.swift; sourceTree = "<group>"; };
		C9E8A3D02C7C7D320093DD5C /* ConversationModelMappings.swift */ = {isa = PBXFileReference; lastKnownFileType = sourcecode.swift; path = ConversationModelMappings.swift; sourceTree = "<group>"; };
		C9E8A3D22C7CC2370093DD5C /* ConversationLocalStore.swift */ = {isa = PBXFileReference; lastKnownFileType = sourcecode.swift; path = ConversationLocalStore.swift; sourceTree = "<group>"; };
		C9E8A3DD2C7F5B5D0093DD5C /* ConversationLocalStore+Status.swift */ = {isa = PBXFileReference; lastKnownFileType = sourcecode.swift; path = "ConversationLocalStore+Status.swift"; sourceTree = "<group>"; };
		C9E8A3DF2C7F5BB90093DD5C /* ConversationLocalStore+Group.swift */ = {isa = PBXFileReference; lastKnownFileType = sourcecode.swift; path = "ConversationLocalStore+Group.swift"; sourceTree = "<group>"; };
		C9E8A3E12C7F5C870093DD5C /* ConversationLocalStore+MLS.swift */ = {isa = PBXFileReference; lastKnownFileType = sourcecode.swift; path = "ConversationLocalStore+MLS.swift"; sourceTree = "<group>"; };
		C9E8A3E52C7F60910093DD5C /* ConversationLocalStore+Metadata.swift */ = {isa = PBXFileReference; lastKnownFileType = sourcecode.swift; path = "ConversationLocalStore+Metadata.swift"; sourceTree = "<group>"; };
		C9E8A3E72C7F6EA40093DD5C /* ConversationRepositoryTests.swift */ = {isa = PBXFileReference; lastKnownFileType = sourcecode.swift; path = ConversationRepositoryTests.swift; sourceTree = "<group>"; };
		CB7979122C738508006FBA58 /* WireTransportSupport.framework */ = {isa = PBXFileReference; explicitFileType = wrapper.framework; path = WireTransportSupport.framework; sourceTree = BUILT_PRODUCTS_DIR; };
		CB7979152C738547006FBA58 /* TestSetup.swift */ = {isa = PBXFileReference; lastKnownFileType = sourcecode.swift; path = TestSetup.swift; sourceTree = "<group>"; };
		EE0E117D2C2C4080004BBD29 /* TestError.swift */ = {isa = PBXFileReference; lastKnownFileType = sourcecode.swift; path = TestError.swift; sourceTree = "<group>"; };
		EE0E117F2C2C40D1004BBD29 /* UpdateEventsRepositoryError.swift */ = {isa = PBXFileReference; lastKnownFileType = sourcecode.swift; path = UpdateEventsRepositoryError.swift; sourceTree = "<group>"; };
		EE368CC72C2DAA87009DBAB0 /* ConversationEventProcessor.swift */ = {isa = PBXFileReference; fileEncoding = 4; lastKnownFileType = sourcecode.swift; path = ConversationEventProcessor.swift; sourceTree = "<group>"; };
		EE368CC82C2DAA87009DBAB0 /* FeatureConfigEventProcessor.swift */ = {isa = PBXFileReference; fileEncoding = 4; lastKnownFileType = sourcecode.swift; path = FeatureConfigEventProcessor.swift; sourceTree = "<group>"; };
		EE368CC92C2DAA87009DBAB0 /* FederationEventProcessor.swift */ = {isa = PBXFileReference; fileEncoding = 4; lastKnownFileType = sourcecode.swift; path = FederationEventProcessor.swift; sourceTree = "<group>"; };
		EE368CCA2C2DAA87009DBAB0 /* TeamEventProcessor.swift */ = {isa = PBXFileReference; fileEncoding = 4; lastKnownFileType = sourcecode.swift; path = TeamEventProcessor.swift; sourceTree = "<group>"; };
		EE368CCB2C2DAA87009DBAB0 /* UpdateEventProcessor.swift */ = {isa = PBXFileReference; fileEncoding = 4; lastKnownFileType = sourcecode.swift; path = UpdateEventProcessor.swift; sourceTree = "<group>"; };
		EE368CCC2C2DAA87009DBAB0 /* UserEventProcessor.swift */ = {isa = PBXFileReference; fileEncoding = 4; lastKnownFileType = sourcecode.swift; path = UserEventProcessor.swift; sourceTree = "<group>"; };
		EE3F97532C2ADC4C00668DF1 /* ProteusMessageDecryptorTests.swift */ = {isa = PBXFileReference; lastKnownFileType = sourcecode.swift; path = ProteusMessageDecryptorTests.swift; sourceTree = "<group>"; };
		EE57A6FA2C298EC90096F242 /* UpdateEventsRepository.swift */ = {isa = PBXFileReference; lastKnownFileType = sourcecode.swift; path = UpdateEventsRepository.swift; sourceTree = "<group>"; };
		EE57A6FD2C298F380096F242 /* UpdateEventDecryptor.swift */ = {isa = PBXFileReference; lastKnownFileType = sourcecode.swift; path = UpdateEventDecryptor.swift; sourceTree = "<group>"; };
		EE57A6FF2C298F630096F242 /* ProteusMessageDecryptor.swift */ = {isa = PBXFileReference; lastKnownFileType = sourcecode.swift; path = ProteusMessageDecryptor.swift; sourceTree = "<group>"; };
		EE57A7022C2994420096F242 /* UpdateEventsRepositoryTests.swift */ = {isa = PBXFileReference; lastKnownFileType = sourcecode.swift; path = UpdateEventsRepositoryTests.swift; sourceTree = "<group>"; };
		EE57A7062C2A86880096F242 /* ProteusMessageDecryptorError.swift */ = {isa = PBXFileReference; lastKnownFileType = sourcecode.swift; path = ProteusMessageDecryptorError.swift; sourceTree = "<group>"; };
		EE57A70A2C2A8BAA0096F242 /* UpdateEventDecryptorTests.swift */ = {isa = PBXFileReference; lastKnownFileType = sourcecode.swift; path = UpdateEventDecryptorTests.swift; sourceTree = "<group>"; };
		EEAD09F12C46604400CC8658 /* ConversationAccessUpdateEventProcessor.swift */ = {isa = PBXFileReference; lastKnownFileType = sourcecode.swift; path = ConversationAccessUpdateEventProcessor.swift; sourceTree = "<group>"; };
		EEAD09F32C46709800CC8658 /* ConversationCodeUpdateEventProcessor.swift */ = {isa = PBXFileReference; lastKnownFileType = sourcecode.swift; path = ConversationCodeUpdateEventProcessor.swift; sourceTree = "<group>"; };
		EEAD09F52C46772000CC8658 /* ConversationCreateEventProcessor.swift */ = {isa = PBXFileReference; lastKnownFileType = sourcecode.swift; path = ConversationCreateEventProcessor.swift; sourceTree = "<group>"; };
		EEAD09F72C46772C00CC8658 /* ConversationDeleteEventProcessor.swift */ = {isa = PBXFileReference; lastKnownFileType = sourcecode.swift; path = ConversationDeleteEventProcessor.swift; sourceTree = "<group>"; };
		EEAD09F92C46773300CC8658 /* ConversationMemberJoinEventProcessor.swift */ = {isa = PBXFileReference; lastKnownFileType = sourcecode.swift; path = ConversationMemberJoinEventProcessor.swift; sourceTree = "<group>"; };
		EEAD09FB2C46773900CC8658 /* ConversationMemberLeaveEventProcessor.swift */ = {isa = PBXFileReference; lastKnownFileType = sourcecode.swift; path = ConversationMemberLeaveEventProcessor.swift; sourceTree = "<group>"; };
		EEAD09FD2C46774200CC8658 /* ConversationMemberUpdateEventProcessor.swift */ = {isa = PBXFileReference; lastKnownFileType = sourcecode.swift; path = ConversationMemberUpdateEventProcessor.swift; sourceTree = "<group>"; };
		EEAD09FF2C46774900CC8658 /* ConversationMessageTimerUpdateEventProcessor.swift */ = {isa = PBXFileReference; lastKnownFileType = sourcecode.swift; path = ConversationMessageTimerUpdateEventProcessor.swift; sourceTree = "<group>"; };
		EEAD0A012C46774F00CC8658 /* ConversationMLSMessageAddEventProcessor.swift */ = {isa = PBXFileReference; lastKnownFileType = sourcecode.swift; path = ConversationMLSMessageAddEventProcessor.swift; sourceTree = "<group>"; };
		EEAD0A032C46775700CC8658 /* ConversationMLSWelcomeEventProcessor.swift */ = {isa = PBXFileReference; lastKnownFileType = sourcecode.swift; path = ConversationMLSWelcomeEventProcessor.swift; sourceTree = "<group>"; };
		EEAD0A052C46775D00CC8658 /* ConversationProteusMessageAddEventProcessor.swift */ = {isa = PBXFileReference; lastKnownFileType = sourcecode.swift; path = ConversationProteusMessageAddEventProcessor.swift; sourceTree = "<group>"; };
		EEAD0A072C46776400CC8658 /* ConversationProtocolUpdateEventProcessor.swift */ = {isa = PBXFileReference; lastKnownFileType = sourcecode.swift; path = ConversationProtocolUpdateEventProcessor.swift; sourceTree = "<group>"; };
		EEAD0A092C46776B00CC8658 /* ConversationReceiptModeUpdateEventProcessor.swift */ = {isa = PBXFileReference; lastKnownFileType = sourcecode.swift; path = ConversationReceiptModeUpdateEventProcessor.swift; sourceTree = "<group>"; };
		EEAD0A0B2C46777200CC8658 /* ConversationRenameEventProcessor.swift */ = {isa = PBXFileReference; lastKnownFileType = sourcecode.swift; path = ConversationRenameEventProcessor.swift; sourceTree = "<group>"; };
		EEAD0A0D2C46777800CC8658 /* ConversationTypingEventProcessor.swift */ = {isa = PBXFileReference; lastKnownFileType = sourcecode.swift; path = ConversationTypingEventProcessor.swift; sourceTree = "<group>"; };
		EEAD0A102C46A33E00CC8658 /* TeamMemberUpdateEventProcessor.swift */ = {isa = PBXFileReference; lastKnownFileType = sourcecode.swift; path = TeamMemberUpdateEventProcessor.swift; sourceTree = "<group>"; };
		EEAD0A122C46A38200CC8658 /* TeamMemberLeaveEventProcessor.swift */ = {isa = PBXFileReference; lastKnownFileType = sourcecode.swift; path = TeamMemberLeaveEventProcessor.swift; sourceTree = "<group>"; };
		EEAD0A142C46A3AB00CC8658 /* TeamDeleteEventProcessor.swift */ = {isa = PBXFileReference; lastKnownFileType = sourcecode.swift; path = TeamDeleteEventProcessor.swift; sourceTree = "<group>"; };
		EEAD0A172C46A88D00CC8658 /* UserClientAddEventProcessor.swift */ = {isa = PBXFileReference; lastKnownFileType = sourcecode.swift; path = UserClientAddEventProcessor.swift; sourceTree = "<group>"; };
		EEAD0A192C46A92000CC8658 /* UserClientRemoveEventProcessor.swift */ = {isa = PBXFileReference; lastKnownFileType = sourcecode.swift; path = UserClientRemoveEventProcessor.swift; sourceTree = "<group>"; };
		EEAD0A1B2C46A99D00CC8658 /* UserConnectionEventProcessor.swift */ = {isa = PBXFileReference; lastKnownFileType = sourcecode.swift; path = UserConnectionEventProcessor.swift; sourceTree = "<group>"; };
		EEAD0A1D2C46AAF300CC8658 /* UserContactJoinEventProcessor.swift */ = {isa = PBXFileReference; lastKnownFileType = sourcecode.swift; path = UserContactJoinEventProcessor.swift; sourceTree = "<group>"; };
		EEAD0A1F2C46AB8700CC8658 /* UserDeleteEventProcessor.swift */ = {isa = PBXFileReference; lastKnownFileType = sourcecode.swift; path = UserDeleteEventProcessor.swift; sourceTree = "<group>"; };
		EEAD0A212C46ABFA00CC8658 /* UserLegalholdDisableEventProcessor.swift */ = {isa = PBXFileReference; lastKnownFileType = sourcecode.swift; path = UserLegalholdDisableEventProcessor.swift; sourceTree = "<group>"; };
		EEAD0A232C46ACEA00CC8658 /* UserLegalholdEnableEventProcessor.swift */ = {isa = PBXFileReference; lastKnownFileType = sourcecode.swift; path = UserLegalholdEnableEventProcessor.swift; sourceTree = "<group>"; };
		EEAD0A252C46AD4D00CC8658 /* UserLegalholdRequestEventProcessor.swift */ = {isa = PBXFileReference; lastKnownFileType = sourcecode.swift; path = UserLegalholdRequestEventProcessor.swift; sourceTree = "<group>"; };
		EEAD0A272C46AE6400CC8658 /* UserPropertiesSetEventProcessor.swift */ = {isa = PBXFileReference; lastKnownFileType = sourcecode.swift; path = UserPropertiesSetEventProcessor.swift; sourceTree = "<group>"; };
		EEAD0A292C46AEB600CC8658 /* UserPropertiesDeleteEventProcessor.swift */ = {isa = PBXFileReference; lastKnownFileType = sourcecode.swift; path = UserPropertiesDeleteEventProcessor.swift; sourceTree = "<group>"; };
		EEAD0A2B2C46AF9200CC8658 /* UserPushRemoveEventProcessor.swift */ = {isa = PBXFileReference; lastKnownFileType = sourcecode.swift; path = UserPushRemoveEventProcessor.swift; sourceTree = "<group>"; };
		EEAD0A2D2C46B01900CC8658 /* UserUpdateEventProcessor.swift */ = {isa = PBXFileReference; lastKnownFileType = sourcecode.swift; path = UserUpdateEventProcessor.swift; sourceTree = "<group>"; };
		EEAD0A302C46B98D00CC8658 /* FederationConnectionRemovedEventProcessor.swift */ = {isa = PBXFileReference; lastKnownFileType = sourcecode.swift; path = FederationConnectionRemovedEventProcessor.swift; sourceTree = "<group>"; };
		EEAD0A322C46B99800CC8658 /* FederationDeleteEventProcessor.swift */ = {isa = PBXFileReference; lastKnownFileType = sourcecode.swift; path = FederationDeleteEventProcessor.swift; sourceTree = "<group>"; };
		EEAD0A352C46BBA600CC8658 /* FeatureConfigUpdateEventProcessor.swift */ = {isa = PBXFileReference; lastKnownFileType = sourcecode.swift; path = FeatureConfigUpdateEventProcessor.swift; sourceTree = "<group>"; };
		EEC410242C60D48900E89394 /* SyncManagerTests.swift */ = {isa = PBXFileReference; fileEncoding = 4; lastKnownFileType = sourcecode.swift; path = SyncManagerTests.swift; sourceTree = "<group>"; };
		EECC35A52C2EB6CD00679448 /* SyncManager.swift */ = {isa = PBXFileReference; lastKnownFileType = sourcecode.swift; path = SyncManager.swift; sourceTree = "<group>"; };
		EECC35A72C2EB70400679448 /* SyncState.swift */ = {isa = PBXFileReference; lastKnownFileType = sourcecode.swift; path = SyncState.swift; sourceTree = "<group>"; };
/* End PBXFileReference section */

/* Begin PBXFrameworksBuildPhase section */
		017F677F2C207A3200B6E02D /* Frameworks */ = {
			isa = PBXFrameworksBuildPhase;
			buildActionMask = 2147483647;
			files = (
				59909A692C5BC001009C41DE /* WireAPI in Frameworks */,
				591B6E4A2C8B09C1009F8A7B /* WireDomain.framework in Frameworks */,
			);
			runOnlyForDeploymentPostprocessing = 0;
		};
		01D0DCA32C1C8C870076CB1C /* Frameworks */ = {
			isa = PBXFrameworksBuildPhase;
			buildActionMask = 2147483647;
			files = (
				598D042D2C89C63100B64D71 /* WireFoundation in Frameworks */,
				591B6E452C8B09BA009F8A7B /* WireDataModel.framework in Frameworks */,
				59909A5E2C5BBEA8009C41DE /* WireAPI in Frameworks */,
				01D0DCC62C1C8CD90076CB1C /* WireTransport.framework in Frameworks */,
			);
			runOnlyForDeploymentPostprocessing = 0;
		};
		01D0DCAD2C1C8C880076CB1C /* Frameworks */ = {
			isa = PBXFrameworksBuildPhase;
			buildActionMask = 2147483647;
			files = (
				59909A6D2C5BC08B009C41DE /* WireAPISupport in Frameworks */,
				017F67942C207AA000B6E02D /* WireDomainSupport.framework in Frameworks */,
				591B6E472C8B09BD009F8A7B /* WireDataModelSupport.framework in Frameworks */,
				C9E0C9BB2C91B76F00CE6607 /* WireTestingPackage in Frameworks */,
				01D0DCB12C1C8C880076CB1C /* WireDomain.framework in Frameworks */,
				CB7979132C738508006FBA58 /* WireTransportSupport.framework in Frameworks */,
			);
			runOnlyForDeploymentPostprocessing = 0;
		};
/* End PBXFrameworksBuildPhase section */

/* Begin PBXGroup section */
		017F67992C20801800B6E02D /* Repositories */ = {
			isa = PBXGroup;
			children = (
				C9E8A3B62C749F2A0093DD5C /* ConversationLabelsRepositoryTests.swift */,
				C9E8A3AD2C73878B0093DD5C /* ConnectionsRepositoryTests.swift */,
				017F67982C20801800B6E02D /* TeamRepositoryTests.swift */,
				EE57A7022C2994420096F242 /* UpdateEventsRepositoryTests.swift */,
				C9E8A3E72C7F6EA40093DD5C /* ConversationRepositoryTests.swift */,
				C9E8A3BF2C761EDD0093DD5C /* FeatureConfigRepositoryTests.swift */,
				1623564F2C2B223100C6666C /* UserRepositoryTests.swift */,
			);
			path = Repositories;
			sourceTree = "<group>";
		};
		017F679A2C20801800B6E02D /* WireDomain */ = {
			isa = PBXGroup;
			children = (
				C90E8B362C8B211A0017494F /* Event Processor */,
				EEC410252C60D48900E89394 /* Synchronization */,
				EE0E117C2C2C4076004BBD29 /* Helpers */,
				EE57A7092C2A8B950096F242 /* Event Decryption */,
				017F67992C20801800B6E02D /* Repositories */,
			);
			name = WireDomain;
			path = WireDomainTests;
			sourceTree = "<group>";
		};
		017F67A22C20802300B6E02D /* Repositories */ = {
			isa = PBXGroup;
			children = (
<<<<<<< HEAD
				162356562C2B22A300C6666C /* UserModelMappings.swift */,
				C9E8A3A92C7324D10093DD5C /* ConversationLabelsRepositoryError.swift */,
				162356512C2B223B00C6666C /* UserRepository.swift */,
				162356522C2B223B00C6666C /* UserRepositoryError.swift */,
				017F679D2C20802300B6E02D /* ConnectionsRepository.swift */,
				C94E4C1A2C92BD4700E00868 /* ConnectionsLocalStore.swift */,
				C9E8A3B42C738F0A0093DD5C /* ConversationLabelsRepository.swift */,
				017F679E2C20802300B6E02D /* ConnectionsRepositoryError.swift */,
				017F679F2C20802300B6E02D /* TeamRepository.swift */,
				017F67A02C20802300B6E02D /* TeamRepositoryError.swift */,
				017F67A12C20802300B6E02D /* SelfUserProvider.swift */,
				EE57A6FA2C298EC90096F242 /* UpdateEventsRepository.swift */,
				EE0E117F2C2C40D1004BBD29 /* UpdateEventsRepositoryError.swift */,
=======
				C939618A2C91B03300EA971A /* FeatureConfig */,
				C9E8A3D72C7CCA990093DD5C /* User */,
				C939618E2C91B03F00EA971A /* SelfUser */,
				C93961852C91B02800EA971A /* ConversationsLabels */,
				C9E8A3D62C7CCA810093DD5C /* Conversations */,
				C9E8A3D82C7CCAA80093DD5C /* Connections */,
				C9E8A3DA2C7CCAC40093DD5C /* Team */,
				C9E8A3D92C7CCABB0093DD5C /* UpdateEvents */,
>>>>>>> f4581ac3
			);
			path = Repositories;
			sourceTree = "<group>";
		};
		017F67A32C20802300B6E02D /* WireDomain */ = {
			isa = PBXGroup;
			children = (
				EECC35A42C2EB6C100679448 /* Synchronization */,
				EE57A6FC2C298F280096F242 /* Event Decryption */,
				EE368CCD2C2DAA87009DBAB0 /* Event Processing */,
				017F67A22C20802300B6E02D /* Repositories */,
			);
			path = WireDomain;
			sourceTree = "<group>";
		};
		017F67A52C20802300B6E02D /* generated */ = {
			isa = PBXGroup;
			children = (
				017F67A42C20802300B6E02D /* AutoMockable.generated.swift */,
			);
			path = generated;
			sourceTree = "<group>";
		};
		017F67A82C20802300B6E02D /* Sourcery */ = {
			isa = PBXGroup;
			children = (
				017F67A52C20802300B6E02D /* generated */,
				017F67A62C20802300B6E02D /* AutoMockable.stencil */,
				017F67A72C20802300B6E02D /* config.yml */,
			);
			path = Sourcery;
			sourceTree = "<group>";
		};
		017F67A92C20802300B6E02D /* WireDomainSupport */ = {
			isa = PBXGroup;
			children = (
				017F67A82C20802300B6E02D /* Sourcery */,
			);
			path = WireDomainSupport;
			sourceTree = "<group>";
		};
		01D0DC9C2C1C8C870076CB1C = {
			isa = PBXGroup;
			children = (
				01D0DCFC2C1C8F9B0076CB1C /* WireDomain.xctestplan */,
				01D0DCE82C1C8EA10076CB1C /* Sources */,
				01D0DCED2C1C8EA10076CB1C /* Tests */,
				01D0DCE92C1C8EA10076CB1C /* WireDomain.docc */,
				01D0DCA72C1C8C870076CB1C /* Products */,
				01D0DCC02C1C8CBA0076CB1C /* Frameworks */,
				C93961822C91AFAE00EA971A /* Recovered References */,
			);
			sourceTree = "<group>";
		};
		01D0DCA72C1C8C870076CB1C /* Products */ = {
			isa = PBXGroup;
			children = (
				01D0DCA62C1C8C870076CB1C /* WireDomain.framework */,
				01D0DCB02C1C8C880076CB1C /* WireDomainTests.xctest */,
				017F67822C207A3200B6E02D /* WireDomainSupport.framework */,
			);
			name = Products;
			sourceTree = "<group>";
		};
		01D0DCC02C1C8CBA0076CB1C /* Frameworks */ = {
			isa = PBXGroup;
			children = (
				01D0DCC32C1C8CC20076CB1C /* WireDataModel.framework */,
				01BDA5442C20762200636E50 /* WireDataModelSupport.framework */,
				01D0DCC52C1C8CD90076CB1C /* WireTransport.framework */,
				CB7979122C738508006FBA58 /* WireTransportSupport.framework */,
			);
			name = Frameworks;
			sourceTree = "<group>";
		};
		01D0DCE82C1C8EA10076CB1C /* Sources */ = {
			isa = PBXGroup;
			children = (
				017F67A32C20802300B6E02D /* WireDomain */,
				017F67A92C20802300B6E02D /* WireDomainSupport */,
			);
			name = Sources;
			path = ../Sources;
			sourceTree = "<group>";
		};
		01D0DCED2C1C8EA10076CB1C /* Tests */ = {
			isa = PBXGroup;
			children = (
				017F679A2C20801800B6E02D /* WireDomain */,
			);
			name = Tests;
			path = ../Tests;
			sourceTree = "<group>";
		};
<<<<<<< HEAD
		C90E8B362C8B211A0017494F /* Event Processor */ = {
			isa = PBXGroup;
			children = (
				C90E8B372C8B21200017494F /* FederationEventProcessor */,
			);
			path = "Event Processor";
			sourceTree = "<group>";
		};
		C90E8B372C8B21200017494F /* FederationEventProcessor */ = {
			isa = PBXGroup;
			children = (
				C90E8B382C8B213E0017494F /* FederationConnectionRemovedEventProcessorTests.swift */,
				C90E8B3A2C8F29660017494F /* FederationDeleteEventProcessorTests.swift */,
			);
			path = FederationEventProcessor;
=======
		C93961822C91AFAE00EA971A /* Recovered References */ = {
			isa = PBXGroup;
			children = (
				C9E8A3A92C7324D10093DD5C /* ConversationLabelsRepositoryError.swift */,
				C9534FD52C91899100C99CEE /* UserModelMappings.swift */,
				C9E8A3B82C74C7540093DD5C /* FeatureConfigRepository.swift */,
				C9E8A3BD2C761E1A0093DD5C /* FeatureConfigRepositoryError.swift */,
				C9E8A3B42C738F0A0093DD5C /* ConversationLabelsRepository.swift */,
				C9E8A3BA2C75D1090093DD5C /* FeatureConfigModelMappings.swift */,
			);
			name = "Recovered References";
			sourceTree = "<group>";
		};
		C93961852C91B02800EA971A /* ConversationsLabels */ = {
			isa = PBXGroup;
			children = (
				C93961832C91B02800EA971A /* ConversationLabelsRepository.swift */,
				C93961842C91B02800EA971A /* ConversationLabelsRepositoryError.swift */,
			);
			path = ConversationsLabels;
			sourceTree = "<group>";
		};
		C939618A2C91B03300EA971A /* FeatureConfig */ = {
			isa = PBXGroup;
			children = (
				C93961902C91B05800EA971A /* FeatureConfigModelMappings.swift */,
				C93961882C91B03300EA971A /* FeatureConfigRepository.swift */,
				C93961892C91B03300EA971A /* FeatureConfigRepositoryError.swift */,
			);
			path = FeatureConfig;
			sourceTree = "<group>";
		};
		C939618E2C91B03F00EA971A /* SelfUser */ = {
			isa = PBXGroup;
			children = (
				C939618D2C91B03F00EA971A /* SelfUserProvider.swift */,
			);
			path = SelfUser;
			sourceTree = "<group>";
		};
		C9E8A3D62C7CCA810093DD5C /* Conversations */ = {
			isa = PBXGroup;
			children = (
				C9E8A3D02C7C7D320093DD5C /* ConversationModelMappings.swift */,
				C9E8A3CA2C7C78AE0093DD5C /* ConversationRepository.swift */,
				C9E8A3CC2C7C78B80093DD5C /* ConversationRepositoryError.swift */,
				C9E8A3D22C7CC2370093DD5C /* ConversationLocalStore.swift */,
				C9E8A3E52C7F60910093DD5C /* ConversationLocalStore+Metadata.swift */,
				C9E8A3E12C7F5C870093DD5C /* ConversationLocalStore+MLS.swift */,
				C9E8A3DF2C7F5BB90093DD5C /* ConversationLocalStore+Group.swift */,
				C9E8A3DD2C7F5B5D0093DD5C /* ConversationLocalStore+Status.swift */,
			);
			path = Conversations;
			sourceTree = "<group>";
		};
		C9E8A3D72C7CCA990093DD5C /* User */ = {
			isa = PBXGroup;
			children = (
				162356512C2B223B00C6666C /* UserRepository.swift */,
				162356522C2B223B00C6666C /* UserRepositoryError.swift */,
				162356562C2B22A300C6666C /* UserModelMappings.swift */,
			);
			path = User;
			sourceTree = "<group>";
		};
		C9E8A3D82C7CCAA80093DD5C /* Connections */ = {
			isa = PBXGroup;
			children = (
				017F679D2C20802300B6E02D /* ConnectionsRepositiory.swift */,
				017F679E2C20802300B6E02D /* ConnectionsRepositoryError.swift */,
			);
			path = Connections;
			sourceTree = "<group>";
		};
		C9E8A3D92C7CCABB0093DD5C /* UpdateEvents */ = {
			isa = PBXGroup;
			children = (
				EE57A6FA2C298EC90096F242 /* UpdateEventsRepository.swift */,
				EE0E117F2C2C40D1004BBD29 /* UpdateEventsRepositoryError.swift */,
			);
			path = UpdateEvents;
			sourceTree = "<group>";
		};
		C9E8A3DA2C7CCAC40093DD5C /* Team */ = {
			isa = PBXGroup;
			children = (
				017F679F2C20802300B6E02D /* TeamRepository.swift */,
				017F67A02C20802300B6E02D /* TeamRepositoryError.swift */,
			);
			path = Team;
>>>>>>> f4581ac3
			sourceTree = "<group>";
		};
		EE0E117C2C2C4076004BBD29 /* Helpers */ = {
			isa = PBXGroup;
			children = (
				EE0E117D2C2C4080004BBD29 /* TestError.swift */,
				CB7979152C738547006FBA58 /* TestSetup.swift */,
			);
			path = Helpers;
			sourceTree = "<group>";
		};
		EE368CCD2C2DAA87009DBAB0 /* Event Processing */ = {
			isa = PBXGroup;
			children = (
				EE368CCB2C2DAA87009DBAB0 /* UpdateEventProcessor.swift */,
				EEAD09F02C46602300CC8658 /* ConversationEventProcessor */,
				EEAD0A342C46BB7500CC8658 /* FeatureConfigEventProcessor */,
				EEAD0A2F2C46B97700CC8658 /* FederationEventProcessor */,
				EEAD0A0F2C46A32A00CC8658 /* TeamEventProcessor */,
				EEAD0A162C46A87100CC8658 /* UserEventProcessor */,
			);
			path = "Event Processing";
			sourceTree = "<group>";
		};
		EE57A6FC2C298F280096F242 /* Event Decryption */ = {
			isa = PBXGroup;
			children = (
				EE57A6FD2C298F380096F242 /* UpdateEventDecryptor.swift */,
				EE57A6FF2C298F630096F242 /* ProteusMessageDecryptor.swift */,
				EE57A7062C2A86880096F242 /* ProteusMessageDecryptorError.swift */,
			);
			path = "Event Decryption";
			sourceTree = "<group>";
		};
		EE57A7092C2A8B950096F242 /* Event Decryption */ = {
			isa = PBXGroup;
			children = (
				EE57A70A2C2A8BAA0096F242 /* UpdateEventDecryptorTests.swift */,
				EE3F97532C2ADC4C00668DF1 /* ProteusMessageDecryptorTests.swift */,
			);
			path = "Event Decryption";
			sourceTree = "<group>";
		};
		EEAD09F02C46602300CC8658 /* ConversationEventProcessor */ = {
			isa = PBXGroup;
			children = (
				EE368CC72C2DAA87009DBAB0 /* ConversationEventProcessor.swift */,
				EEAD09F12C46604400CC8658 /* ConversationAccessUpdateEventProcessor.swift */,
				EEAD09F32C46709800CC8658 /* ConversationCodeUpdateEventProcessor.swift */,
				EEAD09F52C46772000CC8658 /* ConversationCreateEventProcessor.swift */,
				EEAD09F72C46772C00CC8658 /* ConversationDeleteEventProcessor.swift */,
				EEAD09F92C46773300CC8658 /* ConversationMemberJoinEventProcessor.swift */,
				EEAD09FB2C46773900CC8658 /* ConversationMemberLeaveEventProcessor.swift */,
				EEAD09FD2C46774200CC8658 /* ConversationMemberUpdateEventProcessor.swift */,
				EEAD09FF2C46774900CC8658 /* ConversationMessageTimerUpdateEventProcessor.swift */,
				EEAD0A012C46774F00CC8658 /* ConversationMLSMessageAddEventProcessor.swift */,
				EEAD0A032C46775700CC8658 /* ConversationMLSWelcomeEventProcessor.swift */,
				EEAD0A052C46775D00CC8658 /* ConversationProteusMessageAddEventProcessor.swift */,
				EEAD0A072C46776400CC8658 /* ConversationProtocolUpdateEventProcessor.swift */,
				EEAD0A092C46776B00CC8658 /* ConversationReceiptModeUpdateEventProcessor.swift */,
				EEAD0A0B2C46777200CC8658 /* ConversationRenameEventProcessor.swift */,
				EEAD0A0D2C46777800CC8658 /* ConversationTypingEventProcessor.swift */,
			);
			path = ConversationEventProcessor;
			sourceTree = "<group>";
		};
		EEAD0A0F2C46A32A00CC8658 /* TeamEventProcessor */ = {
			isa = PBXGroup;
			children = (
				EE368CCA2C2DAA87009DBAB0 /* TeamEventProcessor.swift */,
				EEAD0A142C46A3AB00CC8658 /* TeamDeleteEventProcessor.swift */,
				EEAD0A122C46A38200CC8658 /* TeamMemberLeaveEventProcessor.swift */,
				EEAD0A102C46A33E00CC8658 /* TeamMemberUpdateEventProcessor.swift */,
			);
			path = TeamEventProcessor;
			sourceTree = "<group>";
		};
		EEAD0A162C46A87100CC8658 /* UserEventProcessor */ = {
			isa = PBXGroup;
			children = (
				EE368CCC2C2DAA87009DBAB0 /* UserEventProcessor.swift */,
				EEAD0A172C46A88D00CC8658 /* UserClientAddEventProcessor.swift */,
				EEAD0A192C46A92000CC8658 /* UserClientRemoveEventProcessor.swift */,
				EEAD0A1B2C46A99D00CC8658 /* UserConnectionEventProcessor.swift */,
				EEAD0A1D2C46AAF300CC8658 /* UserContactJoinEventProcessor.swift */,
				EEAD0A1F2C46AB8700CC8658 /* UserDeleteEventProcessor.swift */,
				EEAD0A212C46ABFA00CC8658 /* UserLegalholdDisableEventProcessor.swift */,
				EEAD0A232C46ACEA00CC8658 /* UserLegalholdEnableEventProcessor.swift */,
				EEAD0A252C46AD4D00CC8658 /* UserLegalholdRequestEventProcessor.swift */,
				EEAD0A272C46AE6400CC8658 /* UserPropertiesSetEventProcessor.swift */,
				EEAD0A292C46AEB600CC8658 /* UserPropertiesDeleteEventProcessor.swift */,
				EEAD0A2B2C46AF9200CC8658 /* UserPushRemoveEventProcessor.swift */,
				EEAD0A2D2C46B01900CC8658 /* UserUpdateEventProcessor.swift */,
			);
			path = UserEventProcessor;
			sourceTree = "<group>";
		};
		EEAD0A2F2C46B97700CC8658 /* FederationEventProcessor */ = {
			isa = PBXGroup;
			children = (
				EE368CC92C2DAA87009DBAB0 /* FederationEventProcessor.swift */,
				EEAD0A302C46B98D00CC8658 /* FederationConnectionRemovedEventProcessor.swift */,
				EEAD0A322C46B99800CC8658 /* FederationDeleteEventProcessor.swift */,
			);
			path = FederationEventProcessor;
			sourceTree = "<group>";
		};
		EEAD0A342C46BB7500CC8658 /* FeatureConfigEventProcessor */ = {
			isa = PBXGroup;
			children = (
				EE368CC82C2DAA87009DBAB0 /* FeatureConfigEventProcessor.swift */,
				EEAD0A352C46BBA600CC8658 /* FeatureConfigUpdateEventProcessor.swift */,
			);
			path = FeatureConfigEventProcessor;
			sourceTree = "<group>";
		};
		EEC410252C60D48900E89394 /* Synchronization */ = {
			isa = PBXGroup;
			children = (
				EEC410242C60D48900E89394 /* SyncManagerTests.swift */,
			);
			path = Synchronization;
			sourceTree = "<group>";
		};
		EECC35A42C2EB6C100679448 /* Synchronization */ = {
			isa = PBXGroup;
			children = (
				EECC35A52C2EB6CD00679448 /* SyncManager.swift */,
				EECC35A72C2EB70400679448 /* SyncState.swift */,
			);
			path = Synchronization;
			sourceTree = "<group>";
		};
/* End PBXGroup section */

/* Begin PBXHeadersBuildPhase section */
		017F677D2C207A3200B6E02D /* Headers */ = {
			isa = PBXHeadersBuildPhase;
			buildActionMask = 2147483647;
			files = (
			);
			runOnlyForDeploymentPostprocessing = 0;
		};
		01D0DCA12C1C8C870076CB1C /* Headers */ = {
			isa = PBXHeadersBuildPhase;
			buildActionMask = 2147483647;
			files = (
			);
			runOnlyForDeploymentPostprocessing = 0;
		};
/* End PBXHeadersBuildPhase section */

/* Begin PBXNativeTarget section */
		017F67812C207A3200B6E02D /* WireDomainSupport */ = {
			isa = PBXNativeTarget;
			buildConfigurationList = 017F67882C207A3200B6E02D /* Build configuration list for PBXNativeTarget "WireDomainSupport" */;
			buildPhases = (
				017F67912C207A7E00B6E02D /* Sourcery */,
				017F677D2C207A3200B6E02D /* Headers */,
				017F677E2C207A3200B6E02D /* Sources */,
				017F677F2C207A3200B6E02D /* Frameworks */,
				017F67802C207A3200B6E02D /* Resources */,
			);
			buildRules = (
			);
			dependencies = (
				017F67932C207A9100B6E02D /* PBXTargetDependency */,
			);
			name = WireDomainSupport;
			packageProductDependencies = (
				59909A682C5BC001009C41DE /* WireAPI */,
			);
			productName = WireDomainSupport;
			productReference = 017F67822C207A3200B6E02D /* WireDomainSupport.framework */;
			productType = "com.apple.product-type.framework";
		};
		01D0DCA52C1C8C870076CB1C /* WireDomain */ = {
			isa = PBXNativeTarget;
			buildConfigurationList = 01D0DCBA2C1C8C880076CB1C /* Build configuration list for PBXNativeTarget "WireDomain" */;
			buildPhases = (
				01D0DCA12C1C8C870076CB1C /* Headers */,
				01D0DCA22C1C8C870076CB1C /* Sources */,
				01D0DCA32C1C8C870076CB1C /* Frameworks */,
				01D0DCA42C1C8C870076CB1C /* Resources */,
			);
			buildRules = (
			);
			dependencies = (
			);
			name = WireDomain;
			packageProductDependencies = (
				59909A5D2C5BBEA8009C41DE /* WireAPI */,
				598D042C2C89C63100B64D71 /* WireFoundation */,
			);
			productName = WireDomain;
			productReference = 01D0DCA62C1C8C870076CB1C /* WireDomain.framework */;
			productType = "com.apple.product-type.framework";
		};
		01D0DCAF2C1C8C880076CB1C /* WireDomainTests */ = {
			isa = PBXNativeTarget;
			buildConfigurationList = 01D0DCBD2C1C8C880076CB1C /* Build configuration list for PBXNativeTarget "WireDomainTests" */;
			buildPhases = (
				01D0DCAC2C1C8C880076CB1C /* Sources */,
				01D0DCAD2C1C8C880076CB1C /* Frameworks */,
				01D0DCAE2C1C8C880076CB1C /* Resources */,
			);
			buildRules = (
			);
			dependencies = (
				01D0DCB32C1C8C880076CB1C /* PBXTargetDependency */,
			);
			name = WireDomainTests;
			packageProductDependencies = (
				59909A6C2C5BC08B009C41DE /* WireAPISupport */,
				C9E0C9BA2C91B76F00CE6607 /* WireTestingPackage */,
			);
			productName = WireDomainTests;
			productReference = 01D0DCB02C1C8C880076CB1C /* WireDomainTests.xctest */;
			productType = "com.apple.product-type.bundle.unit-test";
		};
/* End PBXNativeTarget section */

/* Begin PBXProject section */
		01D0DC9D2C1C8C870076CB1C /* Project object */ = {
			isa = PBXProject;
			attributes = {
				BuildIndependentTargetsInParallel = 1;
				LastSwiftUpdateCheck = 1530;
				LastUpgradeCheck = 1540;
				TargetAttributes = {
					017F67812C207A3200B6E02D = {
						CreatedOnToolsVersion = 15.3;
					};
					01D0DCA52C1C8C870076CB1C = {
						CreatedOnToolsVersion = 15.3;
					};
					01D0DCAF2C1C8C880076CB1C = {
						CreatedOnToolsVersion = 15.3;
					};
				};
			};
			buildConfigurationList = 01D0DCA02C1C8C870076CB1C /* Build configuration list for PBXProject "WireDomain Project" */;
			compatibilityVersion = "Xcode 14.0";
			developmentRegion = en;
			hasScannedForEncodings = 0;
			knownRegions = (
				en,
				Base,
			);
			mainGroup = 01D0DC9C2C1C8C870076CB1C;
			packageReferences = (
			);
			productRefGroup = 01D0DCA72C1C8C870076CB1C /* Products */;
			projectDirPath = "";
			projectRoot = "";
			targets = (
				01D0DCA52C1C8C870076CB1C /* WireDomain */,
				01D0DCAF2C1C8C880076CB1C /* WireDomainTests */,
				017F67812C207A3200B6E02D /* WireDomainSupport */,
			);
		};
/* End PBXProject section */

/* Begin PBXResourcesBuildPhase section */
		017F67802C207A3200B6E02D /* Resources */ = {
			isa = PBXResourcesBuildPhase;
			buildActionMask = 2147483647;
			files = (
			);
			runOnlyForDeploymentPostprocessing = 0;
		};
		01D0DCA42C1C8C870076CB1C /* Resources */ = {
			isa = PBXResourcesBuildPhase;
			buildActionMask = 2147483647;
			files = (
			);
			runOnlyForDeploymentPostprocessing = 0;
		};
		01D0DCAE2C1C8C880076CB1C /* Resources */ = {
			isa = PBXResourcesBuildPhase;
			buildActionMask = 2147483647;
			files = (
			);
			runOnlyForDeploymentPostprocessing = 0;
		};
/* End PBXResourcesBuildPhase section */

/* Begin PBXShellScriptBuildPhase section */
		017F67912C207A7E00B6E02D /* Sourcery */ = {
			isa = PBXShellScriptBuildPhase;
			alwaysOutOfDate = 1;
			buildActionMask = 2147483647;
			files = (
			);
			inputFileListPaths = (
			);
			inputPaths = (
			);
			name = Sourcery;
			outputFileListPaths = (
			);
			outputPaths = (
			);
			runOnlyForDeploymentPostprocessing = 0;
			shellPath = /bin/sh;
			shellScript = "../../scripts/run-sourcery.sh --config ../Sources/WireDomainSupport/Sourcery/config.yml\n";
		};
/* End PBXShellScriptBuildPhase section */

/* Begin PBXSourcesBuildPhase section */
		017F677E2C207A3200B6E02D /* Sources */ = {
			isa = PBXSourcesBuildPhase;
			buildActionMask = 2147483647;
			files = (
				017F67AF2C20803300B6E02D /* AutoMockable.generated.swift in Sources */,
			);
			runOnlyForDeploymentPostprocessing = 0;
		};
		01D0DCA22C1C8C870076CB1C /* Sources */ = {
			isa = PBXSourcesBuildPhase;
			buildActionMask = 2147483647;
			files = (
				C9E0C9B82C91B32400CE6607 /* ConversationRepository.swift in Sources */,
				C9E0C9B92C91B32400CE6607 /* ConversationRepositoryError.swift in Sources */,
				C9E0C9B72C91B31200CE6607 /* ConversationModelMappings.swift in Sources */,
				C9E0C9B22C91B2F900CE6607 /* ConversationLocalStore.swift in Sources */,
				C9E0C9B32C91B2F900CE6607 /* ConversationLocalStore+Metadata.swift in Sources */,
				C9E0C9B42C91B2F900CE6607 /* ConversationLocalStore+MLS.swift in Sources */,
				C9E0C9B52C91B2F900CE6607 /* ConversationLocalStore+Group.swift in Sources */,
				C9E0C9B62C91B2F900CE6607 /* ConversationLocalStore+Status.swift in Sources */,
				C9E0C9B12C91B25100CE6607 /* UserModelMappings.swift in Sources */,
				C93961872C91B02800EA971A /* ConversationLabelsRepositoryError.swift in Sources */,
				EEAD0A042C46775700CC8658 /* ConversationMLSWelcomeEventProcessor.swift in Sources */,
				C93961912C91B05800EA971A /* FeatureConfigModelMappings.swift in Sources */,
				EEAD0A362C46BBA600CC8658 /* FeatureConfigUpdateEventProcessor.swift in Sources */,
				EE57A7002C298F630096F242 /* ProteusMessageDecryptor.swift in Sources */,
				EE368CD02C2DAA87009DBAB0 /* FederationEventProcessor.swift in Sources */,
				EEAD09FA2C46773300CC8658 /* ConversationMemberJoinEventProcessor.swift in Sources */,
				EEAD0A022C46774F00CC8658 /* ConversationMLSMessageAddEventProcessor.swift in Sources */,
				C939618B2C91B03300EA971A /* FeatureConfigRepository.swift in Sources */,
				EE368CCE2C2DAA87009DBAB0 /* ConversationEventProcessor.swift in Sources */,
				EEAD0A2C2C46AF9200CC8658 /* UserPushRemoveEventProcessor.swift in Sources */,
				017F67AA2C20802C00B6E02D /* TeamRepositoryError.swift in Sources */,
				C939618C2C91B03300EA971A /* FeatureConfigRepositoryError.swift in Sources */,
				0163EE812C20D71C00B37260 /* WireDomain.docc in Sources */,
				EEAD0A2E2C46B01900CC8658 /* UserUpdateEventProcessor.swift in Sources */,
				EEAD0A2A2C46AEB600CC8658 /* UserPropertiesDeleteEventProcessor.swift in Sources */,
				EEAD0A332C46B99800CC8658 /* FederationDeleteEventProcessor.swift in Sources */,
				017F67AB2C20802C00B6E02D /* ConnectionsRepository.swift in Sources */,
				EEAD0A062C46775D00CC8658 /* ConversationProteusMessageAddEventProcessor.swift in Sources */,
				EEAD0A282C46AE6400CC8658 /* UserPropertiesSetEventProcessor.swift in Sources */,
				EEAD09FC2C46773900CC8658 /* ConversationMemberLeaveEventProcessor.swift in Sources */,
				EE57A7082C2A8B740096F242 /* ProteusMessageDecryptorError.swift in Sources */,
				EEAD0A1A2C46A92000CC8658 /* UserClientRemoveEventProcessor.swift in Sources */,
				EEAD0A0A2C46776B00CC8658 /* ConversationReceiptModeUpdateEventProcessor.swift in Sources */,
				EEAD0A002C46774900CC8658 /* ConversationMessageTimerUpdateEventProcessor.swift in Sources */,
				EEAD0A182C46A88D00CC8658 /* UserClientAddEventProcessor.swift in Sources */,
				EE0E11802C2C40D1004BBD29 /* UpdateEventsRepositoryError.swift in Sources */,
				017F67AC2C20802C00B6E02D /* TeamRepository.swift in Sources */,
				EEAD0A0E2C46777800CC8658 /* ConversationTypingEventProcessor.swift in Sources */,
				EEAD0A1E2C46AAF300CC8658 /* UserContactJoinEventProcessor.swift in Sources */,
				EEAD0A202C46AB8700CC8658 /* UserDeleteEventProcessor.swift in Sources */,
				EEAD0A152C46A3AB00CC8658 /* TeamDeleteEventProcessor.swift in Sources */,
				EEAD0A312C46B98D00CC8658 /* FederationConnectionRemovedEventProcessor.swift in Sources */,
				EEAD09F62C46772000CC8658 /* ConversationCreateEventProcessor.swift in Sources */,
				EEAD0A1C2C46A99D00CC8658 /* UserConnectionEventProcessor.swift in Sources */,
				017F67AD2C20802C00B6E02D /* ConnectionsRepositoryError.swift in Sources */,
				EEAD09F82C46772C00CC8658 /* ConversationDeleteEventProcessor.swift in Sources */,
				EEAD0A112C46A33E00CC8658 /* TeamMemberUpdateEventProcessor.swift in Sources */,
				EEAD0A242C46ACEA00CC8658 /* UserLegalholdEnableEventProcessor.swift in Sources */,
				162356582C2C2F6100C6666C /* UserRepository.swift in Sources */,
				162356592C2C2F8100C6666C /* UserRepositoryError.swift in Sources */,
				EEAD0A132C46A38200CC8658 /* TeamMemberLeaveEventProcessor.swift in Sources */,
				EEAD0A262C46AD4D00CC8658 /* UserLegalholdRequestEventProcessor.swift in Sources */,
				EEAD09FE2C46774200CC8658 /* ConversationMemberUpdateEventProcessor.swift in Sources */,
				EEAD09F42C46709800CC8658 /* ConversationCodeUpdateEventProcessor.swift in Sources */,
				EE368CCF2C2DAA87009DBAB0 /* FeatureConfigEventProcessor.swift in Sources */,
				EECC35A82C2EB70400679448 /* SyncState.swift in Sources */,
				C93961862C91B02800EA971A /* ConversationLabelsRepository.swift in Sources */,
				EE368CD12C2DAA87009DBAB0 /* TeamEventProcessor.swift in Sources */,
				EEAD0A222C46ABFB00CC8658 /* UserLegalholdDisableEventProcessor.swift in Sources */,
				C94E4C1B2C92BD4700E00868 /* ConnectionsLocalStore.swift in Sources */,
				EEAD09F22C46604400CC8658 /* ConversationAccessUpdateEventProcessor.swift in Sources */,
				EEAD0A082C46776400CC8658 /* ConversationProtocolUpdateEventProcessor.swift in Sources */,
				EE368CD32C2DAA87009DBAB0 /* UserEventProcessor.swift in Sources */,
				EE57A6FE2C298F380096F242 /* UpdateEventDecryptor.swift in Sources */,
				C939618F2C91B03F00EA971A /* SelfUserProvider.swift in Sources */,
				EEAD0A0C2C46777200CC8658 /* ConversationRenameEventProcessor.swift in Sources */,
				EE368CD22C2DAA87009DBAB0 /* UpdateEventProcessor.swift in Sources */,
				EE57A6FB2C298EC90096F242 /* UpdateEventsRepository.swift in Sources */,
				EECC35A62C2EB6CD00679448 /* SyncManager.swift in Sources */,
			);
			runOnlyForDeploymentPostprocessing = 0;
		};
		01D0DCAC2C1C8C880076CB1C /* Sources */ = {
			isa = PBXSourcesBuildPhase;
			buildActionMask = 2147483647;
			files = (
				C93961932C91B15B00EA971A /* ConversationRepositoryTests.swift in Sources */,
				C93961922C91B12800EA971A /* TestError.swift in Sources */,
				EEC410262C60D48900E89394 /* SyncManagerTests.swift in Sources */,
				EE57A7032C2994420096F242 /* UpdateEventsRepositoryTests.swift in Sources */,
				C9E8A3C02C761EDD0093DD5C /* FeatureConfigRepositoryTests.swift in Sources */,
				CB7979162C738547006FBA58 /* TestSetup.swift in Sources */,
				162356502C2B223100C6666C /* UserRepositoryTests.swift in Sources */,
				EE3F97542C2ADC4C00668DF1 /* ProteusMessageDecryptorTests.swift in Sources */,
				C90E8B392C8B213E0017494F /* FederationConnectionRemovedEventProcessorTests.swift in Sources */,
				C90E8B3B2C8F29660017494F /* FederationDeleteEventProcessorTests.swift in Sources */,
				EE57A70B2C2A8BAA0096F242 /* UpdateEventDecryptorTests.swift in Sources */,
				C9E8A3AE2C73878B0093DD5C /* ConnectionsRepositoryTests.swift in Sources */,
				017F679C2C20801800B6E02D /* TeamRepositoryTests.swift in Sources */,
				C9E8A3B72C749F2A0093DD5C /* ConversationLabelsRepositoryTests.swift in Sources */,
			);
			runOnlyForDeploymentPostprocessing = 0;
		};
/* End PBXSourcesBuildPhase section */

/* Begin PBXTargetDependency section */
		017F67932C207A9100B6E02D /* PBXTargetDependency */ = {
			isa = PBXTargetDependency;
			target = 01D0DCA52C1C8C870076CB1C /* WireDomain */;
			targetProxy = 017F67922C207A9100B6E02D /* PBXContainerItemProxy */;
		};
		01D0DCB32C1C8C880076CB1C /* PBXTargetDependency */ = {
			isa = PBXTargetDependency;
			target = 01D0DCA52C1C8C870076CB1C /* WireDomain */;
			targetProxy = 01D0DCB22C1C8C880076CB1C /* PBXContainerItemProxy */;
		};
/* End PBXTargetDependency section */

/* Begin XCBuildConfiguration section */
		017F67862C207A3200B6E02D /* Debug */ = {
			isa = XCBuildConfiguration;
			buildSettings = {
				BUILD_LIBRARY_FOR_DISTRIBUTION = NO;
				CODE_SIGN_IDENTITY = "";
				CODE_SIGN_STYLE = Automatic;
				CURRENT_PROJECT_VERSION = 1;
				DEFINES_MODULE = NO;
				DEVELOPMENT_TEAM = EDF3JCE8BC;
				DYLIB_COMPATIBILITY_VERSION = 1;
				DYLIB_CURRENT_VERSION = 1;
				DYLIB_INSTALL_NAME_BASE = "@rpath";
				ENABLE_MODULE_VERIFIER = YES;
				GENERATE_INFOPLIST_FILE = YES;
				INFOPLIST_KEY_NSHumanReadableCopyright = "";
				INSTALL_PATH = "$(LOCAL_LIBRARY_DIR)/Frameworks";
				IPHONEOS_DEPLOYMENT_TARGET = 15.0;
				LD_RUNPATH_SEARCH_PATHS = (
					"$(inherited)",
					"@executable_path/Frameworks",
					"@loader_path/Frameworks",
				);
				MARKETING_VERSION = 1.0;
				MODULE_VERIFIER_SUPPORTED_LANGUAGES = "objective-c objective-c++";
				MODULE_VERIFIER_SUPPORTED_LANGUAGE_STANDARDS = "gnu17 gnu++20";
				PRODUCT_BUNDLE_IDENTIFIER = com.wire.WireDomainSupport;
				PRODUCT_NAME = "$(TARGET_NAME:c99extidentifier)";
				SKIP_INSTALL = YES;
				SUPPORTED_PLATFORMS = "iphoneos iphonesimulator";
				SUPPORTS_MACCATALYST = NO;
				SUPPORTS_MAC_DESIGNED_FOR_IPHONE_IPAD = NO;
				SUPPORTS_XR_DESIGNED_FOR_IPHONE_IPAD = NO;
				SWIFT_EMIT_LOC_STRINGS = YES;
				SWIFT_INSTALL_OBJC_HEADER = NO;
				SWIFT_VERSION = 5.0;
				TARGETED_DEVICE_FAMILY = "1,2";
			};
			name = Debug;
		};
		017F67872C207A3200B6E02D /* Release */ = {
			isa = XCBuildConfiguration;
			buildSettings = {
				BUILD_LIBRARY_FOR_DISTRIBUTION = NO;
				CODE_SIGN_IDENTITY = "";
				CODE_SIGN_STYLE = Automatic;
				CURRENT_PROJECT_VERSION = 1;
				DEFINES_MODULE = NO;
				DEVELOPMENT_TEAM = EDF3JCE8BC;
				DYLIB_COMPATIBILITY_VERSION = 1;
				DYLIB_CURRENT_VERSION = 1;
				DYLIB_INSTALL_NAME_BASE = "@rpath";
				ENABLE_MODULE_VERIFIER = YES;
				GENERATE_INFOPLIST_FILE = YES;
				INFOPLIST_KEY_NSHumanReadableCopyright = "";
				INSTALL_PATH = "$(LOCAL_LIBRARY_DIR)/Frameworks";
				IPHONEOS_DEPLOYMENT_TARGET = 15.0;
				LD_RUNPATH_SEARCH_PATHS = (
					"$(inherited)",
					"@executable_path/Frameworks",
					"@loader_path/Frameworks",
				);
				MARKETING_VERSION = 1.0;
				MODULE_VERIFIER_SUPPORTED_LANGUAGES = "objective-c objective-c++";
				MODULE_VERIFIER_SUPPORTED_LANGUAGE_STANDARDS = "gnu17 gnu++20";
				PRODUCT_BUNDLE_IDENTIFIER = com.wire.WireDomainSupport;
				PRODUCT_NAME = "$(TARGET_NAME:c99extidentifier)";
				SKIP_INSTALL = YES;
				SUPPORTED_PLATFORMS = "iphoneos iphonesimulator";
				SUPPORTS_MACCATALYST = NO;
				SUPPORTS_MAC_DESIGNED_FOR_IPHONE_IPAD = NO;
				SUPPORTS_XR_DESIGNED_FOR_IPHONE_IPAD = NO;
				SWIFT_EMIT_LOC_STRINGS = YES;
				SWIFT_INSTALL_OBJC_HEADER = NO;
				SWIFT_VERSION = 5.0;
				TARGETED_DEVICE_FAMILY = "1,2";
			};
			name = Release;
		};
		01D0DCB82C1C8C880076CB1C /* Debug */ = {
			isa = XCBuildConfiguration;
			buildSettings = {
				ALWAYS_SEARCH_USER_PATHS = NO;
				ASSETCATALOG_COMPILER_GENERATE_SWIFT_ASSET_SYMBOL_EXTENSIONS = YES;
				CLANG_ANALYZER_NONNULL = YES;
				CLANG_ANALYZER_NUMBER_OBJECT_CONVERSION = YES_AGGRESSIVE;
				CLANG_CXX_LANGUAGE_STANDARD = "gnu++20";
				CLANG_ENABLE_MODULES = YES;
				CLANG_ENABLE_OBJC_ARC = YES;
				CLANG_ENABLE_OBJC_WEAK = YES;
				CLANG_WARN_BLOCK_CAPTURE_AUTORELEASING = YES;
				CLANG_WARN_BOOL_CONVERSION = YES;
				CLANG_WARN_COMMA = YES;
				CLANG_WARN_CONSTANT_CONVERSION = YES;
				CLANG_WARN_DEPRECATED_OBJC_IMPLEMENTATIONS = YES;
				CLANG_WARN_DIRECT_OBJC_ISA_USAGE = YES_ERROR;
				CLANG_WARN_DOCUMENTATION_COMMENTS = YES;
				CLANG_WARN_EMPTY_BODY = YES;
				CLANG_WARN_ENUM_CONVERSION = YES;
				CLANG_WARN_INFINITE_RECURSION = YES;
				CLANG_WARN_INT_CONVERSION = YES;
				CLANG_WARN_NON_LITERAL_NULL_CONVERSION = YES;
				CLANG_WARN_OBJC_IMPLICIT_RETAIN_SELF = YES;
				CLANG_WARN_OBJC_LITERAL_CONVERSION = YES;
				CLANG_WARN_OBJC_ROOT_CLASS = YES_ERROR;
				CLANG_WARN_QUOTED_INCLUDE_IN_FRAMEWORK_HEADER = YES;
				CLANG_WARN_RANGE_LOOP_ANALYSIS = YES;
				CLANG_WARN_STRICT_PROTOTYPES = YES;
				CLANG_WARN_SUSPICIOUS_MOVE = YES;
				CLANG_WARN_UNGUARDED_AVAILABILITY = YES_AGGRESSIVE;
				CLANG_WARN_UNREACHABLE_CODE = YES;
				CLANG_WARN__DUPLICATE_METHOD_MATCH = YES;
				COPY_PHASE_STRIP = NO;
				CURRENT_PROJECT_VERSION = 1;
				DEBUG_INFORMATION_FORMAT = dwarf;
				ENABLE_STRICT_OBJC_MSGSEND = YES;
				ENABLE_TESTABILITY = YES;
				ENABLE_USER_SCRIPT_SANDBOXING = NO;
				GCC_C_LANGUAGE_STANDARD = gnu17;
				GCC_DYNAMIC_NO_PIC = NO;
				GCC_NO_COMMON_BLOCKS = YES;
				GCC_OPTIMIZATION_LEVEL = 0;
				GCC_PREPROCESSOR_DEFINITIONS = (
					"DEBUG=1",
					"$(inherited)",
				);
				GCC_WARN_64_TO_32_BIT_CONVERSION = YES;
				GCC_WARN_ABOUT_RETURN_TYPE = YES_ERROR;
				GCC_WARN_UNDECLARED_SELECTOR = YES;
				GCC_WARN_UNINITIALIZED_AUTOS = YES_AGGRESSIVE;
				GCC_WARN_UNUSED_FUNCTION = YES;
				GCC_WARN_UNUSED_VARIABLE = YES;
				IPHONEOS_DEPLOYMENT_TARGET = 17.4;
				LOCALIZATION_PREFERS_STRING_CATALOGS = YES;
				MTL_ENABLE_DEBUG_INFO = INCLUDE_SOURCE;
				MTL_FAST_MATH = YES;
				ONLY_ACTIVE_ARCH = YES;
				SDKROOT = iphoneos;
				SWIFT_ACTIVE_COMPILATION_CONDITIONS = "DEBUG $(inherited)";
				SWIFT_OPTIMIZATION_LEVEL = "-Onone";
				SWIFT_STRICT_CONCURRENCY = complete;
				VERSIONING_SYSTEM = "apple-generic";
				VERSION_INFO_PREFIX = "";
			};
			name = Debug;
		};
		01D0DCB92C1C8C880076CB1C /* Release */ = {
			isa = XCBuildConfiguration;
			buildSettings = {
				ALWAYS_SEARCH_USER_PATHS = NO;
				ASSETCATALOG_COMPILER_GENERATE_SWIFT_ASSET_SYMBOL_EXTENSIONS = YES;
				CLANG_ANALYZER_NONNULL = YES;
				CLANG_ANALYZER_NUMBER_OBJECT_CONVERSION = YES_AGGRESSIVE;
				CLANG_CXX_LANGUAGE_STANDARD = "gnu++20";
				CLANG_ENABLE_MODULES = YES;
				CLANG_ENABLE_OBJC_ARC = YES;
				CLANG_ENABLE_OBJC_WEAK = YES;
				CLANG_WARN_BLOCK_CAPTURE_AUTORELEASING = YES;
				CLANG_WARN_BOOL_CONVERSION = YES;
				CLANG_WARN_COMMA = YES;
				CLANG_WARN_CONSTANT_CONVERSION = YES;
				CLANG_WARN_DEPRECATED_OBJC_IMPLEMENTATIONS = YES;
				CLANG_WARN_DIRECT_OBJC_ISA_USAGE = YES_ERROR;
				CLANG_WARN_DOCUMENTATION_COMMENTS = YES;
				CLANG_WARN_EMPTY_BODY = YES;
				CLANG_WARN_ENUM_CONVERSION = YES;
				CLANG_WARN_INFINITE_RECURSION = YES;
				CLANG_WARN_INT_CONVERSION = YES;
				CLANG_WARN_NON_LITERAL_NULL_CONVERSION = YES;
				CLANG_WARN_OBJC_IMPLICIT_RETAIN_SELF = YES;
				CLANG_WARN_OBJC_LITERAL_CONVERSION = YES;
				CLANG_WARN_OBJC_ROOT_CLASS = YES_ERROR;
				CLANG_WARN_QUOTED_INCLUDE_IN_FRAMEWORK_HEADER = YES;
				CLANG_WARN_RANGE_LOOP_ANALYSIS = YES;
				CLANG_WARN_STRICT_PROTOTYPES = YES;
				CLANG_WARN_SUSPICIOUS_MOVE = YES;
				CLANG_WARN_UNGUARDED_AVAILABILITY = YES_AGGRESSIVE;
				CLANG_WARN_UNREACHABLE_CODE = YES;
				CLANG_WARN__DUPLICATE_METHOD_MATCH = YES;
				COPY_PHASE_STRIP = NO;
				CURRENT_PROJECT_VERSION = 1;
				DEBUG_INFORMATION_FORMAT = "dwarf-with-dsym";
				ENABLE_NS_ASSERTIONS = NO;
				ENABLE_STRICT_OBJC_MSGSEND = YES;
				ENABLE_USER_SCRIPT_SANDBOXING = NO;
				GCC_C_LANGUAGE_STANDARD = gnu17;
				GCC_NO_COMMON_BLOCKS = YES;
				GCC_WARN_64_TO_32_BIT_CONVERSION = YES;
				GCC_WARN_ABOUT_RETURN_TYPE = YES_ERROR;
				GCC_WARN_UNDECLARED_SELECTOR = YES;
				GCC_WARN_UNINITIALIZED_AUTOS = YES_AGGRESSIVE;
				GCC_WARN_UNUSED_FUNCTION = YES;
				GCC_WARN_UNUSED_VARIABLE = YES;
				IPHONEOS_DEPLOYMENT_TARGET = 17.4;
				LOCALIZATION_PREFERS_STRING_CATALOGS = YES;
				MTL_ENABLE_DEBUG_INFO = NO;
				MTL_FAST_MATH = YES;
				SDKROOT = iphoneos;
				SWIFT_COMPILATION_MODE = wholemodule;
				SWIFT_STRICT_CONCURRENCY = complete;
				VALIDATE_PRODUCT = YES;
				VERSIONING_SYSTEM = "apple-generic";
				VERSION_INFO_PREFIX = "";
			};
			name = Release;
		};
		01D0DCBB2C1C8C880076CB1C /* Debug */ = {
			isa = XCBuildConfiguration;
			buildSettings = {
				BUILD_LIBRARY_FOR_DISTRIBUTION = NO;
				CODE_SIGN_IDENTITY = "";
				CODE_SIGN_STYLE = Manual;
				CURRENT_PROJECT_VERSION = 1;
				DEFINES_MODULE = NO;
				DEVELOPMENT_TEAM = "";
				DYLIB_COMPATIBILITY_VERSION = 1;
				DYLIB_CURRENT_VERSION = 1;
				DYLIB_INSTALL_NAME_BASE = "@rpath";
				ENABLE_MODULE_VERIFIER = YES;
				GENERATE_INFOPLIST_FILE = YES;
				INFOPLIST_KEY_NSHumanReadableCopyright = "";
				INSTALL_PATH = "$(LOCAL_LIBRARY_DIR)/Frameworks";
				IPHONEOS_DEPLOYMENT_TARGET = 15.0;
				LD_RUNPATH_SEARCH_PATHS = (
					"$(inherited)",
					"@executable_path/Frameworks",
					"@loader_path/Frameworks",
				);
				MARKETING_VERSION = 1.0;
				MODULE_VERIFIER_SUPPORTED_LANGUAGES = "objective-c objective-c++";
				MODULE_VERIFIER_SUPPORTED_LANGUAGE_STANDARDS = "gnu17 gnu++20";
				PRODUCT_BUNDLE_IDENTIFIER = com.wire.WireDomain;
				PRODUCT_NAME = "$(TARGET_NAME:c99extidentifier)";
				PROVISIONING_PROFILE_SPECIFIER = "";
				SKIP_INSTALL = YES;
				SUPPORTED_PLATFORMS = "iphoneos iphonesimulator";
				SUPPORTS_MACCATALYST = NO;
				SUPPORTS_MAC_DESIGNED_FOR_IPHONE_IPAD = NO;
				SUPPORTS_XR_DESIGNED_FOR_IPHONE_IPAD = NO;
				SWIFT_EMIT_LOC_STRINGS = YES;
				SWIFT_INSTALL_OBJC_HEADER = NO;
				SWIFT_VERSION = 5.0;
				TARGETED_DEVICE_FAMILY = "1,2";
			};
			name = Debug;
		};
		01D0DCBC2C1C8C880076CB1C /* Release */ = {
			isa = XCBuildConfiguration;
			buildSettings = {
				BUILD_LIBRARY_FOR_DISTRIBUTION = NO;
				CODE_SIGN_IDENTITY = "";
				CODE_SIGN_STYLE = Manual;
				CURRENT_PROJECT_VERSION = 1;
				DEFINES_MODULE = NO;
				DEVELOPMENT_TEAM = "";
				DYLIB_COMPATIBILITY_VERSION = 1;
				DYLIB_CURRENT_VERSION = 1;
				DYLIB_INSTALL_NAME_BASE = "@rpath";
				ENABLE_MODULE_VERIFIER = YES;
				GENERATE_INFOPLIST_FILE = YES;
				INFOPLIST_KEY_NSHumanReadableCopyright = "";
				INSTALL_PATH = "$(LOCAL_LIBRARY_DIR)/Frameworks";
				IPHONEOS_DEPLOYMENT_TARGET = 15.0;
				LD_RUNPATH_SEARCH_PATHS = (
					"$(inherited)",
					"@executable_path/Frameworks",
					"@loader_path/Frameworks",
				);
				MARKETING_VERSION = 1.0;
				MODULE_VERIFIER_SUPPORTED_LANGUAGES = "objective-c objective-c++";
				MODULE_VERIFIER_SUPPORTED_LANGUAGE_STANDARDS = "gnu17 gnu++20";
				PRODUCT_BUNDLE_IDENTIFIER = com.wire.WireDomain;
				PRODUCT_NAME = "$(TARGET_NAME:c99extidentifier)";
				PROVISIONING_PROFILE_SPECIFIER = "";
				SKIP_INSTALL = YES;
				SUPPORTED_PLATFORMS = "iphoneos iphonesimulator";
				SUPPORTS_MACCATALYST = NO;
				SUPPORTS_MAC_DESIGNED_FOR_IPHONE_IPAD = NO;
				SUPPORTS_XR_DESIGNED_FOR_IPHONE_IPAD = NO;
				SWIFT_EMIT_LOC_STRINGS = YES;
				SWIFT_INSTALL_OBJC_HEADER = NO;
				SWIFT_VERSION = 5.0;
				TARGETED_DEVICE_FAMILY = "1,2";
			};
			name = Release;
		};
		01D0DCBE2C1C8C880076CB1C /* Debug */ = {
			isa = XCBuildConfiguration;
			buildSettings = {
				CODE_SIGN_STYLE = Automatic;
				CURRENT_PROJECT_VERSION = 1;
				DEVELOPMENT_TEAM = EDF3JCE8BC;
				GENERATE_INFOPLIST_FILE = YES;
				INFOPLIST_KEY_NSPrincipalClass = "$(PRODUCT_NAME).TestSetup";
				IPHONEOS_DEPLOYMENT_TARGET = 15.0;
				MARKETING_VERSION = 1.0;
				PRODUCT_BUNDLE_IDENTIFIER = com.wire.WireDomainTests;
				PRODUCT_NAME = "$(TARGET_NAME)";
				SUPPORTED_PLATFORMS = "iphoneos iphonesimulator";
				SUPPORTS_MACCATALYST = NO;
				SUPPORTS_MAC_DESIGNED_FOR_IPHONE_IPAD = NO;
				SUPPORTS_XR_DESIGNED_FOR_IPHONE_IPAD = NO;
				SWIFT_EMIT_LOC_STRINGS = NO;
				SWIFT_VERSION = 5.0;
				TARGETED_DEVICE_FAMILY = "1,2";
			};
			name = Debug;
		};
		01D0DCBF2C1C8C880076CB1C /* Release */ = {
			isa = XCBuildConfiguration;
			buildSettings = {
				CODE_SIGN_STYLE = Automatic;
				CURRENT_PROJECT_VERSION = 1;
				DEVELOPMENT_TEAM = EDF3JCE8BC;
				GENERATE_INFOPLIST_FILE = YES;
				INFOPLIST_KEY_NSPrincipalClass = "$(PRODUCT_NAME).TestSetup";
				IPHONEOS_DEPLOYMENT_TARGET = 15.0;
				MARKETING_VERSION = 1.0;
				PRODUCT_BUNDLE_IDENTIFIER = com.wire.WireDomainTests;
				PRODUCT_NAME = "$(TARGET_NAME)";
				SUPPORTED_PLATFORMS = "iphoneos iphonesimulator";
				SUPPORTS_MACCATALYST = NO;
				SUPPORTS_MAC_DESIGNED_FOR_IPHONE_IPAD = NO;
				SUPPORTS_XR_DESIGNED_FOR_IPHONE_IPAD = NO;
				SWIFT_EMIT_LOC_STRINGS = NO;
				SWIFT_VERSION = 5.0;
				TARGETED_DEVICE_FAMILY = "1,2";
			};
			name = Release;
		};
/* End XCBuildConfiguration section */

/* Begin XCConfigurationList section */
		017F67882C207A3200B6E02D /* Build configuration list for PBXNativeTarget "WireDomainSupport" */ = {
			isa = XCConfigurationList;
			buildConfigurations = (
				017F67862C207A3200B6E02D /* Debug */,
				017F67872C207A3200B6E02D /* Release */,
			);
			defaultConfigurationIsVisible = 0;
			defaultConfigurationName = Release;
		};
		01D0DCA02C1C8C870076CB1C /* Build configuration list for PBXProject "WireDomain Project" */ = {
			isa = XCConfigurationList;
			buildConfigurations = (
				01D0DCB82C1C8C880076CB1C /* Debug */,
				01D0DCB92C1C8C880076CB1C /* Release */,
			);
			defaultConfigurationIsVisible = 0;
			defaultConfigurationName = Release;
		};
		01D0DCBA2C1C8C880076CB1C /* Build configuration list for PBXNativeTarget "WireDomain" */ = {
			isa = XCConfigurationList;
			buildConfigurations = (
				01D0DCBB2C1C8C880076CB1C /* Debug */,
				01D0DCBC2C1C8C880076CB1C /* Release */,
			);
			defaultConfigurationIsVisible = 0;
			defaultConfigurationName = Release;
		};
		01D0DCBD2C1C8C880076CB1C /* Build configuration list for PBXNativeTarget "WireDomainTests" */ = {
			isa = XCConfigurationList;
			buildConfigurations = (
				01D0DCBE2C1C8C880076CB1C /* Debug */,
				01D0DCBF2C1C8C880076CB1C /* Release */,
			);
			defaultConfigurationIsVisible = 0;
			defaultConfigurationName = Release;
		};
/* End XCConfigurationList section */

/* Begin XCSwiftPackageProductDependency section */
		598D042C2C89C63100B64D71 /* WireFoundation */ = {
			isa = XCSwiftPackageProductDependency;
			productName = WireFoundation;
		};
		59909A5D2C5BBEA8009C41DE /* WireAPI */ = {
			isa = XCSwiftPackageProductDependency;
			productName = WireAPI;
		};
		59909A682C5BC001009C41DE /* WireAPI */ = {
			isa = XCSwiftPackageProductDependency;
			productName = WireAPI;
		};
		59909A6C2C5BC08B009C41DE /* WireAPISupport */ = {
			isa = XCSwiftPackageProductDependency;
			productName = WireAPISupport;
		};
		C9E0C9BA2C91B76F00CE6607 /* WireTestingPackage */ = {
			isa = XCSwiftPackageProductDependency;
			productName = WireTestingPackage;
		};
/* End XCSwiftPackageProductDependency section */
	};
	rootObject = 01D0DC9D2C1C8C870076CB1C /* Project object */;
}<|MERGE_RESOLUTION|>--- conflicted
+++ resolved
@@ -11,7 +11,6 @@
 		017F67942C207AA000B6E02D /* WireDomainSupport.framework in Frameworks */ = {isa = PBXBuildFile; fileRef = 017F67822C207A3200B6E02D /* WireDomainSupport.framework */; };
 		017F679C2C20801800B6E02D /* TeamRepositoryTests.swift in Sources */ = {isa = PBXBuildFile; fileRef = 017F67982C20801800B6E02D /* TeamRepositoryTests.swift */; };
 		017F67AA2C20802C00B6E02D /* TeamRepositoryError.swift in Sources */ = {isa = PBXBuildFile; fileRef = 017F67A02C20802300B6E02D /* TeamRepositoryError.swift */; };
-		017F67AB2C20802C00B6E02D /* ConnectionsRepository.swift in Sources */ = {isa = PBXBuildFile; fileRef = 017F679D2C20802300B6E02D /* ConnectionsRepository.swift */; };
 		017F67AC2C20802C00B6E02D /* TeamRepository.swift in Sources */ = {isa = PBXBuildFile; fileRef = 017F679F2C20802300B6E02D /* TeamRepository.swift */; };
 		017F67AD2C20802C00B6E02D /* ConnectionsRepositoryError.swift in Sources */ = {isa = PBXBuildFile; fileRef = 017F679E2C20802300B6E02D /* ConnectionsRepositoryError.swift */; };
 		017F67AF2C20803300B6E02D /* AutoMockable.generated.swift in Sources */ = {isa = PBXBuildFile; fileRef = 017F67A42C20802300B6E02D /* AutoMockable.generated.swift */; };
@@ -27,13 +26,6 @@
 		59909A5E2C5BBEA8009C41DE /* WireAPI in Frameworks */ = {isa = PBXBuildFile; productRef = 59909A5D2C5BBEA8009C41DE /* WireAPI */; };
 		59909A692C5BC001009C41DE /* WireAPI in Frameworks */ = {isa = PBXBuildFile; productRef = 59909A682C5BC001009C41DE /* WireAPI */; };
 		59909A6D2C5BC08B009C41DE /* WireAPISupport in Frameworks */ = {isa = PBXBuildFile; productRef = 59909A6C2C5BC08B009C41DE /* WireAPISupport */; };
-<<<<<<< HEAD
-		59AAD2E32C763F6C0095E6C2 /* WireUtilitiesPackage in Frameworks */ = {isa = PBXBuildFile; productRef = 59AAD2E22C763F6C0095E6C2 /* WireUtilitiesPackage */; };
-		C90E8B392C8B213E0017494F /* FederationConnectionRemovedEventProcessorTests.swift in Sources */ = {isa = PBXBuildFile; fileRef = C90E8B382C8B213E0017494F /* FederationConnectionRemovedEventProcessorTests.swift */; };
-		C90E8B3B2C8F29660017494F /* FederationDeleteEventProcessorTests.swift in Sources */ = {isa = PBXBuildFile; fileRef = C90E8B3A2C8F29660017494F /* FederationDeleteEventProcessorTests.swift */; };
-		C94E4C1B2C92BD4700E00868 /* ConnectionsLocalStore.swift in Sources */ = {isa = PBXBuildFile; fileRef = C94E4C1A2C92BD4700E00868 /* ConnectionsLocalStore.swift */; };
-		C9E8A3AA2C7324D10093DD5C /* ConversationLabelsRepositoryError.swift in Sources */ = {isa = PBXBuildFile; fileRef = C9E8A3A92C7324D10093DD5C /* ConversationLabelsRepositoryError.swift */; };
-=======
 		C93961862C91B02800EA971A /* ConversationLabelsRepository.swift in Sources */ = {isa = PBXBuildFile; fileRef = C93961832C91B02800EA971A /* ConversationLabelsRepository.swift */; };
 		C93961872C91B02800EA971A /* ConversationLabelsRepositoryError.swift in Sources */ = {isa = PBXBuildFile; fileRef = C93961842C91B02800EA971A /* ConversationLabelsRepositoryError.swift */; };
 		C939618B2C91B03300EA971A /* FeatureConfigRepository.swift in Sources */ = {isa = PBXBuildFile; fileRef = C93961882C91B03300EA971A /* FeatureConfigRepository.swift */; };
@@ -42,6 +34,10 @@
 		C93961912C91B05800EA971A /* FeatureConfigModelMappings.swift in Sources */ = {isa = PBXBuildFile; fileRef = C93961902C91B05800EA971A /* FeatureConfigModelMappings.swift */; };
 		C93961922C91B12800EA971A /* TestError.swift in Sources */ = {isa = PBXBuildFile; fileRef = EE0E117D2C2C4080004BBD29 /* TestError.swift */; };
 		C93961932C91B15B00EA971A /* ConversationRepositoryTests.swift in Sources */ = {isa = PBXBuildFile; fileRef = C9E8A3E72C7F6EA40093DD5C /* ConversationRepositoryTests.swift */; };
+		C9B41CE72C92C8E0002EC81D /* ConnectionsLocalStore.swift in Sources */ = {isa = PBXBuildFile; fileRef = C9B41CE52C92C8E0002EC81D /* ConnectionsLocalStore.swift */; };
+		C9B41CE82C92C8E0002EC81D /* ConnectionsRepository.swift in Sources */ = {isa = PBXBuildFile; fileRef = C9B41CE62C92C8E0002EC81D /* ConnectionsRepository.swift */; };
+		C9B41CED2C92C8EF002EC81D /* FederationConnectionRemovedEventProcessorTests.swift in Sources */ = {isa = PBXBuildFile; fileRef = C9B41CE92C92C8EF002EC81D /* FederationConnectionRemovedEventProcessorTests.swift */; };
+		C9B41CEE2C92C8EF002EC81D /* FederationDeleteEventProcessorTests.swift in Sources */ = {isa = PBXBuildFile; fileRef = C9B41CEA2C92C8EF002EC81D /* FederationDeleteEventProcessorTests.swift */; };
 		C9E0C9B12C91B25100CE6607 /* UserModelMappings.swift in Sources */ = {isa = PBXBuildFile; fileRef = 162356562C2B22A300C6666C /* UserModelMappings.swift */; };
 		C9E0C9B22C91B2F900CE6607 /* ConversationLocalStore.swift in Sources */ = {isa = PBXBuildFile; fileRef = C9E8A3D22C7CC2370093DD5C /* ConversationLocalStore.swift */; };
 		C9E0C9B32C91B2F900CE6607 /* ConversationLocalStore+Metadata.swift in Sources */ = {isa = PBXBuildFile; fileRef = C9E8A3E52C7F60910093DD5C /* ConversationLocalStore+Metadata.swift */; };
@@ -52,7 +48,6 @@
 		C9E0C9B82C91B32400CE6607 /* ConversationRepository.swift in Sources */ = {isa = PBXBuildFile; fileRef = C9E8A3CA2C7C78AE0093DD5C /* ConversationRepository.swift */; };
 		C9E0C9B92C91B32400CE6607 /* ConversationRepositoryError.swift in Sources */ = {isa = PBXBuildFile; fileRef = C9E8A3CC2C7C78B80093DD5C /* ConversationRepositoryError.swift */; };
 		C9E0C9BB2C91B76F00CE6607 /* WireTestingPackage in Frameworks */ = {isa = PBXBuildFile; productRef = C9E0C9BA2C91B76F00CE6607 /* WireTestingPackage */; };
->>>>>>> f4581ac3
 		C9E8A3AE2C73878B0093DD5C /* ConnectionsRepositoryTests.swift in Sources */ = {isa = PBXBuildFile; fileRef = C9E8A3AD2C73878B0093DD5C /* ConnectionsRepositoryTests.swift */; };
 		C9E8A3B72C749F2A0093DD5C /* ConversationLabelsRepositoryTests.swift in Sources */ = {isa = PBXBuildFile; fileRef = C9E8A3B62C749F2A0093DD5C /* ConversationLabelsRepositoryTests.swift */; };
 		C9E8A3C02C761EDD0093DD5C /* FeatureConfigRepositoryTests.swift in Sources */ = {isa = PBXBuildFile; fileRef = C9E8A3BF2C761EDD0093DD5C /* FeatureConfigRepositoryTests.swift */; };
@@ -130,7 +125,6 @@
 /* Begin PBXFileReference section */
 		017F67822C207A3200B6E02D /* WireDomainSupport.framework */ = {isa = PBXFileReference; explicitFileType = wrapper.framework; includeInIndex = 0; path = WireDomainSupport.framework; sourceTree = BUILT_PRODUCTS_DIR; };
 		017F67982C20801800B6E02D /* TeamRepositoryTests.swift */ = {isa = PBXFileReference; fileEncoding = 4; lastKnownFileType = sourcecode.swift; path = TeamRepositoryTests.swift; sourceTree = "<group>"; };
-		017F679D2C20802300B6E02D /* ConnectionsRepository.swift */ = {isa = PBXFileReference; lastKnownFileType = sourcecode.swift; path = ConnectionsRepository.swift; sourceTree = "<group>"; };
 		017F679E2C20802300B6E02D /* ConnectionsRepositoryError.swift */ = {isa = PBXFileReference; lastKnownFileType = sourcecode.swift; path = ConnectionsRepositoryError.swift; sourceTree = "<group>"; };
 		017F679F2C20802300B6E02D /* TeamRepository.swift */ = {isa = PBXFileReference; lastKnownFileType = sourcecode.swift; path = TeamRepository.swift; sourceTree = "<group>"; };
 		017F67A02C20802300B6E02D /* TeamRepositoryError.swift */ = {isa = PBXFileReference; lastKnownFileType = sourcecode.swift; path = TeamRepositoryError.swift; sourceTree = "<group>"; };
@@ -148,11 +142,6 @@
 		162356512C2B223B00C6666C /* UserRepository.swift */ = {isa = PBXFileReference; fileEncoding = 4; lastKnownFileType = sourcecode.swift; path = UserRepository.swift; sourceTree = "<group>"; };
 		162356522C2B223B00C6666C /* UserRepositoryError.swift */ = {isa = PBXFileReference; fileEncoding = 4; lastKnownFileType = sourcecode.swift; path = UserRepositoryError.swift; sourceTree = "<group>"; };
 		162356562C2B22A300C6666C /* UserModelMappings.swift */ = {isa = PBXFileReference; fileEncoding = 4; lastKnownFileType = sourcecode.swift; path = UserModelMappings.swift; sourceTree = "<group>"; };
-<<<<<<< HEAD
-		C90E8B382C8B213E0017494F /* FederationConnectionRemovedEventProcessorTests.swift */ = {isa = PBXFileReference; lastKnownFileType = sourcecode.swift; path = FederationConnectionRemovedEventProcessorTests.swift; sourceTree = "<group>"; };
-		C90E8B3A2C8F29660017494F /* FederationDeleteEventProcessorTests.swift */ = {isa = PBXFileReference; lastKnownFileType = sourcecode.swift; path = FederationDeleteEventProcessorTests.swift; sourceTree = "<group>"; };
-		C94E4C1A2C92BD4700E00868 /* ConnectionsLocalStore.swift */ = {isa = PBXFileReference; lastKnownFileType = sourcecode.swift; path = ConnectionsLocalStore.swift; sourceTree = "<group>"; };
-=======
 		C93961832C91B02800EA971A /* ConversationLabelsRepository.swift */ = {isa = PBXFileReference; fileEncoding = 4; lastKnownFileType = sourcecode.swift; path = ConversationLabelsRepository.swift; sourceTree = "<group>"; };
 		C93961842C91B02800EA971A /* ConversationLabelsRepositoryError.swift */ = {isa = PBXFileReference; fileEncoding = 4; lastKnownFileType = sourcecode.swift; path = ConversationLabelsRepositoryError.swift; sourceTree = "<group>"; };
 		C93961882C91B03300EA971A /* FeatureConfigRepository.swift */ = {isa = PBXFileReference; fileEncoding = 4; lastKnownFileType = sourcecode.swift; path = FeatureConfigRepository.swift; sourceTree = "<group>"; };
@@ -160,7 +149,10 @@
 		C939618D2C91B03F00EA971A /* SelfUserProvider.swift */ = {isa = PBXFileReference; fileEncoding = 4; lastKnownFileType = sourcecode.swift; path = SelfUserProvider.swift; sourceTree = "<group>"; };
 		C93961902C91B05800EA971A /* FeatureConfigModelMappings.swift */ = {isa = PBXFileReference; lastKnownFileType = sourcecode.swift; path = FeatureConfigModelMappings.swift; sourceTree = "<group>"; };
 		C9534FD52C91899100C99CEE /* UserModelMappings.swift */ = {isa = PBXFileReference; fileEncoding = 4; lastKnownFileType = sourcecode.swift; path = UserModelMappings.swift; sourceTree = "<group>"; };
->>>>>>> f4581ac3
+		C9B41CE52C92C8E0002EC81D /* ConnectionsLocalStore.swift */ = {isa = PBXFileReference; fileEncoding = 4; lastKnownFileType = sourcecode.swift; path = ConnectionsLocalStore.swift; sourceTree = "<group>"; };
+		C9B41CE62C92C8E0002EC81D /* ConnectionsRepository.swift */ = {isa = PBXFileReference; fileEncoding = 4; lastKnownFileType = sourcecode.swift; path = ConnectionsRepository.swift; sourceTree = "<group>"; };
+		C9B41CE92C92C8EF002EC81D /* FederationConnectionRemovedEventProcessorTests.swift */ = {isa = PBXFileReference; fileEncoding = 4; lastKnownFileType = sourcecode.swift; path = FederationConnectionRemovedEventProcessorTests.swift; sourceTree = "<group>"; };
+		C9B41CEA2C92C8EF002EC81D /* FederationDeleteEventProcessorTests.swift */ = {isa = PBXFileReference; fileEncoding = 4; lastKnownFileType = sourcecode.swift; path = FederationDeleteEventProcessorTests.swift; sourceTree = "<group>"; };
 		C9E8A3A92C7324D10093DD5C /* ConversationLabelsRepositoryError.swift */ = {isa = PBXFileReference; lastKnownFileType = sourcecode.swift; path = ConversationLabelsRepositoryError.swift; sourceTree = "<group>"; };
 		C9E8A3AD2C73878B0093DD5C /* ConnectionsRepositoryTests.swift */ = {isa = PBXFileReference; lastKnownFileType = sourcecode.swift; path = ConnectionsRepositoryTests.swift; sourceTree = "<group>"; };
 		C9E8A3B42C738F0A0093DD5C /* ConversationLabelsRepository.swift */ = {isa = PBXFileReference; lastKnownFileType = sourcecode.swift; path = ConversationLabelsRepository.swift; sourceTree = "<group>"; };
@@ -287,7 +279,7 @@
 		017F679A2C20801800B6E02D /* WireDomain */ = {
 			isa = PBXGroup;
 			children = (
-				C90E8B362C8B211A0017494F /* Event Processor */,
+				C9B41CEC2C92C8EF002EC81D /* Event Processor */,
 				EEC410252C60D48900E89394 /* Synchronization */,
 				EE0E117C2C2C4076004BBD29 /* Helpers */,
 				EE57A7092C2A8B950096F242 /* Event Decryption */,
@@ -300,21 +292,6 @@
 		017F67A22C20802300B6E02D /* Repositories */ = {
 			isa = PBXGroup;
 			children = (
-<<<<<<< HEAD
-				162356562C2B22A300C6666C /* UserModelMappings.swift */,
-				C9E8A3A92C7324D10093DD5C /* ConversationLabelsRepositoryError.swift */,
-				162356512C2B223B00C6666C /* UserRepository.swift */,
-				162356522C2B223B00C6666C /* UserRepositoryError.swift */,
-				017F679D2C20802300B6E02D /* ConnectionsRepository.swift */,
-				C94E4C1A2C92BD4700E00868 /* ConnectionsLocalStore.swift */,
-				C9E8A3B42C738F0A0093DD5C /* ConversationLabelsRepository.swift */,
-				017F679E2C20802300B6E02D /* ConnectionsRepositoryError.swift */,
-				017F679F2C20802300B6E02D /* TeamRepository.swift */,
-				017F67A02C20802300B6E02D /* TeamRepositoryError.swift */,
-				017F67A12C20802300B6E02D /* SelfUserProvider.swift */,
-				EE57A6FA2C298EC90096F242 /* UpdateEventsRepository.swift */,
-				EE0E117F2C2C40D1004BBD29 /* UpdateEventsRepositoryError.swift */,
-=======
 				C939618A2C91B03300EA971A /* FeatureConfig */,
 				C9E8A3D72C7CCA990093DD5C /* User */,
 				C939618E2C91B03F00EA971A /* SelfUser */,
@@ -323,7 +300,6 @@
 				C9E8A3D82C7CCAA80093DD5C /* Connections */,
 				C9E8A3DA2C7CCAC40093DD5C /* Team */,
 				C9E8A3D92C7CCABB0093DD5C /* UpdateEvents */,
->>>>>>> f4581ac3
 			);
 			path = Repositories;
 			sourceTree = "<group>";
@@ -418,23 +394,6 @@
 			path = ../Tests;
 			sourceTree = "<group>";
 		};
-<<<<<<< HEAD
-		C90E8B362C8B211A0017494F /* Event Processor */ = {
-			isa = PBXGroup;
-			children = (
-				C90E8B372C8B21200017494F /* FederationEventProcessor */,
-			);
-			path = "Event Processor";
-			sourceTree = "<group>";
-		};
-		C90E8B372C8B21200017494F /* FederationEventProcessor */ = {
-			isa = PBXGroup;
-			children = (
-				C90E8B382C8B213E0017494F /* FederationConnectionRemovedEventProcessorTests.swift */,
-				C90E8B3A2C8F29660017494F /* FederationDeleteEventProcessorTests.swift */,
-			);
-			path = FederationEventProcessor;
-=======
 		C93961822C91AFAE00EA971A /* Recovered References */ = {
 			isa = PBXGroup;
 			children = (
@@ -473,6 +432,23 @@
 				C939618D2C91B03F00EA971A /* SelfUserProvider.swift */,
 			);
 			path = SelfUser;
+			sourceTree = "<group>";
+		};
+		C9B41CEB2C92C8EF002EC81D /* FederationEventProcessor */ = {
+			isa = PBXGroup;
+			children = (
+				C9B41CE92C92C8EF002EC81D /* FederationConnectionRemovedEventProcessorTests.swift */,
+				C9B41CEA2C92C8EF002EC81D /* FederationDeleteEventProcessorTests.swift */,
+			);
+			path = FederationEventProcessor;
+			sourceTree = "<group>";
+		};
+		C9B41CEC2C92C8EF002EC81D /* Event Processor */ = {
+			isa = PBXGroup;
+			children = (
+				C9B41CEB2C92C8EF002EC81D /* FederationEventProcessor */,
+			);
+			path = "Event Processor";
 			sourceTree = "<group>";
 		};
 		C9E8A3D62C7CCA810093DD5C /* Conversations */ = {
@@ -503,7 +479,8 @@
 		C9E8A3D82C7CCAA80093DD5C /* Connections */ = {
 			isa = PBXGroup;
 			children = (
-				017F679D2C20802300B6E02D /* ConnectionsRepositiory.swift */,
+				C9B41CE52C92C8E0002EC81D /* ConnectionsLocalStore.swift */,
+				C9B41CE62C92C8E0002EC81D /* ConnectionsRepository.swift */,
 				017F679E2C20802300B6E02D /* ConnectionsRepositoryError.swift */,
 			);
 			path = Connections;
@@ -525,7 +502,6 @@
 				017F67A02C20802300B6E02D /* TeamRepositoryError.swift */,
 			);
 			path = Team;
->>>>>>> f4581ac3
 			sourceTree = "<group>";
 		};
 		EE0E117C2C2C4076004BBD29 /* Helpers */ = {
@@ -874,7 +850,6 @@
 				EEAD0A2E2C46B01900CC8658 /* UserUpdateEventProcessor.swift in Sources */,
 				EEAD0A2A2C46AEB600CC8658 /* UserPropertiesDeleteEventProcessor.swift in Sources */,
 				EEAD0A332C46B99800CC8658 /* FederationDeleteEventProcessor.swift in Sources */,
-				017F67AB2C20802C00B6E02D /* ConnectionsRepository.swift in Sources */,
 				EEAD0A062C46775D00CC8658 /* ConversationProteusMessageAddEventProcessor.swift in Sources */,
 				EEAD0A282C46AE6400CC8658 /* UserPropertiesSetEventProcessor.swift in Sources */,
 				EEAD09FC2C46773900CC8658 /* ConversationMemberLeaveEventProcessor.swift in Sources */,
@@ -882,6 +857,7 @@
 				EEAD0A1A2C46A92000CC8658 /* UserClientRemoveEventProcessor.swift in Sources */,
 				EEAD0A0A2C46776B00CC8658 /* ConversationReceiptModeUpdateEventProcessor.swift in Sources */,
 				EEAD0A002C46774900CC8658 /* ConversationMessageTimerUpdateEventProcessor.swift in Sources */,
+				C9B41CE72C92C8E0002EC81D /* ConnectionsLocalStore.swift in Sources */,
 				EEAD0A182C46A88D00CC8658 /* UserClientAddEventProcessor.swift in Sources */,
 				EE0E11802C2C40D1004BBD29 /* UpdateEventsRepositoryError.swift in Sources */,
 				017F67AC2C20802C00B6E02D /* TeamRepository.swift in Sources */,
@@ -900,6 +876,7 @@
 				162356592C2C2F8100C6666C /* UserRepositoryError.swift in Sources */,
 				EEAD0A132C46A38200CC8658 /* TeamMemberLeaveEventProcessor.swift in Sources */,
 				EEAD0A262C46AD4D00CC8658 /* UserLegalholdRequestEventProcessor.swift in Sources */,
+				C9B41CE82C92C8E0002EC81D /* ConnectionsRepository.swift in Sources */,
 				EEAD09FE2C46774200CC8658 /* ConversationMemberUpdateEventProcessor.swift in Sources */,
 				EEAD09F42C46709800CC8658 /* ConversationCodeUpdateEventProcessor.swift in Sources */,
 				EE368CCF2C2DAA87009DBAB0 /* FeatureConfigEventProcessor.swift in Sources */,
@@ -907,7 +884,6 @@
 				C93961862C91B02800EA971A /* ConversationLabelsRepository.swift in Sources */,
 				EE368CD12C2DAA87009DBAB0 /* TeamEventProcessor.swift in Sources */,
 				EEAD0A222C46ABFB00CC8658 /* UserLegalholdDisableEventProcessor.swift in Sources */,
-				C94E4C1B2C92BD4700E00868 /* ConnectionsLocalStore.swift in Sources */,
 				EEAD09F22C46604400CC8658 /* ConversationAccessUpdateEventProcessor.swift in Sources */,
 				EEAD0A082C46776400CC8658 /* ConversationProtocolUpdateEventProcessor.swift in Sources */,
 				EE368CD32C2DAA87009DBAB0 /* UserEventProcessor.swift in Sources */,
@@ -929,11 +905,11 @@
 				EEC410262C60D48900E89394 /* SyncManagerTests.swift in Sources */,
 				EE57A7032C2994420096F242 /* UpdateEventsRepositoryTests.swift in Sources */,
 				C9E8A3C02C761EDD0093DD5C /* FeatureConfigRepositoryTests.swift in Sources */,
+				C9B41CEE2C92C8EF002EC81D /* FederationDeleteEventProcessorTests.swift in Sources */,
 				CB7979162C738547006FBA58 /* TestSetup.swift in Sources */,
 				162356502C2B223100C6666C /* UserRepositoryTests.swift in Sources */,
 				EE3F97542C2ADC4C00668DF1 /* ProteusMessageDecryptorTests.swift in Sources */,
-				C90E8B392C8B213E0017494F /* FederationConnectionRemovedEventProcessorTests.swift in Sources */,
-				C90E8B3B2C8F29660017494F /* FederationDeleteEventProcessorTests.swift in Sources */,
+				C9B41CED2C92C8EF002EC81D /* FederationConnectionRemovedEventProcessorTests.swift in Sources */,
 				EE57A70B2C2A8BAA0096F242 /* UpdateEventDecryptorTests.swift in Sources */,
 				C9E8A3AE2C73878B0093DD5C /* ConnectionsRepositoryTests.swift in Sources */,
 				017F679C2C20801800B6E02D /* TeamRepositoryTests.swift in Sources */,
