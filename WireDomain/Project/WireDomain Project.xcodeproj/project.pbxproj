--- conflicted
+++ resolved
@@ -9,12 +9,12 @@
 /* Begin PBXBuildFile section */
 		0163EE812C20D71C00B37260 /* WireDomain.docc in Sources */ = {isa = PBXBuildFile; fileRef = 01D0DCE92C1C8EA10076CB1C /* WireDomain.docc */; };
 		017F67942C207AA000B6E02D /* WireDomainSupport.framework in Frameworks */ = {isa = PBXBuildFile; fileRef = 017F67822C207A3200B6E02D /* WireDomainSupport.framework */; };
+		017F679B2C20801800B6E02D /* ConnectionsRepositoryTests.swift in Sources */ = {isa = PBXBuildFile; fileRef = 017F67972C20801800B6E02D /* ConnectionsRepositoryTests.swift */; };
 		017F679C2C20801800B6E02D /* TeamRepositoryTests.swift in Sources */ = {isa = PBXBuildFile; fileRef = 017F67982C20801800B6E02D /* TeamRepositoryTests.swift */; };
 		017F67AA2C20802C00B6E02D /* TeamRepositoryError.swift in Sources */ = {isa = PBXBuildFile; fileRef = 017F67A02C20802300B6E02D /* TeamRepositoryError.swift */; };
 		017F67AB2C20802C00B6E02D /* ConnectionsRepositiory.swift in Sources */ = {isa = PBXBuildFile; fileRef = 017F679D2C20802300B6E02D /* ConnectionsRepositiory.swift */; };
 		017F67AC2C20802C00B6E02D /* TeamRepository.swift in Sources */ = {isa = PBXBuildFile; fileRef = 017F679F2C20802300B6E02D /* TeamRepository.swift */; };
 		017F67AD2C20802C00B6E02D /* ConnectionsRepositoryError.swift in Sources */ = {isa = PBXBuildFile; fileRef = 017F679E2C20802300B6E02D /* ConnectionsRepositoryError.swift */; };
-		017F67AE2C20802C00B6E02D /* SelfUserProvider.swift in Sources */ = {isa = PBXBuildFile; fileRef = 017F67A12C20802300B6E02D /* SelfUserProvider.swift */; };
 		017F67AF2C20803300B6E02D /* AutoMockable.generated.swift in Sources */ = {isa = PBXBuildFile; fileRef = 017F67A42C20802300B6E02D /* AutoMockable.generated.swift */; };
 		01D0DCB12C1C8C880076CB1C /* WireDomain.framework in Frameworks */ = {isa = PBXBuildFile; fileRef = 01D0DCA62C1C8C870076CB1C /* WireDomain.framework */; };
 		01D0DCC62C1C8CD90076CB1C /* WireTransport.framework in Frameworks */ = {isa = PBXBuildFile; fileRef = 01D0DCC52C1C8CD90076CB1C /* WireTransport.framework */; };
@@ -28,18 +28,14 @@
 		59909A5E2C5BBEA8009C41DE /* WireAPI in Frameworks */ = {isa = PBXBuildFile; productRef = 59909A5D2C5BBEA8009C41DE /* WireAPI */; };
 		59909A692C5BC001009C41DE /* WireAPI in Frameworks */ = {isa = PBXBuildFile; productRef = 59909A682C5BC001009C41DE /* WireAPI */; };
 		59909A6D2C5BC08B009C41DE /* WireAPISupport in Frameworks */ = {isa = PBXBuildFile; productRef = 59909A6C2C5BC08B009C41DE /* WireAPISupport */; };
-<<<<<<< HEAD
-		59AAD2E32C763F6C0095E6C2 /* WireUtilitiesPackage in Frameworks */ = {isa = PBXBuildFile; productRef = 59AAD2E22C763F6C0095E6C2 /* WireUtilitiesPackage */; };
-		C9E8A3CB2C7C78AE0093DD5C /* ConversationRepository.swift in Sources */ = {isa = PBXBuildFile; fileRef = C9E8A3CA2C7C78AE0093DD5C /* ConversationRepository.swift */; };
-		C9E8A3CD2C7C78B80093DD5C /* ConversationRepositoryError.swift in Sources */ = {isa = PBXBuildFile; fileRef = C9E8A3CC2C7C78B80093DD5C /* ConversationRepositoryError.swift */; };
-		C9E8A3D12C7C7D320093DD5C /* ConversationModelMappings.swift in Sources */ = {isa = PBXBuildFile; fileRef = C9E8A3D02C7C7D320093DD5C /* ConversationModelMappings.swift */; };
-		C9E8A3D32C7CC2370093DD5C /* ConversationLocalStore.swift in Sources */ = {isa = PBXBuildFile; fileRef = C9E8A3D22C7CC2370093DD5C /* ConversationLocalStore.swift */; };
-		C9E8A3DE2C7F5B5D0093DD5C /* ConversationLocalStore+Status.swift in Sources */ = {isa = PBXBuildFile; fileRef = C9E8A3DD2C7F5B5D0093DD5C /* ConversationLocalStore+Status.swift */; };
-		C9E8A3E02C7F5BB90093DD5C /* ConversationLocalStore+Group.swift in Sources */ = {isa = PBXBuildFile; fileRef = C9E8A3DF2C7F5BB90093DD5C /* ConversationLocalStore+Group.swift */; };
-		C9E8A3E22C7F5C870093DD5C /* ConversationLocalStore+MLS.swift in Sources */ = {isa = PBXBuildFile; fileRef = C9E8A3E12C7F5C870093DD5C /* ConversationLocalStore+MLS.swift */; };
-		C9E8A3E62C7F60910093DD5C /* ConversationLocalStore+Metadata.swift in Sources */ = {isa = PBXBuildFile; fileRef = C9E8A3E52C7F60910093DD5C /* ConversationLocalStore+Metadata.swift */; };
-		C9E8A3E82C7F6EA40093DD5C /* ConversationRepositoryTests.swift in Sources */ = {isa = PBXBuildFile; fileRef = C9E8A3E72C7F6EA40093DD5C /* ConversationRepositoryTests.swift */; };
-=======
+		C93961862C91B02800EA971A /* ConversationLabelsRepository.swift in Sources */ = {isa = PBXBuildFile; fileRef = C93961832C91B02800EA971A /* ConversationLabelsRepository.swift */; };
+		C93961872C91B02800EA971A /* ConversationLabelsRepositoryError.swift in Sources */ = {isa = PBXBuildFile; fileRef = C93961842C91B02800EA971A /* ConversationLabelsRepositoryError.swift */; };
+		C939618B2C91B03300EA971A /* FeatureConfigRepository.swift in Sources */ = {isa = PBXBuildFile; fileRef = C93961882C91B03300EA971A /* FeatureConfigRepository.swift */; };
+		C939618C2C91B03300EA971A /* FeatureConfigRepositoryError.swift in Sources */ = {isa = PBXBuildFile; fileRef = C93961892C91B03300EA971A /* FeatureConfigRepositoryError.swift */; };
+		C939618F2C91B03F00EA971A /* SelfUserProvider.swift in Sources */ = {isa = PBXBuildFile; fileRef = C939618D2C91B03F00EA971A /* SelfUserProvider.swift */; };
+		C93961912C91B05800EA971A /* FeatureConfigModelMappings.swift in Sources */ = {isa = PBXBuildFile; fileRef = C93961902C91B05800EA971A /* FeatureConfigModelMappings.swift */; };
+		C93961922C91B12800EA971A /* TestError.swift in Sources */ = {isa = PBXBuildFile; fileRef = EE0E117D2C2C4080004BBD29 /* TestError.swift */; };
+		C93961932C91B15B00EA971A /* ConversationRepositoryTests.swift in Sources */ = {isa = PBXBuildFile; fileRef = C9E8A3E72C7F6EA40093DD5C /* ConversationRepositoryTests.swift */; };
 		C9534FD62C91899100C99CEE /* UserModelMappings.swift in Sources */ = {isa = PBXBuildFile; fileRef = C9534FD52C91899100C99CEE /* UserModelMappings.swift */; };
 		C9E8A3AA2C7324D10093DD5C /* ConversationLabelsRepositoryError.swift in Sources */ = {isa = PBXBuildFile; fileRef = C9E8A3A92C7324D10093DD5C /* ConversationLabelsRepositoryError.swift */; };
 		C9E8A3AE2C73878B0093DD5C /* ConnectionsRepositoryTests.swift in Sources */ = {isa = PBXBuildFile; fileRef = C9E8A3AD2C73878B0093DD5C /* ConnectionsRepositoryTests.swift */; };
@@ -49,12 +45,8 @@
 		C9E8A3BB2C75D1090093DD5C /* FeatureConfigModelMappings.swift in Sources */ = {isa = PBXBuildFile; fileRef = C9E8A3BA2C75D1090093DD5C /* FeatureConfigModelMappings.swift */; };
 		C9E8A3BE2C761E1A0093DD5C /* FeatureConfigRepositoryError.swift in Sources */ = {isa = PBXBuildFile; fileRef = C9E8A3BD2C761E1A0093DD5C /* FeatureConfigRepositoryError.swift */; };
 		C9E8A3C02C761EDD0093DD5C /* FeatureConfigRepositoryTests.swift in Sources */ = {isa = PBXBuildFile; fileRef = C9E8A3BF2C761EDD0093DD5C /* FeatureConfigRepositoryTests.swift */; };
-		C9E8A3C52C77847E0093DD5C /* XCTestCase+Assertions.swift in Sources */ = {isa = PBXBuildFile; fileRef = C9E8A3C12C77831C0093DD5C /* XCTestCase+Assertions.swift */; };
-		C9E8A3C62C7784840093DD5C /* String+Error.swift in Sources */ = {isa = PBXBuildFile; fileRef = C9E8A3C32C7783740093DD5C /* String+Error.swift */; };
->>>>>>> f8316b89
 		CB7979132C738508006FBA58 /* WireTransportSupport.framework in Frameworks */ = {isa = PBXBuildFile; fileRef = CB7979122C738508006FBA58 /* WireTransportSupport.framework */; };
 		CB7979162C738547006FBA58 /* TestSetup.swift in Sources */ = {isa = PBXBuildFile; fileRef = CB7979152C738547006FBA58 /* TestSetup.swift */; };
-		EE0E117E2C2C4080004BBD29 /* TestError.swift in Sources */ = {isa = PBXBuildFile; fileRef = EE0E117D2C2C4080004BBD29 /* TestError.swift */; };
 		EE0E11802C2C40D1004BBD29 /* UpdateEventsRepositoryError.swift in Sources */ = {isa = PBXBuildFile; fileRef = EE0E117F2C2C40D1004BBD29 /* UpdateEventsRepositoryError.swift */; };
 		EE368CCE2C2DAA87009DBAB0 /* ConversationEventProcessor.swift in Sources */ = {isa = PBXBuildFile; fileRef = EE368CC72C2DAA87009DBAB0 /* ConversationEventProcessor.swift */; };
 		EE368CCF2C2DAA87009DBAB0 /* FeatureConfigEventProcessor.swift in Sources */ = {isa = PBXBuildFile; fileRef = EE368CC82C2DAA87009DBAB0 /* FeatureConfigEventProcessor.swift */; };
@@ -126,12 +118,12 @@
 
 /* Begin PBXFileReference section */
 		017F67822C207A3200B6E02D /* WireDomainSupport.framework */ = {isa = PBXFileReference; explicitFileType = wrapper.framework; includeInIndex = 0; path = WireDomainSupport.framework; sourceTree = BUILT_PRODUCTS_DIR; };
+		017F67972C20801800B6E02D /* ConnectionsRepositoryTests.swift */ = {isa = PBXFileReference; fileEncoding = 4; lastKnownFileType = sourcecode.swift; path = ConnectionsRepositoryTests.swift; sourceTree = "<group>"; };
 		017F67982C20801800B6E02D /* TeamRepositoryTests.swift */ = {isa = PBXFileReference; fileEncoding = 4; lastKnownFileType = sourcecode.swift; path = TeamRepositoryTests.swift; sourceTree = "<group>"; };
 		017F679D2C20802300B6E02D /* ConnectionsRepositiory.swift */ = {isa = PBXFileReference; lastKnownFileType = sourcecode.swift; path = ConnectionsRepositiory.swift; sourceTree = "<group>"; };
 		017F679E2C20802300B6E02D /* ConnectionsRepositoryError.swift */ = {isa = PBXFileReference; lastKnownFileType = sourcecode.swift; path = ConnectionsRepositoryError.swift; sourceTree = "<group>"; };
 		017F679F2C20802300B6E02D /* TeamRepository.swift */ = {isa = PBXFileReference; lastKnownFileType = sourcecode.swift; path = TeamRepository.swift; sourceTree = "<group>"; };
 		017F67A02C20802300B6E02D /* TeamRepositoryError.swift */ = {isa = PBXFileReference; lastKnownFileType = sourcecode.swift; path = TeamRepositoryError.swift; sourceTree = "<group>"; };
-		017F67A12C20802300B6E02D /* SelfUserProvider.swift */ = {isa = PBXFileReference; lastKnownFileType = sourcecode.swift; path = SelfUserProvider.swift; sourceTree = "<group>"; };
 		017F67A42C20802300B6E02D /* AutoMockable.generated.swift */ = {isa = PBXFileReference; lastKnownFileType = sourcecode.swift; path = AutoMockable.generated.swift; sourceTree = "<group>"; };
 		017F67A62C20802300B6E02D /* AutoMockable.stencil */ = {isa = PBXFileReference; lastKnownFileType = text; path = AutoMockable.stencil; sourceTree = "<group>"; };
 		017F67A72C20802300B6E02D /* config.yml */ = {isa = PBXFileReference; lastKnownFileType = text.yaml; path = config.yml; sourceTree = "<group>"; };
@@ -145,8 +137,22 @@
 		1623564F2C2B223100C6666C /* UserRepositoryTests.swift */ = {isa = PBXFileReference; fileEncoding = 4; lastKnownFileType = sourcecode.swift; path = UserRepositoryTests.swift; sourceTree = "<group>"; };
 		162356512C2B223B00C6666C /* UserRepository.swift */ = {isa = PBXFileReference; fileEncoding = 4; lastKnownFileType = sourcecode.swift; path = UserRepository.swift; sourceTree = "<group>"; };
 		162356522C2B223B00C6666C /* UserRepositoryError.swift */ = {isa = PBXFileReference; fileEncoding = 4; lastKnownFileType = sourcecode.swift; path = UserRepositoryError.swift; sourceTree = "<group>"; };
-<<<<<<< HEAD
 		162356562C2B22A300C6666C /* UserModelMappings.swift */ = {isa = PBXFileReference; fileEncoding = 4; lastKnownFileType = sourcecode.swift; path = UserModelMappings.swift; sourceTree = "<group>"; };
+		C93961832C91B02800EA971A /* ConversationLabelsRepository.swift */ = {isa = PBXFileReference; fileEncoding = 4; lastKnownFileType = sourcecode.swift; path = ConversationLabelsRepository.swift; sourceTree = "<group>"; };
+		C93961842C91B02800EA971A /* ConversationLabelsRepositoryError.swift */ = {isa = PBXFileReference; fileEncoding = 4; lastKnownFileType = sourcecode.swift; path = ConversationLabelsRepositoryError.swift; sourceTree = "<group>"; };
+		C93961882C91B03300EA971A /* FeatureConfigRepository.swift */ = {isa = PBXFileReference; fileEncoding = 4; lastKnownFileType = sourcecode.swift; path = FeatureConfigRepository.swift; sourceTree = "<group>"; };
+		C93961892C91B03300EA971A /* FeatureConfigRepositoryError.swift */ = {isa = PBXFileReference; fileEncoding = 4; lastKnownFileType = sourcecode.swift; path = FeatureConfigRepositoryError.swift; sourceTree = "<group>"; };
+		C939618D2C91B03F00EA971A /* SelfUserProvider.swift */ = {isa = PBXFileReference; fileEncoding = 4; lastKnownFileType = sourcecode.swift; path = SelfUserProvider.swift; sourceTree = "<group>"; };
+		C93961902C91B05800EA971A /* FeatureConfigModelMappings.swift */ = {isa = PBXFileReference; lastKnownFileType = sourcecode.swift; path = FeatureConfigModelMappings.swift; sourceTree = "<group>"; };
+		C9534FD52C91899100C99CEE /* UserModelMappings.swift */ = {isa = PBXFileReference; fileEncoding = 4; lastKnownFileType = sourcecode.swift; path = UserModelMappings.swift; sourceTree = "<group>"; };
+		C9E8A3A92C7324D10093DD5C /* ConversationLabelsRepositoryError.swift */ = {isa = PBXFileReference; lastKnownFileType = sourcecode.swift; path = ConversationLabelsRepositoryError.swift; sourceTree = "<group>"; };
+		C9E8A3AD2C73878B0093DD5C /* ConnectionsRepositoryTests.swift */ = {isa = PBXFileReference; lastKnownFileType = sourcecode.swift; path = ConnectionsRepositoryTests.swift; sourceTree = "<group>"; };
+		C9E8A3B42C738F0A0093DD5C /* ConversationLabelsRepository.swift */ = {isa = PBXFileReference; lastKnownFileType = sourcecode.swift; path = ConversationLabelsRepository.swift; sourceTree = "<group>"; };
+		C9E8A3B62C749F2A0093DD5C /* ConversationLabelsRepositoryTests.swift */ = {isa = PBXFileReference; fileEncoding = 4; lastKnownFileType = sourcecode.swift; path = ConversationLabelsRepositoryTests.swift; sourceTree = "<group>"; };
+		C9E8A3B82C74C7540093DD5C /* FeatureConfigRepository.swift */ = {isa = PBXFileReference; lastKnownFileType = sourcecode.swift; path = FeatureConfigRepository.swift; sourceTree = "<group>"; };
+		C9E8A3BA2C75D1090093DD5C /* FeatureConfigModelMappings.swift */ = {isa = PBXFileReference; lastKnownFileType = sourcecode.swift; path = FeatureConfigModelMappings.swift; sourceTree = "<group>"; };
+		C9E8A3BD2C761E1A0093DD5C /* FeatureConfigRepositoryError.swift */ = {isa = PBXFileReference; lastKnownFileType = sourcecode.swift; path = FeatureConfigRepositoryError.swift; sourceTree = "<group>"; };
+		C9E8A3BF2C761EDD0093DD5C /* FeatureConfigRepositoryTests.swift */ = {isa = PBXFileReference; lastKnownFileType = sourcecode.swift; path = FeatureConfigRepositoryTests.swift; sourceTree = "<group>"; };
 		C9E8A3CA2C7C78AE0093DD5C /* ConversationRepository.swift */ = {isa = PBXFileReference; lastKnownFileType = sourcecode.swift; path = ConversationRepository.swift; sourceTree = "<group>"; };
 		C9E8A3CC2C7C78B80093DD5C /* ConversationRepositoryError.swift */ = {isa = PBXFileReference; lastKnownFileType = sourcecode.swift; path = ConversationRepositoryError.swift; sourceTree = "<group>"; };
 		C9E8A3D02C7C7D320093DD5C /* ConversationModelMappings.swift */ = {isa = PBXFileReference; lastKnownFileType = sourcecode.swift; path = ConversationModelMappings.swift; sourceTree = "<group>"; };
@@ -156,19 +162,6 @@
 		C9E8A3E12C7F5C870093DD5C /* ConversationLocalStore+MLS.swift */ = {isa = PBXFileReference; lastKnownFileType = sourcecode.swift; path = "ConversationLocalStore+MLS.swift"; sourceTree = "<group>"; };
 		C9E8A3E52C7F60910093DD5C /* ConversationLocalStore+Metadata.swift */ = {isa = PBXFileReference; lastKnownFileType = sourcecode.swift; path = "ConversationLocalStore+Metadata.swift"; sourceTree = "<group>"; };
 		C9E8A3E72C7F6EA40093DD5C /* ConversationRepositoryTests.swift */ = {isa = PBXFileReference; lastKnownFileType = sourcecode.swift; path = ConversationRepositoryTests.swift; sourceTree = "<group>"; };
-=======
-		C9534FD52C91899100C99CEE /* UserModelMappings.swift */ = {isa = PBXFileReference; fileEncoding = 4; lastKnownFileType = sourcecode.swift; path = UserModelMappings.swift; sourceTree = "<group>"; };
-		C9E8A3A92C7324D10093DD5C /* ConversationLabelsRepositoryError.swift */ = {isa = PBXFileReference; lastKnownFileType = sourcecode.swift; path = ConversationLabelsRepositoryError.swift; sourceTree = "<group>"; };
-		C9E8A3AD2C73878B0093DD5C /* ConnectionsRepositoryTests.swift */ = {isa = PBXFileReference; lastKnownFileType = sourcecode.swift; path = ConnectionsRepositoryTests.swift; sourceTree = "<group>"; };
-		C9E8A3B42C738F0A0093DD5C /* ConversationLabelsRepository.swift */ = {isa = PBXFileReference; lastKnownFileType = sourcecode.swift; path = ConversationLabelsRepository.swift; sourceTree = "<group>"; };
-		C9E8A3B62C749F2A0093DD5C /* ConversationLabelsRepositoryTests.swift */ = {isa = PBXFileReference; fileEncoding = 4; lastKnownFileType = sourcecode.swift; path = ConversationLabelsRepositoryTests.swift; sourceTree = "<group>"; };
-		C9E8A3B82C74C7540093DD5C /* FeatureConfigRepository.swift */ = {isa = PBXFileReference; lastKnownFileType = sourcecode.swift; path = FeatureConfigRepository.swift; sourceTree = "<group>"; };
-		C9E8A3BA2C75D1090093DD5C /* FeatureConfigModelMappings.swift */ = {isa = PBXFileReference; lastKnownFileType = sourcecode.swift; path = FeatureConfigModelMappings.swift; sourceTree = "<group>"; };
-		C9E8A3BD2C761E1A0093DD5C /* FeatureConfigRepositoryError.swift */ = {isa = PBXFileReference; lastKnownFileType = sourcecode.swift; path = FeatureConfigRepositoryError.swift; sourceTree = "<group>"; };
-		C9E8A3BF2C761EDD0093DD5C /* FeatureConfigRepositoryTests.swift */ = {isa = PBXFileReference; lastKnownFileType = sourcecode.swift; path = FeatureConfigRepositoryTests.swift; sourceTree = "<group>"; };
-		C9E8A3C12C77831C0093DD5C /* XCTestCase+Assertions.swift */ = {isa = PBXFileReference; lastKnownFileType = sourcecode.swift; path = "XCTestCase+Assertions.swift"; sourceTree = "<group>"; };
-		C9E8A3C32C7783740093DD5C /* String+Error.swift */ = {isa = PBXFileReference; lastKnownFileType = sourcecode.swift; path = "String+Error.swift"; sourceTree = "<group>"; };
->>>>>>> f8316b89
 		CB7979122C738508006FBA58 /* WireTransportSupport.framework */ = {isa = PBXFileReference; explicitFileType = wrapper.framework; path = WireTransportSupport.framework; sourceTree = BUILT_PRODUCTS_DIR; };
 		CB7979152C738547006FBA58 /* TestSetup.swift */ = {isa = PBXFileReference; lastKnownFileType = sourcecode.swift; path = TestSetup.swift; sourceTree = "<group>"; };
 		EE0E117D2C2C4080004BBD29 /* TestError.swift */ = {isa = PBXFileReference; lastKnownFileType = sourcecode.swift; path = TestError.swift; sourceTree = "<group>"; };
@@ -263,16 +256,14 @@
 		017F67992C20801800B6E02D /* Repositories */ = {
 			isa = PBXGroup;
 			children = (
+				017F67972C20801800B6E02D /* ConnectionsRepositoryTests.swift */,
 				C9E8A3B62C749F2A0093DD5C /* ConversationLabelsRepositoryTests.swift */,
 				C9E8A3AD2C73878B0093DD5C /* ConnectionsRepositoryTests.swift */,
 				017F67982C20801800B6E02D /* TeamRepositoryTests.swift */,
 				EE57A7022C2994420096F242 /* UpdateEventsRepositoryTests.swift */,
-<<<<<<< HEAD
 				C9E8A3E72C7F6EA40093DD5C /* ConversationRepositoryTests.swift */,
-=======
 				C9E8A3BF2C761EDD0093DD5C /* FeatureConfigRepositoryTests.swift */,
 				1623564F2C2B223100C6666C /* UserRepositoryTests.swift */,
->>>>>>> f8316b89
 			);
 			path = Repositories;
 			sourceTree = "<group>";
@@ -292,28 +283,14 @@
 		017F67A22C20802300B6E02D /* Repositories */ = {
 			isa = PBXGroup;
 			children = (
-<<<<<<< HEAD
+				C939618A2C91B03300EA971A /* FeatureConfig */,
 				C9E8A3D72C7CCA990093DD5C /* User */,
+				C939618E2C91B03F00EA971A /* SelfUser */,
+				C93961852C91B02800EA971A /* ConversationsLabels */,
 				C9E8A3D62C7CCA810093DD5C /* Conversations */,
 				C9E8A3D82C7CCAA80093DD5C /* Connections */,
 				C9E8A3DA2C7CCAC40093DD5C /* Team */,
 				C9E8A3D92C7CCABB0093DD5C /* UpdateEvents */,
-=======
-				C9E8A3BC2C75D1110093DD5C /* ModelMappings */,
-				C9E8A3A92C7324D10093DD5C /* ConversationLabelsRepositoryError.swift */,
-				162356512C2B223B00C6666C /* UserRepository.swift */,
-				162356522C2B223B00C6666C /* UserRepositoryError.swift */,
-				017F679D2C20802300B6E02D /* ConnectionsRepositiory.swift */,
-				C9E8A3B42C738F0A0093DD5C /* ConversationLabelsRepository.swift */,
-				017F679E2C20802300B6E02D /* ConnectionsRepositoryError.swift */,
-				017F679F2C20802300B6E02D /* TeamRepository.swift */,
-				017F67A02C20802300B6E02D /* TeamRepositoryError.swift */,
-				017F67A12C20802300B6E02D /* SelfUserProvider.swift */,
-				EE57A6FA2C298EC90096F242 /* UpdateEventsRepository.swift */,
-				EE0E117F2C2C40D1004BBD29 /* UpdateEventsRepositoryError.swift */,
-				C9E8A3B82C74C7540093DD5C /* FeatureConfigRepository.swift */,
-				C9E8A3BD2C761E1A0093DD5C /* FeatureConfigRepositoryError.swift */,
->>>>>>> f8316b89
 			);
 			path = Repositories;
 			sourceTree = "<group>";
@@ -364,6 +341,7 @@
 				01D0DCE92C1C8EA10076CB1C /* WireDomain.docc */,
 				01D0DCA72C1C8C870076CB1C /* Products */,
 				01D0DCC02C1C8CBA0076CB1C /* Frameworks */,
+				C93961822C91AFAE00EA971A /* Recovered References */,
 			);
 			sourceTree = "<group>";
 		};
@@ -407,7 +385,46 @@
 			path = ../Tests;
 			sourceTree = "<group>";
 		};
-<<<<<<< HEAD
+		C93961822C91AFAE00EA971A /* Recovered References */ = {
+			isa = PBXGroup;
+			children = (
+				C9E8A3A92C7324D10093DD5C /* ConversationLabelsRepositoryError.swift */,
+				C9534FD52C91899100C99CEE /* UserModelMappings.swift */,
+				C9E8A3B82C74C7540093DD5C /* FeatureConfigRepository.swift */,
+				C9E8A3BD2C761E1A0093DD5C /* FeatureConfigRepositoryError.swift */,
+				C9E8A3B42C738F0A0093DD5C /* ConversationLabelsRepository.swift */,
+				C9E8A3BA2C75D1090093DD5C /* FeatureConfigModelMappings.swift */,
+			);
+			name = "Recovered References";
+			sourceTree = "<group>";
+		};
+		C93961852C91B02800EA971A /* ConversationsLabels */ = {
+			isa = PBXGroup;
+			children = (
+				C93961832C91B02800EA971A /* ConversationLabelsRepository.swift */,
+				C93961842C91B02800EA971A /* ConversationLabelsRepositoryError.swift */,
+			);
+			path = ConversationsLabels;
+			sourceTree = "<group>";
+		};
+		C939618A2C91B03300EA971A /* FeatureConfig */ = {
+			isa = PBXGroup;
+			children = (
+				C93961902C91B05800EA971A /* FeatureConfigModelMappings.swift */,
+				C93961882C91B03300EA971A /* FeatureConfigRepository.swift */,
+				C93961892C91B03300EA971A /* FeatureConfigRepositoryError.swift */,
+			);
+			path = FeatureConfig;
+			sourceTree = "<group>";
+		};
+		C939618E2C91B03F00EA971A /* SelfUser */ = {
+			isa = PBXGroup;
+			children = (
+				C939618D2C91B03F00EA971A /* SelfUserProvider.swift */,
+			);
+			path = SelfUser;
+			sourceTree = "<group>";
+		};
 		C9E8A3D62C7CCA810093DD5C /* Conversations */ = {
 			isa = PBXGroup;
 			children = (
@@ -426,7 +443,6 @@
 		C9E8A3D72C7CCA990093DD5C /* User */ = {
 			isa = PBXGroup;
 			children = (
-				017F67A12C20802300B6E02D /* SelfUserProvider.swift */,
 				162356512C2B223B00C6666C /* UserRepository.swift */,
 				162356522C2B223B00C6666C /* UserRepositoryError.swift */,
 				162356562C2B22A300C6666C /* UserModelMappings.swift */,
@@ -459,23 +475,12 @@
 				017F67A02C20802300B6E02D /* TeamRepositoryError.swift */,
 			);
 			path = Team;
-=======
-		C9E8A3BC2C75D1110093DD5C /* ModelMappings */ = {
-			isa = PBXGroup;
-			children = (
-				C9E8A3BA2C75D1090093DD5C /* FeatureConfigModelMappings.swift */,
-				C9534FD52C91899100C99CEE /* UserModelMappings.swift */,
-			);
-			path = ModelMappings;
->>>>>>> f8316b89
 			sourceTree = "<group>";
 		};
 		EE0E117C2C2C4076004BBD29 /* Helpers */ = {
 			isa = PBXGroup;
 			children = (
 				EE0E117D2C2C4080004BBD29 /* TestError.swift */,
-				C9E8A3C32C7783740093DD5C /* String+Error.swift */,
-				C9E8A3C12C77831C0093DD5C /* XCTestCase+Assertions.swift */,
 				CB7979152C738547006FBA58 /* TestSetup.swift */,
 			);
 			path = Helpers;
@@ -791,17 +796,21 @@
 			isa = PBXSourcesBuildPhase;
 			buildActionMask = 2147483647;
 			files = (
+				C93961872C91B02800EA971A /* ConversationLabelsRepositoryError.swift in Sources */,
 				EEAD0A042C46775700CC8658 /* ConversationMLSWelcomeEventProcessor.swift in Sources */,
+				C93961912C91B05800EA971A /* FeatureConfigModelMappings.swift in Sources */,
 				EEAD0A362C46BBA600CC8658 /* FeatureConfigUpdateEventProcessor.swift in Sources */,
 				EE57A7002C298F630096F242 /* ProteusMessageDecryptor.swift in Sources */,
 				EE368CD02C2DAA87009DBAB0 /* FederationEventProcessor.swift in Sources */,
 				EEAD09FA2C46773300CC8658 /* ConversationMemberJoinEventProcessor.swift in Sources */,
 				EEAD0A022C46774F00CC8658 /* ConversationMLSMessageAddEventProcessor.swift in Sources */,
 				C9E8A3AA2C7324D10093DD5C /* ConversationLabelsRepositoryError.swift in Sources */,
+				C939618B2C91B03300EA971A /* FeatureConfigRepository.swift in Sources */,
 				C9534FD62C91899100C99CEE /* UserModelMappings.swift in Sources */,
 				EE368CCE2C2DAA87009DBAB0 /* ConversationEventProcessor.swift in Sources */,
 				EEAD0A2C2C46AF9200CC8658 /* UserPushRemoveEventProcessor.swift in Sources */,
 				017F67AA2C20802C00B6E02D /* TeamRepositoryError.swift in Sources */,
+				C939618C2C91B03300EA971A /* FeatureConfigRepositoryError.swift in Sources */,
 				0163EE812C20D71C00B37260 /* WireDomain.docc in Sources */,
 				EEAD0A2E2C46B01900CC8658 /* UserUpdateEventProcessor.swift in Sources */,
 				EEAD0A2A2C46AEB600CC8658 /* UserPropertiesDeleteEventProcessor.swift in Sources */,
@@ -809,10 +818,7 @@
 				017F67AB2C20802C00B6E02D /* ConnectionsRepositiory.swift in Sources */,
 				EEAD0A062C46775D00CC8658 /* ConversationProteusMessageAddEventProcessor.swift in Sources */,
 				EEAD0A282C46AE6400CC8658 /* UserPropertiesSetEventProcessor.swift in Sources */,
-				EE0E117E2C2C4080004BBD29 /* TestError.swift in Sources */,
-				C9E8A3DE2C7F5B5D0093DD5C /* ConversationLocalStore+Status.swift in Sources */,
 				EEAD09FC2C46773900CC8658 /* ConversationMemberLeaveEventProcessor.swift in Sources */,
-				C9E8A3D32C7CC2370093DD5C /* ConversationLocalStore.swift in Sources */,
 				EE57A7082C2A8B740096F242 /* ProteusMessageDecryptorError.swift in Sources */,
 				EEAD0A1A2C46A92000CC8658 /* UserClientRemoveEventProcessor.swift in Sources */,
 				EEAD0A0A2C46776B00CC8658 /* ConversationReceiptModeUpdateEventProcessor.swift in Sources */,
@@ -825,19 +831,11 @@
 				EEAD0A202C46AB8700CC8658 /* UserDeleteEventProcessor.swift in Sources */,
 				C9E8A3B92C74C7540093DD5C /* FeatureConfigRepository.swift in Sources */,
 				EEAD0A152C46A3AB00CC8658 /* TeamDeleteEventProcessor.swift in Sources */,
-				C9E8A3CB2C7C78AE0093DD5C /* ConversationRepository.swift in Sources */,
 				EEAD0A312C46B98D00CC8658 /* FederationConnectionRemovedEventProcessor.swift in Sources */,
 				EEAD09F62C46772000CC8658 /* ConversationCreateEventProcessor.swift in Sources */,
-				C9E8A3E02C7F5BB90093DD5C /* ConversationLocalStore+Group.swift in Sources */,
 				EEAD0A1C2C46A99D00CC8658 /* UserConnectionEventProcessor.swift in Sources */,
-<<<<<<< HEAD
-				C9E8A3CD2C7C78B80093DD5C /* ConversationRepositoryError.swift in Sources */,
-				162356572C2B22A300C6666C /* UserModelMappings.swift in Sources */,
-=======
 				C9E8A3BE2C761E1A0093DD5C /* FeatureConfigRepositoryError.swift in Sources */,
->>>>>>> f8316b89
 				017F67AD2C20802C00B6E02D /* ConnectionsRepositoryError.swift in Sources */,
-				017F67AE2C20802C00B6E02D /* SelfUserProvider.swift in Sources */,
 				EEAD09F82C46772C00CC8658 /* ConversationDeleteEventProcessor.swift in Sources */,
 				EEAD0A112C46A33E00CC8658 /* TeamMemberUpdateEventProcessor.swift in Sources */,
 				EEAD0A242C46ACEA00CC8658 /* UserLegalholdEnableEventProcessor.swift in Sources */,
@@ -849,19 +847,18 @@
 				EEAD09F42C46709800CC8658 /* ConversationCodeUpdateEventProcessor.swift in Sources */,
 				EE368CCF2C2DAA87009DBAB0 /* FeatureConfigEventProcessor.swift in Sources */,
 				EECC35A82C2EB70400679448 /* SyncState.swift in Sources */,
+				C93961862C91B02800EA971A /* ConversationLabelsRepository.swift in Sources */,
 				C9E8A3B52C738F0A0093DD5C /* ConversationLabelsRepository.swift in Sources */,
 				EE368CD12C2DAA87009DBAB0 /* TeamEventProcessor.swift in Sources */,
 				EEAD0A222C46ABFB00CC8658 /* UserLegalholdDisableEventProcessor.swift in Sources */,
-				C9E8A3E62C7F60910093DD5C /* ConversationLocalStore+Metadata.swift in Sources */,
 				EEAD09F22C46604400CC8658 /* ConversationAccessUpdateEventProcessor.swift in Sources */,
 				EEAD0A082C46776400CC8658 /* ConversationProtocolUpdateEventProcessor.swift in Sources */,
-				C9E8A3D12C7C7D320093DD5C /* ConversationModelMappings.swift in Sources */,
 				EE368CD32C2DAA87009DBAB0 /* UserEventProcessor.swift in Sources */,
 				EE57A6FE2C298F380096F242 /* UpdateEventDecryptor.swift in Sources */,
 				C9E8A3BB2C75D1090093DD5C /* FeatureConfigModelMappings.swift in Sources */,
+				C939618F2C91B03F00EA971A /* SelfUserProvider.swift in Sources */,
 				EEAD0A0C2C46777200CC8658 /* ConversationRenameEventProcessor.swift in Sources */,
 				EE368CD22C2DAA87009DBAB0 /* UpdateEventProcessor.swift in Sources */,
-				C9E8A3E22C7F5C870093DD5C /* ConversationLocalStore+MLS.swift in Sources */,
 				EE57A6FB2C298EC90096F242 /* UpdateEventsRepository.swift in Sources */,
 				EECC35A62C2EB6CD00679448 /* SyncManager.swift in Sources */,
 			);
@@ -871,14 +868,14 @@
 			isa = PBXSourcesBuildPhase;
 			buildActionMask = 2147483647;
 			files = (
-				C9E8A3C62C7784840093DD5C /* String+Error.swift in Sources */,
-				C9E8A3C52C77847E0093DD5C /* XCTestCase+Assertions.swift in Sources */,
+				C93961932C91B15B00EA971A /* ConversationRepositoryTests.swift in Sources */,
+				C93961922C91B12800EA971A /* TestError.swift in Sources */,
 				EEC410262C60D48900E89394 /* SyncManagerTests.swift in Sources */,
 				EE57A7032C2994420096F242 /* UpdateEventsRepositoryTests.swift in Sources */,
+				017F679B2C20801800B6E02D /* ConnectionsRepositoryTests.swift in Sources */,
 				C9E8A3C02C761EDD0093DD5C /* FeatureConfigRepositoryTests.swift in Sources */,
 				CB7979162C738547006FBA58 /* TestSetup.swift in Sources */,
 				162356502C2B223100C6666C /* UserRepositoryTests.swift in Sources */,
-				C9E8A3E82C7F6EA40093DD5C /* ConversationRepositoryTests.swift in Sources */,
 				EE3F97542C2ADC4C00668DF1 /* ProteusMessageDecryptorTests.swift in Sources */,
 				EE57A70B2C2A8BAA0096F242 /* UpdateEventDecryptorTests.swift in Sources */,
 				C9E8A3AE2C73878B0093DD5C /* ConnectionsRepositoryTests.swift in Sources */,
