// !$*UTF8*$!
{
	archiveVersion = 1;
	classes = {
	};
	objectVersion = 56;
	objects = {

/* Begin PBXBuildFile section */
		0163EE812C20D71C00B37260 /* WireDomain.docc in Sources */ = {isa = PBXBuildFile; fileRef = 01D0DCE92C1C8EA10076CB1C /* WireDomain.docc */; };
		017F67942C207AA000B6E02D /* WireDomainSupport.framework in Frameworks */ = {isa = PBXBuildFile; fileRef = 017F67822C207A3200B6E02D /* WireDomainSupport.framework */; };
		017F679C2C20801800B6E02D /* TeamRepositoryTests.swift in Sources */ = {isa = PBXBuildFile; fileRef = 017F67982C20801800B6E02D /* TeamRepositoryTests.swift */; };
		017F67AF2C20803300B6E02D /* AutoMockable.generated.swift in Sources */ = {isa = PBXBuildFile; fileRef = 017F67A42C20802300B6E02D /* AutoMockable.generated.swift */; };
		01D0DCB12C1C8C880076CB1C /* WireDomain.framework in Frameworks */ = {isa = PBXBuildFile; fileRef = 01D0DCA62C1C8C870076CB1C /* WireDomain.framework */; };
		01D0DCC62C1C8CD90076CB1C /* WireTransport.framework in Frameworks */ = {isa = PBXBuildFile; fileRef = 01D0DCC52C1C8CD90076CB1C /* WireTransport.framework */; };
		162356502C2B223100C6666C /* UserRepositoryTests.swift in Sources */ = {isa = PBXBuildFile; fileRef = 1623564F2C2B223100C6666C /* UserRepositoryTests.swift */; };
		591B6E452C8B09BA009F8A7B /* WireDataModel.framework in Frameworks */ = {isa = PBXBuildFile; fileRef = 01D0DCC32C1C8CC20076CB1C /* WireDataModel.framework */; };
		591B6E472C8B09BD009F8A7B /* WireDataModelSupport.framework in Frameworks */ = {isa = PBXBuildFile; fileRef = 01BDA5442C20762200636E50 /* WireDataModelSupport.framework */; };
		598D042D2C89C63100B64D71 /* WireFoundation in Frameworks */ = {isa = PBXBuildFile; productRef = 598D042C2C89C63100B64D71 /* WireFoundation */; };
		59909A5E2C5BBEA8009C41DE /* WireAPI in Frameworks */ = {isa = PBXBuildFile; productRef = 59909A5D2C5BBEA8009C41DE /* WireAPI */; };
		59909A692C5BC001009C41DE /* WireAPI in Frameworks */ = {isa = PBXBuildFile; productRef = 59909A682C5BC001009C41DE /* WireAPI */; };
		59909A6D2C5BC08B009C41DE /* WireAPISupport in Frameworks */ = {isa = PBXBuildFile; productRef = 59909A6C2C5BC08B009C41DE /* WireAPISupport */; };
		C91F111C2C9C4B2B00BA5BE2 /* ConnectionsRepository.swift in Sources */ = {isa = PBXBuildFile; fileRef = C91F111A2C9C4B2B00BA5BE2 /* ConnectionsRepository.swift */; };
		C91F111D2C9C4B2B00BA5BE2 /* ConnectionsLocalStore.swift in Sources */ = {isa = PBXBuildFile; fileRef = C91F111B2C9C4B2B00BA5BE2 /* ConnectionsLocalStore.swift */; };
		C93961922C91B12800EA971A /* TestError.swift in Sources */ = {isa = PBXBuildFile; fileRef = EE0E117D2C2C4080004BBD29 /* TestError.swift */; };
		C93961932C91B15B00EA971A /* ConversationRepositoryTests.swift in Sources */ = {isa = PBXBuildFile; fileRef = C9E8A3E72C7F6EA40093DD5C /* ConversationRepositoryTests.swift */; };
		C97BCCAA2C98704B004F2D0D /* WireDomain.framework in Frameworks */ = {isa = PBXBuildFile; fileRef = 01D0DCA62C1C8C870076CB1C /* WireDomain.framework */; };
<<<<<<< HEAD
		C9841A182CA1C1290062A834 /* UserUpdateEventProcessorTests.swift in Sources */ = {isa = PBXBuildFile; fileRef = C9841A172CA1C1290062A834 /* UserUpdateEventProcessorTests.swift */; };
=======
		C97C013D2CAD7D69000683C5 /* UserPropertiesDeleteEventProcessorTests.swift in Sources */ = {isa = PBXBuildFile; fileRef = C97C013C2CAD7D69000683C5 /* UserPropertiesDeleteEventProcessorTests.swift */; };
		C97C014B2CB00F92000683C5 /* OneOnOneResolver.swift in Sources */ = {isa = PBXBuildFile; fileRef = C97C014A2CB00F92000683C5 /* OneOnOneResolver.swift */; };
		C97C01502CB01BDF000683C5 /* OneOnOneResolverTests.swift in Sources */ = {isa = PBXBuildFile; fileRef = C97C014F2CB01BDF000683C5 /* OneOnOneResolverTests.swift */; };
		C97C01522CB01BEF000683C5 /* UserConnectionEventProcessorTests.swift in Sources */ = {isa = PBXBuildFile; fileRef = C97C01512CB01BEF000683C5 /* UserConnectionEventProcessorTests.swift */; };
		C97C01592CB40010000683C5 /* FederationConnectionRemovedEventProcessorTests.swift in Sources */ = {isa = PBXBuildFile; fileRef = C97C01562CB40010000683C5 /* FederationConnectionRemovedEventProcessorTests.swift */; };
		C97C015A2CB40010000683C5 /* FederationDeleteEventProcessorTests.swift in Sources */ = {isa = PBXBuildFile; fileRef = C97C01572CB40010000683C5 /* FederationDeleteEventProcessorTests.swift */; };
		C97C015C2CB40038000683C5 /* UserPropertiesSetEventProcessorTests.swift in Sources */ = {isa = PBXBuildFile; fileRef = C97C015B2CB40038000683C5 /* UserPropertiesSetEventProcessorTests.swift */; };
		C97C015F2CB40EF3000683C5 /* PushSupportedProtocolsUseCaseTests.swift in Sources */ = {isa = PBXBuildFile; fileRef = C97C015E2CB40EF3000683C5 /* PushSupportedProtocolsUseCaseTests.swift */; };
		C9841A1F2CA309310062A834 /* MockFeatureConfigRepositoryProtocol.swift in Sources */ = {isa = PBXBuildFile; fileRef = C9841A1E2CA309310062A834 /* MockFeatureConfigRepositoryProtocol.swift */; };
>>>>>>> 666bb89f
		C99322D22C986E3A0065E10F /* TeamRepository.swift in Sources */ = {isa = PBXBuildFile; fileRef = C99322B22C986E3A0065E10F /* TeamRepository.swift */; };
		C99322D32C986E3A0065E10F /* TeamRepositoryError.swift in Sources */ = {isa = PBXBuildFile; fileRef = C99322B32C986E3A0065E10F /* TeamRepositoryError.swift */; };
		C99322D42C986E3A0065E10F /* SelfUserProvider.swift in Sources */ = {isa = PBXBuildFile; fileRef = C99322B52C986E3A0065E10F /* SelfUserProvider.swift */; };
		C99322D52C986E3A0065E10F /* UserModelMappings.swift in Sources */ = {isa = PBXBuildFile; fileRef = C99322B62C986E3A0065E10F /* UserModelMappings.swift */; };
		C99322D62C986E3A0065E10F /* UserRepository.swift in Sources */ = {isa = PBXBuildFile; fileRef = C99322B72C986E3A0065E10F /* UserRepository.swift */; };
		C99322D72C986E3A0065E10F /* UserRepositoryError.swift in Sources */ = {isa = PBXBuildFile; fileRef = C99322B82C986E3A0065E10F /* UserRepositoryError.swift */; };
		C99322D82C986E3A0065E10F /* UpdateEventsRepository.swift in Sources */ = {isa = PBXBuildFile; fileRef = C99322BA2C986E3A0065E10F /* UpdateEventsRepository.swift */; };
		C99322D92C986E3A0065E10F /* UpdateEventsRepositoryError.swift in Sources */ = {isa = PBXBuildFile; fileRef = C99322BB2C986E3A0065E10F /* UpdateEventsRepositoryError.swift */; };
		C99322DB2C986E3A0065E10F /* FeatureConfigModelMappings.swift in Sources */ = {isa = PBXBuildFile; fileRef = C99322BF2C986E3A0065E10F /* FeatureConfigModelMappings.swift */; };
		C99322DC2C986E3A0065E10F /* FeatureConfigRepository.swift in Sources */ = {isa = PBXBuildFile; fileRef = C99322C02C986E3A0065E10F /* FeatureConfigRepository.swift */; };
		C99322DD2C986E3A0065E10F /* FeatureConfigRepositoryError.swift in Sources */ = {isa = PBXBuildFile; fileRef = C99322C12C986E3A0065E10F /* FeatureConfigRepositoryError.swift */; };
		C99322DE2C986E3A0065E10F /* ConversationLocalStore.swift in Sources */ = {isa = PBXBuildFile; fileRef = C99322C32C986E3A0065E10F /* ConversationLocalStore.swift */; };
		C99322DF2C986E3A0065E10F /* ConversationLocalStore+Group.swift in Sources */ = {isa = PBXBuildFile; fileRef = C99322C42C986E3A0065E10F /* ConversationLocalStore+Group.swift */; };
		C99322E02C986E3A0065E10F /* ConversationLocalStore+Metadata.swift in Sources */ = {isa = PBXBuildFile; fileRef = C99322C52C986E3A0065E10F /* ConversationLocalStore+Metadata.swift */; };
		C99322E12C986E3A0065E10F /* ConversationLocalStore+MLS.swift in Sources */ = {isa = PBXBuildFile; fileRef = C99322C62C986E3A0065E10F /* ConversationLocalStore+MLS.swift */; };
		C99322E22C986E3A0065E10F /* ConversationLocalStore+Status.swift in Sources */ = {isa = PBXBuildFile; fileRef = C99322C72C986E3A0065E10F /* ConversationLocalStore+Status.swift */; };
		C99322E32C986E3A0065E10F /* ConversationModelMappings.swift in Sources */ = {isa = PBXBuildFile; fileRef = C99322C82C986E3A0065E10F /* ConversationModelMappings.swift */; };
		C99322E42C986E3A0065E10F /* ConversationRepository.swift in Sources */ = {isa = PBXBuildFile; fileRef = C99322C92C986E3A0065E10F /* ConversationRepository.swift */; };
		C99322E52C986E3A0065E10F /* ConversationRepositoryError.swift in Sources */ = {isa = PBXBuildFile; fileRef = C99322CA2C986E3A0065E10F /* ConversationRepositoryError.swift */; };
		C99322E72C986E3A0065E10F /* ConnectionsRepositoryError.swift in Sources */ = {isa = PBXBuildFile; fileRef = C99322CD2C986E3A0065E10F /* ConnectionsRepositoryError.swift */; };
		C99322E82C986E3A0065E10F /* ConversationLabelsRepository.swift in Sources */ = {isa = PBXBuildFile; fileRef = C99322CF2C986E3A0065E10F /* ConversationLabelsRepository.swift */; };
		C99322E92C986E3A0065E10F /* ConversationLabelsRepositoryError.swift in Sources */ = {isa = PBXBuildFile; fileRef = C99322D02C986E3A0065E10F /* ConversationLabelsRepositoryError.swift */; };
		C9C8FDCE2C9DBE0E00702B91 /* FeatureConfigUpdateEventProcessorTests.swift in Sources */ = {isa = PBXBuildFile; fileRef = C9C8FDC32C9DBE0E00702B91 /* FeatureConfigUpdateEventProcessorTests.swift */; };
		C9C8FDCF2C9DBE0E00702B91 /* TeamDeleteEventProcessorTests.swift in Sources */ = {isa = PBXBuildFile; fileRef = C9C8FDC52C9DBE0E00702B91 /* TeamDeleteEventProcessorTests.swift */; };
		C9C8FDD02C9DBE0E00702B91 /* TeamMemberLeaveEventProcessorTests.swift in Sources */ = {isa = PBXBuildFile; fileRef = C9C8FDC62C9DBE0E00702B91 /* TeamMemberLeaveEventProcessorTests.swift */; };
		C9C8FDD12C9DBE0E00702B91 /* TeamMemberUpdateEventProcessorTests.swift in Sources */ = {isa = PBXBuildFile; fileRef = C9C8FDC72C9DBE0E00702B91 /* TeamMemberUpdateEventProcessorTests.swift */; };
		C9C8FDD22C9DBE0E00702B91 /* UserClientAddEventProcessorTests.swift in Sources */ = {isa = PBXBuildFile; fileRef = C9C8FDC92C9DBE0E00702B91 /* UserClientAddEventProcessorTests.swift */; };
		C9C8FDD32C9DBE0E00702B91 /* UserLegalHoldDisableEventProcessorTests.swift in Sources */ = {isa = PBXBuildFile; fileRef = C9C8FDCA2C9DBE0E00702B91 /* UserLegalHoldDisableEventProcessorTests.swift */; };
		C9C8FDD42C9DBE0E00702B91 /* UserLegalholdRequestEventProcessorTests.swift in Sources */ = {isa = PBXBuildFile; fileRef = C9C8FDCB2C9DBE0E00702B91 /* UserLegalholdRequestEventProcessorTests.swift */; };
		C9E0C9BB2C91B76F00CE6607 /* WireTestingPackage in Frameworks */ = {isa = PBXBuildFile; productRef = C9E0C9BA2C91B76F00CE6607 /* WireTestingPackage */; };
		C9E8A3AE2C73878B0093DD5C /* ConnectionsRepositoryTests.swift in Sources */ = {isa = PBXBuildFile; fileRef = C9E8A3AD2C73878B0093DD5C /* ConnectionsRepositoryTests.swift */; };
		C9E8A3B72C749F2A0093DD5C /* ConversationLabelsRepositoryTests.swift in Sources */ = {isa = PBXBuildFile; fileRef = C9E8A3B62C749F2A0093DD5C /* ConversationLabelsRepositoryTests.swift */; };
		C9E8A3C02C761EDD0093DD5C /* FeatureConfigRepositoryTests.swift in Sources */ = {isa = PBXBuildFile; fileRef = C9E8A3BF2C761EDD0093DD5C /* FeatureConfigRepositoryTests.swift */; };
		C9EA769F2C92DD0F00A7D35C /* PushSupportedProtocolsUseCase.swift in Sources */ = {isa = PBXBuildFile; fileRef = C9EA769E2C92DD0F00A7D35C /* PushSupportedProtocolsUseCase.swift */; };
		C9F691292C9B164A008CC41F /* UserPushRemoveEventProcessorTests.swift in Sources */ = {isa = PBXBuildFile; fileRef = C9F691282C9B164A008CC41F /* UserPushRemoveEventProcessorTests.swift */; };
		C9FDF3EC2CAA988900D78098 /* ConnectionsModelMappings.swift in Sources */ = {isa = PBXBuildFile; fileRef = C9FDF3EA2CAA988100D78098 /* ConnectionsModelMappings.swift */; };
		CB7979132C738508006FBA58 /* WireTransportSupport.framework in Frameworks */ = {isa = PBXBuildFile; fileRef = CB7979122C738508006FBA58 /* WireTransportSupport.framework */; };
		CB7979162C738547006FBA58 /* TestSetup.swift in Sources */ = {isa = PBXBuildFile; fileRef = CB7979152C738547006FBA58 /* TestSetup.swift */; };
		EE368CCE2C2DAA87009DBAB0 /* ConversationEventProcessor.swift in Sources */ = {isa = PBXBuildFile; fileRef = EE368CC72C2DAA87009DBAB0 /* ConversationEventProcessor.swift */; };
		EE368CCF2C2DAA87009DBAB0 /* FeatureConfigEventProcessor.swift in Sources */ = {isa = PBXBuildFile; fileRef = EE368CC82C2DAA87009DBAB0 /* FeatureConfigEventProcessor.swift */; };
		EE368CD02C2DAA87009DBAB0 /* FederationEventProcessor.swift in Sources */ = {isa = PBXBuildFile; fileRef = EE368CC92C2DAA87009DBAB0 /* FederationEventProcessor.swift */; };
		EE368CD12C2DAA87009DBAB0 /* TeamEventProcessor.swift in Sources */ = {isa = PBXBuildFile; fileRef = EE368CCA2C2DAA87009DBAB0 /* TeamEventProcessor.swift */; };
		EE368CD22C2DAA87009DBAB0 /* UpdateEventProcessor.swift in Sources */ = {isa = PBXBuildFile; fileRef = EE368CCB2C2DAA87009DBAB0 /* UpdateEventProcessor.swift */; };
		EE368CD32C2DAA87009DBAB0 /* UserEventProcessor.swift in Sources */ = {isa = PBXBuildFile; fileRef = EE368CCC2C2DAA87009DBAB0 /* UserEventProcessor.swift */; };
		EE3F97542C2ADC4C00668DF1 /* ProteusMessageDecryptorTests.swift in Sources */ = {isa = PBXBuildFile; fileRef = EE3F97532C2ADC4C00668DF1 /* ProteusMessageDecryptorTests.swift */; };
		EE57A6FE2C298F380096F242 /* UpdateEventDecryptor.swift in Sources */ = {isa = PBXBuildFile; fileRef = EE57A6FD2C298F380096F242 /* UpdateEventDecryptor.swift */; };
		EE57A7002C298F630096F242 /* ProteusMessageDecryptor.swift in Sources */ = {isa = PBXBuildFile; fileRef = EE57A6FF2C298F630096F242 /* ProteusMessageDecryptor.swift */; };
		EE57A7032C2994420096F242 /* UpdateEventsRepositoryTests.swift in Sources */ = {isa = PBXBuildFile; fileRef = EE57A7022C2994420096F242 /* UpdateEventsRepositoryTests.swift */; };
		EE57A7082C2A8B740096F242 /* ProteusMessageDecryptorError.swift in Sources */ = {isa = PBXBuildFile; fileRef = EE57A7062C2A86880096F242 /* ProteusMessageDecryptorError.swift */; };
		EE57A70B2C2A8BAA0096F242 /* UpdateEventDecryptorTests.swift in Sources */ = {isa = PBXBuildFile; fileRef = EE57A70A2C2A8BAA0096F242 /* UpdateEventDecryptorTests.swift */; };
		EEAD09F22C46604400CC8658 /* ConversationAccessUpdateEventProcessor.swift in Sources */ = {isa = PBXBuildFile; fileRef = EEAD09F12C46604400CC8658 /* ConversationAccessUpdateEventProcessor.swift */; };
		EEAD09F42C46709800CC8658 /* ConversationCodeUpdateEventProcessor.swift in Sources */ = {isa = PBXBuildFile; fileRef = EEAD09F32C46709800CC8658 /* ConversationCodeUpdateEventProcessor.swift */; };
		EEAD09F62C46772000CC8658 /* ConversationCreateEventProcessor.swift in Sources */ = {isa = PBXBuildFile; fileRef = EEAD09F52C46772000CC8658 /* ConversationCreateEventProcessor.swift */; };
		EEAD09F82C46772C00CC8658 /* ConversationDeleteEventProcessor.swift in Sources */ = {isa = PBXBuildFile; fileRef = EEAD09F72C46772C00CC8658 /* ConversationDeleteEventProcessor.swift */; };
		EEAD09FA2C46773300CC8658 /* ConversationMemberJoinEventProcessor.swift in Sources */ = {isa = PBXBuildFile; fileRef = EEAD09F92C46773300CC8658 /* ConversationMemberJoinEventProcessor.swift */; };
		EEAD09FC2C46773900CC8658 /* ConversationMemberLeaveEventProcessor.swift in Sources */ = {isa = PBXBuildFile; fileRef = EEAD09FB2C46773900CC8658 /* ConversationMemberLeaveEventProcessor.swift */; };
		EEAD09FE2C46774200CC8658 /* ConversationMemberUpdateEventProcessor.swift in Sources */ = {isa = PBXBuildFile; fileRef = EEAD09FD2C46774200CC8658 /* ConversationMemberUpdateEventProcessor.swift */; };
		EEAD0A002C46774900CC8658 /* ConversationMessageTimerUpdateEventProcessor.swift in Sources */ = {isa = PBXBuildFile; fileRef = EEAD09FF2C46774900CC8658 /* ConversationMessageTimerUpdateEventProcessor.swift */; };
		EEAD0A022C46774F00CC8658 /* ConversationMLSMessageAddEventProcessor.swift in Sources */ = {isa = PBXBuildFile; fileRef = EEAD0A012C46774F00CC8658 /* ConversationMLSMessageAddEventProcessor.swift */; };
		EEAD0A042C46775700CC8658 /* ConversationMLSWelcomeEventProcessor.swift in Sources */ = {isa = PBXBuildFile; fileRef = EEAD0A032C46775700CC8658 /* ConversationMLSWelcomeEventProcessor.swift */; };
		EEAD0A062C46775D00CC8658 /* ConversationProteusMessageAddEventProcessor.swift in Sources */ = {isa = PBXBuildFile; fileRef = EEAD0A052C46775D00CC8658 /* ConversationProteusMessageAddEventProcessor.swift */; };
		EEAD0A082C46776400CC8658 /* ConversationProtocolUpdateEventProcessor.swift in Sources */ = {isa = PBXBuildFile; fileRef = EEAD0A072C46776400CC8658 /* ConversationProtocolUpdateEventProcessor.swift */; };
		EEAD0A0A2C46776B00CC8658 /* ConversationReceiptModeUpdateEventProcessor.swift in Sources */ = {isa = PBXBuildFile; fileRef = EEAD0A092C46776B00CC8658 /* ConversationReceiptModeUpdateEventProcessor.swift */; };
		EEAD0A0C2C46777200CC8658 /* ConversationRenameEventProcessor.swift in Sources */ = {isa = PBXBuildFile; fileRef = EEAD0A0B2C46777200CC8658 /* ConversationRenameEventProcessor.swift */; };
		EEAD0A0E2C46777800CC8658 /* ConversationTypingEventProcessor.swift in Sources */ = {isa = PBXBuildFile; fileRef = EEAD0A0D2C46777800CC8658 /* ConversationTypingEventProcessor.swift */; };
		EEAD0A112C46A33E00CC8658 /* TeamMemberUpdateEventProcessor.swift in Sources */ = {isa = PBXBuildFile; fileRef = EEAD0A102C46A33E00CC8658 /* TeamMemberUpdateEventProcessor.swift */; };
		EEAD0A132C46A38200CC8658 /* TeamMemberLeaveEventProcessor.swift in Sources */ = {isa = PBXBuildFile; fileRef = EEAD0A122C46A38200CC8658 /* TeamMemberLeaveEventProcessor.swift */; };
		EEAD0A152C46A3AB00CC8658 /* TeamDeleteEventProcessor.swift in Sources */ = {isa = PBXBuildFile; fileRef = EEAD0A142C46A3AB00CC8658 /* TeamDeleteEventProcessor.swift */; };
		EEAD0A182C46A88D00CC8658 /* UserClientAddEventProcessor.swift in Sources */ = {isa = PBXBuildFile; fileRef = EEAD0A172C46A88D00CC8658 /* UserClientAddEventProcessor.swift */; };
		EEAD0A1A2C46A92000CC8658 /* UserClientRemoveEventProcessor.swift in Sources */ = {isa = PBXBuildFile; fileRef = EEAD0A192C46A92000CC8658 /* UserClientRemoveEventProcessor.swift */; };
		EEAD0A1C2C46A99D00CC8658 /* UserConnectionEventProcessor.swift in Sources */ = {isa = PBXBuildFile; fileRef = EEAD0A1B2C46A99D00CC8658 /* UserConnectionEventProcessor.swift */; };
		EEAD0A1E2C46AAF300CC8658 /* UserContactJoinEventProcessor.swift in Sources */ = {isa = PBXBuildFile; fileRef = EEAD0A1D2C46AAF300CC8658 /* UserContactJoinEventProcessor.swift */; };
		EEAD0A202C46AB8700CC8658 /* UserDeleteEventProcessor.swift in Sources */ = {isa = PBXBuildFile; fileRef = EEAD0A1F2C46AB8700CC8658 /* UserDeleteEventProcessor.swift */; };
		EEAD0A222C46ABFB00CC8658 /* UserLegalholdDisableEventProcessor.swift in Sources */ = {isa = PBXBuildFile; fileRef = EEAD0A212C46ABFA00CC8658 /* UserLegalholdDisableEventProcessor.swift */; };
		EEAD0A242C46ACEA00CC8658 /* UserLegalholdEnableEventProcessor.swift in Sources */ = {isa = PBXBuildFile; fileRef = EEAD0A232C46ACEA00CC8658 /* UserLegalholdEnableEventProcessor.swift */; };
		EEAD0A262C46AD4D00CC8658 /* UserLegalholdRequestEventProcessor.swift in Sources */ = {isa = PBXBuildFile; fileRef = EEAD0A252C46AD4D00CC8658 /* UserLegalholdRequestEventProcessor.swift */; };
		EEAD0A282C46AE6400CC8658 /* UserPropertiesSetEventProcessor.swift in Sources */ = {isa = PBXBuildFile; fileRef = EEAD0A272C46AE6400CC8658 /* UserPropertiesSetEventProcessor.swift */; };
		EEAD0A2A2C46AEB600CC8658 /* UserPropertiesDeleteEventProcessor.swift in Sources */ = {isa = PBXBuildFile; fileRef = EEAD0A292C46AEB600CC8658 /* UserPropertiesDeleteEventProcessor.swift */; };
		EEAD0A2C2C46AF9200CC8658 /* UserPushRemoveEventProcessor.swift in Sources */ = {isa = PBXBuildFile; fileRef = EEAD0A2B2C46AF9200CC8658 /* UserPushRemoveEventProcessor.swift */; };
		EEAD0A2E2C46B01900CC8658 /* UserUpdateEventProcessor.swift in Sources */ = {isa = PBXBuildFile; fileRef = EEAD0A2D2C46B01900CC8658 /* UserUpdateEventProcessor.swift */; };
		EEAD0A312C46B98D00CC8658 /* FederationConnectionRemovedEventProcessor.swift in Sources */ = {isa = PBXBuildFile; fileRef = EEAD0A302C46B98D00CC8658 /* FederationConnectionRemovedEventProcessor.swift */; };
		EEAD0A332C46B99800CC8658 /* FederationDeleteEventProcessor.swift in Sources */ = {isa = PBXBuildFile; fileRef = EEAD0A322C46B99800CC8658 /* FederationDeleteEventProcessor.swift */; };
		EEAD0A362C46BBA600CC8658 /* FeatureConfigUpdateEventProcessor.swift in Sources */ = {isa = PBXBuildFile; fileRef = EEAD0A352C46BBA600CC8658 /* FeatureConfigUpdateEventProcessor.swift */; };
		EEC410262C60D48900E89394 /* SyncManagerTests.swift in Sources */ = {isa = PBXBuildFile; fileRef = EEC410242C60D48900E89394 /* SyncManagerTests.swift */; };
		EECC35A62C2EB6CD00679448 /* SyncManager.swift in Sources */ = {isa = PBXBuildFile; fileRef = EECC35A52C2EB6CD00679448 /* SyncManager.swift */; };
		EECC35A82C2EB70400679448 /* SyncState.swift in Sources */ = {isa = PBXBuildFile; fileRef = EECC35A72C2EB70400679448 /* SyncState.swift */; };
/* End PBXBuildFile section */

/* Begin PBXContainerItemProxy section */
		017F67922C207A9100B6E02D /* PBXContainerItemProxy */ = {
			isa = PBXContainerItemProxy;
			containerPortal = 01D0DC9D2C1C8C870076CB1C /* Project object */;
			proxyType = 1;
			remoteGlobalIDString = 01D0DCA52C1C8C870076CB1C;
			remoteInfo = WireDomain;
		};
		01D0DCB22C1C8C880076CB1C /* PBXContainerItemProxy */ = {
			isa = PBXContainerItemProxy;
			containerPortal = 01D0DC9D2C1C8C870076CB1C /* Project object */;
			proxyType = 1;
			remoteGlobalIDString = 01D0DCA52C1C8C870076CB1C;
			remoteInfo = WireDomain;
		};
/* End PBXContainerItemProxy section */

/* Begin PBXFileReference section */
		017F67822C207A3200B6E02D /* WireDomainSupport.framework */ = {isa = PBXFileReference; explicitFileType = wrapper.framework; includeInIndex = 0; path = WireDomainSupport.framework; sourceTree = BUILT_PRODUCTS_DIR; };
		017F67982C20801800B6E02D /* TeamRepositoryTests.swift */ = {isa = PBXFileReference; fileEncoding = 4; lastKnownFileType = sourcecode.swift; path = TeamRepositoryTests.swift; sourceTree = "<group>"; };
		017F67A42C20802300B6E02D /* AutoMockable.generated.swift */ = {isa = PBXFileReference; lastKnownFileType = sourcecode.swift; path = AutoMockable.generated.swift; sourceTree = "<group>"; };
		017F67A62C20802300B6E02D /* AutoMockable.stencil */ = {isa = PBXFileReference; lastKnownFileType = text; path = AutoMockable.stencil; sourceTree = "<group>"; };
		017F67A72C20802300B6E02D /* config.yml */ = {isa = PBXFileReference; lastKnownFileType = text.yaml; path = config.yml; sourceTree = "<group>"; };
		01BDA5442C20762200636E50 /* WireDataModelSupport.framework */ = {isa = PBXFileReference; explicitFileType = wrapper.framework; path = WireDataModelSupport.framework; sourceTree = BUILT_PRODUCTS_DIR; };
		01D0DCA62C1C8C870076CB1C /* WireDomain.framework */ = {isa = PBXFileReference; explicitFileType = wrapper.framework; includeInIndex = 0; path = WireDomain.framework; sourceTree = BUILT_PRODUCTS_DIR; };
		01D0DCB02C1C8C880076CB1C /* WireDomainTests.xctest */ = {isa = PBXFileReference; explicitFileType = wrapper.cfbundle; includeInIndex = 0; path = WireDomainTests.xctest; sourceTree = BUILT_PRODUCTS_DIR; };
		01D0DCC32C1C8CC20076CB1C /* WireDataModel.framework */ = {isa = PBXFileReference; explicitFileType = wrapper.framework; path = WireDataModel.framework; sourceTree = BUILT_PRODUCTS_DIR; };
		01D0DCC52C1C8CD90076CB1C /* WireTransport.framework */ = {isa = PBXFileReference; explicitFileType = wrapper.framework; path = WireTransport.framework; sourceTree = BUILT_PRODUCTS_DIR; };
		01D0DCE92C1C8EA10076CB1C /* WireDomain.docc */ = {isa = PBXFileReference; lastKnownFileType = folder.documentationcatalog; path = WireDomain.docc; sourceTree = "<group>"; };
		01D0DCFC2C1C8F9B0076CB1C /* WireDomain.xctestplan */ = {isa = PBXFileReference; lastKnownFileType = text; path = WireDomain.xctestplan; sourceTree = "<group>"; };
		1623564F2C2B223100C6666C /* UserRepositoryTests.swift */ = {isa = PBXFileReference; fileEncoding = 4; lastKnownFileType = sourcecode.swift; path = UserRepositoryTests.swift; sourceTree = "<group>"; };
<<<<<<< HEAD
		C9841A172CA1C1290062A834 /* UserUpdateEventProcessorTests.swift */ = {isa = PBXFileReference; lastKnownFileType = sourcecode.swift; path = UserUpdateEventProcessorTests.swift; sourceTree = "<group>"; };
=======
		C91F111A2C9C4B2B00BA5BE2 /* ConnectionsRepository.swift */ = {isa = PBXFileReference; fileEncoding = 4; lastKnownFileType = sourcecode.swift; path = ConnectionsRepository.swift; sourceTree = "<group>"; };
		C91F111B2C9C4B2B00BA5BE2 /* ConnectionsLocalStore.swift */ = {isa = PBXFileReference; fileEncoding = 4; lastKnownFileType = sourcecode.swift; path = ConnectionsLocalStore.swift; sourceTree = "<group>"; };
		C97C013C2CAD7D69000683C5 /* UserPropertiesDeleteEventProcessorTests.swift */ = {isa = PBXFileReference; lastKnownFileType = sourcecode.swift; path = UserPropertiesDeleteEventProcessorTests.swift; sourceTree = "<group>"; };
		C97C014A2CB00F92000683C5 /* OneOnOneResolver.swift */ = {isa = PBXFileReference; lastKnownFileType = sourcecode.swift; name = OneOnOneResolver.swift; path = ../../OneOnOneResolver.swift; sourceTree = "<group>"; };
		C97C014F2CB01BDF000683C5 /* OneOnOneResolverTests.swift */ = {isa = PBXFileReference; lastKnownFileType = sourcecode.swift; path = OneOnOneResolverTests.swift; sourceTree = "<group>"; };
		C97C01512CB01BEF000683C5 /* UserConnectionEventProcessorTests.swift */ = {isa = PBXFileReference; lastKnownFileType = sourcecode.swift; path = UserConnectionEventProcessorTests.swift; sourceTree = "<group>"; };
		C97C01562CB40010000683C5 /* FederationConnectionRemovedEventProcessorTests.swift */ = {isa = PBXFileReference; lastKnownFileType = sourcecode.swift; path = FederationConnectionRemovedEventProcessorTests.swift; sourceTree = "<group>"; };
		C97C01572CB40010000683C5 /* FederationDeleteEventProcessorTests.swift */ = {isa = PBXFileReference; lastKnownFileType = sourcecode.swift; path = FederationDeleteEventProcessorTests.swift; sourceTree = "<group>"; };
		C97C015B2CB40038000683C5 /* UserPropertiesSetEventProcessorTests.swift */ = {isa = PBXFileReference; lastKnownFileType = sourcecode.swift; path = UserPropertiesSetEventProcessorTests.swift; sourceTree = "<group>"; };
		C97C015E2CB40EF3000683C5 /* PushSupportedProtocolsUseCaseTests.swift */ = {isa = PBXFileReference; lastKnownFileType = sourcecode.swift; path = PushSupportedProtocolsUseCaseTests.swift; sourceTree = "<group>"; };
		C9841A1E2CA309310062A834 /* MockFeatureConfigRepositoryProtocol.swift */ = {isa = PBXFileReference; lastKnownFileType = sourcecode.swift; path = MockFeatureConfigRepositoryProtocol.swift; sourceTree = "<group>"; };
>>>>>>> 666bb89f
		C99322B22C986E3A0065E10F /* TeamRepository.swift */ = {isa = PBXFileReference; fileEncoding = 4; lastKnownFileType = sourcecode.swift; path = TeamRepository.swift; sourceTree = "<group>"; };
		C99322B32C986E3A0065E10F /* TeamRepositoryError.swift */ = {isa = PBXFileReference; fileEncoding = 4; lastKnownFileType = sourcecode.swift; path = TeamRepositoryError.swift; sourceTree = "<group>"; };
		C99322B52C986E3A0065E10F /* SelfUserProvider.swift */ = {isa = PBXFileReference; fileEncoding = 4; lastKnownFileType = sourcecode.swift; path = SelfUserProvider.swift; sourceTree = "<group>"; };
		C99322B62C986E3A0065E10F /* UserModelMappings.swift */ = {isa = PBXFileReference; fileEncoding = 4; lastKnownFileType = sourcecode.swift; path = UserModelMappings.swift; sourceTree = "<group>"; };
		C99322B72C986E3A0065E10F /* UserRepository.swift */ = {isa = PBXFileReference; fileEncoding = 4; lastKnownFileType = sourcecode.swift; path = UserRepository.swift; sourceTree = "<group>"; };
		C99322B82C986E3A0065E10F /* UserRepositoryError.swift */ = {isa = PBXFileReference; fileEncoding = 4; lastKnownFileType = sourcecode.swift; path = UserRepositoryError.swift; sourceTree = "<group>"; };
		C99322BA2C986E3A0065E10F /* UpdateEventsRepository.swift */ = {isa = PBXFileReference; fileEncoding = 4; lastKnownFileType = sourcecode.swift; path = UpdateEventsRepository.swift; sourceTree = "<group>"; };
		C99322BB2C986E3A0065E10F /* UpdateEventsRepositoryError.swift */ = {isa = PBXFileReference; fileEncoding = 4; lastKnownFileType = sourcecode.swift; path = UpdateEventsRepositoryError.swift; sourceTree = "<group>"; };
		C99322BF2C986E3A0065E10F /* FeatureConfigModelMappings.swift */ = {isa = PBXFileReference; fileEncoding = 4; lastKnownFileType = sourcecode.swift; path = FeatureConfigModelMappings.swift; sourceTree = "<group>"; };
		C99322C02C986E3A0065E10F /* FeatureConfigRepository.swift */ = {isa = PBXFileReference; fileEncoding = 4; lastKnownFileType = sourcecode.swift; path = FeatureConfigRepository.swift; sourceTree = "<group>"; };
		C99322C12C986E3A0065E10F /* FeatureConfigRepositoryError.swift */ = {isa = PBXFileReference; fileEncoding = 4; lastKnownFileType = sourcecode.swift; path = FeatureConfigRepositoryError.swift; sourceTree = "<group>"; };
		C99322C32C986E3A0065E10F /* ConversationLocalStore.swift */ = {isa = PBXFileReference; fileEncoding = 4; lastKnownFileType = sourcecode.swift; path = ConversationLocalStore.swift; sourceTree = "<group>"; };
		C99322C42C986E3A0065E10F /* ConversationLocalStore+Group.swift */ = {isa = PBXFileReference; fileEncoding = 4; lastKnownFileType = sourcecode.swift; path = "ConversationLocalStore+Group.swift"; sourceTree = "<group>"; };
		C99322C52C986E3A0065E10F /* ConversationLocalStore+Metadata.swift */ = {isa = PBXFileReference; fileEncoding = 4; lastKnownFileType = sourcecode.swift; path = "ConversationLocalStore+Metadata.swift"; sourceTree = "<group>"; };
		C99322C62C986E3A0065E10F /* ConversationLocalStore+MLS.swift */ = {isa = PBXFileReference; fileEncoding = 4; lastKnownFileType = sourcecode.swift; path = "ConversationLocalStore+MLS.swift"; sourceTree = "<group>"; };
		C99322C72C986E3A0065E10F /* ConversationLocalStore+Status.swift */ = {isa = PBXFileReference; fileEncoding = 4; lastKnownFileType = sourcecode.swift; path = "ConversationLocalStore+Status.swift"; sourceTree = "<group>"; };
		C99322C82C986E3A0065E10F /* ConversationModelMappings.swift */ = {isa = PBXFileReference; fileEncoding = 4; lastKnownFileType = sourcecode.swift; path = ConversationModelMappings.swift; sourceTree = "<group>"; };
		C99322C92C986E3A0065E10F /* ConversationRepository.swift */ = {isa = PBXFileReference; fileEncoding = 4; lastKnownFileType = sourcecode.swift; path = ConversationRepository.swift; sourceTree = "<group>"; };
		C99322CA2C986E3A0065E10F /* ConversationRepositoryError.swift */ = {isa = PBXFileReference; fileEncoding = 4; lastKnownFileType = sourcecode.swift; path = ConversationRepositoryError.swift; sourceTree = "<group>"; };
		C99322CD2C986E3A0065E10F /* ConnectionsRepositoryError.swift */ = {isa = PBXFileReference; fileEncoding = 4; lastKnownFileType = sourcecode.swift; path = ConnectionsRepositoryError.swift; sourceTree = "<group>"; };
		C99322CF2C986E3A0065E10F /* ConversationLabelsRepository.swift */ = {isa = PBXFileReference; fileEncoding = 4; lastKnownFileType = sourcecode.swift; path = ConversationLabelsRepository.swift; sourceTree = "<group>"; };
		C99322D02C986E3A0065E10F /* ConversationLabelsRepositoryError.swift */ = {isa = PBXFileReference; fileEncoding = 4; lastKnownFileType = sourcecode.swift; path = ConversationLabelsRepositoryError.swift; sourceTree = "<group>"; };
		C9C8FDC32C9DBE0E00702B91 /* FeatureConfigUpdateEventProcessorTests.swift */ = {isa = PBXFileReference; fileEncoding = 4; lastKnownFileType = sourcecode.swift; path = FeatureConfigUpdateEventProcessorTests.swift; sourceTree = "<group>"; };
		C9C8FDC52C9DBE0E00702B91 /* TeamDeleteEventProcessorTests.swift */ = {isa = PBXFileReference; fileEncoding = 4; lastKnownFileType = sourcecode.swift; path = TeamDeleteEventProcessorTests.swift; sourceTree = "<group>"; };
		C9C8FDC62C9DBE0E00702B91 /* TeamMemberLeaveEventProcessorTests.swift */ = {isa = PBXFileReference; fileEncoding = 4; lastKnownFileType = sourcecode.swift; path = TeamMemberLeaveEventProcessorTests.swift; sourceTree = "<group>"; };
		C9C8FDC72C9DBE0E00702B91 /* TeamMemberUpdateEventProcessorTests.swift */ = {isa = PBXFileReference; fileEncoding = 4; lastKnownFileType = sourcecode.swift; path = TeamMemberUpdateEventProcessorTests.swift; sourceTree = "<group>"; };
		C9C8FDC92C9DBE0E00702B91 /* UserClientAddEventProcessorTests.swift */ = {isa = PBXFileReference; fileEncoding = 4; lastKnownFileType = sourcecode.swift; path = UserClientAddEventProcessorTests.swift; sourceTree = "<group>"; };
		C9C8FDCA2C9DBE0E00702B91 /* UserLegalHoldDisableEventProcessorTests.swift */ = {isa = PBXFileReference; fileEncoding = 4; lastKnownFileType = sourcecode.swift; path = UserLegalHoldDisableEventProcessorTests.swift; sourceTree = "<group>"; };
		C9C8FDCB2C9DBE0E00702B91 /* UserLegalholdRequestEventProcessorTests.swift */ = {isa = PBXFileReference; fileEncoding = 4; lastKnownFileType = sourcecode.swift; path = UserLegalholdRequestEventProcessorTests.swift; sourceTree = "<group>"; };
		C9E8A3AD2C73878B0093DD5C /* ConnectionsRepositoryTests.swift */ = {isa = PBXFileReference; lastKnownFileType = sourcecode.swift; path = ConnectionsRepositoryTests.swift; sourceTree = "<group>"; };
		C9E8A3B62C749F2A0093DD5C /* ConversationLabelsRepositoryTests.swift */ = {isa = PBXFileReference; fileEncoding = 4; lastKnownFileType = sourcecode.swift; path = ConversationLabelsRepositoryTests.swift; sourceTree = "<group>"; };
		C9E8A3BF2C761EDD0093DD5C /* FeatureConfigRepositoryTests.swift */ = {isa = PBXFileReference; lastKnownFileType = sourcecode.swift; path = FeatureConfigRepositoryTests.swift; sourceTree = "<group>"; };
		C9E8A3E72C7F6EA40093DD5C /* ConversationRepositoryTests.swift */ = {isa = PBXFileReference; lastKnownFileType = sourcecode.swift; path = ConversationRepositoryTests.swift; sourceTree = "<group>"; };
		C9EA769E2C92DD0F00A7D35C /* PushSupportedProtocolsUseCase.swift */ = {isa = PBXFileReference; lastKnownFileType = sourcecode.swift; path = PushSupportedProtocolsUseCase.swift; sourceTree = "<group>"; };
		C9F691282C9B164A008CC41F /* UserPushRemoveEventProcessorTests.swift */ = {isa = PBXFileReference; lastKnownFileType = sourcecode.swift; path = UserPushRemoveEventProcessorTests.swift; sourceTree = "<group>"; };
		C9FDF3EA2CAA988100D78098 /* ConnectionsModelMappings.swift */ = {isa = PBXFileReference; lastKnownFileType = sourcecode.swift; path = ConnectionsModelMappings.swift; sourceTree = "<group>"; };
		CB7979122C738508006FBA58 /* WireTransportSupport.framework */ = {isa = PBXFileReference; explicitFileType = wrapper.framework; path = WireTransportSupport.framework; sourceTree = BUILT_PRODUCTS_DIR; };
		CB7979152C738547006FBA58 /* TestSetup.swift */ = {isa = PBXFileReference; lastKnownFileType = sourcecode.swift; path = TestSetup.swift; sourceTree = "<group>"; };
		EE0E117D2C2C4080004BBD29 /* TestError.swift */ = {isa = PBXFileReference; lastKnownFileType = sourcecode.swift; path = TestError.swift; sourceTree = "<group>"; };
		EE368CC72C2DAA87009DBAB0 /* ConversationEventProcessor.swift */ = {isa = PBXFileReference; fileEncoding = 4; lastKnownFileType = sourcecode.swift; path = ConversationEventProcessor.swift; sourceTree = "<group>"; };
		EE368CC82C2DAA87009DBAB0 /* FeatureConfigEventProcessor.swift */ = {isa = PBXFileReference; fileEncoding = 4; lastKnownFileType = sourcecode.swift; path = FeatureConfigEventProcessor.swift; sourceTree = "<group>"; };
		EE368CC92C2DAA87009DBAB0 /* FederationEventProcessor.swift */ = {isa = PBXFileReference; fileEncoding = 4; lastKnownFileType = sourcecode.swift; path = FederationEventProcessor.swift; sourceTree = "<group>"; };
		EE368CCA2C2DAA87009DBAB0 /* TeamEventProcessor.swift */ = {isa = PBXFileReference; fileEncoding = 4; lastKnownFileType = sourcecode.swift; path = TeamEventProcessor.swift; sourceTree = "<group>"; };
		EE368CCB2C2DAA87009DBAB0 /* UpdateEventProcessor.swift */ = {isa = PBXFileReference; fileEncoding = 4; lastKnownFileType = sourcecode.swift; path = UpdateEventProcessor.swift; sourceTree = "<group>"; };
		EE368CCC2C2DAA87009DBAB0 /* UserEventProcessor.swift */ = {isa = PBXFileReference; fileEncoding = 4; lastKnownFileType = sourcecode.swift; path = UserEventProcessor.swift; sourceTree = "<group>"; };
		EE3F97532C2ADC4C00668DF1 /* ProteusMessageDecryptorTests.swift */ = {isa = PBXFileReference; lastKnownFileType = sourcecode.swift; path = ProteusMessageDecryptorTests.swift; sourceTree = "<group>"; };
		EE57A6FD2C298F380096F242 /* UpdateEventDecryptor.swift */ = {isa = PBXFileReference; lastKnownFileType = sourcecode.swift; path = UpdateEventDecryptor.swift; sourceTree = "<group>"; };
		EE57A6FF2C298F630096F242 /* ProteusMessageDecryptor.swift */ = {isa = PBXFileReference; lastKnownFileType = sourcecode.swift; path = ProteusMessageDecryptor.swift; sourceTree = "<group>"; };
		EE57A7022C2994420096F242 /* UpdateEventsRepositoryTests.swift */ = {isa = PBXFileReference; lastKnownFileType = sourcecode.swift; path = UpdateEventsRepositoryTests.swift; sourceTree = "<group>"; };
		EE57A7062C2A86880096F242 /* ProteusMessageDecryptorError.swift */ = {isa = PBXFileReference; lastKnownFileType = sourcecode.swift; path = ProteusMessageDecryptorError.swift; sourceTree = "<group>"; };
		EE57A70A2C2A8BAA0096F242 /* UpdateEventDecryptorTests.swift */ = {isa = PBXFileReference; lastKnownFileType = sourcecode.swift; path = UpdateEventDecryptorTests.swift; sourceTree = "<group>"; };
		EEAD09F12C46604400CC8658 /* ConversationAccessUpdateEventProcessor.swift */ = {isa = PBXFileReference; lastKnownFileType = sourcecode.swift; path = ConversationAccessUpdateEventProcessor.swift; sourceTree = "<group>"; };
		EEAD09F32C46709800CC8658 /* ConversationCodeUpdateEventProcessor.swift */ = {isa = PBXFileReference; lastKnownFileType = sourcecode.swift; path = ConversationCodeUpdateEventProcessor.swift; sourceTree = "<group>"; };
		EEAD09F52C46772000CC8658 /* ConversationCreateEventProcessor.swift */ = {isa = PBXFileReference; lastKnownFileType = sourcecode.swift; path = ConversationCreateEventProcessor.swift; sourceTree = "<group>"; };
		EEAD09F72C46772C00CC8658 /* ConversationDeleteEventProcessor.swift */ = {isa = PBXFileReference; lastKnownFileType = sourcecode.swift; path = ConversationDeleteEventProcessor.swift; sourceTree = "<group>"; };
		EEAD09F92C46773300CC8658 /* ConversationMemberJoinEventProcessor.swift */ = {isa = PBXFileReference; lastKnownFileType = sourcecode.swift; path = ConversationMemberJoinEventProcessor.swift; sourceTree = "<group>"; };
		EEAD09FB2C46773900CC8658 /* ConversationMemberLeaveEventProcessor.swift */ = {isa = PBXFileReference; lastKnownFileType = sourcecode.swift; path = ConversationMemberLeaveEventProcessor.swift; sourceTree = "<group>"; };
		EEAD09FD2C46774200CC8658 /* ConversationMemberUpdateEventProcessor.swift */ = {isa = PBXFileReference; lastKnownFileType = sourcecode.swift; path = ConversationMemberUpdateEventProcessor.swift; sourceTree = "<group>"; };
		EEAD09FF2C46774900CC8658 /* ConversationMessageTimerUpdateEventProcessor.swift */ = {isa = PBXFileReference; lastKnownFileType = sourcecode.swift; path = ConversationMessageTimerUpdateEventProcessor.swift; sourceTree = "<group>"; };
		EEAD0A012C46774F00CC8658 /* ConversationMLSMessageAddEventProcessor.swift */ = {isa = PBXFileReference; lastKnownFileType = sourcecode.swift; path = ConversationMLSMessageAddEventProcessor.swift; sourceTree = "<group>"; };
		EEAD0A032C46775700CC8658 /* ConversationMLSWelcomeEventProcessor.swift */ = {isa = PBXFileReference; lastKnownFileType = sourcecode.swift; path = ConversationMLSWelcomeEventProcessor.swift; sourceTree = "<group>"; };
		EEAD0A052C46775D00CC8658 /* ConversationProteusMessageAddEventProcessor.swift */ = {isa = PBXFileReference; lastKnownFileType = sourcecode.swift; path = ConversationProteusMessageAddEventProcessor.swift; sourceTree = "<group>"; };
		EEAD0A072C46776400CC8658 /* ConversationProtocolUpdateEventProcessor.swift */ = {isa = PBXFileReference; lastKnownFileType = sourcecode.swift; path = ConversationProtocolUpdateEventProcessor.swift; sourceTree = "<group>"; };
		EEAD0A092C46776B00CC8658 /* ConversationReceiptModeUpdateEventProcessor.swift */ = {isa = PBXFileReference; lastKnownFileType = sourcecode.swift; path = ConversationReceiptModeUpdateEventProcessor.swift; sourceTree = "<group>"; };
		EEAD0A0B2C46777200CC8658 /* ConversationRenameEventProcessor.swift */ = {isa = PBXFileReference; lastKnownFileType = sourcecode.swift; path = ConversationRenameEventProcessor.swift; sourceTree = "<group>"; };
		EEAD0A0D2C46777800CC8658 /* ConversationTypingEventProcessor.swift */ = {isa = PBXFileReference; lastKnownFileType = sourcecode.swift; path = ConversationTypingEventProcessor.swift; sourceTree = "<group>"; };
		EEAD0A102C46A33E00CC8658 /* TeamMemberUpdateEventProcessor.swift */ = {isa = PBXFileReference; lastKnownFileType = sourcecode.swift; path = TeamMemberUpdateEventProcessor.swift; sourceTree = "<group>"; };
		EEAD0A122C46A38200CC8658 /* TeamMemberLeaveEventProcessor.swift */ = {isa = PBXFileReference; lastKnownFileType = sourcecode.swift; path = TeamMemberLeaveEventProcessor.swift; sourceTree = "<group>"; };
		EEAD0A142C46A3AB00CC8658 /* TeamDeleteEventProcessor.swift */ = {isa = PBXFileReference; lastKnownFileType = sourcecode.swift; path = TeamDeleteEventProcessor.swift; sourceTree = "<group>"; };
		EEAD0A172C46A88D00CC8658 /* UserClientAddEventProcessor.swift */ = {isa = PBXFileReference; lastKnownFileType = sourcecode.swift; path = UserClientAddEventProcessor.swift; sourceTree = "<group>"; };
		EEAD0A192C46A92000CC8658 /* UserClientRemoveEventProcessor.swift */ = {isa = PBXFileReference; lastKnownFileType = sourcecode.swift; path = UserClientRemoveEventProcessor.swift; sourceTree = "<group>"; };
		EEAD0A1B2C46A99D00CC8658 /* UserConnectionEventProcessor.swift */ = {isa = PBXFileReference; lastKnownFileType = sourcecode.swift; path = UserConnectionEventProcessor.swift; sourceTree = "<group>"; };
		EEAD0A1D2C46AAF300CC8658 /* UserContactJoinEventProcessor.swift */ = {isa = PBXFileReference; lastKnownFileType = sourcecode.swift; path = UserContactJoinEventProcessor.swift; sourceTree = "<group>"; };
		EEAD0A1F2C46AB8700CC8658 /* UserDeleteEventProcessor.swift */ = {isa = PBXFileReference; lastKnownFileType = sourcecode.swift; path = UserDeleteEventProcessor.swift; sourceTree = "<group>"; };
		EEAD0A212C46ABFA00CC8658 /* UserLegalholdDisableEventProcessor.swift */ = {isa = PBXFileReference; lastKnownFileType = sourcecode.swift; path = UserLegalholdDisableEventProcessor.swift; sourceTree = "<group>"; };
		EEAD0A232C46ACEA00CC8658 /* UserLegalholdEnableEventProcessor.swift */ = {isa = PBXFileReference; lastKnownFileType = sourcecode.swift; path = UserLegalholdEnableEventProcessor.swift; sourceTree = "<group>"; };
		EEAD0A252C46AD4D00CC8658 /* UserLegalholdRequestEventProcessor.swift */ = {isa = PBXFileReference; lastKnownFileType = sourcecode.swift; path = UserLegalholdRequestEventProcessor.swift; sourceTree = "<group>"; };
		EEAD0A272C46AE6400CC8658 /* UserPropertiesSetEventProcessor.swift */ = {isa = PBXFileReference; lastKnownFileType = sourcecode.swift; path = UserPropertiesSetEventProcessor.swift; sourceTree = "<group>"; };
		EEAD0A292C46AEB600CC8658 /* UserPropertiesDeleteEventProcessor.swift */ = {isa = PBXFileReference; lastKnownFileType = sourcecode.swift; path = UserPropertiesDeleteEventProcessor.swift; sourceTree = "<group>"; };
		EEAD0A2B2C46AF9200CC8658 /* UserPushRemoveEventProcessor.swift */ = {isa = PBXFileReference; lastKnownFileType = sourcecode.swift; path = UserPushRemoveEventProcessor.swift; sourceTree = "<group>"; };
		EEAD0A2D2C46B01900CC8658 /* UserUpdateEventProcessor.swift */ = {isa = PBXFileReference; lastKnownFileType = sourcecode.swift; path = UserUpdateEventProcessor.swift; sourceTree = "<group>"; };
		EEAD0A302C46B98D00CC8658 /* FederationConnectionRemovedEventProcessor.swift */ = {isa = PBXFileReference; lastKnownFileType = sourcecode.swift; path = FederationConnectionRemovedEventProcessor.swift; sourceTree = "<group>"; };
		EEAD0A322C46B99800CC8658 /* FederationDeleteEventProcessor.swift */ = {isa = PBXFileReference; lastKnownFileType = sourcecode.swift; path = FederationDeleteEventProcessor.swift; sourceTree = "<group>"; };
		EEAD0A352C46BBA600CC8658 /* FeatureConfigUpdateEventProcessor.swift */ = {isa = PBXFileReference; lastKnownFileType = sourcecode.swift; path = FeatureConfigUpdateEventProcessor.swift; sourceTree = "<group>"; };
		EEC410242C60D48900E89394 /* SyncManagerTests.swift */ = {isa = PBXFileReference; fileEncoding = 4; lastKnownFileType = sourcecode.swift; path = SyncManagerTests.swift; sourceTree = "<group>"; };
		EECC35A52C2EB6CD00679448 /* SyncManager.swift */ = {isa = PBXFileReference; lastKnownFileType = sourcecode.swift; path = SyncManager.swift; sourceTree = "<group>"; };
		EECC35A72C2EB70400679448 /* SyncState.swift */ = {isa = PBXFileReference; lastKnownFileType = sourcecode.swift; path = SyncState.swift; sourceTree = "<group>"; };
/* End PBXFileReference section */

/* Begin PBXFrameworksBuildPhase section */
		017F677F2C207A3200B6E02D /* Frameworks */ = {
			isa = PBXFrameworksBuildPhase;
			buildActionMask = 2147483647;
			files = (
				C97BCCAA2C98704B004F2D0D /* WireDomain.framework in Frameworks */,
				59909A692C5BC001009C41DE /* WireAPI in Frameworks */,
			);
			runOnlyForDeploymentPostprocessing = 0;
		};
		01D0DCA32C1C8C870076CB1C /* Frameworks */ = {
			isa = PBXFrameworksBuildPhase;
			buildActionMask = 2147483647;
			files = (
				598D042D2C89C63100B64D71 /* WireFoundation in Frameworks */,
				591B6E452C8B09BA009F8A7B /* WireDataModel.framework in Frameworks */,
				59909A5E2C5BBEA8009C41DE /* WireAPI in Frameworks */,
				01D0DCC62C1C8CD90076CB1C /* WireTransport.framework in Frameworks */,
			);
			runOnlyForDeploymentPostprocessing = 0;
		};
		01D0DCAD2C1C8C880076CB1C /* Frameworks */ = {
			isa = PBXFrameworksBuildPhase;
			buildActionMask = 2147483647;
			files = (
				59909A6D2C5BC08B009C41DE /* WireAPISupport in Frameworks */,
				017F67942C207AA000B6E02D /* WireDomainSupport.framework in Frameworks */,
				591B6E472C8B09BD009F8A7B /* WireDataModelSupport.framework in Frameworks */,
				C9E0C9BB2C91B76F00CE6607 /* WireTestingPackage in Frameworks */,
				01D0DCB12C1C8C880076CB1C /* WireDomain.framework in Frameworks */,
				CB7979132C738508006FBA58 /* WireTransportSupport.framework in Frameworks */,
			);
			runOnlyForDeploymentPostprocessing = 0;
		};
/* End PBXFrameworksBuildPhase section */

/* Begin PBXGroup section */
		017F67992C20801800B6E02D /* Repositories */ = {
			isa = PBXGroup;
			children = (
				C9841A1D2CA309090062A834 /* Mock */,
				C9E8A3B62C749F2A0093DD5C /* ConversationLabelsRepositoryTests.swift */,
				C9E8A3AD2C73878B0093DD5C /* ConnectionsRepositoryTests.swift */,
				017F67982C20801800B6E02D /* TeamRepositoryTests.swift */,
				EE57A7022C2994420096F242 /* UpdateEventsRepositoryTests.swift */,
				C9E8A3E72C7F6EA40093DD5C /* ConversationRepositoryTests.swift */,
				C9E8A3BF2C761EDD0093DD5C /* FeatureConfigRepositoryTests.swift */,
				1623564F2C2B223100C6666C /* UserRepositoryTests.swift */,
			);
			path = Repositories;
			sourceTree = "<group>";
		};
		017F679A2C20801800B6E02D /* WireDomain */ = {
			isa = PBXGroup;
			children = (
				C97C015D2CB40EBE000683C5 /* UseCases */,
				C9C8FDCD2C9DBE0E00702B91 /* Event Processing */,
				EEC410252C60D48900E89394 /* Synchronization */,
				EE0E117C2C2C4076004BBD29 /* Helpers */,
				EE57A7092C2A8B950096F242 /* Event Decryption */,
				017F67992C20801800B6E02D /* Repositories */,
			);
			name = WireDomain;
			path = WireDomainTests;
			sourceTree = "<group>";
		};
		017F67A22C20802300B6E02D /* Repositories */ = {
			isa = PBXGroup;
			children = (
				C99322CE2C986E3A0065E10F /* Connections */,
				C99322CB2C986E3A0065E10F /* Conversations */,
				C99322D12C986E3A0065E10F /* ConversationsLabels */,
				C99322C22C986E3A0065E10F /* FeatureConfig */,
				C99322B42C986E3A0065E10F /* Team */,
				C99322BC2C986E3A0065E10F /* UpdateEvents */,
				C99322B92C986E3A0065E10F /* User */,
			);
			path = Repositories;
			sourceTree = "<group>";
		};
		017F67A32C20802300B6E02D /* WireDomain */ = {
			isa = PBXGroup;
			children = (
				C9EA76AD2C98548900A7D35C /* UseCases */,
				EECC35A42C2EB6C100679448 /* Synchronization */,
				EE57A6FC2C298F280096F242 /* Event Decryption */,
				EE368CCD2C2DAA87009DBAB0 /* Event Processing */,
				017F67A22C20802300B6E02D /* Repositories */,
			);
			path = WireDomain;
			sourceTree = "<group>";
		};
		017F67A52C20802300B6E02D /* generated */ = {
			isa = PBXGroup;
			children = (
				017F67A42C20802300B6E02D /* AutoMockable.generated.swift */,
			);
			path = generated;
			sourceTree = "<group>";
		};
		017F67A82C20802300B6E02D /* Sourcery */ = {
			isa = PBXGroup;
			children = (
				017F67A52C20802300B6E02D /* generated */,
				017F67A62C20802300B6E02D /* AutoMockable.stencil */,
				017F67A72C20802300B6E02D /* config.yml */,
			);
			path = Sourcery;
			sourceTree = "<group>";
		};
		017F67A92C20802300B6E02D /* WireDomainSupport */ = {
			isa = PBXGroup;
			children = (
				017F67A82C20802300B6E02D /* Sourcery */,
			);
			path = WireDomainSupport;
			sourceTree = "<group>";
		};
		01D0DC9C2C1C8C870076CB1C = {
			isa = PBXGroup;
			children = (
				01D0DCFC2C1C8F9B0076CB1C /* WireDomain.xctestplan */,
				01D0DCE82C1C8EA10076CB1C /* Sources */,
				01D0DCED2C1C8EA10076CB1C /* Tests */,
				01D0DCE92C1C8EA10076CB1C /* WireDomain.docc */,
				01D0DCA72C1C8C870076CB1C /* Products */,
				01D0DCC02C1C8CBA0076CB1C /* Frameworks */,
			);
			sourceTree = "<group>";
		};
		01D0DCA72C1C8C870076CB1C /* Products */ = {
			isa = PBXGroup;
			children = (
				01D0DCA62C1C8C870076CB1C /* WireDomain.framework */,
				01D0DCB02C1C8C880076CB1C /* WireDomainTests.xctest */,
				017F67822C207A3200B6E02D /* WireDomainSupport.framework */,
			);
			name = Products;
			sourceTree = "<group>";
		};
		01D0DCC02C1C8CBA0076CB1C /* Frameworks */ = {
			isa = PBXGroup;
			children = (
				01D0DCC32C1C8CC20076CB1C /* WireDataModel.framework */,
				01BDA5442C20762200636E50 /* WireDataModelSupport.framework */,
				01D0DCC52C1C8CD90076CB1C /* WireTransport.framework */,
				CB7979122C738508006FBA58 /* WireTransportSupport.framework */,
			);
			name = Frameworks;
			sourceTree = "<group>";
		};
		01D0DCE82C1C8EA10076CB1C /* Sources */ = {
			isa = PBXGroup;
			children = (
				017F67A32C20802300B6E02D /* WireDomain */,
				017F67A92C20802300B6E02D /* WireDomainSupport */,
			);
			name = Sources;
			path = ../Sources;
			sourceTree = "<group>";
		};
		01D0DCED2C1C8EA10076CB1C /* Tests */ = {
			isa = PBXGroup;
			children = (
				017F679A2C20801800B6E02D /* WireDomain */,
			);
			name = Tests;
			path = ../Tests;
			sourceTree = "<group>";
		};
		C97C01582CB40010000683C5 /* FederationEventProcessor */ = {
			isa = PBXGroup;
			children = (
<<<<<<< HEAD
				C9841A162CA1C0EF0062A834 /* UserEventProcessor */,
				C9F691182C987DC8008CC41F /* TeamEventProcessor */,
=======
				C97C01562CB40010000683C5 /* FederationConnectionRemovedEventProcessorTests.swift */,
				C97C01572CB40010000683C5 /* FederationDeleteEventProcessorTests.swift */,
>>>>>>> 666bb89f
			);
			path = FederationEventProcessor;
			sourceTree = "<group>";
		};
		C97C015D2CB40EBE000683C5 /* UseCases */ = {
			isa = PBXGroup;
			children = (
				C97C015E2CB40EF3000683C5 /* PushSupportedProtocolsUseCaseTests.swift */,
			);
			path = UseCases;
			sourceTree = "<group>";
		};
		C9841A1D2CA309090062A834 /* Mock */ = {
			isa = PBXGroup;
			children = (
				C9841A1E2CA309310062A834 /* MockFeatureConfigRepositoryProtocol.swift */,
			);
			path = Mock;
			sourceTree = "<group>";
		};
		C9841A162CA1C0EF0062A834 /* UserEventProcessor */ = {
			isa = PBXGroup;
			children = (
				C9841A172CA1C1290062A834 /* UserUpdateEventProcessorTests.swift */,
			);
			path = UserEventProcessor;
			sourceTree = "<group>";
		};
		C99322B42C986E3A0065E10F /* Team */ = {
			isa = PBXGroup;
			children = (
				C99322B22C986E3A0065E10F /* TeamRepository.swift */,
				C99322B32C986E3A0065E10F /* TeamRepositoryError.swift */,
			);
			path = Team;
			sourceTree = "<group>";
		};
		C99322B92C986E3A0065E10F /* User */ = {
			isa = PBXGroup;
			children = (
				C99322B52C986E3A0065E10F /* SelfUserProvider.swift */,
				C99322B62C986E3A0065E10F /* UserModelMappings.swift */,
				C99322B72C986E3A0065E10F /* UserRepository.swift */,
				C99322B82C986E3A0065E10F /* UserRepositoryError.swift */,
			);
			path = User;
			sourceTree = "<group>";
		};
		C99322BC2C986E3A0065E10F /* UpdateEvents */ = {
			isa = PBXGroup;
			children = (
				C99322BA2C986E3A0065E10F /* UpdateEventsRepository.swift */,
				C99322BB2C986E3A0065E10F /* UpdateEventsRepositoryError.swift */,
			);
			path = UpdateEvents;
			sourceTree = "<group>";
		};
		C99322C22C986E3A0065E10F /* FeatureConfig */ = {
			isa = PBXGroup;
			children = (
				C99322BF2C986E3A0065E10F /* FeatureConfigModelMappings.swift */,
				C99322C02C986E3A0065E10F /* FeatureConfigRepository.swift */,
				C99322C12C986E3A0065E10F /* FeatureConfigRepositoryError.swift */,
			);
			path = FeatureConfig;
			sourceTree = "<group>";
		};
		C99322CB2C986E3A0065E10F /* Conversations */ = {
			isa = PBXGroup;
			children = (
				C99322C32C986E3A0065E10F /* ConversationLocalStore.swift */,
				C99322C42C986E3A0065E10F /* ConversationLocalStore+Group.swift */,
				C99322C52C986E3A0065E10F /* ConversationLocalStore+Metadata.swift */,
				C99322C62C986E3A0065E10F /* ConversationLocalStore+MLS.swift */,
				C99322C72C986E3A0065E10F /* ConversationLocalStore+Status.swift */,
				C99322C82C986E3A0065E10F /* ConversationModelMappings.swift */,
				C99322C92C986E3A0065E10F /* ConversationRepository.swift */,
				C99322CA2C986E3A0065E10F /* ConversationRepositoryError.swift */,
			);
			path = Conversations;
			sourceTree = "<group>";
		};
		C99322CE2C986E3A0065E10F /* Connections */ = {
			isa = PBXGroup;
			children = (
				C9FDF3EA2CAA988100D78098 /* ConnectionsModelMappings.swift */,
				C91F111B2C9C4B2B00BA5BE2 /* ConnectionsLocalStore.swift */,
				C91F111A2C9C4B2B00BA5BE2 /* ConnectionsRepository.swift */,
				C99322CD2C986E3A0065E10F /* ConnectionsRepositoryError.swift */,
			);
			path = Connections;
			sourceTree = "<group>";
		};
		C99322D12C986E3A0065E10F /* ConversationsLabels */ = {
			isa = PBXGroup;
			children = (
				C99322CF2C986E3A0065E10F /* ConversationLabelsRepository.swift */,
				C99322D02C986E3A0065E10F /* ConversationLabelsRepositoryError.swift */,
			);
			path = ConversationsLabels;
			sourceTree = "<group>";
		};
		C9C8FDC42C9DBE0E00702B91 /* FeatureConfigEventProcessor */ = {
			isa = PBXGroup;
			children = (
				C9C8FDC32C9DBE0E00702B91 /* FeatureConfigUpdateEventProcessorTests.swift */,
			);
			path = FeatureConfigEventProcessor;
			sourceTree = "<group>";
		};
		C9C8FDC82C9DBE0E00702B91 /* TeamEventProcessor */ = {
			isa = PBXGroup;
			children = (
				C9C8FDC52C9DBE0E00702B91 /* TeamDeleteEventProcessorTests.swift */,
				C9C8FDC62C9DBE0E00702B91 /* TeamMemberLeaveEventProcessorTests.swift */,
				C9C8FDC72C9DBE0E00702B91 /* TeamMemberUpdateEventProcessorTests.swift */,
			);
			path = TeamEventProcessor;
			sourceTree = "<group>";
		};
		C9C8FDCC2C9DBE0E00702B91 /* UserEventProcessor */ = {
			isa = PBXGroup;
			children = (
				C97C014F2CB01BDF000683C5 /* OneOnOneResolverTests.swift */,
				C97C01512CB01BEF000683C5 /* UserConnectionEventProcessorTests.swift */,
				C97C015B2CB40038000683C5 /* UserPropertiesSetEventProcessorTests.swift */,
				C97C013C2CAD7D69000683C5 /* UserPropertiesDeleteEventProcessorTests.swift */,
				C9F691282C9B164A008CC41F /* UserPushRemoveEventProcessorTests.swift */,
				C9C8FDC92C9DBE0E00702B91 /* UserClientAddEventProcessorTests.swift */,
				C9C8FDCA2C9DBE0E00702B91 /* UserLegalHoldDisableEventProcessorTests.swift */,
				C9C8FDCB2C9DBE0E00702B91 /* UserLegalholdRequestEventProcessorTests.swift */,
			);
			path = UserEventProcessor;
			sourceTree = "<group>";
		};
		C9C8FDCD2C9DBE0E00702B91 /* Event Processing */ = {
			isa = PBXGroup;
			children = (
				C97C01582CB40010000683C5 /* FederationEventProcessor */,
				C9C8FDC42C9DBE0E00702B91 /* FeatureConfigEventProcessor */,
				C9C8FDC82C9DBE0E00702B91 /* TeamEventProcessor */,
				C9C8FDCC2C9DBE0E00702B91 /* UserEventProcessor */,
			);
			path = "Event Processing";
			sourceTree = "<group>";
		};
		C9EA76AD2C98548900A7D35C /* UseCases */ = {
			isa = PBXGroup;
			children = (
				C9EA769E2C92DD0F00A7D35C /* PushSupportedProtocolsUseCase.swift */,
			);
			path = UseCases;
			sourceTree = "<group>";
		};
		EE0E117C2C2C4076004BBD29 /* Helpers */ = {
			isa = PBXGroup;
			children = (
				EE0E117D2C2C4080004BBD29 /* TestError.swift */,
				CB7979152C738547006FBA58 /* TestSetup.swift */,
			);
			path = Helpers;
			sourceTree = "<group>";
		};
		EE368CCD2C2DAA87009DBAB0 /* Event Processing */ = {
			isa = PBXGroup;
			children = (
				EE368CCB2C2DAA87009DBAB0 /* UpdateEventProcessor.swift */,
				EEAD09F02C46602300CC8658 /* ConversationEventProcessor */,
				EEAD0A342C46BB7500CC8658 /* FeatureConfigEventProcessor */,
				EEAD0A2F2C46B97700CC8658 /* FederationEventProcessor */,
				EEAD0A0F2C46A32A00CC8658 /* TeamEventProcessor */,
				EEAD0A162C46A87100CC8658 /* UserEventProcessor */,
			);
			path = "Event Processing";
			sourceTree = "<group>";
		};
		EE57A6FC2C298F280096F242 /* Event Decryption */ = {
			isa = PBXGroup;
			children = (
				EE57A6FD2C298F380096F242 /* UpdateEventDecryptor.swift */,
				EE57A6FF2C298F630096F242 /* ProteusMessageDecryptor.swift */,
				EE57A7062C2A86880096F242 /* ProteusMessageDecryptorError.swift */,
			);
			path = "Event Decryption";
			sourceTree = "<group>";
		};
		EE57A7092C2A8B950096F242 /* Event Decryption */ = {
			isa = PBXGroup;
			children = (
				EE57A70A2C2A8BAA0096F242 /* UpdateEventDecryptorTests.swift */,
				EE3F97532C2ADC4C00668DF1 /* ProteusMessageDecryptorTests.swift */,
			);
			path = "Event Decryption";
			sourceTree = "<group>";
		};
		EEAD09F02C46602300CC8658 /* ConversationEventProcessor */ = {
			isa = PBXGroup;
			children = (
				EE368CC72C2DAA87009DBAB0 /* ConversationEventProcessor.swift */,
				EEAD09F12C46604400CC8658 /* ConversationAccessUpdateEventProcessor.swift */,
				EEAD09F32C46709800CC8658 /* ConversationCodeUpdateEventProcessor.swift */,
				EEAD09F52C46772000CC8658 /* ConversationCreateEventProcessor.swift */,
				EEAD09F72C46772C00CC8658 /* ConversationDeleteEventProcessor.swift */,
				EEAD09F92C46773300CC8658 /* ConversationMemberJoinEventProcessor.swift */,
				EEAD09FB2C46773900CC8658 /* ConversationMemberLeaveEventProcessor.swift */,
				EEAD09FD2C46774200CC8658 /* ConversationMemberUpdateEventProcessor.swift */,
				EEAD09FF2C46774900CC8658 /* ConversationMessageTimerUpdateEventProcessor.swift */,
				EEAD0A012C46774F00CC8658 /* ConversationMLSMessageAddEventProcessor.swift */,
				EEAD0A032C46775700CC8658 /* ConversationMLSWelcomeEventProcessor.swift */,
				EEAD0A052C46775D00CC8658 /* ConversationProteusMessageAddEventProcessor.swift */,
				EEAD0A072C46776400CC8658 /* ConversationProtocolUpdateEventProcessor.swift */,
				EEAD0A092C46776B00CC8658 /* ConversationReceiptModeUpdateEventProcessor.swift */,
				EEAD0A0B2C46777200CC8658 /* ConversationRenameEventProcessor.swift */,
				EEAD0A0D2C46777800CC8658 /* ConversationTypingEventProcessor.swift */,
			);
			path = ConversationEventProcessor;
			sourceTree = "<group>";
		};
		EEAD0A0F2C46A32A00CC8658 /* TeamEventProcessor */ = {
			isa = PBXGroup;
			children = (
				EE368CCA2C2DAA87009DBAB0 /* TeamEventProcessor.swift */,
				EEAD0A142C46A3AB00CC8658 /* TeamDeleteEventProcessor.swift */,
				EEAD0A122C46A38200CC8658 /* TeamMemberLeaveEventProcessor.swift */,
				EEAD0A102C46A33E00CC8658 /* TeamMemberUpdateEventProcessor.swift */,
			);
			path = TeamEventProcessor;
			sourceTree = "<group>";
		};
		EEAD0A162C46A87100CC8658 /* UserEventProcessor */ = {
			isa = PBXGroup;
			children = (
				C97C014A2CB00F92000683C5 /* OneOnOneResolver.swift */,
				EE368CCC2C2DAA87009DBAB0 /* UserEventProcessor.swift */,
				EEAD0A172C46A88D00CC8658 /* UserClientAddEventProcessor.swift */,
				EEAD0A192C46A92000CC8658 /* UserClientRemoveEventProcessor.swift */,
				EEAD0A1B2C46A99D00CC8658 /* UserConnectionEventProcessor.swift */,
				EEAD0A1D2C46AAF300CC8658 /* UserContactJoinEventProcessor.swift */,
				EEAD0A1F2C46AB8700CC8658 /* UserDeleteEventProcessor.swift */,
				EEAD0A212C46ABFA00CC8658 /* UserLegalholdDisableEventProcessor.swift */,
				EEAD0A232C46ACEA00CC8658 /* UserLegalholdEnableEventProcessor.swift */,
				EEAD0A252C46AD4D00CC8658 /* UserLegalholdRequestEventProcessor.swift */,
				EEAD0A272C46AE6400CC8658 /* UserPropertiesSetEventProcessor.swift */,
				EEAD0A292C46AEB600CC8658 /* UserPropertiesDeleteEventProcessor.swift */,
				EEAD0A2B2C46AF9200CC8658 /* UserPushRemoveEventProcessor.swift */,
				EEAD0A2D2C46B01900CC8658 /* UserUpdateEventProcessor.swift */,
			);
			path = UserEventProcessor;
			sourceTree = "<group>";
		};
		EEAD0A2F2C46B97700CC8658 /* FederationEventProcessor */ = {
			isa = PBXGroup;
			children = (
				EE368CC92C2DAA87009DBAB0 /* FederationEventProcessor.swift */,
				EEAD0A302C46B98D00CC8658 /* FederationConnectionRemovedEventProcessor.swift */,
				EEAD0A322C46B99800CC8658 /* FederationDeleteEventProcessor.swift */,
			);
			path = FederationEventProcessor;
			sourceTree = "<group>";
		};
		EEAD0A342C46BB7500CC8658 /* FeatureConfigEventProcessor */ = {
			isa = PBXGroup;
			children = (
				EE368CC82C2DAA87009DBAB0 /* FeatureConfigEventProcessor.swift */,
				EEAD0A352C46BBA600CC8658 /* FeatureConfigUpdateEventProcessor.swift */,
			);
			path = FeatureConfigEventProcessor;
			sourceTree = "<group>";
		};
		EEC410252C60D48900E89394 /* Synchronization */ = {
			isa = PBXGroup;
			children = (
				EEC410242C60D48900E89394 /* SyncManagerTests.swift */,
			);
			path = Synchronization;
			sourceTree = "<group>";
		};
		EECC35A42C2EB6C100679448 /* Synchronization */ = {
			isa = PBXGroup;
			children = (
				EECC35A52C2EB6CD00679448 /* SyncManager.swift */,
				EECC35A72C2EB70400679448 /* SyncState.swift */,
			);
			path = Synchronization;
			sourceTree = "<group>";
		};
/* End PBXGroup section */

/* Begin PBXHeadersBuildPhase section */
		017F677D2C207A3200B6E02D /* Headers */ = {
			isa = PBXHeadersBuildPhase;
			buildActionMask = 2147483647;
			files = (
			);
			runOnlyForDeploymentPostprocessing = 0;
		};
		01D0DCA12C1C8C870076CB1C /* Headers */ = {
			isa = PBXHeadersBuildPhase;
			buildActionMask = 2147483647;
			files = (
			);
			runOnlyForDeploymentPostprocessing = 0;
		};
/* End PBXHeadersBuildPhase section */

/* Begin PBXNativeTarget section */
		017F67812C207A3200B6E02D /* WireDomainSupport */ = {
			isa = PBXNativeTarget;
			buildConfigurationList = 017F67882C207A3200B6E02D /* Build configuration list for PBXNativeTarget "WireDomainSupport" */;
			buildPhases = (
				017F67912C207A7E00B6E02D /* Sourcery */,
				017F677D2C207A3200B6E02D /* Headers */,
				017F677E2C207A3200B6E02D /* Sources */,
				017F677F2C207A3200B6E02D /* Frameworks */,
				017F67802C207A3200B6E02D /* Resources */,
			);
			buildRules = (
			);
			dependencies = (
				017F67932C207A9100B6E02D /* PBXTargetDependency */,
			);
			name = WireDomainSupport;
			packageProductDependencies = (
				59909A682C5BC001009C41DE /* WireAPI */,
			);
			productName = WireDomainSupport;
			productReference = 017F67822C207A3200B6E02D /* WireDomainSupport.framework */;
			productType = "com.apple.product-type.framework";
		};
		01D0DCA52C1C8C870076CB1C /* WireDomain */ = {
			isa = PBXNativeTarget;
			buildConfigurationList = 01D0DCBA2C1C8C880076CB1C /* Build configuration list for PBXNativeTarget "WireDomain" */;
			buildPhases = (
				01D0DCA12C1C8C870076CB1C /* Headers */,
				01D0DCA22C1C8C870076CB1C /* Sources */,
				01D0DCA32C1C8C870076CB1C /* Frameworks */,
				01D0DCA42C1C8C870076CB1C /* Resources */,
			);
			buildRules = (
			);
			dependencies = (
			);
			name = WireDomain;
			packageProductDependencies = (
				59909A5D2C5BBEA8009C41DE /* WireAPI */,
				598D042C2C89C63100B64D71 /* WireFoundation */,
			);
			productName = WireDomain;
			productReference = 01D0DCA62C1C8C870076CB1C /* WireDomain.framework */;
			productType = "com.apple.product-type.framework";
		};
		01D0DCAF2C1C8C880076CB1C /* WireDomainTests */ = {
			isa = PBXNativeTarget;
			buildConfigurationList = 01D0DCBD2C1C8C880076CB1C /* Build configuration list for PBXNativeTarget "WireDomainTests" */;
			buildPhases = (
				01D0DCAC2C1C8C880076CB1C /* Sources */,
				01D0DCAD2C1C8C880076CB1C /* Frameworks */,
				01D0DCAE2C1C8C880076CB1C /* Resources */,
			);
			buildRules = (
			);
			dependencies = (
				01D0DCB32C1C8C880076CB1C /* PBXTargetDependency */,
			);
			name = WireDomainTests;
			packageProductDependencies = (
				59909A6C2C5BC08B009C41DE /* WireAPISupport */,
				C9E0C9BA2C91B76F00CE6607 /* WireTestingPackage */,
			);
			productName = WireDomainTests;
			productReference = 01D0DCB02C1C8C880076CB1C /* WireDomainTests.xctest */;
			productType = "com.apple.product-type.bundle.unit-test";
		};
/* End PBXNativeTarget section */

/* Begin PBXProject section */
		01D0DC9D2C1C8C870076CB1C /* Project object */ = {
			isa = PBXProject;
			attributes = {
				BuildIndependentTargetsInParallel = 1;
				LastSwiftUpdateCheck = 1530;
				LastUpgradeCheck = 1540;
				TargetAttributes = {
					017F67812C207A3200B6E02D = {
						CreatedOnToolsVersion = 15.3;
					};
					01D0DCA52C1C8C870076CB1C = {
						CreatedOnToolsVersion = 15.3;
					};
					01D0DCAF2C1C8C880076CB1C = {
						CreatedOnToolsVersion = 15.3;
					};
				};
			};
			buildConfigurationList = 01D0DCA02C1C8C870076CB1C /* Build configuration list for PBXProject "WireDomain Project" */;
			compatibilityVersion = "Xcode 14.0";
			developmentRegion = en;
			hasScannedForEncodings = 0;
			knownRegions = (
				en,
				Base,
			);
			mainGroup = 01D0DC9C2C1C8C870076CB1C;
			packageReferences = (
			);
			productRefGroup = 01D0DCA72C1C8C870076CB1C /* Products */;
			projectDirPath = "";
			projectRoot = "";
			targets = (
				01D0DCA52C1C8C870076CB1C /* WireDomain */,
				01D0DCAF2C1C8C880076CB1C /* WireDomainTests */,
				017F67812C207A3200B6E02D /* WireDomainSupport */,
			);
		};
/* End PBXProject section */

/* Begin PBXResourcesBuildPhase section */
		017F67802C207A3200B6E02D /* Resources */ = {
			isa = PBXResourcesBuildPhase;
			buildActionMask = 2147483647;
			files = (
			);
			runOnlyForDeploymentPostprocessing = 0;
		};
		01D0DCA42C1C8C870076CB1C /* Resources */ = {
			isa = PBXResourcesBuildPhase;
			buildActionMask = 2147483647;
			files = (
			);
			runOnlyForDeploymentPostprocessing = 0;
		};
		01D0DCAE2C1C8C880076CB1C /* Resources */ = {
			isa = PBXResourcesBuildPhase;
			buildActionMask = 2147483647;
			files = (
			);
			runOnlyForDeploymentPostprocessing = 0;
		};
/* End PBXResourcesBuildPhase section */

/* Begin PBXShellScriptBuildPhase section */
		017F67912C207A7E00B6E02D /* Sourcery */ = {
			isa = PBXShellScriptBuildPhase;
			alwaysOutOfDate = 1;
			buildActionMask = 2147483647;
			files = (
			);
			inputFileListPaths = (
			);
			inputPaths = (
			);
			name = Sourcery;
			outputFileListPaths = (
			);
			outputPaths = (
			);
			runOnlyForDeploymentPostprocessing = 0;
			shellPath = /bin/sh;
			shellScript = "../../scripts/run-sourcery.sh --config ../Sources/WireDomainSupport/Sourcery/config.yml\n";
		};
/* End PBXShellScriptBuildPhase section */

/* Begin PBXSourcesBuildPhase section */
		017F677E2C207A3200B6E02D /* Sources */ = {
			isa = PBXSourcesBuildPhase;
			buildActionMask = 2147483647;
			files = (
				017F67AF2C20803300B6E02D /* AutoMockable.generated.swift in Sources */,
			);
			runOnlyForDeploymentPostprocessing = 0;
		};
		01D0DCA22C1C8C870076CB1C /* Sources */ = {
			isa = PBXSourcesBuildPhase;
			buildActionMask = 2147483647;
			files = (
				C99322D22C986E3A0065E10F /* TeamRepository.swift in Sources */,
				EEAD0A042C46775700CC8658 /* ConversationMLSWelcomeEventProcessor.swift in Sources */,
				C99322DD2C986E3A0065E10F /* FeatureConfigRepositoryError.swift in Sources */,
				C99322E72C986E3A0065E10F /* ConnectionsRepositoryError.swift in Sources */,
				EEAD0A362C46BBA600CC8658 /* FeatureConfigUpdateEventProcessor.swift in Sources */,
				EE57A7002C298F630096F242 /* ProteusMessageDecryptor.swift in Sources */,
				EE368CD02C2DAA87009DBAB0 /* FederationEventProcessor.swift in Sources */,
				EEAD09FA2C46773300CC8658 /* ConversationMemberJoinEventProcessor.swift in Sources */,
				C99322E12C986E3A0065E10F /* ConversationLocalStore+MLS.swift in Sources */,
				C97C014B2CB00F92000683C5 /* OneOnOneResolver.swift in Sources */,
				C99322D52C986E3A0065E10F /* UserModelMappings.swift in Sources */,
				C91F111D2C9C4B2B00BA5BE2 /* ConnectionsLocalStore.swift in Sources */,
				EEAD0A022C46774F00CC8658 /* ConversationMLSMessageAddEventProcessor.swift in Sources */,
				EE368CCE2C2DAA87009DBAB0 /* ConversationEventProcessor.swift in Sources */,
				EEAD0A2C2C46AF9200CC8658 /* UserPushRemoveEventProcessor.swift in Sources */,
				0163EE812C20D71C00B37260 /* WireDomain.docc in Sources */,
				EEAD0A2E2C46B01900CC8658 /* UserUpdateEventProcessor.swift in Sources */,
				EEAD0A2A2C46AEB600CC8658 /* UserPropertiesDeleteEventProcessor.swift in Sources */,
				C9FDF3EC2CAA988900D78098 /* ConnectionsModelMappings.swift in Sources */,
				C99322D42C986E3A0065E10F /* SelfUserProvider.swift in Sources */,
				EEAD0A332C46B99800CC8658 /* FederationDeleteEventProcessor.swift in Sources */,
				C99322E42C986E3A0065E10F /* ConversationRepository.swift in Sources */,
				C99322E02C986E3A0065E10F /* ConversationLocalStore+Metadata.swift in Sources */,
				EEAD0A062C46775D00CC8658 /* ConversationProteusMessageAddEventProcessor.swift in Sources */,
				C91F111C2C9C4B2B00BA5BE2 /* ConnectionsRepository.swift in Sources */,
				EEAD0A282C46AE6400CC8658 /* UserPropertiesSetEventProcessor.swift in Sources */,
				C99322E32C986E3A0065E10F /* ConversationModelMappings.swift in Sources */,
				EEAD09FC2C46773900CC8658 /* ConversationMemberLeaveEventProcessor.swift in Sources */,
				EE57A7082C2A8B740096F242 /* ProteusMessageDecryptorError.swift in Sources */,
				EEAD0A1A2C46A92000CC8658 /* UserClientRemoveEventProcessor.swift in Sources */,
				EEAD0A0A2C46776B00CC8658 /* ConversationReceiptModeUpdateEventProcessor.swift in Sources */,
				C99322D62C986E3A0065E10F /* UserRepository.swift in Sources */,
				EEAD0A002C46774900CC8658 /* ConversationMessageTimerUpdateEventProcessor.swift in Sources */,
				EEAD0A182C46A88D00CC8658 /* UserClientAddEventProcessor.swift in Sources */,
				C99322DC2C986E3A0065E10F /* FeatureConfigRepository.swift in Sources */,
				C99322E22C986E3A0065E10F /* ConversationLocalStore+Status.swift in Sources */,
				EEAD0A0E2C46777800CC8658 /* ConversationTypingEventProcessor.swift in Sources */,
				C99322D92C986E3A0065E10F /* UpdateEventsRepositoryError.swift in Sources */,
				EEAD0A1E2C46AAF300CC8658 /* UserContactJoinEventProcessor.swift in Sources */,
				EEAD0A202C46AB8700CC8658 /* UserDeleteEventProcessor.swift in Sources */,
				EEAD0A152C46A3AB00CC8658 /* TeamDeleteEventProcessor.swift in Sources */,
				EEAD0A312C46B98D00CC8658 /* FederationConnectionRemovedEventProcessor.swift in Sources */,
				EEAD09F62C46772000CC8658 /* ConversationCreateEventProcessor.swift in Sources */,
				EEAD0A1C2C46A99D00CC8658 /* UserConnectionEventProcessor.swift in Sources */,
				EEAD09F82C46772C00CC8658 /* ConversationDeleteEventProcessor.swift in Sources */,
				EEAD0A112C46A33E00CC8658 /* TeamMemberUpdateEventProcessor.swift in Sources */,
				C99322E82C986E3A0065E10F /* ConversationLabelsRepository.swift in Sources */,
				C99322E52C986E3A0065E10F /* ConversationRepositoryError.swift in Sources */,
				C99322DF2C986E3A0065E10F /* ConversationLocalStore+Group.swift in Sources */,
				C99322DE2C986E3A0065E10F /* ConversationLocalStore.swift in Sources */,
				EEAD0A242C46ACEA00CC8658 /* UserLegalholdEnableEventProcessor.swift in Sources */,
				C99322D72C986E3A0065E10F /* UserRepositoryError.swift in Sources */,
				EEAD0A132C46A38200CC8658 /* TeamMemberLeaveEventProcessor.swift in Sources */,
				EEAD0A262C46AD4D00CC8658 /* UserLegalholdRequestEventProcessor.swift in Sources */,
				EEAD09FE2C46774200CC8658 /* ConversationMemberUpdateEventProcessor.swift in Sources */,
				EEAD09F42C46709800CC8658 /* ConversationCodeUpdateEventProcessor.swift in Sources */,
				EE368CCF2C2DAA87009DBAB0 /* FeatureConfigEventProcessor.swift in Sources */,
				EECC35A82C2EB70400679448 /* SyncState.swift in Sources */,
				C99322D82C986E3A0065E10F /* UpdateEventsRepository.swift in Sources */,
				EE368CD12C2DAA87009DBAB0 /* TeamEventProcessor.swift in Sources */,
				C99322D32C986E3A0065E10F /* TeamRepositoryError.swift in Sources */,
				EEAD0A222C46ABFB00CC8658 /* UserLegalholdDisableEventProcessor.swift in Sources */,
				EEAD09F22C46604400CC8658 /* ConversationAccessUpdateEventProcessor.swift in Sources */,
				EEAD0A082C46776400CC8658 /* ConversationProtocolUpdateEventProcessor.swift in Sources */,
				C9EA769F2C92DD0F00A7D35C /* PushSupportedProtocolsUseCase.swift in Sources */,
				EE368CD32C2DAA87009DBAB0 /* UserEventProcessor.swift in Sources */,
				EE57A6FE2C298F380096F242 /* UpdateEventDecryptor.swift in Sources */,
				C99322E92C986E3A0065E10F /* ConversationLabelsRepositoryError.swift in Sources */,
				EEAD0A0C2C46777200CC8658 /* ConversationRenameEventProcessor.swift in Sources */,
				C99322DB2C986E3A0065E10F /* FeatureConfigModelMappings.swift in Sources */,
				EE368CD22C2DAA87009DBAB0 /* UpdateEventProcessor.swift in Sources */,
				EECC35A62C2EB6CD00679448 /* SyncManager.swift in Sources */,
			);
			runOnlyForDeploymentPostprocessing = 0;
		};
		01D0DCAC2C1C8C880076CB1C /* Sources */ = {
			isa = PBXSourcesBuildPhase;
			buildActionMask = 2147483647;
			files = (
				C9F691292C9B164A008CC41F /* UserPushRemoveEventProcessorTests.swift in Sources */,
				C93961932C91B15B00EA971A /* ConversationRepositoryTests.swift in Sources */,
				C93961922C91B12800EA971A /* TestError.swift in Sources */,
				EEC410262C60D48900E89394 /* SyncManagerTests.swift in Sources */,
<<<<<<< HEAD
				C9841A182CA1C1290062A834 /* UserUpdateEventProcessorTests.swift in Sources */,
=======
				C9C8FDD32C9DBE0E00702B91 /* UserLegalHoldDisableEventProcessorTests.swift in Sources */,
>>>>>>> 666bb89f
				EE57A7032C2994420096F242 /* UpdateEventsRepositoryTests.swift in Sources */,
				C97C01522CB01BEF000683C5 /* UserConnectionEventProcessorTests.swift in Sources */,
				C9C8FDD02C9DBE0E00702B91 /* TeamMemberLeaveEventProcessorTests.swift in Sources */,
				C9E8A3C02C761EDD0093DD5C /* FeatureConfigRepositoryTests.swift in Sources */,
				C9841A1F2CA309310062A834 /* MockFeatureConfigRepositoryProtocol.swift in Sources */,
				C97C015C2CB40038000683C5 /* UserPropertiesSetEventProcessorTests.swift in Sources */,
				CB7979162C738547006FBA58 /* TestSetup.swift in Sources */,
				162356502C2B223100C6666C /* UserRepositoryTests.swift in Sources */,
				EE3F97542C2ADC4C00668DF1 /* ProteusMessageDecryptorTests.swift in Sources */,
				EE57A70B2C2A8BAA0096F242 /* UpdateEventDecryptorTests.swift in Sources */,
				C9E8A3AE2C73878B0093DD5C /* ConnectionsRepositoryTests.swift in Sources */,
				C97C015F2CB40EF3000683C5 /* PushSupportedProtocolsUseCaseTests.swift in Sources */,
				C97C013D2CAD7D69000683C5 /* UserPropertiesDeleteEventProcessorTests.swift in Sources */,
				C97C01502CB01BDF000683C5 /* OneOnOneResolverTests.swift in Sources */,
				C9C8FDD22C9DBE0E00702B91 /* UserClientAddEventProcessorTests.swift in Sources */,
				C9C8FDD12C9DBE0E00702B91 /* TeamMemberUpdateEventProcessorTests.swift in Sources */,
				C9C8FDCE2C9DBE0E00702B91 /* FeatureConfigUpdateEventProcessorTests.swift in Sources */,
				C9C8FDCF2C9DBE0E00702B91 /* TeamDeleteEventProcessorTests.swift in Sources */,
				C97C01592CB40010000683C5 /* FederationConnectionRemovedEventProcessorTests.swift in Sources */,
				C97C015A2CB40010000683C5 /* FederationDeleteEventProcessorTests.swift in Sources */,
				C9C8FDD42C9DBE0E00702B91 /* UserLegalholdRequestEventProcessorTests.swift in Sources */,
				017F679C2C20801800B6E02D /* TeamRepositoryTests.swift in Sources */,
				C9E8A3B72C749F2A0093DD5C /* ConversationLabelsRepositoryTests.swift in Sources */,
			);
			runOnlyForDeploymentPostprocessing = 0;
		};
/* End PBXSourcesBuildPhase section */

/* Begin PBXTargetDependency section */
		017F67932C207A9100B6E02D /* PBXTargetDependency */ = {
			isa = PBXTargetDependency;
			target = 01D0DCA52C1C8C870076CB1C /* WireDomain */;
			targetProxy = 017F67922C207A9100B6E02D /* PBXContainerItemProxy */;
		};
		01D0DCB32C1C8C880076CB1C /* PBXTargetDependency */ = {
			isa = PBXTargetDependency;
			target = 01D0DCA52C1C8C870076CB1C /* WireDomain */;
			targetProxy = 01D0DCB22C1C8C880076CB1C /* PBXContainerItemProxy */;
		};
/* End PBXTargetDependency section */

/* Begin XCBuildConfiguration section */
		017F67862C207A3200B6E02D /* Debug */ = {
			isa = XCBuildConfiguration;
			buildSettings = {
				BUILD_LIBRARY_FOR_DISTRIBUTION = NO;
				CODE_SIGN_IDENTITY = "";
				CODE_SIGN_STYLE = Automatic;
				CURRENT_PROJECT_VERSION = 1;
				DEFINES_MODULE = NO;
				DEVELOPMENT_TEAM = EDF3JCE8BC;
				DYLIB_COMPATIBILITY_VERSION = 1;
				DYLIB_CURRENT_VERSION = 1;
				DYLIB_INSTALL_NAME_BASE = "@rpath";
				ENABLE_MODULE_VERIFIER = YES;
				GENERATE_INFOPLIST_FILE = YES;
				INFOPLIST_KEY_NSHumanReadableCopyright = "";
				INSTALL_PATH = "$(LOCAL_LIBRARY_DIR)/Frameworks";
				IPHONEOS_DEPLOYMENT_TARGET = 15.0;
				LD_RUNPATH_SEARCH_PATHS = (
					"$(inherited)",
					"@executable_path/Frameworks",
					"@loader_path/Frameworks",
				);
				MARKETING_VERSION = 1.0;
				MODULE_VERIFIER_SUPPORTED_LANGUAGES = "objective-c objective-c++";
				MODULE_VERIFIER_SUPPORTED_LANGUAGE_STANDARDS = "gnu17 gnu++20";
				PRODUCT_BUNDLE_IDENTIFIER = com.wire.WireDomainSupport;
				PRODUCT_NAME = "$(TARGET_NAME:c99extidentifier)";
				SKIP_INSTALL = YES;
				SUPPORTED_PLATFORMS = "iphoneos iphonesimulator";
				SUPPORTS_MACCATALYST = NO;
				SUPPORTS_MAC_DESIGNED_FOR_IPHONE_IPAD = NO;
				SUPPORTS_XR_DESIGNED_FOR_IPHONE_IPAD = NO;
				SWIFT_EMIT_LOC_STRINGS = YES;
				SWIFT_INSTALL_OBJC_HEADER = NO;
				SWIFT_VERSION = 5.0;
				TARGETED_DEVICE_FAMILY = "1,2";
			};
			name = Debug;
		};
		017F67872C207A3200B6E02D /* Release */ = {
			isa = XCBuildConfiguration;
			buildSettings = {
				BUILD_LIBRARY_FOR_DISTRIBUTION = NO;
				CODE_SIGN_IDENTITY = "";
				CODE_SIGN_STYLE = Automatic;
				CURRENT_PROJECT_VERSION = 1;
				DEFINES_MODULE = NO;
				DEVELOPMENT_TEAM = EDF3JCE8BC;
				DYLIB_COMPATIBILITY_VERSION = 1;
				DYLIB_CURRENT_VERSION = 1;
				DYLIB_INSTALL_NAME_BASE = "@rpath";
				ENABLE_MODULE_VERIFIER = YES;
				GENERATE_INFOPLIST_FILE = YES;
				INFOPLIST_KEY_NSHumanReadableCopyright = "";
				INSTALL_PATH = "$(LOCAL_LIBRARY_DIR)/Frameworks";
				IPHONEOS_DEPLOYMENT_TARGET = 15.0;
				LD_RUNPATH_SEARCH_PATHS = (
					"$(inherited)",
					"@executable_path/Frameworks",
					"@loader_path/Frameworks",
				);
				MARKETING_VERSION = 1.0;
				MODULE_VERIFIER_SUPPORTED_LANGUAGES = "objective-c objective-c++";
				MODULE_VERIFIER_SUPPORTED_LANGUAGE_STANDARDS = "gnu17 gnu++20";
				PRODUCT_BUNDLE_IDENTIFIER = com.wire.WireDomainSupport;
				PRODUCT_NAME = "$(TARGET_NAME:c99extidentifier)";
				SKIP_INSTALL = YES;
				SUPPORTED_PLATFORMS = "iphoneos iphonesimulator";
				SUPPORTS_MACCATALYST = NO;
				SUPPORTS_MAC_DESIGNED_FOR_IPHONE_IPAD = NO;
				SUPPORTS_XR_DESIGNED_FOR_IPHONE_IPAD = NO;
				SWIFT_EMIT_LOC_STRINGS = YES;
				SWIFT_INSTALL_OBJC_HEADER = NO;
				SWIFT_VERSION = 5.0;
				TARGETED_DEVICE_FAMILY = "1,2";
			};
			name = Release;
		};
		01D0DCB82C1C8C880076CB1C /* Debug */ = {
			isa = XCBuildConfiguration;
			buildSettings = {
				ALWAYS_SEARCH_USER_PATHS = NO;
				ASSETCATALOG_COMPILER_GENERATE_SWIFT_ASSET_SYMBOL_EXTENSIONS = YES;
				CLANG_ANALYZER_NONNULL = YES;
				CLANG_ANALYZER_NUMBER_OBJECT_CONVERSION = YES_AGGRESSIVE;
				CLANG_CXX_LANGUAGE_STANDARD = "gnu++20";
				CLANG_ENABLE_MODULES = YES;
				CLANG_ENABLE_OBJC_ARC = YES;
				CLANG_ENABLE_OBJC_WEAK = YES;
				CLANG_WARN_BLOCK_CAPTURE_AUTORELEASING = YES;
				CLANG_WARN_BOOL_CONVERSION = YES;
				CLANG_WARN_COMMA = YES;
				CLANG_WARN_CONSTANT_CONVERSION = YES;
				CLANG_WARN_DEPRECATED_OBJC_IMPLEMENTATIONS = YES;
				CLANG_WARN_DIRECT_OBJC_ISA_USAGE = YES_ERROR;
				CLANG_WARN_DOCUMENTATION_COMMENTS = YES;
				CLANG_WARN_EMPTY_BODY = YES;
				CLANG_WARN_ENUM_CONVERSION = YES;
				CLANG_WARN_INFINITE_RECURSION = YES;
				CLANG_WARN_INT_CONVERSION = YES;
				CLANG_WARN_NON_LITERAL_NULL_CONVERSION = YES;
				CLANG_WARN_OBJC_IMPLICIT_RETAIN_SELF = YES;
				CLANG_WARN_OBJC_LITERAL_CONVERSION = YES;
				CLANG_WARN_OBJC_ROOT_CLASS = YES_ERROR;
				CLANG_WARN_QUOTED_INCLUDE_IN_FRAMEWORK_HEADER = YES;
				CLANG_WARN_RANGE_LOOP_ANALYSIS = YES;
				CLANG_WARN_STRICT_PROTOTYPES = YES;
				CLANG_WARN_SUSPICIOUS_MOVE = YES;
				CLANG_WARN_UNGUARDED_AVAILABILITY = YES_AGGRESSIVE;
				CLANG_WARN_UNREACHABLE_CODE = YES;
				CLANG_WARN__DUPLICATE_METHOD_MATCH = YES;
				COPY_PHASE_STRIP = NO;
				CURRENT_PROJECT_VERSION = 1;
				DEBUG_INFORMATION_FORMAT = dwarf;
				ENABLE_STRICT_OBJC_MSGSEND = YES;
				ENABLE_TESTABILITY = YES;
				ENABLE_USER_SCRIPT_SANDBOXING = NO;
				GCC_C_LANGUAGE_STANDARD = gnu17;
				GCC_DYNAMIC_NO_PIC = NO;
				GCC_NO_COMMON_BLOCKS = YES;
				GCC_OPTIMIZATION_LEVEL = 0;
				GCC_PREPROCESSOR_DEFINITIONS = (
					"DEBUG=1",
					"$(inherited)",
				);
				GCC_WARN_64_TO_32_BIT_CONVERSION = YES;
				GCC_WARN_ABOUT_RETURN_TYPE = YES_ERROR;
				GCC_WARN_UNDECLARED_SELECTOR = YES;
				GCC_WARN_UNINITIALIZED_AUTOS = YES_AGGRESSIVE;
				GCC_WARN_UNUSED_FUNCTION = YES;
				GCC_WARN_UNUSED_VARIABLE = YES;
				IPHONEOS_DEPLOYMENT_TARGET = 17.4;
				LOCALIZATION_PREFERS_STRING_CATALOGS = YES;
				MTL_ENABLE_DEBUG_INFO = INCLUDE_SOURCE;
				MTL_FAST_MATH = YES;
				ONLY_ACTIVE_ARCH = YES;
				SDKROOT = iphoneos;
				SWIFT_ACTIVE_COMPILATION_CONDITIONS = "DEBUG $(inherited)";
				SWIFT_OPTIMIZATION_LEVEL = "-Onone";
				SWIFT_STRICT_CONCURRENCY = complete;
				VERSIONING_SYSTEM = "apple-generic";
				VERSION_INFO_PREFIX = "";
			};
			name = Debug;
		};
		01D0DCB92C1C8C880076CB1C /* Release */ = {
			isa = XCBuildConfiguration;
			buildSettings = {
				ALWAYS_SEARCH_USER_PATHS = NO;
				ASSETCATALOG_COMPILER_GENERATE_SWIFT_ASSET_SYMBOL_EXTENSIONS = YES;
				CLANG_ANALYZER_NONNULL = YES;
				CLANG_ANALYZER_NUMBER_OBJECT_CONVERSION = YES_AGGRESSIVE;
				CLANG_CXX_LANGUAGE_STANDARD = "gnu++20";
				CLANG_ENABLE_MODULES = YES;
				CLANG_ENABLE_OBJC_ARC = YES;
				CLANG_ENABLE_OBJC_WEAK = YES;
				CLANG_WARN_BLOCK_CAPTURE_AUTORELEASING = YES;
				CLANG_WARN_BOOL_CONVERSION = YES;
				CLANG_WARN_COMMA = YES;
				CLANG_WARN_CONSTANT_CONVERSION = YES;
				CLANG_WARN_DEPRECATED_OBJC_IMPLEMENTATIONS = YES;
				CLANG_WARN_DIRECT_OBJC_ISA_USAGE = YES_ERROR;
				CLANG_WARN_DOCUMENTATION_COMMENTS = YES;
				CLANG_WARN_EMPTY_BODY = YES;
				CLANG_WARN_ENUM_CONVERSION = YES;
				CLANG_WARN_INFINITE_RECURSION = YES;
				CLANG_WARN_INT_CONVERSION = YES;
				CLANG_WARN_NON_LITERAL_NULL_CONVERSION = YES;
				CLANG_WARN_OBJC_IMPLICIT_RETAIN_SELF = YES;
				CLANG_WARN_OBJC_LITERAL_CONVERSION = YES;
				CLANG_WARN_OBJC_ROOT_CLASS = YES_ERROR;
				CLANG_WARN_QUOTED_INCLUDE_IN_FRAMEWORK_HEADER = YES;
				CLANG_WARN_RANGE_LOOP_ANALYSIS = YES;
				CLANG_WARN_STRICT_PROTOTYPES = YES;
				CLANG_WARN_SUSPICIOUS_MOVE = YES;
				CLANG_WARN_UNGUARDED_AVAILABILITY = YES_AGGRESSIVE;
				CLANG_WARN_UNREACHABLE_CODE = YES;
				CLANG_WARN__DUPLICATE_METHOD_MATCH = YES;
				COPY_PHASE_STRIP = NO;
				CURRENT_PROJECT_VERSION = 1;
				DEBUG_INFORMATION_FORMAT = "dwarf-with-dsym";
				ENABLE_NS_ASSERTIONS = NO;
				ENABLE_STRICT_OBJC_MSGSEND = YES;
				ENABLE_USER_SCRIPT_SANDBOXING = NO;
				GCC_C_LANGUAGE_STANDARD = gnu17;
				GCC_NO_COMMON_BLOCKS = YES;
				GCC_WARN_64_TO_32_BIT_CONVERSION = YES;
				GCC_WARN_ABOUT_RETURN_TYPE = YES_ERROR;
				GCC_WARN_UNDECLARED_SELECTOR = YES;
				GCC_WARN_UNINITIALIZED_AUTOS = YES_AGGRESSIVE;
				GCC_WARN_UNUSED_FUNCTION = YES;
				GCC_WARN_UNUSED_VARIABLE = YES;
				IPHONEOS_DEPLOYMENT_TARGET = 17.4;
				LOCALIZATION_PREFERS_STRING_CATALOGS = YES;
				MTL_ENABLE_DEBUG_INFO = NO;
				MTL_FAST_MATH = YES;
				SDKROOT = iphoneos;
				SWIFT_COMPILATION_MODE = wholemodule;
				SWIFT_STRICT_CONCURRENCY = complete;
				VALIDATE_PRODUCT = YES;
				VERSIONING_SYSTEM = "apple-generic";
				VERSION_INFO_PREFIX = "";
			};
			name = Release;
		};
		01D0DCBB2C1C8C880076CB1C /* Debug */ = {
			isa = XCBuildConfiguration;
			buildSettings = {
				BUILD_LIBRARY_FOR_DISTRIBUTION = NO;
				CODE_SIGN_IDENTITY = "";
				CODE_SIGN_STYLE = Manual;
				CURRENT_PROJECT_VERSION = 1;
				DEFINES_MODULE = NO;
				DEVELOPMENT_TEAM = "";
				DYLIB_COMPATIBILITY_VERSION = 1;
				DYLIB_CURRENT_VERSION = 1;
				DYLIB_INSTALL_NAME_BASE = "@rpath";
				ENABLE_MODULE_VERIFIER = YES;
				GENERATE_INFOPLIST_FILE = YES;
				INFOPLIST_KEY_NSHumanReadableCopyright = "";
				INSTALL_PATH = "$(LOCAL_LIBRARY_DIR)/Frameworks";
				IPHONEOS_DEPLOYMENT_TARGET = 15.0;
				LD_RUNPATH_SEARCH_PATHS = (
					"$(inherited)",
					"@executable_path/Frameworks",
					"@loader_path/Frameworks",
				);
				MARKETING_VERSION = 1.0;
				MODULE_VERIFIER_SUPPORTED_LANGUAGES = "objective-c objective-c++";
				MODULE_VERIFIER_SUPPORTED_LANGUAGE_STANDARDS = "gnu17 gnu++20";
				PRODUCT_BUNDLE_IDENTIFIER = com.wire.WireDomain;
				PRODUCT_NAME = "$(TARGET_NAME:c99extidentifier)";
				PROVISIONING_PROFILE_SPECIFIER = "";
				SKIP_INSTALL = YES;
				SUPPORTED_PLATFORMS = "iphoneos iphonesimulator";
				SUPPORTS_MACCATALYST = NO;
				SUPPORTS_MAC_DESIGNED_FOR_IPHONE_IPAD = NO;
				SUPPORTS_XR_DESIGNED_FOR_IPHONE_IPAD = NO;
				SWIFT_EMIT_LOC_STRINGS = YES;
				SWIFT_INSTALL_OBJC_HEADER = NO;
				SWIFT_VERSION = 5.0;
				TARGETED_DEVICE_FAMILY = "1,2";
			};
			name = Debug;
		};
		01D0DCBC2C1C8C880076CB1C /* Release */ = {
			isa = XCBuildConfiguration;
			buildSettings = {
				BUILD_LIBRARY_FOR_DISTRIBUTION = NO;
				CODE_SIGN_IDENTITY = "";
				CODE_SIGN_STYLE = Manual;
				CURRENT_PROJECT_VERSION = 1;
				DEFINES_MODULE = NO;
				DEVELOPMENT_TEAM = "";
				DYLIB_COMPATIBILITY_VERSION = 1;
				DYLIB_CURRENT_VERSION = 1;
				DYLIB_INSTALL_NAME_BASE = "@rpath";
				ENABLE_MODULE_VERIFIER = YES;
				GENERATE_INFOPLIST_FILE = YES;
				INFOPLIST_KEY_NSHumanReadableCopyright = "";
				INSTALL_PATH = "$(LOCAL_LIBRARY_DIR)/Frameworks";
				IPHONEOS_DEPLOYMENT_TARGET = 15.0;
				LD_RUNPATH_SEARCH_PATHS = (
					"$(inherited)",
					"@executable_path/Frameworks",
					"@loader_path/Frameworks",
				);
				MARKETING_VERSION = 1.0;
				MODULE_VERIFIER_SUPPORTED_LANGUAGES = "objective-c objective-c++";
				MODULE_VERIFIER_SUPPORTED_LANGUAGE_STANDARDS = "gnu17 gnu++20";
				PRODUCT_BUNDLE_IDENTIFIER = com.wire.WireDomain;
				PRODUCT_NAME = "$(TARGET_NAME:c99extidentifier)";
				PROVISIONING_PROFILE_SPECIFIER = "";
				SKIP_INSTALL = YES;
				SUPPORTED_PLATFORMS = "iphoneos iphonesimulator";
				SUPPORTS_MACCATALYST = NO;
				SUPPORTS_MAC_DESIGNED_FOR_IPHONE_IPAD = NO;
				SUPPORTS_XR_DESIGNED_FOR_IPHONE_IPAD = NO;
				SWIFT_EMIT_LOC_STRINGS = YES;
				SWIFT_INSTALL_OBJC_HEADER = NO;
				SWIFT_VERSION = 5.0;
				TARGETED_DEVICE_FAMILY = "1,2";
			};
			name = Release;
		};
		01D0DCBE2C1C8C880076CB1C /* Debug */ = {
			isa = XCBuildConfiguration;
			buildSettings = {
				CODE_SIGN_STYLE = Automatic;
				CURRENT_PROJECT_VERSION = 1;
				DEVELOPMENT_TEAM = EDF3JCE8BC;
				GENERATE_INFOPLIST_FILE = YES;
				INFOPLIST_KEY_NSPrincipalClass = "$(PRODUCT_NAME).TestSetup";
				IPHONEOS_DEPLOYMENT_TARGET = 15.0;
				MARKETING_VERSION = 1.0;
				PRODUCT_BUNDLE_IDENTIFIER = com.wire.WireDomainTests;
				PRODUCT_NAME = "$(TARGET_NAME)";
				SUPPORTED_PLATFORMS = "iphoneos iphonesimulator";
				SUPPORTS_MACCATALYST = NO;
				SUPPORTS_MAC_DESIGNED_FOR_IPHONE_IPAD = NO;
				SUPPORTS_XR_DESIGNED_FOR_IPHONE_IPAD = NO;
				SWIFT_EMIT_LOC_STRINGS = NO;
				SWIFT_VERSION = 5.0;
				TARGETED_DEVICE_FAMILY = "1,2";
			};
			name = Debug;
		};
		01D0DCBF2C1C8C880076CB1C /* Release */ = {
			isa = XCBuildConfiguration;
			buildSettings = {
				CODE_SIGN_STYLE = Automatic;
				CURRENT_PROJECT_VERSION = 1;
				DEVELOPMENT_TEAM = EDF3JCE8BC;
				GENERATE_INFOPLIST_FILE = YES;
				INFOPLIST_KEY_NSPrincipalClass = "$(PRODUCT_NAME).TestSetup";
				IPHONEOS_DEPLOYMENT_TARGET = 15.0;
				MARKETING_VERSION = 1.0;
				PRODUCT_BUNDLE_IDENTIFIER = com.wire.WireDomainTests;
				PRODUCT_NAME = "$(TARGET_NAME)";
				SUPPORTED_PLATFORMS = "iphoneos iphonesimulator";
				SUPPORTS_MACCATALYST = NO;
				SUPPORTS_MAC_DESIGNED_FOR_IPHONE_IPAD = NO;
				SUPPORTS_XR_DESIGNED_FOR_IPHONE_IPAD = NO;
				SWIFT_EMIT_LOC_STRINGS = NO;
				SWIFT_VERSION = 5.0;
				TARGETED_DEVICE_FAMILY = "1,2";
			};
			name = Release;
		};
/* End XCBuildConfiguration section */

/* Begin XCConfigurationList section */
		017F67882C207A3200B6E02D /* Build configuration list for PBXNativeTarget "WireDomainSupport" */ = {
			isa = XCConfigurationList;
			buildConfigurations = (
				017F67862C207A3200B6E02D /* Debug */,
				017F67872C207A3200B6E02D /* Release */,
			);
			defaultConfigurationIsVisible = 0;
			defaultConfigurationName = Release;
		};
		01D0DCA02C1C8C870076CB1C /* Build configuration list for PBXProject "WireDomain Project" */ = {
			isa = XCConfigurationList;
			buildConfigurations = (
				01D0DCB82C1C8C880076CB1C /* Debug */,
				01D0DCB92C1C8C880076CB1C /* Release */,
			);
			defaultConfigurationIsVisible = 0;
			defaultConfigurationName = Release;
		};
		01D0DCBA2C1C8C880076CB1C /* Build configuration list for PBXNativeTarget "WireDomain" */ = {
			isa = XCConfigurationList;
			buildConfigurations = (
				01D0DCBB2C1C8C880076CB1C /* Debug */,
				01D0DCBC2C1C8C880076CB1C /* Release */,
			);
			defaultConfigurationIsVisible = 0;
			defaultConfigurationName = Release;
		};
		01D0DCBD2C1C8C880076CB1C /* Build configuration list for PBXNativeTarget "WireDomainTests" */ = {
			isa = XCConfigurationList;
			buildConfigurations = (
				01D0DCBE2C1C8C880076CB1C /* Debug */,
				01D0DCBF2C1C8C880076CB1C /* Release */,
			);
			defaultConfigurationIsVisible = 0;
			defaultConfigurationName = Release;
		};
/* End XCConfigurationList section */

/* Begin XCSwiftPackageProductDependency section */
		598D042C2C89C63100B64D71 /* WireFoundation */ = {
			isa = XCSwiftPackageProductDependency;
			productName = WireFoundation;
		};
		59909A5D2C5BBEA8009C41DE /* WireAPI */ = {
			isa = XCSwiftPackageProductDependency;
			productName = WireAPI;
		};
		59909A682C5BC001009C41DE /* WireAPI */ = {
			isa = XCSwiftPackageProductDependency;
			productName = WireAPI;
		};
		59909A6C2C5BC08B009C41DE /* WireAPISupport */ = {
			isa = XCSwiftPackageProductDependency;
			productName = WireAPISupport;
		};
		C9E0C9BA2C91B76F00CE6607 /* WireTestingPackage */ = {
			isa = XCSwiftPackageProductDependency;
			productName = WireTestingPackage;
		};
/* End XCSwiftPackageProductDependency section */
	};
	rootObject = 01D0DC9D2C1C8C870076CB1C /* Project object */;
}<|MERGE_RESOLUTION|>--- conflicted
+++ resolved
@@ -25,9 +25,6 @@
 		C93961922C91B12800EA971A /* TestError.swift in Sources */ = {isa = PBXBuildFile; fileRef = EE0E117D2C2C4080004BBD29 /* TestError.swift */; };
 		C93961932C91B15B00EA971A /* ConversationRepositoryTests.swift in Sources */ = {isa = PBXBuildFile; fileRef = C9E8A3E72C7F6EA40093DD5C /* ConversationRepositoryTests.swift */; };
 		C97BCCAA2C98704B004F2D0D /* WireDomain.framework in Frameworks */ = {isa = PBXBuildFile; fileRef = 01D0DCA62C1C8C870076CB1C /* WireDomain.framework */; };
-<<<<<<< HEAD
-		C9841A182CA1C1290062A834 /* UserUpdateEventProcessorTests.swift in Sources */ = {isa = PBXBuildFile; fileRef = C9841A172CA1C1290062A834 /* UserUpdateEventProcessorTests.swift */; };
-=======
 		C97C013D2CAD7D69000683C5 /* UserPropertiesDeleteEventProcessorTests.swift in Sources */ = {isa = PBXBuildFile; fileRef = C97C013C2CAD7D69000683C5 /* UserPropertiesDeleteEventProcessorTests.swift */; };
 		C97C014B2CB00F92000683C5 /* OneOnOneResolver.swift in Sources */ = {isa = PBXBuildFile; fileRef = C97C014A2CB00F92000683C5 /* OneOnOneResolver.swift */; };
 		C97C01502CB01BDF000683C5 /* OneOnOneResolverTests.swift in Sources */ = {isa = PBXBuildFile; fileRef = C97C014F2CB01BDF000683C5 /* OneOnOneResolverTests.swift */; };
@@ -36,8 +33,8 @@
 		C97C015A2CB40010000683C5 /* FederationDeleteEventProcessorTests.swift in Sources */ = {isa = PBXBuildFile; fileRef = C97C01572CB40010000683C5 /* FederationDeleteEventProcessorTests.swift */; };
 		C97C015C2CB40038000683C5 /* UserPropertiesSetEventProcessorTests.swift in Sources */ = {isa = PBXBuildFile; fileRef = C97C015B2CB40038000683C5 /* UserPropertiesSetEventProcessorTests.swift */; };
 		C97C015F2CB40EF3000683C5 /* PushSupportedProtocolsUseCaseTests.swift in Sources */ = {isa = PBXBuildFile; fileRef = C97C015E2CB40EF3000683C5 /* PushSupportedProtocolsUseCaseTests.swift */; };
+		C97C01BB2CBE5E65000683C5 /* UserUpdateEventProcessorTests.swift in Sources */ = {isa = PBXBuildFile; fileRef = C97C01BA2CBE5E65000683C5 /* UserUpdateEventProcessorTests.swift */; };
 		C9841A1F2CA309310062A834 /* MockFeatureConfigRepositoryProtocol.swift in Sources */ = {isa = PBXBuildFile; fileRef = C9841A1E2CA309310062A834 /* MockFeatureConfigRepositoryProtocol.swift */; };
->>>>>>> 666bb89f
 		C99322D22C986E3A0065E10F /* TeamRepository.swift in Sources */ = {isa = PBXBuildFile; fileRef = C99322B22C986E3A0065E10F /* TeamRepository.swift */; };
 		C99322D32C986E3A0065E10F /* TeamRepositoryError.swift in Sources */ = {isa = PBXBuildFile; fileRef = C99322B32C986E3A0065E10F /* TeamRepositoryError.swift */; };
 		C99322D42C986E3A0065E10F /* SelfUserProvider.swift in Sources */ = {isa = PBXBuildFile; fileRef = C99322B52C986E3A0065E10F /* SelfUserProvider.swift */; };
@@ -157,9 +154,6 @@
 		01D0DCE92C1C8EA10076CB1C /* WireDomain.docc */ = {isa = PBXFileReference; lastKnownFileType = folder.documentationcatalog; path = WireDomain.docc; sourceTree = "<group>"; };
 		01D0DCFC2C1C8F9B0076CB1C /* WireDomain.xctestplan */ = {isa = PBXFileReference; lastKnownFileType = text; path = WireDomain.xctestplan; sourceTree = "<group>"; };
 		1623564F2C2B223100C6666C /* UserRepositoryTests.swift */ = {isa = PBXFileReference; fileEncoding = 4; lastKnownFileType = sourcecode.swift; path = UserRepositoryTests.swift; sourceTree = "<group>"; };
-<<<<<<< HEAD
-		C9841A172CA1C1290062A834 /* UserUpdateEventProcessorTests.swift */ = {isa = PBXFileReference; lastKnownFileType = sourcecode.swift; path = UserUpdateEventProcessorTests.swift; sourceTree = "<group>"; };
-=======
 		C91F111A2C9C4B2B00BA5BE2 /* ConnectionsRepository.swift */ = {isa = PBXFileReference; fileEncoding = 4; lastKnownFileType = sourcecode.swift; path = ConnectionsRepository.swift; sourceTree = "<group>"; };
 		C91F111B2C9C4B2B00BA5BE2 /* ConnectionsLocalStore.swift */ = {isa = PBXFileReference; fileEncoding = 4; lastKnownFileType = sourcecode.swift; path = ConnectionsLocalStore.swift; sourceTree = "<group>"; };
 		C97C013C2CAD7D69000683C5 /* UserPropertiesDeleteEventProcessorTests.swift */ = {isa = PBXFileReference; lastKnownFileType = sourcecode.swift; path = UserPropertiesDeleteEventProcessorTests.swift; sourceTree = "<group>"; };
@@ -170,8 +164,8 @@
 		C97C01572CB40010000683C5 /* FederationDeleteEventProcessorTests.swift */ = {isa = PBXFileReference; lastKnownFileType = sourcecode.swift; path = FederationDeleteEventProcessorTests.swift; sourceTree = "<group>"; };
 		C97C015B2CB40038000683C5 /* UserPropertiesSetEventProcessorTests.swift */ = {isa = PBXFileReference; lastKnownFileType = sourcecode.swift; path = UserPropertiesSetEventProcessorTests.swift; sourceTree = "<group>"; };
 		C97C015E2CB40EF3000683C5 /* PushSupportedProtocolsUseCaseTests.swift */ = {isa = PBXFileReference; lastKnownFileType = sourcecode.swift; path = PushSupportedProtocolsUseCaseTests.swift; sourceTree = "<group>"; };
+		C97C01BA2CBE5E65000683C5 /* UserUpdateEventProcessorTests.swift */ = {isa = PBXFileReference; lastKnownFileType = sourcecode.swift; path = UserUpdateEventProcessorTests.swift; sourceTree = "<group>"; };
 		C9841A1E2CA309310062A834 /* MockFeatureConfigRepositoryProtocol.swift */ = {isa = PBXFileReference; lastKnownFileType = sourcecode.swift; path = MockFeatureConfigRepositoryProtocol.swift; sourceTree = "<group>"; };
->>>>>>> 666bb89f
 		C99322B22C986E3A0065E10F /* TeamRepository.swift */ = {isa = PBXFileReference; fileEncoding = 4; lastKnownFileType = sourcecode.swift; path = TeamRepository.swift; sourceTree = "<group>"; };
 		C99322B32C986E3A0065E10F /* TeamRepositoryError.swift */ = {isa = PBXFileReference; fileEncoding = 4; lastKnownFileType = sourcecode.swift; path = TeamRepositoryError.swift; sourceTree = "<group>"; };
 		C99322B52C986E3A0065E10F /* SelfUserProvider.swift */ = {isa = PBXFileReference; fileEncoding = 4; lastKnownFileType = sourcecode.swift; path = SelfUserProvider.swift; sourceTree = "<group>"; };
@@ -434,13 +428,8 @@
 		C97C01582CB40010000683C5 /* FederationEventProcessor */ = {
 			isa = PBXGroup;
 			children = (
-<<<<<<< HEAD
-				C9841A162CA1C0EF0062A834 /* UserEventProcessor */,
-				C9F691182C987DC8008CC41F /* TeamEventProcessor */,
-=======
 				C97C01562CB40010000683C5 /* FederationConnectionRemovedEventProcessorTests.swift */,
 				C97C01572CB40010000683C5 /* FederationDeleteEventProcessorTests.swift */,
->>>>>>> 666bb89f
 			);
 			path = FederationEventProcessor;
 			sourceTree = "<group>";
@@ -459,14 +448,6 @@
 				C9841A1E2CA309310062A834 /* MockFeatureConfigRepositoryProtocol.swift */,
 			);
 			path = Mock;
-			sourceTree = "<group>";
-		};
-		C9841A162CA1C0EF0062A834 /* UserEventProcessor */ = {
-			isa = PBXGroup;
-			children = (
-				C9841A172CA1C1290062A834 /* UserUpdateEventProcessorTests.swift */,
-			);
-			path = UserEventProcessor;
 			sourceTree = "<group>";
 		};
 		C99322B42C986E3A0065E10F /* Team */ = {
@@ -564,6 +545,7 @@
 		C9C8FDCC2C9DBE0E00702B91 /* UserEventProcessor */ = {
 			isa = PBXGroup;
 			children = (
+				C97C01BA2CBE5E65000683C5 /* UserUpdateEventProcessorTests.swift */,
 				C97C014F2CB01BDF000683C5 /* OneOnOneResolverTests.swift */,
 				C97C01512CB01BEF000683C5 /* UserConnectionEventProcessorTests.swift */,
 				C97C015B2CB40038000683C5 /* UserPropertiesSetEventProcessorTests.swift */,
@@ -999,11 +981,7 @@
 				C93961932C91B15B00EA971A /* ConversationRepositoryTests.swift in Sources */,
 				C93961922C91B12800EA971A /* TestError.swift in Sources */,
 				EEC410262C60D48900E89394 /* SyncManagerTests.swift in Sources */,
-<<<<<<< HEAD
-				C9841A182CA1C1290062A834 /* UserUpdateEventProcessorTests.swift in Sources */,
-=======
 				C9C8FDD32C9DBE0E00702B91 /* UserLegalHoldDisableEventProcessorTests.swift in Sources */,
->>>>>>> 666bb89f
 				EE57A7032C2994420096F242 /* UpdateEventsRepositoryTests.swift in Sources */,
 				C97C01522CB01BEF000683C5 /* UserConnectionEventProcessorTests.swift in Sources */,
 				C9C8FDD02C9DBE0E00702B91 /* TeamMemberLeaveEventProcessorTests.swift in Sources */,
@@ -1016,6 +994,7 @@
 				EE57A70B2C2A8BAA0096F242 /* UpdateEventDecryptorTests.swift in Sources */,
 				C9E8A3AE2C73878B0093DD5C /* ConnectionsRepositoryTests.swift in Sources */,
 				C97C015F2CB40EF3000683C5 /* PushSupportedProtocolsUseCaseTests.swift in Sources */,
+				C97C01BB2CBE5E65000683C5 /* UserUpdateEventProcessorTests.swift in Sources */,
 				C97C013D2CAD7D69000683C5 /* UserPropertiesDeleteEventProcessorTests.swift in Sources */,
 				C97C01502CB01BDF000683C5 /* OneOnOneResolverTests.swift in Sources */,
 				C9C8FDD22C9DBE0E00702B91 /* UserClientAddEventProcessorTests.swift in Sources */,
