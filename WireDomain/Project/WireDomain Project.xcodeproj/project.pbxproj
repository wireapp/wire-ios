--- conflicted
+++ resolved
@@ -54,7 +54,7 @@
 		C9EA76A12C93104C00A7D35C /* PushSupportedProtocolsUseCaseTests.swift in Sources */ = {isa = PBXBuildFile; fileRef = C9EA76A02C93104C00A7D35C /* PushSupportedProtocolsUseCaseTests.swift */; };
 		C9F691192C987DC8008CC41F /* TeamDeleteEventProcessorTests.swift in Sources */ = {isa = PBXBuildFile; fileRef = C9F691162C987DC8008CC41F /* TeamDeleteEventProcessorTests.swift */; };
 		C9F6911A2C987DC8008CC41F /* TeamMemberUpdateEventProcessorTests.swift in Sources */ = {isa = PBXBuildFile; fileRef = C9F691172C987DC8008CC41F /* TeamMemberUpdateEventProcessorTests.swift */; };
-		C9F6911D2C996A75008CC41F /* FeatureConfigUpdateEventProcessorTests.swift in Sources */ = {isa = PBXBuildFile; fileRef = C9F6911B2C996A75008CC41F /* FeatureConfigUpdateEventProcessorTests.swift */; };
+		C9F911C72C9D5D5F0026B201 /* FeatureConfigUpdateEventProcessorTests.swift in Sources */ = {isa = PBXBuildFile; fileRef = C9F911C52C9D5D5F0026B201 /* FeatureConfigUpdateEventProcessorTests.swift */; };
 		CB7979132C738508006FBA58 /* WireTransportSupport.framework in Frameworks */ = {isa = PBXBuildFile; fileRef = CB7979122C738508006FBA58 /* WireTransportSupport.framework */; };
 		CB7979162C738547006FBA58 /* TestSetup.swift in Sources */ = {isa = PBXBuildFile; fileRef = CB7979152C738547006FBA58 /* TestSetup.swift */; };
 		EE368CCE2C2DAA87009DBAB0 /* ConversationEventProcessor.swift in Sources */ = {isa = PBXBuildFile; fileRef = EE368CC72C2DAA87009DBAB0 /* ConversationEventProcessor.swift */; };
@@ -169,7 +169,7 @@
 		C9EA76A02C93104C00A7D35C /* PushSupportedProtocolsUseCaseTests.swift */ = {isa = PBXFileReference; lastKnownFileType = sourcecode.swift; path = PushSupportedProtocolsUseCaseTests.swift; sourceTree = "<group>"; };
 		C9F691162C987DC8008CC41F /* TeamDeleteEventProcessorTests.swift */ = {isa = PBXFileReference; fileEncoding = 4; lastKnownFileType = sourcecode.swift; path = TeamDeleteEventProcessorTests.swift; sourceTree = "<group>"; };
 		C9F691172C987DC8008CC41F /* TeamMemberUpdateEventProcessorTests.swift */ = {isa = PBXFileReference; fileEncoding = 4; lastKnownFileType = sourcecode.swift; path = TeamMemberUpdateEventProcessorTests.swift; sourceTree = "<group>"; };
-		C9F6911B2C996A75008CC41F /* FeatureConfigUpdateEventProcessorTests.swift */ = {isa = PBXFileReference; fileEncoding = 4; lastKnownFileType = sourcecode.swift; path = FeatureConfigUpdateEventProcessorTests.swift; sourceTree = "<group>"; };
+		C9F911C52C9D5D5F0026B201 /* FeatureConfigUpdateEventProcessorTests.swift */ = {isa = PBXFileReference; fileEncoding = 4; lastKnownFileType = sourcecode.swift; path = FeatureConfigUpdateEventProcessorTests.swift; sourceTree = "<group>"; };
 		CB7979122C738508006FBA58 /* WireTransportSupport.framework */ = {isa = PBXFileReference; explicitFileType = wrapper.framework; path = WireTransportSupport.framework; sourceTree = BUILT_PRODUCTS_DIR; };
 		CB7979152C738547006FBA58 /* TestSetup.swift */ = {isa = PBXFileReference; lastKnownFileType = sourcecode.swift; path = TestSetup.swift; sourceTree = "<group>"; };
 		EE0E117D2C2C4080004BBD29 /* TestError.swift */ = {isa = PBXFileReference; lastKnownFileType = sourcecode.swift; path = TestError.swift; sourceTree = "<group>"; };
@@ -394,7 +394,7 @@
 		C90E8B322C89EBA90017494F /* Event Processing */ = {
 			isa = PBXGroup;
 			children = (
-				C9F6911C2C996A75008CC41F /* FeatureConfigEventProcessor */,
+				C9F911C62C9D5D5F0026B201 /* FeatureConfigEventProcessor */,
 				C9F691182C987DC8008CC41F /* TeamEventProcessor */,
 			);
 			path = "Event Processing";
@@ -472,6 +472,14 @@
 			path = ConversationsLabels;
 			sourceTree = "<group>";
 		};
+		C9EA76AD2C98548900A7D35C /* UseCases */ = {
+			isa = PBXGroup;
+			children = (
+				C9EA769E2C92DD0F00A7D35C /* PushSupportedProtocolsUseCase.swift */,
+			);
+			path = UseCases;
+			sourceTree = "<group>";
+		};
 		C9F691182C987DC8008CC41F /* TeamEventProcessor */ = {
 			isa = PBXGroup;
 			children = (
@@ -481,21 +489,12 @@
 			path = TeamEventProcessor;
 			sourceTree = "<group>";
 		};
-<<<<<<< HEAD
-		C9F6911C2C996A75008CC41F /* FeatureConfigEventProcessor */ = {
-			isa = PBXGroup;
-			children = (
-				C9F6911B2C996A75008CC41F /* FeatureConfigUpdateEventProcessorTests.swift */,
+		C9F911C62C9D5D5F0026B201 /* FeatureConfigEventProcessor */ = {
+			isa = PBXGroup;
+			children = (
+				C9F911C52C9D5D5F0026B201 /* FeatureConfigUpdateEventProcessorTests.swift */,
 			);
 			path = FeatureConfigEventProcessor;
-=======
-		C9EA76AD2C98548900A7D35C /* UseCases */ = {
-			isa = PBXGroup;
-			children = (
-				C9EA769E2C92DD0F00A7D35C /* PushSupportedProtocolsUseCase.swift */,
-			);
-			path = UseCases;
->>>>>>> dd2455d5
 			sourceTree = "<group>";
 		};
 		EE0E117C2C2C4076004BBD29 /* Helpers */ = {
@@ -896,9 +895,9 @@
 			buildActionMask = 2147483647;
 			files = (
 				C9F6911A2C987DC8008CC41F /* TeamMemberUpdateEventProcessorTests.swift in Sources */,
+				C9F911C72C9D5D5F0026B201 /* FeatureConfigUpdateEventProcessorTests.swift in Sources */,
 				C93961932C91B15B00EA971A /* ConversationRepositoryTests.swift in Sources */,
 				C93961922C91B12800EA971A /* TestError.swift in Sources */,
-				C9F6911D2C996A75008CC41F /* FeatureConfigUpdateEventProcessorTests.swift in Sources */,
 				EEC410262C60D48900E89394 /* SyncManagerTests.swift in Sources */,
 				EE57A7032C2994420096F242 /* UpdateEventsRepositoryTests.swift in Sources */,
 				C9E8A3C02C761EDD0093DD5C /* FeatureConfigRepositoryTests.swift in Sources */,
