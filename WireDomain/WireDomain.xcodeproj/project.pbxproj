--- conflicted
+++ resolved
@@ -44,12 +44,6 @@
 		EE57A7052C2997090096F242 /* WireAPI in Frameworks */ = {isa = PBXBuildFile; productRef = EE57A7042C2997090096F242 /* WireAPI */; };
 		EE57A7082C2A8B740096F242 /* ProteusMessageDecryptorError.swift in Sources */ = {isa = PBXBuildFile; fileRef = EE57A7062C2A86880096F242 /* ProteusMessageDecryptorError.swift */; };
 		EE57A70B2C2A8BAA0096F242 /* UpdateEventDecryptorTests.swift in Sources */ = {isa = PBXBuildFile; fileRef = EE57A70A2C2A8BAA0096F242 /* UpdateEventDecryptorTests.swift */; };
-<<<<<<< HEAD
-		EEB4FBBB2C48E96000655F56 /* AsyncSequence+ToStream.swift in Sources */ = {isa = PBXBuildFile; fileRef = EEB4FBBA2C48E96000655F56 /* AsyncSequence+ToStream.swift */; };
-		EECC35A62C2EB6CD00679448 /* SyncManager.swift in Sources */ = {isa = PBXBuildFile; fileRef = EECC35A52C2EB6CD00679448 /* SyncManager.swift */; };
-		EECC35A82C2EB70400679448 /* SyncState.swift in Sources */ = {isa = PBXBuildFile; fileRef = EECC35A72C2EB70400679448 /* SyncState.swift */; };
-		EECC35AE2C2EE5D600679448 /* SyncManagerTests.swift in Sources */ = {isa = PBXBuildFile; fileRef = EECC35AC2C2EE5A400679448 /* SyncManagerTests.swift */; };
-=======
 		EEAD09F22C46604400CC8658 /* ConversationAccessUpdateEventProcessor.swift in Sources */ = {isa = PBXBuildFile; fileRef = EEAD09F12C46604400CC8658 /* ConversationAccessUpdateEventProcessor.swift */; };
 		EEAD09F42C46709800CC8658 /* ConversationCodeUpdateEventProcessor.swift in Sources */ = {isa = PBXBuildFile; fileRef = EEAD09F32C46709800CC8658 /* ConversationCodeUpdateEventProcessor.swift */; };
 		EEAD09F62C46772000CC8658 /* ConversationCreateEventProcessor.swift in Sources */ = {isa = PBXBuildFile; fileRef = EEAD09F52C46772000CC8658 /* ConversationCreateEventProcessor.swift */; };
@@ -83,7 +77,10 @@
 		EEAD0A312C46B98D00CC8658 /* FederationConnectionRemovedEventProcessor.swift in Sources */ = {isa = PBXBuildFile; fileRef = EEAD0A302C46B98D00CC8658 /* FederationConnectionRemovedEventProcessor.swift */; };
 		EEAD0A332C46B99800CC8658 /* FederationDeleteEventProcessor.swift in Sources */ = {isa = PBXBuildFile; fileRef = EEAD0A322C46B99800CC8658 /* FederationDeleteEventProcessor.swift */; };
 		EEAD0A362C46BBA600CC8658 /* FeatureConfigUpdateEventProcessor.swift in Sources */ = {isa = PBXBuildFile; fileRef = EEAD0A352C46BBA600CC8658 /* FeatureConfigUpdateEventProcessor.swift */; };
->>>>>>> f8c6d279
+		EEB4FBBB2C48E96000655F56 /* AsyncSequence+ToStream.swift in Sources */ = {isa = PBXBuildFile; fileRef = EEB4FBBA2C48E96000655F56 /* AsyncSequence+ToStream.swift */; };
+		EECC35A62C2EB6CD00679448 /* SyncManager.swift in Sources */ = {isa = PBXBuildFile; fileRef = EECC35A52C2EB6CD00679448 /* SyncManager.swift */; };
+		EECC35A82C2EB70400679448 /* SyncState.swift in Sources */ = {isa = PBXBuildFile; fileRef = EECC35A72C2EB70400679448 /* SyncState.swift */; };
+		EECC35AE2C2EE5D600679448 /* SyncManagerTests.swift in Sources */ = {isa = PBXBuildFile; fileRef = EECC35AC2C2EE5A400679448 /* SyncManagerTests.swift */; };
 /* End PBXBuildFile section */
 
 /* Begin PBXContainerItemProxy section */
@@ -141,12 +138,6 @@
 		EE57A7022C2994420096F242 /* UpdateEventsRepositoryTests.swift */ = {isa = PBXFileReference; lastKnownFileType = sourcecode.swift; path = UpdateEventsRepositoryTests.swift; sourceTree = "<group>"; };
 		EE57A7062C2A86880096F242 /* ProteusMessageDecryptorError.swift */ = {isa = PBXFileReference; lastKnownFileType = sourcecode.swift; path = ProteusMessageDecryptorError.swift; sourceTree = "<group>"; };
 		EE57A70A2C2A8BAA0096F242 /* UpdateEventDecryptorTests.swift */ = {isa = PBXFileReference; lastKnownFileType = sourcecode.swift; path = UpdateEventDecryptorTests.swift; sourceTree = "<group>"; };
-<<<<<<< HEAD
-		EEB4FBBA2C48E96000655F56 /* AsyncSequence+ToStream.swift */ = {isa = PBXFileReference; lastKnownFileType = sourcecode.swift; path = "AsyncSequence+ToStream.swift"; sourceTree = "<group>"; };
-		EECC35A52C2EB6CD00679448 /* SyncManager.swift */ = {isa = PBXFileReference; lastKnownFileType = sourcecode.swift; path = SyncManager.swift; sourceTree = "<group>"; };
-		EECC35A72C2EB70400679448 /* SyncState.swift */ = {isa = PBXFileReference; lastKnownFileType = sourcecode.swift; path = SyncState.swift; sourceTree = "<group>"; };
-		EECC35AC2C2EE5A400679448 /* SyncManagerTests.swift */ = {isa = PBXFileReference; lastKnownFileType = sourcecode.swift; path = SyncManagerTests.swift; sourceTree = "<group>"; };
-=======
 		EEAD09F12C46604400CC8658 /* ConversationAccessUpdateEventProcessor.swift */ = {isa = PBXFileReference; lastKnownFileType = sourcecode.swift; path = ConversationAccessUpdateEventProcessor.swift; sourceTree = "<group>"; };
 		EEAD09F32C46709800CC8658 /* ConversationCodeUpdateEventProcessor.swift */ = {isa = PBXFileReference; lastKnownFileType = sourcecode.swift; path = ConversationCodeUpdateEventProcessor.swift; sourceTree = "<group>"; };
 		EEAD09F52C46772000CC8658 /* ConversationCreateEventProcessor.swift */ = {isa = PBXFileReference; lastKnownFileType = sourcecode.swift; path = ConversationCreateEventProcessor.swift; sourceTree = "<group>"; };
@@ -180,7 +171,10 @@
 		EEAD0A302C46B98D00CC8658 /* FederationConnectionRemovedEventProcessor.swift */ = {isa = PBXFileReference; lastKnownFileType = sourcecode.swift; path = FederationConnectionRemovedEventProcessor.swift; sourceTree = "<group>"; };
 		EEAD0A322C46B99800CC8658 /* FederationDeleteEventProcessor.swift */ = {isa = PBXFileReference; lastKnownFileType = sourcecode.swift; path = FederationDeleteEventProcessor.swift; sourceTree = "<group>"; };
 		EEAD0A352C46BBA600CC8658 /* FeatureConfigUpdateEventProcessor.swift */ = {isa = PBXFileReference; lastKnownFileType = sourcecode.swift; path = FeatureConfigUpdateEventProcessor.swift; sourceTree = "<group>"; };
->>>>>>> f8c6d279
+		EEB4FBBA2C48E96000655F56 /* AsyncSequence+ToStream.swift */ = {isa = PBXFileReference; lastKnownFileType = sourcecode.swift; path = "AsyncSequence+ToStream.swift"; sourceTree = "<group>"; };
+		EECC35A52C2EB6CD00679448 /* SyncManager.swift */ = {isa = PBXFileReference; lastKnownFileType = sourcecode.swift; path = SyncManager.swift; sourceTree = "<group>"; };
+		EECC35A72C2EB70400679448 /* SyncState.swift */ = {isa = PBXFileReference; lastKnownFileType = sourcecode.swift; path = SyncState.swift; sourceTree = "<group>"; };
+		EECC35AC2C2EE5A400679448 /* SyncManagerTests.swift */ = {isa = PBXFileReference; lastKnownFileType = sourcecode.swift; path = SyncManagerTests.swift; sourceTree = "<group>"; };
 /* End PBXFileReference section */
 
 /* Begin PBXFrameworksBuildPhase section */
@@ -383,31 +377,6 @@
 			path = "Event Decryption";
 			sourceTree = "<group>";
 		};
-<<<<<<< HEAD
-		EEB4FBB92C48E94100655F56 /* Helpers */ = {
-			isa = PBXGroup;
-			children = (
-				EEB4FBBA2C48E96000655F56 /* AsyncSequence+ToStream.swift */,
-			);
-			path = Helpers;
-			sourceTree = "<group>";
-		};
-		EECC35A42C2EB6C100679448 /* Synchronization */ = {
-			isa = PBXGroup;
-			children = (
-				EECC35A52C2EB6CD00679448 /* SyncManager.swift */,
-				EECC35A72C2EB70400679448 /* SyncState.swift */,
-			);
-			path = Synchronization;
-			sourceTree = "<group>";
-		};
-		EECC35AB2C2EE58200679448 /* Synchronization */ = {
-			isa = PBXGroup;
-			children = (
-				EECC35AC2C2EE5A400679448 /* SyncManagerTests.swift */,
-			);
-			path = Synchronization;
-=======
 		EEAD09F02C46602300CC8658 /* ConversationEventProcessor */ = {
 			isa = PBXGroup;
 			children = (
@@ -479,7 +448,31 @@
 				EEAD0A352C46BBA600CC8658 /* FeatureConfigUpdateEventProcessor.swift */,
 			);
 			path = FeatureConfigEventProcessor;
->>>>>>> f8c6d279
+			sourceTree = "<group>";
+		};
+		EEB4FBB92C48E94100655F56 /* Helpers */ = {
+			isa = PBXGroup;
+			children = (
+				EEB4FBBA2C48E96000655F56 /* AsyncSequence+ToStream.swift */,
+			);
+			path = Helpers;
+			sourceTree = "<group>";
+		};
+		EECC35A42C2EB6C100679448 /* Synchronization */ = {
+			isa = PBXGroup;
+			children = (
+				EECC35A52C2EB6CD00679448 /* SyncManager.swift */,
+				EECC35A72C2EB70400679448 /* SyncState.swift */,
+			);
+			path = Synchronization;
+			sourceTree = "<group>";
+		};
+		EECC35AB2C2EE58200679448 /* Synchronization */ = {
+			isa = PBXGroup;
+			children = (
+				EECC35AC2C2EE5A400679448 /* SyncManagerTests.swift */,
+			);
+			path = Synchronization;
 			sourceTree = "<group>";
 		};
 /* End PBXGroup section */
@@ -736,11 +729,8 @@
 			files = (
 				EE57A7032C2994420096F242 /* UpdateEventsRepositoryTests.swift in Sources */,
 				017F679B2C20801800B6E02D /* ConnectionsRepositoryTests.swift in Sources */,
-<<<<<<< HEAD
+				162356502C2B223100C6666C /* UserRepositoryTests.swift in Sources */,
 				EECC35AE2C2EE5D600679448 /* SyncManagerTests.swift in Sources */,
-=======
-				162356502C2B223100C6666C /* UserRepositoryTests.swift in Sources */,
->>>>>>> f8c6d279
 				EE3F97542C2ADC4C00668DF1 /* ProteusMessageDecryptorTests.swift in Sources */,
 				EE57A70B2C2A8BAA0096F242 /* UpdateEventDecryptorTests.swift in Sources */,
 				017F679C2C20801800B6E02D /* TeamRepositoryTests.swift in Sources */,
