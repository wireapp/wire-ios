--- conflicted
+++ resolved
@@ -24,18 +24,10 @@
 		01D0DCC62C1C8CD90076CB1C /* WireTransport.framework in Frameworks */ = {isa = PBXBuildFile; fileRef = 01D0DCC52C1C8CD90076CB1C /* WireTransport.framework */; };
 		01D0DD012C1C90E90076CB1C /* WireAPI in Frameworks */ = {isa = PBXBuildFile; productRef = 01D0DD002C1C90E90076CB1C /* WireAPI */; };
 		01D0DD032C1C90E90076CB1C /* WireAPISupport in Frameworks */ = {isa = PBXBuildFile; productRef = 01D0DD022C1C90E90076CB1C /* WireAPISupport */; };
-<<<<<<< HEAD
 		162356502C2B223100C6666C /* UserRepositoryTests.swift in Sources */ = {isa = PBXBuildFile; fileRef = 1623564F2C2B223100C6666C /* UserRepositoryTests.swift */; };
 		162356572C2B22A300C6666C /* UserModelMappings.swift in Sources */ = {isa = PBXBuildFile; fileRef = 162356562C2B22A300C6666C /* UserModelMappings.swift */; };
 		162356582C2C2F6100C6666C /* UserRepository.swift in Sources */ = {isa = PBXBuildFile; fileRef = 162356512C2B223B00C6666C /* UserRepository.swift */; };
 		162356592C2C2F8100C6666C /* UserRepositoryError.swift in Sources */ = {isa = PBXBuildFile; fileRef = 162356522C2B223B00C6666C /* UserRepositoryError.swift */; };
-		EE0E11982C2D6899004BBD29 /* ConversationEventProcessor.swift in Sources */ = {isa = PBXBuildFile; fileRef = EE0E11912C2D6899004BBD29 /* ConversationEventProcessor.swift */; };
-		EE0E11992C2D6899004BBD29 /* FeatureConfigEventProcessor.swift in Sources */ = {isa = PBXBuildFile; fileRef = EE0E11922C2D6899004BBD29 /* FeatureConfigEventProcessor.swift */; };
-		EE0E119A2C2D6899004BBD29 /* FederationEventProcessor.swift in Sources */ = {isa = PBXBuildFile; fileRef = EE0E11932C2D6899004BBD29 /* FederationEventProcessor.swift */; };
-		EE0E119B2C2D6899004BBD29 /* TeamEventProcessor.swift in Sources */ = {isa = PBXBuildFile; fileRef = EE0E11942C2D6899004BBD29 /* TeamEventProcessor.swift */; };
-		EE0E119C2C2D6899004BBD29 /* UpdateEventProcessor.swift in Sources */ = {isa = PBXBuildFile; fileRef = EE0E11952C2D6899004BBD29 /* UpdateEventProcessor.swift */; };
-		EE0E119D2C2D6899004BBD29 /* UserEventProcessor.swift in Sources */ = {isa = PBXBuildFile; fileRef = EE0E11962C2D6899004BBD29 /* UserEventProcessor.swift */; };
-=======
 		EE0E117E2C2C4080004BBD29 /* TestError.swift in Sources */ = {isa = PBXBuildFile; fileRef = EE0E117D2C2C4080004BBD29 /* TestError.swift */; };
 		EE0E11802C2C40D1004BBD29 /* UpdateEventsRepositoryError.swift in Sources */ = {isa = PBXBuildFile; fileRef = EE0E117F2C2C40D1004BBD29 /* UpdateEventsRepositoryError.swift */; };
 		EE368CCE2C2DAA87009DBAB0 /* ConversationEventProcessor.swift in Sources */ = {isa = PBXBuildFile; fileRef = EE368CC72C2DAA87009DBAB0 /* ConversationEventProcessor.swift */; };
@@ -52,7 +44,6 @@
 		EE57A7052C2997090096F242 /* WireAPI in Frameworks */ = {isa = PBXBuildFile; productRef = EE57A7042C2997090096F242 /* WireAPI */; };
 		EE57A7082C2A8B740096F242 /* ProteusMessageDecryptorError.swift in Sources */ = {isa = PBXBuildFile; fileRef = EE57A7062C2A86880096F242 /* ProteusMessageDecryptorError.swift */; };
 		EE57A70B2C2A8BAA0096F242 /* UpdateEventDecryptorTests.swift in Sources */ = {isa = PBXBuildFile; fileRef = EE57A70A2C2A8BAA0096F242 /* UpdateEventDecryptorTests.swift */; };
->>>>>>> 6cfc4d14
 /* End PBXBuildFile section */
 
 /* Begin PBXContainerItemProxy section */
@@ -91,18 +82,10 @@
 		01D0DCC52C1C8CD90076CB1C /* WireTransport.framework */ = {isa = PBXFileReference; explicitFileType = wrapper.framework; path = WireTransport.framework; sourceTree = BUILT_PRODUCTS_DIR; };
 		01D0DCE92C1C8EA10076CB1C /* WireDomain.docc */ = {isa = PBXFileReference; lastKnownFileType = folder.documentationcatalog; path = WireDomain.docc; sourceTree = "<group>"; };
 		01D0DCFC2C1C8F9B0076CB1C /* WireDomain.xctestplan */ = {isa = PBXFileReference; lastKnownFileType = text; path = WireDomain.xctestplan; sourceTree = "<group>"; };
-<<<<<<< HEAD
 		1623564F2C2B223100C6666C /* UserRepositoryTests.swift */ = {isa = PBXFileReference; fileEncoding = 4; lastKnownFileType = sourcecode.swift; path = UserRepositoryTests.swift; sourceTree = "<group>"; };
 		162356512C2B223B00C6666C /* UserRepository.swift */ = {isa = PBXFileReference; fileEncoding = 4; lastKnownFileType = sourcecode.swift; path = UserRepository.swift; sourceTree = "<group>"; };
 		162356522C2B223B00C6666C /* UserRepositoryError.swift */ = {isa = PBXFileReference; fileEncoding = 4; lastKnownFileType = sourcecode.swift; path = UserRepositoryError.swift; sourceTree = "<group>"; };
 		162356562C2B22A300C6666C /* UserModelMappings.swift */ = {isa = PBXFileReference; fileEncoding = 4; lastKnownFileType = sourcecode.swift; path = UserModelMappings.swift; sourceTree = "<group>"; };
-		EE0E11912C2D6899004BBD29 /* ConversationEventProcessor.swift */ = {isa = PBXFileReference; fileEncoding = 4; lastKnownFileType = sourcecode.swift; path = ConversationEventProcessor.swift; sourceTree = "<group>"; };
-		EE0E11922C2D6899004BBD29 /* FeatureConfigEventProcessor.swift */ = {isa = PBXFileReference; fileEncoding = 4; lastKnownFileType = sourcecode.swift; path = FeatureConfigEventProcessor.swift; sourceTree = "<group>"; };
-		EE0E11932C2D6899004BBD29 /* FederationEventProcessor.swift */ = {isa = PBXFileReference; fileEncoding = 4; lastKnownFileType = sourcecode.swift; path = FederationEventProcessor.swift; sourceTree = "<group>"; };
-		EE0E11942C2D6899004BBD29 /* TeamEventProcessor.swift */ = {isa = PBXFileReference; fileEncoding = 4; lastKnownFileType = sourcecode.swift; path = TeamEventProcessor.swift; sourceTree = "<group>"; };
-		EE0E11952C2D6899004BBD29 /* UpdateEventProcessor.swift */ = {isa = PBXFileReference; fileEncoding = 4; lastKnownFileType = sourcecode.swift; path = UpdateEventProcessor.swift; sourceTree = "<group>"; };
-		EE0E11962C2D6899004BBD29 /* UserEventProcessor.swift */ = {isa = PBXFileReference; fileEncoding = 4; lastKnownFileType = sourcecode.swift; path = UserEventProcessor.swift; sourceTree = "<group>"; };
-=======
 		EE0E117D2C2C4080004BBD29 /* TestError.swift */ = {isa = PBXFileReference; lastKnownFileType = sourcecode.swift; path = TestError.swift; sourceTree = "<group>"; };
 		EE0E117F2C2C40D1004BBD29 /* UpdateEventsRepositoryError.swift */ = {isa = PBXFileReference; lastKnownFileType = sourcecode.swift; path = UpdateEventsRepositoryError.swift; sourceTree = "<group>"; };
 		EE368CC72C2DAA87009DBAB0 /* ConversationEventProcessor.swift */ = {isa = PBXFileReference; fileEncoding = 4; lastKnownFileType = sourcecode.swift; path = ConversationEventProcessor.swift; sourceTree = "<group>"; };
@@ -118,7 +101,6 @@
 		EE57A7022C2994420096F242 /* UpdateEventsRepositoryTests.swift */ = {isa = PBXFileReference; lastKnownFileType = sourcecode.swift; path = UpdateEventsRepositoryTests.swift; sourceTree = "<group>"; };
 		EE57A7062C2A86880096F242 /* ProteusMessageDecryptorError.swift */ = {isa = PBXFileReference; lastKnownFileType = sourcecode.swift; path = ProteusMessageDecryptorError.swift; sourceTree = "<group>"; };
 		EE57A70A2C2A8BAA0096F242 /* UpdateEventDecryptorTests.swift */ = {isa = PBXFileReference; lastKnownFileType = sourcecode.swift; path = UpdateEventDecryptorTests.swift; sourceTree = "<group>"; };
->>>>>>> 6cfc4d14
 /* End PBXFileReference section */
 
 /* Begin PBXFrameworksBuildPhase section */
@@ -186,13 +168,10 @@
 				017F679E2C20802300B6E02D /* ConnectionsRepositoryError.swift */,
 				017F679F2C20802300B6E02D /* TeamRepository.swift */,
 				017F67A02C20802300B6E02D /* TeamRepositoryError.swift */,
-<<<<<<< HEAD
 				017F67A12C20802300B6E02D /* SelfUserProvider.swift */,
-=======
 				017F67A12C20802300B6E02D /* UserRepository.swift */,
 				EE57A6FA2C298EC90096F242 /* UpdateEventsRepository.swift */,
 				EE0E117F2C2C40D1004BBD29 /* UpdateEventsRepositoryError.swift */,
->>>>>>> 6cfc4d14
 			);
 			path = Repositories;
 			sourceTree = "<group>";
@@ -522,23 +501,15 @@
 				017F67AC2C20802C00B6E02D /* TeamRepository.swift in Sources */,
 				162356572C2B22A300C6666C /* UserModelMappings.swift in Sources */,
 				017F67AD2C20802C00B6E02D /* ConnectionsRepositoryError.swift in Sources */,
-<<<<<<< HEAD
-				EE0E119D2C2D6899004BBD29 /* UserEventProcessor.swift in Sources */,
-				EE0E119C2C2D6899004BBD29 /* UpdateEventProcessor.swift in Sources */,
 				017F67AE2C20802C00B6E02D /* SelfUserProvider.swift in Sources */,
-				EE0E11982C2D6899004BBD29 /* ConversationEventProcessor.swift in Sources */,
 				162356582C2C2F6100C6666C /* UserRepository.swift in Sources */,
-				017F67AE2C20802C00B6E02D /* SelfUserProvider.swift in Sources */,
 				162356592C2C2F8100C6666C /* UserRepositoryError.swift in Sources */,
-=======
 				EE368CCF2C2DAA87009DBAB0 /* FeatureConfigEventProcessor.swift in Sources */,
 				EE368CD12C2DAA87009DBAB0 /* TeamEventProcessor.swift in Sources */,
-				017F67AE2C20802C00B6E02D /* UserRepository.swift in Sources */,
 				EE368CD32C2DAA87009DBAB0 /* UserEventProcessor.swift in Sources */,
 				EE57A6FE2C298F380096F242 /* UpdateEventDecryptor.swift in Sources */,
 				EE368CD22C2DAA87009DBAB0 /* UpdateEventProcessor.swift in Sources */,
 				EE57A6FB2C298EC90096F242 /* UpdateEventsRepository.swift in Sources */,
->>>>>>> 6cfc4d14
 			);
 			runOnlyForDeploymentPostprocessing = 0;
 		};
@@ -548,12 +519,9 @@
 			files = (
 				EE57A7032C2994420096F242 /* UpdateEventsRepositoryTests.swift in Sources */,
 				017F679B2C20801800B6E02D /* ConnectionsRepositoryTests.swift in Sources */,
-<<<<<<< HEAD
 				162356502C2B223100C6666C /* UserRepositoryTests.swift in Sources */,
-=======
 				EE3F97542C2ADC4C00668DF1 /* ProteusMessageDecryptorTests.swift in Sources */,
 				EE57A70B2C2A8BAA0096F242 /* UpdateEventDecryptorTests.swift in Sources */,
->>>>>>> 6cfc4d14
 				017F679C2C20801800B6E02D /* TeamRepositoryTests.swift in Sources */,
 			);
 			runOnlyForDeploymentPostprocessing = 0;
