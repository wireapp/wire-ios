// !$*UTF8*$!
{
	archiveVersion = 1;
	classes = {
	};
	objectVersion = 60;
	objects = {

/* Begin PBXBuildFile section */
		0151580E2C2083D700590D24 /* WireDomain.framework in Frameworks */ = {isa = PBXBuildFile; fileRef = 01D0DCA62C1C8C870076CB1C /* WireDomain.framework */; };
		0163EE812C20D71C00B37260 /* WireDomain.docc in Sources */ = {isa = PBXBuildFile; fileRef = 01D0DCE92C1C8EA10076CB1C /* WireDomain.docc */; };
		017F67942C207AA000B6E02D /* WireDomainSupport.framework in Frameworks */ = {isa = PBXBuildFile; fileRef = 017F67822C207A3200B6E02D /* WireDomainSupport.framework */; };
		017F679B2C20801800B6E02D /* ConnectionsRepositoryTests.swift in Sources */ = {isa = PBXBuildFile; fileRef = 017F67972C20801800B6E02D /* ConnectionsRepositoryTests.swift */; };
		017F679C2C20801800B6E02D /* TeamRepositoryTests.swift in Sources */ = {isa = PBXBuildFile; fileRef = 017F67982C20801800B6E02D /* TeamRepositoryTests.swift */; };
		017F67AA2C20802C00B6E02D /* TeamRepositoryError.swift in Sources */ = {isa = PBXBuildFile; fileRef = 017F67A02C20802300B6E02D /* TeamRepositoryError.swift */; };
		017F67AB2C20802C00B6E02D /* ConnectionsRepositiory.swift in Sources */ = {isa = PBXBuildFile; fileRef = 017F679D2C20802300B6E02D /* ConnectionsRepositiory.swift */; };
		017F67AC2C20802C00B6E02D /* TeamRepository.swift in Sources */ = {isa = PBXBuildFile; fileRef = 017F679F2C20802300B6E02D /* TeamRepository.swift */; };
		017F67AD2C20802C00B6E02D /* ConnectionsRepositoryError.swift in Sources */ = {isa = PBXBuildFile; fileRef = 017F679E2C20802300B6E02D /* ConnectionsRepositoryError.swift */; };
		017F67AE2C20802C00B6E02D /* UserRepository.swift in Sources */ = {isa = PBXBuildFile; fileRef = 017F67A12C20802300B6E02D /* UserRepository.swift */; };
		017F67AF2C20803300B6E02D /* AutoMockable.generated.swift in Sources */ = {isa = PBXBuildFile; fileRef = 017F67A42C20802300B6E02D /* AutoMockable.generated.swift */; };
		01BDA5452C20762200636E50 /* WireDataModelSupport.framework in Frameworks */ = {isa = PBXBuildFile; fileRef = 01BDA5442C20762200636E50 /* WireDataModelSupport.framework */; };
		01D0DCB12C1C8C880076CB1C /* WireDomain.framework in Frameworks */ = {isa = PBXBuildFile; fileRef = 01D0DCA62C1C8C870076CB1C /* WireDomain.framework */; };
		01D0DCC42C1C8CC20076CB1C /* WireDataModel.framework in Frameworks */ = {isa = PBXBuildFile; fileRef = 01D0DCC32C1C8CC20076CB1C /* WireDataModel.framework */; };
		01D0DCC62C1C8CD90076CB1C /* WireTransport.framework in Frameworks */ = {isa = PBXBuildFile; fileRef = 01D0DCC52C1C8CD90076CB1C /* WireTransport.framework */; };
		01D0DD012C1C90E90076CB1C /* WireAPI in Frameworks */ = {isa = PBXBuildFile; productRef = 01D0DD002C1C90E90076CB1C /* WireAPI */; };
		01D0DD032C1C90E90076CB1C /* WireAPISupport in Frameworks */ = {isa = PBXBuildFile; productRef = 01D0DD022C1C90E90076CB1C /* WireAPISupport */; };
<<<<<<< HEAD
		EE0E117E2C2C4080004BBD29 /* TestError.swift in Sources */ = {isa = PBXBuildFile; fileRef = EE0E117D2C2C4080004BBD29 /* TestError.swift */; };
		EE0E11802C2C40D1004BBD29 /* UpdateEventsRepositoryError.swift in Sources */ = {isa = PBXBuildFile; fileRef = EE0E117F2C2C40D1004BBD29 /* UpdateEventsRepositoryError.swift */; };
		EE3F97542C2ADC4C00668DF1 /* ProteusMessageDecryptorTests.swift in Sources */ = {isa = PBXBuildFile; fileRef = EE3F97532C2ADC4C00668DF1 /* ProteusMessageDecryptorTests.swift */; };
		EE57A6FB2C298EC90096F242 /* UpdateEventsRepository.swift in Sources */ = {isa = PBXBuildFile; fileRef = EE57A6FA2C298EC90096F242 /* UpdateEventsRepository.swift */; };
		EE57A6FE2C298F380096F242 /* UpdateEventDecryptor.swift in Sources */ = {isa = PBXBuildFile; fileRef = EE57A6FD2C298F380096F242 /* UpdateEventDecryptor.swift */; };
		EE57A7002C298F630096F242 /* ProteusMessageDecryptor.swift in Sources */ = {isa = PBXBuildFile; fileRef = EE57A6FF2C298F630096F242 /* ProteusMessageDecryptor.swift */; };
		EE57A7032C2994420096F242 /* UpdateEventsRepositoryTests.swift in Sources */ = {isa = PBXBuildFile; fileRef = EE57A7022C2994420096F242 /* UpdateEventsRepositoryTests.swift */; };
		EE57A7052C2997090096F242 /* WireAPI in Frameworks */ = {isa = PBXBuildFile; productRef = EE57A7042C2997090096F242 /* WireAPI */; };
		EE57A7082C2A8B740096F242 /* ProteusMessageDecryptorError.swift in Sources */ = {isa = PBXBuildFile; fileRef = EE57A7062C2A86880096F242 /* ProteusMessageDecryptorError.swift */; };
		EE57A70B2C2A8BAA0096F242 /* UpdateEventDecryptorTests.swift in Sources */ = {isa = PBXBuildFile; fileRef = EE57A70A2C2A8BAA0096F242 /* UpdateEventDecryptorTests.swift */; };
=======
		EE0E11982C2D6899004BBD29 /* ConversationEventProcessor.swift in Sources */ = {isa = PBXBuildFile; fileRef = EE0E11912C2D6899004BBD29 /* ConversationEventProcessor.swift */; };
		EE0E11992C2D6899004BBD29 /* FeatureConfigEventProcessor.swift in Sources */ = {isa = PBXBuildFile; fileRef = EE0E11922C2D6899004BBD29 /* FeatureConfigEventProcessor.swift */; };
		EE0E119A2C2D6899004BBD29 /* FederationEventProcessor.swift in Sources */ = {isa = PBXBuildFile; fileRef = EE0E11932C2D6899004BBD29 /* FederationEventProcessor.swift */; };
		EE0E119B2C2D6899004BBD29 /* TeamEventProcessor.swift in Sources */ = {isa = PBXBuildFile; fileRef = EE0E11942C2D6899004BBD29 /* TeamEventProcessor.swift */; };
		EE0E119C2C2D6899004BBD29 /* UpdateEventProcessor.swift in Sources */ = {isa = PBXBuildFile; fileRef = EE0E11952C2D6899004BBD29 /* UpdateEventProcessor.swift */; };
		EE0E119D2C2D6899004BBD29 /* UserEventProcessor.swift in Sources */ = {isa = PBXBuildFile; fileRef = EE0E11962C2D6899004BBD29 /* UserEventProcessor.swift */; };
>>>>>>> 861f8434
/* End PBXBuildFile section */

/* Begin PBXContainerItemProxy section */
		017F67922C207A9100B6E02D /* PBXContainerItemProxy */ = {
			isa = PBXContainerItemProxy;
			containerPortal = 01D0DC9D2C1C8C870076CB1C /* Project object */;
			proxyType = 1;
			remoteGlobalIDString = 01D0DCA52C1C8C870076CB1C;
			remoteInfo = WireDomain;
		};
		01D0DCB22C1C8C880076CB1C /* PBXContainerItemProxy */ = {
			isa = PBXContainerItemProxy;
			containerPortal = 01D0DC9D2C1C8C870076CB1C /* Project object */;
			proxyType = 1;
			remoteGlobalIDString = 01D0DCA52C1C8C870076CB1C;
			remoteInfo = WireDomain;
		};
/* End PBXContainerItemProxy section */

/* Begin PBXFileReference section */
		017F67822C207A3200B6E02D /* WireDomainSupport.framework */ = {isa = PBXFileReference; explicitFileType = wrapper.framework; includeInIndex = 0; path = WireDomainSupport.framework; sourceTree = BUILT_PRODUCTS_DIR; };
		017F67972C20801800B6E02D /* ConnectionsRepositoryTests.swift */ = {isa = PBXFileReference; fileEncoding = 4; lastKnownFileType = sourcecode.swift; path = ConnectionsRepositoryTests.swift; sourceTree = "<group>"; };
		017F67982C20801800B6E02D /* TeamRepositoryTests.swift */ = {isa = PBXFileReference; fileEncoding = 4; lastKnownFileType = sourcecode.swift; path = TeamRepositoryTests.swift; sourceTree = "<group>"; };
		017F679D2C20802300B6E02D /* ConnectionsRepositiory.swift */ = {isa = PBXFileReference; lastKnownFileType = sourcecode.swift; path = ConnectionsRepositiory.swift; sourceTree = "<group>"; };
		017F679E2C20802300B6E02D /* ConnectionsRepositoryError.swift */ = {isa = PBXFileReference; lastKnownFileType = sourcecode.swift; path = ConnectionsRepositoryError.swift; sourceTree = "<group>"; };
		017F679F2C20802300B6E02D /* TeamRepository.swift */ = {isa = PBXFileReference; lastKnownFileType = sourcecode.swift; path = TeamRepository.swift; sourceTree = "<group>"; };
		017F67A02C20802300B6E02D /* TeamRepositoryError.swift */ = {isa = PBXFileReference; lastKnownFileType = sourcecode.swift; path = TeamRepositoryError.swift; sourceTree = "<group>"; };
		017F67A12C20802300B6E02D /* UserRepository.swift */ = {isa = PBXFileReference; lastKnownFileType = sourcecode.swift; path = UserRepository.swift; sourceTree = "<group>"; };
		017F67A42C20802300B6E02D /* AutoMockable.generated.swift */ = {isa = PBXFileReference; lastKnownFileType = sourcecode.swift; path = AutoMockable.generated.swift; sourceTree = "<group>"; };
		017F67A62C20802300B6E02D /* AutoMockable.stencil */ = {isa = PBXFileReference; lastKnownFileType = text; path = AutoMockable.stencil; sourceTree = "<group>"; };
		017F67A72C20802300B6E02D /* config.yml */ = {isa = PBXFileReference; lastKnownFileType = text.yaml; path = config.yml; sourceTree = "<group>"; };
		01BDA5442C20762200636E50 /* WireDataModelSupport.framework */ = {isa = PBXFileReference; explicitFileType = wrapper.framework; path = WireDataModelSupport.framework; sourceTree = BUILT_PRODUCTS_DIR; };
		01D0DCA62C1C8C870076CB1C /* WireDomain.framework */ = {isa = PBXFileReference; explicitFileType = wrapper.framework; includeInIndex = 0; path = WireDomain.framework; sourceTree = BUILT_PRODUCTS_DIR; };
		01D0DCB02C1C8C880076CB1C /* WireDomainTests.xctest */ = {isa = PBXFileReference; explicitFileType = wrapper.cfbundle; includeInIndex = 0; path = WireDomainTests.xctest; sourceTree = BUILT_PRODUCTS_DIR; };
		01D0DCC32C1C8CC20076CB1C /* WireDataModel.framework */ = {isa = PBXFileReference; explicitFileType = wrapper.framework; path = WireDataModel.framework; sourceTree = BUILT_PRODUCTS_DIR; };
		01D0DCC52C1C8CD90076CB1C /* WireTransport.framework */ = {isa = PBXFileReference; explicitFileType = wrapper.framework; path = WireTransport.framework; sourceTree = BUILT_PRODUCTS_DIR; };
		01D0DCE92C1C8EA10076CB1C /* WireDomain.docc */ = {isa = PBXFileReference; lastKnownFileType = folder.documentationcatalog; path = WireDomain.docc; sourceTree = "<group>"; };
		01D0DCFC2C1C8F9B0076CB1C /* WireDomain.xctestplan */ = {isa = PBXFileReference; lastKnownFileType = text; path = WireDomain.xctestplan; sourceTree = "<group>"; };
<<<<<<< HEAD
		EE0E117D2C2C4080004BBD29 /* TestError.swift */ = {isa = PBXFileReference; lastKnownFileType = sourcecode.swift; path = TestError.swift; sourceTree = "<group>"; };
		EE0E117F2C2C40D1004BBD29 /* UpdateEventsRepositoryError.swift */ = {isa = PBXFileReference; lastKnownFileType = sourcecode.swift; path = UpdateEventsRepositoryError.swift; sourceTree = "<group>"; };
		EE3F97532C2ADC4C00668DF1 /* ProteusMessageDecryptorTests.swift */ = {isa = PBXFileReference; lastKnownFileType = sourcecode.swift; path = ProteusMessageDecryptorTests.swift; sourceTree = "<group>"; };
		EE57A6FA2C298EC90096F242 /* UpdateEventsRepository.swift */ = {isa = PBXFileReference; lastKnownFileType = sourcecode.swift; path = UpdateEventsRepository.swift; sourceTree = "<group>"; };
		EE57A6FD2C298F380096F242 /* UpdateEventDecryptor.swift */ = {isa = PBXFileReference; lastKnownFileType = sourcecode.swift; path = UpdateEventDecryptor.swift; sourceTree = "<group>"; };
		EE57A6FF2C298F630096F242 /* ProteusMessageDecryptor.swift */ = {isa = PBXFileReference; lastKnownFileType = sourcecode.swift; path = ProteusMessageDecryptor.swift; sourceTree = "<group>"; };
		EE57A7022C2994420096F242 /* UpdateEventsRepositoryTests.swift */ = {isa = PBXFileReference; lastKnownFileType = sourcecode.swift; path = UpdateEventsRepositoryTests.swift; sourceTree = "<group>"; };
		EE57A7062C2A86880096F242 /* ProteusMessageDecryptorError.swift */ = {isa = PBXFileReference; lastKnownFileType = sourcecode.swift; path = ProteusMessageDecryptorError.swift; sourceTree = "<group>"; };
		EE57A70A2C2A8BAA0096F242 /* UpdateEventDecryptorTests.swift */ = {isa = PBXFileReference; lastKnownFileType = sourcecode.swift; path = UpdateEventDecryptorTests.swift; sourceTree = "<group>"; };
=======
		EE0E11912C2D6899004BBD29 /* ConversationEventProcessor.swift */ = {isa = PBXFileReference; fileEncoding = 4; lastKnownFileType = sourcecode.swift; path = ConversationEventProcessor.swift; sourceTree = "<group>"; };
		EE0E11922C2D6899004BBD29 /* FeatureConfigEventProcessor.swift */ = {isa = PBXFileReference; fileEncoding = 4; lastKnownFileType = sourcecode.swift; path = FeatureConfigEventProcessor.swift; sourceTree = "<group>"; };
		EE0E11932C2D6899004BBD29 /* FederationEventProcessor.swift */ = {isa = PBXFileReference; fileEncoding = 4; lastKnownFileType = sourcecode.swift; path = FederationEventProcessor.swift; sourceTree = "<group>"; };
		EE0E11942C2D6899004BBD29 /* TeamEventProcessor.swift */ = {isa = PBXFileReference; fileEncoding = 4; lastKnownFileType = sourcecode.swift; path = TeamEventProcessor.swift; sourceTree = "<group>"; };
		EE0E11952C2D6899004BBD29 /* UpdateEventProcessor.swift */ = {isa = PBXFileReference; fileEncoding = 4; lastKnownFileType = sourcecode.swift; path = UpdateEventProcessor.swift; sourceTree = "<group>"; };
		EE0E11962C2D6899004BBD29 /* UserEventProcessor.swift */ = {isa = PBXFileReference; fileEncoding = 4; lastKnownFileType = sourcecode.swift; path = UserEventProcessor.swift; sourceTree = "<group>"; };
>>>>>>> 861f8434
/* End PBXFileReference section */

/* Begin PBXFrameworksBuildPhase section */
		017F677F2C207A3200B6E02D /* Frameworks */ = {
			isa = PBXFrameworksBuildPhase;
			buildActionMask = 2147483647;
			files = (
				EE57A7052C2997090096F242 /* WireAPI in Frameworks */,
				0151580E2C2083D700590D24 /* WireDomain.framework in Frameworks */,
			);
			runOnlyForDeploymentPostprocessing = 0;
		};
		01D0DCA32C1C8C870076CB1C /* Frameworks */ = {
			isa = PBXFrameworksBuildPhase;
			buildActionMask = 2147483647;
			files = (
				01D0DD012C1C90E90076CB1C /* WireAPI in Frameworks */,
				01D0DCC42C1C8CC20076CB1C /* WireDataModel.framework in Frameworks */,
				01D0DCC62C1C8CD90076CB1C /* WireTransport.framework in Frameworks */,
			);
			runOnlyForDeploymentPostprocessing = 0;
		};
		01D0DCAD2C1C8C880076CB1C /* Frameworks */ = {
			isa = PBXFrameworksBuildPhase;
			buildActionMask = 2147483647;
			files = (
				017F67942C207AA000B6E02D /* WireDomainSupport.framework in Frameworks */,
				01D0DD032C1C90E90076CB1C /* WireAPISupport in Frameworks */,
				01D0DCB12C1C8C880076CB1C /* WireDomain.framework in Frameworks */,
				01BDA5452C20762200636E50 /* WireDataModelSupport.framework in Frameworks */,
			);
			runOnlyForDeploymentPostprocessing = 0;
		};
/* End PBXFrameworksBuildPhase section */

/* Begin PBXGroup section */
		017F67992C20801800B6E02D /* Repositories */ = {
			isa = PBXGroup;
			children = (
				017F67972C20801800B6E02D /* ConnectionsRepositoryTests.swift */,
				017F67982C20801800B6E02D /* TeamRepositoryTests.swift */,
				EE57A7022C2994420096F242 /* UpdateEventsRepositoryTests.swift */,
			);
			path = Repositories;
			sourceTree = "<group>";
		};
		017F679A2C20801800B6E02D /* WireDomain */ = {
			isa = PBXGroup;
			children = (
				EE0E117C2C2C4076004BBD29 /* Helpers */,
				EE57A7092C2A8B950096F242 /* Event Decryption */,
				017F67992C20801800B6E02D /* Repositories */,
			);
			path = WireDomain;
			sourceTree = "<group>";
		};
		017F67A22C20802300B6E02D /* Repositories */ = {
			isa = PBXGroup;
			children = (
				017F679D2C20802300B6E02D /* ConnectionsRepositiory.swift */,
				017F679E2C20802300B6E02D /* ConnectionsRepositoryError.swift */,
				017F679F2C20802300B6E02D /* TeamRepository.swift */,
				017F67A02C20802300B6E02D /* TeamRepositoryError.swift */,
				017F67A12C20802300B6E02D /* UserRepository.swift */,
				EE57A6FA2C298EC90096F242 /* UpdateEventsRepository.swift */,
				EE0E117F2C2C40D1004BBD29 /* UpdateEventsRepositoryError.swift */,
			);
			path = Repositories;
			sourceTree = "<group>";
		};
		017F67A32C20802300B6E02D /* WireDomain */ = {
			isa = PBXGroup;
			children = (
<<<<<<< HEAD
				EE57A6FC2C298F280096F242 /* Event Decryption */,
=======
				EE0E11972C2D6899004BBD29 /* Event Processing */,
>>>>>>> 861f8434
				017F67A22C20802300B6E02D /* Repositories */,
			);
			path = WireDomain;
			sourceTree = "<group>";
		};
		017F67A52C20802300B6E02D /* generated */ = {
			isa = PBXGroup;
			children = (
				017F67A42C20802300B6E02D /* AutoMockable.generated.swift */,
			);
			path = generated;
			sourceTree = "<group>";
		};
		017F67A82C20802300B6E02D /* Sourcery */ = {
			isa = PBXGroup;
			children = (
				017F67A52C20802300B6E02D /* generated */,
				017F67A62C20802300B6E02D /* AutoMockable.stencil */,
				017F67A72C20802300B6E02D /* config.yml */,
			);
			path = Sourcery;
			sourceTree = "<group>";
		};
		017F67A92C20802300B6E02D /* WireDomainSupport */ = {
			isa = PBXGroup;
			children = (
				017F67A82C20802300B6E02D /* Sourcery */,
			);
			path = WireDomainSupport;
			sourceTree = "<group>";
		};
		01D0DC9C2C1C8C870076CB1C = {
			isa = PBXGroup;
			children = (
				01D0DCFC2C1C8F9B0076CB1C /* WireDomain.xctestplan */,
				01D0DCE82C1C8EA10076CB1C /* Sources */,
				01D0DCED2C1C8EA10076CB1C /* Tests */,
				01D0DCE92C1C8EA10076CB1C /* WireDomain.docc */,
				01D0DCA72C1C8C870076CB1C /* Products */,
				01D0DCC02C1C8CBA0076CB1C /* Frameworks */,
			);
			sourceTree = "<group>";
		};
		01D0DCA72C1C8C870076CB1C /* Products */ = {
			isa = PBXGroup;
			children = (
				01D0DCA62C1C8C870076CB1C /* WireDomain.framework */,
				01D0DCB02C1C8C880076CB1C /* WireDomainTests.xctest */,
				017F67822C207A3200B6E02D /* WireDomainSupport.framework */,
			);
			name = Products;
			sourceTree = "<group>";
		};
		01D0DCC02C1C8CBA0076CB1C /* Frameworks */ = {
			isa = PBXGroup;
			children = (
				01BDA5442C20762200636E50 /* WireDataModelSupport.framework */,
				01D0DCC52C1C8CD90076CB1C /* WireTransport.framework */,
				01D0DCC32C1C8CC20076CB1C /* WireDataModel.framework */,
			);
			name = Frameworks;
			sourceTree = "<group>";
		};
		01D0DCE82C1C8EA10076CB1C /* Sources */ = {
			isa = PBXGroup;
			children = (
				017F67A32C20802300B6E02D /* WireDomain */,
				017F67A92C20802300B6E02D /* WireDomainSupport */,
			);
			path = Sources;
			sourceTree = "<group>";
		};
		01D0DCED2C1C8EA10076CB1C /* Tests */ = {
			isa = PBXGroup;
			children = (
				017F679A2C20801800B6E02D /* WireDomain */,
			);
			path = Tests;
			sourceTree = "<group>";
		};
<<<<<<< HEAD
		EE0E117C2C2C4076004BBD29 /* Helpers */ = {
			isa = PBXGroup;
			children = (
				EE0E117D2C2C4080004BBD29 /* TestError.swift */,
			);
			path = Helpers;
			sourceTree = "<group>";
		};
		EE57A6FC2C298F280096F242 /* Event Decryption */ = {
			isa = PBXGroup;
			children = (
				EE57A6FD2C298F380096F242 /* UpdateEventDecryptor.swift */,
				EE57A6FF2C298F630096F242 /* ProteusMessageDecryptor.swift */,
				EE57A7062C2A86880096F242 /* ProteusMessageDecryptorError.swift */,
			);
			path = "Event Decryption";
			sourceTree = "<group>";
		};
		EE57A7092C2A8B950096F242 /* Event Decryption */ = {
			isa = PBXGroup;
			children = (
				EE57A70A2C2A8BAA0096F242 /* UpdateEventDecryptorTests.swift */,
				EE3F97532C2ADC4C00668DF1 /* ProteusMessageDecryptorTests.swift */,
			);
			path = "Event Decryption";
=======
		EE0E11972C2D6899004BBD29 /* Event Processing */ = {
			isa = PBXGroup;
			children = (
				EE0E11912C2D6899004BBD29 /* ConversationEventProcessor.swift */,
				EE0E11922C2D6899004BBD29 /* FeatureConfigEventProcessor.swift */,
				EE0E11932C2D6899004BBD29 /* FederationEventProcessor.swift */,
				EE0E11942C2D6899004BBD29 /* TeamEventProcessor.swift */,
				EE0E11952C2D6899004BBD29 /* UpdateEventProcessor.swift */,
				EE0E11962C2D6899004BBD29 /* UserEventProcessor.swift */,
			);
			path = "Event Processing";
>>>>>>> 861f8434
			sourceTree = "<group>";
		};
/* End PBXGroup section */

/* Begin PBXHeadersBuildPhase section */
		017F677D2C207A3200B6E02D /* Headers */ = {
			isa = PBXHeadersBuildPhase;
			buildActionMask = 2147483647;
			files = (
			);
			runOnlyForDeploymentPostprocessing = 0;
		};
		01D0DCA12C1C8C870076CB1C /* Headers */ = {
			isa = PBXHeadersBuildPhase;
			buildActionMask = 2147483647;
			files = (
			);
			runOnlyForDeploymentPostprocessing = 0;
		};
/* End PBXHeadersBuildPhase section */

/* Begin PBXNativeTarget section */
		017F67812C207A3200B6E02D /* WireDomainSupport */ = {
			isa = PBXNativeTarget;
			buildConfigurationList = 017F67882C207A3200B6E02D /* Build configuration list for PBXNativeTarget "WireDomainSupport" */;
			buildPhases = (
				017F67912C207A7E00B6E02D /* Sourcery */,
				017F677D2C207A3200B6E02D /* Headers */,
				017F677E2C207A3200B6E02D /* Sources */,
				017F677F2C207A3200B6E02D /* Frameworks */,
				017F67802C207A3200B6E02D /* Resources */,
			);
			buildRules = (
			);
			dependencies = (
				017F67932C207A9100B6E02D /* PBXTargetDependency */,
			);
			name = WireDomainSupport;
			packageProductDependencies = (
				EE57A7042C2997090096F242 /* WireAPI */,
			);
			productName = WireDomainSupport;
			productReference = 017F67822C207A3200B6E02D /* WireDomainSupport.framework */;
			productType = "com.apple.product-type.framework";
		};
		01D0DCA52C1C8C870076CB1C /* WireDomain */ = {
			isa = PBXNativeTarget;
			buildConfigurationList = 01D0DCBA2C1C8C880076CB1C /* Build configuration list for PBXNativeTarget "WireDomain" */;
			buildPhases = (
				01D0DCA12C1C8C870076CB1C /* Headers */,
				01D0DCA22C1C8C870076CB1C /* Sources */,
				01D0DCA32C1C8C870076CB1C /* Frameworks */,
				01D0DCA42C1C8C870076CB1C /* Resources */,
			);
			buildRules = (
			);
			dependencies = (
			);
			name = WireDomain;
			packageProductDependencies = (
				01D0DD002C1C90E90076CB1C /* WireAPI */,
			);
			productName = WireDomain;
			productReference = 01D0DCA62C1C8C870076CB1C /* WireDomain.framework */;
			productType = "com.apple.product-type.framework";
		};
		01D0DCAF2C1C8C880076CB1C /* WireDomainTests */ = {
			isa = PBXNativeTarget;
			buildConfigurationList = 01D0DCBD2C1C8C880076CB1C /* Build configuration list for PBXNativeTarget "WireDomainTests" */;
			buildPhases = (
				01D0DCAC2C1C8C880076CB1C /* Sources */,
				01D0DCAD2C1C8C880076CB1C /* Frameworks */,
				01D0DCAE2C1C8C880076CB1C /* Resources */,
			);
			buildRules = (
			);
			dependencies = (
				01D0DCB32C1C8C880076CB1C /* PBXTargetDependency */,
			);
			name = WireDomainTests;
			packageProductDependencies = (
				01D0DD022C1C90E90076CB1C /* WireAPISupport */,
			);
			productName = WireDomainTests;
			productReference = 01D0DCB02C1C8C880076CB1C /* WireDomainTests.xctest */;
			productType = "com.apple.product-type.bundle.unit-test";
		};
/* End PBXNativeTarget section */

/* Begin PBXProject section */
		01D0DC9D2C1C8C870076CB1C /* Project object */ = {
			isa = PBXProject;
			attributes = {
				BuildIndependentTargetsInParallel = 1;
				LastSwiftUpdateCheck = 1530;
				LastUpgradeCheck = 1530;
				TargetAttributes = {
					017F67812C207A3200B6E02D = {
						CreatedOnToolsVersion = 15.3;
					};
					01D0DCA52C1C8C870076CB1C = {
						CreatedOnToolsVersion = 15.3;
					};
					01D0DCAF2C1C8C880076CB1C = {
						CreatedOnToolsVersion = 15.3;
					};
				};
			};
			buildConfigurationList = 01D0DCA02C1C8C870076CB1C /* Build configuration list for PBXProject "WireDomain" */;
			compatibilityVersion = "Xcode 14.0";
			developmentRegion = en;
			hasScannedForEncodings = 0;
			knownRegions = (
				en,
				Base,
			);
			mainGroup = 01D0DC9C2C1C8C870076CB1C;
			packageReferences = (
				01D0DCFF2C1C90E90076CB1C /* XCLocalSwiftPackageReference "../WireAPI" */,
			);
			productRefGroup = 01D0DCA72C1C8C870076CB1C /* Products */;
			projectDirPath = "";
			projectRoot = "";
			targets = (
				01D0DCA52C1C8C870076CB1C /* WireDomain */,
				01D0DCAF2C1C8C880076CB1C /* WireDomainTests */,
				017F67812C207A3200B6E02D /* WireDomainSupport */,
			);
		};
/* End PBXProject section */

/* Begin PBXResourcesBuildPhase section */
		017F67802C207A3200B6E02D /* Resources */ = {
			isa = PBXResourcesBuildPhase;
			buildActionMask = 2147483647;
			files = (
			);
			runOnlyForDeploymentPostprocessing = 0;
		};
		01D0DCA42C1C8C870076CB1C /* Resources */ = {
			isa = PBXResourcesBuildPhase;
			buildActionMask = 2147483647;
			files = (
			);
			runOnlyForDeploymentPostprocessing = 0;
		};
		01D0DCAE2C1C8C880076CB1C /* Resources */ = {
			isa = PBXResourcesBuildPhase;
			buildActionMask = 2147483647;
			files = (
			);
			runOnlyForDeploymentPostprocessing = 0;
		};
/* End PBXResourcesBuildPhase section */

/* Begin PBXShellScriptBuildPhase section */
		017F67912C207A7E00B6E02D /* Sourcery */ = {
			isa = PBXShellScriptBuildPhase;
			alwaysOutOfDate = 1;
			buildActionMask = 2147483647;
			files = (
			);
			inputFileListPaths = (
			);
			inputPaths = (
			);
			name = Sourcery;
			outputFileListPaths = (
			);
			outputPaths = (
			);
			runOnlyForDeploymentPostprocessing = 0;
			shellPath = /bin/sh;
			shellScript = "../scripts/run-sourcery.sh --config ./Sources/WireDomainSupport/Sourcery/config.yml\n";
		};
/* End PBXShellScriptBuildPhase section */

/* Begin PBXSourcesBuildPhase section */
		017F677E2C207A3200B6E02D /* Sources */ = {
			isa = PBXSourcesBuildPhase;
			buildActionMask = 2147483647;
			files = (
				017F67AF2C20803300B6E02D /* AutoMockable.generated.swift in Sources */,
			);
			runOnlyForDeploymentPostprocessing = 0;
		};
		01D0DCA22C1C8C870076CB1C /* Sources */ = {
			isa = PBXSourcesBuildPhase;
			buildActionMask = 2147483647;
			files = (
<<<<<<< HEAD
				EE57A7002C298F630096F242 /* ProteusMessageDecryptor.swift in Sources */,
=======
				EE0E11992C2D6899004BBD29 /* FeatureConfigEventProcessor.swift in Sources */,
				EE0E119A2C2D6899004BBD29 /* FederationEventProcessor.swift in Sources */,
				EE0E119B2C2D6899004BBD29 /* TeamEventProcessor.swift in Sources */,
>>>>>>> 861f8434
				017F67AA2C20802C00B6E02D /* TeamRepositoryError.swift in Sources */,
				0163EE812C20D71C00B37260 /* WireDomain.docc in Sources */,
				017F67AB2C20802C00B6E02D /* ConnectionsRepositiory.swift in Sources */,
				EE0E117E2C2C4080004BBD29 /* TestError.swift in Sources */,
				EE57A7082C2A8B740096F242 /* ProteusMessageDecryptorError.swift in Sources */,
				EE0E11802C2C40D1004BBD29 /* UpdateEventsRepositoryError.swift in Sources */,
				017F67AC2C20802C00B6E02D /* TeamRepository.swift in Sources */,
				017F67AD2C20802C00B6E02D /* ConnectionsRepositoryError.swift in Sources */,
				EE0E119D2C2D6899004BBD29 /* UserEventProcessor.swift in Sources */,
				EE0E119C2C2D6899004BBD29 /* UpdateEventProcessor.swift in Sources */,
				017F67AE2C20802C00B6E02D /* UserRepository.swift in Sources */,
<<<<<<< HEAD
				EE57A6FE2C298F380096F242 /* UpdateEventDecryptor.swift in Sources */,
				EE57A6FB2C298EC90096F242 /* UpdateEventsRepository.swift in Sources */,
=======
				EE0E11982C2D6899004BBD29 /* ConversationEventProcessor.swift in Sources */,
>>>>>>> 861f8434
			);
			runOnlyForDeploymentPostprocessing = 0;
		};
		01D0DCAC2C1C8C880076CB1C /* Sources */ = {
			isa = PBXSourcesBuildPhase;
			buildActionMask = 2147483647;
			files = (
				EE57A7032C2994420096F242 /* UpdateEventsRepositoryTests.swift in Sources */,
				017F679B2C20801800B6E02D /* ConnectionsRepositoryTests.swift in Sources */,
				EE3F97542C2ADC4C00668DF1 /* ProteusMessageDecryptorTests.swift in Sources */,
				EE57A70B2C2A8BAA0096F242 /* UpdateEventDecryptorTests.swift in Sources */,
				017F679C2C20801800B6E02D /* TeamRepositoryTests.swift in Sources */,
			);
			runOnlyForDeploymentPostprocessing = 0;
		};
/* End PBXSourcesBuildPhase section */

/* Begin PBXTargetDependency section */
		017F67932C207A9100B6E02D /* PBXTargetDependency */ = {
			isa = PBXTargetDependency;
			target = 01D0DCA52C1C8C870076CB1C /* WireDomain */;
			targetProxy = 017F67922C207A9100B6E02D /* PBXContainerItemProxy */;
		};
		01D0DCB32C1C8C880076CB1C /* PBXTargetDependency */ = {
			isa = PBXTargetDependency;
			target = 01D0DCA52C1C8C870076CB1C /* WireDomain */;
			targetProxy = 01D0DCB22C1C8C880076CB1C /* PBXContainerItemProxy */;
		};
/* End PBXTargetDependency section */

/* Begin XCBuildConfiguration section */
		017F67862C207A3200B6E02D /* Debug */ = {
			isa = XCBuildConfiguration;
			buildSettings = {
				BUILD_LIBRARY_FOR_DISTRIBUTION = NO;
				CODE_SIGN_STYLE = Automatic;
				CURRENT_PROJECT_VERSION = 1;
				DEFINES_MODULE = NO;
				DEVELOPMENT_TEAM = EDF3JCE8BC;
				DYLIB_COMPATIBILITY_VERSION = 1;
				DYLIB_CURRENT_VERSION = 1;
				DYLIB_INSTALL_NAME_BASE = "@rpath";
				ENABLE_MODULE_VERIFIER = YES;
				GENERATE_INFOPLIST_FILE = YES;
				INFOPLIST_KEY_NSHumanReadableCopyright = "";
				INSTALL_PATH = "$(LOCAL_LIBRARY_DIR)/Frameworks";
				IPHONEOS_DEPLOYMENT_TARGET = 15.0;
				LD_RUNPATH_SEARCH_PATHS = (
					"$(inherited)",
					"@executable_path/Frameworks",
					"@loader_path/Frameworks",
				);
				MARKETING_VERSION = 1.0;
				MODULE_VERIFIER_SUPPORTED_LANGUAGES = "objective-c objective-c++";
				MODULE_VERIFIER_SUPPORTED_LANGUAGE_STANDARDS = "gnu17 gnu++20";
				PRODUCT_BUNDLE_IDENTIFIER = com.wire.WireDomainSupport;
				PRODUCT_NAME = "$(TARGET_NAME:c99extidentifier)";
				SKIP_INSTALL = YES;
				SUPPORTED_PLATFORMS = "iphoneos iphonesimulator";
				SUPPORTS_MACCATALYST = NO;
				SUPPORTS_MAC_DESIGNED_FOR_IPHONE_IPAD = NO;
				SUPPORTS_XR_DESIGNED_FOR_IPHONE_IPAD = NO;
				SWIFT_EMIT_LOC_STRINGS = YES;
				SWIFT_INSTALL_OBJC_HEADER = NO;
				SWIFT_VERSION = 5.0;
				TARGETED_DEVICE_FAMILY = "1,2";
			};
			name = Debug;
		};
		017F67872C207A3200B6E02D /* Release */ = {
			isa = XCBuildConfiguration;
			buildSettings = {
				BUILD_LIBRARY_FOR_DISTRIBUTION = NO;
				CODE_SIGN_STYLE = Automatic;
				CURRENT_PROJECT_VERSION = 1;
				DEFINES_MODULE = NO;
				DEVELOPMENT_TEAM = EDF3JCE8BC;
				DYLIB_COMPATIBILITY_VERSION = 1;
				DYLIB_CURRENT_VERSION = 1;
				DYLIB_INSTALL_NAME_BASE = "@rpath";
				ENABLE_MODULE_VERIFIER = YES;
				GENERATE_INFOPLIST_FILE = YES;
				INFOPLIST_KEY_NSHumanReadableCopyright = "";
				INSTALL_PATH = "$(LOCAL_LIBRARY_DIR)/Frameworks";
				IPHONEOS_DEPLOYMENT_TARGET = 15.0;
				LD_RUNPATH_SEARCH_PATHS = (
					"$(inherited)",
					"@executable_path/Frameworks",
					"@loader_path/Frameworks",
				);
				MARKETING_VERSION = 1.0;
				MODULE_VERIFIER_SUPPORTED_LANGUAGES = "objective-c objective-c++";
				MODULE_VERIFIER_SUPPORTED_LANGUAGE_STANDARDS = "gnu17 gnu++20";
				PRODUCT_BUNDLE_IDENTIFIER = com.wire.WireDomainSupport;
				PRODUCT_NAME = "$(TARGET_NAME:c99extidentifier)";
				SKIP_INSTALL = YES;
				SUPPORTED_PLATFORMS = "iphoneos iphonesimulator";
				SUPPORTS_MACCATALYST = NO;
				SUPPORTS_MAC_DESIGNED_FOR_IPHONE_IPAD = NO;
				SUPPORTS_XR_DESIGNED_FOR_IPHONE_IPAD = NO;
				SWIFT_EMIT_LOC_STRINGS = YES;
				SWIFT_INSTALL_OBJC_HEADER = NO;
				SWIFT_VERSION = 5.0;
				TARGETED_DEVICE_FAMILY = "1,2";
			};
			name = Release;
		};
		01D0DCB82C1C8C880076CB1C /* Debug */ = {
			isa = XCBuildConfiguration;
			buildSettings = {
				ALWAYS_SEARCH_USER_PATHS = NO;
				ASSETCATALOG_COMPILER_GENERATE_SWIFT_ASSET_SYMBOL_EXTENSIONS = YES;
				CLANG_ANALYZER_NONNULL = YES;
				CLANG_ANALYZER_NUMBER_OBJECT_CONVERSION = YES_AGGRESSIVE;
				CLANG_CXX_LANGUAGE_STANDARD = "gnu++20";
				CLANG_ENABLE_MODULES = YES;
				CLANG_ENABLE_OBJC_ARC = YES;
				CLANG_ENABLE_OBJC_WEAK = YES;
				CLANG_WARN_BLOCK_CAPTURE_AUTORELEASING = YES;
				CLANG_WARN_BOOL_CONVERSION = YES;
				CLANG_WARN_COMMA = YES;
				CLANG_WARN_CONSTANT_CONVERSION = YES;
				CLANG_WARN_DEPRECATED_OBJC_IMPLEMENTATIONS = YES;
				CLANG_WARN_DIRECT_OBJC_ISA_USAGE = YES_ERROR;
				CLANG_WARN_DOCUMENTATION_COMMENTS = YES;
				CLANG_WARN_EMPTY_BODY = YES;
				CLANG_WARN_ENUM_CONVERSION = YES;
				CLANG_WARN_INFINITE_RECURSION = YES;
				CLANG_WARN_INT_CONVERSION = YES;
				CLANG_WARN_NON_LITERAL_NULL_CONVERSION = YES;
				CLANG_WARN_OBJC_IMPLICIT_RETAIN_SELF = YES;
				CLANG_WARN_OBJC_LITERAL_CONVERSION = YES;
				CLANG_WARN_OBJC_ROOT_CLASS = YES_ERROR;
				CLANG_WARN_QUOTED_INCLUDE_IN_FRAMEWORK_HEADER = YES;
				CLANG_WARN_RANGE_LOOP_ANALYSIS = YES;
				CLANG_WARN_STRICT_PROTOTYPES = YES;
				CLANG_WARN_SUSPICIOUS_MOVE = YES;
				CLANG_WARN_UNGUARDED_AVAILABILITY = YES_AGGRESSIVE;
				CLANG_WARN_UNREACHABLE_CODE = YES;
				CLANG_WARN__DUPLICATE_METHOD_MATCH = YES;
				COPY_PHASE_STRIP = NO;
				CURRENT_PROJECT_VERSION = 1;
				DEBUG_INFORMATION_FORMAT = dwarf;
				ENABLE_STRICT_OBJC_MSGSEND = YES;
				ENABLE_TESTABILITY = YES;
				ENABLE_USER_SCRIPT_SANDBOXING = NO;
				GCC_C_LANGUAGE_STANDARD = gnu17;
				GCC_DYNAMIC_NO_PIC = NO;
				GCC_NO_COMMON_BLOCKS = YES;
				GCC_OPTIMIZATION_LEVEL = 0;
				GCC_PREPROCESSOR_DEFINITIONS = (
					"DEBUG=1",
					"$(inherited)",
				);
				GCC_WARN_64_TO_32_BIT_CONVERSION = YES;
				GCC_WARN_ABOUT_RETURN_TYPE = YES_ERROR;
				GCC_WARN_UNDECLARED_SELECTOR = YES;
				GCC_WARN_UNINITIALIZED_AUTOS = YES_AGGRESSIVE;
				GCC_WARN_UNUSED_FUNCTION = YES;
				GCC_WARN_UNUSED_VARIABLE = YES;
				IPHONEOS_DEPLOYMENT_TARGET = 17.4;
				LOCALIZATION_PREFERS_STRING_CATALOGS = YES;
				MTL_ENABLE_DEBUG_INFO = INCLUDE_SOURCE;
				MTL_FAST_MATH = YES;
				ONLY_ACTIVE_ARCH = YES;
				SDKROOT = iphoneos;
				SWIFT_ACTIVE_COMPILATION_CONDITIONS = "DEBUG $(inherited)";
				SWIFT_OPTIMIZATION_LEVEL = "-Onone";
				VERSIONING_SYSTEM = "apple-generic";
				VERSION_INFO_PREFIX = "";
			};
			name = Debug;
		};
		01D0DCB92C1C8C880076CB1C /* Release */ = {
			isa = XCBuildConfiguration;
			buildSettings = {
				ALWAYS_SEARCH_USER_PATHS = NO;
				ASSETCATALOG_COMPILER_GENERATE_SWIFT_ASSET_SYMBOL_EXTENSIONS = YES;
				CLANG_ANALYZER_NONNULL = YES;
				CLANG_ANALYZER_NUMBER_OBJECT_CONVERSION = YES_AGGRESSIVE;
				CLANG_CXX_LANGUAGE_STANDARD = "gnu++20";
				CLANG_ENABLE_MODULES = YES;
				CLANG_ENABLE_OBJC_ARC = YES;
				CLANG_ENABLE_OBJC_WEAK = YES;
				CLANG_WARN_BLOCK_CAPTURE_AUTORELEASING = YES;
				CLANG_WARN_BOOL_CONVERSION = YES;
				CLANG_WARN_COMMA = YES;
				CLANG_WARN_CONSTANT_CONVERSION = YES;
				CLANG_WARN_DEPRECATED_OBJC_IMPLEMENTATIONS = YES;
				CLANG_WARN_DIRECT_OBJC_ISA_USAGE = YES_ERROR;
				CLANG_WARN_DOCUMENTATION_COMMENTS = YES;
				CLANG_WARN_EMPTY_BODY = YES;
				CLANG_WARN_ENUM_CONVERSION = YES;
				CLANG_WARN_INFINITE_RECURSION = YES;
				CLANG_WARN_INT_CONVERSION = YES;
				CLANG_WARN_NON_LITERAL_NULL_CONVERSION = YES;
				CLANG_WARN_OBJC_IMPLICIT_RETAIN_SELF = YES;
				CLANG_WARN_OBJC_LITERAL_CONVERSION = YES;
				CLANG_WARN_OBJC_ROOT_CLASS = YES_ERROR;
				CLANG_WARN_QUOTED_INCLUDE_IN_FRAMEWORK_HEADER = YES;
				CLANG_WARN_RANGE_LOOP_ANALYSIS = YES;
				CLANG_WARN_STRICT_PROTOTYPES = YES;
				CLANG_WARN_SUSPICIOUS_MOVE = YES;
				CLANG_WARN_UNGUARDED_AVAILABILITY = YES_AGGRESSIVE;
				CLANG_WARN_UNREACHABLE_CODE = YES;
				CLANG_WARN__DUPLICATE_METHOD_MATCH = YES;
				COPY_PHASE_STRIP = NO;
				CURRENT_PROJECT_VERSION = 1;
				DEBUG_INFORMATION_FORMAT = "dwarf-with-dsym";
				ENABLE_NS_ASSERTIONS = NO;
				ENABLE_STRICT_OBJC_MSGSEND = YES;
				ENABLE_USER_SCRIPT_SANDBOXING = NO;
				GCC_C_LANGUAGE_STANDARD = gnu17;
				GCC_NO_COMMON_BLOCKS = YES;
				GCC_WARN_64_TO_32_BIT_CONVERSION = YES;
				GCC_WARN_ABOUT_RETURN_TYPE = YES_ERROR;
				GCC_WARN_UNDECLARED_SELECTOR = YES;
				GCC_WARN_UNINITIALIZED_AUTOS = YES_AGGRESSIVE;
				GCC_WARN_UNUSED_FUNCTION = YES;
				GCC_WARN_UNUSED_VARIABLE = YES;
				IPHONEOS_DEPLOYMENT_TARGET = 17.4;
				LOCALIZATION_PREFERS_STRING_CATALOGS = YES;
				MTL_ENABLE_DEBUG_INFO = NO;
				MTL_FAST_MATH = YES;
				SDKROOT = iphoneos;
				SWIFT_COMPILATION_MODE = wholemodule;
				VALIDATE_PRODUCT = YES;
				VERSIONING_SYSTEM = "apple-generic";
				VERSION_INFO_PREFIX = "";
			};
			name = Release;
		};
		01D0DCBB2C1C8C880076CB1C /* Debug */ = {
			isa = XCBuildConfiguration;
			buildSettings = {
				BUILD_LIBRARY_FOR_DISTRIBUTION = NO;
				CODE_SIGN_STYLE = Manual;
				CURRENT_PROJECT_VERSION = 1;
				DEFINES_MODULE = NO;
				DEVELOPMENT_TEAM = "";
				DYLIB_COMPATIBILITY_VERSION = 1;
				DYLIB_CURRENT_VERSION = 1;
				DYLIB_INSTALL_NAME_BASE = "@rpath";
				ENABLE_MODULE_VERIFIER = YES;
				GENERATE_INFOPLIST_FILE = YES;
				INFOPLIST_KEY_NSHumanReadableCopyright = "";
				INSTALL_PATH = "$(LOCAL_LIBRARY_DIR)/Frameworks";
				IPHONEOS_DEPLOYMENT_TARGET = 15.0;
				LD_RUNPATH_SEARCH_PATHS = (
					"$(inherited)",
					"@executable_path/Frameworks",
					"@loader_path/Frameworks",
				);
				MARKETING_VERSION = 1.0;
				MODULE_VERIFIER_SUPPORTED_LANGUAGES = "objective-c objective-c++";
				MODULE_VERIFIER_SUPPORTED_LANGUAGE_STANDARDS = "gnu17 gnu++20";
				PRODUCT_BUNDLE_IDENTIFIER = com.wire.WireDomain;
				PRODUCT_NAME = "$(TARGET_NAME:c99extidentifier)";
				PROVISIONING_PROFILE_SPECIFIER = "";
				SKIP_INSTALL = YES;
				SUPPORTED_PLATFORMS = "iphoneos iphonesimulator";
				SUPPORTS_MACCATALYST = NO;
				SUPPORTS_MAC_DESIGNED_FOR_IPHONE_IPAD = NO;
				SUPPORTS_XR_DESIGNED_FOR_IPHONE_IPAD = NO;
				SWIFT_EMIT_LOC_STRINGS = YES;
				SWIFT_INSTALL_OBJC_HEADER = NO;
				SWIFT_VERSION = 5.0;
				TARGETED_DEVICE_FAMILY = "1,2";
			};
			name = Debug;
		};
		01D0DCBC2C1C8C880076CB1C /* Release */ = {
			isa = XCBuildConfiguration;
			buildSettings = {
				BUILD_LIBRARY_FOR_DISTRIBUTION = NO;
				CODE_SIGN_STYLE = Manual;
				CURRENT_PROJECT_VERSION = 1;
				DEFINES_MODULE = NO;
				DEVELOPMENT_TEAM = "";
				DYLIB_COMPATIBILITY_VERSION = 1;
				DYLIB_CURRENT_VERSION = 1;
				DYLIB_INSTALL_NAME_BASE = "@rpath";
				ENABLE_MODULE_VERIFIER = YES;
				GENERATE_INFOPLIST_FILE = YES;
				INFOPLIST_KEY_NSHumanReadableCopyright = "";
				INSTALL_PATH = "$(LOCAL_LIBRARY_DIR)/Frameworks";
				IPHONEOS_DEPLOYMENT_TARGET = 15.0;
				LD_RUNPATH_SEARCH_PATHS = (
					"$(inherited)",
					"@executable_path/Frameworks",
					"@loader_path/Frameworks",
				);
				MARKETING_VERSION = 1.0;
				MODULE_VERIFIER_SUPPORTED_LANGUAGES = "objective-c objective-c++";
				MODULE_VERIFIER_SUPPORTED_LANGUAGE_STANDARDS = "gnu17 gnu++20";
				PRODUCT_BUNDLE_IDENTIFIER = com.wire.WireDomain;
				PRODUCT_NAME = "$(TARGET_NAME:c99extidentifier)";
				PROVISIONING_PROFILE_SPECIFIER = "";
				SKIP_INSTALL = YES;
				SUPPORTED_PLATFORMS = "iphoneos iphonesimulator";
				SUPPORTS_MACCATALYST = NO;
				SUPPORTS_MAC_DESIGNED_FOR_IPHONE_IPAD = NO;
				SUPPORTS_XR_DESIGNED_FOR_IPHONE_IPAD = NO;
				SWIFT_EMIT_LOC_STRINGS = YES;
				SWIFT_INSTALL_OBJC_HEADER = NO;
				SWIFT_VERSION = 5.0;
				TARGETED_DEVICE_FAMILY = "1,2";
			};
			name = Release;
		};
		01D0DCBE2C1C8C880076CB1C /* Debug */ = {
			isa = XCBuildConfiguration;
			buildSettings = {
				ALWAYS_EMBED_SWIFT_STANDARD_LIBRARIES = YES;
				CODE_SIGN_STYLE = Automatic;
				CURRENT_PROJECT_VERSION = 1;
				DEVELOPMENT_TEAM = EDF3JCE8BC;
				GENERATE_INFOPLIST_FILE = YES;
				IPHONEOS_DEPLOYMENT_TARGET = 15.0;
				MARKETING_VERSION = 1.0;
				PRODUCT_BUNDLE_IDENTIFIER = com.wire.WireDomainTests;
				PRODUCT_NAME = "$(TARGET_NAME)";
				SUPPORTED_PLATFORMS = "iphoneos iphonesimulator";
				SUPPORTS_MACCATALYST = NO;
				SUPPORTS_MAC_DESIGNED_FOR_IPHONE_IPAD = NO;
				SUPPORTS_XR_DESIGNED_FOR_IPHONE_IPAD = NO;
				SWIFT_EMIT_LOC_STRINGS = NO;
				SWIFT_VERSION = 5.0;
				TARGETED_DEVICE_FAMILY = "1,2";
			};
			name = Debug;
		};
		01D0DCBF2C1C8C880076CB1C /* Release */ = {
			isa = XCBuildConfiguration;
			buildSettings = {
				ALWAYS_EMBED_SWIFT_STANDARD_LIBRARIES = YES;
				CODE_SIGN_STYLE = Automatic;
				CURRENT_PROJECT_VERSION = 1;
				DEVELOPMENT_TEAM = EDF3JCE8BC;
				GENERATE_INFOPLIST_FILE = YES;
				IPHONEOS_DEPLOYMENT_TARGET = 15.0;
				MARKETING_VERSION = 1.0;
				PRODUCT_BUNDLE_IDENTIFIER = com.wire.WireDomainTests;
				PRODUCT_NAME = "$(TARGET_NAME)";
				SUPPORTED_PLATFORMS = "iphoneos iphonesimulator";
				SUPPORTS_MACCATALYST = NO;
				SUPPORTS_MAC_DESIGNED_FOR_IPHONE_IPAD = NO;
				SUPPORTS_XR_DESIGNED_FOR_IPHONE_IPAD = NO;
				SWIFT_EMIT_LOC_STRINGS = NO;
				SWIFT_VERSION = 5.0;
				TARGETED_DEVICE_FAMILY = "1,2";
			};
			name = Release;
		};
/* End XCBuildConfiguration section */

/* Begin XCConfigurationList section */
		017F67882C207A3200B6E02D /* Build configuration list for PBXNativeTarget "WireDomainSupport" */ = {
			isa = XCConfigurationList;
			buildConfigurations = (
				017F67862C207A3200B6E02D /* Debug */,
				017F67872C207A3200B6E02D /* Release */,
			);
			defaultConfigurationIsVisible = 0;
			defaultConfigurationName = Release;
		};
		01D0DCA02C1C8C870076CB1C /* Build configuration list for PBXProject "WireDomain" */ = {
			isa = XCConfigurationList;
			buildConfigurations = (
				01D0DCB82C1C8C880076CB1C /* Debug */,
				01D0DCB92C1C8C880076CB1C /* Release */,
			);
			defaultConfigurationIsVisible = 0;
			defaultConfigurationName = Release;
		};
		01D0DCBA2C1C8C880076CB1C /* Build configuration list for PBXNativeTarget "WireDomain" */ = {
			isa = XCConfigurationList;
			buildConfigurations = (
				01D0DCBB2C1C8C880076CB1C /* Debug */,
				01D0DCBC2C1C8C880076CB1C /* Release */,
			);
			defaultConfigurationIsVisible = 0;
			defaultConfigurationName = Release;
		};
		01D0DCBD2C1C8C880076CB1C /* Build configuration list for PBXNativeTarget "WireDomainTests" */ = {
			isa = XCConfigurationList;
			buildConfigurations = (
				01D0DCBE2C1C8C880076CB1C /* Debug */,
				01D0DCBF2C1C8C880076CB1C /* Release */,
			);
			defaultConfigurationIsVisible = 0;
			defaultConfigurationName = Release;
		};
/* End XCConfigurationList section */

/* Begin XCLocalSwiftPackageReference section */
		01D0DCFF2C1C90E90076CB1C /* XCLocalSwiftPackageReference "../WireAPI" */ = {
			isa = XCLocalSwiftPackageReference;
			relativePath = ../WireAPI;
		};
/* End XCLocalSwiftPackageReference section */

/* Begin XCSwiftPackageProductDependency section */
		01D0DD002C1C90E90076CB1C /* WireAPI */ = {
			isa = XCSwiftPackageProductDependency;
			productName = WireAPI;
		};
		01D0DD022C1C90E90076CB1C /* WireAPISupport */ = {
			isa = XCSwiftPackageProductDependency;
			productName = WireAPISupport;
		};
		EE57A7042C2997090096F242 /* WireAPI */ = {
			isa = XCSwiftPackageProductDependency;
			productName = WireAPI;
		};
/* End XCSwiftPackageProductDependency section */
	};
	rootObject = 01D0DC9D2C1C8C870076CB1C /* Project object */;
}<|MERGE_RESOLUTION|>--- conflicted
+++ resolved
@@ -24,9 +24,14 @@
 		01D0DCC62C1C8CD90076CB1C /* WireTransport.framework in Frameworks */ = {isa = PBXBuildFile; fileRef = 01D0DCC52C1C8CD90076CB1C /* WireTransport.framework */; };
 		01D0DD012C1C90E90076CB1C /* WireAPI in Frameworks */ = {isa = PBXBuildFile; productRef = 01D0DD002C1C90E90076CB1C /* WireAPI */; };
 		01D0DD032C1C90E90076CB1C /* WireAPISupport in Frameworks */ = {isa = PBXBuildFile; productRef = 01D0DD022C1C90E90076CB1C /* WireAPISupport */; };
-<<<<<<< HEAD
 		EE0E117E2C2C4080004BBD29 /* TestError.swift in Sources */ = {isa = PBXBuildFile; fileRef = EE0E117D2C2C4080004BBD29 /* TestError.swift */; };
 		EE0E11802C2C40D1004BBD29 /* UpdateEventsRepositoryError.swift in Sources */ = {isa = PBXBuildFile; fileRef = EE0E117F2C2C40D1004BBD29 /* UpdateEventsRepositoryError.swift */; };
+		EE368CCE2C2DAA87009DBAB0 /* ConversationEventProcessor.swift in Sources */ = {isa = PBXBuildFile; fileRef = EE368CC72C2DAA87009DBAB0 /* ConversationEventProcessor.swift */; };
+		EE368CCF2C2DAA87009DBAB0 /* FeatureConfigEventProcessor.swift in Sources */ = {isa = PBXBuildFile; fileRef = EE368CC82C2DAA87009DBAB0 /* FeatureConfigEventProcessor.swift */; };
+		EE368CD02C2DAA87009DBAB0 /* FederationEventProcessor.swift in Sources */ = {isa = PBXBuildFile; fileRef = EE368CC92C2DAA87009DBAB0 /* FederationEventProcessor.swift */; };
+		EE368CD12C2DAA87009DBAB0 /* TeamEventProcessor.swift in Sources */ = {isa = PBXBuildFile; fileRef = EE368CCA2C2DAA87009DBAB0 /* TeamEventProcessor.swift */; };
+		EE368CD22C2DAA87009DBAB0 /* UpdateEventProcessor.swift in Sources */ = {isa = PBXBuildFile; fileRef = EE368CCB2C2DAA87009DBAB0 /* UpdateEventProcessor.swift */; };
+		EE368CD32C2DAA87009DBAB0 /* UserEventProcessor.swift in Sources */ = {isa = PBXBuildFile; fileRef = EE368CCC2C2DAA87009DBAB0 /* UserEventProcessor.swift */; };
 		EE3F97542C2ADC4C00668DF1 /* ProteusMessageDecryptorTests.swift in Sources */ = {isa = PBXBuildFile; fileRef = EE3F97532C2ADC4C00668DF1 /* ProteusMessageDecryptorTests.swift */; };
 		EE57A6FB2C298EC90096F242 /* UpdateEventsRepository.swift in Sources */ = {isa = PBXBuildFile; fileRef = EE57A6FA2C298EC90096F242 /* UpdateEventsRepository.swift */; };
 		EE57A6FE2C298F380096F242 /* UpdateEventDecryptor.swift in Sources */ = {isa = PBXBuildFile; fileRef = EE57A6FD2C298F380096F242 /* UpdateEventDecryptor.swift */; };
@@ -35,14 +40,6 @@
 		EE57A7052C2997090096F242 /* WireAPI in Frameworks */ = {isa = PBXBuildFile; productRef = EE57A7042C2997090096F242 /* WireAPI */; };
 		EE57A7082C2A8B740096F242 /* ProteusMessageDecryptorError.swift in Sources */ = {isa = PBXBuildFile; fileRef = EE57A7062C2A86880096F242 /* ProteusMessageDecryptorError.swift */; };
 		EE57A70B2C2A8BAA0096F242 /* UpdateEventDecryptorTests.swift in Sources */ = {isa = PBXBuildFile; fileRef = EE57A70A2C2A8BAA0096F242 /* UpdateEventDecryptorTests.swift */; };
-=======
-		EE0E11982C2D6899004BBD29 /* ConversationEventProcessor.swift in Sources */ = {isa = PBXBuildFile; fileRef = EE0E11912C2D6899004BBD29 /* ConversationEventProcessor.swift */; };
-		EE0E11992C2D6899004BBD29 /* FeatureConfigEventProcessor.swift in Sources */ = {isa = PBXBuildFile; fileRef = EE0E11922C2D6899004BBD29 /* FeatureConfigEventProcessor.swift */; };
-		EE0E119A2C2D6899004BBD29 /* FederationEventProcessor.swift in Sources */ = {isa = PBXBuildFile; fileRef = EE0E11932C2D6899004BBD29 /* FederationEventProcessor.swift */; };
-		EE0E119B2C2D6899004BBD29 /* TeamEventProcessor.swift in Sources */ = {isa = PBXBuildFile; fileRef = EE0E11942C2D6899004BBD29 /* TeamEventProcessor.swift */; };
-		EE0E119C2C2D6899004BBD29 /* UpdateEventProcessor.swift in Sources */ = {isa = PBXBuildFile; fileRef = EE0E11952C2D6899004BBD29 /* UpdateEventProcessor.swift */; };
-		EE0E119D2C2D6899004BBD29 /* UserEventProcessor.swift in Sources */ = {isa = PBXBuildFile; fileRef = EE0E11962C2D6899004BBD29 /* UserEventProcessor.swift */; };
->>>>>>> 861f8434
 /* End PBXBuildFile section */
 
 /* Begin PBXContainerItemProxy section */
@@ -81,9 +78,14 @@
 		01D0DCC52C1C8CD90076CB1C /* WireTransport.framework */ = {isa = PBXFileReference; explicitFileType = wrapper.framework; path = WireTransport.framework; sourceTree = BUILT_PRODUCTS_DIR; };
 		01D0DCE92C1C8EA10076CB1C /* WireDomain.docc */ = {isa = PBXFileReference; lastKnownFileType = folder.documentationcatalog; path = WireDomain.docc; sourceTree = "<group>"; };
 		01D0DCFC2C1C8F9B0076CB1C /* WireDomain.xctestplan */ = {isa = PBXFileReference; lastKnownFileType = text; path = WireDomain.xctestplan; sourceTree = "<group>"; };
-<<<<<<< HEAD
 		EE0E117D2C2C4080004BBD29 /* TestError.swift */ = {isa = PBXFileReference; lastKnownFileType = sourcecode.swift; path = TestError.swift; sourceTree = "<group>"; };
 		EE0E117F2C2C40D1004BBD29 /* UpdateEventsRepositoryError.swift */ = {isa = PBXFileReference; lastKnownFileType = sourcecode.swift; path = UpdateEventsRepositoryError.swift; sourceTree = "<group>"; };
+		EE368CC72C2DAA87009DBAB0 /* ConversationEventProcessor.swift */ = {isa = PBXFileReference; fileEncoding = 4; lastKnownFileType = sourcecode.swift; path = ConversationEventProcessor.swift; sourceTree = "<group>"; };
+		EE368CC82C2DAA87009DBAB0 /* FeatureConfigEventProcessor.swift */ = {isa = PBXFileReference; fileEncoding = 4; lastKnownFileType = sourcecode.swift; path = FeatureConfigEventProcessor.swift; sourceTree = "<group>"; };
+		EE368CC92C2DAA87009DBAB0 /* FederationEventProcessor.swift */ = {isa = PBXFileReference; fileEncoding = 4; lastKnownFileType = sourcecode.swift; path = FederationEventProcessor.swift; sourceTree = "<group>"; };
+		EE368CCA2C2DAA87009DBAB0 /* TeamEventProcessor.swift */ = {isa = PBXFileReference; fileEncoding = 4; lastKnownFileType = sourcecode.swift; path = TeamEventProcessor.swift; sourceTree = "<group>"; };
+		EE368CCB2C2DAA87009DBAB0 /* UpdateEventProcessor.swift */ = {isa = PBXFileReference; fileEncoding = 4; lastKnownFileType = sourcecode.swift; path = UpdateEventProcessor.swift; sourceTree = "<group>"; };
+		EE368CCC2C2DAA87009DBAB0 /* UserEventProcessor.swift */ = {isa = PBXFileReference; fileEncoding = 4; lastKnownFileType = sourcecode.swift; path = UserEventProcessor.swift; sourceTree = "<group>"; };
 		EE3F97532C2ADC4C00668DF1 /* ProteusMessageDecryptorTests.swift */ = {isa = PBXFileReference; lastKnownFileType = sourcecode.swift; path = ProteusMessageDecryptorTests.swift; sourceTree = "<group>"; };
 		EE57A6FA2C298EC90096F242 /* UpdateEventsRepository.swift */ = {isa = PBXFileReference; lastKnownFileType = sourcecode.swift; path = UpdateEventsRepository.swift; sourceTree = "<group>"; };
 		EE57A6FD2C298F380096F242 /* UpdateEventDecryptor.swift */ = {isa = PBXFileReference; lastKnownFileType = sourcecode.swift; path = UpdateEventDecryptor.swift; sourceTree = "<group>"; };
@@ -91,14 +93,6 @@
 		EE57A7022C2994420096F242 /* UpdateEventsRepositoryTests.swift */ = {isa = PBXFileReference; lastKnownFileType = sourcecode.swift; path = UpdateEventsRepositoryTests.swift; sourceTree = "<group>"; };
 		EE57A7062C2A86880096F242 /* ProteusMessageDecryptorError.swift */ = {isa = PBXFileReference; lastKnownFileType = sourcecode.swift; path = ProteusMessageDecryptorError.swift; sourceTree = "<group>"; };
 		EE57A70A2C2A8BAA0096F242 /* UpdateEventDecryptorTests.swift */ = {isa = PBXFileReference; lastKnownFileType = sourcecode.swift; path = UpdateEventDecryptorTests.swift; sourceTree = "<group>"; };
-=======
-		EE0E11912C2D6899004BBD29 /* ConversationEventProcessor.swift */ = {isa = PBXFileReference; fileEncoding = 4; lastKnownFileType = sourcecode.swift; path = ConversationEventProcessor.swift; sourceTree = "<group>"; };
-		EE0E11922C2D6899004BBD29 /* FeatureConfigEventProcessor.swift */ = {isa = PBXFileReference; fileEncoding = 4; lastKnownFileType = sourcecode.swift; path = FeatureConfigEventProcessor.swift; sourceTree = "<group>"; };
-		EE0E11932C2D6899004BBD29 /* FederationEventProcessor.swift */ = {isa = PBXFileReference; fileEncoding = 4; lastKnownFileType = sourcecode.swift; path = FederationEventProcessor.swift; sourceTree = "<group>"; };
-		EE0E11942C2D6899004BBD29 /* TeamEventProcessor.swift */ = {isa = PBXFileReference; fileEncoding = 4; lastKnownFileType = sourcecode.swift; path = TeamEventProcessor.swift; sourceTree = "<group>"; };
-		EE0E11952C2D6899004BBD29 /* UpdateEventProcessor.swift */ = {isa = PBXFileReference; fileEncoding = 4; lastKnownFileType = sourcecode.swift; path = UpdateEventProcessor.swift; sourceTree = "<group>"; };
-		EE0E11962C2D6899004BBD29 /* UserEventProcessor.swift */ = {isa = PBXFileReference; fileEncoding = 4; lastKnownFileType = sourcecode.swift; path = UserEventProcessor.swift; sourceTree = "<group>"; };
->>>>>>> 861f8434
 /* End PBXFileReference section */
 
 /* Begin PBXFrameworksBuildPhase section */
@@ -172,11 +166,8 @@
 		017F67A32C20802300B6E02D /* WireDomain */ = {
 			isa = PBXGroup;
 			children = (
-<<<<<<< HEAD
 				EE57A6FC2C298F280096F242 /* Event Decryption */,
-=======
-				EE0E11972C2D6899004BBD29 /* Event Processing */,
->>>>>>> 861f8434
+				EE368CCD2C2DAA87009DBAB0 /* Event Processing */,
 				017F67A22C20802300B6E02D /* Repositories */,
 			);
 			path = WireDomain;
@@ -257,13 +248,25 @@
 			path = Tests;
 			sourceTree = "<group>";
 		};
-<<<<<<< HEAD
 		EE0E117C2C2C4076004BBD29 /* Helpers */ = {
 			isa = PBXGroup;
 			children = (
 				EE0E117D2C2C4080004BBD29 /* TestError.swift */,
 			);
 			path = Helpers;
+			sourceTree = "<group>";
+		};
+		EE368CCD2C2DAA87009DBAB0 /* Event Processing */ = {
+			isa = PBXGroup;
+			children = (
+				EE368CC72C2DAA87009DBAB0 /* ConversationEventProcessor.swift */,
+				EE368CC82C2DAA87009DBAB0 /* FeatureConfigEventProcessor.swift */,
+				EE368CC92C2DAA87009DBAB0 /* FederationEventProcessor.swift */,
+				EE368CCA2C2DAA87009DBAB0 /* TeamEventProcessor.swift */,
+				EE368CCB2C2DAA87009DBAB0 /* UpdateEventProcessor.swift */,
+				EE368CCC2C2DAA87009DBAB0 /* UserEventProcessor.swift */,
+			);
+			path = "Event Processing";
 			sourceTree = "<group>";
 		};
 		EE57A6FC2C298F280096F242 /* Event Decryption */ = {
@@ -283,19 +286,6 @@
 				EE3F97532C2ADC4C00668DF1 /* ProteusMessageDecryptorTests.swift */,
 			);
 			path = "Event Decryption";
-=======
-		EE0E11972C2D6899004BBD29 /* Event Processing */ = {
-			isa = PBXGroup;
-			children = (
-				EE0E11912C2D6899004BBD29 /* ConversationEventProcessor.swift */,
-				EE0E11922C2D6899004BBD29 /* FeatureConfigEventProcessor.swift */,
-				EE0E11932C2D6899004BBD29 /* FederationEventProcessor.swift */,
-				EE0E11942C2D6899004BBD29 /* TeamEventProcessor.swift */,
-				EE0E11952C2D6899004BBD29 /* UpdateEventProcessor.swift */,
-				EE0E11962C2D6899004BBD29 /* UserEventProcessor.swift */,
-			);
-			path = "Event Processing";
->>>>>>> 861f8434
 			sourceTree = "<group>";
 		};
 /* End PBXGroup section */
@@ -486,13 +476,9 @@
 			isa = PBXSourcesBuildPhase;
 			buildActionMask = 2147483647;
 			files = (
-<<<<<<< HEAD
 				EE57A7002C298F630096F242 /* ProteusMessageDecryptor.swift in Sources */,
-=======
-				EE0E11992C2D6899004BBD29 /* FeatureConfigEventProcessor.swift in Sources */,
-				EE0E119A2C2D6899004BBD29 /* FederationEventProcessor.swift in Sources */,
-				EE0E119B2C2D6899004BBD29 /* TeamEventProcessor.swift in Sources */,
->>>>>>> 861f8434
+				EE368CD02C2DAA87009DBAB0 /* FederationEventProcessor.swift in Sources */,
+				EE368CCE2C2DAA87009DBAB0 /* ConversationEventProcessor.swift in Sources */,
 				017F67AA2C20802C00B6E02D /* TeamRepositoryError.swift in Sources */,
 				0163EE812C20D71C00B37260 /* WireDomain.docc in Sources */,
 				017F67AB2C20802C00B6E02D /* ConnectionsRepositiory.swift in Sources */,
@@ -501,15 +487,13 @@
 				EE0E11802C2C40D1004BBD29 /* UpdateEventsRepositoryError.swift in Sources */,
 				017F67AC2C20802C00B6E02D /* TeamRepository.swift in Sources */,
 				017F67AD2C20802C00B6E02D /* ConnectionsRepositoryError.swift in Sources */,
-				EE0E119D2C2D6899004BBD29 /* UserEventProcessor.swift in Sources */,
-				EE0E119C2C2D6899004BBD29 /* UpdateEventProcessor.swift in Sources */,
+				EE368CCF2C2DAA87009DBAB0 /* FeatureConfigEventProcessor.swift in Sources */,
+				EE368CD12C2DAA87009DBAB0 /* TeamEventProcessor.swift in Sources */,
 				017F67AE2C20802C00B6E02D /* UserRepository.swift in Sources */,
-<<<<<<< HEAD
+				EE368CD32C2DAA87009DBAB0 /* UserEventProcessor.swift in Sources */,
 				EE57A6FE2C298F380096F242 /* UpdateEventDecryptor.swift in Sources */,
+				EE368CD22C2DAA87009DBAB0 /* UpdateEventProcessor.swift in Sources */,
 				EE57A6FB2C298EC90096F242 /* UpdateEventsRepository.swift in Sources */,
-=======
-				EE0E11982C2D6899004BBD29 /* ConversationEventProcessor.swift in Sources */,
->>>>>>> 861f8434
 			);
 			runOnlyForDeploymentPostprocessing = 0;
 		};
