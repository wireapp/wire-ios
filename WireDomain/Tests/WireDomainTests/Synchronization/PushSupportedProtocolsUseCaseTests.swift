--- conflicted
+++ resolved
@@ -56,11 +56,8 @@
                 context: context,
                 usersAPI: MockUsersAPI(),
                 selfUserAPI: mockSelfUserAPI,
-<<<<<<< HEAD
-                conversationLabelsRepository: MockConversationLabelsRepositoryProtocol()
-=======
+                conversationLabelsRepository: MockConversationLabelsRepositoryProtocol(),
                 conversationRepository: MockConversationRepositoryProtocol()
->>>>>>> 165e75b3
             )
         )
     }
