--- conflicted
+++ resolved
@@ -268,26 +268,13 @@
         XCTAssertEqual(selfUsersAPI.pushSupportedProtocols_Invocations, [expectedProtocols])
     }
 
-<<<<<<< HEAD
-    func testDeleteUserProperty_It_Updates_Read_Receipts_Flags() async {
-        // Given
-
-        await context.perform { [self] in
-            let selfUser = modelHelper.createSelfUser(
-=======
     func testDeleteUserAccountForSelfUser() async throws {
         let selfUser = await context.perform { [self] in
             modelHelper.createSelfUser(
->>>>>>> 91cf389f
                 id: Scaffolding.userID,
                 domain: nil,
                 in: context
             )
-<<<<<<< HEAD
-
-            selfUser.readReceiptsEnabled = true
-            selfUser.readReceiptsEnabledChangedRemotely = false
-=======
         }
 
         let expectation = XCTestExpectation()
@@ -302,25 +289,10 @@
             XCTAssertNotNil(notification.userInfo?[notificationName] as? AccountDeletedNotification)
 
             expectation.fulfill()
->>>>>>> 91cf389f
-        }
-
-        // When
-
-<<<<<<< HEAD
-        await sut.deleteUserProperty(
-            withKey: Scaffolding.userPropertyKey
-        )
-
-        // Then
-
-        await context.perform { [self] in
-            let selfUser = sut.fetchSelfUser()
-
-            XCTAssertEqual(selfUser.readReceiptsEnabled, false)
-            XCTAssertEqual(selfUser.readReceiptsEnabledChangedRemotely, true)
-        }
-=======
+        }
+
+        // When
+
         await sut.deleteUserAccount(for: selfUser, at: .now)
 
         // Then
@@ -350,15 +322,37 @@
 
         XCTAssertEqual(user.isAccountDeleted, true)
         XCTAssertEqual(conversationsRepository.removeFromConversationsUserRemovalDate_Invocations.count, 1)
->>>>>>> 91cf389f
     }
 
     private enum Scaffolding {
         static let userID = UUID()
-<<<<<<< HEAD
         static let userPropertyKey = UserProperty.Key.wireReceiptMode
-=======
->>>>>>> 91cf389f
+        static let userClientID = UUID().uuidString
+        static let lastPrekeyId = 65_535
+        static let base64encodedString = "pQABAQoCoQBYIPEFMBhOtG0dl6gZrh3kgopEK4i62t9sqyqCBckq3IJgA6EAoQBYIC9gPmCdKyqwj9RiAaeSsUI7zPKDZS+CjoN+sfihk/5VBPY="
+
+        nonisolated(unsafe) static let remoteUserClient = WireAPI.UserClient(
+            id: userClientID,
+            type: .permanent,
+            activationDate: .now,
+            label: "test",
+            model: "test",
+            deviceClass: .phone,
+            capabilities: []
+        )
+
+        nonisolated(unsafe) static let legalHoldRequest = LegalHoldRequest(
+            target: userID,
+            requester: nil,
+            clientIdentifier: userClientID,
+            lastPrekey: .init(
+                id: lastPrekeyId,
+                key: Data(base64Encoded: base64encodedString)!
+            )
+        )
+
+        nonisolated(unsafe) static let user1 = User(
+        static let userID = UUID()
         static let userClientID = UUID().uuidString
         static let lastPrekeyId = 65_535
         static let base64encodedString = "pQABAQoCoQBYIPEFMBhOtG0dl6gZrh3kgopEK4i62t9sqyqCBckq3IJgA6EAoQBYIC9gPmCdKyqwj9RiAaeSsUI7zPKDZS+CjoN+sfihk/5VBPY="
