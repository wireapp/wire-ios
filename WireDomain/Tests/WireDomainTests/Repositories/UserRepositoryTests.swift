--- conflicted
+++ resolved
@@ -142,7 +142,6 @@
         }
     }
 
-<<<<<<< HEAD
     func testFetchOrCreateUserClient() async throws {
         // Given
 
@@ -248,7 +247,8 @@
 
             XCTAssertEqual(selfUser.legalHoldStatus, .pending(Scaffolding.legalHoldRequest))
         }
-=======
+    }
+
     func testPushSelfSupportedProtocols() async throws {
         // Given
         selfUsersAPI.pushSupportedProtocols_MockMethod = { _ in () }
@@ -261,7 +261,6 @@
         let expectedProtocols = Set([WireAPI.MessageProtocol.proteus])
 
         XCTAssertEqual(selfUsersAPI.pushSupportedProtocols_Invocations, [expectedProtocols])
->>>>>>> 1374aaba
     }
 
     private enum Scaffolding {
