//
// Wire
// Copyright (C) 2024 Wire Swiss GmbH
//
// This program is free software: you can redistribute it and/or modify
// it under the terms of the GNU General Public License as published by
// the Free Software Foundation, either version 3 of the License, or
// (at your option) any later version.
//
// This program is distributed in the hope that it will be useful,
// but WITHOUT ANY WARRANTY; without even the implied warranty of
// MERCHANTABILITY or FITNESS FOR A PARTICULAR PURPOSE. See the
// GNU General Public License for more details.
//
// You should have received a copy of the GNU General Public License
// along with this program. If not, see http://www.gnu.org/licenses/.
//

@testable import WireAPI
import WireAPISupport
import WireDataModel
import WireDataModelSupport
@testable import WireDomain
import WireDomainSupport
import XCTest

final class ConversationRepositoryTests: XCTestCase {

    private var sut: ConversationRepository!
    private var conversationsAPI: MockConversationsAPI!
    private var conversationsLocalStore: ConversationLocalStoreProtocol!
    private let backendInfo: ConversationRepository.BackendInfo = .init(
        domain: "example.com",
        isFederationEnabled: false
    )
    private var userRepository: MockUserRepositoryProtocol!
    private var teamRepository: MockTeamRepositoryProtocol!
    private var mlsService: MockMLSServiceInterface!
    private var mlsProvider: MLSProvider!
    private var stack: CoreDataStack!
    private var coreDataStackHelper: CoreDataStackHelper!
    private var modelHelper: ModelHelper!

    private var context: NSManagedObjectContext {
        stack.syncContext
    }

    override func setUp() async throws {
        try await super.setUp()
        mlsService = MockMLSServiceInterface()
        mlsProvider = MLSProvider(service: mlsService, isMLSEnabled: true)
        userRepository = MockUserRepositoryProtocol()
        teamRepository = MockTeamRepositoryProtocol()
        coreDataStackHelper = CoreDataStackHelper()
        modelHelper = ModelHelper()
        stack = try await coreDataStackHelper.createStack()
        conversationsLocalStore = ConversationLocalStore(
            context: context,
            mlsService: MockMLSServiceInterface()
        )
        conversationsAPI = MockConversationsAPI()

        sut = ConversationRepository(
            conversationsAPI: conversationsAPI,
            conversationsLocalStore: conversationsLocalStore,
            userRepository: userRepository,
            teamRepository: teamRepository,
            backendInfo: backendInfo,
            mlsProvider: mlsProvider
        )
    }

    override func tearDown() async throws {
        try await super.tearDown()
        userRepository = nil
        teamRepository = nil
        mlsProvider = nil
        mlsService = nil
        conversationsLocalStore = nil
        stack = nil
        conversationsAPI = nil
        sut = nil
        try coreDataStackHelper.cleanupDirectory()
        coreDataStackHelper = nil
        modelHelper = nil
    }

    // MARK: - Tests

    func testPullConversations_Found_And_Failed_Conversations_Are_Stored_Locally() async throws {
        // Given
        let uuids = Scaffolding.conversationList.found.compactMap(\.id) + Scaffolding.conversationList.failed.map(\.uuid)

        await context.perform { [context] in
            // There are no conversations in the database.

            let conversations = ZMConversation.fetchObjects(
                withRemoteIdentifiers: Set(uuids),
                in: context
            ) as! Set<ZMConversation>

            XCTAssertEqual(conversations.count, 0)
        }

        // Mock

        mockConversationsAPI()

        // When
        try await sut.pullConversations()

        // Then
        await context.perform { [context] in

            let conversations = ZMConversation.fetchObjects(
                withRemoteIdentifiers: Set(uuids),
                in: context
            ) as! Set<ZMConversation>

            XCTAssertEqual(conversations.count, uuids.count)

            for conversation in conversations {
                XCTAssert(uuids.contains(conversation.remoteIdentifier))
            }
        }
    }

    func testPullConversations_Found_Conversations_Pending_MetadataRefresh_And_Initial_Fetch_Are_False() async throws {
        // Given
        let uuids = Scaffolding.conversationList.found.compactMap(\.id)

        await context.perform { [context] in
            // There are no conversations in the database.

            let conversations = ZMConversation.fetchObjects(
                withRemoteIdentifiers: Set(uuids),
                in: context
            ) as! Set<ZMConversation>

            XCTAssertEqual(conversations.count, 0)
        }

        // Mock

        mockConversationsAPI()

        // When
        try await sut.pullConversations()

        // Then
        await context.perform { [context] in
            let conversations = ZMConversation.fetchObjects(
                withRemoteIdentifiers: Set(uuids),
                in: context
            ) as! Set<ZMConversation>

            XCTAssertEqual(conversations.count, uuids.count)

            for conversation in conversations {
                XCTAssertEqual(conversation.isPendingMetadataRefresh, false)
                XCTAssertEqual(conversation.isPendingInitialFetch, false)
            }
        }
    }

    func testPullConversations_Failed_Conversations_Needs_To_Be_Updated_From_Backend_And_Pending_MetataRefresh_Are_True() async throws {
        // Given
        let failedUuids = Scaffolding.conversationList.failed.map(\.uuid)

        await context.perform {
            // There are no conversations in the database.
            let uuids = Scaffolding.conversationList.found.compactMap(\.id) + failedUuids

            let conversations = self.fetchConversations(withIds: uuids)

            XCTAssertEqual(conversations.count, 0)

            for conversation in conversations {
                XCTAssertEqual(conversation.isPendingMetadataRefresh, false)
                XCTAssertEqual(conversation.needsToBeUpdatedFromBackend, false)
            }
        }

        // Mock

        mockConversationsAPI()

        // When
        try await sut.pullConversations()

        // Then
        await context.perform {
            let conversations = self.fetchConversations(withIds: failedUuids)
            XCTAssertEqual(conversations.count, failedUuids.count)

            for conversation in conversations {
                XCTAssertEqual(conversation.isPendingMetadataRefresh, true)
                XCTAssertEqual(conversation.needsToBeUpdatedFromBackend, true)
            }
        }
    }

    func testPullConversations_Not_Found_Conversations_Needs_To_Be_Updated_From_Backend_Is_True() async throws {
        // Given

        let uuids = Scaffolding.conversationList.notFound.map(\.uuid)

        await context.perform { [context] in
            // We already have conversations in the database.

            for uuid in uuids {
                _ = ZMConversation.fetchOrCreate(
                    with: uuid,
                    domain: self.backendInfo.domain,
                    in: context
                )
            }

            let conversations = self.fetchConversations(withIds: uuids)

            for conversation in conversations {
                XCTAssertEqual(conversation.needsToBeUpdatedFromBackend, false)
            }
        }

        // Mock

        mockConversationsAPI()

        // When
        try await sut.pullConversations()

        // Then
        await context.perform { [self] in
            let conversations = fetchConversations(withIds: uuids)

            for conversation in conversations {
                XCTAssertEqual(conversation.needsToBeUpdatedFromBackend, true)
            }
        }
    }

    func testGetMLSOneToOneConversation() async throws {
        // Mock

        mockConversationsAPI()

        // When

        let mlsGroupID = try await sut.pullMLSOneToOneConversation(
            userID: Scaffolding.userID.uuidString,
            domain: Scaffolding.domain
        )

        let mlsConversation = await sut.fetchMLSConversation(with: mlsGroupID)

        // Then

        await context.perform {
            XCTAssertEqual(mlsConversation?.remoteIdentifier, Scaffolding.conversationOneOnOneType.id)
        }
    }

    func testRemoveFromConversations_It_Appends_A_System_Message_To_All_Team_Conversations_When_A_Member_Leave() async throws {
        // Given

        let user = try await context.perform { [self] in
            let (team, users, _) = modelHelper.createTeam(
                id: Scaffolding.teamID,
                withMembers: [Scaffolding.userID],
                inGroupConversation: Scaffolding.teamConversationID,
                context: context
            )

            modelHelper.createGroupConversation(
                id: Scaffolding.anotherTeamConversationID,
                with: users,
                team: team,
                domain: nil,
                in: context
            )

            modelHelper.createGroupConversation(
                id: Scaffolding.conversationID,
                with: Set(users),
                domain: nil,
                in: context
            )

            let user = try XCTUnwrap(users.first)
            let member = try XCTUnwrap(team.members.first)
            XCTAssertEqual(user.membership, member)

            return user
        }

        let timestamp = Scaffolding.date(from: Scaffolding.time)

        // When

        await sut.removeUserFromAllGroupConversations(user: user, removalDate: timestamp)

        // Then

        try await context.perform { [self] in

            let user = try XCTUnwrap(ZMUser.fetch(with: Scaffolding.userID, in: context), "No User")
            XCTAssertNotNil(Team.fetch(with: Scaffolding.teamID, in: context))

            let teamConversation = try XCTUnwrap(ZMConversation.fetch(with: Scaffolding.teamConversationID, in: context), "No Team Conversation")

            let teamAnotherConversation = try XCTUnwrap(ZMConversation.fetch(with: Scaffolding.anotherTeamConversationID, in: context), "No Team Conversation")

            let conversation = try XCTUnwrap(ZMConversation.fetch(with: Scaffolding.conversationID, in: context), "No Conversation")

            try internalTest_checkLastMessage(
                in: teamConversation,
                messageType: .teamMemberLeave,
                at: timestamp
            )

            try internalTest_checkLastMessage(
                in: teamAnotherConversation,
                messageType: .teamMemberLeave,
                at: timestamp
            )

            let lastMessage = try XCTUnwrap(conversation.lastMessage as? ZMSystemMessage)
            XCTAssertNotEqual(lastMessage.systemMessageType, .teamMemberLeave, "Should not append leave message to regular conversation")
        }
    }

<<<<<<< HEAD
    func testFetchConversation_It_Retrieves_Conversation_Locally() async {
=======
    func testFetchConversation_It_Retrieves_Conversation_Locally() async throws {
>>>>>>> a9b11d39
        // Given

        let conversation = await context.perform { [self] in
            modelHelper.createGroupConversation(
                id: Scaffolding.conversationID,
                domain: Scaffolding.domain,
                in: context
            )
        }

        // When

<<<<<<< HEAD
        let localConversation = await sut.fetchConversation(
=======
        let localConversation = await sut.fetchOrCreateConversation(
>>>>>>> a9b11d39
            with: Scaffolding.conversationID,
            domain: Scaffolding.domain
        )

        // Then

<<<<<<< HEAD
        XCTAssertEqual(conversation, localConversation)
    }

    func testStoreConversation_It_Stores_Conversation_Locally() async throws {
        // Given

        let groupConversation = Scaffolding.conversationGroupType
        let id = try XCTUnwrap(groupConversation.qualifiedID?.uuid)
        let domain = try XCTUnwrap(groupConversation.qualifiedID?.domain)

        // When

        await sut.storeConversation(Scaffolding.conversationGroupType, timestamp: .now)

        // Then

        let localConversation = await sut.fetchConversation(with: id, domain: domain)

        XCTAssertEqual(localConversation?.remoteIdentifier, id)
        XCTAssertEqual(localConversation?.teamRemoteIdentifier, groupConversation.teamID)
        XCTAssertEqual(localConversation?.conversationType, .group)
        XCTAssertEqual(localConversation?.messageProtocol, .proteus)
        XCTAssertEqual(localConversation?.epoch, 0)
        XCTAssertEqual(localConversation?.hasReadReceiptsEnabled, false)
        XCTAssertEqual(localConversation?.accessMode, [.invite])
        XCTAssertEqual(localConversation?.accessRoles, [.teamMember])
    }

    private func checkLastMessage(
=======
        XCTAssertEqual(localConversation, conversation)
    }

    func testRemoveMembers() async throws {
        // Mock

        let removedMembersIDs = [UserID(uuid: Scaffolding.otherUserID, domain: Scaffolding.domain)]
        let conversationID = ConversationID(uuid: Scaffolding.conversationID, domain: Scaffolding.domain)
        let sender = UserID(uuid: Scaffolding.userID, domain: Scaffolding.domain)

        let (conversation, selfUser, senderUser, removedUser) = await context.perform { [self] in
            let selfUser = modelHelper.createSelfUser(id: Scaffolding.selfUserId, in: context)
            let senderUser = modelHelper.createUser(id: Scaffolding.userID, in: context)
            let removedUser = modelHelper.createUser(id: Scaffolding.otherUserID, in: context)
            let mlsGroupID = MLSGroupID(base64Encoded: Scaffolding.base64EncodedString)

            let mlsConversation = modelHelper.createMLSConversation(
                id: Scaffolding.conversationID,
                mlsGroupID: mlsGroupID,
                with: [senderUser, selfUser, removedUser],
                in: context
            )

            return (mlsConversation, selfUser, senderUser, removedUser)
        }

        userRepository.fetchOrCreateUserWithDomain_MockValue = removedUser
        userRepository.fetchUserWithDomain_MockValue = senderUser
        userRepository.isSelfUserIdDomain_MockValue = true
        mlsService.wipeGroup_MockMethod = { _ in }
        teamRepository.deleteMembershipForDomainAt_MockMethod = { _, _, _ in }

        // When

        try await sut.removeMembers(
            Set(removedMembersIDs),
            from: conversationID,
            initiatedBy: sender,
            at: .now,
            reason: .userDeleted
        )

        // Then

        XCTAssertEqual(mlsService.wipeGroup_Invocations.count, 1)
        XCTAssertEqual(userRepository.fetchOrCreateUserWithDomain_Invocations.count, 1)
        XCTAssertEqual(userRepository.fetchUserWithDomain_Invocations.count, 1)
        XCTAssertEqual(userRepository.isSelfUserIdDomain_Invocations.count, 1)
        XCTAssertEqual(teamRepository.deleteMembershipForDomainAt_Invocations.count, 1)

        let newParticipants = await context.perform {
            conversation.localParticipants
        }

        await context.perform {
            XCTAssertEqual(newParticipants, [selfUser, senderUser])
            XCTAssertFalse(newParticipants.contains(removedUser)) // user was successfuly removed from conversation
        }
    }

    func testAddSystemMessage_It_Adds_System_Message_To_Conversation() async throws {
        // Mock

        let (conversation, user) = await context.perform { [self] in
            let conversation = modelHelper.createGroupConversation(
                id: Scaffolding.conversationID,
                domain: Scaffolding.domain,
                in: context
            )

            let user = modelHelper.createUser(in: context)

            return (conversation, user)
        }

        let timestamp = Scaffolding.date(from: Scaffolding.time)

        let systemMessage = SystemMessage(
            type: .participantsAdded,
            sender: user,
            timestamp: timestamp
        )

        // When

        await sut.addSystemMessage(systemMessage, to: conversation)

        // Then

        try await context.perform { [self] in
            try internalTest_checkLastMessage(
                in: conversation,
                messageType: .participantsAdded,
                at: timestamp
            )
        }
    }

    private func internalTest_checkLastMessage(
>>>>>>> a9b11d39
        in conversation: ZMConversation,
        messageType: ZMSystemMessageType,
        at timestamp: Date
    ) throws {
        let lastMessage = try XCTUnwrap(
            conversation.lastMessage as? ZMSystemMessage,
            "Last message is not system message"
        )

        XCTAssertEqual(
            lastMessage.systemMessageType,
            messageType, "System message is not \(messageType.rawValue): but '\(lastMessage.systemMessageType.rawValue)"
        )

        let serverTimeStamp = try XCTUnwrap(
            lastMessage.serverTimestamp, "System message should have timestamp"
        )

        XCTAssertEqual(
            serverTimeStamp.timeIntervalSince1970,
            timestamp.timeIntervalSince1970,
            accuracy: 0.1
        )
    }

    private enum Scaffolding {
        static let teamID = UUID()
        static let userID = UUID()
        static let otherUserID = UUID()
        static let time = "2021-05-12T10:52:02.671Z"
        static let teamConversationID = UUID()
        static let anotherTeamConversationID = UUID()
        static let conversationID = UUID()

        static func date(from string: String) -> Date {
            ISO8601DateFormatter.fractionalInternetDateTime.date(from: string)!
        }

        static let conversationList = ConversationList(
            found: [conversationSelfType,
                    conversationGroupType,
                    conversationConnectionType,
                    conversationOneOnOneType],
            notFound: [conversationNotFound],
            failed: [conversationFailed]
        )

        static let conversationListError = ConversationList(
            found: [conversationSelfTypeMissingId,
                    conversationGroupType,
                    conversationConnectionType,
                    conversationOneOnOneType],
            notFound: [conversationNotFound],
            failed: [conversationFailed]
        )

        static let conversationSelfType = Conversation(
            id: UUID(uuidString: "99db9768-04e3-4b5d-9268-831b6a25c4ab")!,
            qualifiedID: .init(uuid: UUID(uuidString: "99db9768-04e3-4b5d-9268-831b6a25c4ab")!, domain: "example.com"),
            teamID: UUID(uuidString: "99db9768-04e3-4b5d-9268-831b6a25c4ab")!,
            type: .`self`,
            messageProtocol: .proteus,
            mlsGroupID: "",
            cipherSuite: .MLS_128_DHKEMP256_AES128GCM_SHA256_P256,
            epoch: 0,
            epochTimestamp: nil,
            creator: UUID(uuidString: "99db9768-04e3-4b5d-9268-831b6a25c4ab")!,
            members: nil,
            name: "Test",
            messageTimer: 0,
            readReceiptMode: 0,
            access: [.invite],
            accessRoles: [.teamMember],
            legacyAccessRole: .team,
            lastEvent: "",
            lastEventTime: nil
        )

        static let conversationSelfTypeMissingId = Conversation(
            id: nil,
            qualifiedID: nil,
            teamID: UUID(uuidString: "99db9768-04e3-4b5d-9268-831b6a25c4ab")!,
            type: .`self`,
            messageProtocol: .proteus,
            mlsGroupID: "",
            cipherSuite: .MLS_128_DHKEMP256_AES128GCM_SHA256_P256,
            epoch: 0,
            epochTimestamp: nil,
            creator: UUID(uuidString: "99db9768-04e3-4b5d-9268-831b6a25c4ab")!,
            members: nil,
            name: nil,
            messageTimer: 0,
            readReceiptMode: 0,
            access: [.invite],
            accessRoles: [.teamMember],
            legacyAccessRole: .team,
            lastEvent: "",
            lastEventTime: nil
        )

        static let conversationConnectionType = Conversation(
            id: UUID(uuidString: "99db9768-04e3-4b5d-9268-831b6a25c4ac")!,
            qualifiedID: .init(uuid: UUID(uuidString: "99db9768-04e3-4b5d-9268-831b6a25c4ac")!, domain: "example.com"),
            teamID: UUID(uuidString: "99db9768-04e3-4b5d-9268-831b6a25c4ac")!,
            type: .connection,
            messageProtocol: .proteus,
            mlsGroupID: "",
            cipherSuite: .MLS_128_DHKEMP256_AES128GCM_SHA256_P256,
            epoch: 0,
            epochTimestamp: nil,
            creator: UUID(uuidString: "99db9768-04e3-4b5d-9268-831b6a25c4ac")!,
            members: nil,
            name: nil,
            messageTimer: 0,
            readReceiptMode: 0,
            access: [.invite],
            accessRoles: [.teamMember],
            legacyAccessRole: .team,
            lastEvent: "",
            lastEventTime: nil
        )

        static let conversationGroupType = Conversation(
            id: UUID(uuidString: "99db9768-04e3-4b5d-9268-831b6a25c4ad")!,
            qualifiedID: .init(uuid: UUID(uuidString: "99db9768-04e3-4b5d-9268-831b6a25c4ad")!, domain: "example.com"),
            teamID: UUID(uuidString: "99db9768-04e3-4b5d-9268-831b6a25c4ad")!,
            type: .group,
            messageProtocol: .proteus,
            mlsGroupID: "",
            cipherSuite: .MLS_128_DHKEMP256_AES128GCM_SHA256_P256,
            epoch: 0,
            epochTimestamp: nil,
            creator: UUID(uuidString: "99db9768-04e3-4b5d-9268-831b6a25c4ad")!,
            members: nil,
            name: nil,
            messageTimer: 0,
            readReceiptMode: 0,
            access: [.invite],
            accessRoles: [.teamMember],
            legacyAccessRole: .team,
            lastEvent: "",
            lastEventTime: nil
        )

        static let conversationOneOnOneType = Conversation(
            id: UUID(uuidString: "99db9768-04e3-4b5d-9268-831b6a25c4ae")!,
            qualifiedID: .init(uuid: UUID(uuidString: "99db9768-04e3-4b5d-9268-831b6a25c4ae")!, domain: "example.com"),
            teamID: UUID(uuidString: "99db9768-04e3-4b5d-9268-831b6a25c4ae")!,
            type: .oneOnOne,
            messageProtocol: .proteus,
            mlsGroupID: base64EncodedString,
            cipherSuite: .MLS_128_DHKEMP256_AES128GCM_SHA256_P256,
            epoch: 0,
            epochTimestamp: nil,
            creator: UUID(uuidString: "99db9768-04e3-4b5d-9268-831b6a25c4ae")!,
            members: nil,
            name: nil,
            messageTimer: 0,
            readReceiptMode: 0,
            access: [.invite],
            accessRoles: [.teamMember],
            legacyAccessRole: .team,
            lastEvent: "",
            lastEventTime: nil
        )

        static let base64EncodedString = "pQABARn//wKhAFggHsa0CszLXYLFcOzg8AA//E1+Dl1rDHQ5iuk44X0/PNYDoQChAFgg309rkhG6SglemG6kWae81P1HtQPx9lyb6wExTovhU4cE9g=="

        static let conversationNotFound = WireAPI.QualifiedID(
            uuid: UUID(uuidString: "99db9768-04e3-4b5d-9268-831b6a25c4aa")!,
            domain: "example.com"
        )

        static let conversationFailed = WireAPI.QualifiedID(
            uuid: UUID(uuidString: "99db9768-04e3-4b5d-9268-831b6a25c4af")!,
            domain: "example.com"
        )

        static let selfUserId = UUID()

        static let domain = "domain.com"
    }

}

extension ConversationRepositoryTests {

    private func fetchConversations(withIds ids: [UUID]) -> Set<ZMConversation> {
        ZMConversation.fetchObjects(
            withRemoteIdentifiers: Set(ids),
            in: context
        ) as! Set<ZMConversation>
    }

    private func mockSelfUser() -> ZMUser {
        let selfUser = ZMUser.selfUser(in: context)
        selfUser.remoteIdentifier = Scaffolding.selfUserId
        selfUser.domain = backendInfo.domain

        let client = UserClient.insertNewObject(in: context)
        client.remoteIdentifier = UUID().uuidString
        client.user = selfUser
        context.saveOrRollback()

        return selfUser
    }

    private func mockConversationsAPI(conversationList: WireAPI.ConversationList = Scaffolding.conversationList) {
        conversationsAPI.getLegacyConversationIdentifiers_MockValue = .init(fetchPage: { _ in
            .init(
                element: [Scaffolding.conversationSelfType.id!],
                hasMore: false,
                nextStart: .init()
            )
        })

        conversationsAPI.getConversationIdentifiers_MockValue = .init(fetchPage: { _ in
            .init(
                element: [Scaffolding.conversationSelfType.qualifiedID!],
                hasMore: false,
                nextStart: .init()
            )
        })

        conversationsAPI.getConversationsFor_MockValue = .init(
            found: conversationList.found,
            notFound: conversationList.notFound,
            failed: conversationList.failed
        )

        conversationsAPI.getMLSOneToOneConversationUserIDIn_MockValue = Scaffolding.conversationOneOnOneType
    }

}<|MERGE_RESOLUTION|>--- conflicted
+++ resolved
@@ -330,11 +330,7 @@
         }
     }
 
-<<<<<<< HEAD
     func testFetchConversation_It_Retrieves_Conversation_Locally() async {
-=======
-    func testFetchConversation_It_Retrieves_Conversation_Locally() async throws {
->>>>>>> a9b11d39
         // Given
 
         let conversation = await context.perform { [self] in
@@ -347,18 +343,13 @@
 
         // When
 
-<<<<<<< HEAD
         let localConversation = await sut.fetchConversation(
-=======
-        let localConversation = await sut.fetchOrCreateConversation(
->>>>>>> a9b11d39
             with: Scaffolding.conversationID,
             domain: Scaffolding.domain
         )
 
         // Then
 
-<<<<<<< HEAD
         XCTAssertEqual(conversation, localConversation)
     }
 
@@ -377,19 +368,16 @@
 
         let localConversation = await sut.fetchConversation(with: id, domain: domain)
 
-        XCTAssertEqual(localConversation?.remoteIdentifier, id)
-        XCTAssertEqual(localConversation?.teamRemoteIdentifier, groupConversation.teamID)
-        XCTAssertEqual(localConversation?.conversationType, .group)
-        XCTAssertEqual(localConversation?.messageProtocol, .proteus)
-        XCTAssertEqual(localConversation?.epoch, 0)
-        XCTAssertEqual(localConversation?.hasReadReceiptsEnabled, false)
-        XCTAssertEqual(localConversation?.accessMode, [.invite])
-        XCTAssertEqual(localConversation?.accessRoles, [.teamMember])
-    }
-
-    private func checkLastMessage(
-=======
-        XCTAssertEqual(localConversation, conversation)
+        await context.perform {
+            XCTAssertEqual(localConversation?.remoteIdentifier, id)
+            XCTAssertEqual(localConversation?.teamRemoteIdentifier, groupConversation.teamID)
+            XCTAssertEqual(localConversation?.conversationType, .group)
+            XCTAssertEqual(localConversation?.messageProtocol, .proteus)
+            XCTAssertEqual(localConversation?.epoch, 0)
+            XCTAssertEqual(localConversation?.hasReadReceiptsEnabled, false)
+            XCTAssertEqual(localConversation?.accessMode, [.invite])
+            XCTAssertEqual(localConversation?.accessRoles, [.teamMember])
+        }
     }
 
     func testRemoveMembers() async throws {
@@ -488,7 +476,6 @@
     }
 
     private func internalTest_checkLastMessage(
->>>>>>> a9b11d39
         in conversation: ZMConversation,
         messageType: ZMSystemMessageType,
         at timestamp: Date
