//
// Wire
// Copyright (C) 2024 Wire Swiss GmbH
//
// This program is free software: you can redistribute it and/or modify
// it under the terms of the GNU General Public License as published by
// the Free Software Foundation, either version 3 of the License, or
// (at your option) any later version.
//
// This program is distributed in the hope that it will be useful,
// but WITHOUT ANY WARRANTY; without even the implied warranty of
// MERCHANTABILITY or FITNESS FOR A PARTICULAR PURPOSE. See the
// GNU General Public License for more details.
//
// You should have received a copy of the GNU General Public License
// along with this program. If not, see http://www.gnu.org/licenses/.
//

import WireAPI
@testable import WireDomain
import WireDomainSupport
import XCTest

final class TeamMemberUpdateEventProcessorTests: XCTestCase {

<<<<<<< HEAD
    var sut: TeamMemberUpdateEventProcessor!
    var teamRepository: MockTeamRepositoryProtocol!
=======
    private var sut: TeamMemberUpdateEventProcessor!
    private var teamRepository: MockTeamRepositoryProtocol!
>>>>>>> 165e75b3

    override func setUp() async throws {
        try await super.setUp()
        teamRepository = MockTeamRepositoryProtocol()
        sut = TeamMemberUpdateEventProcessor(repository: teamRepository)
    }

    override func tearDown() async throws {
        try await super.tearDown()
        sut = nil
        teamRepository = nil
    }

    // MARK: - Tests

<<<<<<< HEAD
    func testProcessEvent_Member_Needs_To_Be_Updated_From_Backend_Is_True() async throws {
        // Given

        let event = TeamMemberUpdateEvent(
            teamID: Scaffolding.teamID,
            membershipID: Scaffolding.membershipID
        )

=======
    func testProcessEvent_It_Invokes_Repo_Method() async throws {
>>>>>>> 165e75b3
        // Mock

        teamRepository.storeTeamMemberNeedsBackendUpdateMembershipID_MockMethod = { _ in }

        // When

<<<<<<< HEAD
        try await sut.processEvent(event)

        // Then

        XCTAssertEqual(teamRepository.storeTeamMemberNeedsBackendUpdateMembershipID_Invocations, [Scaffolding.membershipID])
    }

    private enum Scaffolding {

        static let domain = "example.com"
        static let teamID = UUID()
        static let membershipID = UUID()

    }

=======
        try await sut.processEvent(Scaffolding.event)

        // Then

        XCTAssertEqual(teamRepository.storeTeamMemberNeedsBackendUpdateMembershipID_Invocations.count, 1)
    }

    private enum Scaffolding {
        static let event = TeamMemberUpdateEvent(
            teamID: UUID(),
            membershipID: UUID()
        )
    }
>>>>>>> 165e75b3
}<|MERGE_RESOLUTION|>--- conflicted
+++ resolved
@@ -23,13 +23,8 @@
 
 final class TeamMemberUpdateEventProcessorTests: XCTestCase {
 
-<<<<<<< HEAD
-    var sut: TeamMemberUpdateEventProcessor!
-    var teamRepository: MockTeamRepositoryProtocol!
-=======
     private var sut: TeamMemberUpdateEventProcessor!
     private var teamRepository: MockTeamRepositoryProtocol!
->>>>>>> 165e75b3
 
     override func setUp() async throws {
         try await super.setUp()
@@ -45,8 +40,7 @@
 
     // MARK: - Tests
 
-<<<<<<< HEAD
-    func testProcessEvent_Member_Needs_To_Be_Updated_From_Backend_Is_True() async throws {
+    func testProcessEvent_It_Invokes_Repo_Method() async throws {
         // Given
 
         let event = TeamMemberUpdateEvent(
@@ -54,21 +48,18 @@
             membershipID: Scaffolding.membershipID
         )
 
-=======
-    func testProcessEvent_It_Invokes_Repo_Method() async throws {
->>>>>>> 165e75b3
         // Mock
 
         teamRepository.storeTeamMemberNeedsBackendUpdateMembershipID_MockMethod = { _ in }
 
         // When
 
-<<<<<<< HEAD
         try await sut.processEvent(event)
 
         // Then
 
         XCTAssertEqual(teamRepository.storeTeamMemberNeedsBackendUpdateMembershipID_Invocations, [Scaffolding.membershipID])
+        XCTAssertEqual(teamRepository.storeTeamMemberNeedsBackendUpdateMembershipID_Invocations.count, 1)
     }
 
     private enum Scaffolding {
@@ -77,21 +68,11 @@
         static let teamID = UUID()
         static let membershipID = UUID()
 
-    }
-
-=======
-        try await sut.processEvent(Scaffolding.event)
-
-        // Then
-
-        XCTAssertEqual(teamRepository.storeTeamMemberNeedsBackendUpdateMembershipID_Invocations.count, 1)
-    }
-
-    private enum Scaffolding {
         static let event = TeamMemberUpdateEvent(
             teamID: UUID(),
             membershipID: UUID()
         )
+
     }
->>>>>>> 165e75b3
+
 }