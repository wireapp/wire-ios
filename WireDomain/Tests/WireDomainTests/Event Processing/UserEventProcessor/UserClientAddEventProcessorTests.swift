--- conflicted
+++ resolved
@@ -47,12 +47,8 @@
             repository: UserRepository(
                 context: context,
                 usersAPI: MockUsersAPI(),
-<<<<<<< HEAD
-                selfUserAPI: MockSelfUserAPI()
-=======
                 selfUserAPI: MockSelfUserAPI(),
                 conversationRepository: MockConversationRepositoryProtocol()
->>>>>>> 1b1dda43
             )
         )
     }
