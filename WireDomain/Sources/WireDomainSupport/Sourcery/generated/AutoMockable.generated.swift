// Generated using Sourcery 2.2.4 — https://github.com/krzysztofzablocki/Sourcery
// DO NOT EDIT

//
// Wire
// Copyright (C) 2024 Wire Swiss GmbH
//
// This program is free software: you can redistribute it and/or modify
// it under the terms of the GNU General Public License as published by
// the Free Software Foundation, either version 3 of the License, or
// (at your option) any later version.
//
// This program is distributed in the hope that it will be useful,
// but WITHOUT ANY WARRANTY; without even the implied warranty of
// MERCHANTABILITY or FITNESS FOR A PARTICULAR PURPOSE. See the
// GNU General Public License for more details.
//
// You should have received a copy of the GNU General Public License
// along with this program. If not, see http://www.gnu.org/licenses/.
//

// swiftlint:disable superfluous_disable_command
// swiftlint:disable vertical_whitespace
// swiftlint:disable line_length
// swiftlint:disable variable_name

import Foundation
#if os(iOS) || os(tvOS) || os(watchOS)
import UIKit
#elseif os(OSX)
import AppKit
#endif

import WireAPI
import WireDataModel

@testable import WireDomain





















public class MockConversationLocalStoreProtocol: ConversationLocalStoreProtocol {

    // MARK: - Life cycle

    public init() {}


    // MARK: - storeConversation

    public var storeConversationIsFederationEnabled_Invocations: [(conversation: WireAPI.Conversation, isFederationEnabled: Bool)] = []
    public var storeConversationIsFederationEnabled_MockMethod: ((WireAPI.Conversation, Bool) async -> Void)?

    public func storeConversation(_ conversation: WireAPI.Conversation, isFederationEnabled: Bool) async {
        storeConversationIsFederationEnabled_Invocations.append((conversation: conversation, isFederationEnabled: isFederationEnabled))

        guard let mock = storeConversationIsFederationEnabled_MockMethod else {
            fatalError("no mock for `storeConversationIsFederationEnabled`")
        }

        await mock(conversation, isFederationEnabled)
    }

    // MARK: - storeConversationNeedsBackendUpdate

    public var storeConversationNeedsBackendUpdateQualifiedId_Invocations: [(needsUpdate: Bool, qualifiedId: WireAPI.QualifiedID)] = []
    public var storeConversationNeedsBackendUpdateQualifiedId_MockMethod: ((Bool, WireAPI.QualifiedID) async -> Void)?

    public func storeConversationNeedsBackendUpdate(_ needsUpdate: Bool, qualifiedId: WireAPI.QualifiedID) async {
        storeConversationNeedsBackendUpdateQualifiedId_Invocations.append((needsUpdate: needsUpdate, qualifiedId: qualifiedId))

        guard let mock = storeConversationNeedsBackendUpdateQualifiedId_MockMethod else {
            fatalError("no mock for `storeConversationNeedsBackendUpdateQualifiedId`")
        }

        await mock(needsUpdate, qualifiedId)
    }

    // MARK: - storeFailedConversation

    public var storeFailedConversationWithQualifiedId_Invocations: [WireAPI.QualifiedID] = []
    public var storeFailedConversationWithQualifiedId_MockMethod: ((WireAPI.QualifiedID) async -> Void)?

    public func storeFailedConversation(withQualifiedId qualifiedId: WireAPI.QualifiedID) async {
        storeFailedConversationWithQualifiedId_Invocations.append(qualifiedId)

        guard let mock = storeFailedConversationWithQualifiedId_MockMethod else {
            fatalError("no mock for `storeFailedConversationWithQualifiedId`")
        }

        await mock(qualifiedId)
    }

    // MARK: - removeFromConversations

    public var removeFromConversationsUserRemovalDate_Invocations: [(user: ZMUser, removalDate: Date)] = []
    public var removeFromConversationsUserRemovalDate_MockMethod: ((ZMUser, Date) async -> Void)?

    public func removeFromConversations(user: ZMUser, removalDate: Date) async {
        removeFromConversationsUserRemovalDate_Invocations.append((user: user, removalDate: removalDate))

        guard let mock = removeFromConversationsUserRemovalDate_MockMethod else {
            fatalError("no mock for `removeFromConversationsUserRemovalDate`")
        }

        await mock(user, removalDate)
    }

}

public class MockConversationRepositoryProtocol: ConversationRepositoryProtocol {

    // MARK: - Life cycle

    public init() {}


    // MARK: - pullConversations

    public var pullConversations_Invocations: [Void] = []
    public var pullConversations_MockError: Error?
    public var pullConversations_MockMethod: (() async throws -> Void)?

    public func pullConversations() async throws {
        pullConversations_Invocations.append(())

        if let error = pullConversations_MockError {
            throw error
        }

        guard let mock = pullConversations_MockMethod else {
            fatalError("no mock for `pullConversations`")
        }

        try await mock()
    }

    // MARK: - removeFromConversations

    public var removeFromConversationsUserRemovalDate_Invocations: [(user: ZMUser, removalDate: Date)] = []
    public var removeFromConversationsUserRemovalDate_MockMethod: ((ZMUser, Date) async -> Void)?

    public func removeFromConversations(user: ZMUser, removalDate: Date) async {
        removeFromConversationsUserRemovalDate_Invocations.append((user: user, removalDate: removalDate))

        guard let mock = removeFromConversationsUserRemovalDate_MockMethod else {
            fatalError("no mock for `removeFromConversationsUserRemovalDate`")
        }

        await mock(user, removalDate)
    }

}

class MockProteusMessageDecryptorProtocol: ProteusMessageDecryptorProtocol {

    // MARK: - Life cycle



    // MARK: - decryptedEventData

    var decryptedEventDataFrom_Invocations: [ConversationProteusMessageAddEvent] = []
    var decryptedEventDataFrom_MockError: Error?
    var decryptedEventDataFrom_MockMethod: ((ConversationProteusMessageAddEvent) async throws -> ConversationProteusMessageAddEvent)?
    var decryptedEventDataFrom_MockValue: ConversationProteusMessageAddEvent?

    func decryptedEventData(from eventData: ConversationProteusMessageAddEvent) async throws -> ConversationProteusMessageAddEvent {
        decryptedEventDataFrom_Invocations.append(eventData)

        if let error = decryptedEventDataFrom_MockError {
            throw error
        }

        if let mock = decryptedEventDataFrom_MockMethod {
            return try await mock(eventData)
        } else if let mock = decryptedEventDataFrom_MockValue {
            return mock
        } else {
            fatalError("no mock for `decryptedEventDataFrom`")
        }
    }

}

public class MockSelfUserProviderProtocol: SelfUserProviderProtocol {

    // MARK: - Life cycle

    public init() {}


    // MARK: - fetchSelfUser

    public var fetchSelfUser_Invocations: [Void] = []
    public var fetchSelfUser_MockMethod: (() -> ZMUser)?
    public var fetchSelfUser_MockValue: ZMUser?

    public func fetchSelfUser() -> ZMUser {
        fetchSelfUser_Invocations.append(())

        if let mock = fetchSelfUser_MockMethod {
            return mock()
        } else if let mock = fetchSelfUser_MockValue {
            return mock
        } else {
            fatalError("no mock for `fetchSelfUser`")
        }
    }

}

class MockUpdateEventDecryptorProtocol: UpdateEventDecryptorProtocol {

    // MARK: - Life cycle



    // MARK: - decryptEvents

    var decryptEventsIn_Invocations: [UpdateEventEnvelope] = []
    var decryptEventsIn_MockError: Error?
    var decryptEventsIn_MockMethod: ((UpdateEventEnvelope) async throws -> [UpdateEvent])?
    var decryptEventsIn_MockValue: [UpdateEvent]?

    func decryptEvents(in eventEnvelope: UpdateEventEnvelope) async throws -> [UpdateEvent] {
        decryptEventsIn_Invocations.append(eventEnvelope)

        if let error = decryptEventsIn_MockError {
            throw error
        }

        if let mock = decryptEventsIn_MockMethod {
            return try await mock(eventEnvelope)
        } else if let mock = decryptEventsIn_MockValue {
            return mock
        } else {
            fatalError("no mock for `decryptEventsIn`")
        }
    }

}

class MockUpdateEventProcessorProtocol: UpdateEventProcessorProtocol {

    // MARK: - Life cycle



    // MARK: - processEvent

    var processEvent_Invocations: [UpdateEvent] = []
    var processEvent_MockError: Error?
    var processEvent_MockMethod: ((UpdateEvent) async throws -> Void)?

    func processEvent(_ event: UpdateEvent) async throws {
        processEvent_Invocations.append(event)

        if let error = processEvent_MockError {
            throw error
        }

        guard let mock = processEvent_MockMethod else {
            fatalError("no mock for `processEvent`")
        }

        try await mock(event)
    }

}

class MockUpdateEventsRepositoryProtocol: UpdateEventsRepositoryProtocol {

    // MARK: - Life cycle



    // MARK: - pullPendingEvents

    var pullPendingEvents_Invocations: [Void] = []
    var pullPendingEvents_MockError: Error?
    var pullPendingEvents_MockMethod: (() async throws -> Void)?

    func pullPendingEvents() async throws {
        pullPendingEvents_Invocations.append(())

        if let error = pullPendingEvents_MockError {
            throw error
        }

        guard let mock = pullPendingEvents_MockMethod else {
            fatalError("no mock for `pullPendingEvents`")
        }

        try await mock()
    }

    // MARK: - fetchNextPendingEvents

    var fetchNextPendingEventsLimit_Invocations: [UInt] = []
    var fetchNextPendingEventsLimit_MockError: Error?
    var fetchNextPendingEventsLimit_MockMethod: ((UInt) async throws -> [UpdateEventEnvelope])?
    var fetchNextPendingEventsLimit_MockValue: [UpdateEventEnvelope]?

    func fetchNextPendingEvents(limit: UInt) async throws -> [UpdateEventEnvelope] {
        fetchNextPendingEventsLimit_Invocations.append(limit)

        if let error = fetchNextPendingEventsLimit_MockError {
            throw error
        }

        if let mock = fetchNextPendingEventsLimit_MockMethod {
            return try await mock(limit)
        } else if let mock = fetchNextPendingEventsLimit_MockValue {
            return mock
        } else {
            fatalError("no mock for `fetchNextPendingEventsLimit`")
        }
    }

    // MARK: - deleteNextPendingEvents

    var deleteNextPendingEventsLimit_Invocations: [UInt] = []
    var deleteNextPendingEventsLimit_MockError: Error?
    var deleteNextPendingEventsLimit_MockMethod: ((UInt) async throws -> Void)?

    func deleteNextPendingEvents(limit: UInt) async throws {
        deleteNextPendingEventsLimit_Invocations.append(limit)

        if let error = deleteNextPendingEventsLimit_MockError {
            throw error
        }

        guard let mock = deleteNextPendingEventsLimit_MockMethod else {
            fatalError("no mock for `deleteNextPendingEventsLimit`")
        }

        try await mock(limit)
    }

    // MARK: - startBufferingLiveEvents

    var startBufferingLiveEvents_Invocations: [Void] = []
    var startBufferingLiveEvents_MockError: Error?
    var startBufferingLiveEvents_MockMethod: (() async throws -> AsyncThrowingStream<UpdateEventEnvelope, Error>)?
    var startBufferingLiveEvents_MockValue: AsyncThrowingStream<UpdateEventEnvelope, Error>?

    func startBufferingLiveEvents() async throws -> AsyncThrowingStream<UpdateEventEnvelope, Error> {
        startBufferingLiveEvents_Invocations.append(())

        if let error = startBufferingLiveEvents_MockError {
            throw error
        }

        if let mock = startBufferingLiveEvents_MockMethod {
            return try await mock()
        } else if let mock = startBufferingLiveEvents_MockValue {
            return mock
        } else {
            fatalError("no mock for `startBufferingLiveEvents`")
        }
    }

    // MARK: - stopReceivingLiveEvents

    var stopReceivingLiveEvents_Invocations: [Void] = []
    var stopReceivingLiveEvents_MockMethod: (() async -> Void)?

    func stopReceivingLiveEvents() async {
        stopReceivingLiveEvents_Invocations.append(())

        guard let mock = stopReceivingLiveEvents_MockMethod else {
            fatalError("no mock for `stopReceivingLiveEvents`")
        }

        await mock()
    }

    // MARK: - storeLastEventEnvelopeID

    var storeLastEventEnvelopeID_Invocations: [UUID] = []
    var storeLastEventEnvelopeID_MockMethod: ((UUID) -> Void)?

    func storeLastEventEnvelopeID(_ id: UUID) {
        storeLastEventEnvelopeID_Invocations.append(id)

        guard let mock = storeLastEventEnvelopeID_MockMethod else {
            fatalError("no mock for `storeLastEventEnvelopeID`")
        }

        mock(id)
    }

    // MARK: - pullLastEventID

    var pullLastEventID_Invocations: [Void] = []
    var pullLastEventID_MockError: Error?
    var pullLastEventID_MockMethod: (() async throws -> Void)?

    func pullLastEventID() async throws {
        pullLastEventID_Invocations.append(())

        if let error = pullLastEventID_MockError {
            throw error
        }

        guard let mock = pullLastEventID_MockMethod else {
            fatalError("no mock for `pullLastEventID`")
        }

        try await mock()
    }

}

public class MockUserRepositoryProtocol: UserRepositoryProtocol {

    // MARK: - Life cycle

    public init() {}


    // MARK: - fetchSelfUser

    public var fetchSelfUser_Invocations: [Void] = []
    public var fetchSelfUser_MockMethod: (() -> ZMUser)?
    public var fetchSelfUser_MockValue: ZMUser?

    public func fetchSelfUser() -> ZMUser {
        fetchSelfUser_Invocations.append(())

        if let mock = fetchSelfUser_MockMethod {
            return mock()
        } else if let mock = fetchSelfUser_MockValue {
            return mock
        } else {
            fatalError("no mock for `fetchSelfUser`")
        }
    }

    // MARK: - pushSelfSupportedProtocols

    public var pushSelfSupportedProtocols_Invocations: [Set<WireAPI.MessageProtocol>] = []
    public var pushSelfSupportedProtocols_MockError: Error?
    public var pushSelfSupportedProtocols_MockMethod: ((Set<WireAPI.MessageProtocol>) async throws -> Void)?

    public func pushSelfSupportedProtocols(_ supportedProtocols: Set<WireAPI.MessageProtocol>) async throws {
        pushSelfSupportedProtocols_Invocations.append(supportedProtocols)

        if let error = pushSelfSupportedProtocols_MockError {
            throw error
        }

        guard let mock = pushSelfSupportedProtocols_MockMethod else {
            fatalError("no mock for `pushSelfSupportedProtocols`")
        }

        try await mock(supportedProtocols)
    }

    // MARK: - pullKnownUsers

    public var pullKnownUsers_Invocations: [Void] = []
    public var pullKnownUsers_MockError: Error?
    public var pullKnownUsers_MockMethod: (() async throws -> Void)?

    public func pullKnownUsers() async throws {
        pullKnownUsers_Invocations.append(())

        if let error = pullKnownUsers_MockError {
            throw error
        }

        guard let mock = pullKnownUsers_MockMethod else {
            fatalError("no mock for `pullKnownUsers`")
        }

        try await mock()
    }

    // MARK: - pullUsers

    public var pullUsersUserIDs_Invocations: [[WireDataModel.QualifiedID]] = []
    public var pullUsersUserIDs_MockError: Error?
    public var pullUsersUserIDs_MockMethod: (([WireDataModel.QualifiedID]) async throws -> Void)?

    public func pullUsers(userIDs: [WireDataModel.QualifiedID]) async throws {
        pullUsersUserIDs_Invocations.append(userIDs)

        if let error = pullUsersUserIDs_MockError {
            throw error
        }

        guard let mock = pullUsersUserIDs_MockMethod else {
            fatalError("no mock for `pullUsersUserIDs`")
        }

        try await mock(userIDs)
    }

<<<<<<< HEAD
=======
    // MARK: - fetchUser

    public var fetchUserWith_Invocations: [UUID] = []
    public var fetchUserWith_MockError: Error?
    public var fetchUserWith_MockMethod: ((UUID) async throws -> ZMUser)?
    public var fetchUserWith_MockValue: ZMUser?

    public func fetchUser(with id: UUID) async throws -> ZMUser {
        fetchUserWith_Invocations.append(id)

        if let error = fetchUserWith_MockError {
            throw error
        }

        if let mock = fetchUserWith_MockMethod {
            return try await mock(id)
        } else if let mock = fetchUserWith_MockValue {
            return mock
        } else {
            fatalError("no mock for `fetchUserWith`")
        }
    }

>>>>>>> 91cf389f
    // MARK: - fetchOrCreateUserClient

    public var fetchOrCreateUserClientWith_Invocations: [String] = []
    public var fetchOrCreateUserClientWith_MockError: Error?
    public var fetchOrCreateUserClientWith_MockMethod: ((String) async throws -> (client: WireDataModel.UserClient, isNew: Bool))?
    public var fetchOrCreateUserClientWith_MockValue: (client: WireDataModel.UserClient, isNew: Bool)?

    public func fetchOrCreateUserClient(with id: String) async throws -> (client: WireDataModel.UserClient, isNew: Bool) {
        fetchOrCreateUserClientWith_Invocations.append(id)

        if let error = fetchOrCreateUserClientWith_MockError {
            throw error
        }

        if let mock = fetchOrCreateUserClientWith_MockMethod {
            return try await mock(id)
        } else if let mock = fetchOrCreateUserClientWith_MockValue {
            return mock
        } else {
            fatalError("no mock for `fetchOrCreateUserClientWith`")
        }
    }

    // MARK: - updateUserClient

    public var updateUserClientFromIsNewClient_Invocations: [(localClient: WireDataModel.UserClient, remoteClient: WireAPI.UserClient, isNewClient: Bool)] = []
    public var updateUserClientFromIsNewClient_MockError: Error?
    public var updateUserClientFromIsNewClient_MockMethod: ((WireDataModel.UserClient, WireAPI.UserClient, Bool) async throws -> Void)?

    public func updateUserClient(_ localClient: WireDataModel.UserClient, from remoteClient: WireAPI.UserClient, isNewClient: Bool) async throws {
        updateUserClientFromIsNewClient_Invocations.append((localClient: localClient, remoteClient: remoteClient, isNewClient: isNewClient))

        if let error = updateUserClientFromIsNewClient_MockError {
            throw error
        }

        guard let mock = updateUserClientFromIsNewClient_MockMethod else {
            fatalError("no mock for `updateUserClientFromIsNewClient`")
        }

        try await mock(localClient, remoteClient, isNewClient)
    }

    // MARK: - addLegalHoldRequest

    public var addLegalHoldRequestForClientIDLastPrekey_Invocations: [(userID: UUID, clientID: String, lastPrekey: Prekey)] = []
    public var addLegalHoldRequestForClientIDLastPrekey_MockMethod: ((UUID, String, Prekey) async -> Void)?

    public func addLegalHoldRequest(for userID: UUID, clientID: String, lastPrekey: Prekey) async {
        addLegalHoldRequestForClientIDLastPrekey_Invocations.append((userID: userID, clientID: clientID, lastPrekey: lastPrekey))

        guard let mock = addLegalHoldRequestForClientIDLastPrekey_MockMethod else {
            fatalError("no mock for `addLegalHoldRequestForClientIDLastPrekey`")
        }

        await mock(userID, clientID, lastPrekey)
    }

    // MARK: - disableUserLegalHold

    public var disableUserLegalHold_Invocations: [Void] = []
    public var disableUserLegalHold_MockError: Error?
    public var disableUserLegalHold_MockMethod: (() async throws -> Void)?

    public func disableUserLegalHold() async throws {
        disableUserLegalHold_Invocations.append(())

        if let error = disableUserLegalHold_MockError {
            throw error
        }

        guard let mock = disableUserLegalHold_MockMethod else {
            fatalError("no mock for `disableUserLegalHold`")
        }

        try await mock()
    }

<<<<<<< HEAD
    // MARK: - deleteUserProperty

    public var deleteUserPropertyWithKey_Invocations: [UserProperty.Key] = []
    public var deleteUserPropertyWithKey_MockMethod: ((UserProperty.Key) async -> Void)?

    public func deleteUserProperty(withKey key: UserProperty.Key) async {
        deleteUserPropertyWithKey_Invocations.append(key)

        guard let mock = deleteUserPropertyWithKey_MockMethod else {
            fatalError("no mock for `deleteUserPropertyWithKey`")
        }

        await mock(key)
=======
    // MARK: - deleteUserAccount

    public var deleteUserAccountForAt_Invocations: [(user: ZMUser, date: Date)] = []
    public var deleteUserAccountForAt_MockMethod: ((ZMUser, Date) async -> Void)?

    public func deleteUserAccount(for user: ZMUser, at date: Date) async {
        deleteUserAccountForAt_Invocations.append((user: user, date: date))

        guard let mock = deleteUserAccountForAt_MockMethod else {
            fatalError("no mock for `deleteUserAccountForAt`")
        }

        await mock(user, date)
>>>>>>> 91cf389f
    }

}

// swiftlint:enable variable_name
// swiftlint:enable line_length
// swiftlint:enable vertical_whitespace
// swiftlint:enable superfluous_disable_command<|MERGE_RESOLUTION|>--- conflicted
+++ resolved
@@ -515,8 +515,6 @@
         try await mock(userIDs)
     }
 
-<<<<<<< HEAD
-=======
     // MARK: - fetchUser
 
     public var fetchUserWith_Invocations: [UUID] = []
@@ -540,7 +538,6 @@
         }
     }
 
->>>>>>> 91cf389f
     // MARK: - fetchOrCreateUserClient
 
     public var fetchOrCreateUserClientWith_Invocations: [String] = []
@@ -619,7 +616,6 @@
         try await mock()
     }
 
-<<<<<<< HEAD
     // MARK: - deleteUserProperty
 
     public var deleteUserPropertyWithKey_Invocations: [UserProperty.Key] = []
@@ -633,7 +629,8 @@
         }
 
         await mock(key)
-=======
+    }
+
     // MARK: - deleteUserAccount
 
     public var deleteUserAccountForAt_Invocations: [(user: ZMUser, date: Date)] = []
@@ -647,7 +644,6 @@
         }
 
         await mock(user, date)
->>>>>>> 91cf389f
     }
 
 }
