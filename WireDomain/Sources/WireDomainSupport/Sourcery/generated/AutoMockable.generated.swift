--- conflicted
+++ resolved
@@ -445,7 +445,6 @@
         try await mock(userIDs)
     }
 
-<<<<<<< HEAD
     // MARK: - fetchOrCreateUserClient
 
     public var fetchOrCreateUserClientWith_Invocations: [String] = []
@@ -487,7 +486,8 @@
         }
 
         try await mock(localClient, remoteClient, isNewClient)
-=======
+    }
+
     // MARK: - addLegalHoldRequest
 
     public var addLegalHoldRequestForClientIDLastPrekey_Invocations: [(userID: UUID, clientID: String, lastPrekey: Prekey)] = []
@@ -521,7 +521,6 @@
         }
 
         try await mock()
->>>>>>> 832ccf25
     }
 
 }
