--- conflicted
+++ resolved
@@ -56,30 +56,6 @@
 
 
 
-<<<<<<< HEAD
-public class MockSelfUserProviderProtocol: SelfUserProviderProtocol {
-
-    // MARK: - Life cycle
-
-    public init() {}
-
-
-    // MARK: - fetchSelfUser
-
-    public var fetchSelfUser_Invocations: [Void] = []
-    public var fetchSelfUser_MockMethod: (() -> ZMUser)?
-    public var fetchSelfUser_MockValue: ZMUser?
-
-    public func fetchSelfUser() -> ZMUser {
-        fetchSelfUser_Invocations.append(())
-
-        if let mock = fetchSelfUser_MockMethod {
-            return mock()
-        } else if let mock = fetchSelfUser_MockValue {
-            return mock
-        } else {
-            fatalError("no mock for `fetchSelfUser`")
-=======
 class MockProteusMessageDecryptorProtocol: ProteusMessageDecryptorProtocol {
 
     // MARK: - Life cycle
@@ -111,6 +87,33 @@
 
 }
 
+public class MockSelfUserProviderProtocol: SelfUserProviderProtocol {
+
+    // MARK: - Life cycle
+
+    public init() {}
+
+
+    // MARK: - fetchSelfUser
+
+    public var fetchSelfUser_Invocations: [Void] = []
+    public var fetchSelfUser_MockMethod: (() -> ZMUser)?
+    public var fetchSelfUser_MockValue: ZMUser?
+
+    public func fetchSelfUser() -> ZMUser {
+        fetchSelfUser_Invocations.append(())
+
+        if let mock = fetchSelfUser_MockMethod {
+            return mock()
+        } else if let mock = fetchSelfUser_MockValue {
+            return mock
+        } else {
+            fatalError("no mock for `fetchSelfUser`")
+        }
+    }
+
+}
+
 class MockUpdateEventDecryptorProtocol: UpdateEventDecryptorProtocol {
 
     // MARK: - Life cycle
@@ -137,7 +140,6 @@
             return mock
         } else {
             fatalError("no mock for `decryptEventsIn`")
->>>>>>> 6cfc4d14
         }
     }
 
