// Generated using Sourcery 2.2.4 — https://github.com/krzysztofzablocki/Sourcery
// DO NOT EDIT

//
// Wire
// Copyright (C) 2024 Wire Swiss GmbH
//
// This program is free software: you can redistribute it and/or modify
// it under the terms of the GNU General Public License as published by
// the Free Software Foundation, either version 3 of the License, or
// (at your option) any later version.
//
// This program is distributed in the hope that it will be useful,
// but WITHOUT ANY WARRANTY; without even the implied warranty of
// MERCHANTABILITY or FITNESS FOR A PARTICULAR PURPOSE. See the
// GNU General Public License for more details.
//
// You should have received a copy of the GNU General Public License
// along with this program. If not, see http://www.gnu.org/licenses/.
//

// swiftlint:disable superfluous_disable_command
// swiftlint:disable vertical_whitespace
// swiftlint:disable line_length
// swiftlint:disable variable_name

import Foundation
#if os(iOS) || os(tvOS) || os(watchOS)
import UIKit
#elseif os(OSX)
import AppKit
#endif

import WireAPI
import WireDataModel

@testable import WireDomain





















public class MockConversationLocalStoreProtocol: ConversationLocalStoreProtocol {

    // MARK: - Life cycle

    public init() {}


    // MARK: - storeConversation

    public var storeConversationIsFederationEnabled_Invocations: [(conversation: WireAPI.Conversation, isFederationEnabled: Bool)] = []
    public var storeConversationIsFederationEnabled_MockMethod: ((WireAPI.Conversation, Bool) async -> Void)?

    public func storeConversation(_ conversation: WireAPI.Conversation, isFederationEnabled: Bool) async {
        storeConversationIsFederationEnabled_Invocations.append((conversation: conversation, isFederationEnabled: isFederationEnabled))

        guard let mock = storeConversationIsFederationEnabled_MockMethod else {
            fatalError("no mock for `storeConversationIsFederationEnabled`")
        }

        await mock(conversation, isFederationEnabled)
    }

    // MARK: - storeConversationNeedsBackendUpdate

    public var storeConversationNeedsBackendUpdateQualifiedId_Invocations: [(needsUpdate: Bool, qualifiedId: WireAPI.QualifiedID)] = []
    public var storeConversationNeedsBackendUpdateQualifiedId_MockMethod: ((Bool, WireAPI.QualifiedID) async -> Void)?

    public func storeConversationNeedsBackendUpdate(_ needsUpdate: Bool, qualifiedId: WireAPI.QualifiedID) async {
        storeConversationNeedsBackendUpdateQualifiedId_Invocations.append((needsUpdate: needsUpdate, qualifiedId: qualifiedId))

        guard let mock = storeConversationNeedsBackendUpdateQualifiedId_MockMethod else {
            fatalError("no mock for `storeConversationNeedsBackendUpdateQualifiedId`")
        }

        await mock(needsUpdate, qualifiedId)
    }

    // MARK: - storeFailedConversation

    public var storeFailedConversationWithQualifiedId_Invocations: [WireAPI.QualifiedID] = []
    public var storeFailedConversationWithQualifiedId_MockMethod: ((WireAPI.QualifiedID) async -> Void)?

    public func storeFailedConversation(withQualifiedId qualifiedId: WireAPI.QualifiedID) async {
        storeFailedConversationWithQualifiedId_Invocations.append(qualifiedId)

        guard let mock = storeFailedConversationWithQualifiedId_MockMethod else {
            fatalError("no mock for `storeFailedConversationWithQualifiedId`")
        }

        await mock(qualifiedId)
    }

}

public class MockConversationRepositoryProtocol: ConversationRepositoryProtocol {

    // MARK: - Life cycle

    public init() {}


    // MARK: - pullConversations

    public var pullConversations_Invocations: [Void] = []
    public var pullConversations_MockError: Error?
    public var pullConversations_MockMethod: (() async throws -> Void)?

    public func pullConversations() async throws {
        pullConversations_Invocations.append(())

        if let error = pullConversations_MockError {
            throw error
        }

        guard let mock = pullConversations_MockMethod else {
            fatalError("no mock for `pullConversations`")
        }

        try await mock()
    }

}

class MockProteusMessageDecryptorProtocol: ProteusMessageDecryptorProtocol {

    // MARK: - Life cycle



    // MARK: - decryptedEventData

    var decryptedEventDataFrom_Invocations: [ConversationProteusMessageAddEvent] = []
    var decryptedEventDataFrom_MockError: Error?
    var decryptedEventDataFrom_MockMethod: ((ConversationProteusMessageAddEvent) async throws -> ConversationProteusMessageAddEvent)?
    var decryptedEventDataFrom_MockValue: ConversationProteusMessageAddEvent?

    func decryptedEventData(from eventData: ConversationProteusMessageAddEvent) async throws -> ConversationProteusMessageAddEvent {
        decryptedEventDataFrom_Invocations.append(eventData)

        if let error = decryptedEventDataFrom_MockError {
            throw error
        }

        if let mock = decryptedEventDataFrom_MockMethod {
            return try await mock(eventData)
        } else if let mock = decryptedEventDataFrom_MockValue {
            return mock
        } else {
            fatalError("no mock for `decryptedEventDataFrom`")
        }
    }

}

public class MockSelfUserProviderProtocol: SelfUserProviderProtocol {

    // MARK: - Life cycle

    public init() {}


    // MARK: - fetchSelfUser

    public var fetchSelfUser_Invocations: [Void] = []
    public var fetchSelfUser_MockMethod: (() -> ZMUser)?
    public var fetchSelfUser_MockValue: ZMUser?

    public func fetchSelfUser() -> ZMUser {
        fetchSelfUser_Invocations.append(())

        if let mock = fetchSelfUser_MockMethod {
            return mock()
        } else if let mock = fetchSelfUser_MockValue {
            return mock
        } else {
            fatalError("no mock for `fetchSelfUser`")
        }
    }

}

class MockUpdateEventDecryptorProtocol: UpdateEventDecryptorProtocol {

    // MARK: - Life cycle



    // MARK: - decryptEvents

    var decryptEventsIn_Invocations: [UpdateEventEnvelope] = []
    var decryptEventsIn_MockError: Error?
    var decryptEventsIn_MockMethod: ((UpdateEventEnvelope) async throws -> [UpdateEvent])?
    var decryptEventsIn_MockValue: [UpdateEvent]?

    func decryptEvents(in eventEnvelope: UpdateEventEnvelope) async throws -> [UpdateEvent] {
        decryptEventsIn_Invocations.append(eventEnvelope)

        if let error = decryptEventsIn_MockError {
            throw error
        }

        if let mock = decryptEventsIn_MockMethod {
            return try await mock(eventEnvelope)
        } else if let mock = decryptEventsIn_MockValue {
            return mock
        } else {
            fatalError("no mock for `decryptEventsIn`")
        }
    }

}

class MockUpdateEventProcessorProtocol: UpdateEventProcessorProtocol {

    // MARK: - Life cycle



    // MARK: - processEvent

    var processEvent_Invocations: [UpdateEvent] = []
    var processEvent_MockError: Error?
    var processEvent_MockMethod: ((UpdateEvent) async throws -> Void)?

    func processEvent(_ event: UpdateEvent) async throws {
        processEvent_Invocations.append(event)

        if let error = processEvent_MockError {
            throw error
        }

        guard let mock = processEvent_MockMethod else {
            fatalError("no mock for `processEvent`")
        }

        try await mock(event)
    }

}

class MockUpdateEventsRepositoryProtocol: UpdateEventsRepositoryProtocol {

    // MARK: - Life cycle



    // MARK: - pullPendingEvents

    var pullPendingEvents_Invocations: [Void] = []
    var pullPendingEvents_MockError: Error?
    var pullPendingEvents_MockMethod: (() async throws -> Void)?

    func pullPendingEvents() async throws {
        pullPendingEvents_Invocations.append(())

        if let error = pullPendingEvents_MockError {
            throw error
        }

        guard let mock = pullPendingEvents_MockMethod else {
            fatalError("no mock for `pullPendingEvents`")
        }

        try await mock()
    }

    // MARK: - fetchNextPendingEvents

    var fetchNextPendingEventsLimit_Invocations: [UInt] = []
    var fetchNextPendingEventsLimit_MockError: Error?
    var fetchNextPendingEventsLimit_MockMethod: ((UInt) async throws -> [UpdateEventEnvelope])?
    var fetchNextPendingEventsLimit_MockValue: [UpdateEventEnvelope]?

    func fetchNextPendingEvents(limit: UInt) async throws -> [UpdateEventEnvelope] {
        fetchNextPendingEventsLimit_Invocations.append(limit)

        if let error = fetchNextPendingEventsLimit_MockError {
            throw error
        }

        if let mock = fetchNextPendingEventsLimit_MockMethod {
            return try await mock(limit)
        } else if let mock = fetchNextPendingEventsLimit_MockValue {
            return mock
        } else {
            fatalError("no mock for `fetchNextPendingEventsLimit`")
        }
    }

    // MARK: - deleteNextPendingEvents

    var deleteNextPendingEventsLimit_Invocations: [UInt] = []
    var deleteNextPendingEventsLimit_MockError: Error?
    var deleteNextPendingEventsLimit_MockMethod: ((UInt) async throws -> Void)?

    func deleteNextPendingEvents(limit: UInt) async throws {
        deleteNextPendingEventsLimit_Invocations.append(limit)

        if let error = deleteNextPendingEventsLimit_MockError {
            throw error
        }

        guard let mock = deleteNextPendingEventsLimit_MockMethod else {
            fatalError("no mock for `deleteNextPendingEventsLimit`")
        }

        try await mock(limit)
    }

    // MARK: - startBufferingLiveEvents

    var startBufferingLiveEvents_Invocations: [Void] = []
    var startBufferingLiveEvents_MockError: Error?
    var startBufferingLiveEvents_MockMethod: (() async throws -> AsyncThrowingStream<UpdateEventEnvelope, Error>)?
    var startBufferingLiveEvents_MockValue: AsyncThrowingStream<UpdateEventEnvelope, Error>?

    func startBufferingLiveEvents() async throws -> AsyncThrowingStream<UpdateEventEnvelope, Error> {
        startBufferingLiveEvents_Invocations.append(())

        if let error = startBufferingLiveEvents_MockError {
            throw error
        }

        if let mock = startBufferingLiveEvents_MockMethod {
            return try await mock()
        } else if let mock = startBufferingLiveEvents_MockValue {
            return mock
        } else {
            fatalError("no mock for `startBufferingLiveEvents`")
        }
    }

    // MARK: - stopReceivingLiveEvents

    var stopReceivingLiveEvents_Invocations: [Void] = []
    var stopReceivingLiveEvents_MockMethod: (() async -> Void)?

    func stopReceivingLiveEvents() async {
        stopReceivingLiveEvents_Invocations.append(())

        guard let mock = stopReceivingLiveEvents_MockMethod else {
            fatalError("no mock for `stopReceivingLiveEvents`")
        }

        await mock()
    }

    // MARK: - storeLastEventEnvelopeID

    var storeLastEventEnvelopeID_Invocations: [UUID] = []
    var storeLastEventEnvelopeID_MockMethod: ((UUID) -> Void)?

    func storeLastEventEnvelopeID(_ id: UUID) {
        storeLastEventEnvelopeID_Invocations.append(id)

        guard let mock = storeLastEventEnvelopeID_MockMethod else {
            fatalError("no mock for `storeLastEventEnvelopeID`")
        }

        mock(id)
    }

}

public class MockUserRepositoryProtocol: UserRepositoryProtocol {

    // MARK: - Life cycle

    public init() {}


    // MARK: - fetchSelfUser

    public var fetchSelfUser_Invocations: [Void] = []
    public var fetchSelfUser_MockMethod: (() -> ZMUser)?
    public var fetchSelfUser_MockValue: ZMUser?

    public func fetchSelfUser() -> ZMUser {
        fetchSelfUser_Invocations.append(())

        if let mock = fetchSelfUser_MockMethod {
            return mock()
        } else if let mock = fetchSelfUser_MockValue {
            return mock
        } else {
            fatalError("no mock for `fetchSelfUser`")
        }
    }

    // MARK: - pullKnownUsers

    public var pullKnownUsers_Invocations: [Void] = []
    public var pullKnownUsers_MockError: Error?
    public var pullKnownUsers_MockMethod: (() async throws -> Void)?

    public func pullKnownUsers() async throws {
        pullKnownUsers_Invocations.append(())

        if let error = pullKnownUsers_MockError {
            throw error
        }

        guard let mock = pullKnownUsers_MockMethod else {
            fatalError("no mock for `pullKnownUsers`")
        }

        try await mock()
    }

    // MARK: - pullUsers

    public var pullUsersUserIDs_Invocations: [[WireDataModel.QualifiedID]] = []
    public var pullUsersUserIDs_MockError: Error?
    public var pullUsersUserIDs_MockMethod: (([WireDataModel.QualifiedID]) async throws -> Void)?

    public func pullUsers(userIDs: [WireDataModel.QualifiedID]) async throws {
        pullUsersUserIDs_Invocations.append(userIDs)

        if let error = pullUsersUserIDs_MockError {
            throw error
        }

        guard let mock = pullUsersUserIDs_MockMethod else {
            fatalError("no mock for `pullUsersUserIDs`")
        }

        try await mock(userIDs)
    }

<<<<<<< HEAD
    // MARK: - addLegalHoldRequest

    public var addLegalHoldRequestForClientIDLastPrekey_Invocations: [(userID: UUID, clientID: String, lastPrekey: Prekey)] = []
    public var addLegalHoldRequestForClientIDLastPrekey_MockMethod: ((UUID, String, Prekey) async -> Void)?

    public func addLegalHoldRequest(for userID: UUID, clientID: String, lastPrekey: Prekey) async {
        addLegalHoldRequestForClientIDLastPrekey_Invocations.append((userID: userID, clientID: clientID, lastPrekey: lastPrekey))

        guard let mock = addLegalHoldRequestForClientIDLastPrekey_MockMethod else {
            fatalError("no mock for `addLegalHoldRequestForClientIDLastPrekey`")
        }

        await mock(userID, clientID, lastPrekey)
=======
    // MARK: - disableUserLegalHold

    public var disableUserLegalHold_Invocations: [Void] = []
    public var disableUserLegalHold_MockError: Error?
    public var disableUserLegalHold_MockMethod: (() async throws -> Void)?

    public func disableUserLegalHold() async throws {
        disableUserLegalHold_Invocations.append(())

        if let error = disableUserLegalHold_MockError {
            throw error
        }

        guard let mock = disableUserLegalHold_MockMethod else {
            fatalError("no mock for `disableUserLegalHold`")
        }

        try await mock()
>>>>>>> dedd3503
    }

}

// swiftlint:enable variable_name
// swiftlint:enable line_length
// swiftlint:enable vertical_whitespace
// swiftlint:enable superfluous_disable_command<|MERGE_RESOLUTION|>--- conflicted
+++ resolved
@@ -445,7 +445,6 @@
         try await mock(userIDs)
     }
 
-<<<<<<< HEAD
     // MARK: - addLegalHoldRequest
 
     public var addLegalHoldRequestForClientIDLastPrekey_Invocations: [(userID: UUID, clientID: String, lastPrekey: Prekey)] = []
@@ -459,7 +458,8 @@
         }
 
         await mock(userID, clientID, lastPrekey)
-=======
+    }
+
     // MARK: - disableUserLegalHold
 
     public var disableUserLegalHold_Invocations: [Void] = []
@@ -478,7 +478,6 @@
         }
 
         try await mock()
->>>>>>> dedd3503
     }
 
 }
