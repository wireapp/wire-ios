// Generated using Sourcery 2.2.4 — https://github.com/krzysztofzablocki/Sourcery
// DO NOT EDIT

//
// Wire
// Copyright (C) 2024 Wire Swiss GmbH
//
// This program is free software: you can redistribute it and/or modify
// it under the terms of the GNU General Public License as published by
// the Free Software Foundation, either version 3 of the License, or
// (at your option) any later version.
//
// This program is distributed in the hope that it will be useful,
// but WITHOUT ANY WARRANTY; without even the implied warranty of
// MERCHANTABILITY or FITNESS FOR A PARTICULAR PURPOSE. See the
// GNU General Public License for more details.
//
// You should have received a copy of the GNU General Public License
// along with this program. If not, see http://www.gnu.org/licenses/.
//

// swiftlint:disable superfluous_disable_command
// swiftlint:disable vertical_whitespace
// swiftlint:disable line_length
// swiftlint:disable variable_name

import Foundation
#if os(iOS) || os(tvOS) || os(watchOS)
import UIKit
#elseif os(OSX)
import AppKit
#endif

import WireAPI
import WireDataModel

@testable import WireDomain





















public class MockConnectionsRepositoryProtocol: ConnectionsRepositoryProtocol {

    // MARK: - Life cycle

    public init() {}


    // MARK: - pullConnections

    public var pullConnections_Invocations: [Void] = []
    public var pullConnections_MockError: Error?
    public var pullConnections_MockMethod: (() async throws -> Void)?

    public func pullConnections() async throws {
        pullConnections_Invocations.append(())

        if let error = pullConnections_MockError {
            throw error
        }

        guard let mock = pullConnections_MockMethod else {
            fatalError("no mock for `pullConnections`")
        }

        try await mock()
    }

    // MARK: - updateConnection

    public var updateConnection_Invocations: [Connection] = []
    public var updateConnection_MockError: Error?
    public var updateConnection_MockMethod: ((Connection) async throws -> Void)?

    public func updateConnection(_ connection: Connection) async throws {
        updateConnection_Invocations.append(connection)

        if let error = updateConnection_MockError {
            throw error
        }

        guard let mock = updateConnection_MockMethod else {
            fatalError("no mock for `updateConnection`")
        }

        try await mock(connection)
    }

}

public class MockConversationLabelsRepositoryProtocol: ConversationLabelsRepositoryProtocol {

    // MARK: - Life cycle

    public init() {}


    // MARK: - pullConversationLabels

    public var pullConversationLabels_Invocations: [Void] = []
    public var pullConversationLabels_MockError: Error?
    public var pullConversationLabels_MockMethod: (() async throws -> Void)?

    public func pullConversationLabels() async throws {
        pullConversationLabels_Invocations.append(())

        if let error = pullConversationLabels_MockError {
            throw error
        }

        guard let mock = pullConversationLabels_MockMethod else {
            fatalError("no mock for `pullConversationLabels`")
        }

        try await mock()
    }

    // MARK: - updateConversationLabels

    public var updateConversationLabels_Invocations: [[ConversationLabel]] = []
    public var updateConversationLabels_MockError: Error?
    public var updateConversationLabels_MockMethod: (([ConversationLabel]) async throws -> Void)?

    public func updateConversationLabels(_ conversationLabels: [ConversationLabel]) async throws {
        updateConversationLabels_Invocations.append(conversationLabels)

        if let error = updateConversationLabels_MockError {
            throw error
        }

        guard let mock = updateConversationLabels_MockMethod else {
            fatalError("no mock for `updateConversationLabels`")
        }

        try await mock(conversationLabels)
    }

}

public class MockConversationLocalStoreProtocol: ConversationLocalStoreProtocol {

    // MARK: - Life cycle

    public init() {}


    // MARK: - storeConversation

    public var storeConversationIsFederationEnabled_Invocations: [(conversation: WireAPI.Conversation, isFederationEnabled: Bool)] = []
    public var storeConversationIsFederationEnabled_MockMethod: ((WireAPI.Conversation, Bool) async -> Void)?

    public func storeConversation(_ conversation: WireAPI.Conversation, isFederationEnabled: Bool) async {
        storeConversationIsFederationEnabled_Invocations.append((conversation: conversation, isFederationEnabled: isFederationEnabled))

        guard let mock = storeConversationIsFederationEnabled_MockMethod else {
            fatalError("no mock for `storeConversationIsFederationEnabled`")
        }

        await mock(conversation, isFederationEnabled)
    }

    // MARK: - storeConversationNeedsBackendUpdate

    public var storeConversationNeedsBackendUpdateQualifiedId_Invocations: [(needsUpdate: Bool, qualifiedId: WireAPI.QualifiedID)] = []
    public var storeConversationNeedsBackendUpdateQualifiedId_MockMethod: ((Bool, WireAPI.QualifiedID) async -> Void)?

    public func storeConversationNeedsBackendUpdate(_ needsUpdate: Bool, qualifiedId: WireAPI.QualifiedID) async {
        storeConversationNeedsBackendUpdateQualifiedId_Invocations.append((needsUpdate: needsUpdate, qualifiedId: qualifiedId))

        guard let mock = storeConversationNeedsBackendUpdateQualifiedId_MockMethod else {
            fatalError("no mock for `storeConversationNeedsBackendUpdateQualifiedId`")
        }

        await mock(needsUpdate, qualifiedId)
    }

    // MARK: - storeFailedConversation

    public var storeFailedConversationWithQualifiedId_Invocations: [WireAPI.QualifiedID] = []
    public var storeFailedConversationWithQualifiedId_MockMethod: ((WireAPI.QualifiedID) async -> Void)?

    public func storeFailedConversation(withQualifiedId qualifiedId: WireAPI.QualifiedID) async {
        storeFailedConversationWithQualifiedId_Invocations.append(qualifiedId)

        guard let mock = storeFailedConversationWithQualifiedId_MockMethod else {
            fatalError("no mock for `storeFailedConversationWithQualifiedId`")
        }

        await mock(qualifiedId)
    }

    // MARK: - fetchMLSConversation

    public var fetchMLSConversationWith_Invocations: [WireDataModel.MLSGroupID] = []
    public var fetchMLSConversationWith_MockMethod: ((WireDataModel.MLSGroupID) async -> ZMConversation?)?
    public var fetchMLSConversationWith_MockValue: ZMConversation??

    public func fetchMLSConversation(with groupID: WireDataModel.MLSGroupID) async -> ZMConversation? {
        fetchMLSConversationWith_Invocations.append(groupID)

        if let mock = fetchMLSConversationWith_MockMethod {
            return await mock(groupID)
        } else if let mock = fetchMLSConversationWith_MockValue {
            return mock
        } else {
            fatalError("no mock for `fetchMLSConversationWith`")
        }
    }

    // MARK: - removeFromConversations

    public var removeFromConversationsUserRemovalDate_Invocations: [(user: ZMUser, removalDate: Date)] = []
    public var removeFromConversationsUserRemovalDate_MockMethod: ((ZMUser, Date) async -> Void)?

    public func removeFromConversations(user: ZMUser, removalDate: Date) async {
        removeFromConversationsUserRemovalDate_Invocations.append((user: user, removalDate: removalDate))

        guard let mock = removeFromConversationsUserRemovalDate_MockMethod else {
            fatalError("no mock for `removeFromConversationsUserRemovalDate`")
        }

        await mock(user, removalDate)
    }

}

public class MockConversationRepositoryProtocol: ConversationRepositoryProtocol {

    // MARK: - Life cycle

    public init() {}


    // MARK: - pullConversations

    public var pullConversations_Invocations: [Void] = []
    public var pullConversations_MockError: Error?
    public var pullConversations_MockMethod: (() async throws -> Void)?

    public func pullConversations() async throws {
        pullConversations_Invocations.append(())

        if let error = pullConversations_MockError {
            throw error
        }

        guard let mock = pullConversations_MockMethod else {
            fatalError("no mock for `pullConversations`")
        }

        try await mock()
    }

    // MARK: - pullMLSOneToOneConversation

    public var pullMLSOneToOneConversationUserIDDomain_Invocations: [(userID: String, domain: String)] = []
    public var pullMLSOneToOneConversationUserIDDomain_MockError: Error?
    public var pullMLSOneToOneConversationUserIDDomain_MockMethod: ((String, String) async throws -> String)?
    public var pullMLSOneToOneConversationUserIDDomain_MockValue: String?

    public func pullMLSOneToOneConversation(userID: String, domain: String) async throws -> String {
        pullMLSOneToOneConversationUserIDDomain_Invocations.append((userID: userID, domain: domain))

        if let error = pullMLSOneToOneConversationUserIDDomain_MockError {
            throw error
        }

        if let mock = pullMLSOneToOneConversationUserIDDomain_MockMethod {
            return try await mock(userID, domain)
        } else if let mock = pullMLSOneToOneConversationUserIDDomain_MockValue {
            return mock
        } else {
            fatalError("no mock for `pullMLSOneToOneConversationUserIDDomain`")
        }
    }

    // MARK: - fetchMLSConversation

    public var fetchMLSConversationWith_Invocations: [String] = []
    public var fetchMLSConversationWith_MockMethod: ((String) async -> ZMConversation?)?
    public var fetchMLSConversationWith_MockValue: ZMConversation??

    public func fetchMLSConversation(with groupID: String) async -> ZMConversation? {
        fetchMLSConversationWith_Invocations.append(groupID)

        if let mock = fetchMLSConversationWith_MockMethod {
            return await mock(groupID)
        } else if let mock = fetchMLSConversationWith_MockValue {
            return mock
        } else {
            fatalError("no mock for `fetchMLSConversationWith`")
        }
    }

    // MARK: - removeFromConversations

    public var removeFromConversationsUserRemovalDate_Invocations: [(user: ZMUser, removalDate: Date)] = []
    public var removeFromConversationsUserRemovalDate_MockMethod: ((ZMUser, Date) async -> Void)?

    public func removeFromConversations(user: ZMUser, removalDate: Date) async {
        removeFromConversationsUserRemovalDate_Invocations.append((user: user, removalDate: removalDate))

        guard let mock = removeFromConversationsUserRemovalDate_MockMethod else {
            fatalError("no mock for `removeFromConversationsUserRemovalDate`")
        }

        await mock(user, removalDate)
    }

}

public class MockOneOnOneResolverProtocol: OneOnOneResolverProtocol {

    // MARK: - Life cycle

    public init() {}


    // MARK: - invoke

    public var invoke_Invocations: [Void] = []
    public var invoke_MockError: Error?
    public var invoke_MockMethod: (() async throws -> Void)?

    public func invoke() async throws {
        invoke_Invocations.append(())

        if let error = invoke_MockError {
            throw error
        }

        guard let mock = invoke_MockMethod else {
            fatalError("no mock for `invoke`")
        }

        try await mock()
    }

}

class MockProteusMessageDecryptorProtocol: ProteusMessageDecryptorProtocol {

    // MARK: - Life cycle



    // MARK: - decryptedEventData

    var decryptedEventDataFrom_Invocations: [ConversationProteusMessageAddEvent] = []
    var decryptedEventDataFrom_MockError: Error?
    var decryptedEventDataFrom_MockMethod: ((ConversationProteusMessageAddEvent) async throws -> ConversationProteusMessageAddEvent)?
    var decryptedEventDataFrom_MockValue: ConversationProteusMessageAddEvent?

    func decryptedEventData(from eventData: ConversationProteusMessageAddEvent) async throws -> ConversationProteusMessageAddEvent {
        decryptedEventDataFrom_Invocations.append(eventData)

        if let error = decryptedEventDataFrom_MockError {
            throw error
        }

        if let mock = decryptedEventDataFrom_MockMethod {
            return try await mock(eventData)
        } else if let mock = decryptedEventDataFrom_MockValue {
            return mock
        } else {
            fatalError("no mock for `decryptedEventDataFrom`")
        }
    }

}

public class MockSelfUserProviderProtocol: SelfUserProviderProtocol {

    // MARK: - Life cycle

    public init() {}


    // MARK: - fetchSelfUser

    public var fetchSelfUser_Invocations: [Void] = []
    public var fetchSelfUser_MockMethod: (() -> ZMUser)?
    public var fetchSelfUser_MockValue: ZMUser?

    public func fetchSelfUser() -> ZMUser {
        fetchSelfUser_Invocations.append(())

        if let mock = fetchSelfUser_MockMethod {
            return mock()
        } else if let mock = fetchSelfUser_MockValue {
            return mock
        } else {
            fatalError("no mock for `fetchSelfUser`")
        }
    }

}

public class MockTeamRepositoryProtocol: TeamRepositoryProtocol {

    // MARK: - Life cycle

    public init() {}


    // MARK: - pullSelfTeam

    public var pullSelfTeam_Invocations: [Void] = []
    public var pullSelfTeam_MockError: Error?
    public var pullSelfTeam_MockMethod: (() async throws -> Void)?

    public func pullSelfTeam() async throws {
        pullSelfTeam_Invocations.append(())

        if let error = pullSelfTeam_MockError {
            throw error
        }

        guard let mock = pullSelfTeam_MockMethod else {
            fatalError("no mock for `pullSelfTeam`")
        }

        try await mock()
    }

    // MARK: - pullSelfTeamRoles

    public var pullSelfTeamRoles_Invocations: [Void] = []
    public var pullSelfTeamRoles_MockError: Error?
    public var pullSelfTeamRoles_MockMethod: (() async throws -> Void)?

    public func pullSelfTeamRoles() async throws {
        pullSelfTeamRoles_Invocations.append(())

        if let error = pullSelfTeamRoles_MockError {
            throw error
        }

        guard let mock = pullSelfTeamRoles_MockMethod else {
            fatalError("no mock for `pullSelfTeamRoles`")
        }

        try await mock()
    }

    // MARK: - pullSelfTeamMembers

    public var pullSelfTeamMembers_Invocations: [Void] = []
    public var pullSelfTeamMembers_MockError: Error?
    public var pullSelfTeamMembers_MockMethod: (() async throws -> Void)?

    public func pullSelfTeamMembers() async throws {
        pullSelfTeamMembers_Invocations.append(())

        if let error = pullSelfTeamMembers_MockError {
            throw error
        }

        guard let mock = pullSelfTeamMembers_MockMethod else {
            fatalError("no mock for `pullSelfTeamMembers`")
        }

        try await mock()
    }

    // MARK: - fetchSelfLegalholdStatus

    public var fetchSelfLegalholdStatus_Invocations: [Void] = []
    public var fetchSelfLegalholdStatus_MockError: Error?
    public var fetchSelfLegalholdStatus_MockMethod: (() async throws -> LegalholdStatus)?
    public var fetchSelfLegalholdStatus_MockValue: LegalholdStatus?

    public func fetchSelfLegalholdStatus() async throws -> LegalholdStatus {
        fetchSelfLegalholdStatus_Invocations.append(())

        if let error = fetchSelfLegalholdStatus_MockError {
            throw error
        }

        if let mock = fetchSelfLegalholdStatus_MockMethod {
            return try await mock()
        } else if let mock = fetchSelfLegalholdStatus_MockValue {
            return mock
        } else {
            fatalError("no mock for `fetchSelfLegalholdStatus`")
        }
    }

    // MARK: - deleteMembership

    public var deleteMembershipForUserFromTeamAt_Invocations: [(userID: UUID, teamID: UUID, time: Date)] = []
    public var deleteMembershipForUserFromTeamAt_MockError: Error?
    public var deleteMembershipForUserFromTeamAt_MockMethod: ((UUID, UUID, Date) async throws -> Void)?

    public func deleteMembership(forUser userID: UUID, fromTeam teamID: UUID, at time: Date) async throws {
        deleteMembershipForUserFromTeamAt_Invocations.append((userID: userID, teamID: teamID, time: time))

        if let error = deleteMembershipForUserFromTeamAt_MockError {
            throw error
        }

        guard let mock = deleteMembershipForUserFromTeamAt_MockMethod else {
            fatalError("no mock for `deleteMembershipForUserFromTeamAt`")
        }

        try await mock(userID, teamID, time)
    }

    // MARK: - storeTeamMemberNeedsBackendUpdate

    public var storeTeamMemberNeedsBackendUpdateMembershipID_Invocations: [UUID] = []
    public var storeTeamMemberNeedsBackendUpdateMembershipID_MockError: Error?
    public var storeTeamMemberNeedsBackendUpdateMembershipID_MockMethod: ((UUID) async throws -> Void)?

    public func storeTeamMemberNeedsBackendUpdate(membershipID: UUID) async throws {
        storeTeamMemberNeedsBackendUpdateMembershipID_Invocations.append(membershipID)

        if let error = storeTeamMemberNeedsBackendUpdateMembershipID_MockError {
            throw error
        }

        guard let mock = storeTeamMemberNeedsBackendUpdateMembershipID_MockMethod else {
            fatalError("no mock for `storeTeamMemberNeedsBackendUpdateMembershipID`")
        }

        try await mock(membershipID)
    }

}

class MockUpdateEventDecryptorProtocol: UpdateEventDecryptorProtocol {

    // MARK: - Life cycle



    // MARK: - decryptEvents

    var decryptEventsIn_Invocations: [UpdateEventEnvelope] = []
    var decryptEventsIn_MockError: Error?
    var decryptEventsIn_MockMethod: ((UpdateEventEnvelope) async throws -> [UpdateEvent])?
    var decryptEventsIn_MockValue: [UpdateEvent]?

    func decryptEvents(in eventEnvelope: UpdateEventEnvelope) async throws -> [UpdateEvent] {
        decryptEventsIn_Invocations.append(eventEnvelope)

        if let error = decryptEventsIn_MockError {
            throw error
        }

        if let mock = decryptEventsIn_MockMethod {
            return try await mock(eventEnvelope)
        } else if let mock = decryptEventsIn_MockValue {
            return mock
        } else {
            fatalError("no mock for `decryptEventsIn`")
        }
    }

}

class MockUpdateEventProcessorProtocol: UpdateEventProcessorProtocol {

    // MARK: - Life cycle



    // MARK: - processEvent

    var processEvent_Invocations: [UpdateEvent] = []
    var processEvent_MockError: Error?
    var processEvent_MockMethod: ((UpdateEvent) async throws -> Void)?

    func processEvent(_ event: UpdateEvent) async throws {
        processEvent_Invocations.append(event)

        if let error = processEvent_MockError {
            throw error
        }

        guard let mock = processEvent_MockMethod else {
            fatalError("no mock for `processEvent`")
        }

        try await mock(event)
    }

}

class MockUpdateEventsRepositoryProtocol: UpdateEventsRepositoryProtocol {

    // MARK: - Life cycle



    // MARK: - pullPendingEvents

    var pullPendingEvents_Invocations: [Void] = []
    var pullPendingEvents_MockError: Error?
    var pullPendingEvents_MockMethod: (() async throws -> Void)?

    func pullPendingEvents() async throws {
        pullPendingEvents_Invocations.append(())

        if let error = pullPendingEvents_MockError {
            throw error
        }

        guard let mock = pullPendingEvents_MockMethod else {
            fatalError("no mock for `pullPendingEvents`")
        }

        try await mock()
    }

    // MARK: - fetchNextPendingEvents

    var fetchNextPendingEventsLimit_Invocations: [UInt] = []
    var fetchNextPendingEventsLimit_MockError: Error?
    var fetchNextPendingEventsLimit_MockMethod: ((UInt) async throws -> [UpdateEventEnvelope])?
    var fetchNextPendingEventsLimit_MockValue: [UpdateEventEnvelope]?

    func fetchNextPendingEvents(limit: UInt) async throws -> [UpdateEventEnvelope] {
        fetchNextPendingEventsLimit_Invocations.append(limit)

        if let error = fetchNextPendingEventsLimit_MockError {
            throw error
        }

        if let mock = fetchNextPendingEventsLimit_MockMethod {
            return try await mock(limit)
        } else if let mock = fetchNextPendingEventsLimit_MockValue {
            return mock
        } else {
            fatalError("no mock for `fetchNextPendingEventsLimit`")
        }
    }

    // MARK: - deleteNextPendingEvents

    var deleteNextPendingEventsLimit_Invocations: [UInt] = []
    var deleteNextPendingEventsLimit_MockError: Error?
    var deleteNextPendingEventsLimit_MockMethod: ((UInt) async throws -> Void)?

    func deleteNextPendingEvents(limit: UInt) async throws {
        deleteNextPendingEventsLimit_Invocations.append(limit)

        if let error = deleteNextPendingEventsLimit_MockError {
            throw error
        }

        guard let mock = deleteNextPendingEventsLimit_MockMethod else {
            fatalError("no mock for `deleteNextPendingEventsLimit`")
        }

        try await mock(limit)
    }

    // MARK: - startBufferingLiveEvents

    var startBufferingLiveEvents_Invocations: [Void] = []
    var startBufferingLiveEvents_MockError: Error?
    var startBufferingLiveEvents_MockMethod: (() async throws -> AsyncThrowingStream<UpdateEventEnvelope, Error>)?
    var startBufferingLiveEvents_MockValue: AsyncThrowingStream<UpdateEventEnvelope, Error>?

    func startBufferingLiveEvents() async throws -> AsyncThrowingStream<UpdateEventEnvelope, Error> {
        startBufferingLiveEvents_Invocations.append(())

        if let error = startBufferingLiveEvents_MockError {
            throw error
        }

        if let mock = startBufferingLiveEvents_MockMethod {
            return try await mock()
        } else if let mock = startBufferingLiveEvents_MockValue {
            return mock
        } else {
            fatalError("no mock for `startBufferingLiveEvents`")
        }
    }

    // MARK: - stopReceivingLiveEvents

    var stopReceivingLiveEvents_Invocations: [Void] = []
    var stopReceivingLiveEvents_MockMethod: (() async -> Void)?

    func stopReceivingLiveEvents() async {
        stopReceivingLiveEvents_Invocations.append(())

        guard let mock = stopReceivingLiveEvents_MockMethod else {
            fatalError("no mock for `stopReceivingLiveEvents`")
        }

        await mock()
    }

    // MARK: - storeLastEventEnvelopeID

    var storeLastEventEnvelopeID_Invocations: [UUID] = []
    var storeLastEventEnvelopeID_MockMethod: ((UUID) -> Void)?

    func storeLastEventEnvelopeID(_ id: UUID) {
        storeLastEventEnvelopeID_Invocations.append(id)

        guard let mock = storeLastEventEnvelopeID_MockMethod else {
            fatalError("no mock for `storeLastEventEnvelopeID`")
        }

        mock(id)
    }

    // MARK: - pullLastEventID

    var pullLastEventID_Invocations: [Void] = []
    var pullLastEventID_MockError: Error?
    var pullLastEventID_MockMethod: (() async throws -> Void)?

    func pullLastEventID() async throws {
        pullLastEventID_Invocations.append(())

        if let error = pullLastEventID_MockError {
            throw error
        }

        guard let mock = pullLastEventID_MockMethod else {
            fatalError("no mock for `pullLastEventID`")
        }

        try await mock()
    }

}

public class MockUserRepositoryProtocol: UserRepositoryProtocol {

    // MARK: - Life cycle

    public init() {}


    // MARK: - fetchSelfUser

    public var fetchSelfUser_Invocations: [Void] = []
    public var fetchSelfUser_MockMethod: (() -> ZMUser)?
    public var fetchSelfUser_MockValue: ZMUser?

    public func fetchSelfUser() -> ZMUser {
        fetchSelfUser_Invocations.append(())

        if let mock = fetchSelfUser_MockMethod {
            return mock()
        } else if let mock = fetchSelfUser_MockValue {
            return mock
        } else {
            fatalError("no mock for `fetchSelfUser`")
        }
    }

    // MARK: - fetchUser

    public var fetchUserWithDomain_Invocations: [(id: UUID, domain: String?)] = []
    public var fetchUserWithDomain_MockError: Error?
    public var fetchUserWithDomain_MockMethod: ((UUID, String?) async throws -> ZMUser)?
    public var fetchUserWithDomain_MockValue: ZMUser?

    public func fetchUser(with id: UUID, domain: String?) async throws -> ZMUser {
        fetchUserWithDomain_Invocations.append((id: id, domain: domain))

        if let error = fetchUserWithDomain_MockError {
            throw error
        }

        if let mock = fetchUserWithDomain_MockMethod {
            return try await mock(id, domain)
        } else if let mock = fetchUserWithDomain_MockValue {
            return mock
        } else {
            fatalError("no mock for `fetchUserWithDomain`")
        }
    }

    // MARK: - pushSelfSupportedProtocols

    public var pushSelfSupportedProtocols_Invocations: [Set<WireAPI.MessageProtocol>] = []
    public var pushSelfSupportedProtocols_MockError: Error?
    public var pushSelfSupportedProtocols_MockMethod: ((Set<WireAPI.MessageProtocol>) async throws -> Void)?

    public func pushSelfSupportedProtocols(_ supportedProtocols: Set<WireAPI.MessageProtocol>) async throws {
        pushSelfSupportedProtocols_Invocations.append(supportedProtocols)

        if let error = pushSelfSupportedProtocols_MockError {
            throw error
        }

        guard let mock = pushSelfSupportedProtocols_MockMethod else {
            fatalError("no mock for `pushSelfSupportedProtocols`")
        }

        try await mock(supportedProtocols)
    }

    // MARK: - pullKnownUsers

    public var pullKnownUsers_Invocations: [Void] = []
    public var pullKnownUsers_MockError: Error?
    public var pullKnownUsers_MockMethod: (() async throws -> Void)?

    public func pullKnownUsers() async throws {
        pullKnownUsers_Invocations.append(())

        if let error = pullKnownUsers_MockError {
            throw error
        }

        guard let mock = pullKnownUsers_MockMethod else {
            fatalError("no mock for `pullKnownUsers`")
        }

        try await mock()
    }

    // MARK: - pullUsers

    public var pullUsersUserIDs_Invocations: [[WireDataModel.QualifiedID]] = []
    public var pullUsersUserIDs_MockError: Error?
    public var pullUsersUserIDs_MockMethod: (([WireDataModel.QualifiedID]) async throws -> Void)?

    public func pullUsers(userIDs: [WireDataModel.QualifiedID]) async throws {
        pullUsersUserIDs_Invocations.append(userIDs)

        if let error = pullUsersUserIDs_MockError {
            throw error
        }

        guard let mock = pullUsersUserIDs_MockMethod else {
            fatalError("no mock for `pullUsersUserIDs`")
        }

        try await mock(userIDs)
    }

<<<<<<< HEAD
    // MARK: - updateUser

    public var updateUserFrom_Invocations: [UserUpdateEvent] = []
    public var updateUserFrom_MockError: Error?
    public var updateUserFrom_MockMethod: ((UserUpdateEvent) async throws -> Void)?

    public func updateUser(from event: UserUpdateEvent) async throws {
        updateUserFrom_Invocations.append(event)

        if let error = updateUserFrom_MockError {
            throw error
        }

        guard let mock = updateUserFrom_MockMethod else {
            fatalError("no mock for `updateUserFrom`")
        }

        try await mock(event)
    }

    // MARK: - fetchOrCreateUser

    public var fetchOrCreateUserWithDomain_Invocations: [(uuid: UUID, domain: String?)] = []
    public var fetchOrCreateUserWithDomain_MockMethod: ((UUID, String?) -> ZMUser)?
    public var fetchOrCreateUserWithDomain_MockValue: ZMUser?

    public func fetchOrCreateUser(with uuid: UUID, domain: String?) -> ZMUser {
        fetchOrCreateUserWithDomain_Invocations.append((uuid: uuid, domain: domain))

        if let mock = fetchOrCreateUserWithDomain_MockMethod {
            return mock(uuid, domain)
        } else if let mock = fetchOrCreateUserWithDomain_MockValue {
            return mock
        } else {
            fatalError("no mock for `fetchOrCreateUserWithDomain`")
        }
=======
    // MARK: - removePushToken

    public var removePushToken_Invocations: [Void] = []
    public var removePushToken_MockMethod: (() -> Void)?

    public func removePushToken() {
        removePushToken_Invocations.append(())

        guard let mock = removePushToken_MockMethod else {
            fatalError("no mock for `removePushToken`")
        }

        mock()
    }

    // MARK: - fetchOrCreateUserClient

    public var fetchOrCreateUserClientWith_Invocations: [String] = []
    public var fetchOrCreateUserClientWith_MockError: Error?
    public var fetchOrCreateUserClientWith_MockMethod: ((String) async throws -> (client: WireDataModel.UserClient, isNew: Bool))?
    public var fetchOrCreateUserClientWith_MockValue: (client: WireDataModel.UserClient, isNew: Bool)?

    public func fetchOrCreateUserClient(with id: String) async throws -> (client: WireDataModel.UserClient, isNew: Bool) {
        fetchOrCreateUserClientWith_Invocations.append(id)

        if let error = fetchOrCreateUserClientWith_MockError {
            throw error
        }

        if let mock = fetchOrCreateUserClientWith_MockMethod {
            return try await mock(id)
        } else if let mock = fetchOrCreateUserClientWith_MockValue {
            return mock
        } else {
            fatalError("no mock for `fetchOrCreateUserClientWith`")
        }
    }

    // MARK: - updateUserClient

    public var updateUserClientFromIsNewClient_Invocations: [(localClient: WireDataModel.UserClient, remoteClient: WireAPI.UserClient, isNewClient: Bool)] = []
    public var updateUserClientFromIsNewClient_MockError: Error?
    public var updateUserClientFromIsNewClient_MockMethod: ((WireDataModel.UserClient, WireAPI.UserClient, Bool) async throws -> Void)?

    public func updateUserClient(_ localClient: WireDataModel.UserClient, from remoteClient: WireAPI.UserClient, isNewClient: Bool) async throws {
        updateUserClientFromIsNewClient_Invocations.append((localClient: localClient, remoteClient: remoteClient, isNewClient: isNewClient))

        if let error = updateUserClientFromIsNewClient_MockError {
            throw error
        }

        guard let mock = updateUserClientFromIsNewClient_MockMethod else {
            fatalError("no mock for `updateUserClientFromIsNewClient`")
        }

        try await mock(localClient, remoteClient, isNewClient)
    }

    // MARK: - addLegalHoldRequest

    public var addLegalHoldRequestForClientIDLastPrekey_Invocations: [(userID: UUID, clientID: String, lastPrekey: Prekey)] = []
    public var addLegalHoldRequestForClientIDLastPrekey_MockMethod: ((UUID, String, Prekey) async -> Void)?

    public func addLegalHoldRequest(for userID: UUID, clientID: String, lastPrekey: Prekey) async {
        addLegalHoldRequestForClientIDLastPrekey_Invocations.append((userID: userID, clientID: clientID, lastPrekey: lastPrekey))

        guard let mock = addLegalHoldRequestForClientIDLastPrekey_MockMethod else {
            fatalError("no mock for `addLegalHoldRequestForClientIDLastPrekey`")
        }

        await mock(userID, clientID, lastPrekey)
    }

    // MARK: - disableUserLegalHold

    public var disableUserLegalHold_Invocations: [Void] = []
    public var disableUserLegalHold_MockError: Error?
    public var disableUserLegalHold_MockMethod: (() async throws -> Void)?

    public func disableUserLegalHold() async throws {
        disableUserLegalHold_Invocations.append(())

        if let error = disableUserLegalHold_MockError {
            throw error
        }

        guard let mock = disableUserLegalHold_MockMethod else {
            fatalError("no mock for `disableUserLegalHold`")
        }

        try await mock()
    }

    // MARK: - updateUserProperty

    public var updateUserProperty_Invocations: [WireAPI.UserProperty] = []
    public var updateUserProperty_MockError: Error?
    public var updateUserProperty_MockMethod: ((WireAPI.UserProperty) async throws -> Void)?

    public func updateUserProperty(_ userProperty: WireAPI.UserProperty) async throws {
        updateUserProperty_Invocations.append(userProperty)

        if let error = updateUserProperty_MockError {
            throw error
        }

        guard let mock = updateUserProperty_MockMethod else {
            fatalError("no mock for `updateUserProperty`")
        }

        try await mock(userProperty)
    }

    // MARK: - deleteUserProperty

    public var deleteUserPropertyWithKey_Invocations: [UserProperty.Key] = []
    public var deleteUserPropertyWithKey_MockMethod: ((UserProperty.Key) async -> Void)?

    public func deleteUserProperty(withKey key: UserProperty.Key) async {
        deleteUserPropertyWithKey_Invocations.append(key)

        guard let mock = deleteUserPropertyWithKey_MockMethod else {
            fatalError("no mock for `deleteUserPropertyWithKey`")
        }

        await mock(key)
    }

    // MARK: - deleteUserAccount

    public var deleteUserAccountForAt_Invocations: [(user: ZMUser, date: Date)] = []
    public var deleteUserAccountForAt_MockMethod: ((ZMUser, Date) async -> Void)?

    public func deleteUserAccount(for user: ZMUser, at date: Date) async {
        deleteUserAccountForAt_Invocations.append((user: user, date: date))

        guard let mock = deleteUserAccountForAt_MockMethod else {
            fatalError("no mock for `deleteUserAccountForAt`")
        }

        await mock(user, date)
>>>>>>> 666bb89f
    }

}

// swiftlint:enable variable_name
// swiftlint:enable line_length
// swiftlint:enable vertical_whitespace
// swiftlint:enable superfluous_disable_command<|MERGE_RESOLUTION|>--- conflicted
+++ resolved
@@ -856,25 +856,19 @@
         try await mock(userIDs)
     }
 
-<<<<<<< HEAD
     // MARK: - updateUser
 
     public var updateUserFrom_Invocations: [UserUpdateEvent] = []
-    public var updateUserFrom_MockError: Error?
-    public var updateUserFrom_MockMethod: ((UserUpdateEvent) async throws -> Void)?
-
-    public func updateUser(from event: UserUpdateEvent) async throws {
+    public var updateUserFrom_MockMethod: ((UserUpdateEvent) async -> Void)?
+
+    public func updateUser(from event: UserUpdateEvent) async {
         updateUserFrom_Invocations.append(event)
-
-        if let error = updateUserFrom_MockError {
-            throw error
-        }
 
         guard let mock = updateUserFrom_MockMethod else {
             fatalError("no mock for `updateUserFrom`")
         }
 
-        try await mock(event)
+        await mock(event)
     }
 
     // MARK: - fetchOrCreateUser
@@ -893,7 +887,8 @@
         } else {
             fatalError("no mock for `fetchOrCreateUserWithDomain`")
         }
-=======
+    }
+
     // MARK: - removePushToken
 
     public var removePushToken_Invocations: [Void] = []
@@ -1035,7 +1030,6 @@
         }
 
         await mock(user, date)
->>>>>>> 666bb89f
     }
 
 }
