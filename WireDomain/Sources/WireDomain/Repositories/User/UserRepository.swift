//
// Wire
// Copyright (C) 2024 Wire Swiss GmbH
//
// This program is free software: you can redistribute it and/or modify
// it under the terms of the GNU General Public License as published by
// the Free Software Foundation, either version 3 of the License, or
// (at your option) any later version.
//
// This program is distributed in the hope that it will be useful,
// but WITHOUT ANY WARRANTY; without even the implied warranty of
// MERCHANTABILITY or FITNESS FOR A PARTICULAR PURPOSE. See the
// GNU General Public License for more details.
//
// You should have received a copy of the GNU General Public License
// along with this program. If not, see http://www.gnu.org/licenses/.
//

import Foundation
import WireAPI
import WireDataModel

// sourcery: AutoMockable
/// Facilitate access to users related domain objects.
///
/// A repository provides an abstraction for the access and storage
/// of domain models, concealing how and where the models are stored
/// as well as the possible source(s) of the models.
public protocol UserRepositoryProtocol {

    /// Fetch self user from the local store

    func fetchSelfUser() -> ZMUser

    /// Fetch and persist all locally known users

    func pullKnownUsers() async throws

    /// Fetch and persist a list of users
    ///
    /// - parameters:
    ///     - userIDs: IDs of users to fetch

    func pullUsers(userIDs: [WireDataModel.QualifiedID]) async throws

<<<<<<< HEAD
    /// Adds a legal hold request.
    ///
    /// - parameters:
    ///     - userID: The user ID of the target legalhold subject.
    ///     - clientID: The client ID of the legalhold device.
    ///     - lastPrekey: The last prekey of the legalhold device.
    ///
    /// Legal hold is the ability to provide an auditable transcript of all communication
    /// held by team members that are put under legal hold compliance (from a third-party),
    /// achieved by collecting the content of such communication for later auditing.

    func addLegalHoldRequest(
        for userID: UUID,
        clientID: String,
        lastPrekey: Prekey
    ) async
=======
    /// Disables user legal hold.

    func disableUserLegalHold() async throws
>>>>>>> dedd3503

}

public final class UserRepository: UserRepositoryProtocol {

    private let context: NSManagedObjectContext
    private let usersAPI: any UsersAPI

    public init(context: NSManagedObjectContext, usersAPI: any UsersAPI) {
        self.context = context
        self.usersAPI = usersAPI
    }

    public func fetchSelfUser() -> ZMUser {
        ZMUser.selfUser(in: context)
    }

    public func pullKnownUsers() async throws {
        let knownUserIDs: [WireDataModel.QualifiedID]

        do {
            knownUserIDs = try await context.perform {
                let fetchRequest = NSFetchRequest<ZMUser>(entityName: ZMUser.entityName())
                let knownUsers = try self.context.fetch(fetchRequest)
                return knownUsers.compactMap(\.qualifiedID)
            }
        } catch {
            throw UserRepositoryError.failedToCollectKnownUsers(error)
        }

        try await pullUsers(userIDs: knownUserIDs)
    }

    public func pullUsers(userIDs: [WireDataModel.QualifiedID]) async throws {
        do {
            let userList = try await usersAPI.getUsers(userIDs: userIDs.toAPIModel())

            await context.perform {
                for user in userList.found {
                    self.persistUser(from: user)
                }
            }
        } catch {
            throw UserRepositoryError.failedToFetchRemotely(error)
        }
    }

<<<<<<< HEAD
    public func addLegalHoldRequest(
        for userID: UUID,
        clientID: String,
        lastPrekey: Prekey
    ) async {
        await context.perform { [context] in
            let selfUser = ZMUser.selfUser(in: context)

            guard let prekey = lastPrekey.toDomainModel() else {
                return WireLogger.eventProcessing.error(
                    "Invalid legal hold request payload: invalid base64 encoded key \(lastPrekey.base64EncodedKey)"
                )
            }

            let legalHoldRequest = LegalHoldRequest(
                target: userID,
                requester: nil,
                clientIdentifier: clientID,
                lastPrekey: prekey
            )

            selfUser.userDidReceiveLegalHoldRequest(legalHoldRequest)
=======
    public func disableUserLegalHold() async throws {
        try await context.perform { [context] in
            let selfUser = ZMUser.selfUser(in: context)
            selfUser.legalHoldRequestWasCancelled()

            try context.save()
>>>>>>> dedd3503
        }
    }

    private func persistUser(from user: WireAPI.User) {
        let persistedUser = ZMUser.fetchOrCreate(with: user.id.uuid, domain: user.id.domain, in: context)

        guard user.deleted == false else {
            return persistedUser.markAccountAsDeleted(at: Date())
        }

        persistedUser.name = user.name
        persistedUser.handle = user.handle
        persistedUser.teamIdentifier = user.teamID
        persistedUser.accentColorValue = Int16(user.accentID)
        persistedUser.previewProfileAssetIdentifier = user.assets.first(where: { $0.size == .preview })?.key
        persistedUser.previewProfileAssetIdentifier = user.assets.first(where: { $0.size == .complete })?.key
        persistedUser.emailAddress = user.email
        persistedUser.expiresAt = user.expiresAt
        persistedUser.serviceIdentifier = user.service?.id.transportString()
        persistedUser.providerIdentifier = user.service?.provider.transportString()
        persistedUser.supportedProtocols = user.supportedProtocols?.toDomainModel() ?? [.proteus]
        persistedUser.needsToBeUpdatedFromBackend = false
    }

}<|MERGE_RESOLUTION|>--- conflicted
+++ resolved
@@ -43,7 +43,6 @@
 
     func pullUsers(userIDs: [WireDataModel.QualifiedID]) async throws
 
-<<<<<<< HEAD
     /// Adds a legal hold request.
     ///
     /// - parameters:
@@ -60,11 +59,10 @@
         clientID: String,
         lastPrekey: Prekey
     ) async
-=======
+    
     /// Disables user legal hold.
 
     func disableUserLegalHold() async throws
->>>>>>> dedd3503
 
 }
 
@@ -112,7 +110,6 @@
         }
     }
 
-<<<<<<< HEAD
     public func addLegalHoldRequest(
         for userID: UUID,
         clientID: String,
@@ -120,29 +117,30 @@
     ) async {
         await context.perform { [context] in
             let selfUser = ZMUser.selfUser(in: context)
-
+            
             guard let prekey = lastPrekey.toDomainModel() else {
                 return WireLogger.eventProcessing.error(
                     "Invalid legal hold request payload: invalid base64 encoded key \(lastPrekey.base64EncodedKey)"
                 )
             }
-
+            
             let legalHoldRequest = LegalHoldRequest(
                 target: userID,
                 requester: nil,
                 clientIdentifier: clientID,
                 lastPrekey: prekey
             )
-
+            
             selfUser.userDidReceiveLegalHoldRequest(legalHoldRequest)
-=======
+        }
+    }
+    
     public func disableUserLegalHold() async throws {
         try await context.perform { [context] in
             let selfUser = ZMUser.selfUser(in: context)
             selfUser.legalHoldRequestWasCancelled()
 
             try context.save()
->>>>>>> dedd3503
         }
     }
 
