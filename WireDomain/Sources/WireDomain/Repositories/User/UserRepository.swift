//
// Wire
// Copyright (C) 2024 Wire Swiss GmbH
//
// This program is free software: you can redistribute it and/or modify
// it under the terms of the GNU General Public License as published by
// the Free Software Foundation, either version 3 of the License, or
// (at your option) any later version.
//
// This program is distributed in the hope that it will be useful,
// but WITHOUT ANY WARRANTY; without even the implied warranty of
// MERCHANTABILITY or FITNESS FOR A PARTICULAR PURPOSE. See the
// GNU General Public License for more details.
//
// You should have received a copy of the GNU General Public License
// along with this program. If not, see http://www.gnu.org/licenses/.
//

import Foundation
import WireAPI
import WireDataModel
import WireFoundation

// sourcery: AutoMockable
/// Facilitate access to users related domain objects.
///
/// A repository provides an abstraction for the access and storage
/// of domain models, concealing how and where the models are stored
/// as well as the possible source(s) of the models.
public protocol UserRepositoryProtocol {

    /// Fetch self user from the local store

    func fetchSelfUser() -> ZMUser

    /// Fetches a user locally
    ///
    /// - parameters
    ///     - id: The ID of the user.
    ///     - domain: The domain of the user.
    /// - returns : A  local`ZMUser`.

    func fetchUser(
        with id: UUID,
        domain: String?
    ) async throws -> ZMUser

    /// Push self user supported protocols
    /// - Parameter supportedProtocols: A list of supported protocols.

    func pushSelfSupportedProtocols(
        _ supportedProtocols: Set<WireAPI.MessageProtocol>
    ) async throws

    /// Fetch and persist all locally known users

    func pullKnownUsers() async throws

    /// Fetch and persist a list of users
    ///
    /// - parameters:
    ///     - userIDs: IDs of users to fetch

    func pullUsers(userIDs: [WireDataModel.QualifiedID]) async throws

    /// Updates a user.
    ///
    /// - parameters:
    ///     - event: The event to update the user locally from.

    func updateUser(
        from event: UserUpdateEvent
    ) async

    /// Fetches or creates a user locally.
    ///
    /// - parameters:
    ///     - uuid: The user id to fetch or create locally.
    ///     - domain: The user domain when federated.

    func fetchOrCreateUser(
        with uuid: UUID,
        domain: String?
    ) -> ZMUser

    /// Removes user push token from storage.

    func removePushToken()

    /// Fetches or creates a user client locally.
    ///
    /// - parameters:
    ///     - id: The user client id to find or create locally.
    /// - returns: The user client found or created locally and a flag indicating whether or not the user client is new.

    func fetchOrCreateUserClient(
        with id: String
    ) async throws -> (client: WireDataModel.UserClient, isNew: Bool)

    /// Updates the user client informations locally.
    ///
    /// - parameters:
    ///     - localClient: The user client to update locally.
    ///     - remoteClient: The up-to-date remote user client.
    ///     - isNewClient: A flag indicating whether the user client is new.

    func updateUserClient(
        _ localClient: WireDataModel.UserClient,
        from remoteClient: WireAPI.UserClient,
        isNewClient: Bool
    ) async throws

    /// Adds a legal hold request.
    ///
    /// - parameters:
    ///     - userID: The user ID of the target legalhold subject.
    ///     - clientID: The client ID of the legalhold device.
    ///     - lastPrekey: The last prekey of the legalhold device.
    ///
    /// Legal hold is the ability to provide an auditable transcript of all communication
    /// held by team members that are put under legal hold compliance (from a third-party),
    /// achieved by collecting the content of such communication for later auditing.

    func addLegalHoldRequest(
        for userID: UUID,
        clientID: String,
        lastPrekey: Prekey
    ) async

    /// Disables user legal hold.

    func disableUserLegalHold() async throws

    /// Updates a user property
    ///
    /// - parameters:
    ///     - userProperty: The user property to update.

    func updateUserProperty(
        _ userProperty: WireAPI.UserProperty
    ) async throws

    /// Deletes a user property.
    ///
    /// - parameters:
    ///     - key: The user property key to delete.

    func deleteUserProperty(
        withKey key: UserProperty.Key
    ) async

    /// Deletes the user account.
    ///
    /// - parameters:
    ///     - user: The user to delete the account for.
    ///     - date: The date the user was deleted.

<<<<<<< HEAD
    func deleteUserAccount(for user: ZMUser, at date: Date) async
=======
    func deleteUserAccount(
        with id: UUID,
        domain: String?,
        at date: Date
    ) async throws

>>>>>>> 6c00b9df
}

public final class UserRepository: UserRepositoryProtocol {

    enum DefaultsKeys: String {
        case pushToken = "PushToken"
    }

    // MARK: - Properties

    private let context: NSManagedObjectContext
    private let usersAPI: any UsersAPI
    private let selfUserAPI: any SelfUserAPI
    private let conversationLabelsRepository: any ConversationLabelsRepositoryProtocol
    private let conversationRepository: any ConversationRepositoryProtocol
    private let storage: UserDefaults

    // MARK: - Object lifecycle

    public init(
        context: NSManagedObjectContext,
        usersAPI: any UsersAPI,
        selfUserAPI: any SelfUserAPI,
        conversationLabelsRepository: any ConversationLabelsRepositoryProtocol,
        conversationRepository: ConversationRepositoryProtocol,
        sharedUserDefaults: UserDefaults = .standard
    ) {
        self.context = context
        self.usersAPI = usersAPI
        self.selfUserAPI = selfUserAPI
        self.conversationLabelsRepository = conversationLabelsRepository
        self.conversationRepository = conversationRepository
        storage = sharedUserDefaults
    }

    // MARK: - Public

    public func fetchSelfUser() -> ZMUser {
        ZMUser.selfUser(in: context)
    }

    public func fetchOrCreateUser(
        with id: UUID,
        domain: String? = nil
    ) -> ZMUser {
        ZMUser.fetchOrCreate(
            with: id,
            domain: domain,
            in: context
        )
    }

    public func fetchUser(
        with id: UUID,
        domain: String?
    ) async throws -> ZMUser {
        try await context.perform { [context] in
            guard let user = ZMUser.fetch(with: id, in: context) else {
                throw UserRepositoryError.failedToFetchUser(id)
            }

            return user
        }
    }

    public func pushSelfSupportedProtocols(
        _ supportedProtocols: Set<WireAPI.MessageProtocol>
    ) async throws {
        try await selfUserAPI.pushSupportedProtocols(supportedProtocols)
    }

    public func pullKnownUsers() async throws {
        let knownUserIDs: [WireDataModel.QualifiedID]

        do {
            knownUserIDs = try await context.perform {
                let fetchRequest = NSFetchRequest<ZMUser>(entityName: ZMUser.entityName())
                let knownUsers = try self.context.fetch(fetchRequest)
                return knownUsers.compactMap(\.qualifiedID)
            }
        } catch {
            throw UserRepositoryError.failedToCollectKnownUsers(error)
        }

        try await pullUsers(userIDs: knownUserIDs)
    }

    public func pullUsers(userIDs: [WireDataModel.QualifiedID]) async throws {
        do {
            let userList = try await usersAPI.getUsers(userIDs: userIDs.toAPIModel())

            await context.perform {
                for user in userList.found {
                    self.persistUser(from: user)
                }
            }
        } catch {
            throw UserRepositoryError.failedToFetchRemotely(error)
        }
    }

    // TODO: [WPB-10727] reuse `updateUserMetadata` from mentioned ticket's implementation to avoid code duplication
    public func updateUser(
        from event: UserUpdateEvent
    ) async {
        await context.perform { [self] in

            let user = fetchOrCreateUser(
                with: event.userID
            )

            if let name = event.name {
                user.name = name
            }

            if let email = event.email {
                user.emailAddress = email
            }

            if let handle = event.handle {
                user.handle = handle
            }

            if let accentColor = event.accentColorID {
                user.accentColorValue = Int16(accentColor)
            }

            let assetKeys: Set<String> = [
                ZMUser.previewProfileAssetIdentifierKey,
                ZMUser.completeProfileAssetIdentifierKey
            ]

            /// Do not update assets if user has local modifications: a possible explanation is that if user has local changes to its assets
            /// we don't want to update them and keep these changes as is until they're synced.
            if !user.hasLocalModifications(forKeys: assetKeys) {
                let previewAssetKey = event.assets?
                    .first(where: { $0.size == .preview })
                    .map(\.key)

                let completeAssetKey = event.assets?
                    .first(where: { $0.size == .complete })
                    .map(\.key)

                if let previewAssetKey {
                    user.previewProfileAssetIdentifier = previewAssetKey
                }

                if let completeAssetKey {
                    user.completeProfileAssetIdentifier = completeAssetKey
                }
            }

            user.supportedProtocols = event.supportedProtocols?.toDomainModel() ?? [.proteus]

            user.isPendingMetadataRefresh = false
        }
    }

    public func removePushToken() {
        storage.set(
            nil,
            forKey: DefaultsKeys.pushToken.rawValue
        )
    }

    public func fetchUser(with id: UUID) async throws -> ZMUser {
        try await context.perform { [context] in
            guard let user = ZMUser.fetch(with: id, in: context) else {
                throw UserRepositoryError.failedToFetchUser(id)
            }

            return user
        }
    }

    public func fetchOrCreateUserClient(
        with id: String
    ) async throws -> (client: WireDataModel.UserClient, isNew: Bool) {
        let localUserClient = await context.perform { [context] in
            if let existingClient = UserClient.fetchExistingUserClient(
                with: id,
                in: context
            ) {
                return (existingClient, false)
            } else {
                let newClient = UserClient.insertNewObject(in: context)
                newClient.remoteIdentifier = id
                return (newClient, true)
            }
        }

        try context.save()

        return localUserClient
    }

    public func updateUserClient(
        _ localClient: WireDataModel.UserClient,
        from remoteClient: WireAPI.UserClient,
        isNewClient: Bool
    ) async throws {
        await context.perform { [context] in

            localClient.label = remoteClient.label
            localClient.type = remoteClient.type.toDomainModel()
            localClient.model = remoteClient.model
            localClient.deviceClass = remoteClient.deviceClass?.toDomainModel()
            localClient.activationDate = remoteClient.activationDate
            localClient.lastActiveDate = remoteClient.lastActiveDate
            localClient.remoteIdentifier = remoteClient.id

            let selfUser = ZMUser.selfUser(in: context)
            localClient.user = localClient.user ?? selfUser

            if isNewClient {
                localClient.needsSessionMigration = selfUser.domain == nil
            }

            if localClient.isLegalHoldDevice, isNewClient {
                selfUser.legalHoldRequest = nil
                selfUser.needsToAcknowledgeLegalHoldStatus = true
            }

            if !localClient.isSelfClient() {
                localClient.mlsPublicKeys = .init(
                    ed25519: remoteClient.mlsPublicKeys?.ed25519,
                    ed448: remoteClient.mlsPublicKeys?.ed448,
                    p256: remoteClient.mlsPublicKeys?.p256,
                    p384: remoteClient.mlsPublicKeys?.p384,
                    p521: remoteClient.mlsPublicKeys?.p512
                )
            }

            let selfClient = selfUser.selfClient()
            let isNotSameId = localClient.remoteIdentifier != selfClient?.remoteIdentifier
            let localClientActivationDate = localClient.activationDate
            let selfClientActivationDate = selfClient?.activationDate

            if let selfClient, isNotSameId, let localClientActivationDate, let selfClientActivationDate {
                let comparisonResult = localClientActivationDate
                    .compare(selfClientActivationDate)

                if comparisonResult == .orderedDescending {
                    localClient.needsToNotifyUser = true
                }
            }

            selfUser.selfClient()?.addNewClientToIgnored(localClient)
            selfUser.selfClient()?.updateSecurityLevelAfterDiscovering(Set([localClient]))
        }

        try context.save()
    }

    public func addLegalHoldRequest(
        for userID: UUID,
        clientID: String,
        lastPrekey: Prekey
    ) async {
        await context.perform { [context] in
            let selfUser = ZMUser.selfUser(in: context)

            guard let prekey = lastPrekey.toDomainModel() else {
                return WireLogger.eventProcessing.error(
                    "Invalid legal hold request payload: invalid base64 encoded key \(lastPrekey.base64EncodedKey)"
                )
            }

            let legalHoldRequest = LegalHoldRequest(
                target: userID,
                requester: nil,
                clientIdentifier: clientID,
                lastPrekey: prekey
            )

            selfUser.userDidReceiveLegalHoldRequest(legalHoldRequest)
        }
    }

    public func disableUserLegalHold() async throws {
        try await context.perform { [context] in
            let selfUser = ZMUser.selfUser(in: context)
            selfUser.legalHoldRequestWasCancelled()

            try context.save()
        }
    }

    public func updateUserProperty(_ userProperty: UserProperty) async throws {
        switch userProperty {
        case .areReadReceiptsEnabled(let isEnabled):
            let selfUser = fetchSelfUser()

            await context.perform {
                selfUser.readReceiptsEnabled = isEnabled
                selfUser.readReceiptsEnabledChangedRemotely = true
            }

        case .conversationLabels(let conversationLabels):
            try await conversationLabelsRepository.updateConversationLabels(conversationLabels)

        default:
            WireLogger.updateEvent.warn(
                "\(String(describing: userProperty)) property not handled."
            )
        }
    }

    public func deleteUserProperty(
        withKey key: UserProperty.Key
    ) async {
        switch key {
        case .wireReceiptMode:
            let selfUser = fetchSelfUser()

            await context.perform {
                selfUser.readReceiptsEnabled = false
                selfUser.readReceiptsEnabledChangedRemotely = true
            }

        case .wireTypingIndicatorMode:
            // TODO: [WPB-726] feature not implemented yet
            break

        case .labels:
            /// Already handled with `user.properties-set` event (adding new labels and removing old ones)
            /// see `ConversationLabelsRepository`
            break
        }
    }

    public func deleteUserAccount(
        with id: UUID,
        domain: String?,
        at date: Date
    ) async throws {
        let user = try await fetchUser(with: id, domain: domain)

        let isSelfUser = await context.perform {
            user.isSelfUser
        }

        if isSelfUser {
            let notification = AccountDeletedNotification(context: context)
            notification.post(in: context.notificationContext)
        } else {
            await context.perform {
                user.isAccountDeleted = true
            }

            await conversationRepository.removeFromConversations(
                user: user,
                removalDate: date
            )
        }
    }

    // MARK: - Private

    private func persistUser(from user: WireAPI.User) {
        let persistedUser = fetchOrCreateUser(
            with: user.id.uuid,
            domain: user.id.domain
        )

        guard user.deleted == false else {
            return persistedUser.markAccountAsDeleted(at: Date())
        }

        persistedUser.name = user.name
        persistedUser.handle = user.handle
        persistedUser.teamIdentifier = user.teamID
        persistedUser.accentColorValue = Int16(user.accentID)
        persistedUser.previewProfileAssetIdentifier = user.assets.first(where: { $0.size == .preview })?.key
        persistedUser.previewProfileAssetIdentifier = user.assets.first(where: { $0.size == .complete })?.key
        persistedUser.emailAddress = user.email
        persistedUser.expiresAt = user.expiresAt
        persistedUser.serviceIdentifier = user.service?.id.transportString()
        persistedUser.providerIdentifier = user.service?.provider.transportString()
        persistedUser.supportedProtocols = user.supportedProtocols?.toDomainModel() ?? [.proteus]
        persistedUser.needsToBeUpdatedFromBackend = false
    }
}<|MERGE_RESOLUTION|>--- conflicted
+++ resolved
@@ -155,16 +155,11 @@
     ///     - user: The user to delete the account for.
     ///     - date: The date the user was deleted.
 
-<<<<<<< HEAD
-    func deleteUserAccount(for user: ZMUser, at date: Date) async
-=======
     func deleteUserAccount(
         with id: UUID,
         domain: String?,
         at date: Date
     ) async throws
-
->>>>>>> 6c00b9df
 }
 
 public final class UserRepository: UserRepositoryProtocol {
