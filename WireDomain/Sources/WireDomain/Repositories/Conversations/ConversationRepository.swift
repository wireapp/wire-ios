--- conflicted
+++ resolved
@@ -24,7 +24,6 @@
 /// Facilitate access to conversations related domain objects.
 public protocol ConversationRepositoryProtocol {
 
-<<<<<<< HEAD
     /// Fetches a conversation locally.
     /// - Parameters:
     ///     - id: The ID of the conversation.
@@ -45,7 +44,7 @@
         _ conversation: WireAPI.Conversation,
         timestamp: Date
     ) async
-=======
+
     /// Fetches or creates a conversation locally.
     /// - parameter id: The ID of the conversation.
     /// - parameter domain: The domain of the conversation if any.
@@ -56,7 +55,6 @@
         with id: UUID,
         domain: String?
     ) async -> ZMConversation
->>>>>>> a9b11d39
 
     /// Fetches and persists all conversations
 
@@ -161,31 +159,26 @@
 
     // MARK: - Public
 
-<<<<<<< HEAD
     public func fetchConversation(
         with id: UUID,
         domain: String?
     ) async -> ZMConversation? {
         await conversationsLocalStore.fetchConversation(
-=======
-    /// Fetches or creates a conversation locally.
-    /// - parameter id: The ID of the conversation.
-    /// - parameter domain: The domain of the conversation if any.
-    ///
-    /// - returns: The `ZMConversation` found or created locally.
-
+            with: id,
+            domain: domain
+        )
+    }
+    
     public func fetchOrCreateConversation(
         with id: UUID,
         domain: String?
     ) async -> ZMConversation {
         await conversationsLocalStore.fetchOrCreateConversation(
->>>>>>> a9b11d39
             with: id,
             domain: domain
         )
     }
 
-<<<<<<< HEAD
     public func storeConversation(
         _ conversation: WireAPI.Conversation,
         timestamp: Date
@@ -197,8 +190,6 @@
         )
     }
 
-=======
->>>>>>> a9b11d39
     public func pullConversations() async throws {
         var qualifiedIds: [WireAPI.QualifiedID]
 
