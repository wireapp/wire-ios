//
// Wire
// Copyright (C) 2024 Wire Swiss GmbH
//
// This program is free software: you can redistribute it and/or modify
// it under the terms of the GNU General Public License as published by
// the Free Software Foundation, either version 3 of the License, or
// (at your option) any later version.
//
// This program is distributed in the hope that it will be useful,
// but WITHOUT ANY WARRANTY; without even the implied warranty of
// MERCHANTABILITY or FITNESS FOR A PARTICULAR PURPOSE. See the
// GNU General Public License for more details.
//
// You should have received a copy of the GNU General Public License
// along with this program. If not, see http://www.gnu.org/licenses/.
//

import CoreData
import WireAPI
import WireDataModel

// sourcery: AutoMockable
/// A local store dedicated to conversations.
/// The store uses the injected context to perform `CoreData` operations on conversations objects.
///
/// Conversations can have different types with specific actions for each one of them.
///
/// Check out some of the private methods in `ConversationLocalStore` for a general context.
///
/// Check out the Confluence page for full details [here](https://wearezeta.atlassian.net/wiki/spaces/ENGINEERIN/pages/20514628/Conversations)
public protocol ConversationLocalStoreProtocol {

    /// Stores a given conversation locally.
    /// - Parameter conversation: The conversation to store locally.
    /// - Parameter isFederationEnabled: A flag indicating whether a `Federation` is enabled.

    func storeConversation(
        _ conversation: WireAPI.Conversation,
        isFederationEnabled: Bool
    ) async

    /// Stores a flag indicating whether a conversation requires an update from backend.
    /// - Parameter needsUpdate: A flag indicated whether the qualified conversation needs to be updated from backend.
    /// - Parameter qualifiedId: The conversation qualified ID.

    func storeConversationNeedsBackendUpdate(
        _ needsUpdate: Bool,
        qualifiedId: WireAPI.QualifiedID
    ) async

    /// Stores a given failed conversation locally.
    /// - Parameter qualifiedId: The conversation qualified ID.

    func storeFailedConversation(
        withQualifiedId qualifiedId: WireAPI.QualifiedID
    ) async

<<<<<<< HEAD
    /// Fetches a MLS conversation locally.
    ///
    /// - parameters:
    ///     - groupID: The MLS group ID object.
    ///
    /// - returns : A MLS conversation.

    func fetchMLSConversation(
        with groupID: WireDataModel.MLSGroupID
    ) async -> ZMConversation?
=======
    /// Removes a given user from all conversations.
    ///
    /// - parameters:
    ///     - user: The user to remove from the conversations.
    ///     - removalDate: The date the user was removed from the conversations.

    func removeFromConversations(
        user: ZMUser,
        removalDate: Date
    ) async
>>>>>>> 1b1dda43
}

public final class ConversationLocalStore: ConversationLocalStoreProtocol {

    enum Error: Swift.Error {
        case noBackendConversationID
    }

    // MARK: - Properties

    let context: NSManagedObjectContext
    let mlsService: MLSServiceInterface?
    let eventProcessingLogger = WireLogger.eventProcessing
    let mlsLogger = WireLogger.mls
    let updateEventLogger = WireLogger.updateEvent

    // MARK: - Object lifecycle

    public init(
        context: NSManagedObjectContext,
        mlsService: MLSServiceInterface?
    ) {
        self.context = context
        self.mlsService = mlsService
    }

    // MARK: - Public

    public func storeConversation(
        _ conversation: WireAPI.Conversation,
        isFederationEnabled: Bool
    ) async {
        guard let conversationType = conversation.type else {
            return
        }

        Flow.createGroup.checkpoint(
            description: "create ZMConversation of type \(conversationType))"
        )

        guard let id = conversation.id ?? conversation.qualifiedID?.uuid else {
            if conversationType == .group {
                Flow.createGroup.fail(
                    Error.noBackendConversationID
                )
            }

            eventProcessingLogger.error(
                "Missing conversationID in \(conversationType) conversation payload, aborting..."
            )

            return
        }

        switch conversationType {
        case .group:
            await updateOrCreateGroupConversation(
                remoteConversation: conversation,
                remoteConversationID: id,
                isFederationEnabled: isFederationEnabled
            )

        case .`self`:
            await updateOrCreateSelfConversation(
                remoteConversation: conversation,
                remoteConversationID: id,
                isFederationEnabled: isFederationEnabled
            )

        case .connection:
            /// Conversations are of type `connection` while the connection
            /// is pending.
            await updateOrCreateConnectionConversation(
                remoteConversation: conversation,
                remoteConversationID: id,
                isFederationEnabled: isFederationEnabled
            )

        case .oneOnOne:
            /// Conversations are of type `oneOnOne` when the connection
            /// is accepted.
            await updateOrCreateOneToOneConversation(
                remoteConversation: conversation,
                remoteConversationID: id,
                isFederationEnabled: isFederationEnabled
            )
        }
    }

    public func storeConversationNeedsBackendUpdate(
        _ needsUpdate: Bool,
        qualifiedId: WireAPI.QualifiedID
    ) async {
        await context.perform { [context] in
            let conversation = ZMConversation.fetch(
                with: qualifiedId.uuid,
                domain: qualifiedId.domain,
                in: context
            )

            conversation?.needsToBeUpdatedFromBackend = needsUpdate
        }
    }

    public func storeFailedConversation(
        withQualifiedId qualifiedId: WireAPI.QualifiedID
    ) async {
        await fetchOrCreateConversation(
            conversationID: qualifiedId.uuid,
            domain: qualifiedId.domain
        ) {
            $0.isPendingMetadataRefresh = true
            $0.needsToBeUpdatedFromBackend = true

            return ($0, $0.mlsGroupID)
        }
    }

<<<<<<< HEAD
    public func fetchMLSConversation(
        with groupID: WireDataModel.MLSGroupID
    ) async -> ZMConversation? {
        await context.perform { [context] in
            ZMConversation.fetch(
                with: groupID,
                in: context
            )
=======
    public func removeFromConversations(
        user: ZMUser,
        removalDate: Date
    ) async {
        await context.perform {
            let allGroupConversations: [ZMConversation] = user.participantRoles.compactMap {
                guard $0.conversation?.conversationType == .group else {
                    return nil
                }
                return $0.conversation
            }

            for conversation in allGroupConversations {
                if user.isTeamMember, conversation.team == user.team {
                    conversation.appendTeamMemberRemovedSystemMessage(
                        user: user,
                        at: removalDate
                    )
                } else {
                    conversation.appendParticipantRemovedSystemMessage(
                        user: user,
                        at: removalDate
                    )
                }

                conversation.removeParticipantAndUpdateConversationState(
                    user: user,
                    initiatingUser: user
                )
            }
>>>>>>> 1b1dda43
        }
    }

    // MARK: - Private

    /// Updates or creates a conversation of type `connection` locally.
    ///
    /// See <doc:conversations> and <doc:federation> for more information.
    ///
    /// - Parameter remoteConversation: The conversation object received from backend.
    /// - Parameter removeConversationID: The conversation ID received from backend.
    /// - Parameter isFederationEnabled: A flag indicating whether a federation is enabled.

    private func updateOrCreateConnectionConversation(
        remoteConversation: WireAPI.Conversation,
        remoteConversationID: UUID,
        isFederationEnabled: Bool
    ) async {
        await fetchOrCreateConversation(
            conversationID: remoteConversationID,
            domain: remoteConversation.qualifiedID?.domain
        ) { [self] in
            $0.conversationType = .connection

            commonUpdate(from: remoteConversation, for: $0, isFederationEnabled: isFederationEnabled)
            assignMessageProtocol(from: remoteConversation, for: $0)
            updateConversationStatus(from: remoteConversation, for: $0)

            $0.needsToBeUpdatedFromBackend = false
            $0.isPendingInitialFetch = false

            return ($0, $0.mlsGroupID)
        }
    }

    /// Updates or creates a conversation of type `self` locally.
    ///
    /// See <doc:conversations> and <doc:federation> for more information.
    ///
    /// - Parameter remoteConversation: The conversation object received from backend.
    /// - Parameter removeConversationID: The conversation ID received from backend.
    /// - Parameter isFederationEnabled: A flag indicating whether a federation is enabled.

    private func updateOrCreateSelfConversation(
        remoteConversation: WireAPI.Conversation,
        remoteConversationID: UUID,
        isFederationEnabled: Bool
    ) async {
        let (conversation, mlsGroupID) = await fetchOrCreateConversation(
            conversationID: remoteConversationID,
            domain: remoteConversation.qualifiedID?.domain
        ) { [self] in

            $0.conversationType = .`self`
            $0.isPendingMetadataRefresh = false

            commonUpdate(from: remoteConversation, for: $0, isFederationEnabled: isFederationEnabled)
            updateMessageProtocol(from: remoteConversation, for: $0)

            $0.isPendingInitialFetch = false
            $0.needsToBeUpdatedFromBackend = false

            return ($0, $0.mlsGroupID)
        }

        if mlsGroupID != nil {
            do {
                try await createOrJoinSelfConversation(from: conversation)
            } catch {
                mlsLogger.error(
                    "createOrJoinSelfConversation threw error: \(String(reflecting: error))"
                )
            }
        }
    }

    /// Updates or creates a conversation of type `group` locally.
    ///
    /// See <doc:conversations> and <doc:federation> for more information.
    ///
    /// - Parameter remoteConversation: The conversation object received from backend.
    /// - Parameter removeConversationID: The conversation ID received from backend.
    /// - Parameter isFederationEnabled: A flag indicating whether a federation is enabled.

    private func updateOrCreateGroupConversation(
        remoteConversation: WireAPI.Conversation,
        remoteConversationID: UUID,
        isFederationEnabled: Bool
    ) async {
        var isInitialFetch = false

        let (conversation, _) = await fetchOrCreateConversation(
            conversationID: remoteConversationID,
            domain: remoteConversation.qualifiedID?.domain
        ) { [self] in

            isInitialFetch = $0.isPendingInitialFetch

            $0.conversationType = .group
            $0.remoteIdentifier = remoteConversationID
            $0.isPendingMetadataRefresh = false
            $0.isPendingInitialFetch = false

            commonUpdate(from: remoteConversation, for: $0, isFederationEnabled: isFederationEnabled)
            updateConversationStatus(from: remoteConversation, for: $0)

            if isInitialFetch {
                assignMessageProtocol(from: remoteConversation, for: $0)
            } else {
                updateMessageProtocol(from: remoteConversation, for: $0)
            }

            Flow.createGroup.checkpoint(
                description: "conversation created remote id: \($0.remoteIdentifier?.safeForLoggingDescription ?? "<nil>")"
            )

            return ($0, $0.mlsGroupID)
        }

        await updateMLSStatus(from: remoteConversation, for: conversation)

        await context.perform { [self] in
            if isInitialFetch {
                /// we just got a new conversation, we display new conversation header
                conversation.appendNewConversationSystemMessage(
                    at: .distantPast,
                    users: conversation.localParticipants
                )

                /// Slow synced conversations should be considered read from the start
                conversation.lastReadServerTimeStamp = conversation.lastModifiedDate

                Flow.createGroup.checkpoint(
                    description: "new system message for conversation inserted"
                )
            }

            /// If we discover this group is actually a fake one on one,
            /// then we should link the one on one user.
            linkOneOnOneUserIfNeeded(for: conversation)
        }
    }

    /// Updates or creates a conversation of type `1:1` locally.
    ///
    /// See <doc:conversations> and <doc:federation> for more information.
    ///
    /// - Parameter remoteConversation: The conversation object received from backend.
    /// - Parameter removeConversationID: The conversation ID received from backend.
    /// - Parameter isFederationEnabled: A flag indicating whether a federation is enabled.

    private func updateOrCreateOneToOneConversation(
        remoteConversation: WireAPI.Conversation,
        remoteConversationID: UUID,
        isFederationEnabled: Bool
    ) async {
        guard let conversationTypeRawValue = remoteConversation.type?.rawValue else {
            return
        }

        await fetchOrCreateConversation(
            conversationID: remoteConversationID,
            domain: remoteConversation.qualifiedID?.domain
        ) { [self] in
            let conversationType = BackendConversationType.clientConversationType(
                rawValue: conversationTypeRawValue
            )

            if $0.oneOnOneUser?.connection?.status == .sent {
                $0.conversationType = .connection
            } else {
                $0.conversationType = conversationType
            }

            assignMessageProtocol(from: remoteConversation, for: $0)
            commonUpdate(from: remoteConversation, for: $0, isFederationEnabled: isFederationEnabled)
            updateConversationStatus(from: remoteConversation, for: $0)
            linkOneOnOneUserIfNeeded(for: $0)

            $0.needsToBeUpdatedFromBackend = false
            $0.isPendingInitialFetch = false

            if let otherUser = $0.localParticipantsExcludingSelf.first {
                $0.isPendingMetadataRefresh = otherUser.isPendingMetadataRefresh
            }

            return ($0, $0.mlsGroupID)
        }
    }

    /// A common update method for all conversations received, no matter the type of the conversation.
    ///
    /// - Parameter remoteConversation: The conversation object received from backend.
    /// - Parameter localConversation: The local conversation to update.
    /// - Parameter isFederationEnabled: A flag indicating whether a federation is enabled.

    private func commonUpdate(
        from remoteConversation: WireAPI.Conversation,
        for localConversation: ZMConversation,
        isFederationEnabled: Bool
    ) {
        updateAttributes(
            from: remoteConversation,
            for: localConversation,
            isFederationEnabled: isFederationEnabled
        )

        updateMetadata(
            from: remoteConversation,
            for: localConversation
        )

        updateMembers(
            from: remoteConversation,
            for: localConversation
        )

        updateConversationTimestamps(
            for: localConversation
        )
    }

    /// A helper method (for all conversations) that fetches or creates a conversation locally and executes a completion block.
    ///
    /// - Parameter conversationID: The conversation ID to fetch or create the local conversation from.
    /// - Parameter domain: The domain to fetch or create the conversation from.
    /// - Parameter handler: A completion block that takes a `ZMConversation` as argument and returns
    ///   a `ZMConversation` and an optional `MLSGroupID`.
    ///
    ///  Since storage logic can be different according to the conversation type, the method provides a completion block
    ///  with the conversation fetched or created locally.

    @discardableResult
    private func fetchOrCreateConversation(
        conversationID: UUID,
        domain: String?,
        handler: @escaping (ZMConversation) -> (ZMConversation, MLSGroupID?)
    ) async -> (ZMConversation, MLSGroupID?) {
        await context.perform { [self] in
            let conversation = ZMConversation.fetchOrCreate(
                with: conversationID,
                domain: domain,
                in: context
            )

            return handler(conversation)
        }
    }

}<|MERGE_RESOLUTION|>--- conflicted
+++ resolved
@@ -56,7 +56,6 @@
         withQualifiedId qualifiedId: WireAPI.QualifiedID
     ) async
 
-<<<<<<< HEAD
     /// Fetches a MLS conversation locally.
     ///
     /// - parameters:
@@ -67,7 +66,7 @@
     func fetchMLSConversation(
         with groupID: WireDataModel.MLSGroupID
     ) async -> ZMConversation?
-=======
+
     /// Removes a given user from all conversations.
     ///
     /// - parameters:
@@ -78,7 +77,6 @@
         user: ZMUser,
         removalDate: Date
     ) async
->>>>>>> 1b1dda43
 }
 
 public final class ConversationLocalStore: ConversationLocalStoreProtocol {
@@ -197,7 +195,6 @@
         }
     }
 
-<<<<<<< HEAD
     public func fetchMLSConversation(
         with groupID: WireDataModel.MLSGroupID
     ) async -> ZMConversation? {
@@ -206,7 +203,9 @@
                 with: groupID,
                 in: context
             )
-=======
+        }
+    }
+
     public func removeFromConversations(
         user: ZMUser,
         removalDate: Date
@@ -237,7 +236,6 @@
                     initiatingUser: user
                 )
             }
->>>>>>> 1b1dda43
         }
     }
 
