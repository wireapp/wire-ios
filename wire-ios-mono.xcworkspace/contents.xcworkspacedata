<?xml version="1.0" encoding="UTF-8"?>
<Workspace
   version = "1.0">
   <FileRef
      location = "group:LICENSE">
   </FileRef>
   <FileRef
      location = "group:README.md">
   </FileRef>
   <FileRef
      location = "group:Cartfile">
   </FileRef>
   <FileRef
      location = "group:Cartfile.private">
   </FileRef>
   <FileRef
      location = "group:Cartfile.resolved">
   </FileRef>
   <FileRef
      location = "group:Gemfile">
   </FileRef>
   <FileRef
      location = "group:Gemfile.lock">
   </FileRef>
   <FileRef
      location = "group:setup.sh">
   </FileRef>
   <Group
      location = "group:fastlane"
      name = "fastlane">
      <FileRef
         location = "group:Pluginfile">
      </FileRef>
      <FileRef
         location = "group:Fastfile"
         assignedFileDataType = "public.ruby-script">
      </FileRef>
      <FileRef
         location = "group:Matchfile">
      </FileRef>
   </Group>
   <FileRef
      location = "group:wire-avs.json">
   </FileRef>
   <FileRef
      location = "group:scripts">
   </FileRef>
   <Group
      location = "group:xcconfigs"
      name = "xcconfigs">
      <FileRef
         location = "group:ios-common.xcconfig">
      </FileRef>
      <FileRef
         location = "group:ios.xcconfig">
      </FileRef>
      <FileRef
         location = "group:ios-arm64Simulator.xcconfig">
      </FileRef>
   </Group>
   <FileRef
      location = "group:wire-ios/Wire-iOS.xcodeproj">
   </FileRef>
   <FileRef
      location = "group:WireUI">
   </FileRef>
   <FileRef
      location = "group:wire-ios-canvas/WireCanvas.xcodeproj">
   </FileRef>
   <FileRef
      location = "group:wire-ios-ziphy/Ziphy.xcodeproj">
   </FileRef>
   <FileRef
      location = "group:wire-ios-notification-engine/WireNotificationEngine.xcodeproj">
   </FileRef>
   <FileRef
      location = "group:wire-ios-share-engine/WireShareEngine.xcodeproj">
   </FileRef>
   <FileRef
      location = "group:wire-ios-sync-engine/WireSyncEngine.xcodeproj">
   </FileRef>
   <FileRef
      location = "group:wire-ios-request-strategy/WireRequestStrategy.xcodeproj">
   </FileRef>
   <FileRef
      location = "group:wire-ios-data-model/WireDataModel.xcodeproj">
   </FileRef>
   <FileRef
      location = "group:wire-ios-mocktransport/WireMockTransport.xcodeproj">
   </FileRef>
   <FileRef
      location = "group:wire-ios-protos/WireProtos.xcodeproj">
   </FileRef>
   <FileRef
      location = "group:wire-ios-cryptobox/WireCryptobox.xcodeproj">
   </FileRef>
   <FileRef
      location = "group:wire-ios-transport/WireTransport.xcodeproj">
   </FileRef>
   <FileRef
      location = "group:wire-ios-link-preview/WireLinkPreview.xcodeproj">
   </FileRef>
   <FileRef
      location = "group:wire-ios-utilities/../wire-ios-images/WireImages.xcodeproj">
   </FileRef>
   <FileRef
      location = "group:wire-ios-utilities/WireUtilities.xcodeproj">
   </FileRef>
   <FileRef
      location = "group:wire-ios-testing/WireTesting.xcodeproj">
   </FileRef>
   <FileRef
      location = "group:wire-ios-system/WireSystem.xcodeproj">
   </FileRef>
<<<<<<< HEAD
   <Group
      location = "group:Packages"
      name = "Packages">
      <FileRef
         location = "group:ConversationList">
      </FileRef>
   </Group>
=======
   <FileRef
      location = "group:WireAnalytics">
   </FileRef>
   <FileRef
      location = "group:WireAPI">
   </FileRef>
   <FileRef
      location = "group:SourceryPlugin">
   </FileRef>
>>>>>>> cccc8fa7
</Workspace><|MERGE_RESOLUTION|>--- conflicted
+++ resolved
@@ -112,15 +112,6 @@
    <FileRef
       location = "group:wire-ios-system/WireSystem.xcodeproj">
    </FileRef>
-<<<<<<< HEAD
-   <Group
-      location = "group:Packages"
-      name = "Packages">
-      <FileRef
-         location = "group:ConversationList">
-      </FileRef>
-   </Group>
-=======
    <FileRef
       location = "group:WireAnalytics">
    </FileRef>
@@ -130,5 +121,11 @@
    <FileRef
       location = "group:SourceryPlugin">
    </FileRef>
->>>>>>> cccc8fa7
+   <Group
+      location = "group:Packages"
+      name = "Packages">
+      <FileRef
+         location = "group:ConversationList">
+      </FileRef>
+   </Group>
 </Workspace>