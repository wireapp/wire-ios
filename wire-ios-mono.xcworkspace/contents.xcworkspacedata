<?xml version="1.0" encoding="UTF-8"?>
<Workspace
   version = "1.0">
   <FileRef
      location = "group:LICENSE">
   </FileRef>
   <FileRef
      location = "group:README.md">
   </FileRef>
   <FileRef
      location = "group:Cartfile">
   </FileRef>
   <FileRef
      location = "group:Cartfile.private">
   </FileRef>
   <FileRef
      location = "group:Cartfile.resolved">
   </FileRef>
   <FileRef
      location = "group:Gemfile">
   </FileRef>
   <FileRef
      location = "group:Gemfile.lock">
   </FileRef>
   <FileRef
      location = "group:setup.sh">
   </FileRef>
   <Group
      location = "group:fastlane"
      name = "fastlane">
      <FileRef
         location = "group:Pluginfile">
      </FileRef>
      <FileRef
         location = "group:Fastfile"
         assignedFileDataType = "public.ruby-script">
      </FileRef>
      <FileRef
         location = "group:Matchfile">
      </FileRef>
   </Group>
   <FileRef
      location = "group:wire-avs.json">
   </FileRef>
   <FileRef
      location = "group:scripts">
   </FileRef>
   <Group
      location = "group:xcconfigs"
      name = "xcconfigs">
      <FileRef
         location = "group:ios-common.xcconfig">
      </FileRef>
      <FileRef
         location = "group:ios.xcconfig">
      </FileRef>
      <FileRef
         location = "group:ios-arm64Simulator.xcconfig">
      </FileRef>
   </Group>
   <FileRef
      location = "group:wire-ios/Wire-iOS.xcodeproj">
   </FileRef>
   <FileRef
      location = "group:wire-ios-canvas/WireCanvas.xcodeproj">
   </FileRef>
   <FileRef
      location = "group:wire-ios-ziphy/Ziphy.xcodeproj">
   </FileRef>
   <FileRef
      location = "group:wire-ios-notification-engine/WireNotificationEngine.xcodeproj">
   </FileRef>
   <FileRef
      location = "group:wire-ios-share-engine/WireShareEngine.xcodeproj">
   </FileRef>
   <FileRef
      location = "group:wire-ios-sync-engine/WireSyncEngine.xcodeproj">
   </FileRef>
   <FileRef
      location = "group:wire-ios-request-strategy/WireRequestStrategy.xcodeproj">
   </FileRef>
   <FileRef
      location = "group:wire-ios-data-model/WireDataModel.xcodeproj">
   </FileRef>
   <FileRef
      location = "group:wire-ios-mocktransport/WireMockTransport.xcodeproj">
   </FileRef>
   <FileRef
      location = "group:wire-ios-protos/WireProtos.xcodeproj">
   </FileRef>
   <FileRef
      location = "group:wire-ios-cryptobox/WireCryptobox.xcodeproj">
   </FileRef>
   <FileRef
      location = "group:wire-ios-transport/WireTransport.xcodeproj">
   </FileRef>
   <FileRef
      location = "group:wire-ios-link-preview/WireLinkPreview.xcodeproj">
   </FileRef>
   <FileRef
      location = "group:wire-ios-utilities/../wire-ios-images/WireImages.xcodeproj">
   </FileRef>
   <FileRef
      location = "group:wire-ios-utilities/WireUtilities.xcodeproj">
   </FileRef>
   <FileRef
      location = "group:wire-ios-testing/WireTesting.xcodeproj">
   </FileRef>
   <FileRef
      location = "group:wire-ios-system/WireSystem.xcodeproj">
   </FileRef>
   <FileRef
<<<<<<< HEAD
      location = "group:WireUI">
=======
      location = "group:WireAnalytics">
>>>>>>> 646278f9
   </FileRef>
   <FileRef
      location = "group:WireAPI">
   </FileRef>
   <FileRef
      location = "group:SourceryPlugin">
   </FileRef>
</Workspace><|MERGE_RESOLUTION|>--- conflicted
+++ resolved
@@ -110,11 +110,10 @@
       location = "group:wire-ios-system/WireSystem.xcodeproj">
    </FileRef>
    <FileRef
-<<<<<<< HEAD
       location = "group:WireUI">
-=======
+   </FileRef>
+   <FileRef
       location = "group:WireAnalytics">
->>>>>>> 646278f9
    </FileRef>
    <FileRef
       location = "group:WireAPI">
