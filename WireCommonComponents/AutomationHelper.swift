--- conflicted
+++ resolved
@@ -125,11 +125,7 @@
             let value = arguments.flagValueIfPresent(AutomationKey.preferredAPIversion.rawValue),
             let apiVersion = Int32(value)
         {
-<<<<<<< HEAD
-            preferredAPIversion = APIVersion(rawValue: apiVersion)
-=======
             BackendInfo.preferredAPIVersion = APIVersion(rawValue: apiVersion)
->>>>>>> 6cf7e49f
         }
 
         allowMLSGroupCreation = arguments.hasFlag(AutomationKey.allowMLSGroupCreation.rawValue)
