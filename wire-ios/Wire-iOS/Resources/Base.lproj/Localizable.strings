--- conflicted
+++ resolved
@@ -578,11 +578,7 @@
 //
 "content.system.is_verified" = "All fingerprints are verified";
 "content.system.mls.conversation_is_verified" = "All devices are verified by End-to-end Identity. [Learn more](%@)";
-<<<<<<< HEAD
-"content.system.mls.conversation_is_degraded" = "This conversation is no longer verified, as some user uses at least one device without a valid end-to-end identity certificate.";
-=======
 "content.system.mls.conversation_is_degraded" = "This conversation is no longer verified, as at least one participant started using a new device or has an invalid certificate.";
->>>>>>> fddbd34a
 
 "content.system.new_users" = "New user joined.";
 "content.system.verify_devices" = "Verify devices";
@@ -778,13 +774,10 @@
 "call.mls.degraded.alert.message" = "At least one participant started using a new device or has an invalid certificate.\n\nDo you still want to start the call?";
 "call.mls.degraded.alert.action.continue" = "Call anyway";
 
-<<<<<<< HEAD
-=======
 "call.mls.degraded.incoming.alert.message" = "At least one participant started using a new device or has an invalid certificate.\n\nDo you still want to join the call?";
 "call.mls.degraded.incoming.alert.action.continue" = "Join anyway";
 
 
->>>>>>> fddbd34a
 "call.mls.degraded.ended.alert.title" = "Conversation no longer verified";
 "call.mls.degraded.ended.alert.message" = "The call was disconnected as at least one participant started using a new device or has an invalid certificate.";
 
@@ -1612,16 +1605,11 @@
 
 "registration.signin.e2ei.title" = "End-to-end identity certificate";
 "registration.signin.e2ei.subtitle" = "Your team now uses end-to-end identity to make Wire's usage more secure.\n\n Enter your identity provider's credentials in the next step to automatically get a verification certificate for this device.";
-<<<<<<< HEAD
-=======
 "registration.signin.e2ei.learn_more" = "[Learn more](%@)";
->>>>>>> fddbd34a
 "registration.signin.e2ei.get_certificate_button.title" = "Get Certificate";
 "registration.signin.e2ei.error.alert.title" = "Something went wrong";
 "registration.signin.e2ei.error.alert.message" = "Failed to retrieve certificate";
 
-<<<<<<< HEAD
-=======
 // Enroll e2ei certificate
 "enroll_e2ei_certificate.title" = "Certificate issued";
 "enroll_e2ei_certificate.subtitle" = "The certificate is active and your device is verified.";
@@ -1632,7 +1620,6 @@
 "update_e2ei_certificate.title" = "Certificate updated";
 "update_e2ei_certificate.subtitle" = "The certificate is updated and your device is verified.";
 
->>>>>>> fddbd34a
 "registration.signin.username.title" = "Your username";
 "registration.signin.username.message" = "Enter your username. It helps others to find you in Wire and connect with you.";
 "registration.signin.username.placeholder" = "username";
@@ -1810,8 +1797,6 @@
 "feature_config.alert.mls_e2ei.button.get_certificate" = "Get Certificate";
 "feature_config.alert.mls_e2ei.button.remind_me_later" = "Remind Me Later";
 "feature_config.alert.mls_e2ei.button.learn_more" = "Learn More";
-<<<<<<< HEAD
-=======
 "feature_config.alert.mls_e2ei.button.ok" = "OK";
 "feature_config.alert.mls_e2ei.reminder_message" = "You can get the certificate in your 'Wire Settings' during the next %@. Open 'Devices' and select 'Get Certificate' for your current device.";
 "feature_config.alert.mls_e2ei.update_message" = "The end-to-end identity certificate for this device expires soon. To keep your communication secure, update your certificate now.
@@ -1837,7 +1822,6 @@
 "revoked_certificate.alert.message" = "Log out to reduce security risks. Then log in again, get a new certificate, and reset your password. If you keep using this device, your conversations are no longer verified.";
 "revoked_certificate.alert.log_out" = "Log out";
 "revoked_certificate.alert.continue" = "Continue Using This Device";
->>>>>>> fddbd34a
 
 // Jailbroken alert
 "jailbrokendevice.alert.title" = "Jailbreak detected";
@@ -2162,10 +2146,7 @@
 "device.details.section.e2ei.status.valid" = "Valid";
 "device.details.section.e2ei.status.revoked" = "Revoked";
 "device.details.section.e2ei.status.expired" = "Expired";
-<<<<<<< HEAD
-=======
 "device.details.section.e2ei.status.invalid" = "Invalid";
->>>>>>> fddbd34a
 "device.details.section.e2ei.serial_number" = "Serial Number";
 "device.details.section.mls.signature" = "MLS with Ed25519 Signature";
 "device.details.section.mls.title" = "MLS Thumbprint";
