--- conflicted
+++ resolved
@@ -273,15 +273,6 @@
 "calling.headerBar.description" = "Minimize calling view";
 "calling.status.connecting" = "Connecting";
 
-<<<<<<< HEAD
-"tabBar.conversations.description" = "List of recent conversations";
-"tabBar.conversations.hint" = "Double tap to open list of recent conversations";
-"tabBar.archived.description" = "Archive";
-"tabBar.archived.hint" = "Double tap to open list of archived conversations";
-"tabBar.settings.description" = "Settings";
-"tabBar.settings.hint" = "Double tap to open settings";
-=======
->>>>>>> a6626aca
 "tabBar.item.value" = "Selected";
 
 "landing.loginEnterpriseButton.description" = "Log in with SSO";
