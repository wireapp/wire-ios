--- conflicted
+++ resolved
@@ -2096,14 +2096,14 @@
             }
           }
         }
-<<<<<<< HEAD
         internal enum Mls {
           /// This conversation is no longer verified, as some user uses at least one device without a valid end-to-end identity certificate.
           internal static let conversationIsDegraded = L10n.tr("Localizable", "content.system.mls.conversation_is_degraded", fallback: "This conversation is no longer verified, as some user uses at least one device without a valid end-to-end identity certificate.")
           /// All devices are verified by End-to-end Identity. [Learn more](%@)
           internal static func conversationIsVerified(_ p1: Any) -> String {
             return L10n.tr("Localizable", "content.system.mls.conversation_is_verified", String(describing: p1), fallback: "All devices are verified by End-to-end Identity. [Learn more](%@)")
-=======
+          }
+        }
         internal enum MlsMigration {
           /// You haven’t updated this device for a while. In the meantime, the standard messaging protocol changed from Proteus to Messaging Layer Security (MLS). Due to this change, some messages may not appear here.
           internal static let joinAfterwards = L10n.tr("Localizable", "content.system.mls_migration.join_afterwards", fallback: "You haven’t updated this device for a while. In the meantime, the standard messaging protocol changed from Proteus to Messaging Layer Security (MLS). Due to this change, some messages may not appear here.")
@@ -2126,7 +2126,6 @@
             internal static func updateWithDate(_ p1: Any) -> String {
               return L10n.tr("Localizable", "content.system.mls_migration.started.update_with_date", String(describing: p1), fallback: "Update Wire until %@ to be ready for MLS and continue communicating seamlessly.")
             }
->>>>>>> be0eb122
           }
         }
         internal enum RenamedConv {
