--- conflicted
+++ resolved
@@ -1298,8 +1298,6 @@
               internal static let title = L10n.tr("Localizable", "call.mls.degraded.ended.alert.title", fallback: "Conversation no longer verified")
             }
           }
-<<<<<<< HEAD
-=======
           internal enum Incoming {
             internal enum Alert {
               /// At least one participant started using a new device or has an invalid certificate.
@@ -1312,7 +1310,6 @@
               }
             }
           }
->>>>>>> fddbd34a
         }
       }
       internal enum Overlay {
@@ -2128,13 +2125,8 @@
           }
         }
         internal enum Mls {
-<<<<<<< HEAD
-          /// This conversation is no longer verified, as some user uses at least one device without a valid end-to-end identity certificate.
-          internal static let conversationIsDegraded = L10n.tr("Localizable", "content.system.mls.conversation_is_degraded", fallback: "This conversation is no longer verified, as some user uses at least one device without a valid end-to-end identity certificate.")
-=======
           /// This conversation is no longer verified, as at least one participant started using a new device or has an invalid certificate.
           internal static let conversationIsDegraded = L10n.tr("Localizable", "content.system.mls.conversation_is_degraded", fallback: "This conversation is no longer verified, as at least one participant started using a new device or has an invalid certificate.")
->>>>>>> fddbd34a
           /// All devices are verified by End-to-end Identity. [Learn more](%@)
           internal static func conversationIsVerified(_ p1: Any) -> String {
             return L10n.tr("Localizable", "content.system.mls.conversation_is_verified", String(describing: p1), fallback: "All devices are verified by End-to-end Identity. [Learn more](%@)")
@@ -2857,11 +2849,8 @@
             internal enum Status {
               /// Expired
               internal static let expired = L10n.tr("Localizable", "device.details.section.e2ei.status.expired", fallback: "Expired")
-<<<<<<< HEAD
-=======
               /// Invalid
               internal static let invalid = L10n.tr("Localizable", "device.details.section.e2ei.status.invalid", fallback: "Invalid")
->>>>>>> fddbd34a
               /// Not activated
               internal static let notActivated = L10n.tr("Localizable", "device.details.section.e2ei.status.not_activated", fallback: "Not activated")
               /// Revoked
@@ -3162,10 +3151,6 @@
           /// As of today, your team uses end-to-end identity to make Wire’s usage more secure and practicable.
           /// Enter your identity provider’s credentials in the next step to automatically get a verification certificate for this device.
           internal static let message = L10n.tr("Localizable", "feature_config.alert.mls_e2ei.message", fallback: "As of today, your team uses end-to-end identity to make Wire’s usage more secure and practicable.\nEnter your identity provider’s credentials in the next step to automatically get a verification certificate for this device.")
-<<<<<<< HEAD
-          /// End-to-end identity certificate
-          internal static let title = L10n.tr("Localizable", "feature_config.alert.mls_e2ei.title", fallback: "End-to-end identity certificate")
-=======
           /// You can get the certificate in your 'Wire Settings' during the next %@. Open 'Devices' and select 'Get Certificate' for your current device.
           internal static func reminderMessage(_ p1: Any) -> String {
             return L10n.tr("Localizable", "feature_config.alert.mls_e2ei.reminder_message", String(describing: p1), fallback: "You can get the certificate in your 'Wire Settings' during the next %@. Open 'Devices' and select 'Get Certificate' for your current device.")
@@ -3181,17 +3166,13 @@
               internal static let title = L10n.tr("Localizable", "feature_config.alert.mls_e2ei.alert.update_certificate.title", fallback: "End-to-end identity certificate")
             }
           }
->>>>>>> fddbd34a
           internal enum Button {
             /// Get Certificate
             internal static let getCertificate = L10n.tr("Localizable", "feature_config.alert.mls_e2ei.button.get_certificate", fallback: "Get Certificate")
             /// Learn More
             internal static let learnMore = L10n.tr("Localizable", "feature_config.alert.mls_e2ei.button.learn_more", fallback: "Learn More")
-<<<<<<< HEAD
-=======
             /// OK
             internal static let ok = L10n.tr("Localizable", "feature_config.alert.mls_e2ei.button.ok", fallback: "OK")
->>>>>>> fddbd34a
             /// Remind Me Later
             internal static let remindMeLater = L10n.tr("Localizable", "feature_config.alert.mls_e2ei.button.remind_me_later", fallback: "Remind Me Later")
           }
@@ -4938,13 +4919,10 @@
           }
         }
         internal enum E2ei {
-<<<<<<< HEAD
-=======
           /// [Learn more](%@)
           internal static func learnMore(_ p1: Any) -> String {
             return L10n.tr("Localizable", "registration.signin.e2ei.learn_more", String(describing: p1), fallback: "[Learn more](%@)")
           }
->>>>>>> fddbd34a
           /// Your team now uses end-to-end identity to make Wire's usage more secure.
           /// 
           ///  Enter your identity provider's credentials in the next step to automatically get a verification certificate for this device.
