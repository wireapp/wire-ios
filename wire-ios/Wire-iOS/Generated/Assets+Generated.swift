// swiftlint:disable all
// Generated using SwiftGen — https://github.com/SwiftGen/SwiftGen

#if os(macOS)
  import AppKit
#elseif os(iOS)
  import UIKit
#elseif os(tvOS) || os(watchOS)
  import UIKit
#endif
#if canImport(SwiftUI)
  import SwiftUI
#endif

// Deprecated typealiases
@available(*, deprecated, renamed: "ColorAsset.Color", message: "This typealias will be removed in SwiftGen 7.0")
internal typealias AssetColorTypeAlias = ColorAsset.Color
@available(*, deprecated, renamed: "ImageAsset.Image", message: "This typealias will be removed in SwiftGen 7.0")
internal typealias AssetImageTypeAlias = ImageAsset.Image

// swiftlint:disable superfluous_disable_command file_length implicit_return

// MARK: - Asset Catalogs

// swiftlint:disable identifier_name line_length nesting type_body_length type_name
internal enum Asset {
  internal enum Colors {
    internal static let amber100Dark = ColorAsset(name: "Amber100Dark")
    internal static let amber100Light = ColorAsset(name: "Amber100Light")
    internal static let amber200Dark = ColorAsset(name: "Amber200Dark")
    internal static let amber200Light = ColorAsset(name: "Amber200Light")
    internal static let amber300Dark = ColorAsset(name: "Amber300Dark")
    internal static let amber300Light = ColorAsset(name: "Amber300Light")
    internal static let amber400Dark = ColorAsset(name: "Amber400Dark")
    internal static let amber400Light = ColorAsset(name: "Amber400Light")
    internal static let amber500Dark = ColorAsset(name: "Amber500Dark")
    internal static let amber500Light = ColorAsset(name: "Amber500Light")
    internal static let amber50Dark = ColorAsset(name: "Amber50Dark")
    internal static let amber50Light = ColorAsset(name: "Amber50Light")
    internal static let amber600Dark = ColorAsset(name: "Amber600Dark")
    internal static let amber600Light = ColorAsset(name: "Amber600Light")
    internal static let amber700Dark = ColorAsset(name: "Amber700Dark")
    internal static let amber700Light = ColorAsset(name: "Amber700Light")
    internal static let amber800Dark = ColorAsset(name: "Amber800Dark")
    internal static let amber800Light = ColorAsset(name: "Amber800Light")
    internal static let amber900Dark = ColorAsset(name: "Amber900Dark")
    internal static let amber900Light = ColorAsset(name: "Amber900Light")
    internal static let black = ColorAsset(name: "Black")
    internal static let blue100Dark = ColorAsset(name: "Blue100Dark")
    internal static let blue100Light = ColorAsset(name: "Blue100Light")
    internal static let blue200Dark = ColorAsset(name: "Blue200Dark")
    internal static let blue200Light = ColorAsset(name: "Blue200Light")
    internal static let blue300Dark = ColorAsset(name: "Blue300Dark")
    internal static let blue300Light = ColorAsset(name: "Blue300Light")
    internal static let blue400Dark = ColorAsset(name: "Blue400Dark")
    internal static let blue400Light = ColorAsset(name: "Blue400Light")
    internal static let blue500Dark = ColorAsset(name: "Blue500Dark")
    internal static let blue500Light = ColorAsset(name: "Blue500Light")
    internal static let blue50Dark = ColorAsset(name: "Blue50Dark")
    internal static let blue50Light = ColorAsset(name: "Blue50Light")
    internal static let blue600Dark = ColorAsset(name: "Blue600Dark")
    internal static let blue600Light = ColorAsset(name: "Blue600Light")
    internal static let blue700Dark = ColorAsset(name: "Blue700Dark")
    internal static let blue700Light = ColorAsset(name: "Blue700Light")
    internal static let blue800Dark = ColorAsset(name: "Blue800Dark")
    internal static let blue800Light = ColorAsset(name: "Blue800Light")
    internal static let blue900Dark = ColorAsset(name: "Blue900Dark")
    internal static let blue900Light = ColorAsset(name: "Blue900Light")
    internal static let gray10 = ColorAsset(name: "Gray10")
    internal static let gray100 = ColorAsset(name: "Gray100")
    internal static let gray20 = ColorAsset(name: "Gray20")
    internal static let gray30 = ColorAsset(name: "Gray30")
    internal static let gray40 = ColorAsset(name: "Gray40")
    internal static let gray50 = ColorAsset(name: "Gray50")
    internal static let gray60 = ColorAsset(name: "Gray60")
    internal static let gray70 = ColorAsset(name: "Gray70")
    internal static let gray80 = ColorAsset(name: "Gray80")
    internal static let gray90 = ColorAsset(name: "Gray90")
    internal static let gray95 = ColorAsset(name: "Gray95")
    internal static let green100Dark = ColorAsset(name: "Green100Dark")
    internal static let green100Light = ColorAsset(name: "Green100Light")
    internal static let green200Dark = ColorAsset(name: "Green200Dark")
    internal static let green200Light = ColorAsset(name: "Green200Light")
    internal static let green300Dark = ColorAsset(name: "Green300Dark")
    internal static let green300Light = ColorAsset(name: "Green300Light")
    internal static let green400Dark = ColorAsset(name: "Green400Dark")
    internal static let green400Light = ColorAsset(name: "Green400Light")
    internal static let green500Dark = ColorAsset(name: "Green500Dark")
    internal static let green500Light = ColorAsset(name: "Green500Light")
    internal static let green50Dark = ColorAsset(name: "Green50Dark")
    internal static let green50Light = ColorAsset(name: "Green50Light")
    internal static let green600Dark = ColorAsset(name: "Green600Dark")
    internal static let green600Light = ColorAsset(name: "Green600Light")
    internal static let green700Dark = ColorAsset(name: "Green700Dark")
    internal static let green700Light = ColorAsset(name: "Green700Light")
    internal static let green800Dark = ColorAsset(name: "Green800Dark")
    internal static let green800Light = ColorAsset(name: "Green800Light")
    internal static let green900Dark = ColorAsset(name: "Green900Dark")
    internal static let green900Light = ColorAsset(name: "Green900Light")
    internal static let purple100Dark = ColorAsset(name: "Purple100Dark")
    internal static let purple100Light = ColorAsset(name: "Purple100Light")
    internal static let purple200Dark = ColorAsset(name: "Purple200Dark")
    internal static let purple200Light = ColorAsset(name: "Purple200Light")
    internal static let purple300Dark = ColorAsset(name: "Purple300Dark")
    internal static let purple300Light = ColorAsset(name: "Purple300Light")
    internal static let purple400Dark = ColorAsset(name: "Purple400Dark")
    internal static let purple400Light = ColorAsset(name: "Purple400Light")
    internal static let purple500Dark = ColorAsset(name: "Purple500Dark")
    internal static let purple500Light = ColorAsset(name: "Purple500Light")
    internal static let purple50Dark = ColorAsset(name: "Purple50Dark")
    internal static let purple50Light = ColorAsset(name: "Purple50Light")
    internal static let purple600Dark = ColorAsset(name: "Purple600Dark")
    internal static let purple600Light = ColorAsset(name: "Purple600Light")
    internal static let purple700Dark = ColorAsset(name: "Purple700Dark")
    internal static let purple700Light = ColorAsset(name: "Purple700Light")
    internal static let purple800Dark = ColorAsset(name: "Purple800Dark")
    internal static let purple800Light = ColorAsset(name: "Purple800Light")
    internal static let purple900Dark = ColorAsset(name: "Purple900Dark")
    internal static let purple900Light = ColorAsset(name: "Purple900Light")
    internal static let red100Dark = ColorAsset(name: "Red100Dark")
    internal static let red100Light = ColorAsset(name: "Red100Light")
    internal static let red200Dark = ColorAsset(name: "Red200Dark")
    internal static let red200Light = ColorAsset(name: "Red200Light")
    internal static let red300Dark = ColorAsset(name: "Red300Dark")
    internal static let red300Light = ColorAsset(name: "Red300Light")
    internal static let red400Dark = ColorAsset(name: "Red400Dark")
    internal static let red400Light = ColorAsset(name: "Red400Light")
    internal static let red500Dark = ColorAsset(name: "Red500Dark")
    internal static let red500Light = ColorAsset(name: "Red500Light")
    internal static let red50Dark = ColorAsset(name: "Red50Dark")
    internal static let red50Light = ColorAsset(name: "Red50Light")
    internal static let red600Dark = ColorAsset(name: "Red600Dark")
    internal static let red600Light = ColorAsset(name: "Red600Light")
    internal static let red700Dark = ColorAsset(name: "Red700Dark")
    internal static let red700Light = ColorAsset(name: "Red700Light")
    internal static let red800Dark = ColorAsset(name: "Red800Dark")
    internal static let red800Light = ColorAsset(name: "Red800Light")
    internal static let red900Dark = ColorAsset(name: "Red900Dark")
    internal static let red900Light = ColorAsset(name: "Red900Light")
    internal static let turquoise100Dark = ColorAsset(name: "Turquoise100Dark")
    internal static let turquoise100Light = ColorAsset(name: "Turquoise100Light")
    internal static let turquoise200Dark = ColorAsset(name: "Turquoise200Dark")
    internal static let turquoise200Light = ColorAsset(name: "Turquoise200Light")
    internal static let turquoise300Dark = ColorAsset(name: "Turquoise300Dark")
    internal static let turquoise300Light = ColorAsset(name: "Turquoise300Light")
    internal static let turquoise400Dark = ColorAsset(name: "Turquoise400Dark")
    internal static let turquoise400Light = ColorAsset(name: "Turquoise400Light")
    internal static let turquoise500Dark = ColorAsset(name: "Turquoise500Dark")
    internal static let turquoise500Light = ColorAsset(name: "Turquoise500Light")
    internal static let turquoise50Dark = ColorAsset(name: "Turquoise50Dark")
    internal static let turquoise50Light = ColorAsset(name: "Turquoise50Light")
    internal static let turquoise600Dark = ColorAsset(name: "Turquoise600Dark")
    internal static let turquoise600Light = ColorAsset(name: "Turquoise600Light")
    internal static let turquoise700Dark = ColorAsset(name: "Turquoise700Dark")
    internal static let turquoise700Light = ColorAsset(name: "Turquoise700Light")
    internal static let turquoise800Dark = ColorAsset(name: "Turquoise800Dark")
    internal static let turquoise800Light = ColorAsset(name: "Turquoise800Light")
    internal static let turquoise900Dark = ColorAsset(name: "Turquoise900Dark")
    internal static let turquoise900Light = ColorAsset(name: "Turquoise900Light")
    internal static let white = ColorAsset(name: "White")
  }
  internal enum Images {
    internal static let archiveFilled = ImageAsset(name: "Archive Filled")
    internal static let archiveOutline = ImageAsset(name: "Archive Outline")
    internal static let certificateExpired = ImageAsset(name: "CertificateExpired")
    internal static let certificateRevoked = ImageAsset(name: "CertificateRevoked")
    internal static let certificateValid = ImageAsset(name: "CertificateValid")
    internal static let contactsFilled = ImageAsset(name: "Contacts Filled")
    internal static let contactsOutline = ImageAsset(name: "Contacts Outline")
    internal static let conversationsFilled = ImageAsset(name: "Conversations Filled")
    internal static let conversationsOutline = ImageAsset(name: "Conversations Outline")
    internal enum E2Ei {
      internal enum Enrollment {
        internal static let certificateValid = ImageAsset(name: "E2EI/Enrollment/Certificate valid")
      }
    }
    internal static let activity = ImageAsset(name: "Activity")
    internal static let addEmojis = ImageAsset(name: "Add Emojis")
    internal static let animalsNature = ImageAsset(name: "Animals & Nature")
    internal static let flags = ImageAsset(name: "Flags")
    internal static let foodDrink = ImageAsset(name: "Food & Drink")
    internal static let objects = ImageAsset(name: "Objects")
    internal static let recents = ImageAsset(name: "Recents")
    internal static let smileysPeople = ImageAsset(name: "Smileys & People")
    internal static let symbols = ImageAsset(name: "Symbols")
    internal static let travelPlaces = ImageAsset(name: "Travel & Places")
    internal static let foldersFilled = ImageAsset(name: "Folders Filled")
    internal static let foldersOutline = ImageAsset(name: "Folders Outline")
    internal static let guest = ImageAsset(name: "Guest")
    internal static let attention = ImageAsset(name: "Attention")
    internal static let backArrow = ImageAsset(name: "BackArrow")
    internal static let check = ImageAsset(name: "Check")
    internal static let chevronRight = ImageAsset(name: "ChevronRight")
    internal static let close = ImageAsset(name: "Close")
    internal static let copy = ImageAsset(name: "Copy")
    internal static let downArrow = ImageAsset(name: "DownArrow")
    internal static let download = ImageAsset(name: "Download")
    internal static let more = ImageAsset(name: "More")
<<<<<<< HEAD
=======
    internal static let notifications = ImageAsset(name: "Notifications")
    internal static let readReceipts = ImageAsset(name: "ReadReceipts")
    internal static let rightChevron = ImageAsset(name: "RightChevron")
    internal static let selfDeletingMessages = ImageAsset(name: "SelfDeletingMessages")
    internal static let services = ImageAsset(name: "Services")
>>>>>>> fddbd34a
    internal static let unavailableUser = ImageAsset(name: "Unavailable user")
    internal static let verifiedShield = ImageAsset(name: "VerifiedShield")
  }
}
// swiftlint:enable identifier_name line_length nesting type_body_length type_name

// MARK: - Implementation Details

internal final class ColorAsset {
  internal fileprivate(set) var name: String

  #if os(macOS)
  internal typealias Color = NSColor
  #elseif os(iOS) || os(tvOS) || os(watchOS)
  internal typealias Color = UIColor
  #endif

  @available(iOS 11.0, tvOS 11.0, watchOS 4.0, macOS 10.13, *)
  internal private(set) lazy var color: Color = {
    guard let color = Color(asset: self) else {
      fatalError("Unable to load color asset named \(name).")
    }
    return color
  }()

  #if os(iOS) || os(tvOS)
  @available(iOS 11.0, tvOS 11.0, *)
  internal func color(compatibleWith traitCollection: UITraitCollection) -> Color {
    let bundle = BundleToken.bundle
    guard let color = Color(named: name, in: bundle, compatibleWith: traitCollection) else {
      fatalError("Unable to load color asset named \(name).")
    }
    return color
  }
  #endif

  #if canImport(SwiftUI)
  @available(iOS 13.0, tvOS 13.0, watchOS 6.0, macOS 10.15, *)
  internal private(set) lazy var swiftUIColor: SwiftUI.Color = {
    SwiftUI.Color(asset: self)
  }()
  #endif

  fileprivate init(name: String) {
    self.name = name
  }
}

internal extension ColorAsset.Color {
  @available(iOS 11.0, tvOS 11.0, watchOS 4.0, macOS 10.13, *)
  convenience init?(asset: ColorAsset) {
    let bundle = BundleToken.bundle
    #if os(iOS) || os(tvOS)
    self.init(named: asset.name, in: bundle, compatibleWith: nil)
    #elseif os(macOS)
    self.init(named: NSColor.Name(asset.name), bundle: bundle)
    #elseif os(watchOS)
    self.init(named: asset.name)
    #endif
  }
}

#if canImport(SwiftUI)
@available(iOS 13.0, tvOS 13.0, watchOS 6.0, macOS 10.15, *)
internal extension SwiftUI.Color {
  init(asset: ColorAsset) {
    let bundle = BundleToken.bundle
    self.init(asset.name, bundle: bundle)
  }
}
#endif

internal struct ImageAsset {
  internal fileprivate(set) var name: String

  #if os(macOS)
  internal typealias Image = NSImage
  #elseif os(iOS) || os(tvOS) || os(watchOS)
  internal typealias Image = UIImage
  #endif

  @available(iOS 8.0, tvOS 9.0, watchOS 2.0, macOS 10.7, *)
  internal var image: Image {
    let bundle = BundleToken.bundle
    #if os(iOS) || os(tvOS)
    let image = Image(named: name, in: bundle, compatibleWith: nil)
    #elseif os(macOS)
    let name = NSImage.Name(self.name)
    let image = (bundle == .main) ? NSImage(named: name) : bundle.image(forResource: name)
    #elseif os(watchOS)
    let image = Image(named: name)
    #endif
    guard let result = image else {
      fatalError("Unable to load image asset named \(name).")
    }
    return result
  }

  #if os(iOS) || os(tvOS)
  @available(iOS 8.0, tvOS 9.0, *)
  internal func image(compatibleWith traitCollection: UITraitCollection) -> Image {
    let bundle = BundleToken.bundle
    guard let result = Image(named: name, in: bundle, compatibleWith: traitCollection) else {
      fatalError("Unable to load image asset named \(name).")
    }
    return result
  }
  #endif

  #if canImport(SwiftUI)
  @available(iOS 13.0, tvOS 13.0, watchOS 6.0, macOS 10.15, *)
  internal var swiftUIImage: SwiftUI.Image {
    SwiftUI.Image(asset: self)
  }
  #endif
}

internal extension ImageAsset.Image {
  @available(iOS 8.0, tvOS 9.0, watchOS 2.0, *)
  @available(macOS, deprecated,
    message: "This initializer is unsafe on macOS, please use the ImageAsset.image property")
  convenience init?(asset: ImageAsset) {
    #if os(iOS) || os(tvOS)
    let bundle = BundleToken.bundle
    self.init(named: asset.name, in: bundle, compatibleWith: nil)
    #elseif os(macOS)
    self.init(named: NSImage.Name(asset.name))
    #elseif os(watchOS)
    self.init(named: asset.name)
    #endif
  }
}

#if canImport(SwiftUI)
@available(iOS 13.0, tvOS 13.0, watchOS 6.0, macOS 10.15, *)
internal extension SwiftUI.Image {
  init(asset: ImageAsset) {
    let bundle = BundleToken.bundle
    self.init(asset.name, bundle: bundle)
  }

  init(asset: ImageAsset, label: Text) {
    let bundle = BundleToken.bundle
    self.init(asset.name, bundle: bundle, label: label)
  }

  init(decorative asset: ImageAsset) {
    let bundle = BundleToken.bundle
    self.init(decorative: asset.name, bundle: bundle)
  }
}
#endif

// swiftlint:disable convenience_type
private final class BundleToken {
  static let bundle: Bundle = {
    #if SWIFT_PACKAGE
    return Bundle.module
    #else
    return Bundle(for: BundleToken.self)
    #endif
  }()
}
// swiftlint:enable convenience_type<|MERGE_RESOLUTION|>--- conflicted
+++ resolved
@@ -196,14 +196,11 @@
     internal static let downArrow = ImageAsset(name: "DownArrow")
     internal static let download = ImageAsset(name: "Download")
     internal static let more = ImageAsset(name: "More")
-<<<<<<< HEAD
-=======
     internal static let notifications = ImageAsset(name: "Notifications")
     internal static let readReceipts = ImageAsset(name: "ReadReceipts")
     internal static let rightChevron = ImageAsset(name: "RightChevron")
     internal static let selfDeletingMessages = ImageAsset(name: "SelfDeletingMessages")
     internal static let services = ImageAsset(name: "Services")
->>>>>>> fddbd34a
     internal static let unavailableUser = ImageAsset(name: "Unavailable user")
     internal static let verifiedShield = ImageAsset(name: "VerifiedShield")
   }
