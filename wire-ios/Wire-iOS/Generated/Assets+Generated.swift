--- conflicted
+++ resolved
@@ -157,55 +157,6 @@
     internal static let turquoise900Light = ColorAsset(name: "Turquoise900Light")
     internal static let white = ColorAsset(name: "White")
   }
-<<<<<<< HEAD
-  internal enum Images {
-    internal static let archiveFilled = ImageAsset(name: "Archive Filled")
-    internal static let archiveOutline = ImageAsset(name: "Archive Outline")
-    internal static let certificateExpired = ImageAsset(name: "CertificateExpired")
-    internal static let certificateRevoked = ImageAsset(name: "CertificateRevoked")
-    internal static let certificateValid = ImageAsset(name: "CertificateValid")
-    internal static let contactsFilled = ImageAsset(name: "Contacts Filled")
-    internal static let contactsOutline = ImageAsset(name: "Contacts Outline")
-    internal static let conversationsFilled = ImageAsset(name: "Conversations Filled")
-    internal static let conversationsOutline = ImageAsset(name: "Conversations Outline")
-    internal enum E2Ei {
-      internal enum Enrollment {
-        internal static let certificateValid = ImageAsset(name: "E2EI/Enrollment/Certificate valid")
-      }
-    }
-    internal static let activity = ImageAsset(name: "Activity")
-    internal static let addEmojis = ImageAsset(name: "Add Emojis")
-    internal static let animalsNature = ImageAsset(name: "Animals & Nature")
-    internal static let flags = ImageAsset(name: "Flags")
-    internal static let foodDrink = ImageAsset(name: "Food & Drink")
-    internal static let objects = ImageAsset(name: "Objects")
-    internal static let recents = ImageAsset(name: "Recents")
-    internal static let smileysPeople = ImageAsset(name: "Smileys & People")
-    internal static let symbols = ImageAsset(name: "Symbols")
-    internal static let travelPlaces = ImageAsset(name: "Travel & Places")
-    internal static let foldersFilled = ImageAsset(name: "Folders Filled")
-    internal static let foldersOutline = ImageAsset(name: "Folders Outline")
-    internal static let guest = ImageAsset(name: "Guest")
-    internal static let attention = ImageAsset(name: "Attention")
-    internal static let backArrow = ImageAsset(name: "BackArrow")
-    internal static let check = ImageAsset(name: "Check")
-    internal static let chevronRight = ImageAsset(name: "ChevronRight")
-    internal static let close = ImageAsset(name: "Close")
-    internal static let copy = ImageAsset(name: "Copy")
-    internal static let downArrow = ImageAsset(name: "DownArrow")
-    internal static let download = ImageAsset(name: "Download")
-    internal static let more = ImageAsset(name: "More")
-    internal static let notifications = ImageAsset(name: "Notifications")
-    internal static let readReceipts = ImageAsset(name: "ReadReceipts")
-    internal static let rightChevron = ImageAsset(name: "RightChevron")
-    internal static let selfDeletingMessages = ImageAsset(name: "SelfDeletingMessages")
-    internal static let services = ImageAsset(name: "Services")
-    internal static let shield = ImageAsset(name: "Shield")
-    internal static let unavailableUser = ImageAsset(name: "Unavailable user")
-    internal static let verifiedShield = ImageAsset(name: "VerifiedShield")
-  }
-=======
->>>>>>> 4bb4423d
 }
 // swiftlint:enable identifier_name line_length nesting type_body_length type_name
 
