--- conflicted
+++ resolved
@@ -160,10 +160,6 @@
     internal static let white = ColorAsset(name: "White")
   }
   internal enum Images {
-<<<<<<< HEAD
-=======
-    internal static let addEmojis = ImageAsset(name: "Add Emojis")
->>>>>>> 9083fecd
     internal static let archiveFilled = ImageAsset(name: "Archive Filled")
     internal static let archiveOutline = ImageAsset(name: "Archive Outline")
     internal static let contactsFilled = ImageAsset(name: "Contacts Filled")
@@ -171,7 +167,7 @@
     internal static let conversationsFilled = ImageAsset(name: "Conversations Filled")
     internal static let conversationsOutline = ImageAsset(name: "Conversations Outline")
     internal static let activity = ImageAsset(name: "Activity")
-    internal static let allEmojis = ImageAsset(name: "All Emojis")
+    internal static let addEmojis = ImageAsset(name: "Add Emojis")
     internal static let animalsNature = ImageAsset(name: "Animals & Nature")
     internal static let flags = ImageAsset(name: "Flags")
     internal static let foodDrink = ImageAsset(name: "Food & Drink")
