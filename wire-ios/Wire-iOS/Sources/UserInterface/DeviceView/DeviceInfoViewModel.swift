//
// Wire
// Copyright (C) 2023 Wire Swiss GmbH
//
// This program is free software: you can redistribute it and/or modify
// it under the terms of the GNU General Public License as published by
// the Free Software Foundation, either version 3 of the License, or
// (at your option) any later version.
//
// This program is distributed in the hope that it will be useful,
// but WITHOUT ANY WARRANTY; without even the implied warranty of
// MERCHANTABILITY or FITNESS FOR A PARTICULAR PURPOSE. See the
// GNU General Public License for more details.
//
// You should have received a copy of the GNU General Public License
// along with this program. If not, see http://www.gnu.org/licenses/.
//

import Foundation
import SwiftUI
import WireCommonComponents
import WireDataModel
import WireSyncEngine

protocol DeviceDetailsViewActions {
    var isE2eIdentityEnabled: Bool { get }
    var shouldUpdateCertificate: Bool { get }
    var isSelfClient: Bool { get }
    var isProcessing: ((Bool) -> Void)? { get set }

    func fetchCertificate() async -> E2eIdentityCertificate?
    func removeDevice()
    func resetSession()
    func updateVerified(_ value: Bool) async -> Bool
    func copyToClipboard(_ value: String)
    func downloadE2EIdentityCertificate()
}

final class DeviceInfoViewModel: ObservableObject {
    let userSession: UserSession
    let addedDate: String
    let proteusID: String
    let getUserClientFingerprint: GetUserClientFingerprintUseCaseProtocol
    let userClient: UserClient
    var title: String

    var isSelfClient: Bool

    var isE2EIdentityEnabled: Bool {
        actionsHandler.isE2eIdentityEnabled
    }

    var isValidCerificate: Bool {
        guard let certificate = e2eIdentityCertificate,
                certificate.status != .notActivated,
                certificate.status != .revoked else {
            return false
        }
        return true
    }

    var certificateStatus: E2EIdentityCertificateStatus {
        guard let certificate = e2eIdentityCertificate
        else {
            return .notActivated
        }
        return certificate.status
    }

    var isCertificateExpiringSoon: Bool {
        return actionsHandler.shouldUpdateCertificate
    }

    var mlsThumbprint: String {
        guard let certificate = e2eIdentityCertificate else {
            return ""
        }
        return certificate.mlsThumbprint
    }

    var isCopyEnabled: Bool {
        return Settings.isClipboardEnabled
    }

    @Published var e2eIdentityCertificate: E2eIdentityCertificate?
    @Published var isRemoved: Bool = false
    @Published var isReset: Bool = false
    @Published var isProteusVerificationEnabled: Bool = false
    @Published var isActionInProgress: Bool = false
    @Published var proteusKeyFingerprint: String = ""

    private var actionsHandler: any DeviceDetailsViewActions

    init(
        title: String,
        addedDate: String,
        proteusID: String,
        isProteusVerificationEnabled: Bool,
        actionsHandler: any DeviceDetailsViewActions,
        userSession: UserSession,
        getUserClientFingerprint: GetUserClientFingerprintUseCaseProtocol,
        userClient: UserClient,
        isSelfClient: Bool
    ) {
        self.title = title
        self.addedDate = addedDate
        self.proteusID = proteusID
        self.isProteusVerificationEnabled = isProteusVerificationEnabled
        self.actionsHandler = actionsHandler
        self.userSession = userSession
        self.getUserClientFingerprint = getUserClientFingerprint
        self.userClient = userClient
        self.isSelfClient = isSelfClient
        self.actionsHandler.isProcessing = {[weak self] isProcessing in
            DispatchQueue.main.async {
                self?.isActionInProgress = isProcessing
            }
        }
    }

    func fetchFingerPrintForProteus() async {
        DispatchQueue.main.async {
            self.isActionInProgress = true
        }
        guard let data = await getUserClientFingerprint.invoke(userClient: userClient),
                let fingerPrint = String(data: data, encoding: .utf8) else {
            return
        }
        DispatchQueue.main.async {
            self.proteusKeyFingerprint = fingerPrint.splitStringIntoLines(charactersPerLine: 16).uppercased()
            self.isActionInProgress = false
        }
    }

    func fetchE2eCertificate() async {
        DispatchQueue.main.async {
            self.isActionInProgress = true
        }
        let certificate = await actionsHandler.fetchCertificate()
        DispatchQueue.main.async {
            self.e2eIdentityCertificate = certificate
            self.isActionInProgress = false
        }
    }

    func removeDevice() {
        actionsHandler.removeDevice()
    }

    func resetSession() {
        actionsHandler.resetSession()
    }

    func updateVerifiedStatus(_ value: Bool) async {
<<<<<<< HEAD
        let result = await actionsHandler.updateVerified(value)
        DispatchQueue.main.async {
            self.isProteusVerificationEnabled = result
=======
        let isVerified = await actionsHandler.updateVerified(value)
        await MainActor.run {
            isProteusVerificationEnabled = isVerified
>>>>>>> 3cfd2b0f
        }
    }

    func copyToClipboard(_ value: String) {
        actionsHandler.copyToClipboard(value)
    }

    func downloadE2EIdentityCertificate() {
        actionsHandler.downloadE2EIdentityCertificate()
    }
}

extension DeviceInfoViewModel {
    static func map(
        userClient: UserClient,
        isSelfClient: Bool,
        userSession: UserSession,
        credentials: ZMEmailCredentials?,
        getUserClientFingerprintUseCase: GetUserClientFingerprintUseCaseProtocol,
        e2eIdentityProvider: E2eIdentityProviding
    ) -> DeviceInfoViewModel {
        return DeviceInfoViewModel(
            title: userClient.model ?? "",
            addedDate: userClient.activationDate?.formattedDate ?? "",
            proteusID: userClient.proteusSessionID?.clientID.fingerprintStringWithSpaces.uppercased() ?? "",
            isProteusVerificationEnabled: userClient.verified,
            actionsHandler: DeviceDetailsViewActionsHandler(
                userClient: userClient,
                userSession: userSession,
                credentials: credentials,
                e2eIdentityProvider: e2eIdentityProvider
            ),
            userSession: userSession,
            getUserClientFingerprint: getUserClientFingerprintUseCase,
            userClient: userClient,
            isSelfClient: isSelfClient
        )
    }
}

extension E2EIdentityCertificateStatus {
    func titleForStatus() -> String {
        switch self {
        case .notActivated:
            return L10n.Localizable.Device.Details.Section.E2ei.Status.notActivated
        case .revoked:
            return L10n.Localizable.Device.Details.Section.E2ei.Status.revoked
        case .expired:
            return L10n.Localizable.Device.Details.Section.E2ei.Status.expired
        case .valid:
            return L10n.Localizable.Device.Details.Section.E2ei.Status.valid
        }
    }

    func imageForStatus() -> Image? {
        switch self {
        case .notActivated:
            return Image(.certificateExpired)
        case .revoked:
            return Image(.certificateRevoked)
        case .expired:
            return Image(.certificateExpired)
        case .valid:
            return Image(.certificateValid)
        }
    }

    static func status(for string: String) -> E2EIdentityCertificateStatus? {
        E2EIdentityCertificateStatus.allCases.filter({
            $0.titleForStatus() == string
        }).first
    }
}<|MERGE_RESOLUTION|>--- conflicted
+++ resolved
@@ -152,15 +152,9 @@
     }
 
     func updateVerifiedStatus(_ value: Bool) async {
-<<<<<<< HEAD
-        let result = await actionsHandler.updateVerified(value)
-        DispatchQueue.main.async {
-            self.isProteusVerificationEnabled = result
-=======
         let isVerified = await actionsHandler.updateVerified(value)
         await MainActor.run {
             isProteusVerificationEnabled = isVerified
->>>>>>> 3cfd2b0f
         }
     }
 
