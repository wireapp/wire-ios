--- conflicted
+++ resolved
@@ -188,13 +188,9 @@
         getProteusFingerprint: GetUserClientFingerprintUseCaseProtocol,
         saveFileManager: SaveFileActions = SaveFileManager(systemFileSavePresenter: SystemSavePresenter()),
         contextProvider: ContextProvider,
-<<<<<<< HEAD
-        e2eiCertificateEnrollment: EnrollE2eICertificateUseCaseInterface?,
+        e2eiCertificateEnrollment: EnrollE2EICertificateUseCaseProtocol,
         isFromConversation: Bool = false,
         showDebugMenu: Bool = Bundle.developerModeEnabled
-=======
-        e2eiCertificateEnrollment: EnrollE2EICertificateUseCaseProtocol
->>>>>>> e2905d29
     ) -> DeviceInfoViewModel {
         let deviceActionsHandler = DeviceDetailsViewActionsHandler(
             userClient: userClient,
