--- conflicted
+++ resolved
@@ -36,12 +36,8 @@
         HStack {
             Spacer()
             Text(L10n.Localizable.Device.Details.CertificateDetails.title)
-<<<<<<< HEAD
-                .font(FontSpec.headerSemiboldFont.swiftUIFont)
+                .font(UIFont.swiftUIFont(for: .headline))
                 .accessibilityIdentifier("CertificateDetailsTitle")
-=======
-                .font(UIFont.swiftUIFont(for: .headline))
->>>>>>> 3e7cc445
             Spacer()
         }
         .padding(.all, ViewConstants.Padding.standard)
