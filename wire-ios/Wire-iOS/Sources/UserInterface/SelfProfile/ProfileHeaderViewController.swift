--- conflicted
+++ resolved
@@ -32,24 +32,11 @@
     private let user: UserType
 
     private var userStatus: UserStatus {
-<<<<<<< HEAD
-        didSet {
-            nameLabel.text = userStatus.name
-            userStatusViewController.userStatus = userStatus
-            e2eiCertifiedImageView.isHidden = !userStatus.isCertified
-            proteusVerifiedImageView.isHidden = !userStatus.isVerified
-        }
-    }
-
-    private let userSession: UserSession
-    private let isSelfUserProteusVerifiedUseCase: IsSelfUserProteusVerifiedUseCaseProtocol
-=======
         didSet { applyUserStatus() }
     }
 
     private let userSession: UserSession
     private let isUserE2EICertifiedUseCase: IsUserE2EICertifiedUseCaseProtocol
->>>>>>> fddbd34a
     private let isSelfUserE2EICertifiedUseCase: IsSelfUserE2EICertifiedUseCaseProtocol
 
     /// The user who is viewing this view
@@ -114,22 +101,13 @@
     private var userObserver: NSObjectProtocol?
     private var teamObserver: NSObjectProtocol?
 
-<<<<<<< HEAD
-    ///
-=======
->>>>>>> fddbd34a
     /// Creates a profile view for the specified user and options.
     /// - parameter user: The user to display the profile of.
     /// - parameter conversation: The conversation.
     /// - parameter options: The options for the appearance and behavior of the view.
     /// - parameter userSession: The user session.
-<<<<<<< HEAD
-    /// - parameter isSelfUserProteusVerifiedUseCase: Use case for getting the self user's Proteus verification status.
-    /// - parameter isSelfUserE2EICertifiedUseCase: Use case for getting the self user's MLS verification status.
-=======
     /// - parameter isUserE2EICertifiedUseCase: Use case for getting the user's MLS verification status.
     /// - parameter isSelfUserE2EICertifiedUseCase: Use case for getting the self user's MLS verification status, if `user.isSelfUser` is `true`.
->>>>>>> fddbd34a
     /// Note: You can change the options later through the `options` property.
     init(
         user: UserType,
@@ -137,18 +115,6 @@
         conversation: ZMConversation?,
         options: Options,
         userSession: UserSession,
-<<<<<<< HEAD
-        isSelfUserProteusVerifiedUseCase: IsSelfUserProteusVerifiedUseCaseProtocol,
-        isSelfUserE2EICertifiedUseCase: IsSelfUserE2EICertifiedUseCaseProtocol
-    ) {
-        userStatus = .init(
-            user: user,
-            isCertified: false // TODO [WPB-765]: provide value after merging into `epic/e2ei`
-        )
-        self.user = user
-        self.userSession = userSession
-        self.isSelfUserProteusVerifiedUseCase = isSelfUserProteusVerifiedUseCase
-=======
         isUserE2EICertifiedUseCase: IsUserE2EICertifiedUseCaseProtocol,
         isSelfUserE2EICertifiedUseCase: IsSelfUserE2EICertifiedUseCaseProtocol
     ) {
@@ -156,22 +122,17 @@
         self.user = user
         self.userSession = userSession
         self.isUserE2EICertifiedUseCase = isUserE2EICertifiedUseCase
->>>>>>> fddbd34a
         self.isSelfUserE2EICertifiedUseCase = isSelfUserE2EICertifiedUseCase
         isAdminRole = conversation.map(self.user.isGroupAdmin) ?? false
         self.viewer = viewer
         self.conversation = conversation
         self.options = options
-        self.userStatusViewController = .init(
+        userStatusViewController = .init(
             options: options.contains(.allowEditingAvailability) ? [.allowSettingStatus] : [.hideActionHint],
             settings: .shared
         )
         super.init(nibName: nil, bundle: nil)
         userStatusViewController.delegate = self
-        userStatusViewController.userStatus = .init(
-            user: user,
-            isCertified: false // TODO [WPB-765]: provide value after merging into `epic/e2ei`
-        )
     }
 
     @available(*, unavailable)
@@ -214,11 +175,6 @@
         teamNameLabel.setContentHuggingPriority(UILayoutPriority.required, for: .vertical)
         teamNameLabel.setContentCompressionResistancePriority(UILayoutPriority.required, for: .vertical)
 
-<<<<<<< HEAD
-        userStatus.name = user.name ?? ""
-
-=======
->>>>>>> fddbd34a
         let remainingTimeString = user.expirationDisplayString
         remainingTimeLabel.text = remainingTimeString
         remainingTimeLabel.isHidden = remainingTimeString == nil
@@ -284,19 +240,6 @@
         updateE2EICertifiedStatus()
     }
 
-    override func viewWillAppear(_ animated: Bool) {
-        super.viewWillAppear(animated)
-
-        Task {
-            do {
-                userStatus.isCertified = try await isSelfUserE2EICertifiedUseCase.invoke()
-                userStatus.isVerified = await isSelfUserProteusVerifiedUseCase.invoke()
-            } catch {
-                WireLogger.e2ei.error("failed to get self user's verification status: \(String(reflecting: error))")
-            }
-        }
-    }
-
     private func configureConstraints() {
         imageView.translatesAutoresizingMaskIntoConstraints = false
         stackView.translatesAutoresizingMaskIntoConstraints = false
@@ -456,8 +399,6 @@
         }
         if changeInfo.handleChanged {
             updateHandleLabel()
-<<<<<<< HEAD
-=======
         }
         if changeInfo.availabilityChanged {
             updateAvailabilityVisibility()
@@ -465,10 +406,6 @@
         if changeInfo.trustLevelChanged {
             userStatus.isProteusVerified = changeInfo.user.isVerified
             updateE2EICertifiedStatus()
->>>>>>> fddbd34a
-        }
-        if changeInfo.availabilityChanged {
-            updateAvailabilityVisibility()
         }
     }
 }
