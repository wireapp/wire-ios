--- conflicted
+++ resolved
@@ -30,16 +30,12 @@
     /// Associated conversation, if displayed in the context of a conversation
     private let conversation: ZMConversation?
 
+    /// The user that is displayed.
+    private let user: UserType
+
     private var userStatus: UserStatus {
         didSet { updateNameAndVerificationStatus() }
     }
-
-    /// The user that is displayed.
-    private let user: UserType
-<<<<<<< HEAD
-    private var userStatus = UserStatus()
-=======
->>>>>>> edb40491
 
     private let userSession: UserSession
     private let isSelfUserProteusVerifiedUseCase: IsSelfUserProteusVerifiedUseCaseProtocol
@@ -107,7 +103,6 @@
     private var userObserver: NSObjectProtocol?
     private var teamObserver: NSObjectProtocol?
 
-<<<<<<< HEAD
     ///
     /// Creates a profile view for the specified user and options.
     /// - parameter user: The user to display the profile of.
@@ -126,22 +121,10 @@
         isSelfUserProteusVerifiedUseCase: IsSelfUserProteusVerifiedUseCaseProtocol,
         isSelfUserE2EICertifiedUseCase: IsSelfUserE2EICertifiedUseCaseProtocol
     ) {
-=======
-    /**
-     * Creates a profile view for the specified user and options.
-     * - parameter user: The user to display the profile of.
-     * - parameter conversation: The conversation.
-     * - parameter options: The options for the appearance and behavior of the view.
-     * - parameter userSession: The user session.
-     * - note: You can change the options later through the `options` property.
-     */
-    init(user: UserType, viewer: UserType, conversation: ZMConversation? = nil, options: Options, userSession: UserSession) {
         userStatus = .init(
             user: user,
             isCertified: false // TODO [WPB-765]: provide value after merging into `epic/e2ei`
         )
-        print("user.isVerified", user.isVerified)
->>>>>>> edb40491
         self.user = user
         self.userSession = userSession
         self.isSelfUserProteusVerifiedUseCase = isSelfUserProteusVerifiedUseCase
@@ -158,6 +141,10 @@
         super.init(nibName: nil, bundle: nil)
 
         userStatusViewController.delegate = self
+        userStatusViewController.userStatus = .init(
+            user: user,
+            isCertified: false // TODO [WPB-765]: provide value after merging into `epic/e2ei`
+        )
     }
 
     @available(*, unavailable)
@@ -201,7 +188,6 @@
         teamNameLabel.setContentCompressionResistancePriority(UILayoutPriority.required, for: .vertical)
 
         userStatus.name = user.name ?? ""
-        updateNameLabel()
 
         let remainingTimeString = user.expirationDisplayString
         remainingTimeLabel.text = remainingTimeString
@@ -265,6 +251,7 @@
 
     override func viewWillAppear(_ animated: Bool) {
         super.viewWillAppear(animated)
+
         Task {
             do {
                 userStatus.isCertified = try await isSelfUserE2EICertifiedUseCase.invoke()
@@ -272,7 +259,6 @@
             } catch {
                 WireLogger.e2ei.error("failed to get self user's verification status: \(String(reflecting: error))")
             }
-            updateNameLabel()
         }
     }
 
@@ -328,24 +314,10 @@
         warningView.update(withUser: user)
     }
 
-<<<<<<< HEAD
-    private func updateNameLabel() {
-        defer { nameLabel.accessibilityValue = nameLabel.text }
-        guard !userStatus.name.isEmpty else { return nameLabel.text = "" }
-
-        nameLabel.attributedText = [
-            .init(string: userStatus.name),
-            // MLS verified shield
-            !userStatus.isCertified ? nil : .init(attachment: .init(image: Asset.Images.certificateValid.image)),
-            // Proteus verified shield
-            !userStatus.isVerified ? nil : .init(attachment: .init(image: Asset.Images.verifiedShield.image))
-        ].compactMap { $0 }.joined(separator: .init(string: " "))
-=======
     private func updateNameAndVerificationStatus() {
         userStatusViewController.userStatus = userStatus
         e2eiCertifiedImageView.isHidden = !userStatus.isCertified
         proteusVerifiedImageView.isHidden = !userStatus.isVerified
->>>>>>> edb40491
     }
 
     private func updateHandleLabel() {
@@ -424,28 +396,11 @@
 
 extension ProfileHeaderViewController: UserObserving {
 
-<<<<<<< HEAD
     func userDidChange(_ changeInfo: UserChangeInfo) {
         if changeInfo.nameChanged {
             userStatus.name = changeInfo.user.name ?? ""
-            updateNameLabel()
         }
         if changeInfo.handleChanged {
-=======
-    func userDidChange(_ changes: UserChangeInfo) {
-
-        if changes.nameChanged {
-            userStatus.name = changes.user.name ?? ""
-            nameLabel.text = changes.user.name
-        }
-
-        if changes.availabilityChanged {
-            userStatus.availability = changes.user.availability
-            updateAvailabilityVisibility()
-        }
-
-        if changes.handleChanged {
->>>>>>> edb40491
             updateHandleLabel()
         }
         if changeInfo.availabilityChanged {
