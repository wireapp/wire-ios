//
// Wire
// Copyright (C) 2024 Wire Swiss GmbH
//
// This program is free software: you can redistribute it and/or modify
// it under the terms of the GNU General Public License as published by
// the Free Software Foundation, either version 3 of the License, or
// (at your option) any later version.
//
// This program is distributed in the hope that it will be useful,
// but WITHOUT ANY WARRANTY; without even the implied warranty of
// MERCHANTABILITY or FITNESS FOR A PARTICULAR PURPOSE. See the
// GNU General Public License for more details.
//
// You should have received a copy of the GNU General Public License
// along with this program. If not, see http://www.gnu.org/licenses/.
//

import SwiftUI
import UIKit
import WireCommonComponents
import WireDesign
import WireSyncEngine

final class ProfileHeaderViewController: UIViewController {

    /// The options to customize the appearance and behavior of the view.
    private let options: Options

    /// Associated conversation, if displayed in the context of a conversation
    private let conversation: ZMConversation?

    /// The user that is displayed.
    private let user: UserType

    private var userStatus: UserStatus {
        didSet { applyUserStatus() }
    }

    private let userSession: UserSession
    private let isUserE2EICertifiedUseCase: IsUserE2EICertifiedUseCaseProtocol
    private let isSelfUserE2EICertifiedUseCase: IsSelfUserE2EICertifiedUseCaseProtocol

    /// The user who is viewing this view
    private let viewer: UserType

    /// The current group admin status.
    var isAdminRole: Bool {
        didSet { groupRoleIndicator.isHidden = !isAdminRole }
    }

    private var stackView: CustomSpacingStackView!

    typealias AccountPageStrings = L10n.Accessibility.AccountPage
    typealias LabelColors = SemanticColors.Label

    private let nameLabel: DynamicFontLabel = {
        let label = DynamicFontLabel(fontSpec: .accountName, color: LabelColors.textDefault)
        label.accessibilityLabel = AccountPageStrings.Name.description
        label.accessibilityIdentifier = "name"

        label.setContentHuggingPriority(UILayoutPriority.required, for: .vertical)
        label.setContentCompressionResistancePriority(UILayoutPriority.required, for: .vertical)

        label.setContentHuggingPriority(.required, for: .horizontal)
        label.setContentCompressionResistancePriority(.defaultLow, for: .horizontal)

        label.accessibilityTraits.insert(.header)
        label.lineBreakMode = .byTruncatingMiddle
        label.numberOfLines = 2
        label.textAlignment = .center

        return label
    }()

    private let qrCodeButton = {
        let button = IconButton()
        let boldConfig = UIImage.SymbolConfiguration(weight: .black)
        let boldImage = UIImage(systemName: "qrcode", withConfiguration: boldConfig)
        button.setImage(boldImage, for: .normal)
        button.setIconColor(ColorTheme.Buttons.Secondary.onEnabled, for: .normal)
        button.hitAreaPadding = CGSize(width: 20, height: 20)
        button.accessibilityLabel = L10n.Accessibility.Profile.ShareProfileButton.description

        return button
    }()

    private let handleLabel = DynamicFontLabel(fontSpec: .mediumRegularFont, color: LabelColors.textDefault)
    private let teamNameLabel = DynamicFontLabel(fontSpec: .accountTeam, color: LabelColors.textDefault)
    private let remainingTimeLabel = DynamicFontLabel(fontSpec: .mediumSemiboldFont, color: LabelColors.textDefault)
    let imageView = UserImageView(size: .big)
    private let userStatusViewController: UserStatusViewController

    private let guestIndicatorStack = UIStackView()
    private let groupRoleIndicator = LabelIndicator(context: .groupRole)

    private let guestIndicator = LabelIndicator(context: .guest)
    private let externalIndicator = LabelIndicator(context: .external)
    private let federatedIndicator = LabelIndicator(context: .federated)
    private let warningView = WarningLabelView()

    private var userObserver: NSObjectProtocol?
    private var teamObserver: NSObjectProtocol?

    /// Creates a profile view for the specified user and options.
    /// - parameter user: The user to display the profile of.
    /// - parameter conversation: The conversation.
    /// - parameter options: The options for the appearance and behavior of the view.
    /// - parameter userSession: The user session.
    /// - parameter isUserE2EICertifiedUseCase: Use case for getting the user's MLS verification status.
    /// - parameter isSelfUserE2EICertifiedUseCase: Use case for getting the self user's MLS verification status, if `user.isSelfUser` is `true`.
    /// Note: You can change the options later through the `options` property.
    init(
        user: UserType,
        viewer: UserType,
        conversation: ZMConversation?,
        options: Options,
        userSession: UserSession,
        isUserE2EICertifiedUseCase: IsUserE2EICertifiedUseCaseProtocol,
        isSelfUserE2EICertifiedUseCase: IsSelfUserE2EICertifiedUseCaseProtocol
    ) {
        userStatus = .init(user: user, isE2EICertified: false)
        self.user = user
        self.userSession = userSession
        self.isUserE2EICertifiedUseCase = isUserE2EICertifiedUseCase
        self.isSelfUserE2EICertifiedUseCase = isSelfUserE2EICertifiedUseCase
        isAdminRole = conversation.map(self.user.isGroupAdmin) ?? false
        self.viewer = viewer
        self.conversation = conversation
        self.options = options
        userStatusViewController = .init(
            options: options.contains(.allowEditingAvailability) ? [.allowSettingStatus] : [.hideActionHint],
            settings: .shared
        )
        super.init(nibName: nil, bundle: nil)
        userStatusViewController.delegate = self
    }

    @available(*, unavailable)
    required init?(coder aDecoder: NSCoder) {
        fatalError("init(coder:) is not supported")
    }

    override func viewDidLoad() {
        imageView.isAccessibilityElement = true
        imageView.accessibilityElementsHidden = false
        imageView.accessibilityIdentifier = "user image"
        imageView.setImageConstraint(resistance: 249, hugging: 750)
        imageView.setContentCompressionResistancePriority(.defaultLow, for: .horizontal)
        imageView.setContentCompressionResistancePriority(.defaultLow, for: .vertical)

        imageView.initialsFont = .systemFont(ofSize: 55, weight: .semibold).monospaced()
        imageView.userSession = userSession
        imageView.user = user

        if !ProcessInfo.processInfo.isRunningTests, let session = userSession as? ZMUserSession {
            userObserver = UserChangeInfo.add(observer: self, for: user, in: session)
        }

        handleLabel.accessibilityLabel = AccountPageStrings.Handle.description
        handleLabel.accessibilityIdentifier = "username"
        handleLabel.setContentHuggingPriority(UILayoutPriority.required, for: .vertical)
        handleLabel.setContentCompressionResistancePriority(UILayoutPriority.required, for: .vertical)

        let nameHandleStack = UIStackView(arrangedSubviews: [nameLabel, handleLabel])
        nameHandleStack.axis = .vertical
        nameHandleStack.alignment = .center
        nameHandleStack.spacing = 8

        teamNameLabel.accessibilityLabel = AccountPageStrings.TeamName.description
        teamNameLabel.accessibilityIdentifier = "team name"
        teamNameLabel.setContentHuggingPriority(UILayoutPriority.required, for: .vertical)
        teamNameLabel.setContentCompressionResistancePriority(UILayoutPriority.required, for: .vertical)

        let remainingTimeString = user.expirationDisplayString
        remainingTimeLabel.text = remainingTimeString
        remainingTimeLabel.isHidden = remainingTimeString == nil

        guestIndicatorStack.addArrangedSubview(guestIndicator)
        guestIndicatorStack.addArrangedSubview(remainingTimeLabel)
        guestIndicatorStack.spacing = 12
        guestIndicatorStack.axis = .vertical
        guestIndicatorStack.alignment = .center

        updateGuestIndicator()
        updateExternalIndicator()
        updateFederatedIndicator()
        updateGroupRoleIndicator()
        updateHandleLabel()
        updateTeamLabel()
        updateQRCodeButton()

        addChild(userStatusViewController)

        stackView = CustomSpacingStackView(
            customSpacedArrangedSubviews: [
                nameHandleStack,
                teamNameLabel,
                imageView,
                userStatusViewController.view,
                guestIndicatorStack,
                externalIndicator,
                federatedIndicator,
                groupRoleIndicator,
                warningView
            ]
        )

        stackView.alignment = .center
        stackView.axis = .vertical

        stackView.wr_addCustomSpacing(32, after: nameHandleStack)
        stackView.wr_addCustomSpacing(32, after: teamNameLabel)
        stackView.wr_addCustomSpacing(24, after: imageView)
        stackView.wr_addCustomSpacing(20, after: guestIndicatorStack)
        stackView.wr_addCustomSpacing(20, after: externalIndicator)
        stackView.wr_addCustomSpacing(20, after: federatedIndicator)

        view.addSubview(stackView)
        view.addSubview(qrCodeButton)

        guestIndicator.tintColor = SemanticColors.Icon.foregroundDefault
        view.backgroundColor = UIColor.clear

        configureConstraints()
        applyUserStatus()
        applyOptions()

        userStatusViewController.didMove(toParent: self)

        if let team = user.membership?.team {
            teamObserver = TeamChangeInfo.add(observer: self, for: team)
        }
        view.backgroundColor = .clear
    }

    override func viewWillAppear(_ animated: Bool) {
        super.viewWillAppear(animated)
        updateE2EICertifiedStatus()
    }

    private func configureConstraints() {
        imageView.translatesAutoresizingMaskIntoConstraints = false
        stackView.translatesAutoresizingMaskIntoConstraints = false
        qrCodeButton.translatesAutoresizingMaskIntoConstraints = false

        let leadingSpaceConstraint = stackView.leadingAnchor.constraint(equalTo: view.leadingAnchor, constant: 56)
        let topSpaceConstraint = stackView.topAnchor.constraint(equalTo: view.topAnchor, constant: 20)
        let trailingSpaceConstraint = stackView.trailingAnchor.constraint(equalTo: view.trailingAnchor, constant: -56)
        let bottomSpaceConstraint = stackView.bottomAnchor.constraint(equalTo: view.bottomAnchor, constant: -20)

        let widthImageConstraint = imageView.widthAnchor.constraint(lessThanOrEqualToConstant: 164)
        NSLayoutConstraint.activate([
            // stackView
            widthImageConstraint, leadingSpaceConstraint, topSpaceConstraint, trailingSpaceConstraint, bottomSpaceConstraint,
            qrCodeButton.topAnchor.constraint(equalTo: stackView.topAnchor),
            qrCodeButton.trailingAnchor.constraint(equalTo: view.trailingAnchor, constant: -16),
            qrCodeButton.heightAnchor.constraint(equalToConstant: 20),
            qrCodeButton.widthAnchor.constraint(equalToConstant: 20)
        ])
    }

    private func applyUserStatus() {
        nameLabel.attributedText = combineUserNameWithIcons()
        userStatusViewController.userStatus = userStatus
    }

    private func combineUserNameWithIcons() -> NSAttributedString {
        var userNameWithIcons: [NSAttributedString] = []

        let userName = NSAttributedString(string: userStatus.name)
        userNameWithIcons.append(userName)

        if userStatus.isProteusVerified {
            let verifiedShieldAttachment = NSTextAttachment()
            verifiedShieldAttachment.image = UIImage.init(resource: .verifiedShield)
            let verifiedShieldIconString = NSAttributedString(attachment: verifiedShieldAttachment)

            userNameWithIcons.append(verifiedShieldIconString)
        }

        if userStatus.isE2EICertified {
            let certificateValidAttachment = NSTextAttachment()
            certificateValidAttachment.image = UIImage.init(resource: .certificateValid)
            let certificateValidIconString = NSAttributedString(attachment: certificateValidAttachment)

            userNameWithIcons.append(certificateValidIconString)
        }

        return userNameWithIcons.joined(separator: NSAttributedString(string: " "))
    }

    private func updateGuestIndicator() {
        if let conversation {
            guestIndicatorStack.isHidden = !user.isGuest(in: conversation)
        } else {
            guestIndicatorStack.isHidden = !viewer.isTeamMember || viewer.canAccessCompanyInformation(of: user)
        }
    }

    private func updateExternalIndicator() {
        externalIndicator.isHidden = !user.isExternalPartner
    }

    private func updateFederatedIndicator() {
        federatedIndicator.isHidden = !user.isFederated
    }

    private func updateGroupRoleIndicator() {
        let groupRoleIndicatorHidden: Bool
        switch conversation?.conversationType {
        case .group?:
            groupRoleIndicatorHidden = !(conversation.map(user.isGroupAdmin) ?? false)
        default:
            groupRoleIndicatorHidden = true
        }
        groupRoleIndicator.isHidden = groupRoleIndicatorHidden

    }

    private func applyOptions() {
        updateHandleLabel()
        updateTeamLabel()
        updateImageButton()
        updateAvailabilityVisibility()
        warningView.update(withUser: user)
    }

    private func updateHandleLabel() {
        if let handle = user.handle, !handle.isEmpty {
            handleLabel.text = "@" + handle
            handleLabel.accessibilityValue = handleLabel.text
        } else {
            handleLabel.isHidden = true
        }
    }

    private func updateTeamLabel() {
        if let teamName = user.teamName, !options.contains(.hideTeamName) {
            teamNameLabel.text = teamName
            teamNameLabel.accessibilityValue = teamNameLabel.text
            teamNameLabel.isHidden = false
        } else {
            teamNameLabel.isHidden = true
        }
    }

    private func updateAvailabilityVisibility() {
        let isHidden = options.contains(.hideAvailability) || !options.contains(.allowEditingAvailability) && user.availability == .none
        userStatusViewController.view?.isHidden = isHidden
    }

    private func updateImageButton() {
        if options.contains(.allowEditingProfilePicture) {
            imageView.accessibilityLabel = AccountPageStrings.ProfilePicture.description
            imageView.accessibilityHint = AccountPageStrings.ProfilePicture.hint
            imageView.accessibilityTraits = .button
            imageView.isUserInteractionEnabled = true
        } else {
            imageView.accessibilityLabel = AccountPageStrings.ProfilePicture.description
            imageView.accessibilityTraits = [.image]
            imageView.isUserInteractionEnabled = false
        }
    }

    private func updateE2EICertifiedStatus() {
        guard let user = user as? ZMUser else { return }

        Task { @MainActor [conversation] in
            do {
                userStatus.isE2EICertified = if let conversation {
                    try await isUserE2EICertifiedUseCase.invoke(conversation: conversation, user: user)
                } else if user.isSelfUser {
                    try await isSelfUserE2EICertifiedUseCase.invoke()
                } else {
                    false
                }
            } catch {
                WireLogger.e2ei.error("failed to get E2EI certification status: \(error)")
            }
        }
    }

    private func updateQRCodeButton() {
<<<<<<< HEAD
        let qrCodeAction = UIAction { _ in
            self.qrCodeButtonTapped()
        }
        qrCodeButton.addAction(qrCodeAction, for: .touchUpInside)
    }

    private func qrCodeButtonTapped() {
        guard let viewModel = makeUserQRCodeViewModel(selfUser: user) else {
            return
        }
        let qrCodeView = QRCodeView(viewModel: viewModel)
        let hostingController = UIHostingController(rootView: qrCodeView)
        hostingController.setupNavigationBarTitle(L10n.Localizable.Qrcode.title)
        hostingController.navigationItem.rightBarButtonItem = UIBarButtonItem.closeButton(
            action: UIAction { [weak self] _ in
                self?.presentingViewController?.dismiss(animated: true)
            },
            accessibilityLabel: L10n.Accessibility.ShareProfile.CloseButton.description)
        navigationController?.pushViewController(hostingController, animated: true)
    }

    private func makeUserQRCodeViewModel(selfUser: UserType) -> UserQRCodeViewModel? {
        guard
            let profileLink = URL.selfUserProfileLink?.absoluteString.removingPercentEncoding,
            let handle = selfUser.handle
        else {
            return nil
        }

        return UserQRCodeViewModel(
            profileLink: profileLink,
            handle: handle
        )
=======
        let qrCodeAction = UIAction { _ in }
        qrCodeButton.addAction(qrCodeAction, for: .touchUpInside)
        qrCodeButton.isHidden = !user.isSelfUser
>>>>>>> 00bbfcf0
    }

    // MARK: -

    /// The options to customize the appearance and behavior of the view.
    struct Options: OptionSet {

        let rawValue: Int

        /// Whether to hide the availability status of the user.
        static let hideAvailability = Options(rawValue: 1 << 2)

        /// Whether to hide the team name of the user.
        static let hideTeamName = Options(rawValue: 1 << 3)

        /// Whether to allow the user to change their availability.
        static let allowEditingAvailability = Options(rawValue: 1 << 4)

        /// Whether to allow the user to change their availability.
        static let allowEditingProfilePicture = Options(rawValue: 1 << 5)

    }
}

// MARK: - UserStatusViewControllerDelegate

extension ProfileHeaderViewController: UserStatusViewControllerDelegate {

    func userStatusViewController(_ viewController: UserStatusViewController, didSelect availability: Availability) {
        guard viewController === userStatusViewController else { return }

        userSession.perform { [weak self] in
            self?.user.availability = availability
        }
    }
}

// MARK: - ZMUserObserving

extension ProfileHeaderViewController: UserObserving {

    func userDidChange(_ changeInfo: UserChangeInfo) {
        if changeInfo.nameChanged {
            userStatus.name = changeInfo.user.name ?? ""
        }
        if changeInfo.handleChanged {
            updateHandleLabel()
        }
        if changeInfo.availabilityChanged {
            updateAvailabilityVisibility()
            userStatus.availability = changeInfo.user.availability
        }
        if changeInfo.trustLevelChanged {
            userStatus.isProteusVerified = changeInfo.user.isVerified
            updateE2EICertifiedStatus()
        }
    }
}

// MARK: - TeamObserver

extension ProfileHeaderViewController: TeamObserver {

    func teamDidChange(_ changeInfo: TeamChangeInfo) {
        if changeInfo.nameChanged {
            updateTeamLabel()
        }
    }
}<|MERGE_RESOLUTION|>--- conflicted
+++ resolved
@@ -382,11 +382,11 @@
     }
 
     private func updateQRCodeButton() {
-<<<<<<< HEAD
         let qrCodeAction = UIAction { _ in
             self.qrCodeButtonTapped()
         }
         qrCodeButton.addAction(qrCodeAction, for: .touchUpInside)
+        qrCodeButton.isHidden = !user.isSelfUser
     }
 
     private func qrCodeButtonTapped() {
@@ -416,11 +416,6 @@
             profileLink: profileLink,
             handle: handle
         )
-=======
-        let qrCodeAction = UIAction { _ in }
-        qrCodeButton.addAction(qrCodeAction, for: .touchUpInside)
-        qrCodeButton.isHidden = !user.isSelfUser
->>>>>>> 00bbfcf0
     }
 
     // MARK: -
