--- conflicted
+++ resolved
@@ -46,19 +46,11 @@
     private var shareView: some View {
         VStack {
             QRCodeCard(viewModel: viewModel)
-<<<<<<< HEAD
-=======
             let capturedImage = captureImage(from: QRCodeCard(viewModel: viewModel))
-
->>>>>>> 20a94fc9
             InfoText()
             Spacer()
-<<<<<<< HEAD
-            ShareButtons(viewModel: viewModel)
-=======
 
             ShareButtons(viewModel: viewModel, capturedImage: capturedImage)
->>>>>>> 20a94fc9
         }
         .padding(.horizontal, 24)
     }
