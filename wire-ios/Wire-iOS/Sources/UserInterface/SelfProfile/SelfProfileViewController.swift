--- conflicted
+++ resolved
@@ -135,10 +135,6 @@
 
         settingsController.tableView.isScrollEnabled = false
 
-<<<<<<< HEAD
-=======
-        navigationItem.rightBarButtonItem = navigationController?.closeItem()
->>>>>>> 9c6022e7
         createConstraints()
         setupAccessibility()
         view.backgroundColor = SemanticColors.View.backgroundDefault
@@ -152,11 +148,6 @@
             self?.dismiss(animated: true)
         }, accessibilityLabel: L10n.Localizable.General.close)
         navigationController?.navigationBar.backgroundColor = SemanticColors.View.backgroundDefault
-    }
-
-    override func viewWillAppear(_ animated: Bool) {
-        super.viewWillAppear(animated)
-        configureAccountTitle()
     }
 
     override func viewDidAppear(_ animated: Bool) {
@@ -175,11 +166,7 @@
             navigationItem.titleView = accountSelectorView
             self.accountSelectorView = accountSelectorView
         } else {
-<<<<<<< HEAD
-            setupNavigationBarTitle(with: L10n.Localizable.Self.account.capitalized)
-=======
-            setupNavigationBarTitle(L10n.Localizable.Self.account.capitalized)
->>>>>>> 9c6022e7
+            setupNavigationBarTitle(L10n.Localizable.Self.account)
         }
     }
 
