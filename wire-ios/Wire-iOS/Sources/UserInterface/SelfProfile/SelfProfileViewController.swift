--- conflicted
+++ resolved
@@ -89,15 +89,9 @@
             user: selfUser,
             viewer: selfUser,
             conversation: .none,
-<<<<<<< HEAD
-            options: selfUser.isTeamMember ? [.allowEditingAvailability] : [.hideAvailability],
-            userSession: userSession,
-            isSelfUserProteusVerifiedUseCase: userSession.isSelfUserProteusVerifiedUseCase,
-=======
             options: options,
             userSession: userSession,
             isUserE2EICertifiedUseCase: userSession.isUserE2EICertifiedUseCase,
->>>>>>> fddbd34a
             isSelfUserE2EICertifiedUseCase: userSession.isSelfUserE2EICertifiedUseCase
         )
 
