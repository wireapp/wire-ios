//
// Wire
// Copyright (C) 2024 Wire Swiss GmbH
//
// This program is free software: you can redistribute it and/or modify
// it under the terms of the GNU General Public License as published by
// the Free Software Foundation, either version 3 of the License, or
// (at your option) any later version.
//
// This program is distributed in the hope that it will be useful,
// but WITHOUT ANY WARRANTY; without even the implied warranty of
// MERCHANTABILITY or FITNESS FOR A PARTICULAR PURPOSE. See the
// GNU General Public License for more details.
//
// You should have received a copy of the GNU General Public License
// along with this program. If not, see http://www.gnu.org/licenses/.
//

import UIKit
import WireSyncEngine
import WireCommonComponents

/**
 * The first page of the user settings.
 */

final class SelfProfileViewController: UIViewController {

<<<<<<< HEAD
    /// The user that is viewing their settings.
    let selfUser: SettingsSelfUser

=======
>>>>>>> ee01bf83
    var userRightInterfaceType: UserRightInterface.Type
    var settingsCellDescriptorFactory: SettingsCellDescriptorFactory?
    var rootGroup: (SettingsControllerGeneratorType & SettingsInternalGroupCellDescriptorType)?

    // MARK: - Views

    private let settingsController: SettingsTableViewController
    private let accountSelectorController = AccountSelectorController()
    private let profileContainerView = UIView()
    private let profileHeaderViewController: ProfileHeaderViewController
    private let profileImagePicker = ProfileImagePickerManager()

    let userSession: UserSession

    // MARK: - AppLock
    private var callback: ResultHandler?

    // MARK: - Configuration

    override var supportedInterfaceOrientations: UIInterfaceOrientationMask {
        return [.portrait]
    }

    // MARK: - Initialization

    /**
     * Creates the settings screen with the specified user and permissions.
     * - parameter selfUser: The current user.
     * - parameter userRightInterfaceType: The type of object to determine the user permissions.
     */

<<<<<<< HEAD
    init(selfUser: SettingsSelfUser,
         userRightInterfaceType: UserRightInterface.Type,
         userSession: UserSession) {
=======
    init(
        selfUser: SettingsSelfUser,
        userRightInterfaceType: UserRightInterface.Type,
        userSession: UserSession
    ) {
>>>>>>> ee01bf83

        self.userSession = userSession

        // Create the settings hierarchy

        let settingsPropertyFactory = SettingsPropertyFactory(userSession: userSession, selfUser: selfUser)

        let settingsCellDescriptorFactory = SettingsCellDescriptorFactory(
            settingsPropertyFactory: settingsPropertyFactory,
            userRightInterfaceType: userRightInterfaceType
        )

        let rootGroup = settingsCellDescriptorFactory.rootGroup()
        settingsController = rootGroup.generateViewController()! as! SettingsTableViewController

        var options: ProfileHeaderViewController.Options
        options = selfUser.isTeamMember ? [.allowEditingAvailability] : [.hideAvailability]
        if userRightInterfaceType.selfUserIsPermitted(to: .editProfilePicture) {
            options.insert(.allowEditingProfilePicture)
        }
        profileHeaderViewController = ProfileHeaderViewController(
            user: selfUser,
            viewer: selfUser,
            conversation: .none,
            options: options,
            userSession: userSession,
            isUserE2EICertifiedUseCase: userSession.isUserE2EICertifiedUseCase,
            isSelfUserE2EICertifiedUseCase: userSession.isSelfUserE2EICertifiedUseCase
        )

        self.userRightInterfaceType = userRightInterfaceType
        self.settingsCellDescriptorFactory = settingsCellDescriptorFactory
        self.rootGroup = rootGroup

        super.init(nibName: nil, bundle: nil)
        settingsPropertyFactory.delegate = self

        if selfUser.isTeamMember {
            userSession.enqueue {
                selfUser.refreshTeamData()
            }
        }
    }

    @available(*, unavailable)
    required init?(coder aDecoder: NSCoder) {
        fatalError("init(coder:) has not been implemented")
    }

    // MARK: - View Lifecycle

    override func viewDidLoad() {
        super.viewDidLoad()

        let tapGestureRecognizer = UITapGestureRecognizer(target: self, action: #selector(userDidTapProfileImage))
        profileHeaderViewController.imageView.addGestureRecognizer(tapGestureRecognizer)

        addChild(profileHeaderViewController)
        profileContainerView.addSubview(profileHeaderViewController.view)
        view.addSubview(profileContainerView)
        profileHeaderViewController.didMove(toParent: self)

        addChild(settingsController)
        view.addSubview(settingsController.view)
        settingsController.didMove(toParent: self)

        settingsController.tableView.isScrollEnabled = false

        navigationItem.rightBarButtonItem = navigationController?.closeItem()
        configureAccountTitle()
        createConstraints()
        setupAccessibility()
        view.backgroundColor = SemanticColors.View.backgroundDefault
        navigationController?.navigationBar.backgroundColor = SemanticColors.View.backgroundDefault
    }

    override func viewDidAppear(_ animated: Bool) {
        super.viewDidAppear(animated)

        if !presentNewLoginAlertControllerIfNeeded() {
            presentUserSettingChangeControllerIfNeeded()
        }
    }

    private func configureAccountTitle() {
        if SessionManager.shared?.accountManager.accounts.count > 1 {
            navigationItem.titleView = accountSelectorController.view
        } else {
            navigationItem.setupNavigationBarTitle(title: L10n.Localizable.Self.account.capitalized)
        }
    }

    private func createConstraints() {
        profileHeaderViewController.view.translatesAutoresizingMaskIntoConstraints = false
        profileContainerView.translatesAutoresizingMaskIntoConstraints = false
        settingsController.view.translatesAutoresizingMaskIntoConstraints = false
        accountSelectorController.view.translatesAutoresizingMaskIntoConstraints = false

        NSLayoutConstraint.activate([
            // accountSelectorController
            accountSelectorController.view.heightAnchor.constraint(equalToConstant: 44),

            // profileContainerView
            profileContainerView.leadingAnchor.constraint(equalTo: view.leadingAnchor),
            profileContainerView.topAnchor.constraint(equalTo: safeTopAnchor),
            profileContainerView.trailingAnchor.constraint(equalTo: view.trailingAnchor),

            // profileView
            profileHeaderViewController.view.leadingAnchor.constraint(equalTo: profileContainerView.leadingAnchor),
            profileHeaderViewController.view.topAnchor.constraint(greaterThanOrEqualTo: profileContainerView.topAnchor),
            profileHeaderViewController.view.trailingAnchor.constraint(equalTo: profileContainerView.trailingAnchor),
            profileHeaderViewController.view.bottomAnchor.constraint(lessThanOrEqualTo: profileContainerView.bottomAnchor),
            profileHeaderViewController.view.centerYAnchor.constraint(equalTo: profileContainerView.centerYAnchor),

            // settingsControllerView
            settingsController.view.leadingAnchor.constraint(equalTo: view.leadingAnchor),
            settingsController.view.topAnchor.constraint(equalTo: profileContainerView.bottomAnchor),
            settingsController.view.trailingAnchor.constraint(equalTo: view.trailingAnchor),
            settingsController.view.bottomAnchor.constraint(equalTo: safeBottomAnchor)
        ])
    }

    private func setupAccessibility() {
        typealias AccountPage = L10n.Accessibility.AccountPage

        navigationItem.rightBarButtonItem?.accessibilityLabel = AccountPage.CloseButton.description
        navigationItem.backBarButtonItem?.accessibilityLabel = AccountPage.BackButton.description
    }

    // MARK: - Events

    @objc private func userDidTapProfileImage(_ sender: UIGestureRecognizer) {
        guard userRightInterfaceType.selfUserIsPermitted(to: .editProfilePicture) else { return }

        let alertViewController = profileImagePicker.selectProfileImage()
        alertViewController.configPopover(pointToView: profileHeaderViewController.imageView)

        present(alertViewController, animated: true)
    }

    override func accessibilityPerformEscape() -> Bool {
        dismiss(animated: true)
        return true
    }

}

// MARK: - SettingsPropertyFactoryDelegate

extension SelfProfileViewController: SettingsPropertyFactoryDelegate {
    private var topViewController: SpinnerCapableViewController? {
        navigationController?.topViewController as? SpinnerCapableViewController
    }

    func asyncMethodDidStart(_ settingsPropertyFactory: SettingsPropertyFactory) {
        // topViewController is SettingsTableViewController
        topViewController?.isLoadingViewVisible = true
    }

    func asyncMethodDidComplete(_ settingsPropertyFactory: SettingsPropertyFactory) {
        topViewController?.isLoadingViewVisible = false
    }

    /// Create or delete custom passcode when appLock option did change
    /// If custom passcode is not enabled, no action is taken
    ///
    /// - Parameters:
    ///   - settingsPropertyFactory: caller of this delegate method
    ///   - newValue: new value of app lock option
    ///   - callback: callback for PasscodeSetupViewController
    func appLockOptionDidChange(_ settingsPropertyFactory: SettingsPropertyFactory,
                                newValue: Bool,
                                callback: @escaping ResultHandler) {
        // There is an additional check for the simulator because there's no way to disable the device passcode on the simulator. We need it for testing.
        guard AuthenticationType.current == .unavailable || (UIDevice.isSimulator && AuthenticationType.current == .passcode) else {
            callback(newValue)
            return
        }

        guard newValue else {
            try? userSession.deleteAppLockPasscode()
            callback(newValue)
            return
        }

        self.callback = callback
        let passcodeSetupViewController = PasscodeSetupViewController(context: .createPasscode,
                                                                      callback: callback)
        passcodeSetupViewController.passcodeSetupViewControllerDelegate = self

        let keyboardAvoidingViewController = KeyboardAvoidingViewController(viewController: passcodeSetupViewController)

        let wrappedViewController = keyboardAvoidingViewController.wrapInNavigationController(navigationBarClass: TransparentNavigationBar.self)

        let closeItem = passcodeSetupViewController.closeItem

        keyboardAvoidingViewController.navigationItem.leftBarButtonItem = closeItem

        wrappedViewController.presentationController?.delegate = passcodeSetupViewController

        if UIDevice.current.userInterfaceIdiom == .pad {
            wrappedViewController.modalPresentationStyle = .popover
            present(wrappedViewController, animated: true)
        } else {
            UIApplication.shared.topmostViewController()?.present(wrappedViewController, animated: true)
        }
    }
}

extension SelfProfileViewController: PasscodeSetupViewControllerDelegate {
    func passcodeSetupControllerDidFinish() {
        // no-op
    }

    func passcodeSetupControllerWasDismissed() {
        // refresh options applock switch
        (topViewController as? SettingsTableViewController)?.refreshData()
    }
}<|MERGE_RESOLUTION|>--- conflicted
+++ resolved
@@ -26,12 +26,6 @@
 
 final class SelfProfileViewController: UIViewController {
 
-<<<<<<< HEAD
-    /// The user that is viewing their settings.
-    let selfUser: SettingsSelfUser
-
-=======
->>>>>>> ee01bf83
     var userRightInterfaceType: UserRightInterface.Type
     var settingsCellDescriptorFactory: SettingsCellDescriptorFactory?
     var rootGroup: (SettingsControllerGeneratorType & SettingsInternalGroupCellDescriptorType)?
@@ -63,17 +57,10 @@
      * - parameter userRightInterfaceType: The type of object to determine the user permissions.
      */
 
-<<<<<<< HEAD
-    init(selfUser: SettingsSelfUser,
-         userRightInterfaceType: UserRightInterface.Type,
-         userSession: UserSession) {
-=======
     init(
-        selfUser: SettingsSelfUser,
         userRightInterfaceType: UserRightInterface.Type,
         userSession: UserSession
     ) {
->>>>>>> ee01bf83
 
         self.userSession = userSession
 
