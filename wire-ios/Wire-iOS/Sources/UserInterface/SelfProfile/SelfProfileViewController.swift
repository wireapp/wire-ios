--- conflicted
+++ resolved
@@ -151,17 +151,12 @@
     }
 
     private func configureAccountTitle() {
-<<<<<<< HEAD
-        if let count = SessionManager.shared?.accountManager.accounts.count, count > 1 {
-            navigationItem.titleView = accountSelectorController.view
-=======
         if let accounts = SessionManager.shared?.accountManager.accounts, accounts.count > 1 {
             let accountSelectorView = AccountSelectorView()
             accountSelectorView.delegate = self
             accountSelectorView.accounts = accounts
             navigationItem.titleView = accountSelectorView
             self.accountSelectorView = accountSelectorView
->>>>>>> f41f7d60
         } else {
             navigationItem.setupNavigationBarTitle(title: L10n.Localizable.Self.account.capitalized)
         }
