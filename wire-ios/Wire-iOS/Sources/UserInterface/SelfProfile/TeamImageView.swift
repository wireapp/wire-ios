// Wire
// Copyright (C) 2019 Wire Swiss GmbH
//
// This program is free software: you can redistribute it and/or modify
// it under the terms of the GNU General Public License as published by
// the Free Software Foundation, either version 3 of the License, or
// (at your option) any later version.
//
// This program is distributed in the hope that it will be useful,
// but WITHOUT ANY WARRANTY; without even the implied warranty of
// MERCHANTABILITY or FITNESS FOR A PARTICULAR PURPOSE. See the
// GNU General Public License for more details.
//
// You should have received a copy of the GNU General Public License
// along with this program. If not, see http://www.gnu.org/licenses/.
//

import UIKit

final class TeamImageView: UIImageView {

    enum TeamImageViewStyle {
        case small
        case big
    }

<<<<<<< HEAD
    // Maybe this type could eventually be merged with `AvatarImageView.Avatar`
=======
    // TODO [WPB-6770]: Maybe this type could eventually be merged with `AvatarImageView.Avatar`
>>>>>>> 4084b07b
    enum Content {
        case teamImage(Data)
        case teamName(String)

        init?(imageData: Data?, name: String?) {
            if let imageData = imageData {
                self = .teamImage(imageData)
            } else if let name = name, !name.isEmpty {
                self = .teamName(name)
            } else {
                return nil
            }
        }
    }

    var content: Content {
        didSet { updateImage() }
    }

    private var lastLayoutBounds: CGRect = .zero
    let initialLabel = UILabel()
    var style: TeamImageViewStyle = .small {
        didSet { applyStyle(style: style) }
    }

    func applyStyle(style: TeamImageViewStyle) {
        switch style {
        case .small:
            initialLabel.font = .smallSemiboldFont
        case .big:
            initialLabel.font = .mediumLightLargeTitleFont
        }

        initialLabel.textColor = SemanticColors.Label.textDefault
        backgroundColor = SemanticColors.View.backgroundDefaultWhite
    }

    private func updateRoundCorner() {
        layer.cornerRadius = 4
        clipsToBounds = true
    }

    init(content: Content, style: TeamImageViewStyle = .small) {
        self.content = content
        super.init(frame: .zero)

        initialLabel.textAlignment = .center
        self.addSubview(self.initialLabel)
        self.accessibilityElements = [initialLabel]

        initialLabel.translatesAutoresizingMaskIntoConstraints = false

        NSLayoutConstraint.activate([
          initialLabel.centerYAnchor.constraint(equalTo: centerYAnchor),
          initialLabel.centerXAnchor.constraint(equalTo: centerXAnchor)
        ])

        self.updateImage()

        updateRoundCorner()

        self.style = style

        applyStyle(style: style)
    }

    @available(*, unavailable)
    required init?(coder aDecoder: NSCoder) {
        fatalError("init(coder:) has not been implemented")
    }

    override public func layoutSubviews() {
        super.layoutSubviews()

        if !bounds.equalTo(lastLayoutBounds) {
            lastLayoutBounds = self.bounds
            updateRoundCorner()
        }
    }

    private func updateImage() {
        switch content {
        case .teamImage(let data):
            image = UIImage(data: data)
            initialLabel.text = ""
        case .teamName(let name):
            image = nil
            initialLabel.text = name.first.map(String.init)
        }
    }
}<|MERGE_RESOLUTION|>--- conflicted
+++ resolved
@@ -24,11 +24,7 @@
         case big
     }
 
-<<<<<<< HEAD
-    // Maybe this type could eventually be merged with `AvatarImageView.Avatar`
-=======
     // TODO [WPB-6770]: Maybe this type could eventually be merged with `AvatarImageView.Avatar`
->>>>>>> 4084b07b
     enum Content {
         case teamImage(Data)
         case teamName(String)
