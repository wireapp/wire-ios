//
// Wire
// Copyright (C) 2017 Wire Swiss GmbH
//
// This program is free software: you can redistribute it and/or modify
// it under the terms of the GNU General Public License as published by
// the Free Software Foundation, either version 3 of the License, or
// (at your option) any later version.
//
// This program is distributed in the hope that it will be useful,
// but WITHOUT ANY WARRANTY; without even the implied warranty of
// MERCHANTABILITY or FITNESS FOR A PARTICULAR PURPOSE. See the
// GNU General Public License for more details.
//
// You should have received a copy of the GNU General Public License
// along with this program. If not, see http://www.gnu.org/licenses/.
//

import UIKit
import WireDataModel
import WireSyncEngine
import WireCommonComponents

typealias SelfUserType = UserType & SelfLegalHoldSubject

final class ConversationListTopBarViewController: UIViewController {

<<<<<<< HEAD
    private var userStatusViewController: UserStatusViewController? {
        didSet { userStatusViewController?.delegate = self }
=======
    private let account: Account

    /// Name, availability and verification info about the self user.
    public var selfUserStatus = UserStatus() {
        didSet { updateTitleView() }
>>>>>>> fddbd34a
    }

    private let selfUser: SelfUserType
    private var userSession: UserSession
    private let isSelfUserProteusVerifiedUseCase: IsSelfUserProteusVerifiedUseCaseProtocol
    private let isSelfUserE2EICertifiedUseCase: IsSelfUserE2EICertifiedUseCaseProtocol
    private var observerToken: NSObjectProtocol?

    var topBar: TopBar? {
        view as? TopBar
    }

    private weak var userStatusViewController: UserStatusViewController?
    private weak var titleViewLabel: UILabel?

    /// init a ConversationListTopBarViewController
    ///
    /// - Parameters:
    ///   - account: the Account of the user
    ///   - selfUser: the self user object. Allow to inject a mock self user for testing
    init(
        account: Account,
        selfUser: SelfUserType,
<<<<<<< HEAD
        userSession: UserSession,
        isSelfUserProteusVerifiedUseCase: IsSelfUserProteusVerifiedUseCaseProtocol,
        isSelfUserE2EICertifiedUseCase: IsSelfUserE2EICertifiedUseCaseProtocol
=======
        userSession: UserSession
>>>>>>> fddbd34a
    ) {
        self.account = account
        self.selfUser = selfUser
        self.userSession = userSession
<<<<<<< HEAD
        self.isSelfUserProteusVerifiedUseCase = isSelfUserProteusVerifiedUseCase
        self.isSelfUserE2EICertifiedUseCase = isSelfUserE2EICertifiedUseCase
=======

>>>>>>> fddbd34a
        super.init(nibName: nil, bundle: nil)

        observerToken = userSession.addUserObserver(self, for: userSession.selfUser)

        viewRespectsSystemMinimumLayoutMargins = false
    }

    @available(*, unavailable)
    required init?(coder aDecoder: NSCoder) {
        fatalError("init(coder:) has not been implemented")
    }

    override func loadView() {
        view = TopBar()
    }

    override func viewDidLoad() {
        topBar?.splitSeparator = false
        view.backgroundColor = SemanticColors.View.backgroundConversationList
        view.addBorder(for: .bottom)

<<<<<<< HEAD
        userStatusViewController?.didMove(toParent: self)

=======
>>>>>>> fddbd34a
        updateTitleView()
        updateAccountView()
        updateLegalHoldIndictor()
    }

    // MARK: - Title View

    func updateTitleView() {
<<<<<<< HEAD
        if let userStatusViewController {
            removeChild(userStatusViewController)
        }
        if selfUser.isTeamMember {
            let userStatusViewController = UserStatusViewController(
                options: .header,
                settings: .shared
            )
            userStatusViewController.userStatus = .init(
                user: selfUser,
                isCertified: false // TODO [WPB-765]: provide value after merging into `epic/e2ei`
            )
            addChild(userStatusViewController)
            topBar?.middleView = userStatusViewController.view
            userStatusViewController.didMove(toParent: self)
            self.userStatusViewController = userStatusViewController
=======
        if selfUser.isTeamMember {
            defer { userStatusViewController?.userStatus = selfUserStatus }
            guard userStatusViewController == nil else { return }

            let userStatusViewController = UserStatusViewController(options: .header, settings: .shared)
            addChild(userStatusViewController)
            topBar?.middleView = userStatusViewController.view
            userStatusViewController.didMove(toParent: self)
            userStatusViewController.delegate = self
            self.userStatusViewController = userStatusViewController

>>>>>>> fddbd34a
        } else {
            defer {
                titleViewLabel?.text = selfUserStatus.name
                titleViewLabel?.accessibilityValue = selfUserStatus.name
            }
            guard titleViewLabel == nil else { return }
            if let userStatusViewController {
                removeChild(userStatusViewController)
            }

            let titleLabel = UILabel()
            titleLabel.font = FontSpec(.normal, .semibold).font
            titleLabel.textColor = SemanticColors.Label.textDefault
            titleLabel.accessibilityTraits = .header
            titleLabel.setContentCompressionResistancePriority(.defaultHigh, for: .horizontal)
            titleLabel.setContentCompressionResistancePriority(.required, for: .vertical)
            titleLabel.setContentHuggingPriority(.required, for: .horizontal)
            titleLabel.setContentHuggingPriority(.required, for: .vertical)
            topBar?.middleView = titleLabel
            self.titleViewLabel = titleLabel
        }
    }

    private func createLegalHoldView() -> UIView {
        let imageView = UIImageView()

        imageView.setTemplateIcon(.legalholdactive, size: .tiny)
        imageView.tintColor = SemanticColors.Icon.foregroundDefaultRed
        imageView.isUserInteractionEnabled = true

        let imageViewContainer = UIView()
        imageViewContainer.setLegalHoldAccessibility()

        imageViewContainer.addSubview(imageView)

        imageViewContainer.translatesAutoresizingMaskIntoConstraints = false
        imageView.translatesAutoresizingMaskIntoConstraints = false

        NSLayoutConstraint.activate([
            imageViewContainer.widthAnchor.constraint(equalToConstant: CGFloat.ConversationListHeader.iconWidth),
            imageViewContainer.widthAnchor.constraint(equalTo: imageViewContainer.heightAnchor),

            imageView.centerXAnchor.constraint(equalTo: imageViewContainer.centerXAnchor),
            imageView.centerYAnchor.constraint(equalTo: imageViewContainer.centerYAnchor)])

        let tapGestureRecognizer = UITapGestureRecognizer(target: self, action: #selector(presentLegalHoldInfo))
        imageViewContainer.addGestureRecognizer(tapGestureRecognizer)

        return imageViewContainer
    }

    func createPendingLegalHoldRequestView() -> UIView {
        let button = IconButton(style: .circular)
        button.setBackgroundImageColor(SemanticColors.Icon.backgroundLegalHold.withAlphaComponent(0.8), for: .normal)

        button.setIcon(.clock, size: 12, for: .normal)
        button.setIconColor(.white, for: .normal)
        button.setIconColor(UIColor.white.withAlphaComponent(0.5), for: .highlighted)

        button.setLegalHoldAccessibility()
        button.accessibilityValue = L10n.Localizable.LegalholdRequest.Button.accessibility

        button.addTarget(self, action: #selector(presentLegalHoldRequest), for: .touchUpInside)

        NSLayoutConstraint.activate([
            button.widthAnchor.constraint(equalToConstant: 24),
            button.heightAnchor.constraint(equalToConstant: 24)
        ])

        return button
    }

    func updateAccountView() {
        topBar?.leftView = createAccountView()
    }

    private func createAccountView() -> UIView {
        guard let session = ZMUserSession.shared() else {
            return UIView()
        }

        let user = ZMUser.selfUser(inUserSession: session)

        let accountView = AccountViewFactory.viewFor(account: account, user: user, displayContext: .conversationListHeader)

        accountView.unreadCountStyle = .current
        accountView.autoUpdateSelection = false

        let tapGestureRecognizer = UITapGestureRecognizer(target: self, action: #selector(presentSettings))
        accountView.addGestureRecognizer(tapGestureRecognizer)

        accountView.accessibilityTraits = .button
        accountView.accessibilityIdentifier = "bottomBarSettingsButton"
        accountView.accessibilityHint = L10n.Accessibility.ConversationsList.AccountButton.hint

        if let selfUser = ZMUser.selfUser(),
           selfUser.clientsRequiringUserAttention.count > 0 {
            accountView.accessibilityLabel = L10n.Localizable.Self.NewDevice.Voiceover.label
        }

        return accountView.wrapInAvatarSizeContainer()
    }

    func updateLegalHoldIndictor() {
        switch selfUser.legalHoldStatus {
        case .disabled:
            topBar?.rightView = nil
        case .pending:
            topBar?.rightView = createPendingLegalHoldRequestView()
        case .enabled:
            topBar?.rightView = createLegalHoldView()
        }
    }

    @objc
    func presentLegalHoldInfo() {
        guard let selfUser = ZMUser.selfUser() else {
            assertionFailure("ZMUser.selfUser() is nil")
            return
        }

        LegalHoldDetailsViewController.present(in: self, user: selfUser, userSession: userSession)
    }

    @objc
    func presentLegalHoldRequest() {
        guard case .pending = selfUser.legalHoldStatus else {
            return
        }

        ZClientViewController.shared?.legalHoldDisclosureController?.discloseCurrentState(cause: .userAction)
    }

    @objc
    func presentSettings() {
        guard let selfUser = ZMUser.selfUser() else {
            assertionFailure("ZMUser.selfUser() is nil")
            return
        }

        let settingsViewController = createSettingsViewController(selfUser: selfUser)
        let keyboardAvoidingViewController = KeyboardAvoidingViewController(viewController: settingsViewController)

        if wr_splitViewController?.layoutSize == .compact {
            present(keyboardAvoidingViewController, animated: true)
        } else {
            keyboardAvoidingViewController.modalPresentationStyle = .formSheet
            keyboardAvoidingViewController.view.backgroundColor = .black
            present(keyboardAvoidingViewController, animated: true)
        }
    }

    func createSettingsViewController(selfUser: ZMUser) -> UIViewController {
        // instead of having the dependency for `SelfProfileViewController` we could inject a factory
        // returning the `UIViewController` subclass and only have the presentation logic at this place
        let selfProfileViewController = SelfProfileViewController(selfUser: selfUser, userSession: userSession)
        return selfProfileViewController.wrapInNavigationController(navigationControllerClass: NavigationController.self)
    }

    func scrollViewDidScroll(scrollView: UIScrollView!) {
        topBar?.leftSeparatorLineView.scrollViewDidScroll(scrollView: scrollView)
        topBar?.rightSeparatorLineView.scrollViewDidScroll(scrollView: scrollView)
    }
}

extension ConversationListTopBarViewController: UIViewControllerTransitioningDelegate {

    func animationController(forPresented presented: UIViewController, presenting: UIViewController, source: UIViewController) -> UIViewControllerAnimatedTransitioning? {
        return SwizzleTransition(direction: .vertical)
    }

    func animationController(forDismissed dismissed: UIViewController) -> UIViewControllerAnimatedTransitioning? {
        return SwizzleTransition(direction: .vertical)
    }
}

extension ConversationListTopBarViewController: UserObserving {

<<<<<<< HEAD
    func userDidChange(_ changes: UserChangeInfo) {

        if changes.nameChanged {
            userStatusViewController?.userStatus.name = changes.user.name ?? ""
        }

        if changes.availabilityChanged {
            userStatusViewController?.userStatus.availability = changes.user.availability
        }

        if changes.nameChanged || changes.teamsChanged {
            updateTitleView()
=======
    func userDidChange(_ changeInfo: UserChangeInfo) {
        if changeInfo.nameChanged || changeInfo.teamsChanged {
>>>>>>> fddbd34a
            updateAccountView()
        }
        if changeInfo.legalHoldStatusChanged {
            updateLegalHoldIndictor()
        }
    }
}

// MARK: - UserStatusViewControllerDelegate

extension ConversationListTopBarViewController: UserStatusViewControllerDelegate {

    func userStatusViewController(_ viewController: UserStatusViewController, didSelect availability: Availability) {
        guard viewController === userStatusViewController else { return }

        // this should be done by some use case instead of accessing the `session` and the `UserType` directly here
        userSession.perform { [weak self] in
            self?.selfUser.availability = availability
        }
    }
}

extension UIView {

    func wrapInAvatarSizeContainer() -> UIView {
        let container = UIView()
        container.addSubview(self)
        NSLayoutConstraint.activate([
            container.widthAnchor.constraint(equalToConstant: CGFloat.ConversationAvatarView.iconSize),
            container.heightAnchor.constraint(equalToConstant: CGFloat.ConversationAvatarView.iconSize),

            container.centerYAnchor.constraint(equalTo: centerYAnchor),
            container.centerXAnchor.constraint(equalTo: centerXAnchor)
        ])
        return container
    }
}<|MERGE_RESOLUTION|>--- conflicted
+++ resolved
@@ -25,22 +25,15 @@
 
 final class ConversationListTopBarViewController: UIViewController {
 
-<<<<<<< HEAD
-    private var userStatusViewController: UserStatusViewController? {
-        didSet { userStatusViewController?.delegate = self }
-=======
     private let account: Account
 
     /// Name, availability and verification info about the self user.
     public var selfUserStatus = UserStatus() {
         didSet { updateTitleView() }
->>>>>>> fddbd34a
     }
 
     private let selfUser: SelfUserType
     private var userSession: UserSession
-    private let isSelfUserProteusVerifiedUseCase: IsSelfUserProteusVerifiedUseCaseProtocol
-    private let isSelfUserE2EICertifiedUseCase: IsSelfUserE2EICertifiedUseCaseProtocol
     private var observerToken: NSObjectProtocol?
 
     var topBar: TopBar? {
@@ -58,23 +51,12 @@
     init(
         account: Account,
         selfUser: SelfUserType,
-<<<<<<< HEAD
-        userSession: UserSession,
-        isSelfUserProteusVerifiedUseCase: IsSelfUserProteusVerifiedUseCaseProtocol,
-        isSelfUserE2EICertifiedUseCase: IsSelfUserE2EICertifiedUseCaseProtocol
-=======
         userSession: UserSession
->>>>>>> fddbd34a
     ) {
         self.account = account
         self.selfUser = selfUser
         self.userSession = userSession
-<<<<<<< HEAD
-        self.isSelfUserProteusVerifiedUseCase = isSelfUserProteusVerifiedUseCase
-        self.isSelfUserE2EICertifiedUseCase = isSelfUserE2EICertifiedUseCase
-=======
-
->>>>>>> fddbd34a
+
         super.init(nibName: nil, bundle: nil)
 
         observerToken = userSession.addUserObserver(self, for: userSession.selfUser)
@@ -96,11 +78,6 @@
         view.backgroundColor = SemanticColors.View.backgroundConversationList
         view.addBorder(for: .bottom)
 
-<<<<<<< HEAD
-        userStatusViewController?.didMove(toParent: self)
-
-=======
->>>>>>> fddbd34a
         updateTitleView()
         updateAccountView()
         updateLegalHoldIndictor()
@@ -109,24 +86,6 @@
     // MARK: - Title View
 
     func updateTitleView() {
-<<<<<<< HEAD
-        if let userStatusViewController {
-            removeChild(userStatusViewController)
-        }
-        if selfUser.isTeamMember {
-            let userStatusViewController = UserStatusViewController(
-                options: .header,
-                settings: .shared
-            )
-            userStatusViewController.userStatus = .init(
-                user: selfUser,
-                isCertified: false // TODO [WPB-765]: provide value after merging into `epic/e2ei`
-            )
-            addChild(userStatusViewController)
-            topBar?.middleView = userStatusViewController.view
-            userStatusViewController.didMove(toParent: self)
-            self.userStatusViewController = userStatusViewController
-=======
         if selfUser.isTeamMember {
             defer { userStatusViewController?.userStatus = selfUserStatus }
             guard userStatusViewController == nil else { return }
@@ -138,7 +97,6 @@
             userStatusViewController.delegate = self
             self.userStatusViewController = userStatusViewController
 
->>>>>>> fddbd34a
         } else {
             defer {
                 titleViewLabel?.text = selfUserStatus.name
@@ -317,23 +275,8 @@
 
 extension ConversationListTopBarViewController: UserObserving {
 
-<<<<<<< HEAD
-    func userDidChange(_ changes: UserChangeInfo) {
-
-        if changes.nameChanged {
-            userStatusViewController?.userStatus.name = changes.user.name ?? ""
-        }
-
-        if changes.availabilityChanged {
-            userStatusViewController?.userStatus.availability = changes.user.availability
-        }
-
-        if changes.nameChanged || changes.teamsChanged {
-            updateTitleView()
-=======
     func userDidChange(_ changeInfo: UserChangeInfo) {
         if changeInfo.nameChanged || changeInfo.teamsChanged {
->>>>>>> fddbd34a
             updateAccountView()
         }
         if changeInfo.legalHoldStatusChanged {
