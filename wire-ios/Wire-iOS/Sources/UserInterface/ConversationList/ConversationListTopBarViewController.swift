//
// Wire
// Copyright (C) 2017 Wire Swiss GmbH
//
// This program is free software: you can redistribute it and/or modify
// it under the terms of the GNU General Public License as published by
// the Free Software Foundation, either version 3 of the License, or
// (at your option) any later version.
//
// This program is distributed in the hope that it will be useful,
// but WITHOUT ANY WARRANTY; without even the implied warranty of
// MERCHANTABILITY or FITNESS FOR A PARTICULAR PURPOSE. See the
// GNU General Public License for more details.
//
// You should have received a copy of the GNU General Public License
// along with this program. If not, see http://www.gnu.org/licenses/.
//

import UIKit
import WireDataModel
import WireSyncEngine
import WireCommonComponents

typealias SelfUserType = UserType & SelfLegalHoldSubject

final class ConversationListTopBarViewController: UIViewController {

<<<<<<< HEAD
    private var observerToken: Any?
    private var userStatusViewController: UserStatusViewController?
    private var account: Account
    private let selfUser: SelfUserType
    private var userSession: UserSession
    private let isSelfUserProteusVerifiedUseCase: IsSelfUserProteusVerifiedUseCaseProtocol
    private let isSelfUserE2EICertifiedUseCase: IsSelfUserE2EICertifiedUseCaseProtocol
=======
    private var availabilityViewController: UserStatusViewController? {
        didSet { availabilityViewController?.delegate = self }
    }

    private var account: Account
    private let selfUser: SelfUserType
    private var userSession: UserSession
    private var observerToken: NSObjectProtocol?
>>>>>>> 0cc80f7b

    var topBar: TopBar? {
        view as? TopBar
    }

    /// init a ConversationListTopBarViewController
    ///
    /// - Parameters:
    ///   - account: the Account of the user
    ///   - selfUser: the self user object. Allow to inject a mock self user for testing
    init(
        account: Account,
        selfUser: SelfUserType,
        userSession: UserSession,
        isSelfUserProteusVerifiedUseCase: IsSelfUserProteusVerifiedUseCaseProtocol,
        isSelfUserE2EICertifiedUseCase: IsSelfUserE2EICertifiedUseCaseProtocol
    ) {
        self.account = account
        self.selfUser = selfUser
        self.userSession = userSession
        self.isSelfUserProteusVerifiedUseCase = isSelfUserProteusVerifiedUseCase
        self.isSelfUserE2EICertifiedUseCase = isSelfUserE2EICertifiedUseCase
        super.init(nibName: nil, bundle: nil)

        observerToken = userSession.addUserObserver(self, for: userSession.selfUser)

        viewRespectsSystemMinimumLayoutMargins = false
    }

    @available(*, unavailable)
    required init?(coder aDecoder: NSCoder) {
        fatalError("init(coder:) has not been implemented")
    }

    override func loadView() {
        view = TopBar()
    }

    override func viewDidLoad() {
        topBar?.splitSeparator = false
        view.backgroundColor = SemanticColors.View.backgroundConversationList
        view.addBorder(for: .bottom)

        userStatusViewController?.didMove(toParent: self)

        updateTitleView()
        updateAccountView()
        updateLegalHoldIndictor()
    }

    // MARK: - Title View

    func updateTitleView() {
        if let availabilityViewController {
            removeChild(availabilityViewController)
        }
        if selfUser.isTeamMember {
<<<<<<< HEAD
            let userStatusViewController = UserStatusViewController(
                user: selfUser,
                options: .header,
                userSession: userSession,
                isSelfUserProteusVerifiedUseCase: isSelfUserProteusVerifiedUseCase,
                isSelfUserE2EICertifiedUseCase: isSelfUserE2EICertifiedUseCase
            )
            addChild(userStatusViewController)
            self.userStatusViewController = userStatusViewController

            return userStatusViewController.view
=======
            let availabilityViewController = UserStatusViewController(options: .header, settings: .shared)
            availabilityViewController.userStatus = .init(
                user: selfUser,
                isCertified: false // TODO [WPB-765]: provide value after merging into `epic/e2ei`
            )
            addChild(availabilityViewController)
            topBar?.middleView = availabilityViewController.view
            availabilityViewController.didMove(toParent: self)
            self.availabilityViewController = availabilityViewController
>>>>>>> 0cc80f7b
        } else {
            let titleLabel = UILabel()
            titleLabel.text = selfUser.name
            titleLabel.font = FontSpec(.normal, .semibold).font
            titleLabel.textColor = SemanticColors.Label.textDefault
            titleLabel.accessibilityTraits = .header
            titleLabel.accessibilityValue = selfUser.name
            titleLabel.setContentCompressionResistancePriority(.defaultHigh, for: .horizontal)
            titleLabel.setContentCompressionResistancePriority(.required, for: .vertical)
            titleLabel.setContentHuggingPriority(.required, for: .horizontal)
            titleLabel.setContentHuggingPriority(.required, for: .vertical)
            topBar?.middleView = titleLabel
        }
    }

    private func createLegalHoldView() -> UIView {
        let imageView = UIImageView()

        imageView.setTemplateIcon(.legalholdactive, size: .tiny)
        imageView.tintColor = SemanticColors.Icon.foregroundDefaultRed
        imageView.isUserInteractionEnabled = true

        let imageViewContainer = UIView()
        imageViewContainer.setLegalHoldAccessibility()

        imageViewContainer.addSubview(imageView)

        imageViewContainer.translatesAutoresizingMaskIntoConstraints = false
        imageView.translatesAutoresizingMaskIntoConstraints = false

        NSLayoutConstraint.activate([
            imageViewContainer.widthAnchor.constraint(equalToConstant: CGFloat.ConversationListHeader.iconWidth),
            imageViewContainer.widthAnchor.constraint(equalTo: imageViewContainer.heightAnchor),

            imageView.centerXAnchor.constraint(equalTo: imageViewContainer.centerXAnchor),
            imageView.centerYAnchor.constraint(equalTo: imageViewContainer.centerYAnchor)])

        let tapGestureRecognizer = UITapGestureRecognizer(target: self, action: #selector(presentLegalHoldInfo))
        imageViewContainer.addGestureRecognizer(tapGestureRecognizer)

        return imageViewContainer
    }

    func createPendingLegalHoldRequestView() -> UIView {
        let button = IconButton(style: .circular)
        button.setBackgroundImageColor(SemanticColors.Icon.backgroundLegalHold.withAlphaComponent(0.8), for: .normal)

        button.setIcon(.clock, size: 12, for: .normal)
        button.setIconColor(.white, for: .normal)
        button.setIconColor(UIColor.white.withAlphaComponent(0.5), for: .highlighted)

        button.setLegalHoldAccessibility()
        button.accessibilityValue = L10n.Localizable.LegalholdRequest.Button.accessibility

        button.addTarget(self, action: #selector(presentLegalHoldRequest), for: .touchUpInside)

        NSLayoutConstraint.activate([
            button.widthAnchor.constraint(equalToConstant: 24),
            button.heightAnchor.constraint(equalToConstant: 24)
        ])

        return button
    }

    func updateAccountView() {
        topBar?.leftView = createAccountView()
    }

    private func createAccountView() -> UIView {
        guard let session = ZMUserSession.shared() else {
            return UIView()
        }

        let user = ZMUser.selfUser(inUserSession: session)

        let accountView = AccountViewFactory.viewFor(account: account, user: user, displayContext: .conversationListHeader)

        accountView.unreadCountStyle = .current
        accountView.autoUpdateSelection = false

        let tapGestureRecognizer = UITapGestureRecognizer(target: self, action: #selector(presentSettings))
        accountView.addGestureRecognizer(tapGestureRecognizer)

        accountView.accessibilityTraits = .button
        accountView.accessibilityIdentifier = "bottomBarSettingsButton"
        accountView.accessibilityHint = L10n.Accessibility.ConversationsList.AccountButton.hint

        if let selfUser = ZMUser.selfUser(),
           selfUser.clientsRequiringUserAttention.count > 0 {
            accountView.accessibilityLabel = L10n.Localizable.Self.NewDevice.Voiceover.label
        }

        return accountView.wrapInAvatarSizeContainer()
    }

    func updateLegalHoldIndictor() {
        switch selfUser.legalHoldStatus {
        case .disabled:
            topBar?.rightView = nil
        case .pending:
            topBar?.rightView = createPendingLegalHoldRequestView()
        case .enabled:
            topBar?.rightView = createLegalHoldView()
        }
    }

    @objc
    func presentLegalHoldInfo() {
        guard let selfUser = ZMUser.selfUser() else {
            assertionFailure("ZMUser.selfUser() is nil")
            return
        }

        LegalHoldDetailsViewController.present(in: self, user: selfUser, userSession: userSession)
    }

    @objc
    func presentLegalHoldRequest() {
        guard case .pending = selfUser.legalHoldStatus else {
            return
        }

        ZClientViewController.shared?.legalHoldDisclosureController?.discloseCurrentState(cause: .userAction)
    }

    @objc
    func presentSettings() {
        guard let selfUser = ZMUser.selfUser() else {
            assertionFailure("ZMUser.selfUser() is nil")
            return
        }

        let settingsViewController = createSettingsViewController(selfUser: selfUser)
        let keyboardAvoidingViewController = KeyboardAvoidingViewController(viewController: settingsViewController)

        if wr_splitViewController?.layoutSize == .compact {
            keyboardAvoidingViewController.modalPresentationStyle = .currentContext
            keyboardAvoidingViewController.transitioningDelegate = self
            present(keyboardAvoidingViewController, animated: true)
        } else {
            keyboardAvoidingViewController.modalPresentationStyle = .formSheet
            keyboardAvoidingViewController.view.backgroundColor = .black
            present(keyboardAvoidingViewController, animated: true)
        }
    }

    func createSettingsViewController(selfUser: ZMUser) -> UIViewController {
        let selfProfileViewController = SelfProfileViewController(selfUser: selfUser, userSession: userSession)
        return selfProfileViewController.wrapInNavigationController(navigationControllerClass: NavigationController.self)
    }

    func scrollViewDidScroll(scrollView: UIScrollView!) {
        topBar?.leftSeparatorLineView.scrollViewDidScroll(scrollView: scrollView)
        topBar?.rightSeparatorLineView.scrollViewDidScroll(scrollView: scrollView)
    }
}

extension ConversationListTopBarViewController: UIViewControllerTransitioningDelegate {

    func animationController(forPresented presented: UIViewController, presenting: UIViewController, source: UIViewController) -> UIViewControllerAnimatedTransitioning? {
        return SwizzleTransition(direction: .vertical)
    }

    func animationController(forDismissed dismissed: UIViewController) -> UIViewControllerAnimatedTransitioning? {
        return SwizzleTransition(direction: .vertical)
    }
}

extension ConversationListTopBarViewController: UserObserving {

    func userDidChange(_ changes: UserChangeInfo) {

        if changes.nameChanged {
            availabilityViewController?.userStatus.name = changes.user.name ?? ""
        }

        if changes.availabilityChanged {
            availabilityViewController?.userStatus.availability = changes.user.availability
        }

        if changes.nameChanged || changes.teamsChanged {
            updateTitleView()
            updateAccountView()
        }

        if changes.legalHoldStatusChanged {
            updateLegalHoldIndictor()
        }
    }
}

// MARK: - UserStatusViewControllerDelegate

extension ConversationListTopBarViewController: UserStatusViewControllerDelegate {

    func userStatusViewController(_ viewController: UserStatusViewController, didSelect availability: Availability) {
        guard viewController === availabilityViewController else { return }

        userSession.perform { [weak self] in
            self?.selfUser.availability = availability
        }
    }
}

extension UIView {

    func wrapInAvatarSizeContainer() -> UIView {
        let container = UIView()

        container.addSubview(self)

        NSLayoutConstraint.activate([
            container.widthAnchor.constraint(equalToConstant: CGFloat.ConversationAvatarView.iconSize),
            container.heightAnchor.constraint(equalToConstant: CGFloat.ConversationAvatarView.iconSize),

            container.centerYAnchor.constraint(equalTo: centerYAnchor),
            container.centerXAnchor.constraint(equalTo: centerXAnchor)])

        return container

    }
}<|MERGE_RESOLUTION|>--- conflicted
+++ resolved
@@ -25,24 +25,16 @@
 
 final class ConversationListTopBarViewController: UIViewController {
 
-<<<<<<< HEAD
-    private var observerToken: Any?
-    private var userStatusViewController: UserStatusViewController?
+    private var userStatusViewController: UserStatusViewController? {
+        didSet { userStatusViewController?.delegate = self }
+    }
+
     private var account: Account
     private let selfUser: SelfUserType
     private var userSession: UserSession
     private let isSelfUserProteusVerifiedUseCase: IsSelfUserProteusVerifiedUseCaseProtocol
     private let isSelfUserE2EICertifiedUseCase: IsSelfUserE2EICertifiedUseCaseProtocol
-=======
-    private var availabilityViewController: UserStatusViewController? {
-        didSet { availabilityViewController?.delegate = self }
-    }
-
-    private var account: Account
-    private let selfUser: SelfUserType
-    private var userSession: UserSession
     private var observerToken: NSObjectProtocol?
->>>>>>> 0cc80f7b
 
     var topBar: TopBar? {
         view as? TopBar
@@ -96,33 +88,22 @@
     // MARK: - Title View
 
     func updateTitleView() {
-        if let availabilityViewController {
-            removeChild(availabilityViewController)
+        if let userStatusViewController {
+            removeChild(userStatusViewController)
         }
         if selfUser.isTeamMember {
-<<<<<<< HEAD
             let userStatusViewController = UserStatusViewController(
-                user: selfUser,
                 options: .header,
-                userSession: userSession,
-                isSelfUserProteusVerifiedUseCase: isSelfUserProteusVerifiedUseCase,
-                isSelfUserE2EICertifiedUseCase: isSelfUserE2EICertifiedUseCase
+                settings: .shared
             )
-            addChild(userStatusViewController)
-            self.userStatusViewController = userStatusViewController
-
-            return userStatusViewController.view
-=======
-            let availabilityViewController = UserStatusViewController(options: .header, settings: .shared)
-            availabilityViewController.userStatus = .init(
+            userStatusViewController.userStatus = .init(
                 user: selfUser,
                 isCertified: false // TODO [WPB-765]: provide value after merging into `epic/e2ei`
             )
-            addChild(availabilityViewController)
-            topBar?.middleView = availabilityViewController.view
-            availabilityViewController.didMove(toParent: self)
-            self.availabilityViewController = availabilityViewController
->>>>>>> 0cc80f7b
+            addChild(userStatusViewController)
+            topBar?.middleView = userStatusViewController.view
+            userStatusViewController.didMove(toParent: self)
+            self.userStatusViewController = userStatusViewController
         } else {
             let titleLabel = UILabel()
             titleLabel.text = selfUser.name
@@ -296,11 +277,11 @@
     func userDidChange(_ changes: UserChangeInfo) {
 
         if changes.nameChanged {
-            availabilityViewController?.userStatus.name = changes.user.name ?? ""
+            userStatusViewController?.userStatus.name = changes.user.name ?? ""
         }
 
         if changes.availabilityChanged {
-            availabilityViewController?.userStatus.availability = changes.user.availability
+            userStatusViewController?.userStatus.availability = changes.user.availability
         }
 
         if changes.nameChanged || changes.teamsChanged {
@@ -319,7 +300,7 @@
 extension ConversationListTopBarViewController: UserStatusViewControllerDelegate {
 
     func userStatusViewController(_ viewController: UserStatusViewController, didSelect availability: Availability) {
-        guard viewController === availabilityViewController else { return }
+        guard viewController === userStatusViewController else { return }
 
         userSession.perform { [weak self] in
             self?.selfUser.availability = availability
