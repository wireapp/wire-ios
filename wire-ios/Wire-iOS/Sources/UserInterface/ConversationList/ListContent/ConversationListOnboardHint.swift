//
// Wire
// Copyright (C) 2024 Wire Swiss GmbH
//
// This program is free software: you can redistribute it and/or modify
// it under the terms of the GNU General Public License as published by
// the Free Software Foundation, either version 3 of the License, or
// (at your option) any later version.
//
// This program is distributed in the hope that it will be useful,
// but WITHOUT ANY WARRANTY; without even the implied warranty of
// MERCHANTABILITY or FITNESS FOR A PARTICULAR PURPOSE. See the
// GNU General Public License for more details.
//
// You should have received a copy of the GNU General Public License
// along with this program. If not, see http://www.gnu.org/licenses/.
//

import UIKit
import WireCommonComponents
import WireDesign

final class ConversationListOnboardingHint: UIView {

<<<<<<< HEAD
    let messageLabel = DynamicFontLabel(fontSpec: .largeLightFont, color: SemanticColors.Label.textDefault)
=======
    let messageLabel: UILabel = DynamicFontLabel(fontSpec: .largeLightFont, color: SemanticColors.Label.textDefault)
>>>>>>> a6626aca
    let arrowView = UIImageView()

    override init(frame: CGRect) {
        super.init(frame: frame)

        arrowView.setTemplateIcon(.longDownArrow, size: .large)
        arrowView.tintColor = SemanticColors.Label.textDefault

        messageLabel.numberOfLines = 0
        messageLabel.textAlignment = .right
        messageLabel.text = L10n.Localizable.ConversationList.Empty.NoContacts.message

        [arrowView, messageLabel].forEach(addSubview)
<<<<<<< HEAD
        arrowView.transform = .init(rotationAngle: .pi)
=======
>>>>>>> a6626aca

        createConstraints()
    }

    @available(*, unavailable)
    required init?(coder aDecoder: NSCoder) {
        fatalError("init(coder:) is not supported")
    }

    private func createConstraints() {

        arrowView.translatesAutoresizingMaskIntoConstraints = false
        messageLabel.translatesAutoresizingMaskIntoConstraints = false

        let margin: CGFloat = 24
        NSLayoutConstraint.activate([

            arrowView.topAnchor.constraint(equalTo: topAnchor, constant: margin),
            trailingAnchor.constraint(equalTo: arrowView.trailingAnchor, constant: 4),

            messageLabel.topAnchor.constraint(equalTo: arrowView.bottomAnchor, constant: margin),
            messageLabel.leadingAnchor.constraint(equalToSystemSpacingAfter: leadingAnchor, multiplier: 2),
            trailingAnchor.constraint(equalToSystemSpacingAfter: messageLabel.trailingAnchor, multiplier: 2),
            bottomAnchor.constraint(equalTo: messageLabel.bottomAnchor)])
    }
}<|MERGE_RESOLUTION|>--- conflicted
+++ resolved
@@ -22,11 +22,7 @@
 
 final class ConversationListOnboardingHint: UIView {
 
-<<<<<<< HEAD
     let messageLabel = DynamicFontLabel(fontSpec: .largeLightFont, color: SemanticColors.Label.textDefault)
-=======
-    let messageLabel: UILabel = DynamicFontLabel(fontSpec: .largeLightFont, color: SemanticColors.Label.textDefault)
->>>>>>> a6626aca
     let arrowView = UIImageView()
 
     override init(frame: CGRect) {
@@ -40,10 +36,7 @@
         messageLabel.text = L10n.Localizable.ConversationList.Empty.NoContacts.message
 
         [arrowView, messageLabel].forEach(addSubview)
-<<<<<<< HEAD
         arrowView.transform = .init(rotationAngle: .pi)
-=======
->>>>>>> a6626aca
 
         createConstraints()
     }
