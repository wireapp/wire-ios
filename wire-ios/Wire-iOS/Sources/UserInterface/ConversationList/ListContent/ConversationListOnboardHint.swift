--- conflicted
+++ resolved
@@ -22,14 +22,10 @@
 
 final class ConversationListOnboardingHint: UIView {
 
-<<<<<<< HEAD
-    let messageLabel = DynamicFontLabel(fontSpec: .largeLightFont, color: SemanticColors.Label.textDefault)
-=======
     let messageLabel: UILabel = DynamicFontLabel(
         style: .h2,
         color: SemanticColors.Label.textDefault
     )
->>>>>>> 20c3158e
     let arrowView = UIImageView()
 
     override init(frame: CGRect) {
