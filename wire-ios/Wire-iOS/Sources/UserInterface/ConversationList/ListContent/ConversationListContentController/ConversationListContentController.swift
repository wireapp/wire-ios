--- conflicted
+++ resolved
@@ -266,8 +266,6 @@
                 return nil
         }
 
-<<<<<<< HEAD
-=======
         let previewProvider: UIContextMenuContentPreviewProvider = {
             ConversationPreviewViewController(
                 conversation: conversation,
@@ -278,7 +276,6 @@
             )
         }
 
->>>>>>> 761dcd61
         let actionProvider: UIContextMenuActionProvider = { _ in
             let actions = conversation.listActions.map { action in
                 UIAction(title: action.title, image: nil) { _ in
@@ -295,17 +292,11 @@
             return UIMenu(title: conversation.displayNameWithFallback, children: actions)
         }
 
-<<<<<<< HEAD
-        return UIContextMenuConfiguration(identifier: indexPath as NSIndexPath,
-                                          previewProvider: .none,
-                                          actionProvider: actionProvider)
-=======
         return UIContextMenuConfiguration(
             identifier: indexPath as NSIndexPath,
-            previewProvider: previewProvider,
+            previewProvider: .none,
             actionProvider: actionProvider
         )
->>>>>>> 761dcd61
     }
 
     // MARK: - UICollectionViewDataSource
@@ -439,8 +430,6 @@
     }
 }
 
-<<<<<<< HEAD
-=======
 // MARK: iOS 12- peek pop
 extension ConversationListContentController: UIViewControllerPreviewingDelegate {
 
@@ -475,7 +464,6 @@
     }
 }
 
->>>>>>> 761dcd61
 extension ConversationListContentController: ConversationListCellDelegate {
     func indexPath(for cell: ConversationListCell) -> IndexPath? {
         return collectionView.indexPath(for: cell)
