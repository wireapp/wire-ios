--- conflicted
+++ resolved
@@ -234,13 +234,8 @@
     }
 
     @discardableResult
-<<<<<<< HEAD
     func selectModelItem(_ itemToSelect: ConversationListItemTMP?) -> Bool {
-        return listViewModel.select(itemToSelect: itemToSelect)
-=======
-    func selectModelItem(_ itemToSelect: ConversationListItem?) -> Bool {
         listViewModel.select(itemToSelect: itemToSelect)
->>>>>>> f743b90c
     }
 
     // MARK: - UICollectionViewDelegate
@@ -384,23 +379,6 @@
             focusOnNextSelection = false
         }
 
-<<<<<<< HEAD
-=======
-        guard let item else {
-            // Deselect all items in the collection view
-            let indexPaths = collectionView.indexPathsForSelectedItems
-            (indexPaths as NSArray?)?.enumerateObjects({ obj, _, _ in
-                if let obj = obj as? IndexPath {
-                    self.collectionView.deselectItem(at: obj, animated: false)
-                }
-            })
-            zClientViewController?.loadPlaceholderConversationController(animated: true)
-            zClientViewController?.transitionToList(animated: true, completion: nil)
-
-            return
-        }
-
->>>>>>> f743b90c
         if let conversation = item as? ZMConversation {
             if let scrollToMessageOnNextSelection {
                 mainCoordinator.openConversation(conversation, scrollTo: scrollToMessageOnNextSelection, focusOnView: focusOnNextSelection, animated: animateNextSelection)
@@ -408,13 +386,8 @@
                 mainCoordinator.openConversation(conversation, focusOnView: focusOnNextSelection, animated: animateNextSelection)
             }
             contentDelegate?.conversationList(self, didSelect: conversation, focusOnView: !focusOnNextSelection)
-<<<<<<< HEAD
         } else if item is ConnectRequestsItemTMP {
-            ZClientViewController.shared?.loadIncomingContactRequestsAndFocus(onView: focusOnNextSelection, animated: true)
-=======
-        } else if item is ConversationListConnectRequestsItem {
             zClientViewController?.loadIncomingContactRequestsAndFocus(onView: focusOnNextSelection, animated: true)
->>>>>>> f743b90c
         } else {
             assertionFailure("Invalid item in conversation list view model!!")
         }
