//
// Wire
// Copyright (C) 2024 Wire Swiss GmbH
//
// This program is free software: you can redistribute it and/or modify
// it under the terms of the GNU General Public License as published by
// the Free Software Foundation, either version 3 of the License, or
// (at your option) any later version.
//
// This program is distributed in the hope that it will be useful,
// but WITHOUT ANY WARRANTY; without even the implied warranty of
// MERCHANTABILITY or FITNESS FOR A PARTICULAR PURPOSE. See the
// GNU General Public License for more details.
//
// You should have received a copy of the GNU General Public License
// along with this program. If not, see http://www.gnu.org/licenses/.
//

import DifferenceKit
import UIKit
import WireDataModel
import WireDesign
import WireConversationListNavigation
import WireMainNavigation
import WireSyncEngine

private let CellReuseIdConnectionRequests = "CellIdConnectionRequests"
private let CellReuseIdConversation = "CellId"

final class ConversationListContentController: UICollectionViewController {

<<<<<<< HEAD
    private let mainCoordinator: any MainCoordinatorProtocol
=======
    private let conversationListCoordinator: ConversationListCoordinator<ConversationListParentCoordinator>
    private let mainCoordinator: MainCoordinatorProtocol // TODO: is it needed?
>>>>>>> 1fce7e40

    private(set) weak var zClientViewController: ZClientViewController?

    weak var contentDelegate: ConversationListContentDelegate?
    let listViewModel: ConversationListViewModel
    private var focusOnNextSelection = false
    private var animateNextSelection = false
    private weak var scrollToMessageOnNextSelection: ZMConversationMessage?
    private let layoutCell = ConversationListCell()
    var startCallController: ConversationCallController?
    private let selectionFeedbackGenerator = UISelectionFeedbackGenerator()
    private var token: NSObjectProtocol?

    let userSession: UserSession

    init(
        userSession: UserSession,
<<<<<<< HEAD
        mainCoordinator: any MainCoordinatorProtocol,
=======
        conversationListCoordinator: ConversationListCoordinator<ConversationListParentCoordinator>, // TODO: ConversationListCoordinatorProtocol insteads?
        mainCoordinator: MainCoordinatorProtocol, // TODO: is it needed?
>>>>>>> 1fce7e40
        zClientViewController: ZClientViewController?
    ) {
        self.userSession = userSession
        self.conversationListCoordinator = conversationListCoordinator
        self.mainCoordinator = mainCoordinator
        self.zClientViewController = zClientViewController

        let flowLayout = BoundsAwareFlowLayout()
        flowLayout.minimumLineSpacing = 0
        flowLayout.minimumInteritemSpacing = 0
        flowLayout.sectionInset = .zero
        listViewModel = .init(userSession: userSession)
        super.init(collectionViewLayout: flowLayout)

        registerSectionHeader()
    }

    @available(*, unavailable)
    required init?(coder aDecoder: NSCoder) {
        fatalError("init(coder:) is not supported")
    }

    override func loadView() {
        super.loadView()

        listViewModel.delegate = self
        setupViews()
    }

    override func viewWillAppear(_ animated: Bool) {
        super.viewWillAppear(animated)

        // viewWillAppear: can get called also when dismissing the controller above this one.
        // The self user might not be there anymore in some cases, e.g. when logging out
        guard SelfUser.provider != nil else { return }

        updateVisibleCells()

        scrollToCurrentSelection(animated: false)

        token = NotificationCenter.default.addObserver(forName: .activeMediaPlayerChanged, object: nil, queue: .main) { [weak self] _ in
            self?.activeMediaPlayerChanged()
        }
    }

    override func viewWillDisappear(_ animated: Bool) {
        super.viewWillDisappear(animated)

        if let token {
            NotificationCenter.default.removeObserver(token)
            self.token = nil
        }
    }

    private func activeMediaPlayerChanged() {
        DispatchQueue.main.async {
            for cell in self.collectionView.visibleCells {
                (cell as? ConversationListCell)?.updateAppearance()
            }
        }
    }

    func reload() {
        collectionView.reloadData()
        ensureCurrentSelection()

        // we MUST call layoutIfNeeded here because otherwise bad things happen when we close the archive, reload the conv
        // and then unarchive all at the same time
        view.layoutIfNeeded()
    }

    func updateVisibleCells() {
        for cell in collectionView.visibleCells {
            (cell as? ConversationListCell)?.updateAppearance()
        }
    }

    private func setupViews() {
        collectionView.register(ConnectRequestsCell.self, forCellWithReuseIdentifier: CellReuseIdConnectionRequests)
        collectionView.register(ConversationListCell.self, forCellWithReuseIdentifier: CellReuseIdConversation)

        collectionView.alwaysBounceVertical = true
        collectionView.allowsSelection = true
        collectionView.allowsMultipleSelection = false
        collectionView.contentInset = .zero
        collectionView.contentInset.top = -20
        collectionView.delaysContentTouches = false
        collectionView.accessibilityIdentifier = "conversation list"
        collectionView.backgroundColor = .clear
        clearsSelectionOnViewWillAppear = false
    }

    // MARK: - section header

    override func collectionView(_ collectionView: UICollectionView, viewForSupplementaryElementOfKind kind: String, at indexPath: IndexPath) -> UICollectionReusableView {

        switch kind {
        case UICollectionView.elementKindSectionHeader:
            let section = indexPath.section

            if let header = collectionView.dequeueReusableSupplementaryView(ofKind: kind, withReuseIdentifier: ConversationListHeaderView.reuseIdentifier, for: indexPath) as? ConversationListHeaderView {
                header.title = listViewModel.sectionHeaderTitle(sectionIndex: section)?.uppercased()

                header.folderBadge = listViewModel.folderBadge(at: section)

                header.collapsed = listViewModel.collapsed(at: section)

                header.tapHandler = {[weak self] collapsed in
                    self?.listViewModel.setCollapsed(sectionIndex: section, collapsed: collapsed)
                }

                return header
            } else {
                fatal("Unknown supplementary view for \(kind)")
            }
        default:
            fatal("No supplementary view for \(kind)")
        }
    }

    private func registerSectionHeader() {
        collectionView?.register(ConversationListHeaderView.self, forSupplementaryViewOfKind:
            UICollectionView.elementKindSectionHeader, withReuseIdentifier: ConversationListHeaderView.reuseIdentifier)

    }

    /// ensures that the list selection state matches that of the model.
    func ensureCurrentSelection() {
        guard let selectedItem = listViewModel.selectedItem else { return }

        let selectedIndexPaths = collectionView.indexPathsForSelectedItems

        if let currentIndexPath = listViewModel.indexPath(for: selectedItem) {
            if selectedIndexPaths?.contains(currentIndexPath) == false {
                // This method doesn't trigger any delegate callbacks, so no worries about special handling
                collectionView.selectItem(at: currentIndexPath, animated: false, scrollPosition: [])
            }
        } else {
            // Current selection is no longer available so we should unload the conversation view
            listViewModel.select(itemToSelect: nil)
        }
    }

    func scrollToCurrentSelection(animated: Bool) {
        guard let selectedItem = listViewModel.selectedItem,
            let selectedIndexPath = listViewModel.indexPath(for: selectedItem),
            // Check if indexPath is valid for the collection view
            collectionView.numberOfSections > selectedIndexPath.section,
            collectionView.numberOfItems(inSection: selectedIndexPath.section) > selectedIndexPath.item else {
                return
        }

        if !collectionView.indexPathsForVisibleItems.contains(selectedIndexPath) {
            collectionView.scrollToItem(at: selectedIndexPath, at: [], animated: animated)
        }
    }

    @discardableResult
    func selectInboxAndFocus(onView focus: Bool) -> Bool {
        // If there is anything in the inbox, select it
        if listViewModel.numberOfItems(inSection: 0) > 0 {

            focusOnNextSelection = focus
            selectModelItem(ConversationListViewModel.contactRequestsItem)
            return true
        }
        return false
    }

    func select(_ conversation: ZMConversation?, scrollTo message: ZMConversationMessage?, focusOnView focus: Bool, animated: Bool) -> Bool {
        focusOnNextSelection = focus

        animateNextSelection = animated
        scrollToMessageOnNextSelection = message

        // Tell the model to select the item
        return selectModelItem(conversation)
    }

    @discardableResult
    func selectModelItem(_ itemToSelect: ConversationListItem?) -> Bool {
        listViewModel.select(itemToSelect: itemToSelect)
    }

    // MARK: - UICollectionViewDelegate

    override func collectionView(_ collectionView: UICollectionView, shouldHighlightItemAt indexPath: IndexPath) -> Bool {
        selectionFeedbackGenerator.prepare()
        return true
    }

    override func collectionView(
        _ collectionView: UICollectionView,
        didSelectItemAt indexPath: IndexPath
    ) {
        selectionFeedbackGenerator.selectionChanged()
        openConversation(conversationListItem: listViewModel.item(for: indexPath))
    }

    // MARK: preview

    private func openConversation(conversationListItem: ConversationListItem?) {
        focusOnNextSelection = true
        animateNextSelection = true
        selectModelItem(conversationListItem)
    }

    // MARK: context menu

    override func collectionView(
        _ collectionView: UICollectionView,
        contextMenuConfigurationForItemAt indexPath: IndexPath,
        point: CGPoint
    ) -> UIContextMenuConfiguration? {

        guard let conversation = listViewModel.item(for: indexPath) as? ZMConversation else {
                return nil
        }

        let previewProvider: UIContextMenuContentPreviewProvider = {
            ConversationPreviewViewController(
                conversation: conversation,
                presentingViewController: self,
                sourceView: collectionView.cellForItem(at: indexPath)!,
                userSession: self.userSession,
                mainCoordinator: self.mainCoordinator
            )
        }

        let actionProvider: UIContextMenuActionProvider = { _ in
            let actions = conversation.listActions.map { action in
                UIAction(title: action.title, image: nil) { _ in
                    let actionController = ConversationActionController(
                        conversation: conversation,
                        target: self,
                        sourceView: collectionView.cellForItem(at: indexPath)!,
                        userSession: self.userSession
                    )
                    actionController.handleAction(action)
                }
            }

            return UIMenu(title: conversation.displayNameWithFallback, children: actions)
        }

        return UIContextMenuConfiguration(
            identifier: indexPath as NSIndexPath,
            previewProvider: .none,
            actionProvider: actionProvider
        )
    }

    // MARK: - UICollectionViewDataSource

    override func numberOfSections(in collectionView: UICollectionView) -> Int {
        return listViewModel.sectionCount
    }

    override func collectionView(_ collectionView: UICollectionView, numberOfItemsInSection section: Int) -> Int {
        return listViewModel.numberOfItems(inSection: section)
    }

    override func collectionView(_ cv: UICollectionView, cellForItemAt indexPath: IndexPath) -> UICollectionViewCell {
        let item = listViewModel.item(for: indexPath)
        let cell: UICollectionViewCell

        if item is ConversationListConnectRequestsItem,
            let labelCell = collectionView.dequeueReusableCell(withReuseIdentifier: CellReuseIdConnectionRequests, for: indexPath) as? ConnectRequestsCell {
            cell = labelCell
        } else if item is ZMConversation,
            let listCell = collectionView.dequeueReusableCell(withReuseIdentifier: CellReuseIdConversation, for: indexPath) as? ConversationListCell {

            listCell.delegate = self
            listCell.mutuallyExclusiveSwipeIdentifier = "ConversationList"
            listCell.conversation = item as? ZMConversation

            cell = listCell
        } else {
            fatal("Unknown cell type")
        }

        if let cell = cell as? SectionListCellType {
            cell.sectionName = listViewModel.sectionCanonicalName(of: indexPath.section)
            cell.obfuscatedSectionName = listViewModel.obfuscatedSectionName(of: indexPath.section)
            cell.cellIdentifier = "conversation_list_cell"
        }

        cell.autoresizingMask = .flexibleWidth
        return cell
    }
}

extension ConversationListContentController: UICollectionViewDelegateFlowLayout {
    func collectionView(_ collectionView: UICollectionView, layout collectionViewLayout: UICollectionViewLayout, referenceSizeForHeaderInSection section: Int) -> CGSize {
        return CGSize(width: collectionView.bounds.size.width, height: listViewModel.sectionHeaderVisible(section: section) ? CGFloat.ConversationListSectionHeader.height : 0)
    }

    func collectionView(_ collectionView: UICollectionView, layout collectionViewLayout: UICollectionViewLayout, sizeForItemAt indexPath: IndexPath) -> CGSize {
        return layoutCell.size(inCollectionViewSize: collectionView.bounds.size)
    }

    func collectionView(_ collectionView: UICollectionView, layout collectionViewLayout: UICollectionViewLayout, insetForSectionAt section: Int) -> UIEdgeInsets {
        return UIEdgeInsets(top: 0, left: 0, bottom: 0, right: 0)
    }
}

extension ConversationListContentController: ConversationListViewModelDelegate {

    func listViewModel(_ model: ConversationListViewModel?, didUpdateSection section: Int) {
        guard let header = collectionView.supplementaryView(forElementKind: UICollectionView.elementKindSectionHeader, at: IndexPath(item: 0, section: section)) as? ConversationListHeaderView else {
            return
        }

        header.folderBadge = listViewModel.folderBadge(at: section)
    }

    func listViewModel(_ model: ConversationListViewModel?, didSelectItem item: ConversationListItem?) {
        defer {
            scrollToMessageOnNextSelection = nil
            focusOnNextSelection = false
        }

        guard let item else {
            // Deselect all items in the collection view
            let indexPaths = collectionView.indexPathsForSelectedItems
            (indexPaths as NSArray?)?.enumerateObjects({ obj, _, _ in
                if let obj = obj as? IndexPath {
                    self.collectionView.deselectItem(at: obj, animated: false)
                }
            })
            zClientViewController?.loadPlaceholderConversationController(animated: true)
            zClientViewController?.transitionToList(animated: true, completion: nil)

            return
        }

        if let conversation = item as? ZMConversation {
            if let message = scrollToMessageOnNextSelection {
                // TODO: fix
                conversationListCoordinator.showConversation(conversationID: conversation.remoteIdentifier, messageID: message.nonce)
                // mainCoordinator.openConversation(conversation, scrollTo: scrollToMessageOnNextSelection, focusOnView: focusOnNextSelection, animated: animateNextSelection)
            } else {
                // TODO: fix
                conversationListCoordinator.showConversation(conversationID: conversation.remoteIdentifier)
                // mainCoordinator.openConversation(conversation, focusOnView: focusOnNextSelection, animated: animateNextSelection)
            }
            contentDelegate?.conversationList(self, didSelect: conversation, focusOnView: !focusOnNextSelection)
        } else if item is ConversationListConnectRequestsItem {
            zClientViewController?.loadIncomingContactRequestsAndFocus(onView: focusOnNextSelection, animated: true)
        } else {
            assertionFailure("Invalid item in conversation list view model!!")
        }
        // Make sure the correct item is selected in the list, without triggering a collection view
        // callback
        ensureCurrentSelection()
    }

    func listViewModelShouldBeReloaded() {
        reload()
    }

    func listViewModel(_ model: ConversationListViewModel?, didUpdateSectionForReload section: Int, animated: Bool) {
        let reloadClosure = {
            self.collectionView.reloadSections(IndexSet(integer: section))
            self.ensureCurrentSelection()
        }

        if animated {
            reloadClosure()
        } else {
            UIView.performWithoutAnimation {
                reloadClosure()
            }
        }
    }

    func listViewModel(_ model: ConversationListViewModel?, didChangeFolderEnabled folderEnabled: Bool) {}

    func reload<C>(
        using stagedChangeset: StagedChangeset<C>,
        interrupt: ((Changeset<C>) -> Bool)? = nil,
        setData: (C?) -> Void
    ) {
        collectionView.reload(using: stagedChangeset, interrupt: interrupt, setData: setData)
    }
}

// MARK: iOS 12- peek pop
extension ConversationListContentController: UIViewControllerPreviewingDelegate {

    @available(iOS, introduced: 9.0, deprecated: 13.0, renamed: "UIContextMenuInteraction")
    func previewingContext(_ previewingContext: UIViewControllerPreviewing, commit viewControllerToCommit: UIViewController) {
        guard let previewViewController = viewControllerToCommit as? ConversationPreviewViewController else { return }

        openConversation(conversationListItem: previewViewController.conversation)
    }

    @available(iOS, introduced: 9.0, deprecated: 13.0, renamed: "UIContextMenuInteraction")
    func previewingContext(_ previewingContext: UIViewControllerPreviewing, viewControllerForLocation location: CGPoint) -> UIViewController? {
        guard let indexPath = collectionView.indexPathForItem(at: location),
            let layoutAttributes = collectionView.layoutAttributesForItem(at: indexPath)
            else {
                return nil
        }

        guard let conversation = listViewModel.item(for: indexPath) as? ZMConversation else {
            return nil
        }

        previewingContext.sourceRect = layoutAttributes.frame

        return ConversationPreviewViewController(
            conversation: conversation,
            presentingViewController: self,
            sourceView: collectionView.cellForItem(at: indexPath)!,
            userSession: userSession,
            mainCoordinator: mainCoordinator
        )
    }
}

extension ConversationListContentController: ConversationListCellDelegate {
    func indexPath(for cell: ConversationListCell) -> IndexPath? {
        return collectionView.indexPath(for: cell)
    }

    func conversationListCellOverscrolled(_ cell: ConversationListCell) {
        guard let conversation = cell.conversation as? ZMConversation else {
            return
        }

        contentDelegate?.conversationListContentController(self, wantsActionMenuFor: conversation, fromSourceView: cell)
    }

    func conversationListCellJoinCallButtonTapped(_ cell: ConversationListCell) {
        guard let conversation = cell.conversation as? ZMConversation else { return }

        startCallController = ConversationCallController(conversation: conversation, target: self)
        startCallController?.joinCall()
    }
}<|MERGE_RESOLUTION|>--- conflicted
+++ resolved
@@ -29,12 +29,8 @@
 
 final class ConversationListContentController: UICollectionViewController {
 
-<<<<<<< HEAD
-    private let mainCoordinator: any MainCoordinatorProtocol
-=======
     private let conversationListCoordinator: ConversationListCoordinator<ConversationListParentCoordinator>
-    private let mainCoordinator: MainCoordinatorProtocol // TODO: is it needed?
->>>>>>> 1fce7e40
+    private let mainCoordinator: any MainCoordinatorProtocol // TODO: is it needed?
 
     private(set) weak var zClientViewController: ZClientViewController?
 
@@ -52,12 +48,8 @@
 
     init(
         userSession: UserSession,
-<<<<<<< HEAD
-        mainCoordinator: any MainCoordinatorProtocol,
-=======
         conversationListCoordinator: ConversationListCoordinator<ConversationListParentCoordinator>, // TODO: ConversationListCoordinatorProtocol insteads?
-        mainCoordinator: MainCoordinatorProtocol, // TODO: is it needed?
->>>>>>> 1fce7e40
+        mainCoordinator: any MainCoordinatorProtocol, // TODO: is it needed?
         zClientViewController: ZClientViewController?
     ) {
         self.userSession = userSession
