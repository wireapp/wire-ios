//
// Wire
// Copyright (C) 2024 Wire Swiss GmbH
//
// This program is free software: you can redistribute it and/or modify
// it under the terms of the GNU General Public License as published by
// the Free Software Foundation, either version 3 of the License, or
// (at your option) any later version.
//
// This program is distributed in the hope that it will be useful,
// but WITHOUT ANY WARRANTY; without even the implied warranty of
// MERCHANTABILITY or FITNESS FOR A PARTICULAR PURPOSE. See the
// GNU General Public License for more details.
//
// You should have received a copy of the GNU General Public License
// along with this program. If not, see http://www.gnu.org/licenses/.
//

import DifferenceKit
import Foundation
import WireDataModel
import WireMainNavigationUI
import WireRequestStrategy
import WireSyncEngine
import WireSystem

final class ConversationListViewModel: NSObject {

    typealias SectionIdentifier = String

    var selectedFilter: ConversationFilter? {
        didSet {
            reloadConversationList()
        }
    }

    var appliedSearchText = "" {
        didSet { reloadConversationList() }
    }

    struct Section: DifferentiableSection {

        enum Kind: Equatable, Hashable {

            /// for incoming requests
            case contactRequests

            /// for self pending requests / conversations
            case conversations

            /// one to one conversations
            case contacts

            /// group conversations
            case groups

            /// favorites
            case favorites

            /// conversations in folders
            case folder(label: LabelType)

            func hash(into hasher: inout Hasher) {
                hasher.combine(identifier)
            }

            var identifier: SectionIdentifier {
                switch self {
                case .folder(label: let label):
                    return label.remoteIdentifier?.transportString() ?? "folder"
                default:
                    return canonicalName
                }
            }

            var obfuscatedName: String {
                switch self {
                case .folder:
                    return "user-defined-folder"

                default:
                    return canonicalName
                }
            }

            var canonicalName: String {
                switch self {
                case .contactRequests:
                    return "contactRequests"
                case .conversations:
                    return "conversations"
                case .contacts:
                    return "contacts"
                case .groups:
                    return "groups"
                case .favorites:
                    return "favorites"
                case .folder(label: let label):
                    return label.name ?? "folder"
                }
            }

            var localizedName: String? {
                switch self {
                case .conversations:
                    return nil
                case .contactRequests:
                    return L10n.Localizable.List.Section.requests
                case .contacts:
                    return L10n.Localizable.List.Section.contacts
                case .groups:
                    return L10n.Localizable.List.Section.groups
                case .favorites:
                    return L10n.Localizable.List.Section.favorites
                case .folder(label: let label):
                    return label.name
                }
            }

            static func == (lhs: ConversationListViewModel.Section.Kind, rhs: ConversationListViewModel.Section.Kind) -> Bool {
                switch (lhs, rhs) {
                case (.conversations, .conversations):
                    return true
                case (.contactRequests, .contactRequests):
                    return true
                case (.contacts, .contacts):
                    return true
                case (.groups, .groups):
                    return true
                case (.favorites, .favorites):
                    return true
                case (.folder(let lhsLabel), .folder(let rhsLabel)):
                    return lhsLabel === rhsLabel
                default:
                    return false
                }
            }
        }

        var kind: Kind
        var items: [SectionItem]
        var collapsed: Bool

        var elements: [SectionItem] {
            return collapsed ? [] : items
        }

        /// ref to AggregateArray, we return the first found item's index
        ///
        /// - Parameter item: item to search
        /// - Returns: the index of the item
        func index(for item: ConversationListItem) -> Int? {
            return items.firstIndex(of: SectionItem(item: item, kind: kind))
        }

        func isContentEqual(to source: ConversationListViewModel.Section) -> Bool {
            return kind == source.kind
        }

        var differenceIdentifier: String {
            return kind.identifier
        }

        init<C>(source: ConversationListViewModel.Section, elements: C) where C: Collection, C.Element == SectionItem {
            self.kind = source.kind
            self.collapsed = source.collapsed
            items = Array(elements)
        }

        init(
            kind: Kind,
            conversationDirectory: ConversationDirectoryType,
            collapsed: Bool
        ) {
            items = ConversationListViewModel.newList(for: kind, conversationDirectory: conversationDirectory)
            self.kind = kind
            self.collapsed = collapsed
        }
    }

    static let contactRequestsItem: ConversationListConnectRequestsItem = ConversationListConnectRequestsItem()

    /// current selected ZMConversaton or ConversationListConnectRequestsItem object
    private(set) var selectedItem: ConversationListItem? {
        didSet {
            /// expand the section if selcted item is update
            guard let indexPath = self.indexPath(for: selectedItem),
                  collapsed(at: indexPath.section) else { return }

            setCollapsed(sectionIndex: indexPath.section, collapsed: false, batchUpdate: false)
        }
    }

    weak var delegate: ConversationListViewModelDelegate? {
        didSet {
            delegateFolderEnableState(newState: state)
        }
    }

    // TODO [WPB-7307]: remove everything regarding folders
    var folderEnabled: Bool {
        get {
            return state.folderEnabled
        }

        set {
            guard newValue != state.folderEnabled else { return }

            state.folderEnabled = newValue

            updateAllSections()
            delegate?.listViewModelShouldBeReloaded()
            delegateFolderEnableState(newState: state)
        }
    }

    // Local copies of the lists.
<<<<<<< HEAD
    private var sections: [Section] = []
    
    var isEmptyList: Bool {
        let totalItems = sections.map { $0.items.count }.reduce(0, +)
        return totalItems == 0
    }
=======
    var sections: [Section] = []
>>>>>>> 9cdf017f

    private typealias DiffKitSection = ArraySection<Int, SectionItem>

    /// make items has different hash in different sections
    struct SectionItem: Hashable, Differentiable {
        let item: ConversationListItem
        let isFavorite: Bool

        fileprivate init(item: ConversationListItem, kind: Section.Kind) {
            self.item = item
            self.isFavorite = kind == .favorites
        }

        func hash(into hasher: inout Hasher) {
            hasher.combine(isFavorite)

            let hashableItem: NSObject = item
            hasher.combine(hashableItem)
        }

        static func == (lhs: SectionItem, rhs: SectionItem) -> Bool {
            return lhs.isFavorite == rhs.isFavorite &&
            lhs.item == rhs.item
        }
    }

    /// for folder enabled and collapse presistent
    private lazy var _state: State = {
        guard isFolderStatePersistenceEnabled else { return .init() }

        guard let persistentPath = ConversationListViewModel.persistentURL,
              let jsonData = try? Data(contentsOf: persistentPath) else { return State()
        }

        do {
            return try JSONDecoder().decode(ConversationListViewModel.State.self, from: jsonData)
        } catch {
            log.error("restore state error: \(error)")
            return State()
        }
    }()

    private var state: State {
        get {
            return _state
        }

        set {
            /// simulate willSet

            /// assign
            if newValue != _state {
                _state = newValue
            }

            /// simulate didSet
            saveState(state: _state)
        }
    }

    private var conversationDirectoryToken: Any?

    let userSession: UserSession?

    init(userSession: UserSession) {
        self.userSession = userSession

        super.init()

        setupObservers()
        updateAllSections()
    }

    private func delegateFolderEnableState(newState: State) {
        delegate?.listViewModel(self, didChangeFolderEnabled: folderEnabled)
    }

    private func setupObservers() {
        conversationDirectoryToken = userSession?.conversationDirectory.addObserver(self)
    }

    func sectionHeaderTitle(sectionIndex: Int) -> String? {
        return kind(of: sectionIndex)?.localizedName
    }

    /// return true if seaction header is visible.
    /// For .contactRequests section it is always invisible
    /// When folderEnabled == true, returns false
    ///
    /// - Parameter sectionIndex: section number of collection view
    /// - Returns: if the section exists and visible, return true.
    func sectionHeaderVisible(section: Int) -> Bool {
        guard sections.indices.contains(section),
              kind(of: section) != .contactRequests,
              folderEnabled else { return false }

        return !sections[section].items.isEmpty
    }

    private func kind(of sectionIndex: Int) -> Section.Kind? {
        guard sections.indices.contains(sectionIndex) else { return nil }

        return sections[sectionIndex].kind
    }

    /// Section's canonical name
    ///
    /// - Parameter sectionIndex: section index of the collection view
    /// - Returns: canonical name
    func sectionCanonicalName(of sectionIndex: Int) -> String? {
        return kind(of: sectionIndex)?.canonicalName
    }

    func obfuscatedSectionName(of sectionIndex: Int) -> String? {
        return kind(of: sectionIndex)?.obfuscatedName
    }

    var sectionCount: Int {
        return sections.count
    }

    func numberOfItems(inSection sectionIndex: Int) -> Int {
        guard sections.indices.contains(sectionIndex),
              !collapsed(at: sectionIndex) else { return 0 }

        return sections[sectionIndex].elements.count
    }

    func section(at sectionIndex: Int) -> [ConversationListItem]? {
        if sectionIndex >= sectionCount {
            return nil
        }

        return sections[sectionIndex].elements.map(\.item)
    }

    func item(for indexPath: IndexPath) -> ConversationListItem? {
        guard let items = section(at: indexPath.section),
              items.indices.contains(indexPath.item) else { return nil }

        return items[indexPath.item]
    }

    // swiftlint:disable:next todo_requires_jira_link
    // TODO: Question: we may have multiple items in folders now. return array of IndexPaths?
    func indexPath(for item: ConversationListItem?) -> IndexPath? {
        guard let item else { return nil }

        for (sectionIndex, section) in sections.enumerated() {
            if let index = section.index(for: item) {
                return IndexPath(item: index, section: sectionIndex)
            }
        }

        return nil
    }

    private static func newList(for kind: Section.Kind, conversationDirectory: ConversationDirectoryType) -> [SectionItem] {
        let conversationListType: ConversationListType
        switch kind {
        case .contactRequests:
            conversationListType = .pending
            return conversationDirectory.conversations(by: conversationListType).isEmpty ? [] : [SectionItem(item: contactRequestsItem, kind: kind)]
        case .conversations:
            conversationListType = .unarchived
        case .contacts:
            conversationListType = .contacts
        case .groups:
            conversationListType = .groups
        case .favorites:
            conversationListType = .favorites
        case .folder(label: let label):
            conversationListType = .folder(label)
        }

        return conversationDirectory.conversations(by: conversationListType).filter({ !$0.hasIncompleteMetadata }).map({ SectionItem(item: $0, kind: kind) })

    }

<<<<<<< HEAD
    func reloadConversationList() {//
=======
    func reloadConversationList() {
>>>>>>> 9cdf017f
        updateAllSections()
        delegate?.listViewModelShouldBeReloaded()
    }

    private func updateAllSections() {//
        sections = createSections()
    }

    /// Create the section structure
    private func createSections() -> [Section] {
        guard let conversationDirectory = userSession?.conversationDirectory else { return [] }

        var kinds: [Section.Kind]
        if folderEnabled {
            kinds = [
                .contactRequests,
                .favorites,
                .groups,
                .contacts
            ]

            let folders: [Section.Kind] = conversationDirectory.allFolders.map({ .folder(label: $0) })
            kinds.append(contentsOf: folders)
        } else {
            kinds = [
                .contactRequests,
                .conversations
            ]
        }

        // Filter sections based on the selected filter
        switch selectedFilter {
        case .groups:
            kinds = [.groups]
        case .favorites:
            kinds = [.favorites]
        case .oneOnOne:
            kinds = [.contacts, .contactRequests]
        case .none:
            kinds = [.conversations, .contactRequests]
        }

        let sections = kinds.map { kind in
            Section(
                kind: kind,
                conversationDirectory: conversationDirectory,
                collapsed: state.collapsed.contains(kind.identifier)
            )
        }
        let searchUseCase = SearchConversationsUseCase(conversationContainers: sections)
        return searchUseCase.invoke(searchText: appliedSearchText)
    }

    private func sectionNumber(for kind: Section.Kind) -> Int? {
        for (index, section) in sections.enumerated() where section.kind == kind {
            return index
        }

        return nil
    }

    private func update(for kind: Section.Kind? = nil) {
        guard let conversationDirectory = userSession?.conversationDirectory else { return }

        var newValue: [Section]
        if let kind,
           let sectionNumber = self.sectionNumber(for: kind) {
            newValue = sections
            let newList = ConversationListViewModel.newList(for: kind, conversationDirectory: conversationDirectory)

            newValue[sectionNumber].items = newList

            // Refresh the section header(since it may be hidden if the sectio is empty) when a section becomes empty/from empty to non-empty
            if sections[sectionNumber].items.isEmpty || newList.isEmpty {
                sections = newValue
                delegate?.listViewModel(self, didUpdateSectionForReload: sectionNumber, animated: true)
                return
            }
        } else {
            newValue = createSections()
        }

        let changeset = StagedChangeset(source: sections, target: newValue)
        if changeset.isEmpty {
            sections = newValue
        } else {
            delegate?.reload(using: changeset, interrupt: { _ in
                return false
            }, setData: { data in
                if let data {
                    self.sections = data
                }
            })
        }

        if let kind,
           let sectionNumber = sectionNumber(for: kind) {
            delegate?.listViewModel(self, didUpdateSection: sectionNumber)
        } else {
            sections.indices.forEach {
                delegate?.listViewModel(self, didUpdateSection: $0)
            }
        }
    }

    @discardableResult
    func select(itemToSelect: ConversationListItem?) -> Bool {
        guard let itemToSelect else {
            internalSelect(itemToSelect: nil)
            return false
        }

        if indexPath(for: itemToSelect) == nil {
            guard let conversation = itemToSelect as? ZMConversation else { return false }

            ZMUserSession.shared()?.enqueue({
                conversation.isArchived = false
            }, completionHandler: {
                self.internalSelect(itemToSelect: itemToSelect)
            })
        } else {
            internalSelect(itemToSelect: itemToSelect)
        }

        return true
    }

    private func internalSelect(itemToSelect: ConversationListItem?) {
        selectedItem = itemToSelect

        if let itemToSelect {
            delegate?.listViewModel(self, didSelectItem: itemToSelect)
        }
    }

    // MARK: - folder badge

    func folderBadge(at sectionIndex: Int) -> Int {
        sections[sectionIndex].items.filter {
            let status = ($0.item as? ZMConversation)?.status
            return status?.messagesRequiringAttention.isEmpty == false &&
            status?.showingAllMessages == true
        }.count
    }

    func collapsed(at sectionIndex: Int) -> Bool {
        return collapsed(at: sectionIndex, state: state)
    }

    private func collapsed(at sectionIndex: Int, state: State) -> Bool {
        guard let kind = kind(of: sectionIndex) else { return false }

        return state.collapsed.contains(kind.identifier)
    }

    /// set a collpase state of a section
    ///
    /// - Parameters:
    ///   - sectionIndex: section to update
    ///   - collapsed: collapsed or expanded
    ///   - batchUpdate: true for update with difference kit comparison, false for reload the section animated
    func setCollapsed(sectionIndex: Int,
                      collapsed: Bool,
                      batchUpdate: Bool = true) {
        guard let conversationDirectory = userSession?.conversationDirectory else { return }
        guard let kind = self.kind(of: sectionIndex) else { return }
        guard self.collapsed(at: sectionIndex) != collapsed else { return }
        guard let sectionNumber = self.sectionNumber(for: kind) else { return }

        if collapsed {
            state.collapsed.insert(kind.identifier)
        } else {
            state.collapsed.remove(kind.identifier)
        }

        var newValue = sections
        newValue[sectionNumber] = Section(kind: kind, conversationDirectory: conversationDirectory, collapsed: collapsed)

        if batchUpdate {
            let changeset = StagedChangeset(source: sections, target: newValue)

            delegate?.reload(using: changeset, interrupt: { _ in
                return false
            }, setData: { data in
                if let data {
                    self.sections = data
                }
            })
        } else {
            sections = newValue
            delegate?.listViewModel(self, didUpdateSectionForReload: sectionIndex, animated: true)
        }
    }

    // MARK: - state presistent

    // TODO [WPB-7307]: the follow-up PR will remove anything around folders
    // https://github.com/wireapp/wire-ios/pull/1466
    let isFolderStatePersistenceEnabled = false

    // TODO [WPB-6647]: Remove this, it's not needed anymore with the navigation overhaul epic. (folder support is removed)
    private struct State: Codable, Equatable {
        var collapsed: Set<SectionIdentifier>
        // TODO [WPB-7307]: remove everything regarding folders
        var folderEnabled: Bool

        init() {
            collapsed = []
            folderEnabled = false
        }

        var jsonString: String? {
            let encoder = JSONEncoder()
            encoder.outputFormatting = .sortedKeys
            guard let jsonData = try? encoder.encode(self) else { return nil }

            return String(decoding: jsonData, as: UTF8.self)
        }
    }

    var jsonString: String? {
        return state.jsonString
    }

    private func saveState(state: State) {

        guard isFolderStatePersistenceEnabled,
              let jsonString = state.jsonString,
              let persistentDirectory = ConversationListViewModel.persistentDirectory,
              let directoryURL = URL.directoryURL(persistentDirectory) else { return }

        try! FileManager.default.createAndProtectDirectory(at: directoryURL)

        do {
            try jsonString.write(to: directoryURL.appendingPathComponent(ConversationListViewModel.persistentFilename), atomically: true, encoding: .utf8)
        } catch {
            log.error("error writing ConversationListViewModel to \(directoryURL): \(error)")
        }
    }

    private static var persistentDirectory: String? {
        guard let userID = ZMUser.selfUser()?.remoteIdentifier else { return nil }

        return "UI_state/\(userID)"
    }

    private static var persistentFilename: String {
        let className = String(describing: self)
        return "\(className).json"
    }

    static var persistentURL: URL? {
        guard let persistentDirectory else { return nil }

        return URL.directoryURL(persistentDirectory)?.appendingPathComponent(ConversationListViewModel.persistentFilename)
    }
}

// MARK: - ZMUserObserving

private let log = ZMSLog(tag: "ConversationListViewModel")

// MARK: - ConversationDirectoryObserver

extension ConversationListViewModel: ConversationDirectoryObserver {
    func conversationDirectoryDidChange(_ changeInfo: ConversationDirectoryChangeInfo) {

        if changeInfo.reloaded {
            // If the section was empty in certain cases collection view breaks down on the big amount of conversations,
            // so we prefer to do the simple reload instead.
            update()
        } else {
            // swiftlint:disable todo_requires_jira_link
            // TODO: When 2 sections are visible and a conversation belongs to both, the lower section's update
            // animation is missing since it started after the top section update animation started. To fix this
            // we should calculate the change set in one batch.
            // TODO: wait for SE update for returning multiple items in changeInfo.updatedLists
            // swiftlint:enable todo_requires_jira_link
            for updatedList in changeInfo.updatedLists {
                if let kind = self.kind(of: updatedList) {
                    update(for: kind)
                }
            }
        }
    }

    private func kind(of conversationListType: ConversationListType) -> Section.Kind? {

        let kind: Section.Kind?

        switch conversationListType {
        case .unarchived:
            kind = .conversations
        case .contacts:
            kind = .contacts
        case .pending:
            kind = .contactRequests
        case .groups:
            kind = .groups
        case .favorites:
            kind = .favorites
        case .folder(let label):
            kind = .folder(label: label)
        case .archived:
            kind = nil
        }

        return kind

    }
}

// MARK: - Section + SearchableConversationContainer

extension ConversationListViewModel.Section: SearchableConversationContainer {

    var conversations: [SearchableZMConversationWrapper] {
        items
            .compactMap { $0.item as? ZMConversation }
            .map(SearchableZMConversationWrapper.init(conversation:))
    }

    mutating func removeConversation(at index: Int) {
        items.remove(at: index)
    }
}<|MERGE_RESOLUTION|>--- conflicted
+++ resolved
@@ -215,16 +215,12 @@
     }
 
     // Local copies of the lists.
-<<<<<<< HEAD
     private var sections: [Section] = []
     
     var isEmptyList: Bool {
         let totalItems = sections.map { $0.items.count }.reduce(0, +)
         return totalItems == 0
     }
-=======
-    var sections: [Section] = []
->>>>>>> 9cdf017f
 
     private typealias DiffKitSection = ArraySection<Int, SectionItem>
 
@@ -404,11 +400,7 @@
 
     }
 
-<<<<<<< HEAD
-    func reloadConversationList() {//
-=======
     func reloadConversationList() {
->>>>>>> 9cdf017f
         updateAllSections()
         delegate?.listViewModelShouldBeReloaded()
     }
