--- conflicted
+++ resolved
@@ -646,12 +646,7 @@
 
     // MARK: - state presistent
 
-<<<<<<< HEAD
-    TODO: this PR will clean up everything regarding folders
-=======
-    // TODO [WPB-7307]: the follow-up PR will remove anything around folders
-    // https://github.com/wireapp/wire-ios/pull/1466
->>>>>>> b8649423
+    // TODO: this PR will clean up everything regarding folders
     let isFolderStatePersistenceEnabled = false
 
     // TODO [WPB-6647]: Remove this, it's not needed anymore with the navigation overhaul epic. (folder support is removed)
