--- conflicted
+++ resolved
@@ -57,10 +57,7 @@
 
     func map() -> WireAccountImage.Availability {
         switch self {
-<<<<<<< HEAD
-=======
         case .none: .none
->>>>>>> 8d9cccf8
         case .available: .available
         case .busy: .busy
         case .away: .away
