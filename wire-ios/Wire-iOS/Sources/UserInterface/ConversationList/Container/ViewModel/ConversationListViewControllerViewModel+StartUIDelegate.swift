//
// Wire
// Copyright (C) 2024 Wire Swiss GmbH
//
// This program is free software: you can redistribute it and/or modify
// it under the terms of the GNU General Public License as published by
// the Free Software Foundation, either version 3 of the License, or
// (at your option) any later version.
//
// This program is distributed in the hope that it will be useful,
// but WITHOUT ANY WARRANTY; without even the implied warranty of
// MERCHANTABILITY or FITNESS FOR A PARTICULAR PURPOSE. See the
// GNU General Public License for more details.
//
// You should have received a copy of the GNU General Public License
// along with this program. If not, see http://www.gnu.org/licenses/.
//

import Foundation
import WireDataModel
import UIKit
import WireSyncEngine

extension ConversationListViewController.ViewModel: StartUIDelegate {
    func startUI(_ startUI: StartUIViewController, didSelect user: UserType) {
<<<<<<< HEAD
        oneToOneConversationWithUser(user, callback: { result in
=======
        oneToOneConversationWithUser(user) { result in
>>>>>>> 084f2205
            guard case .success(let conversation) = result else { return }

            ZClientViewController.shared?.select(conversation: conversation, focusOnView: true, animated: true)
        }
    }

    func startUI(_ startUI: StartUIViewController, didSelect conversation: ZMConversation) {
        startUI.dismissIfNeeded(animated: true) {
            ZClientViewController.shared?.select(conversation: conversation, focusOnView: true, animated: true)
        }
    }

    /// Create a new conversation or open existing 1-to-1 conversation
    ///
    /// - Parameters:
    ///   - user: the user which we want to have a 1-to-1 conversation with
    ///   - onConversationCreated: a ConversationCreatedBlock which has the conversation created
    private func oneToOneConversationWithUser(
        _ user: UserType,
        callback onConversationCreated: @escaping ConversationCreatedBlock
    ) {
        guard let userSession = ZMUserSession.shared() else { return }

        viewController?.setState(.conversationList, animated: true) {
            if let conversation = user.oneToOneConversation {
                onConversationCreated(.success(conversation))
            } else {
                user.createTeamOneToOneConversation(in: userSession.viewContext) { conversation in
                    onConversationCreated(conversation)
                }
            }
        }
    }
}<|MERGE_RESOLUTION|>--- conflicted
+++ resolved
@@ -23,11 +23,7 @@
 
 extension ConversationListViewController.ViewModel: StartUIDelegate {
     func startUI(_ startUI: StartUIViewController, didSelect user: UserType) {
-<<<<<<< HEAD
-        oneToOneConversationWithUser(user, callback: { result in
-=======
         oneToOneConversationWithUser(user) { result in
->>>>>>> 084f2205
             guard case .success(let conversation) = result else { return }
 
             ZClientViewController.shared?.select(conversation: conversation, focusOnView: true, animated: true)
