//
// Wire
// Copyright (C) 2024 Wire Swiss GmbH
//
// This program is free software: you can redistribute it and/or modify
// it under the terms of the GNU General Public License as published by
// the Free Software Foundation, either version 3 of the License, or
// (at your option) any later version.
//
// This program is distributed in the hope that it will be useful,
// but WITHOUT ANY WARRANTY; without even the implied warranty of
// MERCHANTABILITY or FITNESS FOR A PARTICULAR PURPOSE. See the
// GNU General Public License for more details.
//
// You should have received a copy of the GNU General Public License
// along with this program. If not, see http://www.gnu.org/licenses/.
//

import UIKit
import UserNotifications
import WireCommonComponents
import WireDataModel
import WireFoundation
import WireReusableUIComponents
import WireSyncEngine
import WireAccountImage

typealias Completion = () -> Void
typealias ResultHandler = (_ succeeded: Bool) -> Void

protocol ConversationListContainerViewModelDelegate: AnyObject {

    func conversationListViewControllerViewModel(
        _ viewModel: ConversationListViewController.ViewModel,
        didUpdate accountImage: (image: UIImage, isTeamAccount: Bool)
    )

    func conversationListViewControllerViewModel(
        _ viewModel: ConversationListViewController.ViewModel,
        didUpdate selfUserStatus: UserStatus
    )

    func showNoContactLabel(animated: Bool)
    func hideNoContactLabel(animated: Bool)
    @MainActor
    func showPermissionDeniedViewController()

    @discardableResult
    func selectOnListContentController(
        _ conversation: ZMConversation!,
        scrollTo message: ZMConversationMessage?,
        focusOnView focus: Bool,
        animated: Bool
    ) -> Bool

    func conversationListViewControllerViewModelRequiresUpdatingLegalHoldIndictor(_ viewModel: ConversationListViewController.ViewModel)
}

extension ConversationListViewController {

    final class ViewModel: NSObject {

        weak var viewController: ConversationListContainerViewModelDelegate? {
            didSet {
                guard viewController != nil else { return }

                updateNoConversationVisibility(animated: false)
                showPushPermissionDeniedDialogIfNeeded()
            }
        }

        let account: Account

        private(set) var selfUserStatus: UserStatus {
            didSet { viewController?.conversationListViewControllerViewModel(self, didUpdate: selfUserStatus) }
        }

        // TODO: create two properties
        private(set) var accountImage = (image: UIImage(), isTeamAccount: false) {
            didSet { viewController?.conversationListViewControllerViewModel(self, didUpdate: accountImage) }
        }

        let selfUserLegalHoldSubject: any SelfUserLegalHoldable
        let userSession: UserSession
        private let isSelfUserE2EICertifiedUseCase: IsSelfUserE2EICertifiedUseCaseProtocol
        private let notificationCenter: NotificationCenter

        var selectedConversation: ZMConversation?

        private var didBecomeActiveNotificationToken: NSObjectProtocol?
        private var e2eiCertificateChangedToken: NSObjectProtocol?
<<<<<<< HEAD
        private var initialSyncObserverToken: (any NSObjectProtocol)?

=======
>>>>>>> 966daa5f
        private var userObservationToken: NSObjectProtocol?
        private var teamObservationToken: NSObjectProtocol?

        /// observer tokens which are assigned when viewDidLoad
        var allConversationsObserverToken: NSObjectProtocol?
        var connectionRequestsObserverToken: NSObjectProtocol?

        var actionsController: ConversationActionController?
        let mainCoordinator: MainCoordinating

        let shouldPresentNotificationPermissionHintUseCase: ShouldPresentNotificationPermissionHintUseCaseProtocol
        let didPresentNotificationPermissionHintUseCase: DidPresentNotificationPermissionHintUseCaseProtocol

        let getUserAccountImageUseCase: GetUserAccountImageUseCaseProtocol

        @MainActor
        init(
            account: Account,
            selfUserLegalHoldSubject: SelfUserLegalHoldable,
            userSession: UserSession,
            isSelfUserE2EICertifiedUseCase: IsSelfUserE2EICertifiedUseCaseProtocol,
            notificationCenter: NotificationCenter = .default,
            mainCoordinator: some MainCoordinating,
            getUserAccountImageUseCase: any GetUserAccountImageUseCaseProtocol
        ) {
            self.account = account
            self.selfUserLegalHoldSubject = selfUserLegalHoldSubject
            self.userSession = userSession
            self.isSelfUserE2EICertifiedUseCase = isSelfUserE2EICertifiedUseCase
            selfUserStatus = .init(user: selfUserLegalHoldSubject, isE2EICertified: false)
            shouldPresentNotificationPermissionHintUseCase = ShouldPresentNotificationPermissionHintUseCase()
            didPresentNotificationPermissionHintUseCase = DidPresentNotificationPermissionHintUseCase()
            self.notificationCenter = notificationCenter
            self.mainCoordinator = mainCoordinator
            self.getUserAccountImageUseCase = getUserAccountImageUseCase
            super.init()

            updateE2EICertifiedStatus()
            updateAccountImage()
        }

        deinit {
            if let didBecomeActiveNotificationToken {
                notificationCenter.removeObserver(didBecomeActiveNotificationToken)
            }

            if let e2eiCertificateChangedToken {
                notificationCenter.removeObserver(e2eiCertificateChangedToken)
            }
        }
    }
}

extension ConversationListViewController.ViewModel {

    func setupObservers() {

        if let userSession = ZMUserSession.shared() {
            userObservationToken = userSession.addUserObserver(self, for: selfUserLegalHoldSubject)

            if let team = userSession.selfUser.membership?.team {
                team.requestImage()
                teamObservationToken = TeamChangeInfo.add(observer: self, for: team)
            }
        }

        updateObserverTokensForActiveTeam()

        didBecomeActiveNotificationToken = notificationCenter.addObserver(
            forName: UIApplication.didBecomeActiveNotification,
            object: nil,
            queue: .main
        ) { [weak self] _ in
            self?.updateE2EICertifiedStatus()
        }

        e2eiCertificateChangedToken = notificationCenter.addObserver(
            forName: .e2eiCertificateChanged,
            object: nil,
            queue: .main
        ) { [weak self] _ in
            self?.updateE2EICertifiedStatus()
        }
    }

    @MainActor
    private func updateAccountImage() {
        Task {
            do {
                accountImage.image = try await getUserAccountImageUseCase.invoke(account: account)
                accountImage.isTeamAccount = userSession.selfUser.membership?.team != nil
            } catch {
                WireLogger.ui.error("Failed to get user account image: \(String(reflecting: error))")
                accountImage.image = .init()
            }
        }
    }

    func savePendingLastRead() {
        userSession.enqueue {
            self.selectedConversation?.savePendingLastRead()
        }
    }

    /// Select a conversation and move the focus to the conversation view.
    ///
    /// - Parameters:
    ///   - conversation: the conversation to select
    ///   - message: scroll to  this message
    ///   - focus: focus on the view or not
    ///   - animated: perform animation or not
    ///   - completion: the completion block
    func select(
        conversation: ZMConversation,
        scrollTo message: ZMConversationMessage? = nil,
        focusOnView focus: Bool = false,
        animated: Bool = false
    ) {

        selectedConversation = conversation
        viewController?.selectOnListContentController(
            selectedConversation,
            scrollTo: message,
            focusOnView: focus,
            animated: animated
        )
    }

    /// show PushPermissionDeniedDialog when necessary
    ///
    /// - Returns: true if PushPermissionDeniedDialog is shown
    func showPushPermissionDeniedDialogIfNeeded() {
        // We only want to present the notification takeover when the user already has a handle
        // and is not coming from the registration flow (where we alreday ask for permissions).
        guard
            selfUserLegalHoldSubject.handle != nil,
            !AutomationHelper.sharedHelper.skipFirstLoginAlerts
        else { return }

        Task {
            let shouldPresent = await shouldPresentNotificationPermissionHintUseCase.invoke()
            if shouldPresent {
                await viewController?.showPermissionDeniedViewController()
                didPresentNotificationPermissionHintUseCase.invoke()
            }
        }
    }

    func updateE2EICertifiedStatus() {
        Task { @MainActor in
            do {
                selfUserStatus.isE2EICertified = try await isSelfUserE2EICertifiedUseCase.invoke()
            } catch {
                WireLogger.e2ei.error("failed to get E2EI certification status: \(error)")
            }
        }
    }
}

// MARK: - UserObserving

extension ConversationListViewController.ViewModel: UserObserving {

    @MainActor
    func userDidChange(_ changeInfo: UserChangeInfo) {

        if changeInfo.nameChanged || changeInfo.imageMediumDataChanged || changeInfo.imageSmallProfileDataChanged || changeInfo.teamsChanged {
            updateAccountImage()
        }

        if changeInfo.trustLevelChanged {
            selfUserStatus.isProteusVerified = changeInfo.user.isVerified
            updateE2EICertifiedStatus()
        }

        if changeInfo.legalHoldStatusChanged {
            viewController?.conversationListViewControllerViewModelRequiresUpdatingLegalHoldIndictor(self)
        }

        if changeInfo.availabilityChanged {
            selfUserStatus.availability = changeInfo.user.availability
        }

        if changeInfo.teamsChanged {
            if let team = changeInfo.user.membership?.team {
                teamObservationToken = TeamChangeInfo.add(observer: self, for: team)
            } else {
                teamObservationToken = nil
            }
        }
    }
}

// MARK: - TeamObserver

extension ConversationListViewController.ViewModel: TeamObserver {

    @MainActor
    func teamDidChange(_ changeInfo: TeamChangeInfo) {

        if changeInfo.imageDataChanged {
            updateAccountImage()
        }
    }
}<|MERGE_RESOLUTION|>--- conflicted
+++ resolved
@@ -89,11 +89,8 @@
 
         private var didBecomeActiveNotificationToken: NSObjectProtocol?
         private var e2eiCertificateChangedToken: NSObjectProtocol?
-<<<<<<< HEAD
         private var initialSyncObserverToken: (any NSObjectProtocol)?
 
-=======
->>>>>>> 966daa5f
         private var userObservationToken: NSObjectProtocol?
         private var teamObservationToken: NSObjectProtocol?
 
