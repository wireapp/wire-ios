--- conflicted
+++ resolved
@@ -27,24 +27,11 @@
 
 protocol ConversationListContainerViewModelDelegate: AnyObject {
 
-<<<<<<< HEAD
-    func scrollViewDidScroll(scrollView: UIScrollView)
-
     func setState(
         _ state: ConversationListState,
         animated: Bool,
         completion: Completion?
     )
-=======
-    func conversationListViewControllerViewModel(
-        _ viewModel: ConversationListViewController.ViewModel,
-        didUpdate selfUserStatus: UserStatus
-    )
-
-    func setState(_ state: ConversationListState,
-                  animated: Bool,
-                  completion: Completion?)
->>>>>>> 37284fac
 
     func showNoContactLabel(animated: Bool)
     func hideNoContactLabel(animated: Bool)
