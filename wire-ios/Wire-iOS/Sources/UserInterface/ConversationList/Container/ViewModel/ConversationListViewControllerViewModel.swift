//
// Wire
// Copyright (C) 2024 Wire Swiss GmbH
//
// This program is free software: you can redistribute it and/or modify
// it under the terms of the GNU General Public License as published by
// the Free Software Foundation, either version 3 of the License, or
// (at your option) any later version.
//
// This program is distributed in the hope that it will be useful,
// but WITHOUT ANY WARRANTY; without even the implied warranty of
// MERCHANTABILITY or FITNESS FOR A PARTICULAR PURPOSE. See the
// GNU General Public License for more details.
//
// You should have received a copy of the GNU General Public License
// along with this program. If not, see http://www.gnu.org/licenses/.
//

import UIKit
import UserNotifications
import WireCommonComponents
import WireDataModel
import WireSyncEngine

typealias Completion = () -> Void
typealias ResultHandler = (_ succeeded: Bool) -> Void

protocol ConversationListContainerViewModelDelegate: AnyObject {

    func setState(
        _ state: ConversationListState,
        animated: Bool,
        completion: Completion?
    )

    func showNoContactLabel(animated: Bool)
    func hideNoContactLabel(animated: Bool)
    func showNewsletterSubscriptionDialogIfNeeded(completionHandler: @escaping ResultHandler)
<<<<<<< HEAD
=======
    @MainActor
>>>>>>> 4fed16f7
    func showPermissionDeniedViewController()

    @discardableResult
    func selectOnListContentController(
        _ conversation: ZMConversation!,
        scrollTo message: ZMConversationMessage?,
        focusOnView focus: Bool,
        animated: Bool,
        completion: (() -> Void)?
    ) -> Bool

    func conversationListViewControllerViewModelRequiresUpdatingAccountView(_ viewModel: ConversationListViewController.ViewModel)
    func conversationListViewControllerViewModelRequiresUpdatingLegalHoldIndictor(_ viewModel: ConversationListViewController.ViewModel)
}

extension ConversationListViewController {
    final class ViewModel: NSObject {
        weak var viewController: ConversationListContainerViewModelDelegate? {
            didSet {
                guard viewController != nil else { return }

                updateNoConversationVisibility(animated: false)
                showPushPermissionDeniedDialogIfNeeded()
            }
        }

        let account: Account
        let selfUser: SelfUserType
        let userSession: UserSession
        private let notificationCenter: NotificationCenter

        var selectedConversation: ZMConversation?

        private var didBecomeActiveNotificationToken: NSObjectProtocol?
        private var e2eiCertificateChangedToken: NSObjectProtocol?
        private var initialSyncObserverToken: Any?
        /// observer tokens which are assigned when viewDidLoad
        var allConversationsObserverToken: NSObjectProtocol?
        var connectionRequestsObserverToken: NSObjectProtocol?

        var actionsController: ConversationActionController?

        let shouldPresentNotificationPermissionHintUseCase: ShouldPresentNotificationPermissionHintUseCaseProtocol
        let didPresentNotificationPermissionHintUseCase: DidPresentNotificationPermissionHintUseCaseProtocol

        init(
            account: Account,
            selfUser: SelfUserType,
            userSession: UserSession,
            notificationCenter: NotificationCenter = .default
        ) {
            self.account = account
            self.selfUser = selfUser
            self.userSession = userSession
<<<<<<< HEAD
=======
            self.isSelfUserE2EICertifiedUseCase = isSelfUserE2EICertifiedUseCase
            selfUserStatus = .init(user: selfUser, isE2EICertified: false)
            shouldPresentNotificationPermissionHintUseCase = ShouldPresentNotificationPermissionHintUseCase()
            didPresentNotificationPermissionHintUseCase = DidPresentNotificationPermissionHintUseCase()
>>>>>>> 4fed16f7
            self.notificationCenter = notificationCenter
            super.init()
        }

        deinit {
            if let didBecomeActiveNotificationToken {
                notificationCenter.removeObserver(didBecomeActiveNotificationToken)
            }

            if let e2eiCertificateChangedToken {
                notificationCenter.removeObserver(e2eiCertificateChangedToken)
            }
        }
    }
}

extension ConversationListViewController.ViewModel {

    func setupObservers() {

        if let userSession = ZMUserSession.shared() {
            initialSyncObserverToken = ZMUserSession.addInitialSyncCompletionObserver(self, userSession: userSession)
        }

        updateObserverTokensForActiveTeam()
    }

    func savePendingLastRead() {
        userSession.enqueue {
            self.selectedConversation?.savePendingLastRead()
        }
    }

    /// Select a conversation and move the focus to the conversation view.
    ///
    /// - Parameters:
    ///   - conversation: the conversation to select
    ///   - message: scroll to  this message
    ///   - focus: focus on the view or not
    ///   - animated: perform animation or not
    ///   - completion: the completion block
    func select(conversation: ZMConversation,
                scrollTo message: ZMConversationMessage? = nil,
                focusOnView focus: Bool = false,
                animated: Bool = false,
                completion: Completion? = nil) {
        selectedConversation = conversation

        viewController?.setState(.conversationList, animated: animated) { [weak self] in
            self?.viewController?.selectOnListContentController(self?.selectedConversation, scrollTo: message, focusOnView: focus, animated: animated, completion: completion)
        }
    }

    func requestMarketingConsentIfNeeded() {
        if let userSession = ZMUserSession.shared(), let selfUser = ZMUser.selfUser() {
            guard
                userSession.hasCompletedInitialSync == true,
                userSession.isPendingHotFixChanges == false
            else {
                return
            }

            selfUser.fetchMarketingConsent(in: userSession) { [weak self] result in
                switch result {
                case .failure(let error):
                    switch error {
                    case ConsentRequestError.notAvailable:
                        // don't show the alert there is no consent to show
                        break
                    default:
                        self?.viewController?.showNewsletterSubscriptionDialogIfNeeded(completionHandler: { marketingConsent in
                            selfUser.setMarketingConsent(to: marketingConsent, in: userSession, completion: { _ in })
                        })
                    }
                case .success:
                    // The user already gave a marketing consent, no need to ask for it again.
                    return
                }
            }
        }
    }

    private var isComingFromRegistration: Bool {
        return ZClientViewController.shared?.isComingFromRegistration ?? false
    }

    /// show PushPermissionDeniedDialog when necessary
    ///
    /// - Returns: true if PushPermissionDeniedDialog is shown
    func showPushPermissionDeniedDialogIfNeeded() {
        // We only want to present the notification takeover when the user already has a handle
        // and is not coming from the registration flow (where we alreday ask for permissions).
        guard
            selfUser.handle != nil,
            !isComingFromRegistration,
            !AutomationHelper.sharedHelper.skipFirstLoginAlerts
        else { return }

        Task {
            let shouldPresent = await shouldPresentNotificationPermissionHintUseCase.invoke()
            if shouldPresent {
                await viewController?.showPermissionDeniedViewController()
                didPresentNotificationPermissionHintUseCase.invoke()
            }
        }
    }
}

extension ConversationListViewController.ViewModel: ZMInitialSyncCompletionObserver {

    func initialSyncCompleted() {
        requestMarketingConsentIfNeeded()
    }
}<|MERGE_RESOLUTION|>--- conflicted
+++ resolved
@@ -27,6 +27,11 @@
 
 protocol ConversationListContainerViewModelDelegate: AnyObject {
 
+    func conversationListViewControllerViewModel(
+        _ viewModel: ConversationListViewController.ViewModel,
+        didUpdate selfUserStatus: UserStatus
+    )
+
     func setState(
         _ state: ConversationListState,
         animated: Bool,
@@ -36,10 +41,7 @@
     func showNoContactLabel(animated: Bool)
     func hideNoContactLabel(animated: Bool)
     func showNewsletterSubscriptionDialogIfNeeded(completionHandler: @escaping ResultHandler)
-<<<<<<< HEAD
-=======
     @MainActor
->>>>>>> 4fed16f7
     func showPermissionDeniedViewController()
 
     @discardableResult
@@ -67,8 +69,14 @@
         }
 
         let account: Account
+
+        private(set) var selfUserStatus: UserStatus {
+            didSet { viewController?.conversationListViewControllerViewModel(self, didUpdate: selfUserStatus) }
+        }
+
         let selfUser: SelfUserType
         let userSession: UserSession
+        private let isSelfUserE2EICertifiedUseCase: IsSelfUserE2EICertifiedUseCaseProtocol
         private let notificationCenter: NotificationCenter
 
         var selectedConversation: ZMConversation?
@@ -76,6 +84,7 @@
         private var didBecomeActiveNotificationToken: NSObjectProtocol?
         private var e2eiCertificateChangedToken: NSObjectProtocol?
         private var initialSyncObserverToken: Any?
+        private var userObservationToken: NSObjectProtocol?
         /// observer tokens which are assigned when viewDidLoad
         var allConversationsObserverToken: NSObjectProtocol?
         var connectionRequestsObserverToken: NSObjectProtocol?
@@ -89,20 +98,20 @@
             account: Account,
             selfUser: SelfUserType,
             userSession: UserSession,
+            isSelfUserE2EICertifiedUseCase: IsSelfUserE2EICertifiedUseCaseProtocol,
             notificationCenter: NotificationCenter = .default
         ) {
             self.account = account
             self.selfUser = selfUser
             self.userSession = userSession
-<<<<<<< HEAD
-=======
             self.isSelfUserE2EICertifiedUseCase = isSelfUserE2EICertifiedUseCase
             selfUserStatus = .init(user: selfUser, isE2EICertified: false)
             shouldPresentNotificationPermissionHintUseCase = ShouldPresentNotificationPermissionHintUseCase()
             didPresentNotificationPermissionHintUseCase = DidPresentNotificationPermissionHintUseCase()
->>>>>>> 4fed16f7
             self.notificationCenter = notificationCenter
             super.init()
+
+            updateE2EICertifiedStatus()
         }
 
         deinit {
@@ -123,9 +132,26 @@
 
         if let userSession = ZMUserSession.shared() {
             initialSyncObserverToken = ZMUserSession.addInitialSyncCompletionObserver(self, userSession: userSession)
+            userObservationToken = userSession.addUserObserver(self, for: selfUser)
         }
 
         updateObserverTokensForActiveTeam()
+
+        didBecomeActiveNotificationToken = notificationCenter.addObserver(
+            forName: UIApplication.didBecomeActiveNotification,
+            object: nil,
+            queue: .main
+        ) { [weak self] _ in
+            self?.updateE2EICertifiedStatus()
+        }
+
+        e2eiCertificateChangedToken = notificationCenter.addObserver(
+            forName: .e2eiCertificateChanged,
+            object: nil,
+            queue: .main
+        ) { [weak self] _ in
+            self?.updateE2EICertifiedStatus()
+        }
     }
 
     func savePendingLastRead() {
@@ -207,6 +233,39 @@
             }
         }
     }
+
+    func updateE2EICertifiedStatus() {
+        Task { @MainActor in
+            do {
+                selfUserStatus.isE2EICertified = try await isSelfUserE2EICertifiedUseCase.invoke()
+            } catch {
+                WireLogger.e2ei.error("failed to get E2EI certification status: \(error)")
+            }
+        }
+    }
+}
+
+extension ConversationListViewController.ViewModel: UserObserving {
+
+    func userDidChange(_ changeInfo: UserChangeInfo) {
+
+        if changeInfo.teamsChanged {
+            viewController?.conversationListViewControllerViewModelRequiresUpdatingAccountView(self)
+        }
+
+        if changeInfo.trustLevelChanged {
+            selfUserStatus.isProteusVerified = changeInfo.user.isVerified
+            updateE2EICertifiedStatus()
+        }
+
+        if changeInfo.legalHoldStatusChanged {
+            viewController?.conversationListViewControllerViewModelRequiresUpdatingLegalHoldIndictor(self)
+        }
+
+        if changeInfo.availabilityChanged {
+            selfUserStatus.availability = changeInfo.user.availability
+        }
+    }
 }
 
 extension ConversationListViewController.ViewModel: ZMInitialSyncCompletionObserver {
