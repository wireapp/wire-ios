//
// Wire
// Copyright (C) 2024 Wire Swiss GmbH
//
// This program is free software: you can redistribute it and/or modify
// it under the terms of the GNU General Public License as published by
// the Free Software Foundation, either version 3 of the License, or
// (at your option) any later version.
//
// This program is distributed in the hope that it will be useful,
// but WITHOUT ANY WARRANTY; without even the implied warranty of
// MERCHANTABILITY or FITNESS FOR A PARTICULAR PURPOSE. See the
// GNU General Public License for more details.
//
// You should have received a copy of the GNU General Public License
// along with this program. If not, see http://www.gnu.org/licenses/.
//

import UIKit
import UserNotifications
import WireCommonComponents
import WireDataModel
import WireReusableUIComponents
import WireSyncEngine

typealias Completion = () -> Void
typealias ResultHandler = (_ succeeded: Bool) -> Void

protocol ConversationListContainerViewModelDelegate: AnyObject {

    func conversationListViewControllerViewModel(
        _ viewModel: ConversationListViewController.ViewModel,
        didUpdate accountImage: (image: UIImage, isTeamAccount: Bool)
    )

    func conversationListViewControllerViewModel(
        _ viewModel: ConversationListViewController.ViewModel,
        didUpdate selfUserStatus: UserStatus
    )

    func showNoContactLabel(animated: Bool)
    func hideNoContactLabel(animated: Bool)
    func showNewsletterSubscriptionDialogIfNeeded(completionHandler: @escaping ResultHandler)
    @MainActor
    func showPermissionDeniedViewController()

    @discardableResult
<<<<<<< HEAD
    func selectOnListContentController(
        _ conversation: ZMConversation!,
        scrollTo message: ZMConversationMessage?,
        focusOnView focus: Bool,
        animated: Bool,
        completion: (() -> Void)?
    ) -> Bool
=======
    func selectOnListContentController(_ conversation: ZMConversation!, scrollTo message: ZMConversationMessage?, focusOnView focus: Bool, animated: Bool) -> Bool
>>>>>>> feefc70e

    func conversationListViewControllerViewModelRequiresUpdatingLegalHoldIndictor(_ viewModel: ConversationListViewController.ViewModel)
}

extension ConversationListViewController {

    final class ViewModel: NSObject {

        weak var viewController: ConversationListContainerViewModelDelegate? {
            didSet {
                guard viewController != nil else { return }

                updateNoConversationVisibility(animated: false)
                showPushPermissionDeniedDialogIfNeeded()
            }
        }

        let account: Account

        private(set) var selfUserStatus: UserStatus {
            didSet { viewController?.conversationListViewControllerViewModel(self, didUpdate: selfUserStatus) }
        }

        private(set) var accountImage = (image: UIImage(), isTeamAccount: false) {
            didSet { viewController?.conversationListViewControllerViewModel(self, didUpdate: accountImage) }
        }

        let selfUserLegalHoldSubject: any SelfUserLegalHoldable
        let userSession: UserSession
        private let isSelfUserE2EICertifiedUseCase: IsSelfUserE2EICertifiedUseCaseProtocol
        private let notificationCenter: NotificationCenter

        var selectedConversation: ZMConversation?

        private var didBecomeActiveNotificationToken: NSObjectProtocol?
        private var e2eiCertificateChangedToken: NSObjectProtocol?
        private var initialSyncObserverToken: (any NSObjectProtocol)?

        private var userObservationToken: NSObjectProtocol?
        private var teamObservationToken: NSObjectProtocol?

        /// observer tokens which are assigned when viewDidLoad
        var allConversationsObserverToken: NSObjectProtocol?
        var connectionRequestsObserverToken: NSObjectProtocol?

        var actionsController: ConversationActionController?
        let mainCoordinator: MainCoordinating

        let shouldPresentNotificationPermissionHintUseCase: ShouldPresentNotificationPermissionHintUseCaseProtocol
        let didPresentNotificationPermissionHintUseCase: DidPresentNotificationPermissionHintUseCaseProtocol

        let miniatureAccountImageFactory = MiniatureAccountImageFactory()

        init(
            account: Account,
            selfUserLegalHoldSubject: SelfUserLegalHoldable,
            userSession: UserSession,
            isSelfUserE2EICertifiedUseCase: IsSelfUserE2EICertifiedUseCaseProtocol,
            notificationCenter: NotificationCenter = .default,
            mainCoordinator: some MainCoordinating
        ) {
            self.account = account
            self.selfUserLegalHoldSubject = selfUserLegalHoldSubject
            self.userSession = userSession
            self.isSelfUserE2EICertifiedUseCase = isSelfUserE2EICertifiedUseCase
            selfUserStatus = .init(user: selfUserLegalHoldSubject, isE2EICertified: false)
            shouldPresentNotificationPermissionHintUseCase = ShouldPresentNotificationPermissionHintUseCase()
            didPresentNotificationPermissionHintUseCase = DidPresentNotificationPermissionHintUseCase()
            self.notificationCenter = notificationCenter
            self.mainCoordinator = mainCoordinator
            super.init()

            updateE2EICertifiedStatus()
            updateAccountImage()
        }

        deinit {
            if let didBecomeActiveNotificationToken {
                notificationCenter.removeObserver(didBecomeActiveNotificationToken)
            }

            if let e2eiCertificateChangedToken {
                notificationCenter.removeObserver(e2eiCertificateChangedToken)
            }
        }
    }
}

extension ConversationListViewController.ViewModel {

    func setupObservers() {

        if let userSession = ZMUserSession.shared() {
            initialSyncObserverToken = NotificationInContext.addObserver(
                name: .initialSync,
                context: userSession.notificationContext
            ) { [weak self] _ in
                userSession.managedObjectContext.performGroupedBlock {
                    self?.requestMarketingConsentIfNeeded()
                }
            }

            userObservationToken = userSession.addUserObserver(self, for: selfUserLegalHoldSubject)

            if let team = userSession.selfUser.membership?.team {
                team.requestImage()
                teamObservationToken = TeamChangeInfo.add(observer: self, for: team)
            }
        }

        updateObserverTokensForActiveTeam()

        didBecomeActiveNotificationToken = notificationCenter.addObserver(
            forName: UIApplication.didBecomeActiveNotification,
            object: nil,
            queue: .main
        ) { [weak self] _ in
            self?.updateE2EICertifiedStatus()
        }

        e2eiCertificateChangedToken = notificationCenter.addObserver(
            forName: .e2eiCertificateChanged,
            object: nil,
            queue: .main
        ) { [weak self] _ in
            self?.updateE2EICertifiedStatus()
        }
    }

    private func updateAccountImage() {

        if let team = userSession.selfUser.membership?.team, let teamImageViewContent = team.teamImageViewContent ?? account.teamImageViewContent {

            // Team image
            if case .teamImage(let data) = teamImageViewContent, let accountImage = UIImage(data: data) {
                self.accountImage = (accountImage, true)
                return
            }

            // Team initials
            let teamName: String
            if case .teamName(let value) = teamImageViewContent {
                teamName = value
            } else {
                teamName = team.name ?? account.teamName ?? ""
            }
            let initials = teamName.trimmingCharacters(in: .whitespacesAndNewlines).first.map { "\($0)" } ?? ""
            let accountImage = miniatureAccountImageFactory.createImage(initials: initials, backgroundColor: .white)
            self.accountImage = (accountImage, true)

        } else {

            // User image
            if let data = account.imageData, let accountImage = UIImage(data: data) {
                self.accountImage = (accountImage, false)
                return
            }

            // User initials
            let personName = PersonName.person(withName: account.userName, schemeTagger: nil)
            let accountImage = miniatureAccountImageFactory.createImage(initials: personName.initials, backgroundColor: .white)
            self.accountImage = (accountImage, false)
        }
    }

    func savePendingLastRead() {
        userSession.enqueue {
            self.selectedConversation?.savePendingLastRead()
        }
    }

    /// Select a conversation and move the focus to the conversation view.
    ///
    /// - Parameters:
    ///   - conversation: the conversation to select
    ///   - message: scroll to  this message
    ///   - focus: focus on the view or not
    ///   - animated: perform animation or not
    ///   - completion: the completion block
    func select(
        conversation: ZMConversation,
        scrollTo message: ZMConversationMessage? = nil,
        focusOnView focus: Bool = false,
<<<<<<< HEAD
        animated: Bool = false,
        completion: Completion? = nil
    ) {

        selectedConversation = conversation
        viewController?.selectOnListContentController(
            selectedConversation,
            scrollTo: message,
            focusOnView: focus,
            animated: animated,
            completion: completion
        )
=======
        animated: Bool = false
    ) {
        selectedConversation = conversation

        viewController?.setState(.conversationList, animated: animated) { [weak self] in
            self?.viewController?.selectOnListContentController(self?.selectedConversation, scrollTo: message, focusOnView: focus, animated: animated)
        }
>>>>>>> feefc70e
    }

    func requestMarketingConsentIfNeeded() {
        if let userSession = ZMUserSession.shared(), let selfUser = ZMUser.selfUser() {
            guard
                userSession.hasCompletedInitialSync == true,
                userSession.isPendingHotFixChanges == false
            else {
                return
            }

            selfUser.fetchMarketingConsent(in: userSession) { [weak self] result in
                switch result {
                case .failure(let error):
                    switch error {
                    case ConsentRequestError.notAvailable:
                        // don't show the alert there is no consent to show
                        break
                    default:
                        self?.viewController?.showNewsletterSubscriptionDialogIfNeeded(completionHandler: { marketingConsent in
                            selfUser.setMarketingConsent(to: marketingConsent, in: userSession, completion: { _ in })
                        })
                    }
                case .success:
                    // The user already gave a marketing consent, no need to ask for it again.
                    return
                }
            }
        }
    }

    /// show PushPermissionDeniedDialog when necessary
    ///
    /// - Returns: true if PushPermissionDeniedDialog is shown
    func showPushPermissionDeniedDialogIfNeeded() {
        // We only want to present the notification takeover when the user already has a handle
        // and is not coming from the registration flow (where we alreday ask for permissions).
        guard
            selfUserLegalHoldSubject.handle != nil,
            !AutomationHelper.sharedHelper.skipFirstLoginAlerts
        else { return }

        Task {
            let shouldPresent = await shouldPresentNotificationPermissionHintUseCase.invoke()
            if shouldPresent {
                await viewController?.showPermissionDeniedViewController()
                didPresentNotificationPermissionHintUseCase.invoke()
            }
        }
    }

    func updateE2EICertifiedStatus() {
        Task { @MainActor in
            do {
                selfUserStatus.isE2EICertified = try await isSelfUserE2EICertifiedUseCase.invoke()
            } catch {
                WireLogger.e2ei.error("failed to get E2EI certification status: \(error)")
            }
        }
    }
}

// MARK: - UserObserving

extension ConversationListViewController.ViewModel: UserObserving {

    func userDidChange(_ changeInfo: UserChangeInfo) {

        if changeInfo.nameChanged || changeInfo.imageMediumDataChanged || changeInfo.imageSmallProfileDataChanged || changeInfo.teamsChanged {
            updateAccountImage()
        }

        if changeInfo.trustLevelChanged {
            selfUserStatus.isProteusVerified = changeInfo.user.isVerified
            updateE2EICertifiedStatus()
        }

        if changeInfo.legalHoldStatusChanged {
            viewController?.conversationListViewControllerViewModelRequiresUpdatingLegalHoldIndictor(self)
        }

        if changeInfo.availabilityChanged {
            selfUserStatus.availability = changeInfo.user.availability
        }

        if changeInfo.teamsChanged {
            if let team = changeInfo.user.membership?.team {
                teamObservationToken = TeamChangeInfo.add(observer: self, for: team)
            } else {
                teamObservationToken = nil
            }
        }
    }
}

// MARK: - TeamObserver

extension ConversationListViewController.ViewModel: TeamObserver {

    func teamDidChange(_ changeInfo: TeamChangeInfo) {

        if changeInfo.imageDataChanged {
            updateAccountImage()
        }
    }
}<|MERGE_RESOLUTION|>--- conflicted
+++ resolved
@@ -45,17 +45,12 @@
     func showPermissionDeniedViewController()
 
     @discardableResult
-<<<<<<< HEAD
     func selectOnListContentController(
         _ conversation: ZMConversation!,
         scrollTo message: ZMConversationMessage?,
         focusOnView focus: Bool,
-        animated: Bool,
-        completion: (() -> Void)?
+        animated: Bool
     ) -> Bool
-=======
-    func selectOnListContentController(_ conversation: ZMConversation!, scrollTo message: ZMConversationMessage?, focusOnView focus: Bool, animated: Bool) -> Bool
->>>>>>> feefc70e
 
     func conversationListViewControllerViewModelRequiresUpdatingLegalHoldIndictor(_ viewModel: ConversationListViewController.ViewModel)
 }
@@ -239,9 +234,7 @@
         conversation: ZMConversation,
         scrollTo message: ZMConversationMessage? = nil,
         focusOnView focus: Bool = false,
-<<<<<<< HEAD
-        animated: Bool = false,
-        completion: Completion? = nil
+        animated: Bool = false
     ) {
 
         selectedConversation = conversation
@@ -249,18 +242,8 @@
             selectedConversation,
             scrollTo: message,
             focusOnView: focus,
-            animated: animated,
-            completion: completion
+            animated: animated
         )
-=======
-        animated: Bool = false
-    ) {
-        selectedConversation = conversation
-
-        viewController?.setState(.conversationList, animated: animated) { [weak self] in
-            self?.viewController?.selectOnListContentController(self?.selectedConversation, scrollTo: message, focusOnView: focus, animated: animated)
-        }
->>>>>>> feefc70e
     }
 
     func requestMarketingConsentIfNeeded() {
