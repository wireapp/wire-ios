--- conflicted
+++ resolved
@@ -36,10 +36,7 @@
     func showNoContactLabel(animated: Bool)
     func hideNoContactLabel(animated: Bool)
     func showNewsletterSubscriptionDialogIfNeeded(completionHandler: @escaping ResultHandler)
-<<<<<<< HEAD
-=======
     @MainActor
->>>>>>> a4144ebc
     func showPermissionDeniedViewController()
 
     @discardableResult
@@ -94,13 +91,8 @@
             self.account = account
             self.selfUser = selfUser
             self.userSession = userSession
-<<<<<<< HEAD
-=======
-            self.isSelfUserE2EICertifiedUseCase = isSelfUserE2EICertifiedUseCase
-            selfUserStatus = .init(user: selfUser, isE2EICertified: false)
             shouldPresentNotificationPermissionHintUseCase = ShouldPresentNotificationPermissionHintUseCase()
             didPresentNotificationPermissionHintUseCase = DidPresentNotificationPermissionHintUseCase()
->>>>>>> a4144ebc
             self.notificationCenter = notificationCenter
             super.init()
         }
