--- conflicted
+++ resolved
@@ -25,14 +25,11 @@
 typealias ResultHandler = (_ succeeded: Bool) -> Void
 
 protocol ConversationListContainerViewModelDelegate: AnyObject {
-<<<<<<< HEAD
-=======
 
     func conversationListViewControllerViewModel(
         _ viewModel: ConversationListViewController.ViewModel,
         didUpdate selfUserStatus: UserStatus
     )
->>>>>>> fddbd34a
 
     func scrollViewDidScroll(scrollView: UIScrollView!)
 
