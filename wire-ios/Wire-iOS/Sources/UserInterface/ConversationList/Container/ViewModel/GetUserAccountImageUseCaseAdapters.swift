--- conflicted
+++ resolved
@@ -124,20 +124,12 @@
     /// If the `managedObjectContext` is non-nil, the provided closure will be wrapped in a call to `.perform`.
     /// Otherwise the closure will be executed synchronously.
     func perform<T>(
-<<<<<<< HEAD
-        schedule: NSManagedObjectContext.ScheduledTaskType = .immediate,
-=======
         _ schedule: NSManagedObjectContext.ScheduledTaskType = .immediate,
->>>>>>> 8fb27e53
         _ block: @escaping () throws -> T
     ) async rethrows -> T {
 
         if let context = self {
-<<<<<<< HEAD
-            try await context.perform {
-=======
             try await context.perform(schedule: schedule) {
->>>>>>> 8fb27e53
                 try block()
             }
         } else {
