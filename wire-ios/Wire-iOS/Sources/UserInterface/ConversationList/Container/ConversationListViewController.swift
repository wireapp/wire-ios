//
// Wire
// Copyright (C) 2024 Wire Swiss GmbH
//
// This program is free software: you can redistribute it and/or modify
// it under the terms of the GNU General Public License as published by
// the Free Software Foundation, either version 3 of the License, or
// (at your option) any later version.
//
// This program is distributed in the hope that it will be useful,
// but WITHOUT ANY WARRANTY; without even the implied warranty of
// MERCHANTABILITY or FITNESS FOR A PARTICULAR PURPOSE. See the
// GNU General Public License for more details.
//
// You should have received a copy of the GNU General Public License
// along with this program. If not, see http://www.gnu.org/licenses/.
//

import UIKit
import WireCommonComponents
import WireDataModel
import WireSyncEngine

enum ConversationListState {
    case conversationList
    case archived
    case peoplePicker
}

final class ConversationListViewController: UIViewController, ConversationListContainerViewModelDelegate {

    let viewModel: ViewModel

    /// internal View Model
    var state: ConversationListState = .conversationList

    private var previouslySelectedTabIndex = MainTabBarControllerTab.conversations

    /// private
    private var viewDidAppearCalled = false
    private static let contentControllerBottomInset: CGFloat = 16

    /// for NetworkStatusViewDelegate
    var shouldAnimateNetworkStatusView = false

    var startCallToken: Any?

    weak var pushPermissionDeniedViewController: PermissionDeniedViewController?

    private let noConversationLabel = {
        let label = UILabel()
        label.attributedText = NSAttributedString.attributedTextForNoConversationLabel
        label.numberOfLines = 0
        label.backgroundColor = .clear
        return label
    }()

    let contentContainer: UIView = {
        let view = UIView()
        view.backgroundColor = SemanticColors.View.backgroundConversationListTableViewCell
        return view
    }()

    let listContentController: ConversationListContentController
<<<<<<< HEAD
    let tabBar = ConversationListTabBar()
=======

>>>>>>> 4fed16f7
    var userStatusViewController: UserStatusViewController?
    weak var titleViewLabel: UILabel?
    let networkStatusViewController = NetworkStatusViewController()
    let onboardingHint = ConversationListOnboardingHint()
    let selfProfileViewControllerBuilder: ViewControllerBuilder

    convenience init(
        account: Account,
        selfUser: SelfUserType,
        userSession: UserSession,
<<<<<<< HEAD
        selfProfileViewControllerBuilder: ViewControllerBuilder
=======
        isSelfUserE2EICertifiedUseCase: IsSelfUserE2EICertifiedUseCaseProtocol,
        isFolderStatePersistenceEnabled: Bool,
        selfProfileViewControllerBuilder: some ViewControllerBuilder
>>>>>>> 4fed16f7
    ) {
        let viewModel = ConversationListViewController.ViewModel(
            account: account,
            selfUser: selfUser,
            userSession: userSession
        )
        self.init(
            viewModel: viewModel,
            selfProfileViewControllerBuilder: selfProfileViewControllerBuilder
        )
<<<<<<< HEAD
        onboardingHint.arrowPointToView = tabBar
=======
        self.init(
            viewModel: viewModel,
            isFolderStatePersistenceEnabled: isFolderStatePersistenceEnabled,
            selfProfileViewControllerBuilder: selfProfileViewControllerBuilder
        )
>>>>>>> 4fed16f7
    }

    required init(
        viewModel: ViewModel,
<<<<<<< HEAD
        selfProfileViewControllerBuilder: ViewControllerBuilder
=======
        isFolderStatePersistenceEnabled: Bool,
        selfProfileViewControllerBuilder: some ViewControllerBuilder
>>>>>>> 4fed16f7
    ) {
        self.viewModel = viewModel
        self.selfProfileViewControllerBuilder = selfProfileViewControllerBuilder

        let bottomInset = ConversationListViewController.contentControllerBottomInset
        listContentController = ConversationListContentController(
            userSession: viewModel.userSession,
            isFolderStatePersistenceEnabled: isFolderStatePersistenceEnabled
        )
        listContentController.collectionView.contentInset = .init(top: 0, left: 0, bottom: bottomInset, right: 0)

        super.init(nibName: nil, bundle: nil)

        definesPresentationContext = true

        /// setup UI
        view.addSubview(contentContainer)
        view.backgroundColor = SemanticColors.View.backgroundConversationList

        setupListContentController()
        setupNoConversationLabel()
        setupOnboardingHint()
        setupNetworkStatusBar()

        createViewConstraints()

        setupTitleView()
        updateAccountView()
        updateLegalHoldIndictor()
        setupRightNavigationBarButtons()

        viewModel.viewController = self
    }

    @available(*, unavailable)
    required init?(coder aDecoder: NSCoder) {
        fatalError("init(coder:) has not been implemented")
    }

    override func viewDidLoad() {
        super.viewDidLoad()

        // Update
        hideNoContactLabel(animated: false)

        setupObservers()

        listContentController.collectionView.scrollRectToVisible(CGRect(x: 0, y: 0, width: view.bounds.size.width, height: 1), animated: false)
    }

    override func viewWillAppear(_ animated: Bool) {
        super.viewWillAppear(animated)

        viewModel.savePendingLastRead()
        viewModel.requestMarketingConsentIfNeeded()
    }

    override func viewDidAppear(_ animated: Bool) {
        super.viewDidAppear(animated)

        if !isIPadRegular() {
            Settings.shared[.lastViewedScreen] = SettingsLastScreen.list
        }

        state = .conversationList
<<<<<<< HEAD

        closePushPermissionDialogIfNotNeeded()
=======
>>>>>>> 4fed16f7

        shouldAnimateNetworkStatusView = true

        ZClientViewController.shared?.notifyUserOfDisabledAppLockIfNeeded()

<<<<<<< HEAD
=======
        viewModel.updateE2EICertifiedStatus()

        onboardingHint.arrowPointToView = tabBarController?.tabBar

>>>>>>> 4fed16f7
        if !viewDidAppearCalled {
            viewDidAppearCalled = true

            tabBarController?.delegate = self

            ZClientViewController.shared?.showDataUsagePermissionDialogIfNeeded()
            ZClientViewController.shared?.showAvailabilityBehaviourChangeAlertIfNeeded()
        }
    }

    override func viewWillTransition(to size: CGSize, with coordinator: UIViewControllerTransitionCoordinator) {
        coordinator.animate(alongsideTransition: { _ in
            // we reload on rotation to make sure that the list cells lay themselves out correctly for the new
            // orientation
            self.listContentController.reload()
        })

        super.viewWillTransition(to: size, with: coordinator)
    }

    override var shouldAutorotate: Bool {
        true
    }

    override var supportedInterfaceOrientations: UIInterfaceOrientationMask {
        .portrait
    }

    // MARK: - setup UI

    private func setupObservers() {
        viewModel.setupObservers()
    }

    private func setupListContentController() {
        listContentController.contentDelegate = viewModel
        add(listContentController, to: contentContainer)
    }

    private func setupNoConversationLabel() {
        contentContainer.addSubview(noConversationLabel)
    }

    private func setupOnboardingHint() {
        contentContainer.addSubview(onboardingHint)
    }

<<<<<<< HEAD
    private func setupTabBar() {
        tabBar.delegate = self
        contentContainer.addSubview(tabBar)
        tabBar.unselectedItemTintColor = SemanticColors.Label.textTabBar
    }

=======
>>>>>>> 4fed16f7
    private func setupNetworkStatusBar() {
        networkStatusViewController.delegate = self
        add(networkStatusViewController, to: contentContainer)
    }

    private func createViewConstraints() {
        guard let conversationList = listContentController.view else { return }

        contentContainer.translatesAutoresizingMaskIntoConstraints = false
        conversationList.translatesAutoresizingMaskIntoConstraints = false
        noConversationLabel.translatesAutoresizingMaskIntoConstraints = false
        onboardingHint.translatesAutoresizingMaskIntoConstraints = false
        networkStatusViewController.view.translatesAutoresizingMaskIntoConstraints = false

        NSLayoutConstraint.activate([
            contentContainer.topAnchor.constraint(equalTo: safeTopAnchor),
            contentContainer.leadingAnchor.constraint(equalTo: view.safeLeadingAnchor),
            contentContainer.trailingAnchor.constraint(equalTo: view.safeTrailingAnchor),
            contentContainer.bottomAnchor.constraint(equalTo: safeBottomAnchor),

            networkStatusViewController.view.topAnchor.constraint(equalTo: contentContainer.topAnchor),
            networkStatusViewController.view.leadingAnchor.constraint(equalTo: contentContainer.leadingAnchor),
            networkStatusViewController.view.trailingAnchor.constraint(equalTo: contentContainer.trailingAnchor),

            conversationList.topAnchor.constraint(equalTo: networkStatusViewController.view.bottomAnchor),
            conversationList.leadingAnchor.constraint(equalTo: contentContainer.leadingAnchor),
            conversationList.trailingAnchor.constraint(equalTo: contentContainer.trailingAnchor),
            conversationList.bottomAnchor.constraint(equalTo: contentContainer.safeBottomAnchor),

            onboardingHint.bottomAnchor.constraint(equalTo: conversationList.bottomAnchor),
            onboardingHint.leftAnchor.constraint(equalTo: contentContainer.leftAnchor),
            onboardingHint.rightAnchor.constraint(equalTo: contentContainer.rightAnchor),

            noConversationLabel.centerXAnchor.constraint(equalTo: contentContainer.centerXAnchor),
            noConversationLabel.centerYAnchor.constraint(equalTo: contentContainer.centerYAnchor),
            noConversationLabel.widthAnchor.constraint(equalToConstant: 240)
        ])
    }

    func createArchivedListViewController() -> ArchivedListViewController {
        let archivedViewController = ArchivedListViewController(userSession: viewModel.userSession)
        archivedViewController.delegate = viewModel
        return archivedViewController
    }

    func showNoContactLabel(animated: Bool = true) {
        if state != .conversationList { return }

        let closure = {
            let hasArchivedConversations = self.viewModel.hasArchivedConversations
            self.noConversationLabel.alpha = hasArchivedConversations ? 1.0 : 0.0
            self.onboardingHint.alpha = hasArchivedConversations ? 0.0 : 1.0
        }

        if animated {
            UIView.animate(withDuration: 0.2, animations: closure)
        } else {
            closure()
        }
    }

    func hideNoContactLabel(animated: Bool) {
        UIView.animate(withDuration: animated ? 0.2 : 0) {
            self.noConversationLabel.alpha = 0
            self.onboardingHint.alpha = 0
        }
    }

    /// Scroll to the current selection
    ///
    /// - Parameter animated: perform animation or not
    func scrollToCurrentSelection(animated: Bool) {
        listContentController.scrollToCurrentSelection(animated: animated)
    }

    func createPeoplePickerController() -> StartUIViewController {
        let startUIViewController = StartUIViewController(userSession: viewModel.userSession)
        startUIViewController.delegate = viewModel
        return startUIViewController
    }

<<<<<<< HEAD
    func selectOnListContentController(
        _ conversation: ZMConversation!,
        scrollTo message: ZMConversationMessage?,
        focusOnView focus: Bool,
        animated: Bool,
        completion: (() -> Void)?
    ) -> Bool {
=======
    func presentPeoplePicker(
        completion: Completion? = nil
    ) {
        setState(.peoplePicker, animated: true, completion: completion)
    }

    func selectOnListContentController(_ conversation: ZMConversation!, scrollTo message: ZMConversationMessage?, focusOnView focus: Bool, animated: Bool, completion: (() -> Void)?) -> Bool {
>>>>>>> 4fed16f7
        listContentController.select(
            conversation,
            scrollTo: message,
            focusOnView: focus,
            animated: animated,
            completion: completion
        )
    }

    func showNewsletterSubscriptionDialogIfNeeded(completionHandler: @escaping ResultHandler) {
        UIAlertController.showNewsletterSubscriptionDialogIfNeeded(presentViewController: self, completionHandler: completionHandler)
    }
}

<<<<<<< HEAD
// MARK: - UITabBarDelegate
=======
// MARK: - ViewModel Delegate

extension ConversationListViewController: ConversationListContainerViewModelDelegate {

    func conversationListViewControllerViewModel(_ viewModel: ViewModel, didUpdate selfUserStatus: UserStatus) {
        updateTitleView()
    }
}

// MARK: - UITabBarControllerDelegate
>>>>>>> 4fed16f7

extension ConversationListViewController: UITabBarControllerDelegate {

<<<<<<< HEAD
    func tabBar(_ tabBar: UITabBar, didSelect item: UITabBarItem) {
        guard let tabBar = tabBar as? ConversationListTabBar, let type = item.type else { return }
=======
    func tabBarController(_ tabBarController: UITabBarController, didSelect viewController: UIViewController) {
>>>>>>> 4fed16f7

        switch MainTabBarControllerTab(rawValue: tabBarController.selectedIndex) {
        case .contacts:
            presentPeoplePicker { [self] in
                tabBarController.selectedIndex = previouslySelectedTabIndex.rawValue
            }
        case .conversations, .folders:
            previouslySelectedTabIndex = .init(rawValue: tabBarController.selectedIndex) ?? .conversations
        case .archive:
<<<<<<< HEAD
            setState(.archived, animated: true) {
                tabBar.selectedTab = .list
            }
        case .list:
            listContentController.listViewModel.folderEnabled = false
        case .settings:
            let alertController = UIAlertController(title: "not implemented yet", message: "will be done within [WPB-7306]", alertAction: .ok())
            present(alertController, animated: true) {
                tabBar.selectedTab = .list
            }
        }
    }
}

extension UITabBarItem {

    var type: TabBarItemType? {
        .allCases.first { $0.rawValue == tag }
    }
}

=======
            setState(.archived, animated: true) { [self] in
                tabBarController.selectedIndex = previouslySelectedTabIndex.rawValue
            }
        case .none:
            fallthrough
        default:
            fatalError("unexpected selected tab index")
        }
    }
}

>>>>>>> 4fed16f7
private extension NSAttributedString {

    static var attributedTextForNoConversationLabel: NSAttributedString? {

        let paragraphStyle = NSMutableParagraphStyle()
        paragraphStyle.setParagraphStyle(NSParagraphStyle.default)

        paragraphStyle.paragraphSpacing = 10
        paragraphStyle.alignment = .center

        let titleAttributes: [NSAttributedString.Key: Any] = [
            NSAttributedString.Key.foregroundColor: SemanticColors.Label.textDefault,
            NSAttributedString.Key.font: UIFont.font(for: .h3),
            NSAttributedString.Key.paragraphStyle: paragraphStyle
        ]

        paragraphStyle.paragraphSpacing = 4

        let titleString = L10n.Localizable.ConversationList.Empty.AllArchived.message
        return NSAttributedString(string: titleString.uppercased(), attributes: titleAttributes)
    }
}<|MERGE_RESOLUTION|>--- conflicted
+++ resolved
@@ -27,7 +27,7 @@
     case peoplePicker
 }
 
-final class ConversationListViewController: UIViewController, ConversationListContainerViewModelDelegate {
+final class ConversationListViewController: UIViewController {
 
     let viewModel: ViewModel
 
@@ -62,11 +62,7 @@
     }()
 
     let listContentController: ConversationListContentController
-<<<<<<< HEAD
-    let tabBar = ConversationListTabBar()
-=======
-
->>>>>>> 4fed16f7
+
     var userStatusViewController: UserStatusViewController?
     weak var titleViewLabel: UILabel?
     let networkStatusViewController = NetworkStatusViewController()
@@ -77,51 +73,31 @@
         account: Account,
         selfUser: SelfUserType,
         userSession: UserSession,
-<<<<<<< HEAD
-        selfProfileViewControllerBuilder: ViewControllerBuilder
-=======
         isSelfUserE2EICertifiedUseCase: IsSelfUserE2EICertifiedUseCaseProtocol,
         isFolderStatePersistenceEnabled: Bool,
         selfProfileViewControllerBuilder: some ViewControllerBuilder
->>>>>>> 4fed16f7
     ) {
         let viewModel = ConversationListViewController.ViewModel(
             account: account,
             selfUser: selfUser,
-            userSession: userSession
+            userSession: userSession,
+            isSelfUserE2EICertifiedUseCase: isSelfUserE2EICertifiedUseCase
         )
         self.init(
             viewModel: viewModel,
             selfProfileViewControllerBuilder: selfProfileViewControllerBuilder
         )
-<<<<<<< HEAD
-        onboardingHint.arrowPointToView = tabBar
-=======
-        self.init(
-            viewModel: viewModel,
-            isFolderStatePersistenceEnabled: isFolderStatePersistenceEnabled,
-            selfProfileViewControllerBuilder: selfProfileViewControllerBuilder
-        )
->>>>>>> 4fed16f7
     }
 
     required init(
         viewModel: ViewModel,
-<<<<<<< HEAD
         selfProfileViewControllerBuilder: ViewControllerBuilder
-=======
-        isFolderStatePersistenceEnabled: Bool,
-        selfProfileViewControllerBuilder: some ViewControllerBuilder
->>>>>>> 4fed16f7
     ) {
         self.viewModel = viewModel
         self.selfProfileViewControllerBuilder = selfProfileViewControllerBuilder
 
         let bottomInset = ConversationListViewController.contentControllerBottomInset
-        listContentController = ConversationListContentController(
-            userSession: viewModel.userSession,
-            isFolderStatePersistenceEnabled: isFolderStatePersistenceEnabled
-        )
+        listContentController = ConversationListContentController(userSession: viewModel.userSession)
         listContentController.collectionView.contentInset = .init(top: 0, left: 0, bottom: bottomInset, right: 0)
 
         super.init(nibName: nil, bundle: nil)
@@ -178,23 +154,15 @@
         }
 
         state = .conversationList
-<<<<<<< HEAD
-
-        closePushPermissionDialogIfNotNeeded()
-=======
->>>>>>> 4fed16f7
 
         shouldAnimateNetworkStatusView = true
 
         ZClientViewController.shared?.notifyUserOfDisabledAppLockIfNeeded()
 
-<<<<<<< HEAD
-=======
         viewModel.updateE2EICertifiedStatus()
 
         onboardingHint.arrowPointToView = tabBarController?.tabBar
 
->>>>>>> 4fed16f7
         if !viewDidAppearCalled {
             viewDidAppearCalled = true
 
@@ -242,15 +210,6 @@
         contentContainer.addSubview(onboardingHint)
     }
 
-<<<<<<< HEAD
-    private func setupTabBar() {
-        tabBar.delegate = self
-        contentContainer.addSubview(tabBar)
-        tabBar.unselectedItemTintColor = SemanticColors.Label.textTabBar
-    }
-
-=======
->>>>>>> 4fed16f7
     private func setupNetworkStatusBar() {
         networkStatusViewController.delegate = self
         add(networkStatusViewController, to: contentContainer)
@@ -332,7 +291,6 @@
         return startUIViewController
     }
 
-<<<<<<< HEAD
     func selectOnListContentController(
         _ conversation: ZMConversation!,
         scrollTo message: ZMConversationMessage?,
@@ -340,15 +298,6 @@
         animated: Bool,
         completion: (() -> Void)?
     ) -> Bool {
-=======
-    func presentPeoplePicker(
-        completion: Completion? = nil
-    ) {
-        setState(.peoplePicker, animated: true, completion: completion)
-    }
-
-    func selectOnListContentController(_ conversation: ZMConversation!, scrollTo message: ZMConversationMessage?, focusOnView focus: Bool, animated: Bool, completion: (() -> Void)?) -> Bool {
->>>>>>> 4fed16f7
         listContentController.select(
             conversation,
             scrollTo: message,
@@ -363,64 +312,41 @@
     }
 }
 
-<<<<<<< HEAD
-// MARK: - UITabBarDelegate
-=======
 // MARK: - ViewModel Delegate
 
 extension ConversationListViewController: ConversationListContainerViewModelDelegate {
 
     func conversationListViewControllerViewModel(_ viewModel: ViewModel, didUpdate selfUserStatus: UserStatus) {
-        updateTitleView()
+        setupTitleView()
     }
 }
 
 // MARK: - UITabBarControllerDelegate
->>>>>>> 4fed16f7
 
 extension ConversationListViewController: UITabBarControllerDelegate {
 
-<<<<<<< HEAD
-    func tabBar(_ tabBar: UITabBar, didSelect item: UITabBarItem) {
-        guard let tabBar = tabBar as? ConversationListTabBar, let type = item.type else { return }
-=======
     func tabBarController(_ tabBarController: UITabBarController, didSelect viewController: UIViewController) {
->>>>>>> 4fed16f7
 
         switch MainTabBarControllerTab(rawValue: tabBarController.selectedIndex) {
-        case .contacts:
-            presentPeoplePicker { [self] in
-                tabBarController.selectedIndex = previouslySelectedTabIndex.rawValue
-            }
-        case .conversations, .folders:
+
+        case .conversations:
             previouslySelectedTabIndex = .init(rawValue: tabBarController.selectedIndex) ?? .conversations
+
         case .archive:
-<<<<<<< HEAD
-            setState(.archived, animated: true) {
-                tabBar.selectedTab = .list
-            }
-        case .list:
-            listContentController.listViewModel.folderEnabled = false
-        case .settings:
-            let alertController = UIAlertController(title: "not implemented yet", message: "will be done within [WPB-7306]", alertAction: .ok())
-            present(alertController, animated: true) {
-                tabBar.selectedTab = .list
-            }
-        }
-    }
-}
-
-extension UITabBarItem {
-
-    var type: TabBarItemType? {
-        .allCases.first { $0.rawValue == tag }
-    }
-}
-
-=======
             setState(.archived, animated: true) { [self] in
                 tabBarController.selectedIndex = previouslySelectedTabIndex.rawValue
             }
+
+        case .settings:
+            let alertController = UIAlertController(
+                title: "not implemented yet",
+                message: "will be done within [WPB-7306]",
+                alertAction: .ok()
+            )
+            present(alertController, animated: true) { [self] in
+                tabBarController.selectedIndex = previouslySelectedTabIndex.rawValue
+            }
+
         case .none:
             fallthrough
         default:
@@ -429,7 +355,6 @@
     }
 }
 
->>>>>>> 4fed16f7
 private extension NSAttributedString {
 
     static var attributedTextForNoConversationLabel: NSAttributedString? {
