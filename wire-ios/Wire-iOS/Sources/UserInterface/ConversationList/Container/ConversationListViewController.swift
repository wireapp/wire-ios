--- conflicted
+++ resolved
@@ -30,11 +30,6 @@
     weak var delegate: ConversationListTabBarControllerDelegate?
 
     let viewModel: ViewModel
-<<<<<<< HEAD
-    private let isSelfUserProteusVerifiedUseCase: IsSelfUserProteusVerifiedUseCaseProtocol
-    private let isSelfUserE2EICertifiedUseCase: IsSelfUserE2EICertifiedUseCaseProtocol
-=======
->>>>>>> fddbd34a
 
     /// internal View Model
     var state: ConversationListState = .conversationList
@@ -90,21 +85,6 @@
         account: Account,
         selfUser: SelfUserType,
         userSession: UserSession,
-<<<<<<< HEAD
-        isSelfUserProteusVerifiedUseCase: IsSelfUserProteusVerifiedUseCaseProtocol,
-        isSelfUserE2EICertifiedUseCase: IsSelfUserE2EICertifiedUseCaseProtocol
-    ) {
-        let viewModel = ConversationListViewController.ViewModel(account: account, selfUser: selfUser, userSession: userSession)
-
-        self.init(
-            viewModel: viewModel,
-            isSelfUserProteusVerifiedUseCase: isSelfUserProteusVerifiedUseCase,
-            isSelfUserE2EICertifiedUseCase: isSelfUserE2EICertifiedUseCase
-        )
-
-        viewModel.viewController = self
-
-=======
         isSelfUserE2EICertifiedUseCase: IsSelfUserE2EICertifiedUseCaseProtocol
     ) {
         let viewModel = ConversationListViewController.ViewModel(
@@ -114,34 +94,13 @@
             isSelfUserE2EICertifiedUseCase: isSelfUserE2EICertifiedUseCase
         )
         self.init(viewModel: viewModel)
->>>>>>> fddbd34a
         delegate = self
         onboardingHint.arrowPointToView = tabBar
     }
 
-<<<<<<< HEAD
-    required init(
-        viewModel: ViewModel,
-        isSelfUserProteusVerifiedUseCase: IsSelfUserProteusVerifiedUseCaseProtocol,
-        isSelfUserE2EICertifiedUseCase: IsSelfUserE2EICertifiedUseCaseProtocol
-    ) {
-=======
     required init(viewModel: ViewModel) {
->>>>>>> fddbd34a
         self.viewModel = viewModel
-        self.isSelfUserProteusVerifiedUseCase = isSelfUserProteusVerifiedUseCase
-        self.isSelfUserE2EICertifiedUseCase = isSelfUserE2EICertifiedUseCase
-
-        topBarViewController = ConversationListTopBarViewController(
-            account: viewModel.account,
-            selfUser: viewModel.selfUser,
-            userSession: viewModel.userSession,
-            isSelfUserProteusVerifiedUseCase: isSelfUserProteusVerifiedUseCase,
-            isSelfUserE2EICertifiedUseCase: isSelfUserE2EICertifiedUseCase
-        )
-
-<<<<<<< HEAD
-=======
+
         topBarViewController = ConversationListTopBarViewController(
             account: viewModel.account,
             selfUser: viewModel.selfUser,
@@ -149,7 +108,6 @@
         )
         topBarViewController.selfUserStatus = viewModel.selfUserStatus
 
->>>>>>> fddbd34a
         let bottomInset = ConversationListViewController.contentControllerBottomInset
         listContentController = ConversationListContentController(userSession: viewModel.userSession)
         listContentController.collectionView.contentInset = UIEdgeInsets(top: 0, left: 0, bottom: bottomInset, right: 0)
