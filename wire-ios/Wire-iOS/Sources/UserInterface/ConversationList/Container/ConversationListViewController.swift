--- conflicted
+++ resolved
@@ -429,7 +429,6 @@
             animated: animated
         )
     }
-<<<<<<< HEAD
 
     // MARK: - Presentation
 
@@ -461,8 +460,6 @@
     func selectInboxAndFocusOnView(focus: Bool) {
         listContentController.selectInboxAndFocus(onView: focus)
     }
-=======
->>>>>>> 966daa5f
 }
 
 // MARK: - ViewModel Delegate
