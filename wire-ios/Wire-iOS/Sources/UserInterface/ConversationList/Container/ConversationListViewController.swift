--- conflicted
+++ resolved
@@ -119,26 +119,17 @@
         )
         self.init(
             viewModel: viewModel,
-<<<<<<< HEAD
-=======
-            isFolderStatePersistenceEnabled: isFolderStatePersistenceEnabled,
             zClientViewController: zClientViewController,
             mainCoordinator: mainCoordinator,
->>>>>>> feefc70e
             selfProfileViewControllerBuilder: selfProfileViewControllerBuilder
         )
     }
 
     required init(
         viewModel: ViewModel,
-<<<<<<< HEAD
-        selfProfileViewControllerBuilder: ViewControllerBuilder
-=======
-        isFolderStatePersistenceEnabled: Bool,
         zClientViewController: ZClientViewController,
         mainCoordinator: MainCoordinating,
         selfProfileViewControllerBuilder: some ViewControllerBuilder
->>>>>>> feefc70e
     ) {
         self.viewModel = viewModel
         self.mainCoordinator = mainCoordinator
@@ -146,16 +137,11 @@
         self.selfProfileViewControllerBuilder = selfProfileViewControllerBuilder
 
         let bottomInset = ConversationListViewController.contentControllerBottomInset
-<<<<<<< HEAD
-        listContentController = .init(userSession: viewModel.userSession)
-=======
         listContentController = ConversationListContentController(
             userSession: viewModel.userSession,
             mainCoordinator: mainCoordinator,
-            isFolderStatePersistenceEnabled: isFolderStatePersistenceEnabled,
             zClientViewController: zClientViewController
         )
->>>>>>> feefc70e
         listContentController.collectionView.contentInset = .init(top: 0, left: 0, bottom: bottomInset, right: 0)
 
         super.init(nibName: nil, bundle: nil)
@@ -379,7 +365,6 @@
 
     // MARK: - Filter Management
 
-<<<<<<< HEAD
     /// Method to apply the selected filter and update the UI accordingly
     /// - Parameter filter: The selected filter type to be applied
     func applyFilter(_ filter: ConversationFilterType?) {
@@ -392,15 +377,6 @@
         } else {
             filterContainerView.isHidden = true
         }
-=======
-    func createPeoplePickerController() -> StartUIViewController {
-        let startUIViewController = StartUIViewController(
-            userSession: viewModel.userSession,
-            mainCoordinator: mainCoordinator
-        )
-        startUIViewController.delegate = viewModel
-        return startUIViewController
->>>>>>> feefc70e
     }
 
     // MARK: - Selection Management
@@ -409,7 +385,6 @@
         listContentController.scrollToCurrentSelection(animated: animated)
     }
 
-<<<<<<< HEAD
     /// Select a conversation in the list content controller
     /// - Parameters:
     ///   - conversation: The conversation to select
@@ -422,12 +397,8 @@
         _ conversation: ZMConversation!,
         scrollTo message: ZMConversationMessage?,
         focusOnView focus: Bool,
-        animated: Bool,
-        completion: (() -> Void)?
+        animated: Bool
     ) -> Bool {
-=======
-    func selectOnListContentController(_ conversation: ZMConversation!, scrollTo message: ZMConversationMessage?, focusOnView focus: Bool, animated: Bool) -> Bool {
->>>>>>> feefc70e
         listContentController.select(
             conversation,
             scrollTo: message,
@@ -440,7 +411,10 @@
 
     /// Present the new conversation view controller
     func presentNewConversationViewController() {
-        let viewController = StartUIViewController(userSession: viewModel.userSession)
+        let viewController = StartUIViewController(
+            userSession: viewModel.userSession,
+            mainCoordinator: mainCoordinator
+        )
         viewController.delegate = viewModel
         viewController.view.backgroundColor = SemanticColors.View.backgroundDefault
 
@@ -482,9 +456,7 @@
             scrollTo: nil,
             focusOnView: true,
             animated: true
-        ) { [weak self] in
-            self?.tabBarController?.selectedIndex = MainTabBarControllerTab.conversations.rawValue
-        }
+        )
     }
 }
 
