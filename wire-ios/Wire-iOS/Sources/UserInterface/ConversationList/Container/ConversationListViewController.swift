//
// Wire
// Copyright (C) 2024 Wire Swiss GmbH
//
// This program is free software: you can redistribute it and/or modify
// it under the terms of the GNU General Public License as published by
// the Free Software Foundation, either version 3 of the License, or
// (at your option) any later version.
//
// This program is distributed in the hope that it will be useful,
// but WITHOUT ANY WARRANTY; without even the implied warranty of
// MERCHANTABILITY or FITNESS FOR A PARTICULAR PURPOSE. See the
// GNU General Public License for more details.
//
// You should have received a copy of the GNU General Public License
// along with this program. If not, see http://www.gnu.org/licenses/.
//

import UIKit
import WireCommonComponents
import WireDataModel
import WireSyncEngine

enum ConversationListState {
    case conversationList
    case archived
    case peoplePicker
}

final class ConversationListViewController: UIViewController, ConversationListContainerViewModelDelegate {

    let viewModel: ViewModel

    /// internal View Model
    var state: ConversationListState = .conversationList

    /// private
    private var viewDidAppearCalled = false
    private static let contentControllerBottomInset: CGFloat = 16
    private let selfProfileViewControllerBuilder: ViewControllerBuilder

    /// for NetworkStatusViewDelegate
    var shouldAnimateNetworkStatusView = false

    var startCallToken: Any?

    var pushPermissionDeniedViewController: PermissionDeniedViewController?

    private let noConversationLabel: UILabel = {
        let label = UILabel()
        label.attributedText = NSAttributedString.attributedTextForNoConversationLabel
        label.numberOfLines = 0
        label.backgroundColor = .clear
        return label
    }()

    let contentContainer: UIView = {
        let view = UIView()
        view.backgroundColor = SemanticColors.View.backgroundConversationListTableViewCell
        return view
    }()

    let listContentController: ConversationListContentController
    let tabBar = ConversationListTabBar()
    let topBarViewController: ConversationListTopBarViewController
    let networkStatusViewController = NetworkStatusViewController()
    let onboardingHint = ConversationListOnboardingHint()

    convenience init(
        account: Account,
        selfUser: SelfUserType,
        userSession: UserSession,
        selfProfileViewControllerBuilder: ViewControllerBuilder
    ) {
        let viewModel = ConversationListViewController.ViewModel(
            account: account,
            selfUser: selfUser,
            userSession: userSession
        )
        self.init(
            viewModel: viewModel,
            selfProfileViewControllerBuilder: selfProfileViewControllerBuilder
        )
        onboardingHint.arrowPointToView = tabBar
    }

    required init(
        viewModel: ViewModel,
        selfProfileViewControllerBuilder: ViewControllerBuilder
    ) {
        self.viewModel = viewModel
        self.selfProfileViewControllerBuilder = selfProfileViewControllerBuilder

        topBarViewController = ConversationListTopBarViewController(
            account: viewModel.account,
            selfUser: viewModel.selfUser,
            userSession: viewModel.userSession,
            selfProfileViewControllerBuilder: selfProfileViewControllerBuilder
        )

        let bottomInset = ConversationListViewController.contentControllerBottomInset
        listContentController = .init(userSession: viewModel.userSession)
        listContentController.collectionView.contentInset = .init(top: 0, left: 0, bottom: bottomInset, right: 0)

        super.init(nibName: nil, bundle: nil)

        definesPresentationContext = true

        /// setup UI
        view.addSubview(contentContainer)
        view.backgroundColor = SemanticColors.View.backgroundConversationList

        setupTopBar()
        setupListContentController()
        setupTabBar()
        setupNoConversationLabel()
        setupOnboardingHint()
        setupNetworkStatusBar()

        createViewConstraints()

        viewModel.viewController = self
        topBarViewController.delegate = self
    }

    @available(*, unavailable)
    required init?(coder aDecoder: NSCoder) {
        fatalError("init(coder:) has not been implemented")
    }

    override func loadView() {
        view = PassthroughTouchesView(frame: UIScreen.main.bounds)
    }

    override func viewDidLoad() {
        super.viewDidLoad()

        // Update
        hideNoContactLabel(animated: false)

        setupObservers()

        listContentController.collectionView.scrollRectToVisible(CGRect(x: 0, y: 0, width: view.bounds.size.width, height: 1), animated: false)
    }

    override func viewWillAppear(_ animated: Bool) {
        super.viewWillAppear(animated)

        viewModel.savePendingLastRead()
        viewModel.requestMarketingConsentIfNeeded()
    }

    override func viewDidAppear(_ animated: Bool) {
        super.viewDidAppear(animated)

        if !isIPadRegular() {
            Settings.shared[.lastViewedScreen] = SettingsLastScreen.list
        }

        state = .conversationList

        closePushPermissionDialogIfNotNeeded()

        shouldAnimateNetworkStatusView = true

        ZClientViewController.shared?.notifyUserOfDisabledAppLockIfNeeded()

        if !viewDidAppearCalled {
            viewDidAppearCalled = true

            ZClientViewController.shared?.showDataUsagePermissionDialogIfNeeded()
            ZClientViewController.shared?.showAvailabilityBehaviourChangeAlertIfNeeded()
        }
    }

    override func viewWillTransition(to size: CGSize, with coordinator: UIViewControllerTransitionCoordinator) {
        coordinator.animate(alongsideTransition: { _ in
            // we reload on rotation to make sure that the list cells lay themselves out correctly for the new
            // orientation
            self.listContentController.reload()
        })

        super.viewWillTransition(to: size, with: coordinator)
    }

    override func viewWillLayoutSubviews() {
        super.viewWillLayoutSubviews()
        self.tabBar.subviews.forEach { barButton in
            if let label = barButton.subviews[1] as? UILabel {
                label.sizeToFit()
            }
        }
    }

    override var shouldAutorotate: Bool {
        true
    }

    override var supportedInterfaceOrientations: UIInterfaceOrientationMask {
        .portrait
    }

    // MARK: - setup UI

    private func setupObservers() {
        viewModel.setupObservers()
    }

    private func setupTopBar() {
        add(topBarViewController, to: contentContainer)
    }

    private func setupListContentController() {
        listContentController.contentDelegate = viewModel
        let navigationController = UINavigationController(rootViewController: listContentController)
        // navigationController.navigationBar.isTranslucent = false
        // navigationController.navigationBar.barTintColor = SemanticColors.View.backgroundConversationList
        // navigationController.navigationBar.backgroundColor = SemanticColors.View.backgroundConversationList
        add(navigationController, to: contentContainer)
    }

    private func setupNoConversationLabel() {
        contentContainer.addSubview(noConversationLabel)
    }

    private func setupOnboardingHint() {
        contentContainer.addSubview(onboardingHint)
    }

    private func setupTabBar() {
        tabBar.delegate = self
        contentContainer.addSubview(tabBar)
        tabBar.unselectedItemTintColor = SemanticColors.Label.textTabBar
    }

    private func setupNetworkStatusBar() {
        networkStatusViewController.delegate = self
        add(networkStatusViewController, to: contentContainer)
    }

    private func createViewConstraints() {
        guard
            let topBarView = topBarViewController.view,
            let conversationList = listContentController.navigationController!.view
        else { return }

        [
            contentContainer,
            topBarView,
            conversationList,
            tabBar,
            noConversationLabel,
            onboardingHint,
            networkStatusViewController.view
        ].forEach {
            $0?.translatesAutoresizingMaskIntoConstraints = false
        }

        let constraints: [NSLayoutConstraint] = [
            contentContainer.topAnchor.constraint(equalTo: safeTopAnchor),
            contentContainer.leadingAnchor.constraint(equalTo: view.safeLeadingAnchor),
            contentContainer.trailingAnchor.constraint(equalTo: view.safeTrailingAnchor),
            contentContainer.bottomAnchor.constraint(equalTo: safeBottomAnchor),

            networkStatusViewController.view.topAnchor.constraint(equalTo: contentContainer.topAnchor),
            networkStatusViewController.view.leadingAnchor.constraint(equalTo: contentContainer.leadingAnchor),
            networkStatusViewController.view.trailingAnchor.constraint(equalTo: contentContainer.trailingAnchor),

            topBarView.topAnchor.constraint(equalTo: networkStatusViewController.view.bottomAnchor),
            topBarView.leadingAnchor.constraint(equalTo: contentContainer.leadingAnchor),
            topBarView.trailingAnchor.constraint(equalTo: contentContainer.trailingAnchor),

            conversationList.topAnchor.constraint(equalTo: topBarView.bottomAnchor),
            conversationList.leadingAnchor.constraint(equalTo: contentContainer.leadingAnchor),
            conversationList.trailingAnchor.constraint(equalTo: contentContainer.trailingAnchor),
            conversationList.bottomAnchor.constraint(equalTo: tabBar.topAnchor),

            onboardingHint.bottomAnchor.constraint(equalTo: tabBar.topAnchor),
            onboardingHint.leftAnchor.constraint(equalTo: contentContainer.leftAnchor),
            onboardingHint.rightAnchor.constraint(equalTo: contentContainer.rightAnchor),

            tabBar.leadingAnchor.constraint(equalTo: contentContainer.leadingAnchor),
            tabBar.trailingAnchor.constraint(equalTo: contentContainer.trailingAnchor),
            tabBar.bottomAnchor.constraint(equalTo: contentContainer.safeBottomAnchor),

            noConversationLabel.centerXAnchor.constraint(equalTo: contentContainer.centerXAnchor),
            noConversationLabel.centerYAnchor.constraint(equalTo: contentContainer.centerYAnchor),
            noConversationLabel.widthAnchor.constraint(equalToConstant: 240)
        ]

        NSLayoutConstraint.activate(constraints)
    }

    func createArchivedListViewController() -> ArchivedListViewController {
        let archivedViewController = ArchivedListViewController(userSession: viewModel.userSession)
        archivedViewController.delegate = viewModel
        return archivedViewController
    }

    func showNoContactLabel(animated: Bool = true) {
        if state != .conversationList { return }

        let closure = {
            let hasArchivedConversations = self.viewModel.hasArchivedConversations
            self.noConversationLabel.alpha = hasArchivedConversations ? 1.0 : 0.0
            self.onboardingHint.alpha = hasArchivedConversations ? 0.0 : 1.0
        }

        if animated {
            UIView.animate(withDuration: 0.20, animations: closure)
        } else {
            closure()
        }
    }

    func hideNoContactLabel(animated: Bool) {
        UIView.animate(withDuration: animated ? 0.20 : 0.0) {
            self.noConversationLabel.alpha = 0.0
            self.onboardingHint.alpha = 0.0
        }
    }

<<<<<<< HEAD
    func scrollViewDidScroll(scrollView: UIScrollView) {
        topBarViewController.scrollViewDidScroll(scrollView: scrollView)
    }

=======
>>>>>>> 37284fac
    /// Scroll to the current selection
    ///
    /// - Parameter animated: perform animation or not
    func scrollToCurrentSelection(animated: Bool) {
        listContentController.scrollToCurrentSelection(animated: animated)
    }

    func createPeoplePickerController() -> StartUIViewController {
        let startUIViewController = StartUIViewController(userSession: viewModel.userSession)
        startUIViewController.delegate = viewModel
        return startUIViewController
    }

    func selectOnListContentController(
        _ conversation: ZMConversation!,
        scrollTo message: ZMConversationMessage?,
        focusOnView focus: Bool,
        animated: Bool,
        completion: (() -> Void)?
    ) -> Bool {
        listContentController.select(
            conversation,
            scrollTo: message,
            focusOnView: focus,
            animated: animated,
            completion: completion
        )
    }

    func showNewsletterSubscriptionDialogIfNeeded(completionHandler: @escaping ResultHandler) {
        UIAlertController.showNewsletterSubscriptionDialogIfNeeded(presentViewController: self, completionHandler: completionHandler)
    }
}

// MARK: - UITabBarDelegate

extension ConversationListViewController: UITabBarDelegate {

    func tabBar(_ tabBar: UITabBar, didSelect item: UITabBarItem) {
        guard let tabBar = tabBar as? ConversationListTabBar, let type = item.type else { return }

        switch type {
        case .archive:
            setState(.archived, animated: true) {
                tabBar.selectedTab = .list
            }
        case .list:
            listContentController.listViewModel.folderEnabled = false
        case .settings:
            let alertController = UIAlertController(title: "not implemented yet", message: "will be done within [WPB-7306]", alertAction: .ok())
            present(alertController, animated: true) {
                tabBar.selectedTab = .list
            }
        }
    }
}

extension UITabBarItem {

    var type: TabBarItemType? {
        .allCases.first { $0.rawValue == tag }
    }
}

private extension NSAttributedString {

    static var attributedTextForNoConversationLabel: NSAttributedString? {
        let paragraphStyle = NSMutableParagraphStyle()
        paragraphStyle.setParagraphStyle(NSParagraphStyle.default)

        paragraphStyle.paragraphSpacing = 10
        paragraphStyle.alignment = .center

        let titleAttributes: [NSAttributedString.Key: Any] = [
            NSAttributedString.Key.foregroundColor: UIColor.white,
            NSAttributedString.Key.font: UIFont.smallMediumFont,
            NSAttributedString.Key.paragraphStyle: paragraphStyle
        ]

        paragraphStyle.paragraphSpacing = 4

        let titleString = L10n.Localizable.ConversationList.Empty.AllArchived.message

        let attributedString = NSAttributedString(string: titleString.uppercased(), attributes: titleAttributes)

        return attributedString
    }
}

extension UITabBar {
    // Workaround for new UITabBar behavior where on iPad,
    // the UITabBar shows the UITabBarItem icon next to the text
    override open var traitCollection: UITraitCollection {
        if UIDevice.current.userInterfaceIdiom == .pad {
            return UITraitCollection(traitsFrom: [super.traitCollection, UITraitCollection(horizontalSizeClass: .compact)])
        }
        return super.traitCollection
    }
}

// MARK: - ConversationListTopBarViewControllerDelegate

extension ConversationListViewController: ConversationListTopBarViewControllerDelegate {

    func conversationListTopBarViewControllerDidSelectNewConversation(_ viewController: ConversationListTopBarViewController) {
        setState(.peoplePicker, animated: true)
    }
}<|MERGE_RESOLUTION|>--- conflicted
+++ resolved
@@ -320,13 +320,6 @@
         }
     }
 
-<<<<<<< HEAD
-    func scrollViewDidScroll(scrollView: UIScrollView) {
-        topBarViewController.scrollViewDidScroll(scrollView: scrollView)
-    }
-
-=======
->>>>>>> 37284fac
     /// Scroll to the current selection
     ///
     /// - Parameter animated: perform animation or not
