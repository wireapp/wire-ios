//
// Wire
// Copyright (C) 2024 Wire Swiss GmbH
//
// This program is free software: you can redistribute it and/or modify
// it under the terms of the GNU General Public License as published by
// the Free Software Foundation, either version 3 of the License, or
// (at your option) any later version.
//
// This program is distributed in the hope that it will be useful,
// but WITHOUT ANY WARRANTY; without even the implied warranty of
// MERCHANTABILITY or FITNESS FOR A PARTICULAR PURPOSE. See the
// GNU General Public License for more details.
//
// You should have received a copy of the GNU General Public License
// along with this program. If not, see http://www.gnu.org/licenses/.
//

import UIKit
import WireCommonComponents
import WireDataModel
import WireSyncEngine

enum ConversationListState {
    case conversationList
    case archived
    case peoplePicker
}

final class ConversationListViewController: UIViewController, ConversationListContainerViewModelDelegate {

    let viewModel: ViewModel

    /// internal View Model
    var state: ConversationListState = .conversationList

    private var previouslySelectedTabIndex = MainTabBarControllerTab.conversations

    /// private
    private var viewDidAppearCalled = false
    private static let contentControllerBottomInset: CGFloat = 16

    /// for NetworkStatusViewDelegate
    var shouldAnimateNetworkStatusView = false

    var startCallToken: Any?

    weak var pushPermissionDeniedViewController: PermissionDeniedViewController?

    private let noConversationLabel = {
        let label = UILabel()
        label.attributedText = NSAttributedString.attributedTextForNoConversationLabel
        label.numberOfLines = 0
        label.backgroundColor = .clear
        return label
    }()

    let contentContainer: UIView = {
        let view = UIView()
        view.backgroundColor = SemanticColors.View.backgroundConversationListTableViewCell
        return view
    }()

    let listContentController: ConversationListContentController
<<<<<<< HEAD
    let tabBar = ConversationListTabBar()
=======

>>>>>>> a4144ebc
    var userStatusViewController: UserStatusViewController?
    weak var titleViewLabel: UILabel?
    let networkStatusViewController = NetworkStatusViewController()
    let onboardingHint = ConversationListOnboardingHint()
    let selfProfileViewControllerBuilder: ViewControllerBuilder

    convenience init(
        account: Account,
        selfUser: SelfUserType,
        userSession: UserSession,
<<<<<<< HEAD
        selfProfileViewControllerBuilder: ViewControllerBuilder
=======
        isSelfUserE2EICertifiedUseCase: IsSelfUserE2EICertifiedUseCaseProtocol,
        isFolderStatePersistenceEnabled: Bool,
        selfProfileViewControllerBuilder: some ViewControllerBuilder
>>>>>>> a4144ebc
    ) {
        let viewModel = ConversationListViewController.ViewModel(
            account: account,
            selfUser: selfUser,
            userSession: userSession
        )
        self.init(
            viewModel: viewModel,
            selfProfileViewControllerBuilder: selfProfileViewControllerBuilder
        )
<<<<<<< HEAD
        onboardingHint.arrowPointToView = tabBar
=======
        self.init(
            viewModel: viewModel,
            isFolderStatePersistenceEnabled: isFolderStatePersistenceEnabled,
            selfProfileViewControllerBuilder: selfProfileViewControllerBuilder
        )
>>>>>>> a4144ebc
    }

    required init(
        viewModel: ViewModel,
<<<<<<< HEAD
        selfProfileViewControllerBuilder: ViewControllerBuilder
=======
        isFolderStatePersistenceEnabled: Bool,
        selfProfileViewControllerBuilder: some ViewControllerBuilder
>>>>>>> a4144ebc
    ) {
        self.viewModel = viewModel
        self.selfProfileViewControllerBuilder = selfProfileViewControllerBuilder

        let bottomInset = ConversationListViewController.contentControllerBottomInset
<<<<<<< HEAD
        listContentController = .init(userSession: viewModel.userSession)
=======
        listContentController = ConversationListContentController(
            userSession: viewModel.userSession,
            isFolderStatePersistenceEnabled: isFolderStatePersistenceEnabled
        )
>>>>>>> a4144ebc
        listContentController.collectionView.contentInset = .init(top: 0, left: 0, bottom: bottomInset, right: 0)

        super.init(nibName: nil, bundle: nil)

        definesPresentationContext = true

        /// setup UI
        view.addSubview(contentContainer)
        view.backgroundColor = SemanticColors.View.backgroundConversationList

        setupListContentController()
        setupNoConversationLabel()
        setupOnboardingHint()
        setupNetworkStatusBar()

        createViewConstraints()

        setupTitleView()
        updateAccountView()
        updateLegalHoldIndictor()
        setupRightNavigationBarButtons()

        viewModel.viewController = self
    }

    @available(*, unavailable)
    required init?(coder aDecoder: NSCoder) {
        fatalError("init(coder:) has not been implemented")
    }

    override func viewDidLoad() {
        super.viewDidLoad()

        // Update
        hideNoContactLabel(animated: false)

        setupObservers()

        listContentController.collectionView.scrollRectToVisible(CGRect(x: 0, y: 0, width: view.bounds.size.width, height: 1), animated: false)
    }

    override func viewWillAppear(_ animated: Bool) {
        super.viewWillAppear(animated)

        viewModel.savePendingLastRead()
        viewModel.requestMarketingConsentIfNeeded()
    }

    override func viewDidAppear(_ animated: Bool) {
        super.viewDidAppear(animated)

        if !isIPadRegular() {
            Settings.shared[.lastViewedScreen] = SettingsLastScreen.list
        }

        state = .conversationList
<<<<<<< HEAD

        closePushPermissionDialogIfNotNeeded()
=======
>>>>>>> a4144ebc

        shouldAnimateNetworkStatusView = true

        ZClientViewController.shared?.notifyUserOfDisabledAppLockIfNeeded()

<<<<<<< HEAD
=======
        viewModel.updateE2EICertifiedStatus()

        onboardingHint.arrowPointToView = tabBarController?.tabBar

>>>>>>> a4144ebc
        if !viewDidAppearCalled {
            viewDidAppearCalled = true

            tabBarController?.delegate = self

            ZClientViewController.shared?.showDataUsagePermissionDialogIfNeeded()
            ZClientViewController.shared?.showAvailabilityBehaviourChangeAlertIfNeeded()
        }
    }

    override func viewWillTransition(to size: CGSize, with coordinator: UIViewControllerTransitionCoordinator) {
        coordinator.animate(alongsideTransition: { _ in
            // we reload on rotation to make sure that the list cells lay themselves out correctly for the new
            // orientation
            self.listContentController.reload()
        })

        super.viewWillTransition(to: size, with: coordinator)
    }

    override var shouldAutorotate: Bool {
        true
    }

    override var supportedInterfaceOrientations: UIInterfaceOrientationMask {
        .portrait
    }

    // MARK: - setup UI

    private func setupObservers() {
        viewModel.setupObservers()
    }

    private func setupListContentController() {
        listContentController.contentDelegate = viewModel
        add(listContentController, to: contentContainer)
    }

    private func setupNoConversationLabel() {
        contentContainer.addSubview(noConversationLabel)
    }

    private func setupOnboardingHint() {
        contentContainer.addSubview(onboardingHint)
    }

<<<<<<< HEAD
    private func setupTabBar() {
        tabBar.delegate = self
        contentContainer.addSubview(tabBar)
        tabBar.unselectedItemTintColor = SemanticColors.Label.textTabBar
    }

=======
>>>>>>> a4144ebc
    private func setupNetworkStatusBar() {
        networkStatusViewController.delegate = self
        add(networkStatusViewController, to: contentContainer)
    }

    private func createViewConstraints() {
        guard let conversationList = listContentController.view else { return }

        contentContainer.translatesAutoresizingMaskIntoConstraints = false
        conversationList.translatesAutoresizingMaskIntoConstraints = false
        noConversationLabel.translatesAutoresizingMaskIntoConstraints = false
        onboardingHint.translatesAutoresizingMaskIntoConstraints = false
        networkStatusViewController.view.translatesAutoresizingMaskIntoConstraints = false

        NSLayoutConstraint.activate([
            contentContainer.topAnchor.constraint(equalTo: safeTopAnchor),
            contentContainer.leadingAnchor.constraint(equalTo: view.safeLeadingAnchor),
            contentContainer.trailingAnchor.constraint(equalTo: view.safeTrailingAnchor),
            contentContainer.bottomAnchor.constraint(equalTo: safeBottomAnchor),

            networkStatusViewController.view.topAnchor.constraint(equalTo: contentContainer.topAnchor),
            networkStatusViewController.view.leadingAnchor.constraint(equalTo: contentContainer.leadingAnchor),
            networkStatusViewController.view.trailingAnchor.constraint(equalTo: contentContainer.trailingAnchor),

            conversationList.topAnchor.constraint(equalTo: networkStatusViewController.view.bottomAnchor),
            conversationList.leadingAnchor.constraint(equalTo: contentContainer.leadingAnchor),
            conversationList.trailingAnchor.constraint(equalTo: contentContainer.trailingAnchor),
            conversationList.bottomAnchor.constraint(equalTo: contentContainer.safeBottomAnchor),

            onboardingHint.bottomAnchor.constraint(equalTo: conversationList.bottomAnchor),
            onboardingHint.leftAnchor.constraint(equalTo: contentContainer.leftAnchor),
            onboardingHint.rightAnchor.constraint(equalTo: contentContainer.rightAnchor),

            noConversationLabel.centerXAnchor.constraint(equalTo: contentContainer.centerXAnchor),
            noConversationLabel.centerYAnchor.constraint(equalTo: contentContainer.centerYAnchor),
            noConversationLabel.widthAnchor.constraint(equalToConstant: 240)
        ])
    }

    func createArchivedListViewController() -> ArchivedListViewController {
        let archivedViewController = ArchivedListViewController(userSession: viewModel.userSession)
        archivedViewController.delegate = viewModel
        return archivedViewController
    }

    func showNoContactLabel(animated: Bool = true) {
        if state != .conversationList { return }

        let closure = {
            let hasArchivedConversations = self.viewModel.hasArchivedConversations
            self.noConversationLabel.alpha = hasArchivedConversations ? 1.0 : 0.0
            self.onboardingHint.alpha = hasArchivedConversations ? 0.0 : 1.0
        }

        if animated {
            UIView.animate(withDuration: 0.20, animations: closure)
        } else {
            closure()
        }
    }

    func hideNoContactLabel(animated: Bool) {
        UIView.animate(withDuration: animated ? 0.20 : 0.0) {
<<<<<<< HEAD
            self.noConversationLabel.alpha = 0.0
            self.onboardingHint.alpha = 0.0
=======
            self.noConversationLabel.alpha = 0
            self.onboardingHint.alpha = 0
>>>>>>> a4144ebc
        }
    }

    /// Scroll to the current selection
    ///
    /// - Parameter animated: perform animation or not
    func scrollToCurrentSelection(animated: Bool) {
        listContentController.scrollToCurrentSelection(animated: animated)
    }

    func createPeoplePickerController() -> StartUIViewController {
        let startUIViewController = StartUIViewController(userSession: viewModel.userSession)
        startUIViewController.delegate = viewModel
        return startUIViewController
    }

<<<<<<< HEAD
    func selectOnListContentController(
        _ conversation: ZMConversation!,
        scrollTo message: ZMConversationMessage?,
        focusOnView focus: Bool,
        animated: Bool,
        completion: (() -> Void)?
    ) -> Bool {
        listContentController.select(
            conversation,
            scrollTo: message,
            focusOnView: focus,
            animated: animated,
            completion: completion
        )
=======
    func presentPeoplePicker(
        completion: Completion? = nil
    ) {
        setState(.peoplePicker, animated: true, completion: completion)
    }

    func selectOnListContentController(_ conversation: ZMConversation!, scrollTo message: ZMConversationMessage?, focusOnView focus: Bool, animated: Bool, completion: (() -> Void)?) -> Bool {
        return listContentController.select(conversation,
                                     scrollTo: message,
                                     focusOnView: focus,
                                     animated: animated,
                                     completion: completion)
>>>>>>> a4144ebc
    }

    func showNewsletterSubscriptionDialogIfNeeded(completionHandler: @escaping ResultHandler) {
        UIAlertController.showNewsletterSubscriptionDialogIfNeeded(presentViewController: self, completionHandler: completionHandler)
    }
}

<<<<<<< HEAD
// MARK: - UITabBarDelegate
=======
// MARK: - ViewModel Delegate

extension ConversationListViewController: ConversationListContainerViewModelDelegate {

    func conversationListViewControllerViewModel(_ viewModel: ViewModel, didUpdate selfUserStatus: UserStatus) {
        updateTitleView()
    }
}

// MARK: - UITabBarControllerDelegate
>>>>>>> a4144ebc

extension ConversationListViewController: UITabBarControllerDelegate {

<<<<<<< HEAD
    func tabBar(_ tabBar: UITabBar, didSelect item: UITabBarItem) {
        guard let tabBar = tabBar as? ConversationListTabBar, let type = item.type else { return }
=======
    func tabBarController(_ tabBarController: UITabBarController, didSelect viewController: UIViewController) {
>>>>>>> a4144ebc

        switch MainTabBarControllerTab(rawValue: tabBarController.selectedIndex) {
        case .contacts:
            presentPeoplePicker { [self] in
                tabBarController.selectedIndex = previouslySelectedTabIndex.rawValue
            }
        case .conversations, .folders:
            previouslySelectedTabIndex = .init(rawValue: tabBarController.selectedIndex) ?? .conversations
        case .archive:
<<<<<<< HEAD
            setState(.archived, animated: true) {
                tabBar.selectedTab = .list
            }
        case .list:
            listContentController.listViewModel.folderEnabled = false
        case .settings:
            let alertController = UIAlertController(title: "not implemented yet", message: "will be done within [WPB-7306]", alertAction: .ok())
            present(alertController, animated: true) {
                tabBar.selectedTab = .list
            }
        }
    }
}

extension UITabBarItem {

    var type: TabBarItemType? {
        .allCases.first { $0.rawValue == tag }
    }
}

=======
            setState(.archived, animated: true) { [self] in
                tabBarController.selectedIndex = previouslySelectedTabIndex.rawValue
            }
        case .none:
            fallthrough
        default:
            fatalError("unexpected selected tab index")
        }
    }
}

>>>>>>> a4144ebc
private extension NSAttributedString {

    static var attributedTextForNoConversationLabel: NSAttributedString? {

        let paragraphStyle = NSMutableParagraphStyle()
        paragraphStyle.setParagraphStyle(NSParagraphStyle.default)

        paragraphStyle.paragraphSpacing = 10
        paragraphStyle.alignment = .center

        let titleAttributes: [NSAttributedString.Key: Any] = [
            NSAttributedString.Key.foregroundColor: SemanticColors.Label.textDefault,
            NSAttributedString.Key.font: UIFont.font(for: .h3),
            NSAttributedString.Key.paragraphStyle: paragraphStyle
        ]

        paragraphStyle.paragraphSpacing = 4

        let titleString = L10n.Localizable.ConversationList.Empty.AllArchived.message
        return NSAttributedString(string: titleString.uppercased(), attributes: titleAttributes)
    }
}<|MERGE_RESOLUTION|>--- conflicted
+++ resolved
@@ -62,11 +62,7 @@
     }()
 
     let listContentController: ConversationListContentController
-<<<<<<< HEAD
-    let tabBar = ConversationListTabBar()
-=======
-
->>>>>>> a4144ebc
+
     var userStatusViewController: UserStatusViewController?
     weak var titleViewLabel: UILabel?
     let networkStatusViewController = NetworkStatusViewController()
@@ -77,13 +73,7 @@
         account: Account,
         selfUser: SelfUserType,
         userSession: UserSession,
-<<<<<<< HEAD
         selfProfileViewControllerBuilder: ViewControllerBuilder
-=======
-        isSelfUserE2EICertifiedUseCase: IsSelfUserE2EICertifiedUseCaseProtocol,
-        isFolderStatePersistenceEnabled: Bool,
-        selfProfileViewControllerBuilder: some ViewControllerBuilder
->>>>>>> a4144ebc
     ) {
         let viewModel = ConversationListViewController.ViewModel(
             account: account,
@@ -94,38 +84,17 @@
             viewModel: viewModel,
             selfProfileViewControllerBuilder: selfProfileViewControllerBuilder
         )
-<<<<<<< HEAD
-        onboardingHint.arrowPointToView = tabBar
-=======
-        self.init(
-            viewModel: viewModel,
-            isFolderStatePersistenceEnabled: isFolderStatePersistenceEnabled,
-            selfProfileViewControllerBuilder: selfProfileViewControllerBuilder
-        )
->>>>>>> a4144ebc
     }
 
     required init(
         viewModel: ViewModel,
-<<<<<<< HEAD
         selfProfileViewControllerBuilder: ViewControllerBuilder
-=======
-        isFolderStatePersistenceEnabled: Bool,
-        selfProfileViewControllerBuilder: some ViewControllerBuilder
->>>>>>> a4144ebc
     ) {
         self.viewModel = viewModel
         self.selfProfileViewControllerBuilder = selfProfileViewControllerBuilder
 
         let bottomInset = ConversationListViewController.contentControllerBottomInset
-<<<<<<< HEAD
         listContentController = .init(userSession: viewModel.userSession)
-=======
-        listContentController = ConversationListContentController(
-            userSession: viewModel.userSession,
-            isFolderStatePersistenceEnabled: isFolderStatePersistenceEnabled
-        )
->>>>>>> a4144ebc
         listContentController.collectionView.contentInset = .init(top: 0, left: 0, bottom: bottomInset, right: 0)
 
         super.init(nibName: nil, bundle: nil)
@@ -182,23 +151,13 @@
         }
 
         state = .conversationList
-<<<<<<< HEAD
-
-        closePushPermissionDialogIfNotNeeded()
-=======
->>>>>>> a4144ebc
 
         shouldAnimateNetworkStatusView = true
 
         ZClientViewController.shared?.notifyUserOfDisabledAppLockIfNeeded()
 
-<<<<<<< HEAD
-=======
-        viewModel.updateE2EICertifiedStatus()
-
         onboardingHint.arrowPointToView = tabBarController?.tabBar
 
->>>>>>> a4144ebc
         if !viewDidAppearCalled {
             viewDidAppearCalled = true
 
@@ -246,15 +205,6 @@
         contentContainer.addSubview(onboardingHint)
     }
 
-<<<<<<< HEAD
-    private func setupTabBar() {
-        tabBar.delegate = self
-        contentContainer.addSubview(tabBar)
-        tabBar.unselectedItemTintColor = SemanticColors.Label.textTabBar
-    }
-
-=======
->>>>>>> a4144ebc
     private func setupNetworkStatusBar() {
         networkStatusViewController.delegate = self
         add(networkStatusViewController, to: contentContainer)
@@ -317,14 +267,9 @@
     }
 
     func hideNoContactLabel(animated: Bool) {
-        UIView.animate(withDuration: animated ? 0.20 : 0.0) {
-<<<<<<< HEAD
-            self.noConversationLabel.alpha = 0.0
-            self.onboardingHint.alpha = 0.0
-=======
+        UIView.animate(withDuration: animated ? 0.2 : 0) {
             self.noConversationLabel.alpha = 0
             self.onboardingHint.alpha = 0
->>>>>>> a4144ebc
         }
     }
 
@@ -341,7 +286,14 @@
         return startUIViewController
     }
 
-<<<<<<< HEAD
+    /*
+    func presentPeoplePicker( ?
+        completion: Completion? = nil
+    ) {
+        setState(.peoplePicker, animated: true, completion: completion)
+    }
+     */
+
     func selectOnListContentController(
         _ conversation: ZMConversation!,
         scrollTo message: ZMConversationMessage?,
@@ -356,20 +308,6 @@
             animated: animated,
             completion: completion
         )
-=======
-    func presentPeoplePicker(
-        completion: Completion? = nil
-    ) {
-        setState(.peoplePicker, animated: true, completion: completion)
-    }
-
-    func selectOnListContentController(_ conversation: ZMConversation!, scrollTo message: ZMConversationMessage?, focusOnView focus: Bool, animated: Bool, completion: (() -> Void)?) -> Bool {
-        return listContentController.select(conversation,
-                                     scrollTo: message,
-                                     focusOnView: focus,
-                                     animated: animated,
-                                     completion: completion)
->>>>>>> a4144ebc
     }
 
     func showNewsletterSubscriptionDialogIfNeeded(completionHandler: @escaping ResultHandler) {
@@ -377,64 +315,39 @@
     }
 }
 
-<<<<<<< HEAD
-// MARK: - UITabBarDelegate
-=======
 // MARK: - ViewModel Delegate
 
-extension ConversationListViewController: ConversationListContainerViewModelDelegate {
-
+extension ConversationListViewController {
+
+    /*
     func conversationListViewControllerViewModel(_ viewModel: ViewModel, didUpdate selfUserStatus: UserStatus) {
         updateTitleView()
     }
+     */
 }
 
 // MARK: - UITabBarControllerDelegate
->>>>>>> a4144ebc
 
 extension ConversationListViewController: UITabBarControllerDelegate {
 
-<<<<<<< HEAD
-    func tabBar(_ tabBar: UITabBar, didSelect item: UITabBarItem) {
-        guard let tabBar = tabBar as? ConversationListTabBar, let type = item.type else { return }
-=======
     func tabBarController(_ tabBarController: UITabBarController, didSelect viewController: UIViewController) {
->>>>>>> a4144ebc
 
         switch MainTabBarControllerTab(rawValue: tabBarController.selectedIndex) {
-        case .contacts:
-            presentPeoplePicker { [self] in
-                tabBarController.selectedIndex = previouslySelectedTabIndex.rawValue
-            }
-        case .conversations, .folders:
+
+        case .conversations:
             previouslySelectedTabIndex = .init(rawValue: tabBarController.selectedIndex) ?? .conversations
+
         case .archive:
-<<<<<<< HEAD
-            setState(.archived, animated: true) {
-                tabBar.selectedTab = .list
-            }
-        case .list:
-            listContentController.listViewModel.folderEnabled = false
-        case .settings:
-            let alertController = UIAlertController(title: "not implemented yet", message: "will be done within [WPB-7306]", alertAction: .ok())
-            present(alertController, animated: true) {
-                tabBar.selectedTab = .list
-            }
-        }
-    }
-}
-
-extension UITabBarItem {
-
-    var type: TabBarItemType? {
-        .allCases.first { $0.rawValue == tag }
-    }
-}
-
-=======
             setState(.archived, animated: true) { [self] in
                 tabBarController.selectedIndex = previouslySelectedTabIndex.rawValue
             }
+
+        case .settings:
+            let alertController = UIAlertController(title: "not implemented yet", message: "will be done within [WPB-7306]", alertAction: .ok())
+            present(alertController, animated: true) { [self] in
+                tabBarController.selectedIndex = previouslySelectedTabIndex.rawValue
+            }
+
         case .none:
             fallthrough
         default:
@@ -443,7 +356,6 @@
     }
 }
 
->>>>>>> a4144ebc
 private extension NSAttributedString {
 
     static var attributedTextForNoConversationLabel: NSAttributedString? {
