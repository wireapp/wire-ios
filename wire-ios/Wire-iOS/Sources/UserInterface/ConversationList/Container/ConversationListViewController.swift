//
// Wire
// Copyright (C) 2024 Wire Swiss GmbH
//
// This program is free software: you can redistribute it and/or modify
// it under the terms of the GNU General Public License as published by
// the Free Software Foundation, either version 3 of the License, or
// (at your option) any later version.
//
// This program is distributed in the hope that it will be useful,
// but WITHOUT ANY WARRANTY; without even the implied warranty of
// MERCHANTABILITY or FITNESS FOR A PARTICULAR PURPOSE. See the
// GNU General Public License for more details.
//
// You should have received a copy of the GNU General Public License
// along with this program. If not, see http://www.gnu.org/licenses/.
//

import UIKit
import WireCommonComponents
import WireDataModel
import WireSyncEngine

enum ConversationListState {
    case conversationList
    case archived
    case peoplePicker
}

final class ConversationListViewController: UIViewController, ConversationListContainerViewModelDelegate {

    let viewModel: ViewModel

    /// internal View Model
    var state: ConversationListState = .conversationList

    /// private
    private var viewDidAppearCalled = false
    private static let contentControllerBottomInset: CGFloat = 16
    private let selfProfileViewControllerBuilder: ViewControllerBuilder

    /// for NetworkStatusViewDelegate
    var shouldAnimateNetworkStatusView = false

    var startCallToken: Any?

    var pushPermissionDeniedViewController: PermissionDeniedViewController?

    private let noConversationLabel: UILabel = {
        let label = UILabel()
        label.attributedText = NSAttributedString.attributedTextForNoConversationLabel
        label.numberOfLines = 0
        label.backgroundColor = .clear
        return label
    }()

    let contentContainer: UIView = {
        let view = UIView()
        view.backgroundColor = SemanticColors.View.backgroundConversationListTableViewCell
        return view
    }()

    let listContentController: ConversationListContentController
    let tabBar = ConversationListTabBar()
<<<<<<< HEAD
    let topBarViewController: ConversationListTopBarViewController
=======
    var userStatusViewController: UserStatusViewController?
    weak var titleViewLabel: UILabel?
>>>>>>> 45dcf295
    let networkStatusViewController = NetworkStatusViewController()
    let onboardingHint = ConversationListOnboardingHint()
    let selfProfileViewControllerBuilder: ViewControllerBuilder

    convenience init(
        account: Account,
        selfUser: SelfUserType,
        userSession: UserSession,
        selfProfileViewControllerBuilder: ViewControllerBuilder
    ) {
        let viewModel = ConversationListViewController.ViewModel(
            account: account,
            selfUser: selfUser,
            userSession: userSession
        )
        self.init(
            viewModel: viewModel,
            selfProfileViewControllerBuilder: selfProfileViewControllerBuilder
        )
        onboardingHint.arrowPointToView = tabBar
    }

    required init(
        viewModel: ViewModel,
        selfProfileViewControllerBuilder: ViewControllerBuilder
    ) {
        self.viewModel = viewModel
        self.selfProfileViewControllerBuilder = selfProfileViewControllerBuilder
<<<<<<< HEAD

        topBarViewController = ConversationListTopBarViewController(
            account: viewModel.account,
            selfUser: viewModel.selfUser,
            userSession: viewModel.userSession,
            selfProfileViewControllerBuilder: selfProfileViewControllerBuilder
        )
=======
>>>>>>> 45dcf295

        let bottomInset = ConversationListViewController.contentControllerBottomInset
        listContentController = ConversationListContentController(userSession: viewModel.userSession)
        listContentController.collectionView.contentInset = .init(top: 0, left: 0, bottom: bottomInset, right: 0)

        super.init(nibName: nil, bundle: nil)

        definesPresentationContext = true

        /// setup UI
        view.addSubview(contentContainer)
        view.backgroundColor = SemanticColors.View.backgroundConversationList

        setupListContentController()
        setupTabBar()
        setupNoConversationLabel()
        setupOnboardingHint()
        setupNetworkStatusBar()

        createViewConstraints()

        setupTitleView()
        updateAccountView()
        updateLegalHoldIndictor()
        setupRightNavigationBarButtons()

        viewModel.viewController = self
        topBarViewController.delegate = self
    }

    @available(*, unavailable)
    required init?(coder aDecoder: NSCoder) {
        fatalError("init(coder:) has not been implemented")
    }

    override func viewDidLoad() {
        super.viewDidLoad()

        // Update
        hideNoContactLabel(animated: false)

        setupObservers()

        listContentController.collectionView.scrollRectToVisible(CGRect(x: 0, y: 0, width: view.bounds.size.width, height: 1), animated: false)
    }

    override func viewWillAppear(_ animated: Bool) {
        super.viewWillAppear(animated)

        viewModel.savePendingLastRead()
        viewModel.requestMarketingConsentIfNeeded()
    }

    override func viewDidAppear(_ animated: Bool) {
        super.viewDidAppear(animated)

        if !isIPadRegular() {
            Settings.shared[.lastViewedScreen] = SettingsLastScreen.list
        }

        state = .conversationList

        closePushPermissionDialogIfNotNeeded()

        shouldAnimateNetworkStatusView = true

        ZClientViewController.shared?.notifyUserOfDisabledAppLockIfNeeded()

        if !viewDidAppearCalled {
            viewDidAppearCalled = true

            ZClientViewController.shared?.showDataUsagePermissionDialogIfNeeded()
            ZClientViewController.shared?.showAvailabilityBehaviourChangeAlertIfNeeded()
        }
    }

    override func viewWillTransition(to size: CGSize, with coordinator: UIViewControllerTransitionCoordinator) {
        coordinator.animate(alongsideTransition: { _ in
            // we reload on rotation to make sure that the list cells lay themselves out correctly for the new
            // orientation
            self.listContentController.reload()
        })

        super.viewWillTransition(to: size, with: coordinator)
    }

    override func viewWillLayoutSubviews() {
        super.viewWillLayoutSubviews()
        self.tabBar.subviews.forEach { barButton in
            if let label = barButton.subviews[1] as? UILabel {
                label.sizeToFit()
            }
        }
    }

    override var shouldAutorotate: Bool {
        true
    }

    override var supportedInterfaceOrientations: UIInterfaceOrientationMask {
        .portrait
    }

    // MARK: - setup UI

    private func setupObservers() {
        viewModel.setupObservers()
    }

    private func setupListContentController() {
        listContentController.contentDelegate = viewModel
        add(listContentController, to: contentContainer)
    }

    private func setupNoConversationLabel() {
        contentContainer.addSubview(noConversationLabel)
    }

    private func setupOnboardingHint() {
        contentContainer.addSubview(onboardingHint)
    }

    private func setupTabBar() {
        tabBar.delegate = self
        contentContainer.addSubview(tabBar)
        tabBar.unselectedItemTintColor = SemanticColors.Label.textTabBar
    }

    private func setupNetworkStatusBar() {
        networkStatusViewController.delegate = self
        add(networkStatusViewController, to: contentContainer)
    }

    private func createViewConstraints() {
<<<<<<< HEAD
        guard
            let topBarView = topBarViewController.view,
            let conversationList = listContentController.view
        else { return }
=======
        guard let conversationList = listContentController.view else { return }
>>>>>>> 45dcf295

        contentContainer.translatesAutoresizingMaskIntoConstraints = false
        conversationList.translatesAutoresizingMaskIntoConstraints = false
        tabBar.translatesAutoresizingMaskIntoConstraints = false
        noConversationLabel.translatesAutoresizingMaskIntoConstraints = false
        onboardingHint.translatesAutoresizingMaskIntoConstraints = false
        networkStatusViewController.view.translatesAutoresizingMaskIntoConstraints = false

        NSLayoutConstraint.activate([
            contentContainer.topAnchor.constraint(equalTo: safeTopAnchor),
            contentContainer.leadingAnchor.constraint(equalTo: view.safeLeadingAnchor),
            contentContainer.trailingAnchor.constraint(equalTo: view.safeTrailingAnchor),
            contentContainer.bottomAnchor.constraint(equalTo: safeBottomAnchor),

            networkStatusViewController.view.topAnchor.constraint(equalTo: contentContainer.topAnchor),
            networkStatusViewController.view.leadingAnchor.constraint(equalTo: contentContainer.leadingAnchor),
            networkStatusViewController.view.trailingAnchor.constraint(equalTo: contentContainer.trailingAnchor),

            conversationList.topAnchor.constraint(equalTo: networkStatusViewController.view.bottomAnchor),
            conversationList.leadingAnchor.constraint(equalTo: contentContainer.leadingAnchor),
            conversationList.trailingAnchor.constraint(equalTo: contentContainer.trailingAnchor),
            conversationList.bottomAnchor.constraint(equalTo: tabBar.topAnchor),

            onboardingHint.bottomAnchor.constraint(equalTo: tabBar.topAnchor),
            onboardingHint.leftAnchor.constraint(equalTo: contentContainer.leftAnchor),
            onboardingHint.rightAnchor.constraint(equalTo: contentContainer.rightAnchor),

            tabBar.leadingAnchor.constraint(equalTo: contentContainer.leadingAnchor),
            tabBar.trailingAnchor.constraint(equalTo: contentContainer.trailingAnchor),
            tabBar.bottomAnchor.constraint(equalTo: contentContainer.safeBottomAnchor),

            noConversationLabel.centerXAnchor.constraint(equalTo: contentContainer.centerXAnchor),
            noConversationLabel.centerYAnchor.constraint(equalTo: contentContainer.centerYAnchor),
            noConversationLabel.widthAnchor.constraint(equalToConstant: 240)
        ])
    }

    func createArchivedListViewController() -> ArchivedListViewController {
        let archivedViewController = ArchivedListViewController(userSession: viewModel.userSession)
        archivedViewController.delegate = viewModel
        return archivedViewController
    }

    func showNoContactLabel(animated: Bool = true) {
        if state != .conversationList { return }

        let closure = {
            let hasArchivedConversations = self.viewModel.hasArchivedConversations
            self.noConversationLabel.alpha = hasArchivedConversations ? 1.0 : 0.0
            self.onboardingHint.alpha = hasArchivedConversations ? 0.0 : 1.0
        }

        if animated {
            UIView.animate(withDuration: 0.20, animations: closure)
        } else {
            closure()
        }
    }

    func hideNoContactLabel(animated: Bool) {
        UIView.animate(withDuration: animated ? 0.20 : 0.0) {
            self.noConversationLabel.alpha = 0.0
            self.onboardingHint.alpha = 0.0
        }
<<<<<<< HEAD
    }

    func scrollViewDidScroll(scrollView: UIScrollView) {
        topBarViewController.scrollViewDidScroll(scrollView: scrollView)
=======
>>>>>>> 45dcf295
    }

    /// Scroll to the current selection
    ///
    /// - Parameter animated: perform animation or not
    func scrollToCurrentSelection(animated: Bool) {
        listContentController.scrollToCurrentSelection(animated: animated)
    }

    func createPeoplePickerController() -> StartUIViewController {
        let startUIViewController = StartUIViewController(userSession: viewModel.userSession)
        startUIViewController.delegate = viewModel
        return startUIViewController
    }

    func selectOnListContentController(
        _ conversation: ZMConversation!,
        scrollTo message: ZMConversationMessage?,
        focusOnView focus: Bool,
        animated: Bool,
        completion: (() -> Void)?
    ) -> Bool {
        listContentController.select(
            conversation,
            scrollTo: message,
            focusOnView: focus,
            animated: animated,
            completion: completion
        )
    }

    func showNewsletterSubscriptionDialogIfNeeded(completionHandler: @escaping ResultHandler) {
        UIAlertController.showNewsletterSubscriptionDialogIfNeeded(presentViewController: self, completionHandler: completionHandler)
    }
}

// MARK: - UITabBarDelegate

extension ConversationListViewController: UITabBarDelegate {

    func tabBar(_ tabBar: UITabBar, didSelect item: UITabBarItem) {
        guard let tabBar = tabBar as? ConversationListTabBar, let type = item.type else { return }

        switch type {
        case .archive:
            setState(.archived, animated: true) {
                tabBar.selectedTab = .list
            }
        case .list:
            listContentController.listViewModel.folderEnabled = false
        case .settings:
            let alertController = UIAlertController(title: "not implemented yet", message: "will be done within [WPB-7306]", alertAction: .ok())
            present(alertController, animated: true) {
                tabBar.selectedTab = .list
            }
        }
    }
}

extension UITabBarItem {

    var type: TabBarItemType? {
        .allCases.first { $0.rawValue == tag }
    }
}

private extension NSAttributedString {

    static var attributedTextForNoConversationLabel: NSAttributedString? {

        let paragraphStyle = NSMutableParagraphStyle()
        paragraphStyle.setParagraphStyle(NSParagraphStyle.default)

        paragraphStyle.paragraphSpacing = 10
        paragraphStyle.alignment = .center

        let titleAttributes: [NSAttributedString.Key: Any] = [
            NSAttributedString.Key.foregroundColor: UIColor.white,
            NSAttributedString.Key.font: UIFont.smallMediumFont,
            NSAttributedString.Key.paragraphStyle: paragraphStyle
        ]

        paragraphStyle.paragraphSpacing = 4

        let titleString = L10n.Localizable.ConversationList.Empty.AllArchived.message
        return NSAttributedString(string: titleString.uppercased(), attributes: titleAttributes)
    }
}

// MARK: - ConversationListTopBarViewControllerDelegate

extension ConversationListViewController: ConversationListTopBarViewControllerDelegate {

    func conversationListTopBarViewControllerDidSelectNewConversation(_ viewController: ConversationListTopBarViewController) {
        setState(.peoplePicker, animated: true)
    }
}<|MERGE_RESOLUTION|>--- conflicted
+++ resolved
@@ -37,7 +37,6 @@
     /// private
     private var viewDidAppearCalled = false
     private static let contentControllerBottomInset: CGFloat = 16
-    private let selfProfileViewControllerBuilder: ViewControllerBuilder
 
     /// for NetworkStatusViewDelegate
     var shouldAnimateNetworkStatusView = false
@@ -62,12 +61,8 @@
 
     let listContentController: ConversationListContentController
     let tabBar = ConversationListTabBar()
-<<<<<<< HEAD
-    let topBarViewController: ConversationListTopBarViewController
-=======
     var userStatusViewController: UserStatusViewController?
     weak var titleViewLabel: UILabel?
->>>>>>> 45dcf295
     let networkStatusViewController = NetworkStatusViewController()
     let onboardingHint = ConversationListOnboardingHint()
     let selfProfileViewControllerBuilder: ViewControllerBuilder
@@ -96,16 +91,6 @@
     ) {
         self.viewModel = viewModel
         self.selfProfileViewControllerBuilder = selfProfileViewControllerBuilder
-<<<<<<< HEAD
-
-        topBarViewController = ConversationListTopBarViewController(
-            account: viewModel.account,
-            selfUser: viewModel.selfUser,
-            userSession: viewModel.userSession,
-            selfProfileViewControllerBuilder: selfProfileViewControllerBuilder
-        )
-=======
->>>>>>> 45dcf295
 
         let bottomInset = ConversationListViewController.contentControllerBottomInset
         listContentController = ConversationListContentController(userSession: viewModel.userSession)
@@ -133,7 +118,6 @@
         setupRightNavigationBarButtons()
 
         viewModel.viewController = self
-        topBarViewController.delegate = self
     }
 
     @available(*, unavailable)
@@ -240,14 +224,7 @@
     }
 
     private func createViewConstraints() {
-<<<<<<< HEAD
-        guard
-            let topBarView = topBarViewController.view,
-            let conversationList = listContentController.view
-        else { return }
-=======
         guard let conversationList = listContentController.view else { return }
->>>>>>> 45dcf295
 
         contentContainer.translatesAutoresizingMaskIntoConstraints = false
         conversationList.translatesAutoresizingMaskIntoConstraints = false
@@ -312,13 +289,6 @@
             self.noConversationLabel.alpha = 0.0
             self.onboardingHint.alpha = 0.0
         }
-<<<<<<< HEAD
-    }
-
-    func scrollViewDidScroll(scrollView: UIScrollView) {
-        topBarViewController.scrollViewDidScroll(scrollView: scrollView)
-=======
->>>>>>> 45dcf295
     }
 
     /// Scroll to the current selection
@@ -406,13 +376,4 @@
         let titleString = L10n.Localizable.ConversationList.Empty.AllArchived.message
         return NSAttributedString(string: titleString.uppercased(), attributes: titleAttributes)
     }
-}
-
-// MARK: - ConversationListTopBarViewControllerDelegate
-
-extension ConversationListViewController: ConversationListTopBarViewControllerDelegate {
-
-    func conversationListTopBarViewControllerDidSelectNewConversation(_ viewController: ConversationListTopBarViewController) {
-        setState(.peoplePicker, animated: true)
-    }
 }