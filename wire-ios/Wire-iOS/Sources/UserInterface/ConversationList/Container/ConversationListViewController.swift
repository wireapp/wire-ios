--- conflicted
+++ resolved
@@ -339,11 +339,6 @@
         return startUIViewController
     }
 
-<<<<<<< HEAD
-    func presentSettings() {
-        setState(.settings, animated: true)
-    }
-
     func selectOnListContentController(
         _ conversation: ZMConversation!,
         scrollTo message: ZMConversationMessage?,
@@ -358,14 +353,6 @@
             animated: animated,
             completion: completion
         )
-=======
-    func selectOnListContentController(_ conversation: ZMConversation!, scrollTo message: ZMConversationMessage?, focusOnView focus: Bool, animated: Bool, completion: (() -> Void)?) -> Bool {
-        return listContentController.select(conversation,
-                                     scrollTo: message,
-                                     focusOnView: focus,
-                                     animated: animated,
-                                     completion: completion)
->>>>>>> 3e9855b3
     }
 
     func showNewsletterSubscriptionDialogIfNeeded(completionHandler: @escaping ResultHandler) {
@@ -389,11 +376,6 @@
             setState(.archived, animated: true) {
                 tabBar.selectedTab = .list
             }
-<<<<<<< HEAD
-=======
-        case .folder:
-            listContentController.listViewModel.folderEnabled = true
->>>>>>> 3e9855b3
         case .list:
             listContentController.listViewModel.folderEnabled = false
         case .settings:
