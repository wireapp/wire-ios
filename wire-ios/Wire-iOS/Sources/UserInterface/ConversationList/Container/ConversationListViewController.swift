--- conflicted
+++ resolved
@@ -23,7 +23,7 @@
 import WireReusableUIComponents
 import WireSyncEngine
 
-final class ConversationListViewController: UIViewController, UITabBarControllerDelegate {
+final class ConversationListViewController: UIViewController {
 
     // MARK: - Properties
 
@@ -31,13 +31,6 @@
     let mainCoordinator: MainCoordinating
     weak var zClientViewController: ZClientViewController?
 
-<<<<<<< HEAD
-=======
-    /// internal View Model
-    var state: ConversationListState = .conversationList
-
-    /// private
->>>>>>> fd0295d2
     private var viewDidAppearCalled = false
     private static let contentControllerBottomInset: CGFloat = 16
 
@@ -468,7 +461,6 @@
     }
 }
 
-<<<<<<< HEAD
 // MARK: - ViewModel Delegate
 
 extension ConversationListViewController: ConversationListContainerViewModelDelegate {}
@@ -492,8 +484,6 @@
 
 // MARK: - Helpers
 
-=======
->>>>>>> fd0295d2
 private extension NSAttributedString {
 
     static var attributedTextForNoConversationLabel: NSAttributedString? {
