//
// Wire
// Copyright (C) 2024 Wire Swiss GmbH
//
// This program is free software: you can redistribute it and/or modify
// it under the terms of the GNU General Public License as published by
// the Free Software Foundation, either version 3 of the License, or
// (at your option) any later version.
//
// This program is distributed in the hope that it will be useful,
// but WITHOUT ANY WARRANTY; without even the implied warranty of
// MERCHANTABILITY or FITNESS FOR A PARTICULAR PURPOSE. See the
// GNU General Public License for more details.
//
// You should have received a copy of the GNU General Public License
// along with this program. If not, see http://www.gnu.org/licenses/.
//

import UIKit
import WireCommonComponents
import WireDataModel
import WireSyncEngine

enum ConversationListState {
    case conversationList
    case peoplePicker
    case archived
}

final class ConversationListViewController: UIViewController {

    let viewModel: ViewModel

    /// internal View Model
    var state: ConversationListState = .conversationList

    /// private
    private var viewDidAppearCalled = false
    private static let contentControllerBottomInset: CGFloat = 16

    /// for NetworkStatusViewDelegate
    var shouldAnimateNetworkStatusView = false

    var startCallToken: Any?

    var pushPermissionDeniedViewController: PermissionDeniedViewController?

    private let noConversationLabel: UILabel = {
        let label = UILabel()
        label.attributedText = NSAttributedString.attributedTextForNoConversationLabel
        label.numberOfLines = 0
        label.backgroundColor = .clear
        return label
    }()

    let contentContainer: UIView = {
        let view = UIView()
        view.backgroundColor = SemanticColors.View.backgroundConversationListTableViewCell
        return view
    }()

    let listContentController: ConversationListContentController
<<<<<<< HEAD
    let tabBar = ConversationListTabBar()
    let topBarViewController: ConversationListTopBarViewController
=======

    let tabBar: ConversationListTabBar = {
        let conversationListTabBar = ConversationListTabBar()
        conversationListTabBar.showArchived = true
        return conversationListTabBar
    }()

    var userStatusViewController: UserStatusViewController?
    weak var titleViewLabel: UILabel?
>>>>>>> e106267a
    let networkStatusViewController = NetworkStatusViewController()
    let onboardingHint = ConversationListOnboardingHint()
    let selfProfileViewControllerBuilder: any ViewControllerBuilder

    convenience init(
        account: Account,
        selfUser: SelfUserType,
        userSession: UserSession,
        isSelfUserE2EICertifiedUseCase: IsSelfUserE2EICertifiedUseCaseProtocol,
        selfProfileViewControllerBuilder: some ViewControllerBuilder
    ) {
        let viewModel = ConversationListViewController.ViewModel(
            account: account,
            selfUser: selfUser,
            userSession: userSession,
            isSelfUserE2EICertifiedUseCase: isSelfUserE2EICertifiedUseCase
        )
        self.init(viewModel: viewModel, selfProfileViewControllerBuilder: selfProfileViewControllerBuilder)
        onboardingHint.arrowPointToView = tabBar
    }

    required init(
        viewModel: ViewModel,
        selfProfileViewControllerBuilder: some ViewControllerBuilder
    ) {
        self.viewModel = viewModel
        self.selfProfileViewControllerBuilder = selfProfileViewControllerBuilder

        let bottomInset = ConversationListViewController.contentControllerBottomInset
        listContentController = ConversationListContentController(userSession: viewModel.userSession)
        listContentController.collectionView.contentInset = .init(top: 0, left: 0, bottom: bottomInset, right: 0)

        super.init(nibName: nil, bundle: nil)

        definesPresentationContext = true

        /// setup UI
        view.addSubview(contentContainer)
        view.backgroundColor = SemanticColors.View.backgroundConversationList

        setupListContentController()
        setupTabBar()
        setupNoConversationLabel()
        setupOnboardingHint()
        setupNetworkStatusBar()

        createViewConstraints()

        updateTitleView()
        updateAccountView()
        updateLegalHoldIndictor()

        viewModel.viewController = self
    }

    @available(*, unavailable)
    required init?(coder aDecoder: NSCoder) {
        fatalError("init(coder:) has not been implemented")
    }

    override func viewDidLoad() {
        super.viewDidLoad()

        // Update
        hideNoContactLabel(animated: false)

        setupObservers()

        listContentController.collectionView.scrollRectToVisible(CGRect(x: 0, y: 0, width: view.bounds.size.width, height: 1), animated: false)
    }

    override func viewWillAppear(_ animated: Bool) {
        super.viewWillAppear(animated)

        viewModel.savePendingLastRead()
        viewModel.requestMarketingConsentIfNeeded()
    }

    override func viewDidAppear(_ animated: Bool) {
        super.viewDidAppear(animated)

        if !isIPadRegular() {
            Settings.shared[.lastViewedScreen] = SettingsLastScreen.list
        }

        state = .conversationList

        closePushPermissionDialogIfNotNeeded()

        shouldAnimateNetworkStatusView = true

        ZClientViewController.shared?.notifyUserOfDisabledAppLockIfNeeded()

        viewModel.updateE2EICertifiedStatus()

        if !viewDidAppearCalled {
            viewDidAppearCalled = true

            ZClientViewController.shared?.showDataUsagePermissionDialogIfNeeded()
            ZClientViewController.shared?.showAvailabilityBehaviourChangeAlertIfNeeded()
        }
    }

    override func viewWillTransition(to size: CGSize, with coordinator: UIViewControllerTransitionCoordinator) {
        coordinator.animate(alongsideTransition: { _ in
            // we reload on rotation to make sure that the list cells lay themselves out correctly for the new
            // orientation
            self.listContentController.reload()
        })

        super.viewWillTransition(to: size, with: coordinator)
    }

    override func viewWillLayoutSubviews() {
        super.viewWillLayoutSubviews()
        self.tabBar.subviews.forEach { barButton in
            if let label = barButton.subviews[1] as? UILabel {
                label.sizeToFit()
            }
        }
    }

    override var shouldAutorotate: Bool {
        return true
    }

    override var supportedInterfaceOrientations: UIInterfaceOrientationMask {
        return .portrait
    }

    // MARK: - setup UI

    private func setupObservers() {
        viewModel.setupObservers()
    }

    private func setupListContentController() {
        listContentController.contentDelegate = viewModel
        add(listContentController, to: contentContainer)
    }

    private func setupNoConversationLabel() {
        contentContainer.addSubview(noConversationLabel)
    }

    private func setupOnboardingHint() {
        contentContainer.addSubview(onboardingHint)
    }

    private func setupTabBar() {
        tabBar.delegate = self
        contentContainer.addSubview(tabBar)
        tabBar.unselectedItemTintColor = SemanticColors.Label.textTabBar
    }

    private func setupNetworkStatusBar() {
        networkStatusViewController.delegate = self
        add(networkStatusViewController, to: contentContainer)
    }

    private func createViewConstraints() {
<<<<<<< HEAD
        guard
            let topBarView = topBarViewController.view,
            let conversationList = listContentController.view
        else { return }
=======
        guard let conversationList = listContentController.view else { return }
>>>>>>> e106267a

        contentContainer.translatesAutoresizingMaskIntoConstraints = false
        conversationList.translatesAutoresizingMaskIntoConstraints = false
        tabBar.translatesAutoresizingMaskIntoConstraints = false
        noConversationLabel.translatesAutoresizingMaskIntoConstraints = false
        onboardingHint.translatesAutoresizingMaskIntoConstraints = false
        networkStatusViewController.view.translatesAutoresizingMaskIntoConstraints = false

        NSLayoutConstraint.activate([
            contentContainer.topAnchor.constraint(equalTo: safeTopAnchor),
            contentContainer.leadingAnchor.constraint(equalTo: view.safeLeadingAnchor),
            contentContainer.trailingAnchor.constraint(equalTo: view.safeTrailingAnchor),
            contentContainer.bottomAnchor.constraint(equalTo: safeBottomAnchor),

            networkStatusViewController.view.topAnchor.constraint(equalTo: contentContainer.topAnchor),
            networkStatusViewController.view.leadingAnchor.constraint(equalTo: contentContainer.leadingAnchor),
            networkStatusViewController.view.trailingAnchor.constraint(equalTo: contentContainer.trailingAnchor),

            conversationList.topAnchor.constraint(equalTo: networkStatusViewController.view.bottomAnchor),
            conversationList.leadingAnchor.constraint(equalTo: contentContainer.leadingAnchor),
            conversationList.trailingAnchor.constraint(equalTo: contentContainer.trailingAnchor),
            conversationList.bottomAnchor.constraint(equalTo: tabBar.topAnchor),

            onboardingHint.bottomAnchor.constraint(equalTo: tabBar.topAnchor),
            onboardingHint.leftAnchor.constraint(equalTo: contentContainer.leftAnchor),
            onboardingHint.rightAnchor.constraint(equalTo: contentContainer.rightAnchor),

            tabBar.leadingAnchor.constraint(equalTo: contentContainer.leadingAnchor),
            tabBar.trailingAnchor.constraint(equalTo: contentContainer.trailingAnchor),
            tabBar.bottomAnchor.constraint(equalTo: contentContainer.safeBottomAnchor),

            noConversationLabel.centerXAnchor.constraint(equalTo: contentContainer.centerXAnchor),
            noConversationLabel.centerYAnchor.constraint(equalTo: contentContainer.centerYAnchor),
            noConversationLabel.widthAnchor.constraint(equalToConstant: 240)
        ])
    }

    func createArchivedListViewController() -> ArchivedListViewController {
        let archivedViewController = ArchivedListViewController(userSession: viewModel.userSession)
        archivedViewController.delegate = viewModel
        return archivedViewController
    }

    func showNoContactLabel(animated: Bool = true) {
        if state != .conversationList { return }

        let closure = {
            let hasArchivedConversations = self.viewModel.hasArchivedConversations
            self.noConversationLabel.alpha = hasArchivedConversations ? 1.0 : 0.0
            self.onboardingHint.alpha = hasArchivedConversations ? 0.0 : 1.0
        }

        if animated {
            UIView.animate(withDuration: 0.20, animations: closure)
        } else {
            closure()
        }
    }

    func hideNoContactLabel(animated: Bool) {
        UIView.animate(withDuration: animated ? 0.20 : 0.0, animations: {
            self.noConversationLabel.alpha = 0.0
            self.onboardingHint.alpha = 0.0
        })
    }

<<<<<<< HEAD
    func scrollViewDidScroll(scrollView: UIScrollView) {
        topBarViewController.scrollViewDidScroll(scrollView: scrollView)
    }

=======
>>>>>>> e106267a
    /// Scroll to the current selection
    ///
    /// - Parameter animated: perform animation or not
    func scrollToCurrentSelection(animated: Bool) {
        listContentController.scrollToCurrentSelection(animated: animated)
    }

    func createPeoplePickerController() -> StartUIViewController {
        let startUIViewController = StartUIViewController(userSession: viewModel.userSession)
        startUIViewController.delegate = viewModel
        return startUIViewController
    }

    func selectOnListContentController(_ conversation: ZMConversation!, scrollTo message: ZMConversationMessage?, focusOnView focus: Bool, animated: Bool, completion: (() -> Void)?) -> Bool {
        return listContentController.select(conversation,
                                     scrollTo: message,
                                     focusOnView: focus,
                                     animated: animated,
                                     completion: completion)
    }

    func showNewsletterSubscriptionDialogIfNeeded(completionHandler: @escaping ResultHandler) {
        UIAlertController.showNewsletterSubscriptionDialogIfNeeded(presentViewController: self, completionHandler: completionHandler)
    }
}

// MARK: - ViewModel Delegate

extension ConversationListViewController: ConversationListContainerViewModelDelegate {

    func conversationListViewControllerViewModel(_ viewModel: ViewModel, didUpdate selfUserStatus: UserStatus) {
        updateTitleView()
    }
}

// MARK: - UITabBarDelegate

extension ConversationListViewController: UITabBarDelegate {

    func tabBar(_ tabBar: UITabBar, didSelect item: UITabBarItem) {
        guard let tabBar = tabBar as? ConversationListTabBar, let type = item.type else { return }

        switch type {
        case .startUI:
            setState(.peoplePicker, animated: true) {
                tabBar.selectedTab = .list
            }
        case .archive:
            setState(.archived, animated: true) {
                tabBar.selectedTab = .list
            }
        case .folder:
            listContentController.listViewModel.folderEnabled = true
        case .list:
            listContentController.listViewModel.folderEnabled = false
        }
    }
}

extension UITabBarItem {

    var type: TabBarItemType? {
        .allCases.first { $0.rawValue == tag }
    }
}

private extension NSAttributedString {

    static var attributedTextForNoConversationLabel: NSAttributedString? {

        let paragraphStyle = NSMutableParagraphStyle()
        paragraphStyle.setParagraphStyle(NSParagraphStyle.default)

        paragraphStyle.paragraphSpacing = 10
        paragraphStyle.alignment = .center

        let titleAttributes: [NSAttributedString.Key: Any] = [
            NSAttributedString.Key.foregroundColor: UIColor.white,
            NSAttributedString.Key.font: UIFont.smallMediumFont,
            NSAttributedString.Key.paragraphStyle: paragraphStyle
        ]

        paragraphStyle.paragraphSpacing = 4

        let titleString = L10n.Localizable.ConversationList.Empty.AllArchived.message
        return NSAttributedString(string: titleString.uppercased(), attributes: titleAttributes)
    }
}<|MERGE_RESOLUTION|>--- conflicted
+++ resolved
@@ -60,20 +60,9 @@
     }()
 
     let listContentController: ConversationListContentController
-<<<<<<< HEAD
     let tabBar = ConversationListTabBar()
-    let topBarViewController: ConversationListTopBarViewController
-=======
-
-    let tabBar: ConversationListTabBar = {
-        let conversationListTabBar = ConversationListTabBar()
-        conversationListTabBar.showArchived = true
-        return conversationListTabBar
-    }()
-
     var userStatusViewController: UserStatusViewController?
     weak var titleViewLabel: UILabel?
->>>>>>> e106267a
     let networkStatusViewController = NetworkStatusViewController()
     let onboardingHint = ConversationListOnboardingHint()
     let selfProfileViewControllerBuilder: any ViewControllerBuilder
@@ -235,14 +224,7 @@
     }
 
     private func createViewConstraints() {
-<<<<<<< HEAD
-        guard
-            let topBarView = topBarViewController.view,
-            let conversationList = listContentController.view
-        else { return }
-=======
         guard let conversationList = listContentController.view else { return }
->>>>>>> e106267a
 
         contentContainer.translatesAutoresizingMaskIntoConstraints = false
         conversationList.translatesAutoresizingMaskIntoConstraints = false
@@ -309,13 +291,6 @@
         })
     }
 
-<<<<<<< HEAD
-    func scrollViewDidScroll(scrollView: UIScrollView) {
-        topBarViewController.scrollViewDidScroll(scrollView: scrollView)
-    }
-
-=======
->>>>>>> e106267a
     /// Scroll to the current selection
     ///
     /// - Parameter animated: perform animation or not
