//
// Wire
// Copyright (C) 2024 Wire Swiss GmbH
//
// This program is free software: you can redistribute it and/or modify
// it under the terms of the GNU General Public License as published by
// the Free Software Foundation, either version 3 of the License, or
// (at your option) any later version.
//
// This program is distributed in the hope that it will be useful,
// but WITHOUT ANY WARRANTY; without even the implied warranty of
// MERCHANTABILITY or FITNESS FOR A PARTICULAR PURPOSE. See the
// GNU General Public License for more details.
//
// You should have received a copy of the GNU General Public License
// along with this program. If not, see http://www.gnu.org/licenses/.
//

import UIKit
import WireCommonComponents
import WireDataModel
import WireSyncEngine

final class ConversationListViewController: UIViewController {

    // MARK: - Properties

    let viewModel: ViewModel

    private var viewDidAppearCalled = false
    private static let contentControllerBottomInset: CGFloat = 16

    private lazy var filterContainerView = UIView()

    private lazy var filterLabel: UILabel = {
        let label = UILabel()
        label.font = UIFont.font(for: .h5)
        label.textColor = SemanticColors.Label.baseSecondaryText
        label.text = L10n.Localizable.ConversationList.FilterLabel.text(selectedFilterLabel)
        return label
    }()

    private lazy var removeButton: UIButton = {
        let button = UIButton(type: .system)
        button.setTitle(L10n.Localizable.ConversationList.Filter.RemoveButton.title, for: .normal)
        button.titleLabel?.font = UIFont.font(for: .h5)
        button.setTitleColor(UIColor.accent(), for: .normal)
        button.accessibilityLabel = L10n.Accessibility.ConversationsList.FilterView.RemoveButton.descritpion
        let action = UIAction { [weak self] _ in
            self?.removeFilter()
        }
        button.addAction(action, for: .touchUpInside)
        return button
    }()

    var selectedFilterLabel: String {
        typealias FilterMenuLocale = L10n.Localizable.ConversationList.Filter
        switch listContentController.listViewModel.selectedFilter {
        case .favorites:
            return FilterMenuLocale.Favorites.title
        case .groups:
            return FilterMenuLocale.Groups.title
        case .oneToOneConversations:
            return FilterMenuLocale.OneOnOneConversations.title
        case .none:
            return ""
        }
    }

    /// for NetworkStatusViewDelegate
    var shouldAnimateNetworkStatusView = false

    private var startCallToken: Any?

    weak var pushPermissionDeniedViewController: PermissionDeniedViewController?

    private let noConversationLabel = {
        let label = UILabel()
        label.attributedText = NSAttributedString.attributedTextForNoConversationLabel
        label.numberOfLines = 0
        label.backgroundColor = .clear
        return label
    }()

    /// Arranges the filterContainerView (if visible) and the contentContainer below each other.
    private var stackView: UIStackView!

    let contentContainer: UIView = {
        let view = UIView()
        view.backgroundColor = SemanticColors.View.backgroundConversationListTableViewCell
        return view
    }()

    let listContentController: ConversationListContentController

    weak var titleViewLabel: UILabel?
    let networkStatusViewController = NetworkStatusViewController()
    let onboardingHint = ConversationListOnboardingHint()
    let selfProfileViewControllerBuilder: ViewControllerBuilder

    // MARK: - Init

    convenience init(
        account: Account,
        selfUserLegalHoldSubject: any SelfUserLegalHoldable,
        userSession: UserSession,
        isSelfUserE2EICertifiedUseCase: IsSelfUserE2EICertifiedUseCaseProtocol,
        selfProfileViewControllerBuilder: ViewControllerBuilder
    ) {
        let viewModel = ConversationListViewController.ViewModel(
            account: account,
            selfUserLegalHoldSubject: selfUserLegalHoldSubject,
            userSession: userSession,
            isSelfUserE2EICertifiedUseCase: isSelfUserE2EICertifiedUseCase
        )
        self.init(
            viewModel: viewModel,
            selfProfileViewControllerBuilder: selfProfileViewControllerBuilder
        )
    }

    required init(
        viewModel: ViewModel,
        selfProfileViewControllerBuilder: ViewControllerBuilder
    ) {
        self.viewModel = viewModel
        self.selfProfileViewControllerBuilder = selfProfileViewControllerBuilder

        let bottomInset = ConversationListViewController.contentControllerBottomInset
        listContentController = .init(userSession: viewModel.userSession)
        listContentController.collectionView.contentInset = .init(top: 0, left: 0, bottom: bottomInset, right: 0)

        super.init(nibName: nil, bundle: nil)

        definesPresentationContext = true

        view.backgroundColor = SemanticColors.View.backgroundConversationList

        viewModel.viewController = self
    }

    @available(*, unavailable)
    required init?(coder aDecoder: NSCoder) {
        fatalError("init(coder:) has not been implemented")
    }

    // MARK: - Override methods

    override func viewDidLoad() {
        super.viewDidLoad()

        setupStackView()
        setupListContentController()
        setupNoConversationLabel()
        setupOnboardingHint()
        setupNetworkStatusBar()
        setupFilterContainerView()

        stackView.addArrangedSubview(contentContainer)

        createViewConstraints()

        setupTitleView()
        setupLeftNavigationBarButtons()
        setupRightNavigationBarButtons()

        // Update the UI as needed
        hideNoContactLabel(animated: false)

        setupObservers()

        listContentController.collectionView.scrollRectToVisible(CGRect(x: 0, y: 0, width: view.bounds.size.width, height: 1), animated: false)
    }

    override func viewWillAppear(_ animated: Bool) {
        super.viewWillAppear(animated)

        viewModel.savePendingLastRead()
        viewModel.requestMarketingConsentIfNeeded()
    }

    override func viewDidAppear(_ animated: Bool) {
        super.viewDidAppear(animated)

        if !isIPadRegular() {
            Settings.shared[.lastViewedScreen] = SettingsLastScreen.list
        }

        shouldAnimateNetworkStatusView = true

        ZClientViewController.shared?.notifyUserOfDisabledAppLockIfNeeded()

        viewModel.updateE2EICertifiedStatus()

        onboardingHint.arrowPointToView = tabBarController?.tabBar

        if !viewDidAppearCalled {
            viewDidAppearCalled = true

<<<<<<< HEAD
            ZClientViewController.shared?.showDataUsagePermissionDialogIfNeeded()
=======
            tabBarController?.delegate = self

>>>>>>> d0f25ebd
            ZClientViewController.shared?.showAvailabilityBehaviourChangeAlertIfNeeded()
        }
    }

    override func viewDidLayoutSubviews() {
        super.viewDidLayoutSubviews()
        adjustRightBarButtonItemsSpace()
    }

    override func viewWillTransition(to size: CGSize, with coordinator: UIViewControllerTransitionCoordinator) {
        coordinator.animate(alongsideTransition: { _ in
            // we reload on rotation to make sure that the list cells lay themselves out correctly for the new
            // orientation
            self.listContentController.reload()
        })

        super.viewWillTransition(to: size, with: coordinator)
    }

    override var shouldAutorotate: Bool {
        true
    }

    override var supportedInterfaceOrientations: UIInterfaceOrientationMask {
        .portrait
    }

    // MARK: - Setup UI

    private func setupObservers() {
        viewModel.setupObservers()
    }

    /// Sets up a vertical stack view containing all subviews
    private func setupStackView() {
        stackView = UIStackView()
        stackView.axis = .vertical
        stackView.translatesAutoresizingMaskIntoConstraints = false
        view.addSubview(stackView)
        NSLayoutConstraint.activate([
            stackView.topAnchor.constraint(equalTo: view.safeAreaLayoutGuide.topAnchor),
            stackView.leadingAnchor.constraint(equalTo: view.leadingAnchor),
            stackView.trailingAnchor.constraint(equalTo: view.trailingAnchor),
            stackView.bottomAnchor.constraint(equalTo: view.bottomAnchor)
        ])
    }

    func setupFilterContainerView() {
        stackView.addArrangedSubview(filterContainerView)

        let filterContainerStackView = UIStackView()
        filterContainerStackView.axis = .horizontal
        filterContainerStackView.alignment = .center
        filterContainerStackView.spacing = 4
        filterContainerStackView.translatesAutoresizingMaskIntoConstraints = false
        filterContainerStackView.backgroundColor = SemanticColors.View.backgroundDefault
        filterContainerView.addSubview(filterContainerStackView)
        NSLayoutConstraint.activate([
            filterContainerStackView.topAnchor.constraint(equalToSystemSpacingBelow: filterContainerView.topAnchor, multiplier: 1),
            filterContainerView.bottomAnchor.constraint(equalToSystemSpacingBelow: filterContainerStackView.bottomAnchor, multiplier: 1),
            filterContainerStackView.centerXAnchor.constraint(equalTo: filterContainerView.centerXAnchor),
            filterContainerStackView.leadingAnchor.constraint(greaterThanOrEqualToSystemSpacingAfter: filterContainerView.leadingAnchor, multiplier: 1),
            filterContainerView.trailingAnchor.constraint(greaterThanOrEqualToSystemSpacingAfter: filterContainerStackView.trailingAnchor, multiplier: 1)
        ])

        filterContainerStackView.addArrangedSubview(filterLabel)
        filterContainerStackView.addArrangedSubview(removeButton)

        // Initially hide the filter container view
        filterContainerView.isHidden = true
    }

    func removeFilter() {
        applyFilter(nil)
    }

    private func setupListContentController() {
        listContentController.contentDelegate = viewModel
        add(listContentController, to: contentContainer)
    }

    private func setupNoConversationLabel() {
        contentContainer.addSubview(noConversationLabel)
    }

    private func setupOnboardingHint() {
        contentContainer.addSubview(onboardingHint)
    }

    private func setupNetworkStatusBar() {
        networkStatusViewController.delegate = self
        add(networkStatusViewController, to: contentContainer)
    }

    private func createViewConstraints() {
        guard let conversationList = listContentController.view else { return }

        contentContainer.translatesAutoresizingMaskIntoConstraints = false
        conversationList.translatesAutoresizingMaskIntoConstraints = false
        noConversationLabel.translatesAutoresizingMaskIntoConstraints = false
        onboardingHint.translatesAutoresizingMaskIntoConstraints = false
        networkStatusViewController.view.translatesAutoresizingMaskIntoConstraints = false

        NSLayoutConstraint.activate([
            networkStatusViewController.view.topAnchor.constraint(equalTo: contentContainer.topAnchor),
            networkStatusViewController.view.leadingAnchor.constraint(equalTo: contentContainer.leadingAnchor),
            networkStatusViewController.view.trailingAnchor.constraint(equalTo: contentContainer.trailingAnchor),

            conversationList.topAnchor.constraint(equalTo: networkStatusViewController.view.bottomAnchor),
            conversationList.leadingAnchor.constraint(equalTo: contentContainer.leadingAnchor),
            conversationList.trailingAnchor.constraint(equalTo: contentContainer.trailingAnchor),
            conversationList.bottomAnchor.constraint(equalTo: contentContainer.bottomAnchor),

            onboardingHint.bottomAnchor.constraint(equalTo: conversationList.bottomAnchor),
            onboardingHint.leftAnchor.constraint(equalTo: contentContainer.leftAnchor),
            onboardingHint.rightAnchor.constraint(equalTo: contentContainer.rightAnchor),

            noConversationLabel.centerXAnchor.constraint(equalTo: contentContainer.centerXAnchor),
            noConversationLabel.centerYAnchor.constraint(equalTo: contentContainer.centerYAnchor),
            noConversationLabel.widthAnchor.constraint(equalToConstant: 240)
        ])
    }

    // MARK: - No Contact Label Management

    /// Show or hide the "No Contact" label and onboarding hint based on whether there are archived conversations.
    /// - Parameter animated: Boolean to indicate if the change should be animated
    func showNoContactLabel(animated: Bool = true) {
        let closure = {
            let hasArchivedConversations = self.viewModel.hasArchivedConversations
            self.noConversationLabel.alpha = hasArchivedConversations ? 1.0 : 0.0
            self.onboardingHint.alpha = hasArchivedConversations ? 0.0 : 1.0
        }

        if animated {
            UIView.animate(withDuration: 0.2, animations: closure)
        } else {
            closure()
        }
    }

    /// Hide the "No Contact" label and onboarding hint.
    /// - Parameter animated: Boolean to indicate if the change should be animated
    func hideNoContactLabel(animated: Bool) {
        UIView.animate(withDuration: animated ? 0.2 : 0) {
            self.noConversationLabel.alpha = 0
            self.onboardingHint.alpha = 0
        }
    }

    // MARK: - Filter Management

    /// Method to apply the selected filter and update the UI accordingly
    /// - Parameter filter: The selected filter type to be applied
    func applyFilter(_ filter: ConversationFilterType?) {
        self.listContentController.listViewModel.selectedFilter = filter
        self.setupRightNavigationBarButtons()

        if filter != nil {
            filterLabel.text = L10n.Localizable.ConversationList.FilterLabel.text(selectedFilterLabel)
            filterContainerView.isHidden = false
        } else {
            filterContainerView.isHidden = true
        }

    }

    // MARK: - Selection Management

    func scrollToCurrentSelection(animated: Bool) {
        listContentController.scrollToCurrentSelection(animated: animated)
    }

    /// Select a conversation in the list content controller
    /// - Parameters:
    ///   - conversation: The conversation to select
    ///   - message: The message to scroll to
    ///   - focus: Boolean to indicate if the view should focus
    ///   - animated: Boolean to indicate if the change should be animated
    ///   - completion: Completion handler to be called after the selection
    /// - Returns: Boolean indicating if the selection was successful
    func selectOnListContentController(
        _ conversation: ZMConversation!,
        scrollTo message: ZMConversationMessage?,
        focusOnView focus: Bool,
        animated: Bool,
        completion: (() -> Void)?
    ) -> Bool {
        listContentController.select(
            conversation,
            scrollTo: message,
            focusOnView: focus,
            animated: animated,
            completion: completion
        )
    }

    // MARK: - Presentation

    /// Present the new conversation view controller
    func presentNewConversationViewController() {
        let viewController = StartUIViewController(userSession: viewModel.userSession)
        viewController.delegate = viewModel
        viewController.view.backgroundColor = SemanticColors.View.backgroundDefault

        let navigationController = UINavigationController(rootViewController: viewController)
        navigationController.view.backgroundColor = SemanticColors.View.backgroundDefault
        present(navigationController, animated: true)
    }

    /// Show the newsletter subscription dialog if needed
    /// - Parameter completionHandler: The completion handler to be called after the dialog is shown
    func showNewsletterSubscriptionDialogIfNeeded(completionHandler: @escaping ResultHandler) {
        UIAlertController.showNewsletterSubscriptionDialogIfNeeded(
            presentViewController: self,
            completionHandler: completionHandler
        )
    }

    /// Select the inbox and focus on the view
    /// - Parameter focus: Boolean to indicate if the view should focus
    func selectInboxAndFocusOnView(focus: Bool) {
        listContentController.selectInboxAndFocus(onView: focus)
    }
}

// MARK: - ViewModel Delegate

extension ConversationListViewController: ConversationListContainerViewModelDelegate {

    func conversationListViewControllerViewModel(_ viewModel: ViewModel, didUpdate selfUserStatus: UserStatus) {
        setupTitleView()
        setupLeftNavigationBarButtons()
    }
}

// MARK: - ConversationListViewController + ArchivedListViewControllerDelegate

extension ConversationListViewController: ArchivedListViewControllerDelegate {

    func archivedListViewController(
        _ viewController: ArchivedListViewController,
        didSelectConversation conversation: ZMConversation
    ) {
        _ = selectOnListContentController(
            conversation,
            scrollTo: nil,
            focusOnView: true,
            animated: true
        ) { [weak self] in
            self?.tabBarController?.selectedIndex = MainTabBarControllerTab.conversations.rawValue
        }
    }
}

// MARK: - Helpers

private extension NSAttributedString {

    static var attributedTextForNoConversationLabel: NSAttributedString? {
        let paragraphStyle = NSMutableParagraphStyle()
        paragraphStyle.setParagraphStyle(NSParagraphStyle.default)

        paragraphStyle.paragraphSpacing = 10
        paragraphStyle.alignment = .center

        let titleAttributes: [NSAttributedString.Key: Any] = [
            NSAttributedString.Key.foregroundColor: SemanticColors.Label.textDefault,
            NSAttributedString.Key.font: UIFont.font(for: .h3),
            NSAttributedString.Key.paragraphStyle: paragraphStyle
        ]

        paragraphStyle.paragraphSpacing = 4

        let titleString = L10n.Localizable.ConversationList.Empty.AllArchived.message
        return NSAttributedString(string: titleString.uppercased(), attributes: titleAttributes)
    }
}<|MERGE_RESOLUTION|>--- conflicted
+++ resolved
@@ -21,7 +21,7 @@
 import WireDataModel
 import WireSyncEngine
 
-final class ConversationListViewController: UIViewController {
+final class ConversationListViewController: UIViewController, UITabBarControllerDelegate {
 
     // MARK: - Properties
 
@@ -197,12 +197,8 @@
         if !viewDidAppearCalled {
             viewDidAppearCalled = true
 
-<<<<<<< HEAD
-            ZClientViewController.shared?.showDataUsagePermissionDialogIfNeeded()
-=======
             tabBarController?.delegate = self
 
->>>>>>> d0f25ebd
             ZClientViewController.shared?.showAvailabilityBehaviourChangeAlertIfNeeded()
         }
     }
