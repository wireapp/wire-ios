//
// Wire
// Copyright (C) 2024 Wire Swiss GmbH
//
// This program is free software: you can redistribute it and/or modify
// it under the terms of the GNU General Public License as published by
// the Free Software Foundation, either version 3 of the License, or
// (at your option) any later version.
//
// This program is distributed in the hope that it will be useful,
// but WITHOUT ANY WARRANTY; without even the implied warranty of
// MERCHANTABILITY or FITNESS FOR A PARTICULAR PURPOSE. See the
// GNU General Public License for more details.
//
// You should have received a copy of the GNU General Public License
// along with this program. If not, see http://www.gnu.org/licenses/.
//

import UIKit
import WireCommonComponents
import WireSyncEngine

enum TabBarItemType: Int, CaseIterable {

    typealias BottomBar = L10n.Localizable.ConversationList.BottomBar
    typealias TabBar = L10n.Accessibility.TabBar

    case list, archive, settings

    var icon: UIImage {
        switch self {
        case .list:
            return .init(resource: .conversationsOutline)
        case .archive:
            return .init(resource: .archiveOutline)
        case .settings:
            return .init(resource: .ConversationList.TabBar.settings)
        }
    }

    var selectedIcon: UIImage {
        switch self {
        case .list:
            return .init(resource: .conversationsFilled)
        case .archive:
            return .init(resource: .archiveFilled)
        case .settings:
            return .init(resource: .ConversationList.TabBar.settingsFilled)
        }
    }

    var title: String {
        switch self {
        case .list:
            BottomBar.Conversations.title
        case .archive:
            BottomBar.Archived.title
        case .settings:
            BottomBar.Settings.title
        }
    }

    var accessibilityIdentifier: String {
        switch self {
        case .list:
            return "bottomBarRecentListButton"
        case .archive:
            return "bottomBarArchivedButton"
        case .settings:
            return "bottomBarSettingsButton"
        }
    }

    var accessibilityLabel: String {
        switch self {
        case .list:
            return TabBar.Conversations.description
        case .archive:
            return TabBar.Archived.description
        case .settings:
            return TabBar.Settings.description
        }
    }

    var accessibilityHint: String? {
        switch self {
        case .archive:
            TabBar.Archived.hint
        case .list:
            nil
        case .settings:
            TabBar.Settings.hint
        }
    }

}

final class ConversationListTabBar: UITabBar {

    private let listTab = UITabBarItem(type: .list)
    private let archivedTab = UITabBarItem(type: .archive)
    private let settingsTab = UITabBarItem(type: .settings)

    var selectedTab: TabBarItemType? {
        get { selectedItem?.type }
        set { selectedItem = items?.first { $0.type == newValue } }
    }

    // MARK: - Init

    init() {
        super.init(frame: .zero)
        setupViews()
    }

    required init?(coder: NSCoder) {
        fatalError("init(coder:) has not been implemented")
    }

    private func setupViews() {
        setupLargeContentViewer()

        barTintColor = SemanticColors.View.backgroundConversationList
        isTranslucent = false
        items = [listTab, archivedTab, settingsTab]
        selectedItem = listTab
    }

    private func setupLargeContentViewer() {
        let interaction = UILargeContentViewerInteraction(delegate: self)
        addInteraction(interaction)

        showsLargeContentViewer = true
        scalesLargeContentImage = true
    }
}

// MARK: - UILargeContentViewerInteractionDelegate

extension ConversationListTabBar: UILargeContentViewerInteractionDelegate {

    func largeContentViewerInteraction(_: UILargeContentViewerInteraction, itemAt: CGPoint) -> UILargeContentViewerItem? {
        setupLargeContentViewer(at: itemAt)
        return self
    }

    private func setupLargeContentViewer(at location: CGPoint) {
        guard let tabBarItem = tabBarItem(at: location) else {
            return
        }
        largeContentTitle = tabBarItem.title
        largeContentImage = tabBarItem.image
    }
}

extension UITabBarItem {

    convenience init(type: TabBarItemType) {
        self.init(title: type.title,
                  image: type.icon.resize(for: .medium).withRenderingMode(.alwaysTemplate),
                  selectedImage: type.selectedIcon.resize(for: .medium).withRenderingMode(.alwaysTemplate))

        tag = type.rawValue

        /// Setup accessibility properties
        accessibilityIdentifier = type.accessibilityIdentifier
        accessibilityLabel = type.accessibilityLabel
        accessibilityHint = type.accessibilityHint
    }
}

private extension UITabBar {

    func tabBarItem(at location: CGPoint) -> UITabBarItem? {
        guard let itemsCount = items?.count else { return nil }

        let itemWidth: CGFloat = (frame.width / CGFloat(itemsCount))

        switch location.x {
        case 0 ..< itemWidth:
            return UITabBarItem(type: .list)
        case itemWidth ..< (2 * itemWidth):
            return UITabBarItem(type: .archive)
        default:
            return UITabBarItem(type: .settings)
        }
    }
<<<<<<< HEAD
=======

}

// TODO [WPB-6647]: remove this extension
extension UITabBar {
    // Workaround for new UITabBar behavior where on iPad,
    // the UITabBar shows the UITabBarItem icon next to the text
    override open var traitCollection: UITraitCollection {
        if UIDevice.current.userInterfaceIdiom == .pad {
            return UITraitCollection(traitsFrom: [super.traitCollection, UITraitCollection(horizontalSizeClass: .compact)])
        }
        return super.traitCollection
    }
>>>>>>> f5e8c189
}<|MERGE_RESOLUTION|>--- conflicted
+++ resolved
@@ -185,9 +185,6 @@
             return UITabBarItem(type: .settings)
         }
     }
-<<<<<<< HEAD
-=======
-
 }
 
 // TODO [WPB-6647]: remove this extension
@@ -200,5 +197,4 @@
         }
         return super.traitCollection
     }
->>>>>>> f5e8c189
 }