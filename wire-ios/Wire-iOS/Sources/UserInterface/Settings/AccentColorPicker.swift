//
// Wire
// Copyright (C) 2024 Wire Swiss GmbH
//
// This program is free software: you can redistribute it and/or modify
// it under the terms of the GNU General Public License as published by
// the Free Software Foundation, either version 3 of the License, or
// (at your option) any later version.
//
// This program is distributed in the hope that it will be useful,
// but WITHOUT ANY WARRANTY; without even the implied warranty of
// MERCHANTABILITY or FITNESS FOR A PARTICULAR PURPOSE. See the
// GNU General Public License for more details.
//
// You should have received a copy of the GNU General Public License
// along with this program. If not, see http://www.gnu.org/licenses/.
//

import Inject
import SwiftUI
import WireCommonComponents
import WireDesign
import WireFoundation
import WireSyncEngine

#if canImport(Inject)
import Inject
#endif

struct AccentColorPicker: View {

    @State
    var selectedColor: AccentColor
    private let colorViewSize: CGFloat = 28

<<<<<<< HEAD
#if canImport(Inject)
    @ObserveInjection var inject
#endif
=======
    @ObserveInjection var inject
>>>>>>> 303e9bdb

    let onColorSelect: ((AccentColor) -> Void)?

    var body: some View {
<<<<<<< HEAD
#if canImport(Inject)
        accentColorList
            .enableInjection()
#else
        accentColorList
#endif
=======
        accentColorList
            .enableInjection()
>>>>>>> 303e9bdb
    }

    @ViewBuilder
    private var accentColorList: some View {
        List(AccentColor.allCases, id: \.self) { color in
            cell(for: color)
                .listRowBackground(Color(SemanticColors.View.backgroundUserCell))
                .onTapGesture {
                    self.selectedColor = color
                    onColorSelect?(color)
                }
        }
        .listStyle(.plain)
        .modifier(ListBackgroundStyleModifier())
        .background(Color(SemanticColors.View.backgroundDefault))
    }

    @ViewBuilder
    private func cell(for color: AccentColor) -> some View {
        HStack {
            // Color view
            Circle()
                .fill(Color(uiColor: color.uiColor))
                .frame(width: colorViewSize, height: colorViewSize)
                .padding(.trailing, 10)
            Text(color.name)
                .font(.textStyle(selectedColor == color ? .h3 : .body1))

            Spacer()

            // Checkmark view
            if selectedColor == color {
                Image(systemName: "checkmark")
                    .foregroundColor(Color(SemanticColors.Icon.foregroundDefaultBlack))
            }
        }
    }
}<|MERGE_RESOLUTION|>--- conflicted
+++ resolved
@@ -23,38 +23,19 @@
 import WireFoundation
 import WireSyncEngine
 
-#if canImport(Inject)
-import Inject
-#endif
-
 struct AccentColorPicker: View {
 
     @State
     var selectedColor: AccentColor
     private let colorViewSize: CGFloat = 28
 
-<<<<<<< HEAD
-#if canImport(Inject)
     @ObserveInjection var inject
-#endif
-=======
-    @ObserveInjection var inject
->>>>>>> 303e9bdb
 
     let onColorSelect: ((AccentColor) -> Void)?
 
     var body: some View {
-<<<<<<< HEAD
-#if canImport(Inject)
         accentColorList
             .enableInjection()
-#else
-        accentColorList
-#endif
-=======
-        accentColorList
-            .enableInjection()
->>>>>>> 303e9bdb
     }
 
     @ViewBuilder
