--- conflicted
+++ resolved
@@ -20,12 +20,7 @@
 
 final class BackupViewController: UIViewController, SpinnerCapable {
 
-<<<<<<< HEAD
     var dismissSpinner: (() -> Void)?
-    let accessibilityAnnouncement = L10n.Localizable.General.loading
-=======
-    var dismissSpinner: SpinnerCompletion?
->>>>>>> 46a152e4
 
     private let tableView = UITableView(frame: .zero)
     private var cells: [UITableViewCell.Type] = []
