--- conflicted
+++ resolved
@@ -72,13 +72,6 @@
     private func setupLayout() {
         tableView.fitIn(view: view)
     }
-<<<<<<< HEAD
-
-    var loadingHostController: SpinnerCapableViewController {
-        return (navigationController as? SpinnerCapableViewController) ?? self
-    }
-=======
->>>>>>> e83fd5b8
 }
 
 // MARK: - UITableViewDataSource & UITableViewDelegate
