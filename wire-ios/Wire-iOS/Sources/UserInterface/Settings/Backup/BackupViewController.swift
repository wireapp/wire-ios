--- conflicted
+++ resolved
@@ -44,11 +44,7 @@
 
     override func viewWillAppear(_ animated: Bool) {
         super.viewWillAppear(animated)
-<<<<<<< HEAD
-        setupNavigationBarTitle(with: L10n.Localizable.Self.Settings.HistoryBackup.title.capitalized)
-=======
         setupNavigationBarTitle(L10n.Localizable.Self.Settings.HistoryBackup.title.capitalized)
->>>>>>> 9c6022e7
     }
 
     private func setupViews() {
