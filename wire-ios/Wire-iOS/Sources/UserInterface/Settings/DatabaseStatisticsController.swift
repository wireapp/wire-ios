--- conflicted
+++ resolved
@@ -77,11 +77,7 @@
 
     override func viewWillAppear(_ animated: Bool) {
         super.viewWillAppear(animated)
-<<<<<<< HEAD
-        setupNavigationBarTitle(with: L10n.Localizable.Self.Settings.DeveloperOptions.DatabaseStatistics.title.capitalized)
-=======
         setupNavigationBarTitle(L10n.Localizable.Self.Settings.DeveloperOptions.DatabaseStatistics.title.capitalized)
->>>>>>> 9c6022e7
         guard let session = ZMUserSession.shared() else { return }
         let syncMoc = session.managedObjectContext.zm_sync!
         syncMoc.performGroupedBlock {
