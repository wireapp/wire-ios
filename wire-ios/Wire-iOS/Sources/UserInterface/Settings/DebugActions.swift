--- conflicted
+++ resolved
@@ -353,15 +353,4 @@
         }
         while (currentCount > 0)
     }
-<<<<<<< HEAD
-}
-
-private extension Optional {
-
-    func description(else defaultDescription: String) -> String {
-        guard let self else { return defaultDescription }
-        return String(describing: self)
-    }
-=======
->>>>>>> a42e64f2
 }