--- conflicted
+++ resolved
@@ -285,13 +285,8 @@
             conversations = try? userSession.syncManagedObjectContext.fetch(NSFetchRequest<ZMConversation>(entityName: ZMConversation.entityName()))
             conversations?.forEach({ _ = $0.estimatedUnreadCount })
         }
-<<<<<<< HEAD
-        userSession.syncManagedObjectContext.dispatchGroup.wait(forInterval: 5)
+        userSession.syncManagedObjectContext.dispatchGroup?.wait(forInterval: 5)
         userSession.syncManagedObjectContext.performGroupedAndWait {
-=======
-        userSession.syncManagedObjectContext.dispatchGroup?.wait(forInterval: 5)
-        userSession.syncManagedObjectContext.performGroupedBlockAndWait {
->>>>>>> 58a293c5
             conversations = nil
             userSession.syncManagedObjectContext.saveOrRollback()
         }
@@ -358,15 +353,4 @@
         }
         while (currentCount > 0)
     }
-<<<<<<< HEAD
-}
-
-private extension Optional {
-
-    func description(else defaultDescription: String) -> String {
-        guard let value = self else { return defaultDescription }
-        return String(describing: value)
-    }
-=======
->>>>>>> 58a293c5
 }