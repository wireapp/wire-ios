//
// Wire
// Copyright (C) 2016 Wire Swiss GmbH
//
// This program is free software: you can redistribute it and/or modify
// it under the terms of the GNU General Public License as published by
// the Free Software Foundation, either version 3 of the License, or
// (at your option) any later version.
//
// This program is distributed in the hope that it will be useful,
// but WITHOUT ANY WARRANTY; without even the implied warranty of
// MERCHANTABILITY or FITNESS FOR A PARTICULAR PURPOSE. See the
// GNU General Public License for more details.
//
// You should have received a copy of the GNU General Public License
// along with this program. If not, see http://www.gnu.org/licenses/.
//

import UIKit
import CoreLocation
import Contacts
import WireDataModel
import WireCommonComponents

final class ClientTableViewCell: UITableViewCell {

    typealias LabelColors = SemanticColors.Label

    // MARK: - Properties
    let nameLabel = DynamicFontLabel(style: .headline,
                                     color: LabelColors.textDefault)
    let mlsThumbprintLabel = DynamicFontLabel(style: .caption1,
                                        color: LabelColors.textCellSubtitle)
    let proteusIdLabel = DynamicFontLabel(style: .caption1,
                                            color: LabelColors.textCellSubtitle)
    let statusStackView = UIStackView()

    var viewModel: ClientTableViewCellModel? {
        didSet {
            nameLabel.text = viewModel?.title
            proteusIdLabel.text = viewModel?.proteusLabelText
            mlsThumbprintLabel.text = viewModel?.mlsThumbprintLabelText
            statusStackView.removeArrangedSubviews()
            if let e2eIdentityStatusImage = viewModel?.e2eIdentityStatus?.uiImage {
                statusStackView.addArrangedSubview(UIImageView(image: e2eIdentityStatusImage))
            }
            if viewModel?.isProteusVerified ?? false {
                statusStackView.addArrangedSubview(UIImageView(image: verifiedImage))
            }
        }
    }

    var wr_editable: Bool

    private let verifiedImage = Asset.Images.verifiedShield.image.resizableImage(withCapInsets: .zero)
    private var mlsInfoHeighConstraint: NSLayoutConstraint { mlsThumbprintLabel.heightAnchor.constraint(equalToConstant: 0)
    }

    // MARK: - Initialization
    override init(style: UITableViewCell.CellStyle, reuseIdentifier: String?) {
        wr_editable = true
        super.init(style: style, reuseIdentifier: reuseIdentifier)

        createConstraints()
        setupStyle()
    }

    @available(*, unavailable)
    required init(coder aDecoder: NSCoder) {
        fatalError("init(coder:) has not been implemented")
    }

    // MARK: - Override method
    override func setEditing(_ editing: Bool, animated: Bool) {
        if wr_editable {
            super.setEditing(editing, animated: animated)
        }
    }

    // MARK: - Methods
    func setupStyle() {
        nameLabel.accessibilityIdentifier = "device name"
        proteusIdLabel.accessibilityIdentifier = "device proteus ID"
        mlsThumbprintLabel.accessibilityIdentifier = "device mls thumbprint"
        mlsThumbprintLabel.numberOfLines = 1
        proteusIdLabel.numberOfLines = 1
        backgroundColor = SemanticColors.View.backgroundUserCell

        addBorder(for: .bottom)
    }

    private func createConstraints() {
        [
            nameLabel,
            proteusIdLabel,
            mlsThumbprintLabel,
            statusStackView
        ].forEach { view in
            view.translatesAutoresizingMaskIntoConstraints = false
            contentView.addSubview(view)
        }
        // Setting the constraints for the view
        NSLayoutConstraint.activate([
            nameLabel.topAnchor.constraint(equalTo: contentView.topAnchor, constant: 16),
            nameLabel.leftAnchor.constraint(equalTo: contentView.leftAnchor, constant: 16),
            nameLabel.rightAnchor.constraint(lessThanOrEqualTo: contentView.rightAnchor, constant: -16),

            statusStackView.topAnchor.constraint(equalTo: nameLabel.topAnchor, constant: 2),
            statusStackView.leftAnchor.constraint(equalTo: nameLabel.rightAnchor, constant: 4),
            statusStackView.rightAnchor.constraint(lessThanOrEqualTo: contentView.rightAnchor, constant: -16),

            mlsThumbprintLabel.topAnchor.constraint(equalTo: nameLabel.bottomAnchor, constant: 4),
            mlsThumbprintLabel.leftAnchor.constraint(equalTo: contentView.leftAnchor, constant: 16),
            mlsThumbprintLabel.rightAnchor.constraint(lessThanOrEqualTo: contentView.rightAnchor, constant: -16),

            proteusIdLabel.topAnchor.constraint(equalTo: mlsThumbprintLabel.bottomAnchor, constant: 0),
            proteusIdLabel.leftAnchor.constraint(equalTo: contentView.leftAnchor, constant: 16),
            proteusIdLabel.rightAnchor.constraint(lessThanOrEqualTo: contentView.rightAnchor, constant: -16),
            proteusIdLabel.bottomAnchor.constraint(equalTo: contentView.bottomAnchor, constant: -16)
        ])
        statusStackView.axis = .horizontal
        statusStackView.spacing = 4
    }

<<<<<<< HEAD
    private func updateVerifiedLabel() {
        if let userClient = userClient,
           showVerified {

            if userClient.verified {
                verifiedLabel.text = L10n.Localizable.Device.verified.capitalized
            } else {
                verifiedLabel.text = L10n.Localizable.Device.notVerified.capitalized
            }
        } else {
            verifiedLabel.text = ""
        }
    }

    private func updateFingerprint() {
        if let fingerprintLabelBoldMonoFont = fingerprintLabelBoldFont?.font?.monospaced(),
           let fingerprintLabelMonoFont = fingerprintLabelFont?.font?.monospaced(),
           let fingerprintLabelTextColor = fingerprintTextColor,
           let userClient = userClient, userClient.remoteIdentifier != nil {

            fingerprintLabel.attributedText = userClient.attributedRemoteIdentifier(
                [.font: fingerprintLabelMonoFont, .foregroundColor: fingerprintLabelTextColor],
                boldAttributes: [.font: fingerprintLabelBoldMonoFont, .foregroundColor: fingerprintLabelTextColor],
                uppercase: true
            )
        }
    }

    private func updateLabel() {
        if let userClientLabel = userClient?.label, showLabel {
            labelLabel.text = userClientLabel
        } else {
            labelLabel.text = ""
        }
    }

    func redrawFont() {
        updateFingerprint()
        updateLabel()
=======
    override func prepareForReuse() {
        viewModel = nil
        super.prepareForReuse()
>>>>>>> 1520735c
    }
}<|MERGE_RESOLUTION|>--- conflicted
+++ resolved
@@ -122,50 +122,8 @@
         statusStackView.spacing = 4
     }
 
-<<<<<<< HEAD
-    private func updateVerifiedLabel() {
-        if let userClient = userClient,
-           showVerified {
-
-            if userClient.verified {
-                verifiedLabel.text = L10n.Localizable.Device.verified.capitalized
-            } else {
-                verifiedLabel.text = L10n.Localizable.Device.notVerified.capitalized
-            }
-        } else {
-            verifiedLabel.text = ""
-        }
-    }
-
-    private func updateFingerprint() {
-        if let fingerprintLabelBoldMonoFont = fingerprintLabelBoldFont?.font?.monospaced(),
-           let fingerprintLabelMonoFont = fingerprintLabelFont?.font?.monospaced(),
-           let fingerprintLabelTextColor = fingerprintTextColor,
-           let userClient = userClient, userClient.remoteIdentifier != nil {
-
-            fingerprintLabel.attributedText = userClient.attributedRemoteIdentifier(
-                [.font: fingerprintLabelMonoFont, .foregroundColor: fingerprintLabelTextColor],
-                boldAttributes: [.font: fingerprintLabelBoldMonoFont, .foregroundColor: fingerprintLabelTextColor],
-                uppercase: true
-            )
-        }
-    }
-
-    private func updateLabel() {
-        if let userClientLabel = userClient?.label, showLabel {
-            labelLabel.text = userClientLabel
-        } else {
-            labelLabel.text = ""
-        }
-    }
-
-    func redrawFont() {
-        updateFingerprint()
-        updateLabel()
-=======
     override func prepareForReuse() {
         viewModel = nil
         super.prepareForReuse()
->>>>>>> 1520735c
     }
 }