//
// Wire
// Copyright (C) 2016 Wire Swiss GmbH
//
// This program is free software: you can redistribute it and/or modify
// it under the terms of the GNU General Public License as published by
// the Free Software Foundation, either version 3 of the License, or
// (at your option) any later version.
//
// This program is distributed in the hope that it will be useful,
// but WITHOUT ANY WARRANTY; without even the implied warranty of
// MERCHANTABILITY or FITNESS FOR A PARTICULAR PURPOSE. See the
// GNU General Public License for more details.
//
// You should have received a copy of the GNU General Public License
// along with this program. If not, see http://www.gnu.org/licenses/.
//

import UIKit
import CoreLocation
import Contacts
import WireDataModel
import WireCommonComponents

final class ClientTableViewCell: UITableViewCell {

    typealias LabelColors = SemanticColors.Label

    // MARK: - Properties
    let nameLabel = DynamicFontLabel(style: .headline,
                                     color: LabelColors.textDefault)
    let mlsThumbprintLabel = DynamicFontLabel(style: .caption1,
                                        color: LabelColors.textCellSubtitle)
    let proteusIdLabel = DynamicFontLabel(style: .caption1,
                                            color: LabelColors.textCellSubtitle)
    let statusStackView = UIStackView()

    var viewModel: ClientTableViewCellModel? {
        didSet {
            nameLabel.text = viewModel?.title
            proteusIdLabel.text = viewModel?.proteusLabelText
            mlsThumbprintLabel.text = viewModel?.mlsThumbprintLabelText
            statusStackView.removeArrangedSubviews()
            if let e2eIdentityStatusImage = viewModel?.e2eIdentityStatus?.uiImage {
                statusStackView.addArrangedSubview(UIImageView(image: e2eIdentityStatusImage))
            }
            if viewModel?.isProteusVerified ?? false {
                statusStackView.addArrangedSubview(UIImageView(image: verifiedImage))
            }
        }
    }

    var wr_editable: Bool

    private let verifiedImage = Asset.Images.verifiedShield.image.resizableImage(withCapInsets: .zero)
    private var mlsInfoHeighConstraint: NSLayoutConstraint { mlsThumbprintLabel.heightAnchor.constraint(equalToConstant: 0)
    }

    // MARK: - Initialization
    override init(style: UITableViewCell.CellStyle, reuseIdentifier: String?) {
        wr_editable = true
        super.init(style: style, reuseIdentifier: reuseIdentifier)

        createConstraints()
        setupStyle()
    }

    @available(*, unavailable)
    required init(coder aDecoder: NSCoder) {
        fatalError("init(coder:) has not been implemented")
    }

    // MARK: - Override method
    override func setEditing(_ editing: Bool, animated: Bool) {
        if wr_editable {
            super.setEditing(editing, animated: animated)
        }
    }

    // MARK: - Methods
    func setupStyle() {
        nameLabel.accessibilityIdentifier = "device name"
        proteusIdLabel.accessibilityIdentifier = "device proteus ID"
        mlsThumbprintLabel.accessibilityIdentifier = "device mls thumbprint"
        mlsThumbprintLabel.numberOfLines = 1
        proteusIdLabel.numberOfLines = 1
        backgroundColor = SemanticColors.View.backgroundUserCell

        addBorder(for: .bottom)
    }

    private func createConstraints() {
        [
            nameLabel,
            proteusIdLabel,
            mlsThumbprintLabel,
            statusStackView
        ].forEach { view in
            view.translatesAutoresizingMaskIntoConstraints = false
            contentView.addSubview(view)
        }
        // Setting the constraints for the view
        NSLayoutConstraint.activate([
            nameLabel.topAnchor.constraint(equalTo: contentView.topAnchor, constant: 16),
            nameLabel.leftAnchor.constraint(equalTo: contentView.leftAnchor, constant: 16),
            nameLabel.rightAnchor.constraint(lessThanOrEqualTo: contentView.rightAnchor, constant: -16),

            statusStackView.topAnchor.constraint(equalTo: nameLabel.topAnchor, constant: 2),
            statusStackView.leftAnchor.constraint(equalTo: nameLabel.rightAnchor, constant: 4),
            statusStackView.rightAnchor.constraint(lessThanOrEqualTo: contentView.rightAnchor, constant: -16),

            mlsThumbprintLabel.topAnchor.constraint(equalTo: nameLabel.bottomAnchor, constant: 4),
            mlsThumbprintLabel.leftAnchor.constraint(equalTo: contentView.leftAnchor, constant: 16),
            mlsThumbprintLabel.rightAnchor.constraint(lessThanOrEqualTo: contentView.rightAnchor, constant: -16),

            proteusIdLabel.topAnchor.constraint(equalTo: mlsThumbprintLabel.bottomAnchor, constant: 0),
            proteusIdLabel.leftAnchor.constraint(equalTo: contentView.leftAnchor, constant: 16),
            proteusIdLabel.rightAnchor.constraint(lessThanOrEqualTo: contentView.rightAnchor, constant: -16),
            proteusIdLabel.bottomAnchor.constraint(equalTo: contentView.bottomAnchor, constant: -16)
        ])
        statusStackView.axis = .horizontal
        statusStackView.spacing = 4
    }

    override func prepareForReuse() {
        viewModel = nil
        super.prepareForReuse()
<<<<<<< HEAD
    }
}

extension ClientTableViewCellModel {

    private typealias DeviceDetailsSection = L10n.Localizable.Device.Details.Section

    static func from(userClient: UserClientType, shouldSetType: Bool = true) -> ClientTableViewCellModel {
        var title = ""
        if shouldSetType {
            title = userClient.deviceClass == .legalHold ?
            L10n.Localizable.Device.Class.legalhold :
            (userClient.deviceClass?.localizedDescription.capitalized ?? userClient.type.localizedDescription.capitalized)
        } else {
            title = userClient.model ?? ""
        }
        let proteusId = userClient.displayIdentifier.fingerprintStringWithSpaces.uppercased()
        let proteusIdLabelText = DeviceDetailsSection.Proteus.value(proteusId)
        let isProteusVerified = userClient.verified

        let mlsThumbPrint = userClient.mlsThumbPrint?.fingerprintStringWithSpaces ?? ""
        let mlsThumbprintLabelText = mlsThumbPrint.isNonEmpty ? DeviceDetailsSection.Mls.thumbprint(mlsThumbPrint) : ""

        return .init(title: title,
                     proteusLabelText: proteusIdLabelText,
                     mlsThumbprintLabelText: mlsThumbprintLabelText,
                     isProteusVerified: isProteusVerified,
                     e2eIdentityStatus: userClient.e2eIdentityCertificate?.status)
=======
>>>>>>> fddbd34a
    }
}<|MERGE_RESOLUTION|>--- conflicted
+++ resolved
@@ -125,36 +125,5 @@
     override func prepareForReuse() {
         viewModel = nil
         super.prepareForReuse()
-<<<<<<< HEAD
-    }
-}
-
-extension ClientTableViewCellModel {
-
-    private typealias DeviceDetailsSection = L10n.Localizable.Device.Details.Section
-
-    static func from(userClient: UserClientType, shouldSetType: Bool = true) -> ClientTableViewCellModel {
-        var title = ""
-        if shouldSetType {
-            title = userClient.deviceClass == .legalHold ?
-            L10n.Localizable.Device.Class.legalhold :
-            (userClient.deviceClass?.localizedDescription.capitalized ?? userClient.type.localizedDescription.capitalized)
-        } else {
-            title = userClient.model ?? ""
-        }
-        let proteusId = userClient.displayIdentifier.fingerprintStringWithSpaces.uppercased()
-        let proteusIdLabelText = DeviceDetailsSection.Proteus.value(proteusId)
-        let isProteusVerified = userClient.verified
-
-        let mlsThumbPrint = userClient.mlsThumbPrint?.fingerprintStringWithSpaces ?? ""
-        let mlsThumbprintLabelText = mlsThumbPrint.isNonEmpty ? DeviceDetailsSection.Mls.thumbprint(mlsThumbPrint) : ""
-
-        return .init(title: title,
-                     proteusLabelText: proteusIdLabelText,
-                     mlsThumbprintLabelText: mlsThumbprintLabelText,
-                     isProteusVerified: isProteusVerified,
-                     e2eIdentityStatus: userClient.e2eIdentityCertificate?.status)
-=======
->>>>>>> fddbd34a
     }
 }