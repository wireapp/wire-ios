//
// Wire
// Copyright (C) 2016 Wire Swiss GmbH
// 
// This program is free software: you can redistribute it and/or modify
// it under the terms of the GNU General Public License as published by
// the Free Software Foundation, either version 3 of the License, or
// (at your option) any later version.
// 
// This program is distributed in the hope that it will be useful,
// but WITHOUT ANY WARRANTY; without even the implied warranty of
// MERCHANTABILITY or FITNESS FOR A PARTICULAR PURPOSE. See the
// GNU General Public License for more details.
// 
// You should have received a copy of the GNU General Public License
// along with this program. If not, see http://www.gnu.org/licenses/.
// 

import SwiftUI
import WireSyncEngine
import WireCommonComponents
import SwiftUI

private let zmLog = ZMSLog(tag: "UI")

final class ClientListViewController: UIViewController,
                                UITableViewDelegate,
                                UITableViewDataSource,
                                ClientUpdateObserver,
                                ClientColorVariantProtocol,
                                SpinnerCapable {
    // MARK: SpinnerCapable
    var dismissSpinner: SpinnerCompletion?

    var removalObserver: ClientRemovalObserver?

    var clientsTableView: UITableView?
    let topSeparator = OverflowSeparatorView()
    weak var delegate: ClientListViewControllerDelegate?

    var editingList: Bool = false {
        didSet {
            guard !clients.isEmpty else {
                self.navigationItem.rightBarButtonItem = nil
                self.navigationItem.setHidesBackButton(false, animated: true)
                return
            }

            createRightBarButtonItem()

            self.navigationItem.setHidesBackButton(self.editingList, animated: true)

            self.clientsTableView?.setEditing(self.editingList, animated: true)
        }
    }

    var clients: [UserClient] = [] {
        didSet {
            self.sortedClients = self.clients.filter(clientFilter).sorted(by: clientSorter)
            self.clientsTableView?.reloadData()

            if !clients.isEmpty {
                createRightBarButtonItem()
            } else {
                self.editingList = false
            }
        }
    }

    private let clientSorter: (UserClient, UserClient) -> Bool
    private let clientFilter: (UserClient) -> Bool
    private let userSession: UserSession?
    private let contextProvider: ContextProvider?
<<<<<<< HEAD
=======
    private weak var selectedDeviceInfoViewModel: DeviceInfoViewModel? // Details View

>>>>>>> fddbd34a
    var sortedClients: [UserClient] = []

    var selfClient: UserClient?
    let detailedView: Bool
    var credentials: ZMEmailCredentials?
    var clientsObserverToken: NSObjectProtocol?
    var userObserverToken: NSObjectProtocol?

    var leftBarButtonItem: UIBarButtonItem? {
        if self.isIPadRegular() {
            return UIBarButtonItem.createNavigationRightBarButtonItem(
                systemImage: true,
                target: self,
                action: #selector(ClientListViewController.backPressed(_:)))
        }

        if let rootViewController = self.navigationController?.viewControllers.first,
            self.isEqual(rootViewController) {
            return UIBarButtonItem.createNavigationRightBarButtonItem(
                systemImage: true,
                target: self,
                action: #selector(ClientListViewController.backPressed(_:)))
        }

        return nil
    }

    required init(
        clientsList: [UserClient]?,
        selfClient: UserClient? = ZMUserSession.shared()?.selfUserClient,
        userSession: UserSession? = ZMUserSession.shared(),
        credentials: ZMEmailCredentials? = .none,
        contextProvider: ContextProvider? = ZMUserSession.shared(),
        detailedView: Bool = false,
        showTemporary: Bool = true,
        showLegalHold: Bool = true
    ) {
        self.userSession = userSession
        self.selfClient = selfClient
        self.detailedView = detailedView
        self.credentials = credentials
        self.contextProvider = contextProvider

        clientFilter = {
            $0 != selfClient && (showTemporary || $0.type != .temporary) && (showLegalHold || $0.type != .legalHold)
        }

        clientSorter = {
            guard let leftDate = $0.activationDate, let rightDate = $1.activationDate else { return false }
            return leftDate.compare(rightDate) == .orderedDescending
        }

        super.init(nibName: nil, bundle: nil)
        setupControllerTitle()

        self.initalizeProperties(clientsList ?? Array(ZMUser.selfUser()?.clients.filter { !$0.isSelfClient() } ?? []))
        self.clientsObserverToken = ZMUserSession.shared()?.addClientUpdateObserver(self)
        if let user = ZMUser.selfUser(), let session = userSession as? ZMUserSession {
            self.userObserverToken = UserChangeInfo.add(observer: self, for: user, in: session)
        }

        if clientsList == nil {
            if clients.isEmpty {
                (navigationController as? SpinnerCapableViewController ?? self).isLoadingViewVisible = true
            }
            userSession?.fetchAllClients()
        }
    }

    @available(*, unavailable)
    required override init(nibName nibNameOrNil: String?, bundle nibBundleOrNil: Bundle?) {
        fatalError("init(nibNameOrNil:nibBundleOrNil:) has not been implemented")
    }

    @available(*, unavailable)
    required init?(coder aDecoder: NSCoder) {
        fatalError("init(coder:) has not been implemented")
    }

    private func initalizeProperties(_ clientsList: [UserClient]) {
        self.clients = clientsList.filter { !$0.isSelfClient() }
        self.editingList = false
    }

    override var supportedInterfaceOrientations: UIInterfaceOrientationMask {
        return [.portrait]
    }

    override func viewDidLoad() {
        super.viewDidLoad()

        self.createTableView()
        self.view.addSubview(self.topSeparator)
        self.createConstraints()

        self.navigationItem.leftBarButtonItem = leftBarButtonItem
        self.navigationItem.backBarButtonItem?.accessibilityLabel = L10n.Accessibility.ClientsList.BackButton.description
        setColor()
    }

    override func viewWillAppear(_ animated: Bool) {
        super.viewWillAppear(animated)
        self.clientsTableView?.reloadData()
        self.navigationController?.setNavigationBarHidden(false, animated: false)
<<<<<<< HEAD
=======
        updateAllClients()
>>>>>>> fddbd34a
    }

    override func viewDidDisappear(_ animated: Bool) {
        super.viewDidDisappear(animated)
        dismissLoadingView()

        // Prevent more then one removalObserver in self and SettingsClientViewController
        removalObserver = nil
    }

    private func dismissLoadingView() {
        (navigationController as? SpinnerCapableViewController)?.isLoadingViewVisible = false
        isLoadingViewVisible = false
    }

    func openDetailsOfClient(_ client: UserClient) {
        guard let userSession = userSession,
<<<<<<< HEAD
=======
              let contextProvider = contextProvider,
>>>>>>> fddbd34a
              let navigationController = self.navigationController
        else {
            assertionFailure("Unable to display Devices screen.UserSession and/or navigation instances are nil")
            return
        }
<<<<<<< HEAD
        let viewModel = DeviceInfoViewModel.map(
            certificate: client.e2eIdentityCertificate,
            userClient: client,
            title: client.isLegalHoldDevice ? L10n.Localizable.Device.Class.legalhold : (client.model ?? ""),
            addedDate: client.activationDate?.formattedDate ?? "",
            proteusID: client.proteusSessionID?.clientID.uppercased().splitStringIntoLines(charactersPerLine: 16),
            isSelfClient: client.isSelfClient(),
            userSession: userSession,
            credentials: credentials,
            gracePeriod: TimeInterval(userSession.e2eiFeature.config.verificationExpiration),
            mlsThumbprint: client.resolvedMLSThumbprint?.splitStringIntoLines(charactersPerLine: 16),
            getProteusFingerprint: userSession.getUserClientFingerprint
        )
        let detailsView = DeviceDetailsView(viewModel: viewModel) {
            self.navigationController?.setNavigationBarHidden(false, animated: false)
        }
        let hostingViewController = UIHostingController(rootView: detailsView)
        hostingViewController.view.backgroundColor = SemanticColors.View.backgroundDefault
        navigationController.pushViewController(hostingViewController, animated: true)
        navigationController.isNavigationBarHidden = true
    }

    @MainActor
    private func fetchSelfConversation() async -> MLSGroupID? {
        guard let syncContext = contextProvider?.syncContext else {
            return nil
        }
        return await syncContext.perform {
            return ZMConversation.fetchSelfMLSConversation(in: syncContext)?.mlsGroupID
=======

        let viewModel = makeDeviceInfoViewModel(
            client: client,
            userSession: userSession,
            contextProvider: contextProvider
        )
        viewModel.showCertificateUpdateSuccess = {[weak self] certificateChain in
            guard let self else {
                return
            }
            self.updateAllClients {
                self.updateE2EIdentityCertificateInDetailsView()
            }

            let successEnrollmentViewController = SuccessfulCertificateEnrollmentViewController(isUpdateMode: true)
            successEnrollmentViewController.certificateDetails = certificateChain
            successEnrollmentViewController.onOkTapped = { viewController in
                viewController.dismiss(animated: true)
            }
            successEnrollmentViewController.presentTopmost()
        }
        selectedDeviceInfoViewModel = viewModel

        let detailsView = DeviceDetailsView(viewModel: viewModel) {
            self.navigationController?.setNavigationBarHidden(false, animated: false)
>>>>>>> fddbd34a
        }
        let hostingViewController = UIHostingController(rootView: detailsView)
        hostingViewController.view.backgroundColor = SemanticColors.View.backgroundDefault

        navigationController.pushViewController(hostingViewController, animated: true)
        navigationController.isNavigationBarHidden = true
    }

    private func makeDeviceInfoViewModel(
        client: UserClient,
        userSession: UserSession,
        contextProvider: ContextProvider
    ) -> DeviceInfoViewModel {
        let saveFileManager = SaveFileManager(systemFileSavePresenter: SystemSavePresenter())
        let deviceActionsHandler = DeviceDetailsViewActionsHandler(
            userClient: client,
            userSession: userSession,
            credentials: credentials,
            saveFileManager: saveFileManager,
            getProteusFingerprint: userSession.getUserClientFingerprint,
            contextProvider: contextProvider,
            e2eiCertificateEnrollment: userSession.enrollE2EICertificate
        )
        return DeviceInfoViewModel(
            title: client.isLegalHoldDevice ? L10n.Localizable.Device.Class.legalhold : (client.model ?? ""),
            addedDate: client.activationDate?.formattedDate ?? "",
            proteusID: client.proteusSessionID?.clientID.uppercased().splitStringIntoLines(charactersPerLine: 16) ?? "",
            userClient: client,
            isSelfClient: client.isSelfClient(),
            gracePeriod: TimeInterval(userSession.e2eiFeature.config.verificationExpiration),
            isFromConversation: false,
            actionsHandler: deviceActionsHandler,
            conversationClientDetailsActions: deviceActionsHandler,
            debugMenuActionsHandler: deviceActionsHandler,
            showDebugMenu: Bundle.developerModeEnabled
        )
    }

    private func createTableView() {
        let tableView = UITableView(frame: CGRect.zero, style: .grouped)
        tableView.translatesAutoresizingMaskIntoConstraints = false
        tableView.delegate = self
        tableView.dataSource = self
        tableView.rowHeight = UITableView.automaticDimension
        tableView.estimatedRowHeight = 80
        tableView.register(ClientTableViewCell.self, forCellReuseIdentifier: ClientTableViewCell.zm_reuseIdentifier)
        tableView.isEditing = self.editingList
        tableView.backgroundColor = SemanticColors.View.backgroundDefault
        tableView.separatorStyle = .none
        self.view.addSubview(tableView)
        self.clientsTableView = tableView
    }

    private func createConstraints() {
        guard let clientsTableView = clientsTableView else {
            return
        }

        clientsTableView.translatesAutoresizingMaskIntoConstraints = false

        NSLayoutConstraint.activate([
            clientsTableView.leadingAnchor.constraint(equalTo: view.safeLeadingAnchor),
            clientsTableView.topAnchor.constraint(equalTo: view.safeTopAnchor),
            clientsTableView.trailingAnchor.constraint(equalTo: view.safeTrailingAnchor),
            clientsTableView.bottomAnchor.constraint(equalTo: view.safeBottomAnchor)
        ])
    }

    private func convertSection(_ section: Int) -> Int {
        if self.selfClient != nil {
            return section
        } else {
            return section + 1
        }
    }

    // MARK: - Actions

    @objc func startEditing(_ sender: AnyObject!) {
        self.editingList = true
    }

    @objc private func endEditing(_ sender: AnyObject!) {
        self.editingList = false
    }

    @objc func backPressed(_ sender: AnyObject!) {
        self.navigationController?.presentingViewController?.dismiss(animated: true, completion: nil)
    }

    func deleteUserClient(_ userClient: UserClient,
                          credentials: ZMEmailCredentials?) {
        removalObserver = nil

        removalObserver = ClientRemovalObserver(userClientToDelete: userClient,
                                                delegate: self,
                                                credentials: credentials)

        removalObserver?.startRemoval()

        delegate?.finishedDeleting(self)
    }

    // MARK: - ClientRegistrationObserver

    func finishedFetching(_ userClients: [UserClient]) {
        Task {
<<<<<<< HEAD
            let updatedClients = await updateCertificates(for: userClients)
            await MainActor.run {
                dismissLoadingView()
                clients = updatedClients.filter { !$0.isSelfClient() }
=======
            await updateCertificates(for: userClients)
            await MainActor.run {
                dismissLoadingView()
>>>>>>> fddbd34a
            }
        }
    }

    func failedToFetchClients(_ error: Error) {
        dismissLoadingView()

        zmLog.error("Clients request failed: \(error.localizedDescription)")

        presentAlertWithOKButton(message: L10n.Localizable.Error.User.unkownError)
    }

    func finishedDeleting(_ remainingClients: [UserClient]) {
        clients = remainingClients

        editingList = false
    }

    func failedToDeleteClients(_ error: Error) {
        // no-op
    }

    // MARK: - UITableViewDataSource & UITableViewDelegate

    func numberOfSections(in tableView: UITableView) -> Int {
        if self.selfClient != nil, self.sortedClients.count > 0 {
            return 2
        } else {
            return 1
        }
    }

    func tableView(_ tableView: UITableView, numberOfRowsInSection section: Int) -> Int {
        switch self.convertSection(section) {
        case 0:
            if self.selfClient != nil {
                return 1
            } else {
                return 0
            }
        case 1:
            return self.sortedClients.count
        default:
            return 0
        }
    }

    func tableView(_ tableView: UITableView, titleForHeaderInSection section: Int) -> String? {
        switch self.convertSection(section) {
        case 0:
            if self.selfClient != nil {
                return L10n.Localizable.Registration.Devices.currentListHeader
            } else {
                return nil
            }
        case 1:
            return L10n.Localizable.Registration.Devices.activeListHeader
        default:
            return nil
        }
    }

    func tableView(_ tableView: UITableView, titleForFooterInSection section: Int) -> String? {
        switch self.convertSection(section) {
        case 0:
            return nil
        case 1:
            return L10n.Localizable.Registration.Devices.activeListSubtitle
        default:
            return nil
        }
    }

    func tableView(_ tableView: UITableView, willDisplayHeaderView view: UIView, forSection section: Int) {
        if let headerFooterView = view as? UITableViewHeaderFooterView {
            headerFooterView.textLabel?.textColor = headerFooterViewTextColor
        }
    }

    func tableView(_ tableView: UITableView, willDisplayFooterView view: UIView, forSection section: Int) {
        if let headerFooterView = view as? UITableViewHeaderFooterView {
            headerFooterView.textLabel?.textColor = headerFooterViewTextColor
        }
    }

    func tableView(_ tableView: UITableView, cellForRowAt indexPath: IndexPath) -> UITableViewCell {
        if let cell = tableView.dequeueReusableCell(withIdentifier: ClientTableViewCell.zm_reuseIdentifier, for: indexPath) as? ClientTableViewCell {
            cell.selectionStyle = .none
            cell.showDisclosureIndicator()

            switch self.convertSection((indexPath as NSIndexPath).section) {
            case 0:
                if let selfClient = selfClient {
<<<<<<< HEAD
                    cell.viewModel = ClientTableViewCellModel.from(userClient: selfClient, shouldSetType: false)
                    cell.wr_editable = false
                }
            case 1:
                cell.viewModel = ClientTableViewCellModel.from(userClient: sortedClients[indexPath.row], shouldSetType: false)
=======
                    cell.viewModel = .init(userClient: selfClient, shouldSetType: false)
                    cell.wr_editable = false
                }
            case 1:
                cell.viewModel = .init(userClient: sortedClients[indexPath.row], shouldSetType: false)
>>>>>>> fddbd34a
                cell.wr_editable = true
            default:
                cell.viewModel = nil
            }

            cell.accessibilityTraits = .button
            cell.accessibilityHint = L10n.Accessibility.ClientsList.DeviceDetails.hint

            return cell
        } else {
            return UITableViewCell()
        }
    }

    func tableView(_ tableView: UITableView, commit editingStyle: UITableViewCell.EditingStyle, forRowAt indexPath: IndexPath) {
        switch self.convertSection((indexPath as NSIndexPath).section) {
        case 1:

            let userClient = self.sortedClients[indexPath.row]

            self.deleteUserClient(userClient, credentials: credentials)
        default: break
        }

    }

    func tableView(_ tableView: UITableView, editingStyleForRowAt indexPath: IndexPath) -> UITableViewCell.EditingStyle {
        switch self.convertSection((indexPath as NSIndexPath).section) {
        case 0:
            return .none
        case 1:
            return sortedClients[indexPath.row].type == .legalHold ? .none : .delete
        default:
            return .none
        }

    }

    func tableView(_ tableView: UITableView, willDisplay cell: UITableViewCell, forRowAt indexPath: IndexPath) {
        cell.separatorInset = UIEdgeInsets.zero
        cell.layoutMargins = UIEdgeInsets.zero
        cell.preservesSuperviewLayoutMargins = false
    }

    func tableView(_ tableView: UITableView, didSelectRowAt indexPath: IndexPath) {
        if !self.detailedView {
            return
        }

        switch self.convertSection((indexPath as NSIndexPath).section) {
        case 0:
            if let selfClient = self.selfClient {
                self.openDetailsOfClient(selfClient)
            }

        case 1:
            self.openDetailsOfClient(self.sortedClients[indexPath.row])

        default:
            break
        }

    }

    func scrollViewDidScroll(_ scrollView: UIScrollView) {
        self.topSeparator.scrollViewDidScroll(scrollView: scrollView)
    }

    func createRightBarButtonItem() {
        if self.editingList {
            let doneButtonItem: UIBarButtonItem = .createNavigationRightBarButtonItem(title: L10n.Localizable.General.done.capitalized,
                                                                                      systemImage: false,
                                                                                      target: self,
                                                                                      action: #selector(ClientListViewController.endEditing(_:)))
            self.navigationItem.rightBarButtonItem = doneButtonItem

            self.navigationItem.setLeftBarButton(nil, animated: true)
        } else {
            let editButtonItem: UIBarButtonItem = .createNavigationRightBarButtonItem(title: L10n.Localizable.General.edit.capitalized,
                                                                                      systemImage: false,
                                                                                      target: self,
                                                                                      action: #selector(ClientListViewController.startEditing(_:)))
            self.navigationItem.rightBarButtonItem = editButtonItem
            self.navigationItem.setLeftBarButton(leftBarButtonItem, animated: true)
        }
    }

    private func setupControllerTitle() {
        navigationItem.setupNavigationBarTitle(title: L10n.Localizable.Registration.Devices.title.capitalized)
    }

    @MainActor
<<<<<<< HEAD
    private func updateCertificates(for userClients: [UserClient]) async -> [UserClient] {
        let mlsGroupID = await fetchSelfConversation()
        if let mlsGroupID = mlsGroupID, let userSession = userSession {
            var updatedUserClients = [UserClient]()
            let mlsResolver = MLSClientResolver()
            let mlsClients: [Int: MLSClientID] = Dictionary(uniqueKeysWithValues: userClients.compactMap {
                if let mlsClientId = mlsResolver.mlsClientId(for: $0) {
                    ($0.clientId.hashValue, mlsClientId)
                } else {
                    nil
                }
            })
            let mlsClienIds = Array(mlsClients.values)
            do {
                let isE2eIEnabledForSelfClient = try await userSession.getIsE2eIdentityEnabled.invoke()
                let certificates = try await userSession.getE2eIdentityCertificates.invoke(mlsGroupId: mlsGroupID,
                                                                                           clientIds: mlsClienIds)
                if certificates.isNonEmpty {
                    for client in userClients {
                        let mlsClientIdRawValue = mlsClients[client.clientId.hashValue]?.rawValue
                        client.e2eIdentityCertificate = certificates.first { $0.clientId == mlsClientIdRawValue }
                        client.mlsThumbPrint = client.resolvedMLSThumbprint
                        if client.e2eIdentityCertificate == nil && client.mlsPublicKeys.ed25519 != nil {
                            client.e2eIdentityCertificate = client.notActivatedE2EIdenityCertificate()
                        }
                        updatedUserClients.append(client)
                    }
                    if let selfClient = selfClient {
                        selfClient.e2eIdentityCertificate = certificates.first(where: {
                            $0.clientId == mlsResolver.mlsClientId(for: selfClient)?.rawValue
                        })
                        if certificates.isNonEmpty {
                            selfClient.e2eIdentityCertificate = selfClient.notActivatedE2EIdenityCertificate()
                        }
                        selfClient.mlsThumbPrint = selfClient.e2eIdentityCertificate?.mlsThumbprint ?? selfClient.mlsPublicKeys.ed25519
                    }
                    return updatedUserClients
                } else if isE2eIEnabledForSelfClient {
                    for client in clients {
                        if let mlsThumbprint = client.mlsPublicKeys.ed25519,
                           !mlsThumbprint.isEmpty {
                            client.e2eIdentityCertificate = client.notActivatedE2EIdenityCertificate()
                            updatedUserClients.append(client)
                        }
                    }
                    return updatedUserClients
                } else {
                    return userClients
                }
            } catch {
                WireLogger.e2ei.error(error.localizedDescription)
                return userClients
            }
        } else {
            return userClients
        }
=======
    private func updateCertificates(for userClients: [UserClient]) async {
        guard
            let userSession,
            let selfMlsGroupID = await userSession.fetchSelfConversationMLSGroupID(),
            // dangerous access: ZMUserSession.e2eiFeature initialises a FeatureRepository using the viewContext, thus the following line must be executed o the main thread
            userSession.e2eiFeature.isEnabled
        else {
            return
        }

        let mlsClients: [UserClient: MLSClientID] = Dictionary(
            uniqueKeysWithValues:
                userClients
                .filter { $0.mlsPublicKeys.ed25519 != nil }
                .compactMap {
                    if let mlsClientId = MLSClientID(userClient: $0) {
                        ($0, mlsClientId)
                    } else {
                        nil
                    }
                })

        do {
            let certificates = try await userSession.getE2eIdentityCertificates.invoke(
                mlsGroupId: selfMlsGroupID,
                clientIds: Array(mlsClients.values))

            for (client, mlsClientId) in mlsClients {
                if let e2eiCertificate = certificates.first(where: { $0.clientId == mlsClientId.rawValue }) {
                    client.e2eIdentityCertificate = e2eiCertificate
                }
                client.mlsThumbPrint = client.e2eIdentityCertificate?.mlsThumbprint
            }

        } catch {
            WireLogger.e2ei.error(String(reflecting: error))
        }
    }

    private func updateAllClients(completed: (() -> Void)? = nil) {
        guard let selfUser = ZMUser.selfUser(), let selfClient = selfUser.selfClient() else {
            return
        }
        Task {
            await updateCertificates(for: Array(selfUser.clients))
            refreshViews()
            completed?()
        }
    }

    @MainActor
    func refreshViews() {
        clientsTableView?.reloadData()
    }

    private func updateE2EIdentityCertificateInDetailsView() {
        guard let client = findE2EIdentityCertificateClient() else { return }
        selectedDeviceInfoViewModel?.update(from: client)
    }

    private func findE2EIdentityCertificateClient() -> UserClient? {
        if selectedDeviceInfoViewModel?.isSelfClient == true {
            return selfClient
        }

        guard let selectedUserClient = selectedDeviceInfoViewModel?.userClient as? UserClient else {
            return nil
        }

        return clients.first { $0.clientId == selectedUserClient.clientId }
>>>>>>> fddbd34a
    }
}

// MARK: - ClientRemovalObserverDelegate

extension ClientListViewController: ClientRemovalObserverDelegate {
    func setIsLoadingViewVisible(_ clientRemovalObserver: ClientRemovalObserver, isVisible: Bool) {
        guard removalObserver == clientRemovalObserver else {
            return
        }

        isLoadingViewVisible = isVisible
    }

    func present(_ clientRemovalObserver: ClientRemovalObserver, viewControllerToPresent: UIViewController) {
        guard removalObserver == clientRemovalObserver else {
            return
        }

        present(viewControllerToPresent, animated: true)
    }
}

extension ClientListViewController: UserObserving {

    func userDidChange(_ note: UserChangeInfo) {
        if note.clientsChanged || note.trustLevelChanged {
<<<<<<< HEAD
            guard let selfUser = ZMUser.selfUser(), let selfClient = selfUser.selfClient() else {
                return
            }

            var clients = selfUser.clients
            clients.remove(selfClient)
            self.clients = Array(clients)
            Task {
                self.clients = await updateCertificates(for: self.clients)
                refreshViews()
            }
=======
            updateAllClients()
>>>>>>> fddbd34a
        }
    }

    @MainActor
    func refreshViews() {
        clientsTableView?.reloadData()
    }
}

private extension UserClient {

    var resolvedMLSThumbprint: String? {
        e2eIdentityCertificate?.mlsThumbprint ?? mlsPublicKeys.ed25519
    }

    func notActivatedE2EIdenityCertificate() -> E2eIdentityCertificate? {
        guard let mlsResolver = MLSClientResolver().mlsClientId(for: self) else {
            return nil
        }
        return E2eIdentityCertificate(
            clientId: mlsResolver.rawValue,
            certificateDetails: "",
            mlsThumbprint: self.mlsPublicKeys.ed25519 ?? "",
            notValidBefore: .now,
            expiryDate: .now,
            certificateStatus: .notActivated,
            serialNumber: ""
        )
    }
}<|MERGE_RESOLUTION|>--- conflicted
+++ resolved
@@ -19,7 +19,6 @@
 import SwiftUI
 import WireSyncEngine
 import WireCommonComponents
-import SwiftUI
 
 private let zmLog = ZMSLog(tag: "UI")
 
@@ -71,11 +70,8 @@
     private let clientFilter: (UserClient) -> Bool
     private let userSession: UserSession?
     private let contextProvider: ContextProvider?
-<<<<<<< HEAD
-=======
     private weak var selectedDeviceInfoViewModel: DeviceInfoViewModel? // Details View
 
->>>>>>> fddbd34a
     var sortedClients: [UserClient] = []
 
     var selfClient: UserClient?
@@ -180,10 +176,7 @@
         super.viewWillAppear(animated)
         self.clientsTableView?.reloadData()
         self.navigationController?.setNavigationBarHidden(false, animated: false)
-<<<<<<< HEAD
-=======
         updateAllClients()
->>>>>>> fddbd34a
     }
 
     override func viewDidDisappear(_ animated: Bool) {
@@ -201,46 +194,12 @@
 
     func openDetailsOfClient(_ client: UserClient) {
         guard let userSession = userSession,
-<<<<<<< HEAD
-=======
               let contextProvider = contextProvider,
->>>>>>> fddbd34a
               let navigationController = self.navigationController
         else {
             assertionFailure("Unable to display Devices screen.UserSession and/or navigation instances are nil")
             return
         }
-<<<<<<< HEAD
-        let viewModel = DeviceInfoViewModel.map(
-            certificate: client.e2eIdentityCertificate,
-            userClient: client,
-            title: client.isLegalHoldDevice ? L10n.Localizable.Device.Class.legalhold : (client.model ?? ""),
-            addedDate: client.activationDate?.formattedDate ?? "",
-            proteusID: client.proteusSessionID?.clientID.uppercased().splitStringIntoLines(charactersPerLine: 16),
-            isSelfClient: client.isSelfClient(),
-            userSession: userSession,
-            credentials: credentials,
-            gracePeriod: TimeInterval(userSession.e2eiFeature.config.verificationExpiration),
-            mlsThumbprint: client.resolvedMLSThumbprint?.splitStringIntoLines(charactersPerLine: 16),
-            getProteusFingerprint: userSession.getUserClientFingerprint
-        )
-        let detailsView = DeviceDetailsView(viewModel: viewModel) {
-            self.navigationController?.setNavigationBarHidden(false, animated: false)
-        }
-        let hostingViewController = UIHostingController(rootView: detailsView)
-        hostingViewController.view.backgroundColor = SemanticColors.View.backgroundDefault
-        navigationController.pushViewController(hostingViewController, animated: true)
-        navigationController.isNavigationBarHidden = true
-    }
-
-    @MainActor
-    private func fetchSelfConversation() async -> MLSGroupID? {
-        guard let syncContext = contextProvider?.syncContext else {
-            return nil
-        }
-        return await syncContext.perform {
-            return ZMConversation.fetchSelfMLSConversation(in: syncContext)?.mlsGroupID
-=======
 
         let viewModel = makeDeviceInfoViewModel(
             client: client,
@@ -266,7 +225,6 @@
 
         let detailsView = DeviceDetailsView(viewModel: viewModel) {
             self.navigationController?.setNavigationBarHidden(false, animated: false)
->>>>>>> fddbd34a
         }
         let hostingViewController = UIHostingController(rootView: detailsView)
         hostingViewController.view.backgroundColor = SemanticColors.View.backgroundDefault
@@ -374,16 +332,9 @@
 
     func finishedFetching(_ userClients: [UserClient]) {
         Task {
-<<<<<<< HEAD
-            let updatedClients = await updateCertificates(for: userClients)
-            await MainActor.run {
-                dismissLoadingView()
-                clients = updatedClients.filter { !$0.isSelfClient() }
-=======
             await updateCertificates(for: userClients)
             await MainActor.run {
                 dismissLoadingView()
->>>>>>> fddbd34a
             }
         }
     }
@@ -477,19 +428,11 @@
             switch self.convertSection((indexPath as NSIndexPath).section) {
             case 0:
                 if let selfClient = selfClient {
-<<<<<<< HEAD
-                    cell.viewModel = ClientTableViewCellModel.from(userClient: selfClient, shouldSetType: false)
-                    cell.wr_editable = false
-                }
-            case 1:
-                cell.viewModel = ClientTableViewCellModel.from(userClient: sortedClients[indexPath.row], shouldSetType: false)
-=======
                     cell.viewModel = .init(userClient: selfClient, shouldSetType: false)
                     cell.wr_editable = false
                 }
             case 1:
                 cell.viewModel = .init(userClient: sortedClients[indexPath.row], shouldSetType: false)
->>>>>>> fddbd34a
                 cell.wr_editable = true
             default:
                 cell.viewModel = nil
@@ -582,64 +525,6 @@
     }
 
     @MainActor
-<<<<<<< HEAD
-    private func updateCertificates(for userClients: [UserClient]) async -> [UserClient] {
-        let mlsGroupID = await fetchSelfConversation()
-        if let mlsGroupID = mlsGroupID, let userSession = userSession {
-            var updatedUserClients = [UserClient]()
-            let mlsResolver = MLSClientResolver()
-            let mlsClients: [Int: MLSClientID] = Dictionary(uniqueKeysWithValues: userClients.compactMap {
-                if let mlsClientId = mlsResolver.mlsClientId(for: $0) {
-                    ($0.clientId.hashValue, mlsClientId)
-                } else {
-                    nil
-                }
-            })
-            let mlsClienIds = Array(mlsClients.values)
-            do {
-                let isE2eIEnabledForSelfClient = try await userSession.getIsE2eIdentityEnabled.invoke()
-                let certificates = try await userSession.getE2eIdentityCertificates.invoke(mlsGroupId: mlsGroupID,
-                                                                                           clientIds: mlsClienIds)
-                if certificates.isNonEmpty {
-                    for client in userClients {
-                        let mlsClientIdRawValue = mlsClients[client.clientId.hashValue]?.rawValue
-                        client.e2eIdentityCertificate = certificates.first { $0.clientId == mlsClientIdRawValue }
-                        client.mlsThumbPrint = client.resolvedMLSThumbprint
-                        if client.e2eIdentityCertificate == nil && client.mlsPublicKeys.ed25519 != nil {
-                            client.e2eIdentityCertificate = client.notActivatedE2EIdenityCertificate()
-                        }
-                        updatedUserClients.append(client)
-                    }
-                    if let selfClient = selfClient {
-                        selfClient.e2eIdentityCertificate = certificates.first(where: {
-                            $0.clientId == mlsResolver.mlsClientId(for: selfClient)?.rawValue
-                        })
-                        if certificates.isNonEmpty {
-                            selfClient.e2eIdentityCertificate = selfClient.notActivatedE2EIdenityCertificate()
-                        }
-                        selfClient.mlsThumbPrint = selfClient.e2eIdentityCertificate?.mlsThumbprint ?? selfClient.mlsPublicKeys.ed25519
-                    }
-                    return updatedUserClients
-                } else if isE2eIEnabledForSelfClient {
-                    for client in clients {
-                        if let mlsThumbprint = client.mlsPublicKeys.ed25519,
-                           !mlsThumbprint.isEmpty {
-                            client.e2eIdentityCertificate = client.notActivatedE2EIdenityCertificate()
-                            updatedUserClients.append(client)
-                        }
-                    }
-                    return updatedUserClients
-                } else {
-                    return userClients
-                }
-            } catch {
-                WireLogger.e2ei.error(error.localizedDescription)
-                return userClients
-            }
-        } else {
-            return userClients
-        }
-=======
     private func updateCertificates(for userClients: [UserClient]) async {
         guard
             let userSession,
@@ -710,7 +595,6 @@
         }
 
         return clients.first { $0.clientId == selectedUserClient.clientId }
->>>>>>> fddbd34a
     }
 }
 
@@ -738,48 +622,8 @@
 
     func userDidChange(_ note: UserChangeInfo) {
         if note.clientsChanged || note.trustLevelChanged {
-<<<<<<< HEAD
-            guard let selfUser = ZMUser.selfUser(), let selfClient = selfUser.selfClient() else {
-                return
-            }
-
-            var clients = selfUser.clients
-            clients.remove(selfClient)
-            self.clients = Array(clients)
-            Task {
-                self.clients = await updateCertificates(for: self.clients)
-                refreshViews()
-            }
-=======
             updateAllClients()
->>>>>>> fddbd34a
-        }
-    }
-
-    @MainActor
-    func refreshViews() {
-        clientsTableView?.reloadData()
-    }
-}
-
-private extension UserClient {
-
-    var resolvedMLSThumbprint: String? {
-        e2eIdentityCertificate?.mlsThumbprint ?? mlsPublicKeys.ed25519
-    }
-
-    func notActivatedE2EIdenityCertificate() -> E2eIdentityCertificate? {
-        guard let mlsResolver = MLSClientResolver().mlsClientId(for: self) else {
-            return nil
-        }
-        return E2eIdentityCertificate(
-            clientId: mlsResolver.rawValue,
-            certificateDetails: "",
-            mlsThumbprint: self.mlsPublicKeys.ed25519 ?? "",
-            notValidBefore: .now,
-            expiryDate: .now,
-            certificateStatus: .notActivated,
-            serialNumber: ""
-        )
-    }
+        }
+    }
+
 }