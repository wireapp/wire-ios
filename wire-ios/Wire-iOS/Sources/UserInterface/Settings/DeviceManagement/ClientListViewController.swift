//
// Wire
// Copyright (C) 2016 Wire Swiss GmbH
// 
// This program is free software: you can redistribute it and/or modify
// it under the terms of the GNU General Public License as published by
// the Free Software Foundation, either version 3 of the License, or
// (at your option) any later version.
// 
// This program is distributed in the hope that it will be useful,
// but WITHOUT ANY WARRANTY; without even the implied warranty of
// MERCHANTABILITY or FITNESS FOR A PARTICULAR PURPOSE. See the
// GNU General Public License for more details.
// 
// You should have received a copy of the GNU General Public License
// along with this program. If not, see http://www.gnu.org/licenses/.
// 

import SwiftUI
import WireSyncEngine
import WireCommonComponents

private let zmLog = ZMSLog(tag: "UI")

final class ClientListViewController: UIViewController,
                                UITableViewDelegate,
                                UITableViewDataSource,
                                ClientUpdateObserver,
                                ClientColorVariantProtocol,
                                SpinnerCapable {
    // MARK: SpinnerCapable
    var dismissSpinner: SpinnerCompletion?

    var removalObserver: ClientRemovalObserver?

    var clientsTableView: UITableView?
    let topSeparator = OverflowSeparatorView()
    weak var delegate: ClientListViewControllerDelegate?

    var editingList: Bool = false {
        didSet {
            guard !clients.isEmpty else {
                self.navigationItem.rightBarButtonItem = nil
                self.navigationItem.setHidesBackButton(false, animated: true)
                return
            }

            createRightBarButtonItem()

            self.navigationItem.setHidesBackButton(self.editingList, animated: true)

            self.clientsTableView?.setEditing(self.editingList, animated: true)
        }
    }

    var clients: [UserClient] = [] {
        didSet {
            self.sortedClients = self.clients.filter(clientFilter).sorted(by: clientSorter)
            self.clientsTableView?.reloadData()

            if !clients.isEmpty {
                createRightBarButtonItem()
            } else {
                self.editingList = false
            }
        }
    }

    private let clientSorter: (UserClient, UserClient) -> Bool
    private let clientFilter: (UserClient) -> Bool
    private let userSession: UserSession?
    private let contextProvider: ContextProvider?
    private weak var selectedDeviceInfoViewModel: DeviceInfoViewModel? // Details View

    var sortedClients: [UserClient] = []

    var selfClient: UserClient?
    let detailedView: Bool
    var credentials: ZMEmailCredentials?
    var clientsObserverToken: NSObjectProtocol?
    var userObserverToken: NSObjectProtocol?

    var leftBarButtonItem: UIBarButtonItem? {
        if self.isIPadRegular() {
            return UIBarButtonItem.createNavigationRightBarButtonItem(
                systemImage: true,
                target: self,
                action: #selector(ClientListViewController.backPressed(_:)))
        }

        if let rootViewController = self.navigationController?.viewControllers.first,
            self.isEqual(rootViewController) {
            return UIBarButtonItem.createNavigationRightBarButtonItem(
                systemImage: true,
                target: self,
                action: #selector(ClientListViewController.backPressed(_:)))
        }

        return nil
    }

    required init(
        clientsList: [UserClient]?,
        selfClient: UserClient? = ZMUserSession.shared()?.selfUserClient,
        userSession: UserSession? = ZMUserSession.shared(),
        credentials: ZMEmailCredentials? = .none,
        contextProvider: ContextProvider? = ZMUserSession.shared(),
        detailedView: Bool = false,
        showTemporary: Bool = true,
        showLegalHold: Bool = true
    ) {
        self.userSession = userSession
        self.selfClient = selfClient
        self.detailedView = detailedView
        self.credentials = credentials
        self.contextProvider = contextProvider

        clientFilter = {
            $0 != selfClient && (showTemporary || $0.type != .temporary) && (showLegalHold || $0.type != .legalHold)
        }

        clientSorter = {
            guard let leftDate = $0.activationDate, let rightDate = $1.activationDate else { return false }
            return leftDate.compare(rightDate) == .orderedDescending
        }

        super.init(nibName: nil, bundle: nil)
        setupControllerTitle()

        self.initalizeProperties(clientsList ?? Array(ZMUser.selfUser()?.clients.filter { !$0.isSelfClient() } ?? []))
        self.clientsObserverToken = ZMUserSession.shared()?.addClientUpdateObserver(self)
        if let user = ZMUser.selfUser(), let session = userSession as? ZMUserSession {
            self.userObserverToken = UserChangeInfo.add(observer: self, for: user, in: session)
        }

        if clientsList == nil {
            if clients.isEmpty {
                (navigationController as? SpinnerCapableViewController ?? self).isLoadingViewVisible = true
            }
            userSession?.fetchAllClients()
        }
    }

    @available(*, unavailable)
    required override init(nibName nibNameOrNil: String?, bundle nibBundleOrNil: Bundle?) {
        fatalError("init(nibNameOrNil:nibBundleOrNil:) has not been implemented")
    }

    @available(*, unavailable)
    required init?(coder aDecoder: NSCoder) {
        fatalError("init(coder:) has not been implemented")
    }

    private func initalizeProperties(_ clientsList: [UserClient]) {
        self.clients = clientsList.filter { !$0.isSelfClient() }
        self.editingList = false
    }

    override var supportedInterfaceOrientations: UIInterfaceOrientationMask {
        return [.portrait]
    }

    override func viewDidLoad() {
        super.viewDidLoad()

        self.createTableView()
        self.view.addSubview(self.topSeparator)
        self.createConstraints()

        self.navigationItem.leftBarButtonItem = leftBarButtonItem
        self.navigationItem.backBarButtonItem?.accessibilityLabel = L10n.Accessibility.ClientsList.BackButton.description
        setColor()
    }

    override func viewWillAppear(_ animated: Bool) {
        super.viewWillAppear(animated)
        self.clientsTableView?.reloadData()
        self.navigationController?.setNavigationBarHidden(false, animated: false)
        updateAllClients()
    }

    override func viewDidDisappear(_ animated: Bool) {
        super.viewDidDisappear(animated)
        dismissLoadingView()

        // Prevent more then one removalObserver in self and SettingsClientViewController
        removalObserver = nil
    }

    private func dismissLoadingView() {
        (navigationController as? SpinnerCapableViewController)?.isLoadingViewVisible = false
        isLoadingViewVisible = false
    }

    func openDetailsOfClient(_ client: UserClient) {
        guard let userSession = userSession,
              let contextProvider = contextProvider,
              let navigationController = self.navigationController
        else {
            assertionFailure("Unable to display Devices screen.UserSession and/or navigation instances are nil")
            return
        }

        let viewModel = makeDeviceInfoViewModel(
            client: client,
            userSession: userSession,
            contextProvider: contextProvider
        )
        viewModel.showCertificateUpdateSuccess = {[weak self] certificateChain in
            guard let self = self, let lastE2EIUpdateDate = userSession.lastE2EIUpdateDate else {
                return
            }
            self.updateAllClients {
                self.updateE2EIdentityCertificateInDetailsView()
            }

            let successEnrollmentViewController = SuccessfulCertificateEnrollmentViewController(lastE2EIdentityUpdateDate: lastE2EIUpdateDate)
            successEnrollmentViewController.certificateDetails = certificateChain
            successEnrollmentViewController.onOkTapped = { viewController in
                viewController.dismiss(animated: true)
            }
            successEnrollmentViewController.presentTopmost()
        }
        selectedDeviceInfoViewModel = viewModel

        let detailsView = DeviceDetailsView(viewModel: viewModel) {
            self.navigationController?.setNavigationBarHidden(false, animated: false)
        }
        let hostingViewController = UIHostingController(rootView: detailsView)
        hostingViewController.view.backgroundColor = SemanticColors.View.backgroundDefault

        navigationController.pushViewController(hostingViewController, animated: true)
        navigationController.isNavigationBarHidden = true
    }

    private func makeDeviceInfoViewModel(
        client: UserClient,
        userSession: UserSession,
        contextProvider: ContextProvider
    ) -> DeviceInfoViewModel {
        let saveFileManager = SaveFileManager(systemFileSavePresenter: SystemSavePresenter())
        let deviceActionsHandler = DeviceDetailsViewActionsHandler(
            userClient: client,
            userSession: userSession,
            credentials: credentials,
            saveFileManager: saveFileManager,
            getProteusFingerprint: userSession.getUserClientFingerprint,
            contextProvider: contextProvider,
            e2eiCertificateEnrollment: userSession.enrollE2EICertificate
        )
        return DeviceInfoViewModel(
            title: client.isLegalHoldDevice ? L10n.Localizable.Device.Class.legalhold : (client.model ?? ""),
            addedDate: client.activationDate?.formattedDate ?? "",
            proteusID: client.proteusSessionID?.clientID.uppercased().splitStringIntoLines(charactersPerLine: 16) ?? "",
            userClient: client,
            isSelfClient: client.isSelfClient(),
            gracePeriod: TimeInterval(userSession.e2eiFeature.config.verificationExpiration),
            isFromConversation: false,
            actionsHandler: deviceActionsHandler,
            conversationClientDetailsActions: deviceActionsHandler,
            debugMenuActionsHandler: deviceActionsHandler,
            showDebugMenu: Bundle.developerModeEnabled
        )
    }

    private func createTableView() {
        let tableView = UITableView(frame: CGRect.zero, style: .grouped)
        tableView.translatesAutoresizingMaskIntoConstraints = false
        tableView.delegate = self
        tableView.dataSource = self
        tableView.rowHeight = UITableView.automaticDimension
        tableView.estimatedRowHeight = 80
        tableView.register(ClientTableViewCell.self, forCellReuseIdentifier: ClientTableViewCell.zm_reuseIdentifier)
        tableView.isEditing = self.editingList
        tableView.backgroundColor = SemanticColors.View.backgroundDefault
        tableView.separatorStyle = .none
        self.view.addSubview(tableView)
        self.clientsTableView = tableView
    }

    private func createConstraints() {
        guard let clientsTableView = clientsTableView else {
            return
        }

        clientsTableView.translatesAutoresizingMaskIntoConstraints = false

        NSLayoutConstraint.activate([
            clientsTableView.leadingAnchor.constraint(equalTo: view.safeLeadingAnchor),
            clientsTableView.topAnchor.constraint(equalTo: view.safeTopAnchor),
            clientsTableView.trailingAnchor.constraint(equalTo: view.safeTrailingAnchor),
            clientsTableView.bottomAnchor.constraint(equalTo: view.safeBottomAnchor)
        ])
    }

    private func convertSection(_ section: Int) -> Int {
        if self.selfClient != nil {
            return section
        } else {
            return section + 1
        }
    }

    // MARK: - Actions

    @objc func startEditing(_ sender: AnyObject!) {
        self.editingList = true
    }

    @objc private func endEditing(_ sender: AnyObject!) {
        self.editingList = false
    }

    @objc func backPressed(_ sender: AnyObject!) {
        self.navigationController?.presentingViewController?.dismiss(animated: true, completion: nil)
    }

    func deleteUserClient(_ userClient: UserClient,
                          credentials: ZMEmailCredentials?) {
        removalObserver = nil

        removalObserver = ClientRemovalObserver(userClientToDelete: userClient,
                                                delegate: self,
                                                credentials: credentials)

        removalObserver?.startRemoval()

        delegate?.finishedDeleting(self)
    }

    // MARK: - ClientRegistrationObserver

    func finishedFetching(_ userClients: [UserClient]) {
        Task {
            await updateCertificates(for: userClients)
            await MainActor.run {
                dismissLoadingView()
            }
        }
    }

    func failedToFetchClients(_ error: Error) {
        dismissLoadingView()

        zmLog.error("Clients request failed: \(error.localizedDescription)")

        presentAlertWithOKButton(message: L10n.Localizable.Error.User.unkownError)
    }

    func finishedDeleting(_ remainingClients: [UserClient]) {
        clients = remainingClients

        editingList = false
    }

    func failedToDeleteClients(_ error: Error) {
        // no-op
    }

    // MARK: - UITableViewDataSource & UITableViewDelegate

    func numberOfSections(in tableView: UITableView) -> Int {
        if self.selfClient != nil, self.sortedClients.count > 0 {
            return 2
        } else {
            return 1
        }
    }

    func tableView(_ tableView: UITableView, numberOfRowsInSection section: Int) -> Int {
        switch self.convertSection(section) {
        case 0:
            if self.selfClient != nil {
                return 1
            } else {
                return 0
            }
        case 1:
            return self.sortedClients.count
        default:
            return 0
        }
    }

    func tableView(_ tableView: UITableView, titleForHeaderInSection section: Int) -> String? {
        switch self.convertSection(section) {
        case 0:
            if self.selfClient != nil {
                return L10n.Localizable.Registration.Devices.currentListHeader
            } else {
                return nil
            }
        case 1:
            return L10n.Localizable.Registration.Devices.activeListHeader
        default:
            return nil
        }
    }

    func tableView(_ tableView: UITableView, titleForFooterInSection section: Int) -> String? {
        switch self.convertSection(section) {
        case 0:
            return nil
        case 1:
            return L10n.Localizable.Registration.Devices.activeListSubtitle
        default:
            return nil
        }
    }

    func tableView(_ tableView: UITableView, willDisplayHeaderView view: UIView, forSection section: Int) {
        if let headerFooterView = view as? UITableViewHeaderFooterView {
            headerFooterView.textLabel?.textColor = headerFooterViewTextColor
        }
    }

    func tableView(_ tableView: UITableView, willDisplayFooterView view: UIView, forSection section: Int) {
        if let headerFooterView = view as? UITableViewHeaderFooterView {
            headerFooterView.textLabel?.textColor = headerFooterViewTextColor
        }
    }

    func tableView(_ tableView: UITableView, cellForRowAt indexPath: IndexPath) -> UITableViewCell {
        if let cell = tableView.dequeueReusableCell(withIdentifier: ClientTableViewCell.zm_reuseIdentifier, for: indexPath) as? ClientTableViewCell {
            cell.selectionStyle = .none
            cell.showDisclosureIndicator()

            switch self.convertSection((indexPath as NSIndexPath).section) {
            case 0:
                if let selfClient = selfClient {
                    cell.viewModel = .init(userClient: selfClient, shouldSetType: false)
                    cell.wr_editable = false
                }
            case 1:
                cell.viewModel = .init(userClient: sortedClients[indexPath.row], shouldSetType: false)
                cell.wr_editable = true
            default:
                cell.viewModel = nil
            }

            cell.accessibilityTraits = .button
            cell.accessibilityHint = L10n.Accessibility.ClientsList.DeviceDetails.hint

            return cell
        } else {
            return UITableViewCell()
        }
    }

    func tableView(_ tableView: UITableView, commit editingStyle: UITableViewCell.EditingStyle, forRowAt indexPath: IndexPath) {
        switch self.convertSection((indexPath as NSIndexPath).section) {
        case 1:

            let userClient = self.sortedClients[indexPath.row]

            self.deleteUserClient(userClient, credentials: credentials)
        default: break
        }

    }

    func tableView(_ tableView: UITableView, editingStyleForRowAt indexPath: IndexPath) -> UITableViewCell.EditingStyle {
        switch self.convertSection((indexPath as NSIndexPath).section) {
        case 0:
            return .none
        case 1:
            return sortedClients[indexPath.row].type == .legalHold ? .none : .delete
        default:
            return .none
        }

    }

    func tableView(_ tableView: UITableView, willDisplay cell: UITableViewCell, forRowAt indexPath: IndexPath) {
        cell.separatorInset = UIEdgeInsets.zero
        cell.layoutMargins = UIEdgeInsets.zero
        cell.preservesSuperviewLayoutMargins = false
    }

    func tableView(_ tableView: UITableView, didSelectRowAt indexPath: IndexPath) {
        if !self.detailedView {
            return
        }

        switch self.convertSection((indexPath as NSIndexPath).section) {
        case 0:
            if let selfClient = self.selfClient {
                self.openDetailsOfClient(selfClient)
            }

        case 1:
            self.openDetailsOfClient(self.sortedClients[indexPath.row])

        default:
            break
        }

    }

    func scrollViewDidScroll(_ scrollView: UIScrollView) {
        self.topSeparator.scrollViewDidScroll(scrollView: scrollView)
    }

    func createRightBarButtonItem() {
        if self.editingList {
            let doneButtonItem: UIBarButtonItem = .createNavigationRightBarButtonItem(title: L10n.Localizable.General.done.capitalized,
                                                                                      systemImage: false,
                                                                                      target: self,
                                                                                      action: #selector(ClientListViewController.endEditing(_:)))
            self.navigationItem.rightBarButtonItem = doneButtonItem

            self.navigationItem.setLeftBarButton(nil, animated: true)
        } else {
            let editButtonItem: UIBarButtonItem = .createNavigationRightBarButtonItem(title: L10n.Localizable.General.edit.capitalized,
                                                                                      systemImage: false,
                                                                                      target: self,
                                                                                      action: #selector(ClientListViewController.startEditing(_:)))
            self.navigationItem.rightBarButtonItem = editButtonItem
            self.navigationItem.setLeftBarButton(leftBarButtonItem, animated: true)
        }
    }

    private func setupControllerTitle() {
        navigationItem.setupNavigationBarTitle(title: L10n.Localizable.Registration.Devices.title.capitalized)
    }

    @MainActor
<<<<<<< HEAD
    private func updateCertificates(for userClients: [UserClient]) async -> [UserClient] {
        if let userSession = userSession, let mlsGroupID = await userSession.fetchSelfConversationMLSGroupID() {
            var updatedUserClients = [UserClient]()
            let mlsClients: [Int: MLSClientID] = Dictionary(uniqueKeysWithValues: userClients.compactMap {
                if let mlsClientId = MLSClientID(userClient: $0) {
                    ($0.clientId.hashValue, mlsClientId)
                } else {
                    nil
                }
            })
            let mlsClienIds = Array(mlsClients.values)
            do {
                let isE2eIEnabledForSelfClient = try await userSession.getIsE2eIdentityEnabled.invoke()
                let certificates = try await userSession.getE2eIdentityCertificates.invoke(mlsGroupId: mlsGroupID,
                                                                                           clientIds: mlsClienIds)
                if certificates.isNonEmpty {
                    for client in userClients {
                        let mlsClientIdRawValue = mlsClients[client.clientId.hashValue]?.rawValue
                        client.e2eIdentityCertificate = certificates.first { $0.clientId == mlsClientIdRawValue }
                        client.mlsThumbPrint = client.e2eIdentityCertificate?.mlsThumbprint
                        if client.e2eIdentityCertificate == nil && client.mlsPublicKeys.ed25519 != nil {
                            client.e2eIdentityCertificate = makeNotActivatedE2EIdenityCertificate(client: client)
                        }
                        updatedUserClients.append(client)
                    }
                    if let selfClient = selfClient {
                        selfClient.e2eIdentityCertificate = certificates.first {
                            $0.clientId == MLSClientID(userClient: selfClient)?.rawValue
                        } ?? makeNotActivatedE2EIdenityCertificate(client: selfClient)
                        selfClient.mlsThumbPrint = selfClient.e2eIdentityCertificate?.mlsThumbprint ?? selfClient.mlsPublicKeys.ed25519
                    }
                    return updatedUserClients
                } else if isE2eIEnabledForSelfClient {
                    for client in clients {
                        if let mlsThumbprint = client.mlsPublicKeys.ed25519,
                           !mlsThumbprint.isEmpty {
                            client.e2eIdentityCertificate = makeNotActivatedE2EIdenityCertificate(client: client)
                            updatedUserClients.append(client)
                        }
=======
    private func updateCertificates(for userClients: [UserClient]) async {
        guard
            let selfMlsGroupID = await fetchSelfConversation(),
            let userSession,
            userSession.e2eiFeature.isEnabled
        else {
            return
        }

        let mlsClients: [UserClient: MLSClientID] = Dictionary(
            uniqueKeysWithValues:
                userClients
                .filter { $0.mlsPublicKeys.ed25519 != nil }
                .compactMap {
                    if let mlsClientId = MLSClientID(userClient: $0) {
                        ($0, mlsClientId)
                    } else {
                        nil
>>>>>>> 9457dc12
                    }
                })

        do {
            let certificates = try await userSession.getE2eIdentityCertificates.invoke(
                mlsGroupId: selfMlsGroupID,
                clientIds: Array(mlsClients.values))

            for (client, mlsClientId) in mlsClients {
                if let e2eiCertificate = certificates.first(where: { $0.clientId == mlsClientId.rawValue }) {
                    client.e2eIdentityCertificate = e2eiCertificate
                } else {
                    client.e2eIdentityCertificate = makeNotActivatedE2EIdenityCertificate(client: client)
                }
                client.mlsThumbPrint = client.e2eIdentityCertificate?.mlsThumbprint
            }

        } catch {
            WireLogger.e2ei.error(String(reflecting: error))
        }
    }

    private func updateAllClients(completed: (() -> Void)? = nil) {
        guard let selfUser = ZMUser.selfUser(), let selfClient = selfUser.selfClient() else {
            return
        }
        Task {
            await updateCertificates(for: Array(selfUser.clients))
            refreshViews()
            completed?()
        }
    }

    @MainActor
    func refreshViews() {
        clientsTableView?.reloadData()
    }

    private func updateE2EIdentityCertificateInDetailsView() {
        guard let client = findE2EIdentityCertificateClient() else { return }
        selectedDeviceInfoViewModel?.update(from: client)
    }

    private func findE2EIdentityCertificateClient() -> UserClient? {
        if selectedDeviceInfoViewModel?.isSelfClient == true {
            return selfClient
        }

        guard let selectedUserClient = selectedDeviceInfoViewModel?.userClient as? UserClient else {
            return nil
        }

        return clients.first { $0.clientId == selectedUserClient.clientId }
    }

    // MARK: Helpers

    private func makeNotActivatedE2EIdenityCertificate(client: UserClient) -> E2eIdentityCertificate? {
        guard let clientID = MLSClientID(userClient: client) else {
            return nil
        }

        return E2eIdentityCertificate(
            clientId: clientID.rawValue,
            certificateDetails: "",
            mlsThumbprint: "",
            notValidBefore: .now,
            expiryDate: .now,
            certificateStatus: .notActivated,
            serialNumber: ""
        )
    }
}

// MARK: - ClientRemovalObserverDelegate

extension ClientListViewController: ClientRemovalObserverDelegate {
    func setIsLoadingViewVisible(_ clientRemovalObserver: ClientRemovalObserver, isVisible: Bool) {
        guard removalObserver == clientRemovalObserver else {
            return
        }

        isLoadingViewVisible = isVisible
    }

    func present(_ clientRemovalObserver: ClientRemovalObserver, viewControllerToPresent: UIViewController) {
        guard removalObserver == clientRemovalObserver else {
            return
        }

        present(viewControllerToPresent, animated: true)
    }
}

extension ClientListViewController: UserObserving {

    func userDidChange(_ note: UserChangeInfo) {
        if note.clientsChanged || note.trustLevelChanged {
            updateAllClients()
        }
    }

}<|MERGE_RESOLUTION|>--- conflicted
+++ resolved
@@ -525,51 +525,10 @@
     }
 
     @MainActor
-<<<<<<< HEAD
-    private func updateCertificates(for userClients: [UserClient]) async -> [UserClient] {
-        if let userSession = userSession, let mlsGroupID = await userSession.fetchSelfConversationMLSGroupID() {
-            var updatedUserClients = [UserClient]()
-            let mlsClients: [Int: MLSClientID] = Dictionary(uniqueKeysWithValues: userClients.compactMap {
-                if let mlsClientId = MLSClientID(userClient: $0) {
-                    ($0.clientId.hashValue, mlsClientId)
-                } else {
-                    nil
-                }
-            })
-            let mlsClienIds = Array(mlsClients.values)
-            do {
-                let isE2eIEnabledForSelfClient = try await userSession.getIsE2eIdentityEnabled.invoke()
-                let certificates = try await userSession.getE2eIdentityCertificates.invoke(mlsGroupId: mlsGroupID,
-                                                                                           clientIds: mlsClienIds)
-                if certificates.isNonEmpty {
-                    for client in userClients {
-                        let mlsClientIdRawValue = mlsClients[client.clientId.hashValue]?.rawValue
-                        client.e2eIdentityCertificate = certificates.first { $0.clientId == mlsClientIdRawValue }
-                        client.mlsThumbPrint = client.e2eIdentityCertificate?.mlsThumbprint
-                        if client.e2eIdentityCertificate == nil && client.mlsPublicKeys.ed25519 != nil {
-                            client.e2eIdentityCertificate = makeNotActivatedE2EIdenityCertificate(client: client)
-                        }
-                        updatedUserClients.append(client)
-                    }
-                    if let selfClient = selfClient {
-                        selfClient.e2eIdentityCertificate = certificates.first {
-                            $0.clientId == MLSClientID(userClient: selfClient)?.rawValue
-                        } ?? makeNotActivatedE2EIdenityCertificate(client: selfClient)
-                        selfClient.mlsThumbPrint = selfClient.e2eIdentityCertificate?.mlsThumbprint ?? selfClient.mlsPublicKeys.ed25519
-                    }
-                    return updatedUserClients
-                } else if isE2eIEnabledForSelfClient {
-                    for client in clients {
-                        if let mlsThumbprint = client.mlsPublicKeys.ed25519,
-                           !mlsThumbprint.isEmpty {
-                            client.e2eIdentityCertificate = makeNotActivatedE2EIdenityCertificate(client: client)
-                            updatedUserClients.append(client)
-                        }
-=======
     private func updateCertificates(for userClients: [UserClient]) async {
         guard
-            let selfMlsGroupID = await fetchSelfConversation(),
             let userSession,
+            let selfMlsGroupID = await userSession.fetchSelfConversationMLSGroupID(),
             userSession.e2eiFeature.isEnabled
         else {
             return
@@ -584,7 +543,6 @@
                         ($0, mlsClientId)
                     } else {
                         nil
->>>>>>> 9457dc12
                     }
                 })
 
