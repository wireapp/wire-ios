//
// Wire
// Copyright (C) 2016 Wire Swiss GmbH
// 
// This program is free software: you can redistribute it and/or modify
// it under the terms of the GNU General Public License as published by
// the Free Software Foundation, either version 3 of the License, or
// (at your option) any later version.
// 
// This program is distributed in the hope that it will be useful,
// but WITHOUT ANY WARRANTY; without even the implied warranty of
// MERCHANTABILITY or FITNESS FOR A PARTICULAR PURPOSE. See the
// GNU General Public License for more details.
// 
// You should have received a copy of the GNU General Public License
// along with this program. If not, see http://www.gnu.org/licenses/.
// 

import SwiftUI
import WireSyncEngine
import WireCommonComponents

private let zmLog = ZMSLog(tag: "UI")

final class ClientListViewController: UIViewController,
                                UITableViewDelegate,
                                UITableViewDataSource,
                                ClientUpdateObserver,
                                ClientColorVariantProtocol,
                                SpinnerCapable {
    // MARK: SpinnerCapable
    var dismissSpinner: SpinnerCompletion?

    var removalObserver: ClientRemovalObserver?

    var clientsTableView: UITableView?
    let topSeparator = OverflowSeparatorView()
    weak var delegate: ClientListViewControllerDelegate?

    var editingList: Bool = false {
        didSet {
            guard !clients.isEmpty else {
                self.navigationItem.rightBarButtonItem = nil
                self.navigationItem.setHidesBackButton(false, animated: true)
                return
            }

            createRightBarButtonItem()

            self.navigationItem.setHidesBackButton(self.editingList, animated: true)

            self.clientsTableView?.setEditing(self.editingList, animated: true)
        }
    }

    var clients: [UserClient] = [] {
        didSet {
            self.sortedClients = self.clients.filter(clientFilter).sorted(by: clientSorter)
            self.clientsTableView?.reloadData()

            if !clients.isEmpty {
                createRightBarButtonItem()
            } else {
                self.editingList = false
            }
        }
    }

    private let clientSorter: (UserClient, UserClient) -> Bool
    private let clientFilter: (UserClient) -> Bool
    private let userSession: UserSession?
    private let contextProvider: ContextProvider?
    private weak var selectedDeviceInfoViewModel: DeviceInfoViewModel? // Details View

    var sortedClients: [UserClient] = []

    var selfClient: UserClient?
    let detailedView: Bool
    var credentials: ZMEmailCredentials?
    var clientsObserverToken: NSObjectProtocol?
    var userObserverToken: NSObjectProtocol?

    var leftBarButtonItem: UIBarButtonItem? {
        if self.isIPadRegular() {
            return UIBarButtonItem.createNavigationRightBarButtonItem(
                systemImage: true,
                target: self,
                action: #selector(ClientListViewController.backPressed(_:)))
        }

        if let rootViewController = self.navigationController?.viewControllers.first,
            self.isEqual(rootViewController) {
            return UIBarButtonItem.createNavigationRightBarButtonItem(
                systemImage: true,
                target: self,
                action: #selector(ClientListViewController.backPressed(_:)))
        }

        return nil
    }

    required init(
        clientsList: [UserClient]?,
        selfClient: UserClient? = ZMUserSession.shared()?.selfUserClient,
        userSession: UserSession? = ZMUserSession.shared(),
        credentials: ZMEmailCredentials? = .none,
        contextProvider: ContextProvider? = ZMUserSession.shared(),
        detailedView: Bool = false,
        showTemporary: Bool = true,
        showLegalHold: Bool = true
    ) {
        self.userSession = userSession
        self.selfClient = selfClient
        self.detailedView = detailedView
        self.credentials = credentials
        self.contextProvider = contextProvider

        clientFilter = {
            $0 != selfClient && (showTemporary || $0.type != .temporary) && (showLegalHold || $0.type != .legalHold)
        }

        clientSorter = {
            guard let leftDate = $0.activationDate, let rightDate = $1.activationDate else { return false }
            return leftDate.compare(rightDate) == .orderedDescending
        }

        super.init(nibName: nil, bundle: nil)
        setupControllerTitle()

        self.initalizeProperties(clientsList ?? Array(ZMUser.selfUser()?.clients.filter { !$0.isSelfClient() } ?? []))
        self.clientsObserverToken = ZMUserSession.shared()?.addClientUpdateObserver(self)
        if let user = ZMUser.selfUser(), let session = userSession as? ZMUserSession {
            self.userObserverToken = UserChangeInfo.add(observer: self, for: user, in: session)
        }

        if clientsList == nil {
            if clients.isEmpty {
                (navigationController as? SpinnerCapableViewController ?? self).isLoadingViewVisible = true
            }
            userSession?.fetchAllClients()
        }
    }

    @available(*, unavailable)
    required override init(nibName nibNameOrNil: String?, bundle nibBundleOrNil: Bundle?) {
        fatalError("init(nibNameOrNil:nibBundleOrNil:) has not been implemented")
    }

    @available(*, unavailable)
    required init?(coder aDecoder: NSCoder) {
        fatalError("init(coder:) has not been implemented")
    }

    private func initalizeProperties(_ clientsList: [UserClient]) {
        self.clients = clientsList.filter { !$0.isSelfClient() }
        self.editingList = false
    }

    override var supportedInterfaceOrientations: UIInterfaceOrientationMask {
        return [.portrait]
    }

    override func viewDidLoad() {
        super.viewDidLoad()

        self.createTableView()
        self.view.addSubview(self.topSeparator)
        self.createConstraints()

        self.navigationItem.leftBarButtonItem = leftBarButtonItem
        self.navigationItem.backBarButtonItem?.accessibilityLabel = L10n.Accessibility.ClientsList.BackButton.description
        setColor()
    }

    override func viewWillAppear(_ animated: Bool) {
        super.viewWillAppear(animated)
        self.clientsTableView?.reloadData()
        self.navigationController?.setNavigationBarHidden(false, animated: false)
        updateAllClients()
    }

    override func viewDidDisappear(_ animated: Bool) {
        super.viewDidDisappear(animated)
        dismissLoadingView()

        // Prevent more then one removalObserver in self and SettingsClientViewController
        removalObserver = nil
    }

    private func dismissLoadingView() {
        (navigationController as? SpinnerCapableViewController)?.isLoadingViewVisible = false
        isLoadingViewVisible = false
    }

    func openDetailsOfClient(_ client: UserClient) {
        guard let userSession = userSession,
              let contextProvider = contextProvider,
              let navigationController = self.navigationController
        else {
            assertionFailure("Unable to display Devices screen.UserSession and/or navigation instances are nil")
            return
        }
        let viewModel = DeviceInfoViewModel.map(
            certificate: client.e2eIdentityCertificate,
            userClient: client,
            title: client.isLegalHoldDevice ? L10n.Localizable.Device.Class.legalhold : (client.model ?? ""),
            addedDate: client.activationDate?.formattedDate ?? "",
            proteusID: client.proteusSessionID?.clientID.uppercased().splitStringIntoLines(charactersPerLine: 16),
            isSelfClient: client.isSelfClient(),
            userSession: userSession,
            credentials: credentials,
            gracePeriod: TimeInterval(userSession.e2eiFeature.config.verificationExpiration),
            mlsThumbprint: client.e2eIdentityCertificate?.mlsThumbprint.splitStringIntoLines(charactersPerLine: 16),
            getProteusFingerprint: userSession.getUserClientFingerprint,
            contextProvider: contextProvider,
            e2eiCertificateEnrollment: userSession.enrollE2EICertificate
        )
        viewModel.showCertificateUpdateSuccess = {[weak self] certificateChain in
            self?.updateAllClients {
                self?.updateE2EIdentityCertificateInDetailsView()
            }

            let successEnrollmentViewController = SuccessfulCertificateEnrollmentViewController()
            successEnrollmentViewController.certificateDetails = certificateChain
            successEnrollmentViewController.onOkTapped = { viewController in
                viewController.dismiss(animated: true)
            }
            successEnrollmentViewController.presentTopmost()
        }
        selectedDeviceInfoViewModel = viewModel
        let detailsView = DeviceDetailsView(viewModel: viewModel) {
            self.navigationController?.setNavigationBarHidden(false, animated: false)
        }
        let hostingViewController = UIHostingController(rootView: detailsView)
        hostingViewController.view.backgroundColor = SemanticColors.View.backgroundDefault
        navigationController.pushViewController(hostingViewController, animated: true)
        navigationController.isNavigationBarHidden = true
    }

    @MainActor
    private func fetchSelfConversation() async -> MLSGroupID? {
        guard let syncContext = contextProvider?.syncContext else {
            return nil
        }
        return await syncContext.perform {
            return ZMConversation.fetchSelfMLSConversation(in: syncContext)?.mlsGroupID
        }
    }

    private func createTableView() {
        let tableView = UITableView(frame: CGRect.zero, style: .grouped)
        tableView.translatesAutoresizingMaskIntoConstraints = false
        tableView.delegate = self
        tableView.dataSource = self
        tableView.rowHeight = UITableView.automaticDimension
        tableView.estimatedRowHeight = 80
        tableView.register(ClientTableViewCell.self, forCellReuseIdentifier: ClientTableViewCell.zm_reuseIdentifier)
        tableView.isEditing = self.editingList
        tableView.backgroundColor = SemanticColors.View.backgroundDefault
        tableView.separatorStyle = .none
        self.view.addSubview(tableView)
        self.clientsTableView = tableView
    }

    private func createConstraints() {
        guard let clientsTableView = clientsTableView else {
            return
        }

        clientsTableView.translatesAutoresizingMaskIntoConstraints = false

        NSLayoutConstraint.activate([
            clientsTableView.leadingAnchor.constraint(equalTo: view.safeLeadingAnchor),
            clientsTableView.topAnchor.constraint(equalTo: view.safeTopAnchor),
            clientsTableView.trailingAnchor.constraint(equalTo: view.safeTrailingAnchor),
            clientsTableView.bottomAnchor.constraint(equalTo: view.safeBottomAnchor)
        ])
    }

    private func convertSection(_ section: Int) -> Int {
        if self.selfClient != nil {
            return section
        } else {
            return section + 1
        }
    }

    // MARK: - Actions

    @objc func startEditing(_ sender: AnyObject!) {
        self.editingList = true
    }

    @objc private func endEditing(_ sender: AnyObject!) {
        self.editingList = false
    }

    @objc func backPressed(_ sender: AnyObject!) {
        self.navigationController?.presentingViewController?.dismiss(animated: true, completion: nil)
    }

    func deleteUserClient(_ userClient: UserClient,
                          credentials: ZMEmailCredentials?) {
        removalObserver = nil

        removalObserver = ClientRemovalObserver(userClientToDelete: userClient,
                                                delegate: self,
                                                credentials: credentials)

        removalObserver?.startRemoval()

        delegate?.finishedDeleting(self)
    }

    // MARK: - ClientRegistrationObserver

    func finishedFetching(_ userClients: [UserClient]) {
        Task {
            let updatedClients = await updateCertificates(for: userClients)
            await MainActor.run {
                dismissLoadingView()
                clients = updatedClients.filter { !$0.isSelfClient() }
            }
        }
    }

    func failedToFetchClients(_ error: Error) {
        dismissLoadingView()

        zmLog.error("Clients request failed: \(error.localizedDescription)")

        presentAlertWithOKButton(message: L10n.Localizable.Error.User.unkownError)
    }

    func finishedDeleting(_ remainingClients: [UserClient]) {
        clients = remainingClients

        editingList = false
    }

    func failedToDeleteClients(_ error: Error) {
        // no-op
    }

    // MARK: - UITableViewDataSource & UITableViewDelegate

    func numberOfSections(in tableView: UITableView) -> Int {
        if self.selfClient != nil, self.sortedClients.count > 0 {
            return 2
        } else {
            return 1
        }
    }

    func tableView(_ tableView: UITableView, numberOfRowsInSection section: Int) -> Int {
        switch self.convertSection(section) {
        case 0:
            if self.selfClient != nil {
                return 1
            } else {
                return 0
            }
        case 1:
            return self.sortedClients.count
        default:
            return 0
        }
    }

    func tableView(_ tableView: UITableView, titleForHeaderInSection section: Int) -> String? {
        switch self.convertSection(section) {
        case 0:
            if self.selfClient != nil {
                return L10n.Localizable.Registration.Devices.currentListHeader
            } else {
                return nil
            }
        case 1:
            return L10n.Localizable.Registration.Devices.activeListHeader
        default:
            return nil
        }
    }

    func tableView(_ tableView: UITableView, titleForFooterInSection section: Int) -> String? {
        switch self.convertSection(section) {
        case 0:
            return nil
        case 1:
            return L10n.Localizable.Registration.Devices.activeListSubtitle
        default:
            return nil
        }
    }

    func tableView(_ tableView: UITableView, willDisplayHeaderView view: UIView, forSection section: Int) {
        if let headerFooterView = view as? UITableViewHeaderFooterView {
            headerFooterView.textLabel?.textColor = headerFooterViewTextColor
        }
    }

    func tableView(_ tableView: UITableView, willDisplayFooterView view: UIView, forSection section: Int) {
        if let headerFooterView = view as? UITableViewHeaderFooterView {
            headerFooterView.textLabel?.textColor = headerFooterViewTextColor
        }
    }

    func tableView(_ tableView: UITableView, cellForRowAt indexPath: IndexPath) -> UITableViewCell {
        if let cell = tableView.dequeueReusableCell(withIdentifier: ClientTableViewCell.zm_reuseIdentifier, for: indexPath) as? ClientTableViewCell {
            cell.selectionStyle = .none
            cell.showDisclosureIndicator()

            switch self.convertSection((indexPath as NSIndexPath).section) {
            case 0:
                if let selfClient = selfClient {
                    cell.viewModel = .init(userClient: selfClient, shouldSetType: false)
                    cell.wr_editable = false
                }
            case 1:
                cell.viewModel = .init(userClient: sortedClients[indexPath.row], shouldSetType: false)
                cell.wr_editable = true
            default:
                cell.viewModel = nil
            }

            cell.accessibilityTraits = .button
            cell.accessibilityHint = L10n.Accessibility.ClientsList.DeviceDetails.hint

            return cell
        } else {
            return UITableViewCell()
        }
    }

    func tableView(_ tableView: UITableView, commit editingStyle: UITableViewCell.EditingStyle, forRowAt indexPath: IndexPath) {
        switch self.convertSection((indexPath as NSIndexPath).section) {
        case 1:

            let userClient = self.sortedClients[indexPath.row]

            self.deleteUserClient(userClient, credentials: credentials)
        default: break
        }

    }

    func tableView(_ tableView: UITableView, editingStyleForRowAt indexPath: IndexPath) -> UITableViewCell.EditingStyle {
        switch self.convertSection((indexPath as NSIndexPath).section) {
        case 0:
            return .none
        case 1:
            return sortedClients[indexPath.row].type == .legalHold ? .none : .delete
        default:
            return .none
        }

    }

    func tableView(_ tableView: UITableView, willDisplay cell: UITableViewCell, forRowAt indexPath: IndexPath) {
        cell.separatorInset = UIEdgeInsets.zero
        cell.layoutMargins = UIEdgeInsets.zero
        cell.preservesSuperviewLayoutMargins = false
    }

    func tableView(_ tableView: UITableView, didSelectRowAt indexPath: IndexPath) {
        if !self.detailedView {
            return
        }

        switch self.convertSection((indexPath as NSIndexPath).section) {
        case 0:
            if let selfClient = self.selfClient {
                self.openDetailsOfClient(selfClient)
            }

        case 1:
            self.openDetailsOfClient(self.sortedClients[indexPath.row])

        default:
            break
        }

    }

    func scrollViewDidScroll(_ scrollView: UIScrollView) {
        self.topSeparator.scrollViewDidScroll(scrollView: scrollView)
    }

    func createRightBarButtonItem() {
        if self.editingList {
            let doneButtonItem: UIBarButtonItem = .createNavigationRightBarButtonItem(title: L10n.Localizable.General.done.capitalized,
                                                                                      systemImage: false,
                                                                                      target: self,
                                                                                      action: #selector(ClientListViewController.endEditing(_:)))
            self.navigationItem.rightBarButtonItem = doneButtonItem

            self.navigationItem.setLeftBarButton(nil, animated: true)
        } else {
            let editButtonItem: UIBarButtonItem = .createNavigationRightBarButtonItem(title: L10n.Localizable.General.edit.capitalized,
                                                                                      systemImage: false,
                                                                                      target: self,
                                                                                      action: #selector(ClientListViewController.startEditing(_:)))
            self.navigationItem.rightBarButtonItem = editButtonItem
            self.navigationItem.setLeftBarButton(leftBarButtonItem, animated: true)
        }
    }

    private func setupControllerTitle() {
        navigationItem.setupNavigationBarTitle(title: L10n.Localizable.Registration.Devices.title.capitalized)
    }

    @MainActor
    private func updateCertificates(for userClients: [UserClient]) async -> [UserClient] {
        let mlsGroupID = await fetchSelfConversation()
        if let mlsGroupID = mlsGroupID, let userSession = userSession {
            var updatedUserClients = [UserClient]()
            let mlsClients: [Int: MLSClientID] = Dictionary(uniqueKeysWithValues: userClients.compactMap {
                if let mlsClientId = MLSClientID(userClient: $0) {
                    ($0.clientId.hashValue, mlsClientId)
                } else {
                    nil
                }
            })
            let mlsClienIds = Array(mlsClients.values)
            do {
                let isE2eIEnabledForSelfClient = try await userSession.getIsE2eIdentityEnabled.invoke()
                let certificates = try await userSession.getE2eIdentityCertificates.invoke(mlsGroupId: mlsGroupID,
                                                                                           clientIds: mlsClienIds)
                if certificates.isNonEmpty {
                    for client in userClients {
                        let mlsClientIdRawValue = mlsClients[client.clientId.hashValue]?.rawValue
                        client.e2eIdentityCertificate = certificates.first { $0.clientId == mlsClientIdRawValue }
                        client.mlsThumbPrint = client.e2eIdentityCertificate?.mlsThumbprint
                        if client.e2eIdentityCertificate == nil && client.mlsPublicKeys.ed25519 != nil {
                            client.e2eIdentityCertificate = makeNotActivatedE2EIdenityCertificate(client: client)
                        }
                        updatedUserClients.append(client)
                    }
                    if let selfClient = selfClient {
                        selfClient.e2eIdentityCertificate = certificates.first(where: {
<<<<<<< HEAD
                            $0.clientId == MLSClientID(userClient: selfClient)?.rawValue
                        }) ?? selfClient.notActivatedE2EIdenityCertificate()
=======
                            $0.clientId == mlsResolver.mlsClientId(for: selfClient)?.rawValue
                        }) ?? makeNotActivatedE2EIdenityCertificate(client: selfClient)
>>>>>>> 22d2960c
                        selfClient.mlsThumbPrint = selfClient.e2eIdentityCertificate?.mlsThumbprint ?? selfClient.mlsPublicKeys.ed25519
                    }
                    return updatedUserClients
                } else if isE2eIEnabledForSelfClient {
                    for client in clients {
                        if let mlsThumbprint = client.mlsPublicKeys.ed25519,
                           !mlsThumbprint.isEmpty {
                            client.e2eIdentityCertificate = makeNotActivatedE2EIdenityCertificate(client: client)
                            updatedUserClients.append(client)
                        }
                    }
                    return updatedUserClients
                } else {
                    return userClients
                }
            } catch {
                WireLogger.e2ei.error(error.localizedDescription)
                return userClients
            }
        } else {
            return userClients
        }
    }

    private func updateAllClients(completed: (() -> Void)? = nil) {
        guard let selfUser = ZMUser.selfUser(), let selfClient = selfUser.selfClient() else {
            return
        }
        Task {
            let results = await updateCertificates(for: Array(selfUser.clients))
            self.clients = results
            self.selfClient = results.first(where: { $0.isSelfClient() })
            refreshViews()
            completed?()
        }
    }

    @MainActor
    func refreshViews() {
        clientsTableView?.reloadData()
    }

    private func updateE2EIdentityCertificateInDetailsView() {
        guard let client = findE2EIdentityCertificateClient() else { return }
        selectedDeviceInfoViewModel?.update(from: client)
    }

    private func findE2EIdentityCertificateClient() -> UserClient? {
        if selectedDeviceInfoViewModel?.isSelfClient == true {
            return selfClient
        }

        guard let selectedUserClient = selectedDeviceInfoViewModel?.userClient as? UserClient else {
            return nil
        }

        return clients.first { $0.clientId == selectedUserClient.clientId }
    }

    // MARK: Helpers

    private func makeNotActivatedE2EIdenityCertificate(client: UserClient) -> E2eIdentityCertificate? {
        guard let clientID = MLSClientResolver().mlsClientId(for: client) else {
            return nil
        }

        return E2eIdentityCertificate(
            clientId: clientID.rawValue,
            certificateDetails: "",
            mlsThumbprint: "",
            notValidBefore: .now,
            expiryDate: .now,
            certificateStatus: .notActivated,
            serialNumber: ""
        )
    }
}

// MARK: - ClientRemovalObserverDelegate

extension ClientListViewController: ClientRemovalObserverDelegate {
    func setIsLoadingViewVisible(_ clientRemovalObserver: ClientRemovalObserver, isVisible: Bool) {
        guard removalObserver == clientRemovalObserver else {
            return
        }

        isLoadingViewVisible = isVisible
    }

    func present(_ clientRemovalObserver: ClientRemovalObserver, viewControllerToPresent: UIViewController) {
        guard removalObserver == clientRemovalObserver else {
            return
        }

        present(viewControllerToPresent, animated: true)
    }
}

extension ClientListViewController: UserObserving {

    func userDidChange(_ note: UserChangeInfo) {
        if note.clientsChanged || note.trustLevelChanged {
            updateAllClients()
        }
    }

<<<<<<< HEAD
}

extension UserClient {

    func notActivatedE2EIdenityCertificate() -> E2eIdentityCertificate? {
        guard let mlsResolver = MLSClientID(userClient: self) else {
            return nil
        }
        return E2eIdentityCertificate(
            clientId: mlsResolver.rawValue,
            certificateDetails: "",
            mlsThumbprint: self.mlsPublicKeys.ed25519 ?? "",
            notValidBefore: .now,
            expiryDate: .now,
            certificateStatus: .notActivated,
            serialNumber: ""
        )
    }
=======
>>>>>>> 22d2960c
}<|MERGE_RESOLUTION|>--- conflicted
+++ resolved
@@ -537,14 +537,9 @@
                         updatedUserClients.append(client)
                     }
                     if let selfClient = selfClient {
-                        selfClient.e2eIdentityCertificate = certificates.first(where: {
-<<<<<<< HEAD
+                        selfClient.e2eIdentityCertificate = certificates.first {
                             $0.clientId == MLSClientID(userClient: selfClient)?.rawValue
-                        }) ?? selfClient.notActivatedE2EIdenityCertificate()
-=======
-                            $0.clientId == mlsResolver.mlsClientId(for: selfClient)?.rawValue
-                        }) ?? makeNotActivatedE2EIdenityCertificate(client: selfClient)
->>>>>>> 22d2960c
+                        } ?? makeNotActivatedE2EIdenityCertificate(client: selfClient)
                         selfClient.mlsThumbPrint = selfClient.e2eIdentityCertificate?.mlsThumbprint ?? selfClient.mlsPublicKeys.ed25519
                     }
                     return updatedUserClients
@@ -561,7 +556,7 @@
                     return userClients
                 }
             } catch {
-                WireLogger.e2ei.error(error.localizedDescription)
+                WireLogger.e2ei.error(String(reflecting: error))
                 return userClients
             }
         } else {
@@ -607,7 +602,7 @@
     // MARK: Helpers
 
     private func makeNotActivatedE2EIdenityCertificate(client: UserClient) -> E2eIdentityCertificate? {
-        guard let clientID = MLSClientResolver().mlsClientId(for: client) else {
+        guard let clientID = MLSClientID(userClient: client) else {
             return nil
         }
 
@@ -651,25 +646,4 @@
         }
     }
 
-<<<<<<< HEAD
-}
-
-extension UserClient {
-
-    func notActivatedE2EIdenityCertificate() -> E2eIdentityCertificate? {
-        guard let mlsResolver = MLSClientID(userClient: self) else {
-            return nil
-        }
-        return E2eIdentityCertificate(
-            clientId: mlsResolver.rawValue,
-            certificateDetails: "",
-            mlsThumbprint: self.mlsPublicKeys.ed25519 ?? "",
-            notValidBefore: .now,
-            expiryDate: .now,
-            certificateStatus: .notActivated,
-            serialNumber: ""
-        )
-    }
-=======
->>>>>>> 22d2960c
 }