//
// Wire
// Copyright (C) 2024 Wire Swiss GmbH
//
// This program is free software: you can redistribute it and/or modify
// it under the terms of the GNU General Public License as published by
// the Free Software Foundation, either version 3 of the License, or
// (at your option) any later version.
//
// This program is distributed in the hope that it will be useful,
// but WITHOUT ANY WARRANTY; without even the implied warranty of
// MERCHANTABILITY or FITNESS FOR A PARTICULAR PURPOSE. See the
// GNU General Public License for more details.
//
// You should have received a copy of the GNU General Public License
// along with this program. If not, see http://www.gnu.org/licenses/.
//

import SwiftUI
import WireCommonComponents
import WireDesign
import WireReusableUIComponents
import WireSyncEngine

private let zmLog = ZMSLog(tag: "UI")

final class ClientListViewController: UIViewController,
                                UITableViewDelegate,
                                UITableViewDataSource,
                                ClientUpdateObserver,
                                ClientColorVariantProtocol,
                                SpinnerCapable {

    // MARK: SpinnerCapable

<<<<<<< HEAD
    var dismissSpinner: (() -> Void)?
=======
    var dismissSpinner: SpinnerCompletion?
    let accessibilityAnnouncement = L10n.Localizable.General.loading
>>>>>>> 48f6dc3d

    var removalObserver: ClientRemovalObserver?

    private var clientsTableView: UITableView?
    private let topSeparator = OverflowSeparatorView()
    private weak var delegate: ClientListViewControllerDelegate?

    private var editingList: Bool = false {
        didSet {
            guard !clients.isEmpty else {
                navigationItem.rightBarButtonItem = nil
                navigationItem.setHidesBackButton(false, animated: true)
                return
            }

            createRightBarButtonItem()

            navigationItem.setHidesBackButton(editingList, animated: true)

            clientsTableView?.setEditing(editingList, animated: true)
        }
    }

    private var clients: [UserClient] = [] {
        didSet {
            sortedClients = clients.filter(clientFilter).sorted(by: clientSorter)
            clientsTableView?.reloadData()

            if !clients.isEmpty {
                createRightBarButtonItem()
            } else {
                editingList = false
            }
        }
    }

    private let clientSorter: (UserClient, UserClient) -> Bool
    private let clientFilter: (UserClient) -> Bool
    private let userSession: UserSession?
    private let contextProvider: ContextProvider?
    private weak var selectedDeviceInfoViewModel: DeviceInfoViewModel? // Details View

    private var sortedClients: [UserClient] = []

    private var selfClient: UserClient?
    private let detailedView: Bool
    private var credentials: UserEmailCredentials?
    private var clientsObserverToken: NSObjectProtocol?
    private var userObserverToken: NSObjectProtocol?

    private var leftBarButtonItem: UIBarButtonItem? {
        if self.isIPadRegular() {
            return UIBarButtonItem.createNavigationRightBarButtonItem(
                systemImage: true,
                target: self,
                action: #selector(ClientListViewController.backPressed(_:)))
        }

        if let rootViewController = self.navigationController?.viewControllers.first,
            self.isEqual(rootViewController) {
            return UIBarButtonItem.createNavigationRightBarButtonItem(
                systemImage: true,
                target: self,
                action: #selector(ClientListViewController.backPressed(_:)))
        }

        return nil
    }

    required init(
        clientsList: [UserClient]?,
        selfClient: UserClient? = ZMUserSession.shared()?.selfUserClient,
        userSession: UserSession? = ZMUserSession.shared(),
        credentials: UserEmailCredentials? = .none,
        contextProvider: ContextProvider? = ZMUserSession.shared(),
        detailedView: Bool = false,
        showTemporary: Bool = true,
        showLegalHold: Bool = true
    ) {
        self.userSession = userSession
        self.selfClient = selfClient
        self.detailedView = detailedView
        self.credentials = credentials
        self.contextProvider = contextProvider

        clientFilter = {
            $0 != selfClient && (showTemporary || $0.type != .temporary) && (showLegalHold || $0.type != .legalHold)
        }

        clientSorter = {
            guard let leftDate = $0.activationDate, let rightDate = $1.activationDate else { return false }
            return leftDate.compare(rightDate) == .orderedDescending
        }

        super.init(nibName: nil, bundle: nil)

        self.initalizeProperties(clientsList ?? Array(ZMUser.selfUser()?.clients.filter { !$0.isSelfClient() } ?? []))
        self.clientsObserverToken = ZMUserSession.shared()?.addClientUpdateObserver(self)
        if let user = ZMUser.selfUser(), let session = userSession as? ZMUserSession {
            self.userObserverToken = UserChangeInfo.add(observer: self, for: user, in: session)
        }

        if clientsList == nil {
            if clients.isEmpty {
                (navigationController as! (UIViewController & SpinnerCapable)).isLoadingViewVisible = true
            }
            userSession?.fetchAllClients()
        }
    }

    @available(*, unavailable)
    required override init(nibName nibNameOrNil: String?, bundle nibBundleOrNil: Bundle?) {
        fatalError("init(nibNameOrNil:nibBundleOrNil:) has not been implemented")
    }

    @available(*, unavailable)
    required init?(coder aDecoder: NSCoder) {
        fatalError("init(coder:) has not been implemented")
    }

    private func initalizeProperties(_ clientsList: [UserClient]) {
        self.clients = clientsList.filter { !$0.isSelfClient() }
        self.editingList = false
    }

    override var supportedInterfaceOrientations: UIInterfaceOrientationMask {
        return [.portrait]
    }

    override func viewDidLoad() {
        super.viewDidLoad()

        self.createTableView()
        self.view.addSubview(self.topSeparator)
        self.createConstraints()

        self.navigationItem.leftBarButtonItem = leftBarButtonItem
        self.navigationItem.backBarButtonItem?.accessibilityLabel = L10n.Accessibility.ClientsList.BackButton.description
        setColor()
    }

    override func viewWillAppear(_ animated: Bool) {
        super.viewWillAppear(animated)
        self.clientsTableView?.reloadData()
        self.navigationController?.setNavigationBarHidden(false, animated: false)
        setupNavigationBarTitle(L10n.Localizable.Registration.Devices.title.capitalized)
        updateAllClients()
    }

    override func viewDidDisappear(_ animated: Bool) {
        super.viewDidDisappear(animated)
        dismissLoadingView()

        // Prevent more then one removalObserver in self and SettingsClientViewController
        removalObserver = nil
    }

    private func dismissLoadingView() {
        (navigationController as! (UIViewController & SpinnerCapable)).isLoadingViewVisible = false
        isLoadingViewVisible = false
    }

    func openDetailsOfClient(_ client: UserClient) {
        guard let userSession,
              let contextProvider,
              let navigationController = self.navigationController
        else {
            assertionFailure("Unable to display Devices screen.UserSession and/or navigation instances are nil")
            return
        }

        let viewModel = makeDeviceInfoViewModel(
            client: client,
            userSession: userSession,
            contextProvider: contextProvider
        )
        viewModel.showCertificateUpdateSuccess = {[weak self] certificateChain in
            guard let self else {
                return
            }
            self.updateAllClients {
                self.updateE2EIdentityCertificateInDetailsView()
            }

            let successEnrollmentViewController = SuccessfulCertificateEnrollmentViewController(isUpdateMode: true)
            successEnrollmentViewController.certificateDetails = certificateChain
            successEnrollmentViewController.onOkTapped = { viewController in
                viewController.dismiss(animated: true)
            }
            successEnrollmentViewController.presentTopmost()
        }
        selectedDeviceInfoViewModel = viewModel

        let detailsViewController = DeviceInfoViewController(rootView: DeviceDetailsView(viewModel: viewModel))
        navigationController.pushViewController(detailsViewController, animated: true)
    }

    private func makeDeviceInfoViewModel(
        client: UserClient,
        userSession: UserSession,
        contextProvider: ContextProvider
    ) -> DeviceInfoViewModel {
        let saveFileManager = SaveFileManager(systemFileSavePresenter: SystemSavePresenter())
        let deviceActionsHandler = DeviceDetailsViewActionsHandler(
            userClient: client,
            userSession: userSession,
            credentials: credentials,
            saveFileManager: saveFileManager,
            getProteusFingerprint: userSession.getUserClientFingerprint,
            contextProvider: contextProvider,
            e2eiCertificateEnrollment: userSession.enrollE2EICertificate
        )
        return DeviceInfoViewModel(
            title: client.isLegalHoldDevice ? L10n.Localizable.Device.Class.legalhold : (client.model ?? ""),
            addedDate: client.activationDate?.formattedDate ?? "",
            proteusID: client.proteusSessionID?.clientID.uppercased().splitStringIntoLines(charactersPerLine: 16) ?? "",
            userClient: client,
            isSelfClient: client.isSelfClient(),
            gracePeriod: TimeInterval(userSession.e2eiFeature.config.verificationExpiration),
            mlsCiphersuite: MLSCipherSuite(rawValue: userSession.mlsFeature.config.defaultCipherSuite.rawValue),
            isFromConversation: false,
            actionsHandler: deviceActionsHandler,
            conversationClientDetailsActions: deviceActionsHandler
        )
    }

    private func createTableView() {
        let tableView = UITableView(frame: CGRect.zero, style: .grouped)
        tableView.translatesAutoresizingMaskIntoConstraints = false
        tableView.delegate = self
        tableView.dataSource = self
        tableView.rowHeight = UITableView.automaticDimension
        tableView.estimatedRowHeight = 80
        tableView.register(ClientTableViewCell.self, forCellReuseIdentifier: ClientTableViewCell.zm_reuseIdentifier)
        tableView.isEditing = self.editingList
        tableView.backgroundColor = SemanticColors.View.backgroundDefault
        tableView.separatorStyle = .none
        self.view.addSubview(tableView)
        self.clientsTableView = tableView
    }

    private func createConstraints() {
        guard let clientsTableView else {
            return
        }

        clientsTableView.translatesAutoresizingMaskIntoConstraints = false

        NSLayoutConstraint.activate([
            clientsTableView.leadingAnchor.constraint(equalTo: view.safeLeadingAnchor),
            clientsTableView.topAnchor.constraint(equalTo: view.safeTopAnchor),
            clientsTableView.trailingAnchor.constraint(equalTo: view.safeTrailingAnchor),
            clientsTableView.bottomAnchor.constraint(equalTo: view.safeBottomAnchor)
        ])
    }

    private func convertSection(_ section: Int) -> Int {
        if self.selfClient != nil {
            return section
        } else {
            return section + 1
        }
    }

    // MARK: - Actions

    @objc func startEditing(_ sender: AnyObject!) {
        self.editingList = true
    }

    @objc private func endEditing(_ sender: AnyObject!) {
        self.editingList = false
    }

    @objc func backPressed(_ sender: AnyObject!) {
        self.navigationController?.presentingViewController?.dismiss(animated: true, completion: nil)
    }

    func deleteUserClient(
        _ userClient: UserClient,
        credentials: UserEmailCredentials?
    ) {

        removalObserver = ClientRemovalObserver(
            userClientToDelete: userClient,
            delegate: self,
            credentials: credentials
        )
        removalObserver?.startRemoval()

        delegate?.finishedDeleting(self)
    }

    // MARK: - ClientRegistrationObserver

    func finishedFetching(_ userClients: [UserClient]) {
        Task {
            await updateCertificates(for: userClients)
            await MainActor.run {
                dismissLoadingView()
            }
        }
    }

    func failedToFetchClients(_ error: Error) {
        dismissLoadingView()

        zmLog.error("Clients request failed: \(error.localizedDescription)")

        let alert = UIAlertController(
            title: title,
            message: L10n.Localizable.Error.User.unkownError,
            preferredStyle: .alert
        )
        alert.addAction(UIAlertAction(
            title: L10n.Localizable.General.ok,
            style: .cancel
        ))

        present(alert, animated: true)
    }

    func finishedDeleting(_ remainingClients: [UserClient]) {
        clients = remainingClients

        editingList = false
    }

    func failedToDeleteClients(_ error: Error) {
        // no-op
    }

    // MARK: - UITableViewDataSource & UITableViewDelegate

    func numberOfSections(in tableView: UITableView) -> Int {
        if self.selfClient != nil, self.sortedClients.count > 0 {
            return 2
        } else {
            return 1
        }
    }

    func tableView(_ tableView: UITableView, numberOfRowsInSection section: Int) -> Int {
        switch self.convertSection(section) {
        case 0:
            if self.selfClient != nil {
                return 1
            } else {
                return 0
            }
        case 1:
            return self.sortedClients.count
        default:
            return 0
        }
    }

    func tableView(_ tableView: UITableView, titleForHeaderInSection section: Int) -> String? {
        switch self.convertSection(section) {
        case 0:
            if self.selfClient != nil {
                return L10n.Localizable.Registration.Devices.currentListHeader
            } else {
                return nil
            }
        case 1:
            return L10n.Localizable.Registration.Devices.activeListHeader
        default:
            return nil
        }
    }

    func tableView(_ tableView: UITableView, titleForFooterInSection section: Int) -> String? {
        switch self.convertSection(section) {
        case 0:
            return nil
        case 1:
            return L10n.Localizable.Registration.Devices.activeListSubtitle
        default:
            return nil
        }
    }

    func tableView(_ tableView: UITableView, willDisplayHeaderView view: UIView, forSection section: Int) {
        if let headerFooterView = view as? UITableViewHeaderFooterView {
            headerFooterView.textLabel?.textColor = headerFooterViewTextColor
        }
    }

    func tableView(_ tableView: UITableView, willDisplayFooterView view: UIView, forSection section: Int) {
        if let headerFooterView = view as? UITableViewHeaderFooterView {
            headerFooterView.textLabel?.textColor = headerFooterViewTextColor
        }
    }

    func tableView(_ tableView: UITableView, cellForRowAt indexPath: IndexPath) -> UITableViewCell {
        if let cell = tableView.dequeueReusableCell(withIdentifier: ClientTableViewCell.zm_reuseIdentifier, for: indexPath) as? ClientTableViewCell {
            cell.selectionStyle = .none
            cell.showDisclosureIndicator()

            switch self.convertSection((indexPath as NSIndexPath).section) {
            case 0:
                if let selfClient {
                    cell.viewModel = .init(userClient: selfClient, shouldSetType: false)
                    cell.wr_editable = false
                }
            case 1:
                cell.viewModel = .init(userClient: sortedClients[indexPath.row], shouldSetType: false)
                cell.wr_editable = true
            default:
                cell.viewModel = nil
            }

            cell.accessibilityTraits = .button
            cell.accessibilityHint = L10n.Accessibility.ClientsList.DeviceDetails.hint

            return cell
        } else {
            return UITableViewCell()
        }
    }

    func tableView(_ tableView: UITableView, commit editingStyle: UITableViewCell.EditingStyle, forRowAt indexPath: IndexPath) {
        switch self.convertSection((indexPath as NSIndexPath).section) {
        case 1:

            let userClient = self.sortedClients[indexPath.row]

            self.deleteUserClient(userClient, credentials: credentials)
        default: break
        }

    }

    func tableView(_ tableView: UITableView, editingStyleForRowAt indexPath: IndexPath) -> UITableViewCell.EditingStyle {
        switch self.convertSection((indexPath as NSIndexPath).section) {
        case 0:
            return .none
        case 1:
            return sortedClients[indexPath.row].type == .legalHold ? .none : .delete
        default:
            return .none
        }

    }

    func tableView(_ tableView: UITableView, willDisplay cell: UITableViewCell, forRowAt indexPath: IndexPath) {
        cell.separatorInset = UIEdgeInsets.zero
        cell.layoutMargins = UIEdgeInsets.zero
        cell.preservesSuperviewLayoutMargins = false
    }

    func tableView(_ tableView: UITableView, didSelectRowAt indexPath: IndexPath) {
        if !self.detailedView {
            return
        }

        switch self.convertSection((indexPath as NSIndexPath).section) {
        case 0:
            if let selfClient = self.selfClient {
                self.openDetailsOfClient(selfClient)
            }

        case 1:
            self.openDetailsOfClient(self.sortedClients[indexPath.row])

        default:
            break
        }

    }

    func scrollViewDidScroll(_ scrollView: UIScrollView) {
        self.topSeparator.scrollViewDidScroll(scrollView: scrollView)
    }

    func createRightBarButtonItem() {
        if self.editingList {
            let doneButtonItem: UIBarButtonItem = .createNavigationRightBarButtonItem(title: L10n.Localizable.General.done.capitalized,
                                                                                      systemImage: false,
                                                                                      target: self,
                                                                                      action: #selector(ClientListViewController.endEditing(_:)))
            self.navigationItem.rightBarButtonItem = doneButtonItem

            self.navigationItem.setLeftBarButton(nil, animated: true)
        } else {
            let editButtonItem: UIBarButtonItem = .createNavigationRightBarButtonItem(title: L10n.Localizable.General.edit.capitalized,
                                                                                      systemImage: false,
                                                                                      target: self,
                                                                                      action: #selector(ClientListViewController.startEditing(_:)))
            self.navigationItem.rightBarButtonItem = editButtonItem
            self.navigationItem.setLeftBarButton(leftBarButtonItem, animated: true)
        }
    }

    @MainActor
    private func updateCertificates(for userClients: [UserClient]) async {
        guard
            let userSession,
            let selfMlsGroupID = await userSession.fetchSelfConversationMLSGroupID(),
            // dangerous access: ZMUserSession.e2eiFeature initialises a FeatureRepository using the viewContext, thus the following line must be executed o the main thread
            userSession.e2eiFeature.isEnabled
        else {
            return
        }

        let mlsClients: [UserClient: MLSClientID] = Dictionary(
            uniqueKeysWithValues:
                userClients
                .filter { !$0.mlsPublicKeys.allKeys.isEmpty }
                .compactMap {
                    if let mlsClientId = MLSClientID(userClient: $0) {
                        ($0, mlsClientId)
                    } else {
                        nil
                    }
                })

        do {
            let certificates = try await userSession.getE2eIdentityCertificates.invoke(
                mlsGroupId: selfMlsGroupID,
                clientIds: Array(mlsClients.values))

            for (client, mlsClientId) in mlsClients {
                if let e2eiCertificate = certificates.first(where: { $0.clientId == mlsClientId.rawValue }) {
                    client.e2eIdentityCertificate = e2eiCertificate
                }
                client.mlsThumbPrint = client.e2eIdentityCertificate?.mlsThumbprint
            }

        } catch {
            WireLogger.e2ei.error(String(reflecting: error))
        }
    }

    private func updateAllClients(completed: (() -> Void)? = nil) {
        guard let selfUser = ZMUser.selfUser(), selfUser.selfClient() != nil else {
            completed?()
            return
        }
        Task {
            await updateCertificates(for: Array(selfUser.clients))
            refreshViews()
            completed?()
        }
    }

    @MainActor
    func refreshViews() {
        clientsTableView?.reloadData()
    }

    private func updateE2EIdentityCertificateInDetailsView() {
        guard let client = findE2EIdentityCertificateClient() else { return }
        selectedDeviceInfoViewModel?.update(from: client)
    }

    private func findE2EIdentityCertificateClient() -> UserClient? {
        if selectedDeviceInfoViewModel?.isSelfClient == true {
            return selfClient
        }

        guard let selectedUserClient = selectedDeviceInfoViewModel?.userClient as? UserClient else {
            return nil
        }

        return clients.first { $0.clientId == selectedUserClient.clientId }
    }
}

// MARK: - ClientRemovalObserverDelegate

extension ClientListViewController: ClientRemovalObserverDelegate {
    func setIsLoadingViewVisible(_ clientRemovalObserver: ClientRemovalObserver, isVisible: Bool) {
        guard removalObserver == clientRemovalObserver else {
            return
        }

        isLoadingViewVisible = isVisible
    }

    func present(_ clientRemovalObserver: ClientRemovalObserver, viewControllerToPresent: UIViewController) {
        guard removalObserver == clientRemovalObserver else {
            return
        }

        present(viewControllerToPresent, animated: true)
    }
}

extension ClientListViewController: UserObserving {

    func userDidChange(_ note: UserChangeInfo) {
        if note.clientsChanged || note.trustLevelChanged {
            updateAllClients()
        }
    }

}<|MERGE_RESOLUTION|>--- conflicted
+++ resolved
@@ -33,12 +33,8 @@
 
     // MARK: SpinnerCapable
 
-<<<<<<< HEAD
     var dismissSpinner: (() -> Void)?
-=======
-    var dismissSpinner: SpinnerCompletion?
     let accessibilityAnnouncement = L10n.Localizable.General.loading
->>>>>>> 48f6dc3d
 
     var removalObserver: ClientRemovalObserver?
 
