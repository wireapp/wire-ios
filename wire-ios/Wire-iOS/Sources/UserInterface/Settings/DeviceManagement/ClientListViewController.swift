--- conflicted
+++ resolved
@@ -82,17 +82,7 @@
     private var clientsObserverToken: NSObjectProtocol?
     private var userObserverToken: NSObjectProtocol?
 
-<<<<<<< HEAD
-    var leftBarButtonItem: UIBarButtonItem? {
-=======
     private var leftBarButtonItem: UIBarButtonItem? {
-        if self.isIPadRegular() {
-            return UIBarButtonItem.createNavigationRightBarButtonItem(
-                systemImage: true,
-                target: self,
-                action: #selector(ClientListViewController.backPressed(_:)))
-        }
->>>>>>> 5de669c5
 
         if let rootViewController = self.navigationController?.viewControllers.first,
             self.isEqual(rootViewController) {
