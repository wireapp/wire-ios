//
// Wire
// Copyright (C) 2016 Wire Swiss GmbH
// 
// This program is free software: you can redistribute it and/or modify
// it under the terms of the GNU General Public License as published by
// the Free Software Foundation, either version 3 of the License, or
// (at your option) any later version.
// 
// This program is distributed in the hope that it will be useful,
// but WITHOUT ANY WARRANTY; without even the implied warranty of
// MERCHANTABILITY or FITNESS FOR A PARTICULAR PURPOSE. See the
// GNU General Public License for more details.
// 
// You should have received a copy of the GNU General Public License
// along with this program. If not, see http://www.gnu.org/licenses/.
// 

import SwiftUI
import WireSyncEngine
import WireCommonComponents

private let zmLog = ZMSLog(tag: "UI")

final class ClientListViewController: UIViewController,
                                UITableViewDelegate,
                                UITableViewDataSource,
                                ClientUpdateObserver,
                                ClientColorVariantProtocol,
                                SpinnerCapable {
    // MARK: SpinnerCapable
    var dismissSpinner: SpinnerCompletion?

    var removalObserver: ClientRemovalObserver?

    var clientsTableView: UITableView?
    let topSeparator = OverflowSeparatorView()
    weak var delegate: ClientListViewControllerDelegate?

    var editingList: Bool = false {
        didSet {
            guard !clients.isEmpty else {
                self.navigationItem.rightBarButtonItem = nil
                self.navigationItem.setHidesBackButton(false, animated: true)
                return
            }

            createRightBarButtonItem()

            self.navigationItem.setHidesBackButton(self.editingList, animated: true)

            self.clientsTableView?.setEditing(self.editingList, animated: true)
        }
    }

    var clients: [UserClient] = [] {
        didSet {
            self.sortedClients = self.clients.filter(clientFilter).sorted(by: clientSorter)
            self.clientsTableView?.reloadData()

            if !clients.isEmpty {
                createRightBarButtonItem()
            } else {
                self.editingList = false
            }
        }
    }

    private let clientSorter: (UserClient, UserClient) -> Bool
    private let clientFilter: (UserClient) -> Bool
    private let userSession: UserSession?
    private let contextProvider: ContextProvider?
    private weak var selectedDeviceInfoViewModel: DeviceInfoViewModel? // Details View

    var sortedClients: [UserClient] = []

    var selfClient: UserClient?
    let detailedView: Bool
    var credentials: ZMEmailCredentials?
    var clientsObserverToken: NSObjectProtocol?
    var userObserverToken: NSObjectProtocol?

    var leftBarButtonItem: UIBarButtonItem? {
        if self.isIPadRegular() {
            return UIBarButtonItem.createNavigationRightBarButtonItem(
                systemImage: true,
                target: self,
                action: #selector(ClientListViewController.backPressed(_:)))
        }

        if let rootViewController = self.navigationController?.viewControllers.first,
            self.isEqual(rootViewController) {
            return UIBarButtonItem.createNavigationRightBarButtonItem(
                systemImage: true,
                target: self,
                action: #selector(ClientListViewController.backPressed(_:)))
        }

        return nil
    }

    required init(
        clientsList: [UserClient]?,
        selfClient: UserClient? = ZMUserSession.shared()?.selfUserClient,
        userSession: UserSession? = ZMUserSession.shared(),
        credentials: ZMEmailCredentials? = .none,
        contextProvider: ContextProvider? = ZMUserSession.shared(),
        detailedView: Bool = false,
        showTemporary: Bool = true,
        showLegalHold: Bool = true
    ) {
        self.userSession = userSession
        self.selfClient = selfClient
        self.detailedView = detailedView
        self.credentials = credentials
        self.contextProvider = contextProvider

        clientFilter = {
            $0 != selfClient && (showTemporary || $0.type != .temporary) && (showLegalHold || $0.type != .legalHold)
        }

        clientSorter = {
            guard let leftDate = $0.activationDate, let rightDate = $1.activationDate else { return false }
            return leftDate.compare(rightDate) == .orderedDescending
        }

        super.init(nibName: nil, bundle: nil)
        setupControllerTitle()

        self.initalizeProperties(clientsList ?? Array(ZMUser.selfUser()?.clients.filter { !$0.isSelfClient() } ?? []))
        self.clientsObserverToken = ZMUserSession.shared()?.addClientUpdateObserver(self)
        if let user = ZMUser.selfUser(), let session = userSession as? ZMUserSession {
            self.userObserverToken = UserChangeInfo.add(observer: self, for: user, in: session)
        }

        if clientsList == nil {
            if clients.isEmpty {
                (navigationController as? SpinnerCapableViewController ?? self).isLoadingViewVisible = true
            }
            userSession?.fetchAllClients()
        }
    }

    @available(*, unavailable)
    required override init(nibName nibNameOrNil: String?, bundle nibBundleOrNil: Bundle?) {
        fatalError("init(nibNameOrNil:nibBundleOrNil:) has not been implemented")
    }

    @available(*, unavailable)
    required init?(coder aDecoder: NSCoder) {
        fatalError("init(coder:) has not been implemented")
    }

    private func initalizeProperties(_ clientsList: [UserClient]) {
        self.clients = clientsList.filter { !$0.isSelfClient() }
        self.editingList = false
    }

    override var supportedInterfaceOrientations: UIInterfaceOrientationMask {
        return [.portrait]
    }

    override func viewDidLoad() {
        super.viewDidLoad()

        self.createTableView()
        self.view.addSubview(self.topSeparator)
        self.createConstraints()

        self.navigationItem.leftBarButtonItem = leftBarButtonItem
        self.navigationItem.backBarButtonItem?.accessibilityLabel = L10n.Accessibility.ClientsList.BackButton.description
        setColor()
    }

    override func viewWillAppear(_ animated: Bool) {
        super.viewWillAppear(animated)
        self.clientsTableView?.reloadData()
        self.navigationController?.setNavigationBarHidden(false, animated: false)
        updateAllClients()
    }

    override func viewDidDisappear(_ animated: Bool) {
        super.viewDidDisappear(animated)
        dismissLoadingView()

        // Prevent more then one removalObserver in self and SettingsClientViewController
        removalObserver = nil
    }

    private func dismissLoadingView() {
        (navigationController as? SpinnerCapableViewController)?.isLoadingViewVisible = false
        isLoadingViewVisible = false
    }

    func openDetailsOfClient(_ client: UserClient) {
        guard let userSession = userSession,
              let contextProvider = contextProvider,
              let navigationController = self.navigationController
        else {
            assertionFailure("Unable to display Devices screen.UserSession and/or navigation instances are nil")
            return
        }
        let viewModel = DeviceInfoViewModel.map(
            certificate: client.e2eIdentityCertificate,
            userClient: client,
            title: client.isLegalHoldDevice ? L10n.Localizable.Device.Class.legalhold : (client.model ?? ""),
            addedDate: client.activationDate?.formattedDate ?? "",
            proteusID: client.proteusSessionID?.clientID.uppercased().splitStringIntoLines(charactersPerLine: 16),
            isSelfClient: client.isSelfClient(),
            userSession: userSession,
            credentials: credentials,
            gracePeriod: TimeInterval(userSession.e2eiFeature.config.verificationExpiration),
            mlsThumbprint: client.resolvedMLSThumbprint?.splitStringIntoLines(charactersPerLine: 16),
            getProteusFingerprint: userSession.getUserClientFingerprint,
            contextProvider: contextProvider,
            e2eiCertificateEnrollment: userSession.enrollE2EICertificate
        )
        viewModel.showCertificateUpdateSuccess = {[weak self] certificateChain in
<<<<<<< HEAD
            guard let self = self, let lastE2EIUpdateDate = userSession.lastE2EIUpdateDate else {
                return
            }
            self.updateAllClients()
            let successEnrollmentViewController = SuccessfulCertificateEnrollmentViewController(lastE2EIdentityUpdateDate: lastE2EIUpdateDate)
=======
            self?.updateAllClients {
                self?.updateE2EIdentityCertificateInDetailsView()
            }

            let successEnrollmentViewController = SuccessfulCertificateEnrollmentViewController()
>>>>>>> 19ed5a5c
            successEnrollmentViewController.certificateDetails = certificateChain
            successEnrollmentViewController.onOkTapped = { viewController in
                viewController.dismiss(animated: true)
            }
            successEnrollmentViewController.presentTopmost()
        }
        selectedDeviceInfoViewModel = viewModel
        let detailsView = DeviceDetailsView(viewModel: viewModel) {
            self.navigationController?.setNavigationBarHidden(false, animated: false)
        }
        let hostingViewController = UIHostingController(rootView: detailsView)
        hostingViewController.view.backgroundColor = SemanticColors.View.backgroundDefault
        navigationController.pushViewController(hostingViewController, animated: true)
        navigationController.isNavigationBarHidden = true
    }

    private func createTableView() {
        let tableView = UITableView(frame: CGRect.zero, style: .grouped)
        tableView.translatesAutoresizingMaskIntoConstraints = false
        tableView.delegate = self
        tableView.dataSource = self
        tableView.rowHeight = UITableView.automaticDimension
        tableView.estimatedRowHeight = 80
        tableView.register(ClientTableViewCell.self, forCellReuseIdentifier: ClientTableViewCell.zm_reuseIdentifier)
        tableView.isEditing = self.editingList
        tableView.backgroundColor = SemanticColors.View.backgroundDefault
        tableView.separatorStyle = .none
        self.view.addSubview(tableView)
        self.clientsTableView = tableView
    }

    private func createConstraints() {
        guard let clientsTableView = clientsTableView else {
            return
        }

        clientsTableView.translatesAutoresizingMaskIntoConstraints = false

        NSLayoutConstraint.activate([
            clientsTableView.leadingAnchor.constraint(equalTo: view.safeLeadingAnchor),
            clientsTableView.topAnchor.constraint(equalTo: view.safeTopAnchor),
            clientsTableView.trailingAnchor.constraint(equalTo: view.safeTrailingAnchor),
            clientsTableView.bottomAnchor.constraint(equalTo: view.safeBottomAnchor)
        ])
    }

    private func convertSection(_ section: Int) -> Int {
        if self.selfClient != nil {
            return section
        } else {
            return section + 1
        }
    }

    // MARK: - Actions

    @objc func startEditing(_ sender: AnyObject!) {
        self.editingList = true
    }

    @objc private func endEditing(_ sender: AnyObject!) {
        self.editingList = false
    }

    @objc func backPressed(_ sender: AnyObject!) {
        self.navigationController?.presentingViewController?.dismiss(animated: true, completion: nil)
    }

    func deleteUserClient(_ userClient: UserClient,
                          credentials: ZMEmailCredentials?) {
        removalObserver = nil

        removalObserver = ClientRemovalObserver(userClientToDelete: userClient,
                                                delegate: self,
                                                credentials: credentials)

        removalObserver?.startRemoval()

        delegate?.finishedDeleting(self)
    }

    // MARK: - ClientRegistrationObserver

    func finishedFetching(_ userClients: [UserClient]) {
        Task {
            let updatedClients = await updateCertificates(for: userClients)
            await MainActor.run {
                dismissLoadingView()
                clients = updatedClients.filter { !$0.isSelfClient() }
            }
        }
    }

    func failedToFetchClients(_ error: Error) {
        dismissLoadingView()

        zmLog.error("Clients request failed: \(error.localizedDescription)")

        presentAlertWithOKButton(message: L10n.Localizable.Error.User.unkownError)
    }

    func finishedDeleting(_ remainingClients: [UserClient]) {
        clients = remainingClients

        editingList = false
    }

    func failedToDeleteClients(_ error: Error) {
        // no-op
    }

    // MARK: - UITableViewDataSource & UITableViewDelegate

    func numberOfSections(in tableView: UITableView) -> Int {
        if self.selfClient != nil, self.sortedClients.count > 0 {
            return 2
        } else {
            return 1
        }
    }

    func tableView(_ tableView: UITableView, numberOfRowsInSection section: Int) -> Int {
        switch self.convertSection(section) {
        case 0:
            if self.selfClient != nil {
                return 1
            } else {
                return 0
            }
        case 1:
            return self.sortedClients.count
        default:
            return 0
        }
    }

    func tableView(_ tableView: UITableView, titleForHeaderInSection section: Int) -> String? {
        switch self.convertSection(section) {
        case 0:
            if self.selfClient != nil {
                return L10n.Localizable.Registration.Devices.currentListHeader
            } else {
                return nil
            }
        case 1:
            return L10n.Localizable.Registration.Devices.activeListHeader
        default:
            return nil
        }
    }

    func tableView(_ tableView: UITableView, titleForFooterInSection section: Int) -> String? {
        switch self.convertSection(section) {
        case 0:
            return nil
        case 1:
            return L10n.Localizable.Registration.Devices.activeListSubtitle
        default:
            return nil
        }
    }

    func tableView(_ tableView: UITableView, willDisplayHeaderView view: UIView, forSection section: Int) {
        if let headerFooterView = view as? UITableViewHeaderFooterView {
            headerFooterView.textLabel?.textColor = headerFooterViewTextColor
        }
    }

    func tableView(_ tableView: UITableView, willDisplayFooterView view: UIView, forSection section: Int) {
        if let headerFooterView = view as? UITableViewHeaderFooterView {
            headerFooterView.textLabel?.textColor = headerFooterViewTextColor
        }
    }

    func tableView(_ tableView: UITableView, cellForRowAt indexPath: IndexPath) -> UITableViewCell {
        if let cell = tableView.dequeueReusableCell(withIdentifier: ClientTableViewCell.zm_reuseIdentifier, for: indexPath) as? ClientTableViewCell {
            cell.selectionStyle = .none
            cell.showDisclosureIndicator()

            switch self.convertSection((indexPath as NSIndexPath).section) {
            case 0:
                if let selfClient = selfClient {
                    cell.viewModel = .init(userClient: selfClient, shouldSetType: false)
                    cell.wr_editable = false
                }
            case 1:
                cell.viewModel = .init(userClient: sortedClients[indexPath.row], shouldSetType: false)
                cell.wr_editable = true
            default:
                cell.viewModel = nil
            }

            cell.accessibilityTraits = .button
            cell.accessibilityHint = L10n.Accessibility.ClientsList.DeviceDetails.hint

            return cell
        } else {
            return UITableViewCell()
        }
    }

    func tableView(_ tableView: UITableView, commit editingStyle: UITableViewCell.EditingStyle, forRowAt indexPath: IndexPath) {
        switch self.convertSection((indexPath as NSIndexPath).section) {
        case 1:

            let userClient = self.sortedClients[indexPath.row]

            self.deleteUserClient(userClient, credentials: credentials)
        default: break
        }

    }

    func tableView(_ tableView: UITableView, editingStyleForRowAt indexPath: IndexPath) -> UITableViewCell.EditingStyle {
        switch self.convertSection((indexPath as NSIndexPath).section) {
        case 0:
            return .none
        case 1:
            return sortedClients[indexPath.row].type == .legalHold ? .none : .delete
        default:
            return .none
        }

    }

    func tableView(_ tableView: UITableView, willDisplay cell: UITableViewCell, forRowAt indexPath: IndexPath) {
        cell.separatorInset = UIEdgeInsets.zero
        cell.layoutMargins = UIEdgeInsets.zero
        cell.preservesSuperviewLayoutMargins = false
    }

    func tableView(_ tableView: UITableView, didSelectRowAt indexPath: IndexPath) {
        if !self.detailedView {
            return
        }

        switch self.convertSection((indexPath as NSIndexPath).section) {
        case 0:
            if let selfClient = self.selfClient {
                self.openDetailsOfClient(selfClient)
            }

        case 1:
            self.openDetailsOfClient(self.sortedClients[indexPath.row])

        default:
            break
        }

    }

    func scrollViewDidScroll(_ scrollView: UIScrollView) {
        self.topSeparator.scrollViewDidScroll(scrollView: scrollView)
    }

    func createRightBarButtonItem() {
        if self.editingList {
            let doneButtonItem: UIBarButtonItem = .createNavigationRightBarButtonItem(title: L10n.Localizable.General.done.capitalized,
                                                                                      systemImage: false,
                                                                                      target: self,
                                                                                      action: #selector(ClientListViewController.endEditing(_:)))
            self.navigationItem.rightBarButtonItem = doneButtonItem

            self.navigationItem.setLeftBarButton(nil, animated: true)
        } else {
            let editButtonItem: UIBarButtonItem = .createNavigationRightBarButtonItem(title: L10n.Localizable.General.edit.capitalized,
                                                                                      systemImage: false,
                                                                                      target: self,
                                                                                      action: #selector(ClientListViewController.startEditing(_:)))
            self.navigationItem.rightBarButtonItem = editButtonItem
            self.navigationItem.setLeftBarButton(leftBarButtonItem, animated: true)
        }
    }

    private func setupControllerTitle() {
        navigationItem.setupNavigationBarTitle(title: L10n.Localizable.Registration.Devices.title.capitalized)
    }

    @MainActor
    private func updateCertificates(for userClients: [UserClient]) async -> [UserClient] {
        if let userSession = userSession, let mlsGroupID = await userSession.fetchSelfConversationMLSGroupID() {
            var updatedUserClients = [UserClient]()
            let mlsResolver = MLSClientResolver()
            let mlsClients: [Int: MLSClientID] = Dictionary(uniqueKeysWithValues: userClients.compactMap {
                if let mlsClientId = mlsResolver.mlsClientId(for: $0) {
                    ($0.clientId.hashValue, mlsClientId)
                } else {
                    nil
                }
            })
            let mlsClienIds = Array(mlsClients.values)
            do {
                let isE2eIEnabledForSelfClient = try await userSession.getIsE2eIdentityEnabled.invoke()
                let certificates = try await userSession.getE2eIdentityCertificates.invoke(mlsGroupId: mlsGroupID,
                                                                                           clientIds: mlsClienIds)
                if certificates.isNonEmpty {
                    for client in userClients {
                        let mlsClientIdRawValue = mlsClients[client.clientId.hashValue]?.rawValue
                        client.e2eIdentityCertificate = certificates.first { $0.clientId == mlsClientIdRawValue }
                        client.mlsThumbPrint = client.resolvedMLSThumbprint
                        if client.e2eIdentityCertificate == nil && client.mlsPublicKeys.ed25519 != nil {
                            client.e2eIdentityCertificate = client.notActivatedE2EIdenityCertificate()
                        }
                        updatedUserClients.append(client)
                    }
                    if let selfClient = selfClient {
                        selfClient.e2eIdentityCertificate = certificates.first(where: {
                            $0.clientId == mlsResolver.mlsClientId(for: selfClient)?.rawValue
                        }) ?? selfClient.notActivatedE2EIdenityCertificate()
                        selfClient.mlsThumbPrint = selfClient.e2eIdentityCertificate?.mlsThumbprint ?? selfClient.mlsPublicKeys.ed25519
                    }
                    return updatedUserClients
                } else if isE2eIEnabledForSelfClient {
                    for client in clients {
                        if let mlsThumbprint = client.mlsPublicKeys.ed25519,
                           !mlsThumbprint.isEmpty {
                            client.e2eIdentityCertificate = client.notActivatedE2EIdenityCertificate()
                            updatedUserClients.append(client)
                        }
                    }
                    return updatedUserClients
                } else {
                    return userClients
                }
            } catch {
                WireLogger.e2ei.error(error.localizedDescription)
                return userClients
            }
        } else {
            return userClients
        }
    }

    private func updateAllClients(completed: (() -> Void)? = nil) {
        guard let selfUser = ZMUser.selfUser(), let selfClient = selfUser.selfClient() else {
            return
        }
        Task {
            let results = await updateCertificates(for: Array(selfUser.clients))
            self.clients = results
            self.selfClient = results.first(where: { $0.isSelfClient() })
            refreshViews()
            completed?()
        }
    }

    @MainActor
    func refreshViews() {
        clientsTableView?.reloadData()
    }

    private func updateE2EIdentityCertificateInDetailsView() {
        guard let client = findE2EIdentityCertificateClient() else { return }
        selectedDeviceInfoViewModel?.update(from: client)
    }

    private func findE2EIdentityCertificateClient() -> UserClient? {
        if selectedDeviceInfoViewModel?.isSelfClient == true {
            return selfClient
        }

        guard let selectedUserClient = selectedDeviceInfoViewModel?.userClient as? UserClient else {
            return nil
        }

        return clients.first { $0.clientId == selectedUserClient.clientId }
    }
}

// MARK: - ClientRemovalObserverDelegate

extension ClientListViewController: ClientRemovalObserverDelegate {
    func setIsLoadingViewVisible(_ clientRemovalObserver: ClientRemovalObserver, isVisible: Bool) {
        guard removalObserver == clientRemovalObserver else {
            return
        }

        isLoadingViewVisible = isVisible
    }

    func present(_ clientRemovalObserver: ClientRemovalObserver, viewControllerToPresent: UIViewController) {
        guard removalObserver == clientRemovalObserver else {
            return
        }

        present(viewControllerToPresent, animated: true)
    }
}

extension ClientListViewController: UserObserving {

    func userDidChange(_ note: UserChangeInfo) {
        if note.clientsChanged || note.trustLevelChanged {
            updateAllClients()
        }
    }

}

extension UserClient {

    func notActivatedE2EIdenityCertificate() -> E2eIdentityCertificate? {
        guard let mlsResolver = MLSClientResolver().mlsClientId(for: self) else {
            return nil
        }
        return E2eIdentityCertificate(
            clientId: mlsResolver.rawValue,
            certificateDetails: "",
            mlsThumbprint: self.mlsPublicKeys.ed25519 ?? "",
            notValidBefore: .now,
            expiryDate: .now,
            certificateStatus: .notActivated,
            serialNumber: ""
        )
    }
}<|MERGE_RESOLUTION|>--- conflicted
+++ resolved
@@ -216,19 +216,14 @@
             e2eiCertificateEnrollment: userSession.enrollE2EICertificate
         )
         viewModel.showCertificateUpdateSuccess = {[weak self] certificateChain in
-<<<<<<< HEAD
             guard let self = self, let lastE2EIUpdateDate = userSession.lastE2EIUpdateDate else {
                 return
             }
-            self.updateAllClients()
-            let successEnrollmentViewController = SuccessfulCertificateEnrollmentViewController(lastE2EIdentityUpdateDate: lastE2EIUpdateDate)
-=======
             self?.updateAllClients {
                 self?.updateE2EIdentityCertificateInDetailsView()
             }
 
-            let successEnrollmentViewController = SuccessfulCertificateEnrollmentViewController()
->>>>>>> 19ed5a5c
+            let successEnrollmentViewController = SuccessfulCertificateEnrollmentViewController(lastE2EIdentityUpdateDate: lastE2EIUpdateDate)
             successEnrollmentViewController.certificateDetails = certificateChain
             successEnrollmentViewController.onOkTapped = { viewController in
                 viewController.dismiss(animated: true)
