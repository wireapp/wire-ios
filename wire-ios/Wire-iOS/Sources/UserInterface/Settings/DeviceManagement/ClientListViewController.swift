--- conflicted
+++ resolved
@@ -83,22 +83,6 @@
     private var clientsObserverToken: NSObjectProtocol?
     private var userObserverToken: NSObjectProtocol?
 
-<<<<<<< HEAD
-    private var leftBarButtonItem: UIBarButtonItem? {
-
-        if let rootViewController = self.navigationController?.viewControllers.first,
-            self.isEqual(rootViewController) {
-            return UIBarButtonItem.createNavigationRightBarButtonItem(
-                systemImage: true,
-                target: self,
-                action: #selector(ClientListViewController.backPressed(_:)))
-        }
-
-        return nil
-    }
-
-=======
->>>>>>> 761dcd61
     required init(
         clientsList: [UserClient]?,
         selfClient: UserClient? = ZMUserSession.shared()?.selfUserClient,
