//
// Wire
// Copyright (C) 2016 Wire Swiss GmbH
// 
// This program is free software: you can redistribute it and/or modify
// it under the terms of the GNU General Public License as published by
// the Free Software Foundation, either version 3 of the License, or
// (at your option) any later version.
// 
// This program is distributed in the hope that it will be useful,
// but WITHOUT ANY WARRANTY; without even the implied warranty of
// MERCHANTABILITY or FITNESS FOR A PARTICULAR PURPOSE. See the
// GNU General Public License for more details.
// 
// You should have received a copy of the GNU General Public License
// along with this program. If not, see http://www.gnu.org/licenses/.
// 

import UIKit
import WireSyncEngine
import WireCommonComponents
import SwiftUI

private let zmLog = ZMSLog(tag: "UI")

final class ClientListViewController: UIViewController,
                                UITableViewDelegate,
                                UITableViewDataSource,
                                ClientUpdateObserver,
                                ClientColorVariantProtocol,
                                SpinnerCapable {
    // MARK: SpinnerCapable
    var dismissSpinner: SpinnerCompletion?

    var removalObserver: ClientRemovalObserver?

    var clientsTableView: UITableView?
    let topSeparator = OverflowSeparatorView()
    weak var delegate: ClientListViewControllerDelegate?

    var editingList: Bool = false {
        didSet {
            guard !clients.isEmpty else {
                self.navigationItem.rightBarButtonItem = nil
                self.navigationItem.setHidesBackButton(false, animated: true)
                return
            }

            createRightBarButtonItem()

            self.navigationItem.setHidesBackButton(self.editingList, animated: true)

            self.clientsTableView?.setEditing(self.editingList, animated: true)
        }
    }

    var clients: [UserClient] = [] {
        didSet {
            self.sortedClients = self.clients.filter(clientFilter).sorted(by: clientSorter)
            self.clientsTableView?.reloadData()

            if !clients.isEmpty {
                createRightBarButtonItem()
            } else {
                self.editingList = false
            }
        }
    }

    private let clientSorter: (UserClient, UserClient) -> Bool
    private let clientFilter: (UserClient) -> Bool
    private let userSession: UserSession?
    private let contextProvider: ContextProvider?

    var selfClientClientTableViewCellModel: ClientTableViewCellModel? {
        guard let selfClient = selfClient else {
            return nil
        }
        return .from(userClient: selfClient, shouldSetType: false)
    }
    var clientTableViewCellModels: [ClientTableViewCellModel] {
        return sortedClients.map { .from(userClient: $0, shouldSetType: false) }
    }
    var sortedClients: [UserClient] = []

    var selfClient: UserClient?
    let detailedView: Bool
    var credentials: ZMEmailCredentials?
    var clientsObserverToken: Any?
    var userObserverToken: NSObjectProtocol?

    var leftBarButtonItem: UIBarButtonItem? {
        if self.isIPadRegular() {
            return UIBarButtonItem.createNavigationRightBarButtonItem(
                systemImage: true,
                target: self,
                action: #selector(ClientListViewController.backPressed(_:)))
        }

        if let rootViewController = self.navigationController?.viewControllers.first,
            self.isEqual(rootViewController) {
            return UIBarButtonItem.createNavigationRightBarButtonItem(
                systemImage: true,
                target: self,
                action: #selector(ClientListViewController.backPressed(_:)))
        }

        return nil
    }

    required init(
        clientsList: [UserClient]?,
        selfClient: UserClient? = ZMUserSession.shared()?.selfUserClient,
        userSession: UserSession? = ZMUserSession.shared(),
        credentials: ZMEmailCredentials? = .none,
        contextProvider: ContextProvider? = ZMUserSession.shared(),
        detailedView: Bool = false,
        showTemporary: Bool = true,
        showLegalHold: Bool = true
    ) {
        self.userSession = userSession
        self.selfClient = selfClient
        self.detailedView = detailedView
        self.credentials = credentials
        self.contextProvider = contextProvider

        clientFilter = {
            $0 != selfClient && (showTemporary || $0.type != .temporary) && (showLegalHold || $0.type != .legalHold)
        }

        clientSorter = {
            guard let leftDate = $0.activationDate, let rightDate = $1.activationDate else { return false }
            return leftDate.compare(rightDate) == .orderedDescending
        }

        super.init(nibName: nil, bundle: nil)
        setupControllerTitle()

        self.initalizeProperties(clientsList ?? Array(ZMUser.selfUser()?.clients.filter { !$0.isSelfClient() } ?? []))
        self.clientsObserverToken = ZMUserSession.shared()?.addClientUpdateObserver(self)
        if let user = ZMUser.selfUser(), let session = ZMUserSession.shared() {
            self.userObserverToken = UserChangeInfo.add(observer: self, for: user, in: session)
        }

        if clientsList == nil {
            if clients.isEmpty {
                (navigationController as? SpinnerCapableViewController ?? self).isLoadingViewVisible = true
            }
            userSession?.fetchAllClients()
        }
    }

    @available(*, unavailable)
    required override init(nibName nibNameOrNil: String?, bundle nibBundleOrNil: Bundle?) {
        fatalError("init(nibNameOrNil:nibBundleOrNil:) has not been implemented")
    }

    @available(*, unavailable)
    required init?(coder aDecoder: NSCoder) {
        fatalError("init(coder:) has not been implemented")
    }

    private func initalizeProperties(_ clientsList: [UserClient]) {
        self.clients = clientsList.filter { !$0.isSelfClient() }
        self.editingList = false
    }

    override var supportedInterfaceOrientations: UIInterfaceOrientationMask {
        return [.portrait]
    }

    override func viewDidLoad() {
        super.viewDidLoad()

        self.createTableView()
        self.view.addSubview(self.topSeparator)
        self.createConstraints()

        self.navigationItem.leftBarButtonItem = leftBarButtonItem
        self.navigationItem.backBarButtonItem?.accessibilityLabel = L10n.Accessibility.ClientsList.BackButton.description
        setColor()
    }

    override func viewWillAppear(_ animated: Bool) {
        super.viewWillAppear(animated)
        self.clientsTableView?.reloadData()
        self.navigationController?.setNavigationBarHidden(false, animated: false)
    }

    override func viewDidDisappear(_ animated: Bool) {
        super.viewDidDisappear(animated)
        dismissLoadingView()

        // Prevent more then one removalObserver in self and SettingsClientViewController
        removalObserver = nil
    }

    private func dismissLoadingView() {
        (navigationController as? SpinnerCapableViewController)?.isLoadingViewVisible = false
        isLoadingViewVisible = false
    }

    func openDetailsOfClient(_ client: UserClient) {
        guard let userSession = userSession,
              let navigationController = self.navigationController
        else {
            assertionFailure("Unable to display Devices screen.UserSession and/or navigation instances are nil")
            return
        }
        let viewModel = DeviceInfoViewModel.map(
            certificate: client.e2eIdentityCertificate,
            userClient: client,
            title: client.isLegalHoldDevice ? L10n.Localizable.Device.Class.legalhold : (client.model ?? ""),
            addedDate: client.activationDate?.formattedDate ?? "",
            proteusID: client.proteusSessionID?.clientID.uppercased().splitStringIntoLines(charactersPerLine: 16),
            isSelfClient: client.isSelfClient(),
            userSession: userSession,
            credentials: credentials,
            gracePeriod: TimeInterval(userSession.e2eiFeature.config.verificationExpiration),
            mlsThumbprint: client.mlsPublicKeys.ed25519?.splitStringIntoLines(charactersPerLine: 16),
            getProteusFingerprint: userSession.getUserClientFingerprint
        )
        let detailsView = DeviceDetailsView(viewModel: viewModel) {
            self.navigationController?.setNavigationBarHidden(false, animated: false)
        }
        let hostingViewController = UIHostingController(rootView: detailsView)
        hostingViewController.view.backgroundColor = SemanticColors.View.backgroundDefault
        navigationController.pushViewController(hostingViewController, animated: true)
        navigationController.isNavigationBarHidden = true
    }

    @MainActor
    private func fetchSelfConversationMLSGroupID() async -> MLSGroupID? {
        guard let syncContext = contextProvider?.syncContext else {
            return nil
        }
        return await syncContext.perform {
            return ZMConversation.fetchSelfMLSConversation(in: syncContext)?.mlsGroupID
        }
    }

    private func createTableView() {
        let tableView = UITableView(frame: CGRect.zero, style: .grouped)
        tableView.translatesAutoresizingMaskIntoConstraints = false
        tableView.delegate = self
        tableView.dataSource = self
        tableView.rowHeight = UITableView.automaticDimension
        tableView.estimatedRowHeight = 80
        tableView.register(ClientTableViewCell.self, forCellReuseIdentifier: ClientTableViewCell.zm_reuseIdentifier)
        tableView.isEditing = self.editingList
        tableView.backgroundColor = SemanticColors.View.backgroundDefault
        tableView.separatorStyle = .none
        self.view.addSubview(tableView)
        self.clientsTableView = tableView
    }

    private func createConstraints() {
        guard let clientsTableView = clientsTableView else {
            return
        }

        clientsTableView.translatesAutoresizingMaskIntoConstraints = false

        NSLayoutConstraint.activate([
            clientsTableView.leadingAnchor.constraint(equalTo: view.safeLeadingAnchor),
            clientsTableView.topAnchor.constraint(equalTo: view.safeTopAnchor),
            clientsTableView.trailingAnchor.constraint(equalTo: view.safeTrailingAnchor),
            clientsTableView.bottomAnchor.constraint(equalTo: view.safeBottomAnchor)
        ])
    }

    private func convertSection(_ section: Int) -> Int {
        if self.selfClient != nil {
            return section
        } else {
            return section + 1
        }
    }

    // MARK: - Actions

    @objc func startEditing(_ sender: AnyObject!) {
        self.editingList = true
    }

    @objc private func endEditing(_ sender: AnyObject!) {
        self.editingList = false
    }

    @objc func backPressed(_ sender: AnyObject!) {
        self.navigationController?.presentingViewController?.dismiss(animated: true, completion: nil)
    }

    func deleteUserClient(_ userClient: UserClient,
                          credentials: ZMEmailCredentials?) {
        removalObserver = nil

        removalObserver = ClientRemovalObserver(userClientToDelete: userClient,
                                                delegate: self,
                                                credentials: credentials)

        removalObserver?.startRemoval()

        delegate?.finishedDeleting(self)
    }

    // MARK: - ClientRegistrationObserver

    func finishedFetching(_ userClients: [UserClient]) {
        Task {
            let updatedClients = await updateCertificates(for: userClients)
            await MainActor.run {
                dismissLoadingView()
                clients = updatedClients.filter { !$0.isSelfClient() }
            }
        }
    }

    func failedToFetchClients(_ error: Error) {
        dismissLoadingView()

        zmLog.error("Clients request failed: \(error.localizedDescription)")

        presentAlertWithOKButton(message: L10n.Localizable.Error.User.unkownError)
    }

    func finishedDeleting(_ remainingClients: [UserClient]) {
        clients = remainingClients

        editingList = false
    }

    func failedToDeleteClients(_ error: Error) {
        // no-op
    }

    // MARK: - UITableViewDataSource & UITableViewDelegate

    func numberOfSections(in tableView: UITableView) -> Int {
        if self.selfClient != nil, self.sortedClients.count > 0 {
            return 2
        } else {
            return 1
        }
    }

    func tableView(_ tableView: UITableView, numberOfRowsInSection section: Int) -> Int {
        switch self.convertSection(section) {
        case 0:
            if self.selfClient != nil {
                return 1
            } else {
                return 0
            }
        case 1:
            return self.sortedClients.count
        default:
            return 0
        }
    }

    func tableView(_ tableView: UITableView, titleForHeaderInSection section: Int) -> String? {
        switch self.convertSection(section) {
        case 0:
            if self.selfClient != nil {
                return L10n.Localizable.Registration.Devices.currentListHeader
            } else {
                return nil
            }
        case 1:
            return L10n.Localizable.Registration.Devices.activeListHeader
        default:
            return nil
        }
    }

    func tableView(_ tableView: UITableView, titleForFooterInSection section: Int) -> String? {
        switch self.convertSection(section) {
        case 0:
            return nil
        case 1:
            return L10n.Localizable.Registration.Devices.activeListSubtitle
        default:
            return nil
        }
    }

    func tableView(_ tableView: UITableView, willDisplayHeaderView view: UIView, forSection section: Int) {
        if let headerFooterView = view as? UITableViewHeaderFooterView {
            headerFooterView.textLabel?.textColor = headerFooterViewTextColor
        }
    }

    func tableView(_ tableView: UITableView, willDisplayFooterView view: UIView, forSection section: Int) {
        if let headerFooterView = view as? UITableViewHeaderFooterView {
            headerFooterView.textLabel?.textColor = headerFooterViewTextColor
        }
    }

    func tableView(_ tableView: UITableView, cellForRowAt indexPath: IndexPath) -> UITableViewCell {
        if let cell = tableView.dequeueReusableCell(withIdentifier: ClientTableViewCell.zm_reuseIdentifier, for: indexPath) as? ClientTableViewCell {
            cell.selectionStyle = .none
            cell.showDisclosureIndicator()

            switch self.convertSection((indexPath as NSIndexPath).section) {
            case 0:
                cell.viewModel = selfClientClientTableViewCellModel
                cell.wr_editable = false
            case 1:
                cell.viewModel = clientTableViewCellModels[indexPath.row]
                cell.wr_editable = true
            default:
                cell.viewModel = nil
            }

            cell.accessibilityTraits = .button
            cell.accessibilityHint = L10n.Accessibility.ClientsList.DeviceDetails.hint

            return cell
        } else {
            return UITableViewCell()
        }
    }

    func tableView(_ tableView: UITableView, commit editingStyle: UITableViewCell.EditingStyle, forRowAt indexPath: IndexPath) {
        switch self.convertSection((indexPath as NSIndexPath).section) {
        case 1:

            let userClient = self.sortedClients[indexPath.row]

            self.deleteUserClient(userClient, credentials: credentials)
        default: break
        }

    }

    func tableView(_ tableView: UITableView, editingStyleForRowAt indexPath: IndexPath) -> UITableViewCell.EditingStyle {
        switch self.convertSection((indexPath as NSIndexPath).section) {
        case 0:
            return .none
        case 1:
            return sortedClients[indexPath.row].type == .legalHold ? .none : .delete
        default:
            return .none
        }

    }

    func tableView(_ tableView: UITableView, willDisplay cell: UITableViewCell, forRowAt indexPath: IndexPath) {
        cell.separatorInset = UIEdgeInsets.zero
        cell.layoutMargins = UIEdgeInsets.zero
        cell.preservesSuperviewLayoutMargins = false
    }

    func tableView(_ tableView: UITableView, didSelectRowAt indexPath: IndexPath) {
        if !self.detailedView {
            return
        }

        switch self.convertSection((indexPath as NSIndexPath).section) {
        case 0:
            if let selfClient = self.selfClient {
                self.openDetailsOfClient(selfClient)
            }

        case 1:
            self.openDetailsOfClient(self.sortedClients[indexPath.row])

        default:
            break
        }

    }

    func scrollViewDidScroll(_ scrollView: UIScrollView) {
        self.topSeparator.scrollViewDidScroll(scrollView: scrollView)
    }

    func createRightBarButtonItem() {
        if self.editingList {
            let doneButtonItem: UIBarButtonItem = .createNavigationRightBarButtonItem(title: L10n.Localizable.General.done.capitalized,
                                                                                      systemImage: false,
                                                                                      target: self,
                                                                                      action: #selector(ClientListViewController.endEditing(_:)))
            self.navigationItem.rightBarButtonItem = doneButtonItem

            self.navigationItem.setLeftBarButton(nil, animated: true)
        } else {
            let editButtonItem: UIBarButtonItem = .createNavigationRightBarButtonItem(title: L10n.Localizable.General.edit.capitalized,
                                                                                      systemImage: false,
                                                                                      target: self,
                                                                                      action: #selector(ClientListViewController.startEditing(_:)))
            self.navigationItem.rightBarButtonItem = editButtonItem
            self.navigationItem.setLeftBarButton(leftBarButtonItem, animated: true)
        }
    }

    private func setupControllerTitle() {
        navigationItem.setupNavigationBarTitle(title: L10n.Localizable.Registration.Devices.title.capitalized)
    }

    private func updateCertificates(for userClients: [UserClient]) async -> [UserClient] {
        let mlsGroupID = await fetchSelfConversationMLSGroupID()
        if let mlsGroupID = mlsGroupID, let userSession = userSession {
            var updatedUserClients = [UserClient]()
            let mlsResolver = MLSClientResolver()
            var allClients = userClients
            if let selfClient = selfClient {
                allClients += [selfClient]
            }
            let mlsClients: [Int: MLSClientID] = Dictionary(uniqueKeysWithValues: allClients.compactMap {
                if let mlsClientId = mlsResolver.mlsClientId(for: $0) {
                    ($0.clientId.hashValue, mlsClientId)
                } else {
                    nil
                }
            })
<<<<<<< HEAD
            let mlsClienIds = mlsClients.values.map({ $0 })
=======
            let mlsClienIds = Array(mlsClients.values)
>>>>>>> a12ae09f
            do {
                let isE2eIEnabledForSelfClient = try await userSession.getIsE2eIdentityEnabled.invoke()
                let certificates = try await userSession.getE2eIdentityCertificates.invoke(mlsGroupId: mlsGroupID,
                                                                                           clientIds: mlsClienIds)
                if certificates.isNonEmpty {
                    for client in userClients {
                        let mlsClientIdRawValue = mlsClients[client.clientId.hashValue]?.rawValue
<<<<<<< HEAD
                        client.e2eIdentityCertificate = certificates.first(where: { $0.clientId == mlsClientIdRawValue })
                        client.mlsThumbPrint = client.e2eIdentityCertificate?.mlsThumbprint ?? client.mlsPublicKeys.ed25519
=======
                        client.e2eIdentityCertificate = certificates.first { $0.clientId == mlsClientIdRawValue }
>>>>>>> a12ae09f
                        if client.e2eIdentityCertificate == nil && client.mlsPublicKeys.ed25519 != nil {
                            client.e2eIdentityCertificate = client.notActivatedE2EIdenityCertificate()
                        }
                        updatedUserClients.append(client)
                    }
                    if let selfClient = selfClient {
                        selfClient.e2eIdentityCertificate = certificates.first(where: {
                            $0.clientId == mlsResolver.mlsClientId(for: selfClient)?.rawValue
                        })
                        selfClient.mlsThumbPrint = selfClient.e2eIdentityCertificate?.mlsThumbprint ?? selfClient.mlsPublicKeys.ed25519
                        if certificates.isNonEmpty && selfClient.e2eIdentityCertificate == nil && selfClient.mlsThumbPrint != nil {
                            selfClient.e2eIdentityCertificate = selfClient.notActivatedE2EIdenityCertificate()
                        }
                    }
                    return updatedUserClients
                } else if isE2eIEnabledForSelfClient {
                    for client in clients {
                        let theClient = client
                        if theClient.mlsPublicKeys.ed25519 != nil {
                            theClient.e2eIdentityCertificate = client.notActivatedE2EIdenityCertificate()
                        }
                        updatedUserClients.append(theClient)
                    }
                    return updatedUserClients
                } else {
                    return userClients
                }
            } catch {
                WireLogger.e2ei.error(error.localizedDescription)
                return userClients
            }
        } else {
            return userClients
        }
    }
}

// MARK: - ClientRemovalObserverDelegate

extension ClientListViewController: ClientRemovalObserverDelegate {
    func setIsLoadingViewVisible(_ clientRemovalObserver: ClientRemovalObserver, isVisible: Bool) {
        guard removalObserver == clientRemovalObserver else {
            return
        }

        isLoadingViewVisible = isVisible
    }

    func present(_ clientRemovalObserver: ClientRemovalObserver, viewControllerToPresent: UIViewController) {
        guard removalObserver == clientRemovalObserver else {
            return
        }

        present(viewControllerToPresent, animated: true)
    }
}

extension ClientListViewController: UserObserving {

    func userDidChange(_ note: UserChangeInfo) {
        if note.clientsChanged || note.trustLevelChanged {
            guard let selfUser = ZMUser.selfUser(), let selfClient = selfUser.selfClient() else {
                return
            }

            var clients = selfUser.clients
            clients.remove(selfClient)
            self.clients = Array(clients)
        }
    }

}

extension UserClient {
    func notActivatedE2EIdenityCertificate() -> E2eIdentityCertificate? {
        guard let mlsResolver = MLSClientResolver().mlsClientId(for: self) else {
            return nil
        }
        return E2eIdentityCertificate(
            clientId: mlsResolver.rawValue,
            certificateDetails: "",
            mlsThumbprint: self.mlsPublicKeys.ed25519 ?? "",
            notValidBefore: .now,
            expiryDate: .now,
            certificateStatus: .notActivated,
            serialNumber: ""
        )
    }
}<|MERGE_RESOLUTION|>--- conflicted
+++ resolved
@@ -76,10 +76,10 @@
         guard let selfClient = selfClient else {
             return nil
         }
-        return .from(userClient: selfClient, shouldSetType: false)
+        return .from(userClient: selfClient)
     }
     var clientTableViewCellModels: [ClientTableViewCellModel] {
-        return sortedClients.map { .from(userClient: $0, shouldSetType: false) }
+        return sortedClients.map { .from(userClient: $0) }
     }
     var sortedClients: [UserClient] = []
 
@@ -230,7 +230,7 @@
     }
 
     @MainActor
-    private func fetchSelfConversationMLSGroupID() async -> MLSGroupID? {
+    private func fetchSelfConversation() async -> MLSGroupID? {
         guard let syncContext = contextProvider?.syncContext else {
             return nil
         }
@@ -500,26 +500,18 @@
     }
 
     private func updateCertificates(for userClients: [UserClient]) async -> [UserClient] {
-        let mlsGroupID = await fetchSelfConversationMLSGroupID()
+        let mlsGroupID = await fetchSelfConversation()
         if let mlsGroupID = mlsGroupID, let userSession = userSession {
             var updatedUserClients = [UserClient]()
             let mlsResolver = MLSClientResolver()
-            var allClients = userClients
-            if let selfClient = selfClient {
-                allClients += [selfClient]
-            }
-            let mlsClients: [Int: MLSClientID] = Dictionary(uniqueKeysWithValues: allClients.compactMap {
+            let mlsClients: [Int: MLSClientID] = Dictionary(uniqueKeysWithValues: userClients.compactMap {
                 if let mlsClientId = mlsResolver.mlsClientId(for: $0) {
                     ($0.clientId.hashValue, mlsClientId)
                 } else {
                     nil
                 }
             })
-<<<<<<< HEAD
-            let mlsClienIds = mlsClients.values.map({ $0 })
-=======
             let mlsClienIds = Array(mlsClients.values)
->>>>>>> a12ae09f
             do {
                 let isE2eIEnabledForSelfClient = try await userSession.getIsE2eIdentityEnabled.invoke()
                 let certificates = try await userSession.getE2eIdentityCertificates.invoke(mlsGroupId: mlsGroupID,
@@ -527,12 +519,7 @@
                 if certificates.isNonEmpty {
                     for client in userClients {
                         let mlsClientIdRawValue = mlsClients[client.clientId.hashValue]?.rawValue
-<<<<<<< HEAD
-                        client.e2eIdentityCertificate = certificates.first(where: { $0.clientId == mlsClientIdRawValue })
-                        client.mlsThumbPrint = client.e2eIdentityCertificate?.mlsThumbprint ?? client.mlsPublicKeys.ed25519
-=======
                         client.e2eIdentityCertificate = certificates.first { $0.clientId == mlsClientIdRawValue }
->>>>>>> a12ae09f
                         if client.e2eIdentityCertificate == nil && client.mlsPublicKeys.ed25519 != nil {
                             client.e2eIdentityCertificate = client.notActivatedE2EIdenityCertificate()
                         }
@@ -542,8 +529,7 @@
                         selfClient.e2eIdentityCertificate = certificates.first(where: {
                             $0.clientId == mlsResolver.mlsClientId(for: selfClient)?.rawValue
                         })
-                        selfClient.mlsThumbPrint = selfClient.e2eIdentityCertificate?.mlsThumbprint ?? selfClient.mlsPublicKeys.ed25519
-                        if certificates.isNonEmpty && selfClient.e2eIdentityCertificate == nil && selfClient.mlsThumbPrint != nil {
+                        if certificates.isNonEmpty {
                             selfClient.e2eIdentityCertificate = selfClient.notActivatedE2EIdenityCertificate()
                         }
                     }
@@ -551,9 +537,7 @@
                 } else if isE2eIEnabledForSelfClient {
                     for client in clients {
                         let theClient = client
-                        if theClient.mlsPublicKeys.ed25519 != nil {
-                            theClient.e2eIdentityCertificate = client.notActivatedE2EIdenityCertificate()
-                        }
+                        theClient.e2eIdentityCertificate = client.notActivatedE2EIdenityCertificate()
                         updatedUserClients.append(theClient)
                     }
                     return updatedUserClients
@@ -606,7 +590,7 @@
 
 }
 
-extension UserClient {
+private extension UserClient {
     func notActivatedE2EIdenityCertificate() -> E2eIdentityCertificate? {
         guard let mlsResolver = MLSClientResolver().mlsClientId(for: self) else {
             return nil
