--- conflicted
+++ resolved
@@ -35,13 +35,9 @@
 
     // MARK: - Properties
 
-<<<<<<< HEAD
     var dismissSpinner: (() -> Void)?
-=======
-    var dismissSpinner: SpinnerCompletion?
     let accessibilityAnnouncement = L10n.Localizable.General.loading
 
->>>>>>> 48f6dc3d
     private let clientsTableView = UITableView(frame: CGRect.zero, style: .grouped)
     private var leftBarButtonItem: UIBarButtonItem? {
         if self.isIPadRegular() {
