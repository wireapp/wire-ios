//
// Wire
// Copyright (C) 2024 Wire Swiss GmbH
//
// This program is free software: you can redistribute it and/or modify
// it under the terms of the GNU General Public License as published by
// the Free Software Foundation, either version 3 of the License, or
// (at your option) any later version.
//
// This program is distributed in the hope that it will be useful,
// but WITHOUT ANY WARRANTY; without even the implied warranty of
// MERCHANTABILITY or FITNESS FOR A PARTICULAR PURPOSE. See the
// GNU General Public License for more details.
//
// You should have received a copy of the GNU General Public License
// along with this program. If not, see http://www.gnu.org/licenses/.
//

import SwiftUI
import WireCommonComponents
import WireDesign
import WireSyncEngine

protocol RemoveClientsViewControllerDelegate: AnyObject {
    func finishedDeleting(_ clientListViewController: RemoveClientsViewController)
    func failedToDeleteClients(_ error: Error)
}

final class RemoveClientsViewController: UIViewController,
                                UITableViewDelegate,
                                UITableViewDataSource,
                                ClientColorVariantProtocol,
                                SpinnerCapable {

    // MARK: - Properties

<<<<<<< HEAD
    var dismissSpinner: (() -> Void)?
    let accessibilityAnnouncement = L10n.Localizable.General.loading

=======
    var dismissSpinner: SpinnerCompletion?
>>>>>>> 46a152e4
    private let clientsTableView = UITableView(frame: CGRect.zero, style: .grouped)
    private var leftBarButtonItem: UIBarButtonItem? {
        if self.isIPadRegular() {
            return UIBarButtonItem.createNavigationRightBarButtonItem(
                systemImage: true,
                target: self,
                action: #selector(RemoveClientsViewController.backPressed(_:)))
        }

        if let rootViewController = self.navigationController?.viewControllers.first,
            self.isEqual(rootViewController) {
            return UIBarButtonItem.createNavigationRightBarButtonItem(
                systemImage: true,
                target: self,
                action: #selector(RemoveClientsViewController.backPressed(_:)))
        }

        return nil
    }
    private var requestPasswordController: RequestPasswordController?

    weak var delegate: RemoveClientsViewControllerDelegate?
    private var viewModel: RemoveClientsViewController.ViewModel

    // MARK: - Life cycle

    required init(clientsList: [UserClient]) {
        viewModel = RemoveClientsViewController.ViewModel(
            clientsList: clientsList)

        super.init(nibName: nil, bundle: nil)
    }

    @available(*, unavailable)
    required override init(nibName nibNameOrNil: String?, bundle nibBundleOrNil: Bundle?) {
        fatalError("init(nibNameOrNil:nibBundleOrNil:) has not been implemented")
    }

    @available(*, unavailable)
    required init?(coder aDecoder: NSCoder) {
        fatalError("init(coder:) has not been implemented")
    }

    override var supportedInterfaceOrientations: UIInterfaceOrientationMask {
        return [.portrait]
    }

    override func viewDidLoad() {
        super.viewDidLoad()

        self.createTableView()
        self.createConstraints()

        self.navigationItem.leftBarButtonItem = leftBarButtonItem
    }

    // MARK: - Helpers

    private func createTableView() {
        clientsTableView.translatesAutoresizingMaskIntoConstraints = false
        clientsTableView.delegate = self
        clientsTableView.dataSource = self
        clientsTableView.rowHeight = UITableView.automaticDimension
        clientsTableView.estimatedRowHeight = 80
        clientsTableView.register(RemoveClientTableViewCell.self, forCellReuseIdentifier: RemoveClientTableViewCell.zm_reuseIdentifier)
        clientsTableView.isEditing = true
        clientsTableView.backgroundColor = SemanticColors.View.backgroundDefault
        clientsTableView.separatorStyle = .none
        self.view.addSubview(clientsTableView)
    }

    private func createConstraints() {
        clientsTableView.translatesAutoresizingMaskIntoConstraints = false

        NSLayoutConstraint.activate([
            clientsTableView.leadingAnchor.constraint(equalTo: view.safeLeadingAnchor),
            clientsTableView.topAnchor.constraint(equalTo: view.safeTopAnchor),
            clientsTableView.trailingAnchor.constraint(equalTo: view.safeTrailingAnchor),
            clientsTableView.bottomAnchor.constraint(equalTo: view.safeBottomAnchor)
        ])
    }

    // MARK: - Actions

    @objc func backPressed(_ sender: AnyObject!) {
        self.navigationController?.presentingViewController?.dismiss(animated: true, completion: nil)
    }

    func removeUserClient(_ userClient: UserClient) async {
        if let password = await presentRequestPasswordController() {
            await removeUserClient(userClient, password: password)
        }
    }

    // MARK: - Helpers

    private func presentRequestPasswordController() async -> String? {
        await withCheckedContinuation { continuation in
            requestPasswordController = RequestPasswordController(
                context: .removeDevice,
                callback: { password in
                    continuation.resume(returning: password)
                })
            guard let alertController = requestPasswordController?.alertController else {
                continuation.resume(returning: nil)
                return
            }

            self.present(alertController, animated: true, completion: nil)
        }
    }

    private func removeUserClient(_ userClient: UserClient, password: String) async {
        isLoadingViewVisible = true
        do {
            try await viewModel.removeUserClient(userClient, password: password)
            delegate?.finishedDeleting(self)
        } catch {
            delegate?.failedToDeleteClients(error)
        }
        isLoadingViewVisible = false
    }

    // MARK: - UITableViewDataSource & UITableViewDelegate

    func numberOfSections(in tableView: UITableView) -> Int {
        return 1
    }

    func tableView(_ tableView: UITableView, numberOfRowsInSection section: Int) -> Int {
        return viewModel.clients.count
    }

    func tableView(_ tableView: UITableView, titleForHeaderInSection section: Int) -> String? {
        return L10n.Localizable.Registration.Devices.activeListHeader
    }

    func tableView(_ tableView: UITableView, titleForFooterInSection section: Int) -> String? {
        return L10n.Localizable.Registration.Devices.activeListSubtitle
    }

    func tableView(_ tableView: UITableView, willDisplayHeaderView view: UIView, forSection section: Int) {
        if let headerFooterView = view as? UITableViewHeaderFooterView {
            headerFooterView.textLabel?.textColor = headerFooterViewTextColor
        }
    }

    func tableView(_ tableView: UITableView, willDisplayFooterView view: UIView, forSection section: Int) {
        if let headerFooterView = view as? UITableViewHeaderFooterView {
            headerFooterView.textLabel?.textColor = headerFooterViewTextColor
        }
    }

    func tableView(_ tableView: UITableView, cellForRowAt indexPath: IndexPath) -> UITableViewCell {
        if let cell = tableView.dequeueReusableCell(withIdentifier: RemoveClientTableViewCell.zm_reuseIdentifier, for: indexPath) as? RemoveClientTableViewCell {
            cell.selectionStyle = .none
            cell.viewModel = .init(userClient: viewModel.clients[indexPath.row], shouldSetType: false)

            return cell
        } else {
            return UITableViewCell()
        }
    }

    func tableView(_ tableView: UITableView, commit editingStyle: UITableViewCell.EditingStyle, forRowAt indexPath: IndexPath) {
        let userClient = viewModel.clients[indexPath.row]
        Task {
            await removeUserClient(userClient)
        }
    }

    func tableView(_ tableView: UITableView, editingStyleForRowAt indexPath: IndexPath) -> UITableViewCell.EditingStyle {
        return viewModel.clients[indexPath.row].type == .legalHold ? .none : .delete
    }

    func tableView(_ tableView: UITableView, willDisplay cell: UITableViewCell, forRowAt indexPath: IndexPath) {
        cell.separatorInset = UIEdgeInsets.zero
        cell.layoutMargins = UIEdgeInsets.zero
        cell.preservesSuperviewLayoutMargins = false
    }
}

extension RemoveUserClientError: LocalizedError {
    public var errorDescription: String? {
        return L10n.Localizable.General.failure
    }
}<|MERGE_RESOLUTION|>--- conflicted
+++ resolved
@@ -34,13 +34,8 @@
 
     // MARK: - Properties
 
-<<<<<<< HEAD
     var dismissSpinner: (() -> Void)?
-    let accessibilityAnnouncement = L10n.Localizable.General.loading
-
-=======
-    var dismissSpinner: SpinnerCompletion?
->>>>>>> 46a152e4
+
     private let clientsTableView = UITableView(frame: CGRect.zero, style: .grouped)
     private var leftBarButtonItem: UIBarButtonItem? {
         if self.isIPadRegular() {
