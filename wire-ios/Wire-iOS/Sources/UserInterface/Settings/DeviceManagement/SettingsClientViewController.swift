//
// Wire
// Copyright (C) 2024 Wire Swiss GmbH
//
// This program is free software: you can redistribute it and/or modify
// it under the terms of the GNU General Public License as published by
// the Free Software Foundation, either version 3 of the License, or
// (at your option) any later version.
//
// This program is distributed in the hope that it will be useful,
// but WITHOUT ANY WARRANTY; without even the implied warranty of
// MERCHANTABILITY or FITNESS FOR A PARTICULAR PURPOSE. See the
// GNU General Public License for more details.
//
// You should have received a copy of the GNU General Public License
// along with this program. If not, see http://www.gnu.org/licenses/.
//

import UIKit
import WireDesign
import WireReusableUIComponents
import WireSyncEngine

private let zmLog = ZMSLog(tag: "UI")

enum ClientSection: Int {
    case info = 0
    case fingerprintAndVerify = 1
    case resetSession = 2
    case removeDevice = 3
}

typealias SettingsClientViewModel = ProfileClientViewModel

final class SettingsClientViewController: UIViewController,
                                          UITableViewDelegate,
                                          UITableViewDataSource,
                                          UserClientObserver,
                                          ClientColorVariantProtocol,
                                          SpinnerCapable {

    // MARK: SpinnerCapable
<<<<<<< HEAD
    var dismissSpinner: (() -> Void)?
=======
    var dismissSpinner: SpinnerCompletion?
    let accessibilityAnnouncement = L10n.Localizable.General.loading
>>>>>>> 48f6dc3d

    private static let deleteCellReuseIdentifier: String = "DeleteCellReuseIdentifier"
    private static let resetCellReuseIdentifier: String = "ResetCellReuseIdentifier"
    private static let verifiedCellReuseIdentifier: String = "VerifiedCellReuseIdentifier"

    let userSession: UserSession
    let viewModel: ProfileClientViewModel
    var userClient: UserClient {
        viewModel.userClient
    }

    var userClientToken: NSObjectProtocol!
    var credentials: UserEmailCredentials?

    var tableView: UITableView!
    let topSeparator = OverflowSeparatorView()

    var fromConversation: Bool = false

    var removalObserver: ClientRemovalObserver?

    convenience init(userClient: UserClient,
                     userSession: UserSession,
                     fromConversation: Bool,
                     credentials: UserEmailCredentials? = .none) {
        self.init(userClient: userClient, userSession: userSession, credentials: credentials)
        self.fromConversation = fromConversation
    }

    required init(userClient: UserClient,
                  userSession: UserSession,
                  credentials: UserEmailCredentials? = .none) {
        self.userSession = userSession
        self.viewModel = SettingsClientViewModel(userClient: userClient,
                                                 getUserClientFingerprint: userSession.getUserClientFingerprint)
        super.init(nibName: nil, bundle: nil)
        self.edgesForExtendedLayout = []
        self.userClientToken = UserClientChangeInfo.add(observer: self, for: userClient)

        self.viewModel.fingerprintDataClosure = { [weak self] _ in
            self?.tableView.reloadData()
        }

        self.credentials = credentials
    }

    override var supportedInterfaceOrientations: UIInterfaceOrientationMask {
        return [.portrait]
    }

    override func viewDidLoad() {
        super.viewDidLoad()
        self.view.addSubview(self.topSeparator)
        self.createTableView()
        self.createConstraints()

        if fromConversation {
            setupFromConversationStyle()
        }
        setColor()

        self.viewModel.loadData()
    }

    func setupFromConversationStyle() {
        view.backgroundColor = SemanticColors.View.backgroundDefault
    }

    private func setupNavigationTitle() {
        guard let deviceClass = userClient.deviceClass?.localizedDescription else { return }
        setupNavigationBarTitle(deviceClass.capitalized)
    }

    override func viewWillAppear(_ animated: Bool) {
        super.viewWillAppear(animated)
        setupNavigationTitle()
        // presented modally from conversation
        if let navController = self.navigationController,
            navController.viewControllers.count > 0 &&
            navController.viewControllers[0] == self,
            self.navigationItem.rightBarButtonItem == nil {
            let doneButtonItem: UIBarButtonItem = .createNavigationRightBarButtonItem(
                title: L10n.Localizable.General.done.capitalized,
                systemImage: false,
                target: self,
                action: #selector(SettingsClientViewController.onDonePressed(_:)))
            self.navigationItem.rightBarButtonItem = doneButtonItem
            if fromConversation {
                let barColor = SemanticColors.View.backgroundDefault
                navController.navigationBar.barTintColor = barColor
            }
        }
    }

    private func createTableView() {
        let tableView = UITableView(frame: CGRect.zero, style: .grouped)
        tableView.delegate = self
        tableView.dataSource = self
        tableView.rowHeight = UITableView.automaticDimension
        tableView.estimatedRowHeight = 80
        tableView.backgroundColor = SemanticColors.View.backgroundDefault
        tableView.separatorStyle = .none
        tableView.register(ClientTableViewCell.self, forCellReuseIdentifier: ClientTableViewCell.zm_reuseIdentifier)
        tableView.register(FingerprintTableViewCell.self, forCellReuseIdentifier: FingerprintTableViewCell.zm_reuseIdentifier)
        tableView.register(SettingsTableCell.self, forCellReuseIdentifier: type(of: self).deleteCellReuseIdentifier)
        tableView.register(SettingsTableCell.self, forCellReuseIdentifier: type(of: self).resetCellReuseIdentifier)
        tableView.register(SettingsToggleCell.self, forCellReuseIdentifier: type(of: self).verifiedCellReuseIdentifier)
        self.tableView = tableView
        self.view.addSubview(tableView)
    }

    private func createConstraints() {
        [tableView, topSeparator].forEach { $0.translatesAutoresizingMaskIntoConstraints = false }
        NSLayoutConstraint.activate([
          tableView.topAnchor.constraint(equalTo: view.topAnchor),
          tableView.bottomAnchor.constraint(equalTo: view.bottomAnchor),
          tableView.leftAnchor.constraint(equalTo: view.leftAnchor),
          tableView.rightAnchor.constraint(equalTo: view.rightAnchor),

          topSeparator.leftAnchor.constraint(equalTo: tableView.leftAnchor),
          topSeparator.rightAnchor.constraint(equalTo: tableView.rightAnchor),
          topSeparator.topAnchor.constraint(equalTo: tableView.topAnchor)
        ])
    }

    required override init(nibName nibNameOrNil: String?, bundle nibBundleOrNil: Bundle?) {
        fatalError("init(nibNameOrNil:nibBundleOrNil:) has not been implemented")
    }

    @available(*, unavailable)
    required init(coder: NSCoder) {
        fatalError("init(coder:) has not been implemented")
    }

    @objc func onVerifiedChanged(_ sender: UISwitch!) {
        let selfClient = userSession.selfUserClient

        userSession.enqueue({
            if sender.isOn {
                selfClient?.trustClient(self.userClient)
            } else {
                selfClient?.ignoreClient(self.userClient)
            }
        }, completionHandler: {
            sender.isOn = self.userClient.verified
        })
    }

    @objc func onDonePressed(_ sender: AnyObject!) {
        self.navigationController?.presentingViewController?.dismiss(animated: true, completion: .none)
    }

    // MARK: - UITableViewDelegate, UITableViewDataSource

    func numberOfSections(in tableView: UITableView) -> Int {

        if self.userClient == userSession.selfUserClient {
            return 2
        } else {
            return userClient.type == .legalHold ? 3 : 4
        }
    }

    func tableView(_ tableView: UITableView, numberOfRowsInSection section: Int) -> Int {
        guard let clientSection = ClientSection(rawValue: section) else { return 0 }
        switch clientSection {

        case .info:
            return 1
        case .fingerprintAndVerify:
            if self.userClient == userSession.selfUserClient {
                return 1
            } else {
                return 2
            }
        case .resetSession:
            return 1
        case .removeDevice:
            return 1
        }
    }

    func tableView(_ tableView: UITableView, cellForRowAt indexPath: IndexPath) -> UITableViewCell {
        guard let clientSection = ClientSection(rawValue: (indexPath as NSIndexPath).section) else { return UITableViewCell() }

        switch clientSection {

        case .info:
            if let cell = tableView.dequeueReusableCell(withIdentifier: ClientTableViewCell.zm_reuseIdentifier, for: indexPath) as? ClientTableViewCell {
                cell.selectionStyle = .default
                cell.wr_editable = false
                cell.accessibilityTraits = .none
                cell.accessibilityHint = ""
                cell.viewModel = .init(userClient: userClient, shouldSetType: false)
                return cell
            }

        case .fingerprintAndVerify:
            if (indexPath as NSIndexPath).row == 0 {
                if let cell = tableView.dequeueReusableCell(withIdentifier: FingerprintTableViewCell.zm_reuseIdentifier, for: indexPath) as? FingerprintTableViewCell {
                    cell.selectionStyle = .none
                    cell.separatorInset = .zero
                    cell.fingerprint = self.viewModel.fingerprintData
                    return cell
                }
            } else {
                if let cell = tableView.dequeueReusableCell(withIdentifier: type(of: self).verifiedCellReuseIdentifier, for: indexPath) as? SettingsToggleCell {
                    cell.titleText = L10n.Localizable.Device.verified
                    cell.cellNameLabel.accessibilityIdentifier = "device verified label"
                    cell.switchView.addTarget(self, action: #selector(SettingsClientViewController.onVerifiedChanged(_:)), for: .touchUpInside)
                    cell.switchView.accessibilityIdentifier = "device verified"
                    cell.accessibilityIdentifier = "device verified"
                    cell.switchView.isOn = self.userClient.verified
                    return cell
                }
            }

        case .resetSession:
            if let cell = tableView.dequeueReusableCell(withIdentifier: type(of: self).resetCellReuseIdentifier, for: indexPath) as? SettingsTableCell {
                cell.titleText = L10n.Localizable.Profile.Devices.Detail.ResetSession.title
                cell.accessibilityIdentifier = "reset session"
                return cell
            }

        case .removeDevice:
            if let cell = tableView.dequeueReusableCell(withIdentifier: type(of: self).deleteCellReuseIdentifier, for: indexPath) as? SettingsTableCell {
                cell.titleText = L10n.Localizable.Self.Settings.AccountDetails.RemoveDevice.title
                cell.accessibilityIdentifier = "remove device"
                return cell
            }
        }

        return UITableViewCell()
    }

    func tableView(_ tableView: UITableView, didSelectRowAt indexPath: IndexPath) {
        tableView.deselectRow(at: indexPath, animated: true)

        guard let clientSection = ClientSection(rawValue: (indexPath as NSIndexPath).section) else { return }

        switch clientSection {
        case .resetSession:
            self.userClient.resetSession()
            isLoadingViewVisible = true

        case .removeDevice:
            removalObserver = nil

            let completion: ((Error?) -> Void) = { error in
                if error == nil {
                    self.navigationController?.popViewController(animated: true)
                }
            }

            removalObserver = ClientRemovalObserver(userClientToDelete: userClient,
                                                    delegate: self,
                                                    credentials: credentials,
                                                    completion: completion)

            removalObserver?.startRemoval()

        default:
            break
        }
    }

    func tableView(_ tableView: UITableView, titleForFooterInSection section: Int) -> String? {
        guard let clientSection = ClientSection(rawValue: section) else { return .none }
        switch clientSection {

        case .fingerprintAndVerify:
            return L10n.Localizable.Self.Settings.DeviceDetails.Fingerprint.subtitle
        case .resetSession:
            return L10n.Localizable.Self.Settings.DeviceDetails.ResetSession.subtitle
        case .removeDevice:
            return L10n.Localizable.Self.Settings.DeviceDetails.RemoveDevice.subtitle

        default:
            return .none
        }
    }

    func tableView(_ tableView: UITableView, willDisplayHeaderView view: UIView, forSection section: Int) {
        if let headerFooterView = view as? UITableViewHeaderFooterView {
            headerFooterView.textLabel?.textColor = headerFooterViewTextColor
        }
    }

    func tableView(_ tableView: UITableView, willDisplayFooterView view: UIView, forSection section: Int) {
        if let headerFooterView = view as? UITableViewHeaderFooterView {
            headerFooterView.textLabel?.textColor = headerFooterViewTextColor
        }
    }

    func scrollViewDidScroll(_ scrollView: UIScrollView) {
        self.topSeparator.scrollViewDidScroll(scrollView: scrollView)
    }

    // MARK: - Copying user client info

    func tableView(_ tableView: UITableView, shouldShowMenuForRowAt indexPath: IndexPath) -> Bool {
        if indexPath.section == ClientSection.info.rawValue && indexPath.row == 0 {
            return true
        } else {
            return false
        }
    }

    func tableView(_ tableView: UITableView, canPerformAction action: Selector, forRowAt indexPath: IndexPath, withSender sender: Any?) -> Bool {

        if action == #selector(UIResponder.copy(_:)) {
            return true
        } else {
            return false
        }
    }

    func tableView(_ tableView: UITableView, performAction action: Selector, forRowAt indexPath: IndexPath, withSender sender: Any?) {
        if action == #selector(UIResponder.copy(_:)) {
            UIPasteboard.general.string = self.userClient.information
        }
    }

    // MARK: - UserClientObserver

    func userClientDidChange(_ changeInfo: UserClientChangeInfo) {
        if let tableView = self.tableView {
            tableView.reloadData()
        }

        if changeInfo.sessionHasBeenReset {
            isLoadingViewVisible = false
            let alert = UIAlertController(title: "", message: L10n.Localizable.Self.Settings.DeviceDetails.ResetSession.success, preferredStyle: .alert)
            let okAction = UIAlertAction(title: L10n.Localizable.General.ok, style: .default, handler: { [unowned alert] _ in
                alert.dismiss(animated: true, completion: .none)
            })
            alert.addAction(okAction)
            self.present(alert, animated: true, completion: .none)
        }
    }
}

// MARK: - ClientRemovalObserverDelegate

extension SettingsClientViewController: ClientRemovalObserverDelegate {
    func setIsLoadingViewVisible(_ clientRemovalObserver: ClientRemovalObserver, isVisible: Bool) {
        isLoadingViewVisible = isVisible
    }

    func present(_ clientRemovalObserver: ClientRemovalObserver, viewControllerToPresent: UIViewController) {
        present(viewControllerToPresent, animated: true)
    }
}

extension UserClient {
    var information: String {
        var lines = [String]()
        if let model {
            lines.append("Device: \(model)")
        }
        if let remoteIdentifier {
            lines.append("ID: \(remoteIdentifier)")
        }
        if let pushToken = PushTokenStorage.pushToken {
            lines.append("Push Token: \(pushToken.deviceTokenString)")
        }
        return lines.joined(separator: "\n")
    }
}<|MERGE_RESOLUTION|>--- conflicted
+++ resolved
@@ -40,12 +40,8 @@
                                           SpinnerCapable {
 
     // MARK: SpinnerCapable
-<<<<<<< HEAD
     var dismissSpinner: (() -> Void)?
-=======
-    var dismissSpinner: SpinnerCompletion?
     let accessibilityAnnouncement = L10n.Localizable.General.loading
->>>>>>> 48f6dc3d
 
     private static let deleteCellReuseIdentifier: String = "DeleteCellReuseIdentifier"
     private static let resetCellReuseIdentifier: String = "ResetCellReuseIdentifier"
