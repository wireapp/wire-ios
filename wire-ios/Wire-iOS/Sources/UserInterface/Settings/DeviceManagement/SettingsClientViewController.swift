--- conflicted
+++ resolved
@@ -73,16 +73,9 @@
         super.init(nibName: nil, bundle: nil)
         self.edgesForExtendedLayout = []
         self.userClientToken = UserClientChangeInfo.add(observer: self, for: userClient)
-<<<<<<< HEAD
 
         self.viewModel.fingerprintDataClosure = { [weak self] _ in
             self?.tableView.reloadData()
-=======
-        if userClient.fingerprint == .none, let userSession = ZMUserSession.shared() {
-            userSession.enqueue({ () -> Void in
-                userClient.fetchFingerprintOrPrekeys()
-            })
->>>>>>> ac0b8da7
         }
 
         setupNavigationTitle()
