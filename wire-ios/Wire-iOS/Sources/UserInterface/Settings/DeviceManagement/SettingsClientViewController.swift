//
// Wire
// Copyright (C) 2024 Wire Swiss GmbH
//
// This program is free software: you can redistribute it and/or modify
// it under the terms of the GNU General Public License as published by
// the Free Software Foundation, either version 3 of the License, or
// (at your option) any later version.
//
// This program is distributed in the hope that it will be useful,
// but WITHOUT ANY WARRANTY; without even the implied warranty of
// MERCHANTABILITY or FITNESS FOR A PARTICULAR PURPOSE. See the
// GNU General Public License for more details.
//
// You should have received a copy of the GNU General Public License
// along with this program. If not, see http://www.gnu.org/licenses/.
//

import UIKit
import WireDesign
import WireSyncEngine

private let zmLog = ZMSLog(tag: "UI")

enum ClientSection: Int {
    case info = 0
    case fingerprintAndVerify = 1
    case resetSession = 2
    case removeDevice = 3
}

typealias SettingsClientViewModel = ProfileClientViewModel

final class SettingsClientViewController: UIViewController,
                                          UITableViewDelegate,
                                          UITableViewDataSource,
                                          UserClientObserver,
                                          ClientColorVariantProtocol,
                                          SpinnerCapable {

    // MARK: SpinnerCapable
    var dismissSpinner: SpinnerCompletion?

    private static let deleteCellReuseIdentifier: String = "DeleteCellReuseIdentifier"
    private static let resetCellReuseIdentifier: String = "ResetCellReuseIdentifier"
    private static let verifiedCellReuseIdentifier: String = "VerifiedCellReuseIdentifier"

    let userSession: UserSession
    let viewModel: ProfileClientViewModel
    var userClient: UserClient {
        viewModel.userClient
    }

    var userClientToken: NSObjectProtocol!
    var credentials: UserEmailCredentials?

    var tableView: UITableView!
    let topSeparator = OverflowSeparatorView()

    var fromConversation: Bool = false

    var removalObserver: ClientRemovalObserver?

    convenience init(userClient: UserClient,
                     userSession: UserSession,
                     fromConversation: Bool,
                     credentials: UserEmailCredentials? = .none) {
        self.init(userClient: userClient, userSession: userSession, credentials: credentials)
        self.fromConversation = fromConversation
    }

    required init(userClient: UserClient,
                  userSession: UserSession,
                  credentials: UserEmailCredentials? = .none) {
        self.userSession = userSession
        self.viewModel = SettingsClientViewModel(userClient: userClient,
                                                 getUserClientFingerprint: userSession.getUserClientFingerprint)
        super.init(nibName: nil, bundle: nil)
        self.edgesForExtendedLayout = []
        self.userClientToken = UserClientChangeInfo.add(observer: self, for: userClient)

        self.viewModel.fingerprintDataClosure = { [weak self] _ in
            self?.tableView.reloadData()
        }

        self.credentials = credentials
    }

    override var supportedInterfaceOrientations: UIInterfaceOrientationMask {
        return [.portrait]
    }

    override func viewDidLoad() {
        super.viewDidLoad()
        self.view.addSubview(self.topSeparator)
        self.createTableView()
        self.createConstraints()

        if fromConversation {
            setupFromConversationStyle()
        }
        setColor()

        self.viewModel.loadData()
    }

    func setupFromConversationStyle() {
        view.backgroundColor = SemanticColors.View.backgroundDefault
    }

    private func setupNavigationTitle() {
        guard let deviceClass = userClient.deviceClass?.localizedDescription else { return }
<<<<<<< HEAD
        setupNavigationBarTitle(with: deviceClass.capitalized)
=======
        setupNavigationBarTitle(deviceClass.capitalized)
>>>>>>> 9c6022e7
    }

    override func viewWillAppear(_ animated: Bool) {
        super.viewWillAppear(animated)
        setupNavigationTitle()
        // presented modally from conversation
        if let navController = self.navigationController,
            navController.viewControllers.count > 0 &&
            navController.viewControllers[0] == self,
            self.navigationItem.rightBarButtonItem == nil {
            let doneButtonItem: UIBarButtonItem = .createNavigationRightBarButtonItem(
                title: L10n.Localizable.General.done.capitalized,
                systemImage: false,
                target: self,
                action: #selector(SettingsClientViewController.onDonePressed(_:)))
            self.navigationItem.rightBarButtonItem = doneButtonItem
            if fromConversation {
                let barColor = SemanticColors.View.backgroundDefault
                navController.navigationBar.barTintColor = barColor
            }
        }
    }

    private func createTableView() {
        let tableView = UITableView(frame: CGRect.zero, style: .grouped)
        tableView.delegate = self
        tableView.dataSource = self
        tableView.rowHeight = UITableView.automaticDimension
        tableView.estimatedRowHeight = 80
        tableView.backgroundColor = SemanticColors.View.backgroundDefault
        tableView.separatorStyle = .none
        tableView.register(ClientTableViewCell.self, forCellReuseIdentifier: ClientTableViewCell.zm_reuseIdentifier)
        tableView.register(FingerprintTableViewCell.self, forCellReuseIdentifier: FingerprintTableViewCell.zm_reuseIdentifier)
        tableView.register(SettingsTableCell.self, forCellReuseIdentifier: type(of: self).deleteCellReuseIdentifier)
        tableView.register(SettingsTableCell.self, forCellReuseIdentifier: type(of: self).resetCellReuseIdentifier)
        tableView.register(SettingsToggleCell.self, forCellReuseIdentifier: type(of: self).verifiedCellReuseIdentifier)
        self.tableView = tableView
        self.view.addSubview(tableView)
    }

    private func createConstraints() {
        [tableView, topSeparator].forEach { $0.translatesAutoresizingMaskIntoConstraints = false }
        NSLayoutConstraint.activate([
          tableView.topAnchor.constraint(equalTo: view.topAnchor),
          tableView.bottomAnchor.constraint(equalTo: view.bottomAnchor),
          tableView.leftAnchor.constraint(equalTo: view.leftAnchor),
          tableView.rightAnchor.constraint(equalTo: view.rightAnchor),

          topSeparator.leftAnchor.constraint(equalTo: tableView.leftAnchor),
          topSeparator.rightAnchor.constraint(equalTo: tableView.rightAnchor),
          topSeparator.topAnchor.constraint(equalTo: tableView.topAnchor)
        ])
    }

    required override init(nibName nibNameOrNil: String?, bundle nibBundleOrNil: Bundle?) {
        fatalError("init(nibNameOrNil:nibBundleOrNil:) has not been implemented")
    }

    @available(*, unavailable)
    required init(coder: NSCoder) {
        fatalError("init(coder:) has not been implemented")
    }

    @objc func onVerifiedChanged(_ sender: UISwitch!) {
        let selfClient = userSession.selfUserClient

        userSession.enqueue({
            if sender.isOn {
                selfClient?.trustClient(self.userClient)
            } else {
                selfClient?.ignoreClient(self.userClient)
            }
        }, completionHandler: {
            sender.isOn = self.userClient.verified
        })
    }

    @objc func onDonePressed(_ sender: AnyObject!) {
        self.navigationController?.presentingViewController?.dismiss(animated: true, completion: .none)
    }

    // MARK: - UITableViewDelegate, UITableViewDataSource

    func numberOfSections(in tableView: UITableView) -> Int {

        if self.userClient == userSession.selfUserClient {
            return 2
        } else {
            return userClient.type == .legalHold ? 3 : 4
        }
    }

    func tableView(_ tableView: UITableView, numberOfRowsInSection section: Int) -> Int {
        guard let clientSection = ClientSection(rawValue: section) else { return 0 }
        switch clientSection {

        case .info:
            return 1
        case .fingerprintAndVerify:
            if self.userClient == userSession.selfUserClient {
                return 1
            } else {
                return 2
            }
        case .resetSession:
            return 1
        case .removeDevice:
            return 1
        }
    }

    func tableView(_ tableView: UITableView, cellForRowAt indexPath: IndexPath) -> UITableViewCell {
        guard let clientSection = ClientSection(rawValue: (indexPath as NSIndexPath).section) else { return UITableViewCell() }

        switch clientSection {

        case .info:
            if let cell = tableView.dequeueReusableCell(withIdentifier: ClientTableViewCell.zm_reuseIdentifier, for: indexPath) as? ClientTableViewCell {
                cell.selectionStyle = .default
                cell.wr_editable = false
                cell.accessibilityTraits = .none
                cell.accessibilityHint = ""
                cell.viewModel = .init(userClient: userClient, shouldSetType: false)
                return cell
            }

        case .fingerprintAndVerify:
            if (indexPath as NSIndexPath).row == 0 {
                if let cell = tableView.dequeueReusableCell(withIdentifier: FingerprintTableViewCell.zm_reuseIdentifier, for: indexPath) as? FingerprintTableViewCell {
                    cell.selectionStyle = .none
                    cell.separatorInset = .zero
                    cell.fingerprint = self.viewModel.fingerprintData
                    return cell
                }
            } else {
                if let cell = tableView.dequeueReusableCell(withIdentifier: type(of: self).verifiedCellReuseIdentifier, for: indexPath) as? SettingsToggleCell {
                    cell.titleText = L10n.Localizable.Device.verified
                    cell.cellNameLabel.accessibilityIdentifier = "device verified label"
                    cell.switchView.addTarget(self, action: #selector(SettingsClientViewController.onVerifiedChanged(_:)), for: .touchUpInside)
                    cell.switchView.accessibilityIdentifier = "device verified"
                    cell.accessibilityIdentifier = "device verified"
                    cell.switchView.isOn = self.userClient.verified
                    return cell
                }
            }

        case .resetSession:
            if let cell = tableView.dequeueReusableCell(withIdentifier: type(of: self).resetCellReuseIdentifier, for: indexPath) as? SettingsTableCell {
                cell.titleText = L10n.Localizable.Profile.Devices.Detail.ResetSession.title
                cell.accessibilityIdentifier = "reset session"
                return cell
            }

        case .removeDevice:
            if let cell = tableView.dequeueReusableCell(withIdentifier: type(of: self).deleteCellReuseIdentifier, for: indexPath) as? SettingsTableCell {
                cell.titleText = L10n.Localizable.Self.Settings.AccountDetails.RemoveDevice.title
                cell.accessibilityIdentifier = "remove device"
                return cell
            }
        }

        return UITableViewCell()
    }

    func tableView(_ tableView: UITableView, didSelectRowAt indexPath: IndexPath) {
        tableView.deselectRow(at: indexPath, animated: true)

        guard let clientSection = ClientSection(rawValue: (indexPath as NSIndexPath).section) else { return }

        switch clientSection {
        case .resetSession:
            self.userClient.resetSession()
            isLoadingViewVisible = true

        case .removeDevice:
            removalObserver = nil

            let completion: ((Error?) -> Void) = { error in
                if error == nil {
                    self.navigationController?.popViewController(animated: true)
                }
            }

            removalObserver = ClientRemovalObserver(userClientToDelete: userClient,
                                                    delegate: self,
                                                    credentials: credentials,
                                                    completion: completion)

            removalObserver?.startRemoval()

        default:
            break
        }
    }

    func tableView(_ tableView: UITableView, titleForFooterInSection section: Int) -> String? {
        guard let clientSection = ClientSection(rawValue: section) else { return .none }
        switch clientSection {

        case .fingerprintAndVerify:
            return L10n.Localizable.Self.Settings.DeviceDetails.Fingerprint.subtitle
        case .resetSession:
            return L10n.Localizable.Self.Settings.DeviceDetails.ResetSession.subtitle
        case .removeDevice:
            return L10n.Localizable.Self.Settings.DeviceDetails.RemoveDevice.subtitle

        default:
            return .none
        }
    }

    func tableView(_ tableView: UITableView, willDisplayHeaderView view: UIView, forSection section: Int) {
        if let headerFooterView = view as? UITableViewHeaderFooterView {
            headerFooterView.textLabel?.textColor = headerFooterViewTextColor
        }
    }

    func tableView(_ tableView: UITableView, willDisplayFooterView view: UIView, forSection section: Int) {
        if let headerFooterView = view as? UITableViewHeaderFooterView {
            headerFooterView.textLabel?.textColor = headerFooterViewTextColor
        }
    }

    func scrollViewDidScroll(_ scrollView: UIScrollView) {
        self.topSeparator.scrollViewDidScroll(scrollView: scrollView)
    }

    // MARK: - Copying user client info

    func tableView(_ tableView: UITableView, shouldShowMenuForRowAt indexPath: IndexPath) -> Bool {
        if indexPath.section == ClientSection.info.rawValue && indexPath.row == 0 {
            return true
        } else {
            return false
        }
    }

    func tableView(_ tableView: UITableView, canPerformAction action: Selector, forRowAt indexPath: IndexPath, withSender sender: Any?) -> Bool {

        if action == #selector(UIResponder.copy(_:)) {
            return true
        } else {
            return false
        }
    }

    func tableView(_ tableView: UITableView, performAction action: Selector, forRowAt indexPath: IndexPath, withSender sender: Any?) {
        if action == #selector(UIResponder.copy(_:)) {
            UIPasteboard.general.string = self.userClient.information
        }
    }

    // MARK: - UserClientObserver

    func userClientDidChange(_ changeInfo: UserClientChangeInfo) {
        if let tableView = self.tableView {
            tableView.reloadData()
        }

        if changeInfo.sessionHasBeenReset {
            isLoadingViewVisible = false
            let alert = UIAlertController(title: "", message: L10n.Localizable.Self.Settings.DeviceDetails.ResetSession.success, preferredStyle: .alert)
            let okAction = UIAlertAction(title: L10n.Localizable.General.ok, style: .default, handler: { [unowned alert] _ in
                alert.dismiss(animated: true, completion: .none)
            })
            alert.addAction(okAction)
            self.present(alert, animated: true, completion: .none)
        }
    }
}

// MARK: - ClientRemovalObserverDelegate

extension SettingsClientViewController: ClientRemovalObserverDelegate {
    func setIsLoadingViewVisible(_ clientRemovalObserver: ClientRemovalObserver, isVisible: Bool) {
        isLoadingViewVisible = isVisible
    }

    func present(_ clientRemovalObserver: ClientRemovalObserver, viewControllerToPresent: UIViewController) {
        present(viewControllerToPresent, animated: true)
    }
}

extension UserClient {
    var information: String {
        var lines = [String]()
        if let model {
            lines.append("Device: \(model)")
        }
        if let remoteIdentifier {
            lines.append("ID: \(remoteIdentifier)")
        }
        if let pushToken = PushTokenStorage.pushToken {
            lines.append("Push Token: \(pushToken.deviceTokenString)")
        }
        return lines.joined(separator: "\n")
    }
}<|MERGE_RESOLUTION|>--- conflicted
+++ resolved
@@ -110,11 +110,7 @@
 
     private func setupNavigationTitle() {
         guard let deviceClass = userClient.deviceClass?.localizedDescription else { return }
-<<<<<<< HEAD
-        setupNavigationBarTitle(with: deviceClass.capitalized)
-=======
         setupNavigationBarTitle(deviceClass.capitalized)
->>>>>>> 9c6022e7
     }
 
     override func viewWillAppear(_ animated: Bool) {
