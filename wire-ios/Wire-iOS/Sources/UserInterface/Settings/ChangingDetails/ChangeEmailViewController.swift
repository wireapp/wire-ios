--- conflicted
+++ resolved
@@ -46,16 +46,14 @@
         useTypeIntrinsicSizeTableView: Bool
     ) {
         self.userSession = userSession
-<<<<<<< HEAD
-        state = ChangeEmailState(currentEmail: user.emailAddress)
-        super.init(style: .grouped, useTypeIntrinsicSizeTableView: useTypeIntrinsicSizeTableView)
-=======
         self.viewModel = ChangeEmailViewModel(
             currentEmail: user.emailAddress,
             userProfile: userSession.userProfile
         )
-        super.init(style: .grouped)
->>>>>>> e4b23ae8
+        super.init(
+            style: .grouped,
+            useTypeIntrinsicSizeTableView: useTypeIntrinsicSizeTableView
+        )
         setupViews()
     }
 
@@ -136,43 +134,6 @@
         activityIndicator.setIsActive(false)
         updateSaveButtonState()
         if let newEmail = viewModel.newEmail {
-            let confirmController = ConfirmEmailViewController(newEmail: newEmail, delegate: self, userSession: userSession)
-            navigationController?.pushViewController(confirmController, animated: true)
-        }
-    }
-
-    // MARK: - SettingsBaseTableViewController
-
-    override func numberOfSections(in tableView: UITableView) -> Int {
-        return 1
-    }
-
-    override func tableView(_ tableView: UITableView, numberOfRowsInSection section: Int) -> Int {
-        return 1
-    }
-
-    override func tableView(_ tableView: UITableView, cellForRowAt indexPath: IndexPath) -> UITableViewCell {
-        emailCell.textField.text = viewModel.visibleEmail
-        return emailCell
-    }
-}
-
-// MARK: - UserProfileUpdateObserver
-
-extension ChangeEmailViewController: UserProfileUpdateObserver {
-
-    func emailUpdateDidFail(_ error: Error!) {
-        activityIndicator.stop()
-        updateSaveButtonState()
-        showAlert(for: error)
-    }
-
-    func didSendVerificationEmail() {
-        handleEmailUpdateSuccess()
-        activityIndicator.stop()
-<<<<<<< HEAD
-        updateSaveButtonState()
-        if let newEmail = state.newEmail {
             let confirmController = ConfirmEmailViewController(
                 newEmail: newEmail,
                 delegate: self,
@@ -181,8 +142,37 @@
             )
             navigationController?.pushViewController(confirmController, animated: true)
         }
-=======
->>>>>>> e4b23ae8
+    }
+
+    // MARK: - SettingsBaseTableViewController
+
+    override func numberOfSections(in tableView: UITableView) -> Int {
+        return 1
+    }
+
+    override func tableView(_ tableView: UITableView, numberOfRowsInSection section: Int) -> Int {
+        return 1
+    }
+
+    override func tableView(_ tableView: UITableView, cellForRowAt indexPath: IndexPath) -> UITableViewCell {
+        emailCell.textField.text = viewModel.visibleEmail
+        return emailCell
+    }
+}
+
+// MARK: - UserProfileUpdateObserver
+
+extension ChangeEmailViewController: UserProfileUpdateObserver {
+
+    func emailUpdateDidFail(_ error: Error!) {
+        activityIndicator.stop()
+        updateSaveButtonState()
+        showAlert(for: error)
+    }
+
+    func didSendVerificationEmail() {
+        handleEmailUpdateSuccess()
+        activityIndicator.stop()
     }
 }
 
