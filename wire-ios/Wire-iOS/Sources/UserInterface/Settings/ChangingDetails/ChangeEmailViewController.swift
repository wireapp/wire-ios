--- conflicted
+++ resolved
@@ -114,18 +114,14 @@
 
     override func viewWillAppear(_ animated: Bool) {
         super.viewWillAppear(animated)
-<<<<<<< HEAD
-        setupNavigationBarTitle(with: EmailAccountSection.Change.title.capitalized)
         let saveButtonItem: UIBarButtonItem = .createNavigationRightBarButtonItem(title: EmailAccountSection.Change.save.capitalized,
                                                                                   systemImage: false,
                                                                                   target: self,
                                                                                   action: #selector(saveButtonTapped))
         saveButtonItem.tintColor = UIColor.accent()
         navigationItem.rightBarButtonItem = saveButtonItem
-=======
-        setupNavigationBarTitle(EmailAccountSection.Change.title.capitalized)
-
->>>>>>> 9c6022e7
+        setupNavigationBarTitle(EmailAccountSection.Change.title)
+
         observerToken = userProfile?.add(observer: self)
     }
 
@@ -160,16 +156,6 @@
         emailPasswordCell.textField.setBackgroundColor(.clear)
         emailPasswordCell.textField.setTextColor(.white)
 
-<<<<<<< HEAD
-=======
-        let saveButtonItem: UIBarButtonItem = .createNavigationRightBarButtonItem(title: EmailAccountSection.Change.save.capitalized,
-                                                                                  systemImage: false,
-                                                                                  target: self,
-                                                                                  action: #selector(saveButtonTapped))
-        saveButtonItem.tintColor = UIColor.accent()
-        navigationItem.rightBarButtonItem = saveButtonItem
-
->>>>>>> 9c6022e7
         updateSaveButtonState()
     }
 
