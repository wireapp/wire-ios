//
// Wire
// Copyright (C) 2024 Wire Swiss GmbH
//
// This program is free software: you can redistribute it and/or modify
// it under the terms of the GNU General Public License as published by
// the Free Software Foundation, either version 3 of the License, or
// (at your option) any later version.
//
// This program is distributed in the hope that it will be useful,
// but WITHOUT ANY WARRANTY; without even the implied warranty of
// MERCHANTABILITY or FITNESS FOR A PARTICULAR PURPOSE. See the
// GNU General Public License for more details.
//
// You should have received a copy of the GNU General Public License
// along with this program. If not, see http://www.gnu.org/licenses/.
//

import UIKit
import WireDesign
import WireReusableUIComponents
import WireSyncEngine

enum ChangeEmailFlowType {
    case changeExistingEmail
    case setInitialEmail
}

struct ChangeEmailState {
    let flowType: ChangeEmailFlowType
    let currentEmail: String?
    var newEmail: String?
    var newPassword: String?

    var emailValidationError: TextFieldValidator.ValidationError?
    var passwordValidationError: TextFieldValidator.ValidationError?
    var isEmailPasswordInputValid: Bool

    var visibleEmail: String? {
        return newEmail ?? currentEmail
    }

    var validatedEmail: String? {
        guard let newEmail = self.newEmail else { return nil }

        switch flowType {
        case .changeExistingEmail:
            guard case .none = emailValidationError else {
                return nil
            }

            return newEmail

        case .setInitialEmail:
            return isEmailPasswordInputValid ? newEmail : nil
        }
    }

    var validatedPassword: String? {
        guard let newPassword = self.newPassword else { return nil }
        return isEmailPasswordInputValid ? newPassword : nil
    }

    var validatedCredentials: UserEmailCredentials? {
        guard let email = validatedEmail, let password = validatedPassword else {
            return nil
        }

        return UserEmailCredentials(email: email, password: password)
    }

    var isValid: Bool {
        switch flowType {
        case .changeExistingEmail:
            return validatedEmail != nil
        case .setInitialEmail:
            return isEmailPasswordInputValid
        }
    }

    init(currentEmail: String?) {
        self.currentEmail = currentEmail
        flowType = currentEmail != nil ? .changeExistingEmail : .setInitialEmail
        emailValidationError = currentEmail != nil ? nil : .tooShort(kind: .email)
        isEmailPasswordInputValid = false
    }

}

final class ChangeEmailViewController: SettingsBaseTableViewController {

    typealias EmailAccountSection = L10n.Localizable.Self.Settings.AccountSection.Email

    fileprivate weak var userProfile = ZMUserSession.shared()?.userProfile
    var state: ChangeEmailState
    private var observerToken: Any?

    let emailCell = AccessoryTextFieldCell(style: .default, reuseIdentifier: nil)
    let emailPasswordCell = EmailPasswordTextFieldCell(style: .default, reuseIdentifier: nil)
    let validationCell = ValueValidationCell(initialValidation: .info(PasswordRuleSet.localizedErrorMessage))

    let userSession: UserSession

<<<<<<< HEAD
    init(
        user: UserType,
        userSession: UserSession,
        useTypeIntrinsicSizeTableView: Bool
    ) {
=======
    private lazy var activityIndicator = BlockingActivityIndicator(view: navigationController?.view ?? view)

    init(user: UserType, userSession: UserSession) {
>>>>>>> e83fd5b8
        self.userSession = userSession
        state = ChangeEmailState(currentEmail: user.emailAddress)
        super.init(style: .grouped, useTypeIntrinsicSizeTableView: useTypeIntrinsicSizeTableView)
        setupViews()
    }

    @available(*, unavailable)
    required init?(coder aDecoder: NSCoder) {
        fatalError("init(coder:) has not been implemented")
    }

    override func viewWillAppear(_ animated: Bool) {
        super.viewWillAppear(animated)

        let saveButtonItem = UIBarButtonItem.createNavigationRightBarButtonItem(
            title: EmailAccountSection.Change.save,
            action: UIAction { [weak self] _ in
                self?.saveButtonTapped()
            }
        )

        saveButtonItem.tintColor = UIColor.accent()
        navigationItem.rightBarButtonItem = saveButtonItem
        setupNavigationBarTitle(EmailAccountSection.Change.title)

        observerToken = userProfile?.add(observer: self)
    }

    override func viewDidAppear(_ animated: Bool) {
        super.viewDidAppear(animated)

        _ = emailCell.textField.becomeFirstResponder()
    }

    override func viewWillDisappear(_ animated: Bool) {
        super.viewWillDisappear(animated)
        observerToken = nil
    }

    private func setupViews() {

        view.backgroundColor = .clear
        tableView.isScrollEnabled = false

        emailCell.textField.kind = .email
        emailCell.textField.showConfirmButton = false
        emailCell.textField.backgroundColor = .clear
        emailCell.textField.textColor = SemanticColors.Label.textDefault
        emailCell.textField.accessibilityIdentifier = "EmailField"
        emailCell.textField.textFieldValidationDelegate = self
        emailCell.textField.addTarget(self, action: #selector(emailTextFieldEditingChanged), for: .editingChanged)

        emailPasswordCell.textField.emailField.showConfirmButton = false
        emailPasswordCell.textField.passwordField.showConfirmButton = false
        emailPasswordCell.textField.delegate = self

        emailPasswordCell.textField.setBackgroundColor(.clear)
        emailPasswordCell.textField.setTextColor(.white)

        updateSaveButtonState()
    }

    func updateSaveButtonState(enabled: Bool? = nil) {
        if let enabled {
            navigationItem.rightBarButtonItem?.isEnabled = enabled
        } else {
            navigationItem.rightBarButtonItem?.isEnabled = state.isValid
        }
    }

    func saveButtonTapped() {
        if let passwordError = state.passwordValidationError {
            validationCell.updateValidation(.error(passwordError, showVisualFeedback: true))
            return
        }

        requestEmailUpdate(showLoadingView: true)
    }

    func requestEmailUpdate(showLoadingView: Bool) {
        let updateBlock: () throws -> Void

        switch state.flowType {
        case .setInitialEmail:
            guard let credentials = state.validatedCredentials else { return }
            updateBlock = { try self.userProfile?.requestSettingEmailAndPassword(credentials: credentials) }
        case .changeExistingEmail:
            guard let email = state.validatedEmail else { return }
            updateBlock = { try self.userProfile?.requestEmailChange(email: email) }
        }

        do {
            try updateBlock()
            updateSaveButtonState(enabled: false)
            activityIndicator.setIsActive(showLoadingView)
        } catch {}
    }

    override func numberOfSections(in tableView: UITableView) -> Int {
        return 1
    }

    override func tableView(_ tableView: UITableView, numberOfRowsInSection section: Int) -> Int {
        switch state.flowType {
        case .changeExistingEmail:
            return 1

        case .setInitialEmail:
            return 2
        }
    }

    override func tableView(_ tableView: UITableView, cellForRowAt indexPath: IndexPath) -> UITableViewCell {
        switch state.flowType {
        case .changeExistingEmail:
            emailCell.textField.text = state.visibleEmail
            return emailCell

        case .setInitialEmail:
            if indexPath.row == 0 {
                return emailPasswordCell
            } else {
                return validationCell
            }
        }
    }

}

extension ChangeEmailViewController: UserProfileUpdateObserver {

    func emailUpdateDidFail(_ error: Error!) {
        activityIndicator.stop()
        updateSaveButtonState()
        showAlert(for: error)
    }

    func didSendVerificationEmail() {
        activityIndicator.stop()
        updateSaveButtonState()
        if let newEmail = state.newEmail {
            let confirmController = ConfirmEmailViewController(
                newEmail: newEmail,
                delegate: self,
                userSession: userSession,
                useTypeIntrinsicSizeTableView: true
            )
            navigationController?.pushViewController(confirmController, animated: true)
        }
    }
}

extension ChangeEmailViewController: ConfirmEmailDelegate {
    func didConfirmEmail(inController controller: ConfirmEmailViewController) {
        _ = navigationController?.popToPrevious(of: self)
    }

    func resendVerification(inController controller: ConfirmEmailViewController) {
        requestEmailUpdate(showLoadingView: false)
    }
}

extension ChangeEmailViewController: TextFieldValidationDelegate {

    @objc func emailTextFieldEditingChanged(sender: ValidatedTextField) {
        state.newEmail = sender.input.trimmingCharacters(in: .whitespacesAndNewlines)
        sender.validateInput()
    }

    func validationUpdated(sender: UITextField, error: TextFieldValidator.ValidationError?) {
        state.emailValidationError = error
        updateSaveButtonState()
    }

}

extension ChangeEmailViewController: EmailPasswordTextFieldDelegate {

    func textField(_ textField: EmailPasswordTextField, didConfirmCredentials credentials: (String, String)) {
        // no-op: n
    }

    func textFieldDidUpdateText(_ textField: EmailPasswordTextField) {
        // Update the state
        state.newEmail = textField.emailField.input.trimmingCharacters(in: .whitespacesAndNewlines)
        state.newPassword = textField.passwordField.input
        state.emailValidationError = textField.emailValidationError
        state.passwordValidationError = textField.passwordValidationError
        state.isEmailPasswordInputValid = textField.emailField.isInputValid && !textField.isPasswordEmpty

        // Re-enable the buttons if needed
        updateSaveButtonState()
        validationCell.updateValidation(nil)
    }

    func textFieldDidSubmitWithValidationError(_ textField: EmailPasswordTextField) {
        // no-op: ever called, we disable the confirm button
    }

}<|MERGE_RESOLUTION|>--- conflicted
+++ resolved
@@ -101,17 +101,13 @@
 
     let userSession: UserSession
 
-<<<<<<< HEAD
+    private lazy var activityIndicator = BlockingActivityIndicator(view: navigationController?.view ?? view)
+
     init(
         user: UserType,
         userSession: UserSession,
         useTypeIntrinsicSizeTableView: Bool
     ) {
-=======
-    private lazy var activityIndicator = BlockingActivityIndicator(view: navigationController?.view ?? view)
-
-    init(user: UserType, userSession: UserSession) {
->>>>>>> e83fd5b8
         self.userSession = userSession
         state = ChangeEmailState(currentEmail: user.emailAddress)
         super.init(style: .grouped, useTypeIntrinsicSizeTableView: useTypeIntrinsicSizeTableView)
