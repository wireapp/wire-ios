--- conflicted
+++ resolved
@@ -17,11 +17,7 @@
 //
 
 import UIKit
-<<<<<<< HEAD
-import WireDataModel
-=======
 import WireUtilities
->>>>>>> 9a984fde
 
 final class SettingsAppearanceCell: SettingsTableCell, CellConfigurationConfigurable {
 
@@ -153,12 +149,7 @@
 }
 
 private extension AccentColor {
-
     static var current: AccentColor {
-<<<<<<< HEAD
-        UIColor.indexedAccentColor() ?? .blue
-=======
         (UIColor.indexedAccentColor() ?? .default).accentColor
->>>>>>> 9a984fde
     }
 }