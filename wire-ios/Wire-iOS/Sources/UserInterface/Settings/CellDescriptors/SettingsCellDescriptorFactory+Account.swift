//
// Wire
// Copyright (C) 2024 Wire Swiss GmbH
//
// This program is free software: you can redistribute it and/or modify
// it under the terms of the GNU General Public License as published by
// the Free Software Foundation, either version 3 of the License, or
// (at your option) any later version.
//
// This program is distributed in the hope that it will be useful,
// but WITHOUT ANY WARRANTY; without even the implied warranty of
// MERCHANTABILITY or FITNESS FOR A PARTICULAR PURPOSE. See the
// GNU General Public License for more details.
//
// You should have received a copy of the GNU General Public License
// along with this program. If not, see http://www.gnu.org/licenses/.
//

import UIKit
import WireCommonComponents
import WireDataModel
import WireSyncEngine
<<<<<<< HEAD
import WireCommonComponents
import SwiftUI
=======
>>>>>>> d226eddb

extension ZMUser {
    var hasValidEmail: Bool {
        guard let email = self.emailAddress,
                !email.isEmpty else {
            return false
        }
        return true
    }
}

extension SettingsCellDescriptorFactory {

    func accountGroup(isTeamMember: Bool, userSession: UserSession) -> SettingsCellDescriptorType {
        var sections: [SettingsSectionDescriptorType] = [infoSection(userSession: userSession)]

        if userRightInterfaceType.selfUserIsPermitted(to: .editAccentColor) &&
           userRightInterfaceType.selfUserIsPermitted(to: .editProfilePicture) {
            sections.append(appearanceSection())
        }

        sections.append(privacySection())

        if Bundle.developerModeEnabled && !SecurityFlags.forceEncryptionAtRest.isEnabled {
            sections.append(encryptionAtRestSection())
        }

        #if !DATA_COLLECTION_DISABLED
        sections.append(personalInformationSection(isTeamMember: isTeamMember))
        #endif

        if SecurityFlags.backup.isEnabled {
            sections.append(conversationsSection())
        }

        if let user = ZMUser.selfUser(), !user.usesCompanyLogin {
            sections.append(actionsSection())
        }

        sections.append(signOutSection())

        return SettingsGroupCellDescriptor(items: sections,
                                           title: L10n.Localizable.Self.Settings.accountSection,
                                           icon: .personalProfile,
                                           accessibilityBackButtonText: L10n.Accessibility.AccountSettings.BackButton.description)
    }

    // MARK: - Sections

    func infoSection(userSession: UserSession) -> SettingsSectionDescriptorType {
        let federationEnabled = BackendInfo.isFederationEnabled
        var cellDescriptors: [SettingsCellDescriptorType] = []
        cellDescriptors = [nameElement(enabled: userRightInterfaceType.selfUserIsPermitted(to: .editName)),
                           handleElement(
                            enabled: userRightInterfaceType.selfUserIsPermitted(to: .editHandle),
                            federationEnabled: federationEnabled
                           )]

        if let user = SelfUser.provider?.providedSelfUser {
            if !user.usesCompanyLogin {
                cellDescriptors.append(emailElement(enabled: userRightInterfaceType.selfUserIsPermitted(to: .editEmail), userSession: userSession))
            }

            if user.hasTeam {
                cellDescriptors.append(teamElement())
            }
        }

        if federationEnabled {
            cellDescriptors.append(domainElement())
        }

        if URL.selfUserProfileLink != nil {
            cellDescriptors.append(profileLinkElement())
            cellDescriptors.append(profileLinkButton())
        }

        return SettingsSectionDescriptor(
            cellDescriptors: cellDescriptors,
            header: L10n.Localizable.Self.Settings.AccountDetailsGroup.Info.title,
            footer: nil
        )
    }

    func appearanceSection() -> SettingsSectionDescriptorType {
        return SettingsSectionDescriptor(
            cellDescriptors: [pictureElement(), colorElement()],
            header: L10n.Localizable.Self.Settings.AccountAppearanceGroup.title
        )
    }

    // swiftlint:disable todo_requires_jira_link
    // TODO: John remove warning and consult design about this setting.
    // swiftlint:enable todo_requires_jira_link

    func encryptionAtRestSection() -> SettingsSectionDescriptorType {
        return SettingsSectionDescriptor(
            cellDescriptors: [encryptMessagesAtRestElement()],
            header: "Encryption at Rest",
            footer: "WARNING: this feature is experimental and may lead to data loss. Use at your own risk."
        )
    }

    func privacySection() -> SettingsSectionDescriptorType {
        return SettingsSectionDescriptor(
            cellDescriptors: [readReceiptsEnabledElement()],
            header: L10n.Localizable.Self.Settings.PrivacySectionGroup.title,
            footer: L10n.Localizable.Self.Settings.PrivacySectionGroup.subtitle
        )
    }

    func personalInformationSection(isTeamMember: Bool) -> SettingsSectionDescriptorType {
        return SettingsSectionDescriptor(
            cellDescriptors: [dateUsagePermissionsElement(isTeamMember: isTeamMember)],
            header: L10n.Localizable.Self.Settings.AccountPersonalInformationGroup.title
        )
    }

    func conversationsSection() -> SettingsSectionDescriptorType {
        return SettingsSectionDescriptor(
            cellDescriptors: [backUpElement()],
            header: L10n.Localizable.Self.Settings.Conversations.title
        )
    }

    func actionsSection() -> SettingsSectionDescriptorType {
        var cellDescriptors = [resetPasswordElement()]
        if let selfUser = self.settingsPropertyFactory.selfUser, !selfUser.isTeamMember {
            cellDescriptors.append(deleteAccountButtonElement())
        }

        return SettingsSectionDescriptor(
            cellDescriptors: cellDescriptors,
            header: L10n.Localizable.Self.Settings.AccountDetails.Actions.title,
            footer: .none
        )
    }

    func signOutSection() -> SettingsSectionDescriptorType {
        return SettingsSectionDescriptor(cellDescriptors: [signOutElement()], header: .none, footer: .none)
    }

    // MARK: - Elements
    private func textValueCellDescriptor(propertyName: SettingsPropertyName, enabled: Bool = true) -> SettingsPropertyTextValueCellDescriptor {
        var settingsProperty = settingsPropertyFactory.property(propertyName)
        settingsProperty.enabled = enabled

        return SettingsPropertyTextValueCellDescriptor(settingsProperty: settingsProperty)
    }

    func nameElement(enabled: Bool = true) -> SettingsPropertyTextValueCellDescriptor {
        return textValueCellDescriptor(propertyName: .profileName, enabled: enabled)
    }

    func emailElement(enabled: Bool = true, userSession: UserSession) -> SettingsCellDescriptorType {
        if enabled {
            return SettingsExternalScreenCellDescriptor(
                title: L10n.Localizable.Self.Settings.AccountSection.Email.title,
                isDestructive: false,
                presentationStyle: .navigation,
                presentationAction: { () -> (UIViewController?) in
                    guard let selfUser = ZMUser.selfUser() else {
                        assertionFailure("ZMUser.selfUser() is nil")
                        return .none
                    }
                    return ChangeEmailViewController(user: selfUser, userSession: userSession)
                },
                previewGenerator: { _ in
                    if let email = ZMUser.selfUser()?.emailAddress, !email.isEmpty {
                        return SettingsCellPreview.text(email)
                    } else {
                        return SettingsCellPreview.text(L10n.Localizable.Self.addEmailPassword)
                    }
                },
                accessoryViewMode: .alwaysHide
            )
        } else {
            return textValueCellDescriptor(propertyName: .email, enabled: enabled)
        }
    }

    func handleElement(enabled: Bool = true, federationEnabled: Bool) -> SettingsCellDescriptorType {
        typealias AccountSection = L10n.Localizable.Self.Settings.AccountSection
        if enabled {
            let presentation: () -> ChangeHandleViewController = {
                return ChangeHandleViewController()
            }

            if let selfUser = ZMUser.selfUser(), selfUser.handle != nil {

                let preview: PreviewGeneratorType = { _ in
                    guard let handleDisplayString = selfUser.handleDisplayString(withDomain: federationEnabled) else {
                        return .none
                    }
                    return .text(handleDisplayString)
                }

                let copiableText = selfUser.handleDisplayString(withDomain: federationEnabled)

                return SettingsExternalScreenCellDescriptor(
                    title: AccountSection.Handle.title,
                    isDestructive: false,
                    presentationStyle: .navigation,
                    presentationAction: presentation,
                    previewGenerator: preview,
                    accessoryViewMode: .alwaysHide,
                    copiableText: copiableText
                )
            }

            return SettingsExternalScreenCellDescriptor(
                title: AccountSection.AddHandle.title,
                presentationAction: presentation
            )
        } else {
            return textValueCellDescriptor(propertyName: .handle, enabled: enabled)
        }
    }

    func teamElement() -> SettingsCellDescriptorType {
        return textValueCellDescriptor(propertyName: .team, enabled: false)
    }

    func domainElement() -> SettingsCellDescriptorType {
        return textValueCellDescriptor(propertyName: .domain, enabled: false)
    }

    func profileLinkElement() -> SettingsCellDescriptorType {
        return SettingsProfileLinkCellDescriptor()
    }

    func profileLinkButton() -> SettingsCellDescriptorType {
        return SettingsCopyButtonCellDescriptor()
    }

    func pictureElement() -> SettingsCellDescriptorType {
        let profileImagePicker = ProfileImagePickerManager()
        let previewGenerator: PreviewGeneratorType = { _ in
            guard let image = ZMUser.selfUser()?.imageSmallProfileData.flatMap(UIImage.init) else { return .none }
            return .image(image)
        }

        let presentationAction: () -> (UIViewController?) = {
            let actionSheet = profileImagePicker.selectProfileImage()
            return actionSheet
        }
        return SettingsAppearanceCellDescriptor(
            text: L10n.Localizable.`Self`.Settings.AccountPictureGroup.picture.capitalized,
            previewGenerator: previewGenerator,
            presentationStyle: .alert,
            presentationAction: presentationAction)
    }

    func colorElement() -> SettingsCellDescriptorType {
        return SettingsAppearanceCellDescriptor(
            text: L10n.Localizable.Self.Settings.AccountPictureGroup.color.capitalized,
            previewGenerator: { _ in
                guard let selfUser = ZMUser.selfUser() else {
                    assertionFailure("ZMUser.selfUser() is nil")
                    return .none
                }
                return .color((selfUser.accentColor ?? .default).uiColor)
            },
            presentationStyle: .navigation,
            presentationAction: {
                guard let zmAccentColor = ZMUser.selfUser()?.accentColorValue else {
                    return nil
                }

                let selectedAccentColorBinding = Binding<AccentColor?>(
                    get: {
                        AccentColor(ZMAccentColor: zmAccentColor)
                    },
                    set: { newColor in
                        ZMUserSession.shared()?.perform {
                            let defaultZMAccentColor = ZMAccentColor.strongBlue
                            ZMUser.selfUser()?.accentColorValue = newColor?.zmAccentColor ?? defaultZMAccentColor
                        }
                    }
                )

                return AccentColorPickerHostingController(selectedAccentColor: selectedAccentColorBinding)
            }
        )
    }

    func readReceiptsEnabledElement() -> SettingsCellDescriptorType {

        return SettingsPropertyToggleCellDescriptor(settingsProperty:
            self.settingsPropertyFactory.property(.readReceiptsEnabled),
                                                    inverse: false,
                                                    identifier: "ReadReceiptsSwitch")
    }

    func encryptMessagesAtRestElement() -> SettingsCellDescriptorType {
        return SettingsPropertyToggleCellDescriptor(settingsProperty: self.settingsPropertyFactory.property(.encryptMessagesAtRest))
    }

    func backUpElement() -> SettingsCellDescriptorType {
        return SettingsExternalScreenCellDescriptor(
            title: L10n.Localizable.Self.Settings.HistoryBackup.title,
            isDestructive: false,
            presentationStyle: .navigation,
            presentationAction: {
                guard let selfUser = ZMUser.selfUser() else {
                    assertionFailure("ZMUser.selfUser() is nil")
                    return .none
                }
                if selfUser.hasValidEmail || selfUser.usesCompanyLogin {
                    return BackupViewController.init(backupSource: SessionManager.shared!)
                } else {
                    let alert = UIAlertController(
                        title: L10n.Localizable.Self.Settings.HistoryBackup.SetEmail.title,
                        message: L10n.Localizable.Self.Settings.HistoryBackup.SetEmail.message,
                        preferredStyle: .alert
                    )
                    let actionCancel = UIAlertAction(title: L10n.Localizable.General.ok, style: .cancel, handler: nil)
                    alert.addAction(actionCancel)

                    guard let controller = UIApplication.shared.topmostViewController(onlyFullScreen: false) else { return nil }

                    controller.present(alert, animated: true)
                    return nil
                }
        })
    }

    func dateUsagePermissionsElement(isTeamMember: Bool) -> SettingsCellDescriptorType {
        return dataUsagePermissionsGroup(isTeamMember: isTeamMember)
    }

    func resetPasswordElement() -> SettingsCellDescriptorType {
        let resetPasswordTitle = L10n.Localizable.Self.Settings.PasswordResetMenu.title
        return SettingsExternalScreenCellDescriptor(title: resetPasswordTitle, isDestructive: false, presentationStyle: .modal, presentationAction: {
            return BrowserViewController(url: URL.wr_passwordReset.appendingLocaleParameter)
        }, previewGenerator: .none)
    }

    func deleteAccountButtonElement() -> SettingsCellDescriptorType {
        let presentationAction: () -> UIViewController = {
            let alert = UIAlertController(
                title: L10n.Localizable.Self.Settings.AccountDetails.DeleteAccount.Alert.title,
                message: L10n.Localizable.Self.Settings.AccountDetails.DeleteAccount.Alert.message,
                preferredStyle: .alert
            )
            let actionCancel = UIAlertAction(title: L10n.Localizable.General.cancel, style: .cancel, handler: nil)
            alert.addAction(actionCancel)
            let actionDelete = UIAlertAction(title: L10n.Localizable.General.ok, style: .destructive) { _ in
                ZMUserSession.shared()?.enqueue {
                    ZMUserSession.shared()?.initiateUserDeletion()
                }
            }
            alert.addAction(actionDelete)
            return alert
        }

        return SettingsExternalScreenCellDescriptor(
            title: L10n.Localizable.Self.Settings.AccountDetails.DeleteAccount.title,
            isDestructive: true,
            presentationStyle: .modal,
            presentationAction: presentationAction
        )
    }

    func signOutElement() -> SettingsCellDescriptorType {
        return SettingsSignOutCellDescriptor()
    }

}<|MERGE_RESOLUTION|>--- conflicted
+++ resolved
@@ -20,11 +20,7 @@
 import WireCommonComponents
 import WireDataModel
 import WireSyncEngine
-<<<<<<< HEAD
-import WireCommonComponents
 import SwiftUI
-=======
->>>>>>> d226eddb
 
 extension ZMUser {
     var hasValidEmail: Bool {
