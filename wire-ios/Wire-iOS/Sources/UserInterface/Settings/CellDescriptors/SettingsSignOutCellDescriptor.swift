//
// Wire
// Copyright (C) 2024 Wire Swiss GmbH
//
// This program is free software: you can redistribute it and/or modify
// it under the terms of the GNU General Public License as published by
// the Free Software Foundation, either version 3 of the License, or
// (at your option) any later version.
//
// This program is distributed in the hope that it will be useful,
// but WITHOUT ANY WARRANTY; without even the implied warranty of
// MERCHANTABILITY or FITNESS FOR A PARTICULAR PURPOSE. See the
// GNU General Public License for more details.
//
// You should have received a copy of the GNU General Public License
// along with this program. If not, see http://www.gnu.org/licenses/.
//

import avs
import Foundation
import WireReusableUIComponents
import WireSyncEngine

final class SettingsSignOutCellDescriptor: SettingsExternalScreenCellDescriptor {

    var requestPasswordController: RequestPasswordController?
    private let trackingManager: TrackingManager

<<<<<<< HEAD
    init(trackingManager: TrackingManager) {
        self.trackingManager = trackingManager
        super.init(title: L10n.Localizable.Self.signOut,
                   isDestructive: true,
                   presentationStyle: .modal,
                   identifier: nil,
                   presentationAction: { return nil },
                   previewGenerator: nil,
                   icon: nil,
                   accessoryViewMode: .default,
                   copiableText: nil)
=======
    private lazy var activityIndicator = {
        let topMostViewController = UIApplication.shared.topmostViewController(onlyFullScreen: false)!
        return BlockingActivityIndicator(view: topMostViewController.view)
    }()

    init() {
        super.init(
            title: L10n.Localizable.Self.signOut,
            isDestructive: true,
            presentationStyle: .modal,
            identifier: nil,
            presentationAction: { return nil },
            previewGenerator: nil,
            icon: nil,
            accessoryViewMode: .default,
            copiableText: nil
        )
>>>>>>> 1527df82
    }

    private func logout(password: String? = nil) {
        guard let selfUser = ZMUser.selfUser() else { return }

        if selfUser.usesCompanyLogin || password != nil {
            Task { @MainActor in activityIndicator.start() }
            let topMostViewController = UIApplication.shared.topmostViewController(onlyFullScreen: false)
            AVSMediaManager.sharedInstance()?.stop(sound: .ringingFromThemInCallSound)
            AVSMediaManager.sharedInstance()?.stop(sound: .ringingFromThemSound)
<<<<<<< HEAD
            ZMUserSession.shared()?.logout(credentials: UserEmailCredentials(email: "", password: password ?? ""), { result in
                topMostViewController?.isLoadingViewVisible = false
                self.trackingManager.disableAnalyticsSharing = false
=======
            ZMUserSession.shared()?.logout(credentials: UserEmailCredentials(email: "", password: password ?? "")) { [weak topMostViewController] result in
                Task { @MainActor in self.activityIndicator.stop() }
                TrackingManager.shared.disableAnalyticsSharing = false
>>>>>>> 1527df82
                if case .failure(let error) = result {
                    topMostViewController?.showAlert(for: error)
                }
            }
        } else {
            guard let account = SessionManager.shared?.accountManager.selectedAccount else { return }
            SessionManager.shared?.delete(account: account)
        }
    }

    override func generateViewController() -> UIViewController? {
        guard let selfUser = ZMUser.selfUser() else { return nil }

        var viewController: UIViewController?

        if selfUser.emailAddress == nil || selfUser.usesCompanyLogin {
            let alert = UIAlertController(title: L10n.Localizable.Self.Settings.AccountDetails.LogOut.Alert.title,
                                          message: L10n.Localizable.Self.Settings.AccountDetails.LogOut.Alert.message,
                                          preferredStyle: .alert)
            let actionCancel = UIAlertAction(title: L10n.Localizable.General.cancel, style: .cancel, handler: nil)
            let actionLogout = UIAlertAction(title: L10n.Localizable.General.ok, style: .destructive, handler: { [weak self] _ in
                self?.logout()
            })
            alert.addAction(actionCancel)
            alert.addAction(actionLogout)

            viewController = alert
        } else {
            requestPasswordController = RequestPasswordController(context: .logout, callback: { [weak self] password in
                guard let password else { return }

                self?.logout(password: password)
            })

            viewController = requestPasswordController?.alertController
        }

        return viewController
    }

}<|MERGE_RESOLUTION|>--- conflicted
+++ resolved
@@ -26,25 +26,13 @@
     var requestPasswordController: RequestPasswordController?
     private let trackingManager: TrackingManager
 
-<<<<<<< HEAD
-    init(trackingManager: TrackingManager) {
-        self.trackingManager = trackingManager
-        super.init(title: L10n.Localizable.Self.signOut,
-                   isDestructive: true,
-                   presentationStyle: .modal,
-                   identifier: nil,
-                   presentationAction: { return nil },
-                   previewGenerator: nil,
-                   icon: nil,
-                   accessoryViewMode: .default,
-                   copiableText: nil)
-=======
     private lazy var activityIndicator = {
         let topMostViewController = UIApplication.shared.topmostViewController(onlyFullScreen: false)!
         return BlockingActivityIndicator(view: topMostViewController.view)
     }()
 
-    init() {
+    init(trackingManager: TrackingManager) {
+        self.trackingManager = trackingManager
         super.init(
             title: L10n.Localizable.Self.signOut,
             isDestructive: true,
@@ -56,7 +44,6 @@
             accessoryViewMode: .default,
             copiableText: nil
         )
->>>>>>> 1527df82
     }
 
     private func logout(password: String? = nil) {
@@ -67,15 +54,9 @@
             let topMostViewController = UIApplication.shared.topmostViewController(onlyFullScreen: false)
             AVSMediaManager.sharedInstance()?.stop(sound: .ringingFromThemInCallSound)
             AVSMediaManager.sharedInstance()?.stop(sound: .ringingFromThemSound)
-<<<<<<< HEAD
-            ZMUserSession.shared()?.logout(credentials: UserEmailCredentials(email: "", password: password ?? ""), { result in
-                topMostViewController?.isLoadingViewVisible = false
-                self.trackingManager.disableAnalyticsSharing = false
-=======
             ZMUserSession.shared()?.logout(credentials: UserEmailCredentials(email: "", password: password ?? "")) { [weak topMostViewController] result in
                 Task { @MainActor in self.activityIndicator.stop() }
-                TrackingManager.shared.disableAnalyticsSharing = false
->>>>>>> 1527df82
+                self.trackingManager.disableAnalyticsSharing = false
                 if case .failure(let error) = result {
                     topMostViewController?.showAlert(for: error)
                 }
