//
// Wire
// Copyright (C) 2024 Wire Swiss GmbH
//
// This program is free software: you can redistribute it and/or modify
// it under the terms of the GNU General Public License as published by
// the Free Software Foundation, either version 3 of the License, or
// (at your option) any later version.
//
// This program is distributed in the hope that it will be useful,
// but WITHOUT ANY WARRANTY; without even the implied warranty of
// MERCHANTABILITY or FITNESS FOR A PARTICULAR PURPOSE. See the
// GNU General Public License for more details.
//
// You should have received a copy of the GNU General Public License
// along with this program. If not, see http://www.gnu.org/licenses/.
//

import UIKit
import WireSyncEngine

extension SettingsCellDescriptorFactory {

    typealias SelfSettingsAdvancedLocale = L10n.Localizable.Self.Settings.Advanced

    // MARK: - Advanced group
<<<<<<< HEAD

    var advancedGroup: SettingsCellDescriptorType {
        let items = [
            troubleshootingSection,
=======
    func advancedGroup(userSession: UserSession) -> SettingsCellDescriptorType {
        var items = [SettingsSectionDescriptor]()

        items.append(contentsOf: [
            troubleshootingSection(userSession: userSession),
>>>>>>> 08680fcc
            debuggingToolsSection,
            pushSection
        ]

        return SettingsGroupCellDescriptor(
            items: items,
            title: SelfSettingsAdvancedLocale.title,
            icon: .settingsAdvanced,
            accessibilityBackButtonText: L10n.Accessibility.AdvancedSettings.BackButton.description
        )
    }

    // MARK: - Sections
    private func troubleshootingSection(userSession: UserSession) -> SettingsSectionDescriptor {
        let submitDebugButton = SettingsExternalScreenCellDescriptor(
            title: SelfSettingsAdvancedLocale.Troubleshooting.SubmitDebug.title,
            presentationAction: { () -> (UIViewController?) in
                let router = SettingsDebugReportRouter()
                let viewModel = SettingsDebugReportViewModel(
                    router: router,
                    shareFile: userSession.shareFileUseCase,
                    fetchShareableConversations: userSession.fetchShareableConversationsUseCase
                )
                let viewController = SettingsDebugReportViewController(viewModel: viewModel)
                router.viewController = viewController
                return viewController
        })

        return SettingsSectionDescriptor(
            cellDescriptors: [submitDebugButton],
            header: SelfSettingsAdvancedLocale.Troubleshooting.title,
            footer: SelfSettingsAdvancedLocale.Troubleshooting.SubmitDebug.subtitle
        )
    }

    private var pushSection: SettingsSectionDescriptor {
        let pushButton = SettingsExternalScreenCellDescriptor(
            title: SelfSettingsAdvancedLocale.ResetPushToken.title,
            isDestructive: false,
            presentationStyle: PresentationStyle.modal,
            presentationAction: { () -> (UIViewController?) in
                ZMUserSession.shared()?.validatePushToken()
                return self.pushButtonAlertController
        })

        return SettingsSectionDescriptor(
            cellDescriptors: [pushButton],
            header: .none,
            footer: SelfSettingsAdvancedLocale.ResetPushToken.subtitle,
            visibilityAction: { _ in
                return true
        })
    }

    private var debuggingToolsSection: SettingsSectionDescriptor {

        let findUnreadConversationSection = SettingsSectionDescriptor(cellDescriptors: [
            SettingsButtonCellDescriptor(
                title: SelfSettingsAdvancedLocale.DebuggingTools.FirstUnreadConversation.title,
                isDestructive: false,
                selectAction: DebugActions.findUnreadConversationContributingToBadgeCount
            ),
            SettingsButtonCellDescriptor(
                title: SelfSettingsAdvancedLocale.DebuggingTools.ShowUserId.title,
                isDestructive: false,
                selectAction: DebugActions.showUserId
            ),
            SettingsButtonCellDescriptor(
                title: SelfSettingsAdvancedLocale.DebuggingTools.EnterDebugCommand.title,
                isDestructive: false,
                selectAction: DebugActions.enterDebugCommand
            )
        ])

        // Inner group
        let debuggingToolsGroup = SettingsGroupCellDescriptor(
            items: [findUnreadConversationSection],
            title: L10n.Localizable.Self.Settings.Advanced.DebuggingTools.title,
            accessibilityBackButtonText: L10n.Accessibility.AdvancedSettings.BackButton.description
        )

        // Section
        return SettingsSectionDescriptor(cellDescriptors: [debuggingToolsGroup])
    }

    // MARK: - Helpers
    private var pushButtonAlertController: UIAlertController {
        let alert = UIAlertController(
            title: SelfSettingsAdvancedLocale.ResetPushTokenAlert.title,
            message: SelfSettingsAdvancedLocale.ResetPushTokenAlert.message,
            preferredStyle: .alert
        )

        let action = UIAlertAction(
            title: L10n.Localizable.General.ok,
            style: .default,
            handler: { [weak alert] _ in
                alert?.dismiss(animated: true, completion: nil)
            }
        )

        alert.addAction(action)

        return alert
    }
}<|MERGE_RESOLUTION|>--- conflicted
+++ resolved
@@ -24,21 +24,14 @@
     typealias SelfSettingsAdvancedLocale = L10n.Localizable.Self.Settings.Advanced
 
     // MARK: - Advanced group
-<<<<<<< HEAD
-
-    var advancedGroup: SettingsCellDescriptorType {
-        let items = [
-            troubleshootingSection,
-=======
     func advancedGroup(userSession: UserSession) -> SettingsCellDescriptorType {
         var items = [SettingsSectionDescriptor]()
 
         items.append(contentsOf: [
             troubleshootingSection(userSession: userSession),
->>>>>>> 08680fcc
             debuggingToolsSection,
             pushSection
-        ]
+        ])
 
         return SettingsGroupCellDescriptor(
             items: items,
