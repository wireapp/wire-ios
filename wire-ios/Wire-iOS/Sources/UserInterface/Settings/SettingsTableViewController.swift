--- conflicted
+++ resolved
@@ -22,13 +22,9 @@
 import WireSyncEngine
 
 class SettingsBaseTableViewController: UIViewController, SpinnerCapable {
-<<<<<<< HEAD
+
     var dismissSpinner: (() -> Void)?
-=======
-
-    var dismissSpinner: SpinnerCompletion?
     let accessibilityAnnouncement = L10n.Localizable.General.loading
->>>>>>> 48f6dc3d
 
     var tableView: UITableView
     let topSeparator = OverflowSeparatorView()
