--- conflicted
+++ resolved
@@ -19,8 +19,7 @@
 import WireDataModel
 import WireMainNavigationUI
 
-<<<<<<< HEAD
-extension ConversationListViewController: MainConversationListProtocol {
+extension ConversationListViewController: MainConversationListUIProtocol {
 
     var conversationFilter: ConversationFilter? {
         get { listContentController.listViewModel.selectedFilter }
@@ -28,13 +27,6 @@
             listContentController.listViewModel.selectedFilter = newValue
             setupTitleView()
         }
-=======
-extension ConversationListViewController: MainConversationListUIProtocol {
-    // TODO: [WPB-6647] this is implemented correctly in the navigation overhaul epic branch
-    var conversationFilter: ConversationFilterType? {
-        get { .none }
-        set {}
->>>>>>> 97ae8006
     }
 
     var selectedConversation: ZMConversation? {
