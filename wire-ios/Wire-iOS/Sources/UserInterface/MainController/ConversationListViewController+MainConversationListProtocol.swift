//
// Wire
// Copyright (C) 2024 Wire Swiss GmbH
//
// This program is free software: you can redistribute it and/or modify
// it under the terms of the GNU General Public License as published by
// the Free Software Foundation, either version 3 of the License, or
// (at your option) any later version.
//
// This program is distributed in the hope that it will be useful,
// but WITHOUT ANY WARRANTY; without even the implied warranty of
// MERCHANTABILITY or FITNESS FOR A PARTICULAR PURPOSE. See the
// GNU General Public License for more details.
//
// You should have received a copy of the GNU General Public License
// along with this program. If not, see http://www.gnu.org/licenses/.
//

<<<<<<< HEAD
import Foundation
=======
>>>>>>> 2661c67d
import WireDataModel
import WireMainNavigationUI

extension ConversationListViewController: MainConversationListProtocol {

    var conversationFilter: ConversationFilter? {
        get { listContentController.listViewModel.selectedFilter }
        set {
            listContentController.listViewModel.selectedFilter = newValue
            setupTitleView()
        }
    }

    var selectedConversation: ZMConversation? {
        listContentController.listViewModel.selectedItem as? ZMConversation
    }
}

// MARK: - ConversationFilter + MainConversationFilterRepresentable

extension ConversationFilter: MainConversationFilterRepresentable {

    public init(_ mainConversationFilter: MainConversationFilter) {
        switch mainConversationFilter {
        case .favorites: self = .favorites
        case .groups: self = .groups
        case .oneOnOne: self = .oneOnOne
        }
    }

    public func mapToMainConversationFilter() -> MainConversationFilter {
        switch self {
        case .favorites: .favorites
        case .groups: .groups
        case .oneOnOne: .oneOnOne
        }
    }
}<|MERGE_RESOLUTION|>--- conflicted
+++ resolved
@@ -16,10 +16,6 @@
 // along with this program. If not, see http://www.gnu.org/licenses/.
 //
 
-<<<<<<< HEAD
-import Foundation
-=======
->>>>>>> 2661c67d
 import WireDataModel
 import WireMainNavigationUI
 
