//
// Wire
// Copyright (C) 2024 Wire Swiss GmbH
//
// This program is free software: you can redistribute it and/or modify
// it under the terms of the GNU General Public License as published by
// the Free Software Foundation, either version 3 of the License, or
// (at your option) any later version.
//
// This program is distributed in the hope that it will be useful,
// but WITHOUT ANY WARRANTY; without even the implied warranty of
// MERCHANTABILITY or FITNESS FOR A PARTICULAR PURPOSE. See the
// GNU General Public License for more details.
//
// You should have received a copy of the GNU General Public License
// along with this program. If not, see http://www.gnu.org/licenses/.
//

import avs
import UIKit
import WireSyncEngine
import WireCommonComponents

final class ZClientViewController: UIViewController {

    let userSession: UserSession

    private(set) var conversationRootViewController: UIViewController?
    private(set) var currentConversation: ZMConversation?

    weak var router: AuthenticatedRouterProtocol?

    var isComingFromRegistration = false
    var needToShowDataUsagePermissionDialog = false
    let wireSplitViewController: SplitViewController = SplitViewController()

    private(set) var mediaPlaybackManager: MediaPlaybackManager?
    let conversationListViewController: ConversationListViewController
    var proximityMonitorManager: ProximityMonitorManager?
    var legalHoldDisclosureController: LegalHoldDisclosureController?

    var userObserverToken: NSObjectProtocol?
    var conferenceCallingUnavailableObserverToken: Any?

    private let topOverlayContainer: UIView = UIView()
    private var topOverlayViewController: UIViewController?
    private var contentTopRegularConstraint: NSLayoutConstraint!
    private var contentTopCompactConstraint: NSLayoutConstraint!
    // init value = false which set to true, set to false after data usage permission dialog is displayed
    var dataUsagePermissionDialogDisplayed = false

    private let colorSchemeController: ColorSchemeController
    private var incomingApnsObserver: Any?
    private var networkAvailabilityObserverToken: Any?
    private var pendingInitialStateRestore = false

    /// init method for testing allows injecting an Account object and self user
    required init(
        account: Account,
        userSession: UserSession,
        selfUser: SettingsSelfUser
    ) {
        self.userSession = userSession

<<<<<<< HEAD
        let settingsPropertyFactory = SettingsPropertyFactory(userSession: userSession, selfUser: selfUser)
        let settingsCellDescriptorFactory = SettingsCellDescriptorFactory(
            settingsPropertyFactory: settingsPropertyFactory,
            userRightInterfaceType: UserRight.self
        )
        let settingsTabItemBuilder = {
            settingsCellDescriptorFactory.settingsGroup(
                isTeamMember: userSession.selfUser.isTeamMember,
                userSession: userSession
            ).generateViewController()!
        }

=======
        let selfProfileViewControllerBuilder = SelfProfileViewControllerBuilder(
            selfUser: userSession.selfUser,
            userRightInterfaceType: UserRight.self,
            userSession: userSession
        )
>>>>>>> ee01bf83
        conversationListViewController = .init(
            account: account,
            selfUser: userSession.selfUser,
            userSession: userSession,
            isSelfUserE2EICertifiedUseCase: userSession.isSelfUserE2EICertifiedUseCase,
<<<<<<< HEAD
            settingsViewControllerBuilder: settingsTabItemBuilder
=======
            selfProfileViewControllerBuilder: selfProfileViewControllerBuilder
>>>>>>> ee01bf83
        )

        colorSchemeController = .init(userSession: userSession)

        super.init(nibName: nil, bundle: nil)

        proximityMonitorManager = ProximityMonitorManager()
        mediaPlaybackManager = MediaPlaybackManager(
            name: "conversationMedia",
            userSession: userSession
        )
        dataUsagePermissionDialogDisplayed = false
        needToShowDataUsagePermissionDialog = false

        AVSMediaManager.sharedInstance().register(mediaPlaybackManager, withOptions: [
            "media": "external "
        ])

        if let appGroupIdentifier = Bundle.main.appGroupIdentifier,
           let remoteIdentifier = userSession.selfUser.remoteIdentifier {
            let sharedContainerURL = FileManager.sharedContainerDirectory(for: appGroupIdentifier)

            _ = sharedContainerURL.appendingPathComponent("AccountData", isDirectory: true).appendingPathComponent(remoteIdentifier.uuidString, isDirectory: true)
        }

        NotificationCenter.default.post(name: NSNotification.Name.ZMUserSessionDidBecomeAvailable, object: nil)

        NotificationCenter.default.addObserver(self, selector: #selector(contentSizeCategoryDidChange(_:)), name: UIContentSizeCategory.didChangeNotification, object: nil)

        NotificationCenter.default.addObserver(forName: .featureDidChangeNotification, object: nil, queue: .main) { [weak self] note in
            guard let change = note.object as? FeatureRepository.FeatureChange else { return }

            switch change {
            case .conferenceCallingIsAvailable:
                guard let session = SessionManager.shared,
                      session.usePackagingFeatureConfig else { break }
                self?.presentConferenceCallingAvailableAlert()

            default:
                break
            }
        }

        setupAppearance()

        createLegalHoldDisclosureController()
    }

    @available(*, unavailable)
    required init?(coder aDecoder: NSCoder) {
        fatalError("init(coder:) has not been implemented")
    }

    deinit {
        AVSMediaManager.sharedInstance().unregisterMedia(mediaPlaybackManager)
    }

    private func restoreStartupState() {
        pendingInitialStateRestore = false
        attemptToPresentInitialConversation()
    }

    @discardableResult
    private func attemptToPresentInitialConversation() -> Bool {
        var stateRestored = false

        let lastViewedScreen: SettingsLastScreen? = Settings.shared[.lastViewedScreen]
        switch lastViewedScreen {
        case .list?:

            transitionToList(animated: false, completion: nil)

            // only attempt to show content vc if it would be visible
            if isConversationViewVisible {
                stateRestored = attemptToLoadLastViewedConversation(withFocus: false, animated: false)
            }
        case .conversation?:
            stateRestored = attemptToLoadLastViewedConversation(withFocus: true, animated: false)
        default:
            break
        }
        return stateRestored
    }

    // MARK: - Overloaded methods

    override func viewDidLoad() {
        super.viewDidLoad()

        pendingInitialStateRestore = true

        view.backgroundColor = SemanticColors.View.backgroundDefault

        wireSplitViewController.delegate = self
        addToSelf(wireSplitViewController)

        wireSplitViewController.view.translatesAutoresizingMaskIntoConstraints = false
        createTopViewConstraints()

        updateSplitViewTopConstraint()

        wireSplitViewController.view.backgroundColor = .clear
        wireSplitViewController.leftViewController = conversationListViewController

        if pendingInitialStateRestore {
            restoreStartupState()
        }

        NotificationCenter.default.addObserver(self, selector: #selector(colorSchemeControllerDidApplyChanges(_:)), name: NSNotification.colorSchemeControllerDidApplyColorSchemeChange, object: nil)

        if Bundle.developerModeEnabled {
            // better way of dealing with this?
            NotificationCenter.default.addObserver(self, selector: #selector(requestLoopNotification(_:)), name: NSNotification.Name(rawValue: ZMLoggingRequestLoopNotificationName), object: nil)
            NotificationCenter.default.addObserver(self, selector: #selector(inconsistentStateNotification(_:)), name: NSNotification.Name(rawValue: ZMLoggingInconsistentStateNotificationName), object: nil)
        }

        setupUserChangeInfoObserver()
        setUpConferenceCallingUnavailableObserver()
    }

    override var supportedInterfaceOrientations: UIInterfaceOrientationMask {
        return wr_supportedInterfaceOrientations
    }

    override var shouldAutorotate: Bool {
        return presentedViewController?.shouldAutorotate ?? true
    }

    // MARK: keyboard shortcut
    override var keyCommands: [UIKeyCommand]? {
        [
            UIKeyCommand(
                action: #selector(openStartUI(_:)),
                input: "n",
                modifierFlags: [.command],
                discoverabilityTitle: L10n.Localizable.Keyboardshortcut.openPeople
            )
        ]
    }

    @objc
    private func openStartUI(_ sender: Any?) {
        conversationListViewController.presentPeoplePicker()
    }

    // MARK: Status bar
    private var child: UIViewController? {
        return topOverlayViewController ?? wireSplitViewController
    }

    private var childForStatusBar: UIViewController? {
        // For iPad regular mode, there is a black bar area and we always use light style and non hidden status bar
        return isIPadRegular() ? nil : child
    }

    override var childForStatusBarStyle: UIViewController? {
        return childForStatusBar
    }

    override var childForStatusBarHidden: UIViewController? {
        return childForStatusBar
    }

    // MARK: trait

    override func traitCollectionDidChange(_ previousTraitCollection: UITraitCollection?) {
        super.traitCollectionDidChange(previousTraitCollection)

        // if changing from compact width to regular width, make sure current conversation is loaded
        if previousTraitCollection?.horizontalSizeClass == .compact && traitCollection.horizontalSizeClass == .regular {
            if let currentConversation = currentConversation {
                select(conversation: currentConversation)
            } else {
                attemptToLoadLastViewedConversation(withFocus: false, animated: false)
            }
        }

        updateSplitViewTopConstraint()
        view.setNeedsLayout()
    }

    // MARK: - Singleton
    static var shared: ZClientViewController? {
        return AppDelegate.shared.appRootRouter?.rootViewController.children.first(where: { $0 is ZClientViewController }) as? ZClientViewController
    }

    /// Select the connection inbox and optionally move focus to it.
    ///
    /// - Parameter focus: focus or not
    func selectIncomingContactRequestsAndFocus(onView focus: Bool) {
        conversationListViewController.selectInboxAndFocusOnView(focus: focus)
    }

    /// Exit the connection inbox.  This contains special logic for reselecting another conversation etc when you
    /// have no more connection requests.
    ///
    /// - Parameter completion: completion handler
    func hideIncomingContactRequests(completion: Completion? = nil) {
        let conversationsList = userSession.conversationList()
        if let conversation = (conversationsList as? [ZMConversation])?.first {
            select(conversation: conversation)
        }

        wireSplitViewController.setLeftViewControllerRevealed(true, animated: true, completion: completion)
    }

    @discardableResult
    private func pushContentViewController(_ viewController: UIViewController? = nil,
                                           focusOnView focus: Bool = false,
                                           animated: Bool = false,
                                           completion: Completion? = nil) -> Bool {
        conversationRootViewController = viewController
        wireSplitViewController.setRightViewController(conversationRootViewController, animated: animated, completion: completion)

        if focus {
            wireSplitViewController.setLeftViewControllerRevealed(false, animated: animated)
        }

        return true
    }

    func loadPlaceholderConversationController(animated: Bool) {
        loadPlaceholderConversationController(animated: animated) { }
    }

    func loadPlaceholderConversationController(animated: Bool, completion: @escaping Completion) {
        currentConversation = nil
        pushContentViewController(animated: animated, completion: completion)
    }

    /// Load and optionally show a conversation, but don't change the list selection.  This is the place to put
    /// stuff if you definitely need it to happen when a conversation is selected and/or presented
    ///
    /// This method should only be called when the list selection changes, or internally by other zclientviewcontroller
    ///
    /// - Parameters:
    ///   - conversation: conversation to load
    ///   - message: scroll to a specific message
    ///   - focus: focus on view or not
    ///   - animated: animated or not
    ///   - completion: optional completion handler
    func load(_ conversation: ZMConversation,
              scrollTo message: ZMConversationMessage?,
              focusOnView focus: Bool,
              animated: Bool,
              completion: Completion? = nil) {
        var conversationRootController: ConversationRootViewController?
        if conversation === currentConversation,
           conversationRootController != nil {
            if let message = message {
                conversationRootController?.scroll(to: message)
            }
        } else {
            conversationRootController = ConversationRootViewController(conversation: conversation, message: message, clientViewController: self, userSession: userSession)
        }

        currentConversation = conversation
        conversationRootController?.conversationViewController?.isFocused = focus

        conversationListViewController.hideArchivedConversations()
        pushContentViewController(conversationRootController, focusOnView: focus, animated: animated, completion: completion)
    }

    func loadIncomingContactRequestsAndFocus(onView focus: Bool, animated: Bool) {
        currentConversation = nil

        let inbox = ConnectRequestsViewController(userSession: userSession)
        pushContentViewController(inbox.wrapInNavigationController(), focusOnView: focus, animated: animated)
    }

    /// Open the user clients detail screen
    ///
    /// - Parameter conversation: conversation to open
    func openDetailScreen(for conversation: ZMConversation) {
        let controller = GroupDetailsViewController(
            conversation: conversation,
            userSession: userSession,
            isUserE2EICertifiedUseCase: userSession.isUserE2EICertifiedUseCase
        )
        let navController = controller.wrapInNavigationController()
        navController.modalPresentationStyle = .formSheet

        present(navController, animated: true)
    }

    @objc
    private func dismissClientListController(_ sender: Any?) {
        dismiss(animated: true)
    }

    // MARK: - Animated conversation switch
    func dismissAllModalControllers(callback: Completion?) {
        let dismissAction = {
            if let rightViewController = self.wireSplitViewController.rightViewController,
               rightViewController.presentedViewController != nil {
                rightViewController.dismiss(animated: false, completion: callback)
            } else if let presentedViewController = self.conversationListViewController.presentedViewController {
                // This is a workaround around the fact that the transitioningDelegate of the settings
                // view controller is not called when the transition is not being performed animated.
                // This sounds like a bug in UIKit (Radar incoming) as I would expect the custom animator
                // being called with `transitionContext.isAnimated == false`. As this is not the case
                // we have to restore the proper pre-presentation state here.
                let conversationView = self.conversationListViewController.view
                if let transform = conversationView?.layer.transform {
                    if !CATransform3DIsIdentity(transform) || conversationView?.alpha != 1 {
                        conversationView?.layer.transform = CATransform3DIdentity
                        conversationView?.alpha = 1
                    }
                }

                presentedViewController.dismiss(animated: false, completion: callback)
            } else if self.presentedViewController != nil {
                self.dismiss(animated: false, completion: callback)
            } else {
                callback?()
            }
        }

        if userSession.ringingCallConversation != nil {
            dismissAction()
        } else {
            minimizeCallOverlay(animated: true, withCompletion: dismissAction)
        }
    }

    // MARK: - Getters/Setters

    // MARK: - ColorSchemeControllerDidApplyChangesNotification
    private func reloadCurrentConversation() {
        guard let currentConversation = currentConversation else { return }

        let currentConversationViewController = ConversationRootViewController(conversation: currentConversation, message: nil, clientViewController: self, userSession: userSession)

        // Need to reload conversation to apply color scheme changes
        pushContentViewController(currentConversationViewController)
    }

    @objc
    private func colorSchemeControllerDidApplyChanges(_ notification: Notification?) {
        reloadCurrentConversation()
    }

    // MARK: - Debug logging notifications
    @objc
    private func requestLoopNotification(_ notification: Notification?) {
        guard let path = notification?.userInfo?["path"] as? String else { return }
        DebugAlert.showSendLogsMessage(message: "A request loop is going on at \(path)")
    }

    @objc
    private func inconsistentStateNotification(_ notification: Notification?) {
        if let userInfo = notification?.userInfo?[ZMLoggingDescriptionKey] {
            DebugAlert.showSendLogsMessage(message: "We detected an inconsistent state: \(userInfo)")
        }
    }

    /// Attempt to load the last viewed conversation associated with the current account.
    /// If no info is available, we attempt to load the first conversation in the list.
    ///
    ///
    /// - Parameters:
    ///   - focus: <#focus description#>
    ///   - animated: <#animated description#>
    /// - Returns: In the first case, YES is returned, otherwise NO.
    @discardableResult
    private func attemptToLoadLastViewedConversation(withFocus focus: Bool, animated: Bool) -> Bool {

        if let currentAccount = SessionManager.shared?.accountManager.selectedAccount {
            if let conversation = Settings.shared.lastViewedConversation(for: currentAccount) {
                select(conversation: conversation, focusOnView: focus, animated: animated)
            }

            // dispatch async here because it has to happen after the collection view has finished
            // laying out for the first time
            DispatchQueue.main.async(execute: {
                self.conversationListViewController.scrollToCurrentSelection(animated: false)
            })

            return true

        } else {
            selectListItemWhenNoPreviousItemSelected()
            return false
        }
    }

    /**
     * This handles the case where we have to select a list item on startup but there is no previous item saved
     */
    func selectListItemWhenNoPreviousItemSelected() {
        // check for conversations and pick the first one.. this can be tricky if there are pending updates and
        // we haven't synced yet, but for now we just pick the current first item
        let list = userSession.conversationList() as? [ZMConversation]

        if let conversation = list?.first {
            // select the first conversation and don't focus on it
            select(conversation: conversation)
        } else {
            loadPlaceholderConversationController(animated: true)
        }
    }

    @objc
    func contentSizeCategoryDidChange(_ notification: Notification?) {
        reloadCurrentConversation()
    }

    private func setupAppearance() {

        let labelColor: UIColor
        labelColor = .label

        UIView.appearance(whenContainedInInstancesOf: [UIAlertController.self]).tintColor = labelColor
    }

    // MARK: - Setup methods

    func transitionToList(animated: Bool, completion: Completion?) {
        transitionToList(animated: animated,
                         leftViewControllerRevealed: true,
                         completion: completion)
    }

    func transitionToList(animated: Bool,
                          leftViewControllerRevealed: Bool = true,
                          completion: Completion?) {
        let action: Completion = { [weak self] in
            self?.wireSplitViewController.setLeftViewControllerRevealed(leftViewControllerRevealed, animated: animated, completion: completion)
        }

        if let presentedViewController = wireSplitViewController.rightViewController?.presentedViewController {
            presentedViewController.dismiss(animated: animated, completion: action)
        } else {
            action()
        }

    }

    func setTopOverlay(to viewController: UIViewController?, animated: Bool = true) {
        topOverlayViewController?.willMove(toParent: nil)

        if let previousViewController = topOverlayViewController, let viewController = viewController {
            addChild(viewController)
            viewController.view.frame = topOverlayContainer.bounds
            viewController.view.translatesAutoresizingMaskIntoConstraints = false

            if animated {
                transition(from: previousViewController,
                           to: viewController,
                           duration: 0.5,
                           options: .transitionCrossDissolve,
                           animations: { viewController.view.fitIn(view: self.view) },
                           completion: { _ in
                    viewController.didMove(toParent: self)
                    previousViewController.removeFromParent()
                    self.topOverlayViewController = viewController
                    self.updateSplitViewTopConstraint()
                })
            } else {
                topOverlayContainer.addSubview(viewController.view)
                viewController.view.fitIn(view: topOverlayContainer)
                viewController.didMove(toParent: self)
                topOverlayViewController = viewController
                updateSplitViewTopConstraint()
            }
        } else if let previousViewController = topOverlayViewController {
            if animated {
                let heightConstraint = topOverlayContainer.heightAnchor.constraint(equalToConstant: 0)

                UIView.animate(withDuration: 0.35, delay: 0, options: [.curveEaseIn, .beginFromCurrentState], animations: {
                    heightConstraint.isActive = true

                    self.view.setNeedsLayout()
                    self.view.layoutIfNeeded()
                }, completion: { _ in
                    heightConstraint.isActive = false

                    self.topOverlayViewController?.removeFromParent()
                    previousViewController.view.removeFromSuperview()
                    self.topOverlayViewController = nil
                    self.updateSplitViewTopConstraint()
                })
            } else {
                self.topOverlayViewController?.removeFromParent()
                previousViewController.view.removeFromSuperview()
                self.topOverlayViewController = nil
                self.updateSplitViewTopConstraint()
            }
        } else if let viewController = viewController {
            addChild(viewController)
            viewController.view.frame = topOverlayContainer.bounds
            viewController.view.translatesAutoresizingMaskIntoConstraints = false
            topOverlayContainer.addSubview(viewController.view)
            viewController.view.fitIn(view: topOverlayContainer)

            viewController.didMove(toParent: self)

            let isRegularContainer = traitCollection.horizontalSizeClass == .regular

            if animated && !isRegularContainer {
                let heightConstraint = viewController.view.heightAnchor.constraint(equalToConstant: 0)
                heightConstraint.isActive = true

                self.topOverlayViewController = viewController
                self.updateSplitViewTopConstraint()

                UIView.animate(withDuration: 0.35, delay: 0, options: [.curveEaseOut, .beginFromCurrentState], animations: {
                    heightConstraint.isActive = false
                    self.view.layoutIfNeeded()
                })
            } else {
                topOverlayViewController = viewController
                updateSplitViewTopConstraint()
            }
        }
    }

    private func createLegalHoldDisclosureController() {
        legalHoldDisclosureController = LegalHoldDisclosureController(
            selfUser: userSession.selfUser,
            userSession: userSession,
            presenter: { viewController, animated, completion in
                viewController.presentTopmost(animated: animated, completion: completion)
            })
    }

    private func createTopViewConstraints() {

        topOverlayContainer.translatesAutoresizingMaskIntoConstraints = false
        view.addSubview(topOverlayContainer)

        contentTopRegularConstraint = topOverlayContainer.topAnchor.constraint(equalTo: safeTopAnchor)
        contentTopCompactConstraint = topOverlayContainer.topAnchor.constraint(equalTo: view.topAnchor)

        NSLayoutConstraint.activate([
            topOverlayContainer.leadingAnchor.constraint(equalTo: view.leadingAnchor),
            topOverlayContainer.trailingAnchor.constraint(equalTo: view.trailingAnchor),
            topOverlayContainer.bottomAnchor.constraint(equalTo: wireSplitViewController.view.topAnchor),
            wireSplitViewController.view.bottomAnchor.constraint(equalTo: view.bottomAnchor),
            wireSplitViewController.view.leadingAnchor.constraint(equalTo: view.leadingAnchor),
            wireSplitViewController.view.trailingAnchor.constraint(equalTo: view.trailingAnchor)
        ])

        let heightConstraint = topOverlayContainer.heightAnchor.constraint(equalToConstant: 0)
        heightConstraint.priority = UILayoutPriority.defaultLow
        heightConstraint.isActive = true
    }

    private func updateSplitViewTopConstraint() {

        let isRegularContainer = traitCollection.horizontalSizeClass == .regular

        if isRegularContainer && topOverlayViewController == nil {
            contentTopCompactConstraint.isActive = false
            contentTopRegularConstraint.isActive = true
        } else {
            contentTopRegularConstraint.isActive = false
            contentTopCompactConstraint.isActive = true
        }

    }

    /// Open the user client list screen
    ///
    /// - Parameter user: the UserType with client list to show

    func openClientListScreen(for user: UserType) {
        var viewController: UIViewController?

        if user.isSelfUser, let clients = user.allClients as? [UserClient] {
            let clientListViewController = ClientListViewController(clientsList: clients, credentials: nil, detailedView: true, showTemporary: true)
            clientListViewController.navigationItem.leftBarButtonItem = UIBarButtonItem(barButtonSystemItem: .done, target: self, action: #selector(dismissClientListController(_:)))
            viewController = clientListViewController
        } else {
            guard let selfUser = ZMUser.selfUser() else {
                assertionFailure("ZMUser.selfUser() is nil")
                return
            }

            let profileViewController = ProfileViewController(user: user, viewer: selfUser, context: .deviceList, userSession: userSession)

            if let conversationViewController = (conversationRootViewController as? ConversationRootViewController)?.conversationViewController {
                profileViewController.delegate = conversationViewController

                profileViewController.viewControllerDismisser = conversationViewController
            }
            viewController = profileViewController
        }

        let navWrapperController: UINavigationController? = viewController?.wrapInNavigationController()
        navWrapperController?.modalPresentationStyle = .formSheet
        if let aController = navWrapperController {
            present(aController, animated: true)
        }
    }

    // MARK: - Select conversation

    /// Select a conversation and move the focus to the conversation view.
    ///
    /// - Parameters:
    ///   - conversation: the conversation to select
    ///   - message: scroll to  this message
    ///   - focus: focus on the view or not
    ///   - animated: perform animation or not
    ///   - completion: the completion block
    func select(conversation: ZMConversation,
                scrollTo message: ZMConversationMessage? = nil,
                focusOnView focus: Bool,
                animated: Bool,
                completion: Completion? = nil) {
        dismissAllModalControllers(callback: { [weak self] in
            guard
                !conversation.isDeleted,
                conversation.managedObjectContext != nil
            else {
                return
            }
            self?.conversationListViewController.viewModel.select(conversation: conversation, scrollTo: message, focusOnView: focus, animated: animated, completion: completion)
        })
    }

    func select(conversation: ZMConversation) {
        conversationListViewController.viewModel.select(conversation: conversation)
    }

    var isConversationViewVisible: Bool {
        return wireSplitViewController.isConversationViewVisible
    }

    var isConversationListVisible: Bool {
        return (wireSplitViewController.layoutSize == .regularLandscape) ||
        (wireSplitViewController.isLeftViewControllerRevealed && conversationListViewController.presentedViewController == nil)
    }

    func minimizeCallOverlay(animated: Bool,
                             withCompletion completion: Completion?) {
        router?.minimizeCallOverlay(animated: animated, withCompletion: completion)
    }
}<|MERGE_RESOLUTION|>--- conflicted
+++ resolved
@@ -62,7 +62,6 @@
     ) {
         self.userSession = userSession
 
-<<<<<<< HEAD
         let settingsPropertyFactory = SettingsPropertyFactory(userSession: userSession, selfUser: selfUser)
         let settingsCellDescriptorFactory = SettingsCellDescriptorFactory(
             settingsPropertyFactory: settingsPropertyFactory,
@@ -75,23 +74,19 @@
             ).generateViewController()!
         }
 
-=======
         let selfProfileViewControllerBuilder = SelfProfileViewControllerBuilder(
             selfUser: userSession.selfUser,
             userRightInterfaceType: UserRight.self,
             userSession: userSession
         )
->>>>>>> ee01bf83
         conversationListViewController = .init(
             account: account,
             selfUser: userSession.selfUser,
             userSession: userSession,
             isSelfUserE2EICertifiedUseCase: userSession.isSelfUserE2EICertifiedUseCase,
-<<<<<<< HEAD
+            selfProfileViewControllerBuilder: selfProfileViewControllerBuilder
+            isSelfUserE2EICertifiedUseCase: userSession.isSelfUserE2EICertifiedUseCase,
             settingsViewControllerBuilder: settingsTabItemBuilder
-=======
-            selfProfileViewControllerBuilder: selfProfileViewControllerBuilder
->>>>>>> ee01bf83
         )
 
         colorSchemeController = .init(userSession: userSession)
