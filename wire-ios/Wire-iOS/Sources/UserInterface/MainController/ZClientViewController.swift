--- conflicted
+++ resolved
@@ -39,13 +39,7 @@
 
     // TODO [WPB-9867]: make private or remove this property
     private(set) var mediaPlaybackManager: MediaPlaybackManager?
-<<<<<<< HEAD
     private(set) var mainTabBarController: MainTabBarController!
-=======
-    private(set) var mainTabBarController: MainTabBarController<UIViewController, UIViewController, UIViewController, UIViewController>!
-    // TODO [WPB-6647]: Remove in navigation overhaul
-    private var tabBarChangeHandler: TabBarChangeHandler!
->>>>>>> 95fcad66
 
     private var selfProfileViewControllerBuilder: SelfProfileViewControllerBuilder {
         .init(
