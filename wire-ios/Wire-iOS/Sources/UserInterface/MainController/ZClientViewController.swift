//
// Wire
// Copyright (C) 2018 Wire Swiss GmbH
//
// This program is free software: you can redistribute it and/or modify
// it under the terms of the GNU General Public License as published by
// the Free Software Foundation, either version 3 of the License, or
// (at your option) any later version.
//
// This program is distributed in the hope that it will be useful,
// but WITHOUT ANY WARRANTY; without even the implied warranty of
// MERCHANTABILITY or FITNESS FOR A PARTICULAR PURPOSE. See the
// GNU General Public License for more details.
//
// You should have received a copy of the GNU General Public License
// along with this program. If not, see http://www.gnu.org/licenses/.
//

import UIKit
import WireSyncEngine
import avs
import WireCommonComponents

final class ZClientViewController: UIViewController {

    let userSession: UserSession

    private(set) var conversationRootViewController: UIViewController?
    private(set) var currentConversation: ZMConversation?

    weak var router: AuthenticatedRouterProtocol?

    var isComingFromRegistration = false
    var needToShowDataUsagePermissionDialog = false
    let wireSplitViewController: SplitViewController = SplitViewController()

    private(set) var mediaPlaybackManager: MediaPlaybackManager?
    let conversationListViewController: ConversationListViewController
    var proximityMonitorManager: ProximityMonitorManager?
    var legalHoldDisclosureController: LegalHoldDisclosureController?

    var userObserverToken: Any?
    var conferenceCallingUnavailableObserverToken: Any?

    private let topOverlayContainer: UIView = UIView()
    private var topOverlayViewController: UIViewController?
    private var contentTopRegularConstraint: NSLayoutConstraint!
    private var contentTopCompactConstraint: NSLayoutConstraint!
    // init value = false which set to true, set to false after data usage permission dialog is displayed
    var dataUsagePermissionDialogDisplayed = false
    let backgroundViewController: BackgroundViewController

    private let colorSchemeController: ColorSchemeController
    private var incomingApnsObserver: Any?
    private var networkAvailabilityObserverToken: Any?
    private var pendingInitialStateRestore = false

    /// init method for testing allows injecting an Account object and self user
    required init(
        account: Account,
        userSession: UserSession
    ) {
        self.userSession = userSession

        backgroundViewController = BackgroundViewController(
            user: userSession.selfUser,
            userSession: userSession as? ZMUserSession
        )
        conversationListViewController = ConversationListViewController(
            account: account,
            selfUser: userSession.selfLegalHoldSubject,
            userSession: userSession,
<<<<<<< HEAD
            isSelfUserProteusVerifiedUseCase: userSession.isSelfUserProteusVerifiedUseCase,
=======
>>>>>>> fddbd34a
            isSelfUserE2EICertifiedUseCase: userSession.isSelfUserE2EICertifiedUseCase
        )
        colorSchemeController = ColorSchemeController(userSession: userSession)

        super.init(nibName: nil, bundle: nil)

        proximityMonitorManager = ProximityMonitorManager()
        mediaPlaybackManager = MediaPlaybackManager(
            name: "conversationMedia",
            userSession: userSession
        )
        dataUsagePermissionDialogDisplayed = false
        needToShowDataUsagePermissionDialog = false

        AVSMediaManager.sharedInstance().register(mediaPlaybackManager, withOptions: [
            "media": "external "
        ])

        if let appGroupIdentifier = Bundle.main.appGroupIdentifier,
           let remoteIdentifier = userSession.selfUser.remoteIdentifier {
            let sharedContainerURL = FileManager.sharedContainerDirectory(for: appGroupIdentifier)

            _ = sharedContainerURL.appendingPathComponent("AccountData", isDirectory: true).appendingPathComponent(remoteIdentifier.uuidString, isDirectory: true)
        }

        NotificationCenter.default.post(name: NSNotification.Name.ZMUserSessionDidBecomeAvailable, object: nil)

        NotificationCenter.default.addObserver(self, selector: #selector(contentSizeCategoryDidChange(_:)), name: UIContentSizeCategory.didChangeNotification, object: nil)

        NotificationCenter.default.addObserver(forName: .featureDidChangeNotification, object: nil, queue: .main) { [weak self] (note) in
            guard let change = note.object as? FeatureRepository.FeatureChange else { return }

            switch change {
            case .conferenceCallingIsAvailable:
                guard let session = SessionManager.shared,
                      session.usePackagingFeatureConfig else { break }
                self?.presentConferenceCallingAvailableAlert()

            default:
                break
            }
        }

        setupAppearance()

        createLegalHoldDisclosureController()
    }

    @available(*, unavailable)
    required init?(coder aDecoder: NSCoder) {
        fatalError("init(coder:) has not been implemented")
    }

    deinit {
        AVSMediaManager.sharedInstance().unregisterMedia(mediaPlaybackManager)
    }

    private func restoreStartupState() {
        pendingInitialStateRestore = false
        attemptToPresentInitialConversation()
    }

    @discardableResult
    private func attemptToPresentInitialConversation() -> Bool {
        var stateRestored = false

        let lastViewedScreen: SettingsLastScreen? = Settings.shared[.lastViewedScreen]
        switch lastViewedScreen {
        case .list?:

            transitionToList(animated: false, completion: nil)

            // only attempt to show content vc if it would be visible
            if isConversationViewVisible {
                stateRestored = attemptToLoadLastViewedConversation(withFocus: false, animated: false)
            }
        case .conversation?:
            stateRestored = attemptToLoadLastViewedConversation(withFocus: true, animated: false)
        default:
            break
        }
        return stateRestored
    }

    // MARK: - Overloaded methods

    override func viewDidLoad() {
        super.viewDidLoad()

        pendingInitialStateRestore = true

        view.backgroundColor = SemanticColors.View.backgroundDefault

        wireSplitViewController.delegate = self
        addToSelf(wireSplitViewController)

        wireSplitViewController.view.translatesAutoresizingMaskIntoConstraints = false
        createTopViewConstraints()

        updateSplitViewTopConstraint()

        wireSplitViewController.view.backgroundColor = .clear

        createBackgroundViewController()

        if pendingInitialStateRestore {
            restoreStartupState()
        }

        NotificationCenter.default.addObserver(self, selector: #selector(colorSchemeControllerDidApplyChanges(_:)), name: NSNotification.colorSchemeControllerDidApplyColorSchemeChange, object: nil)

        if Bundle.developerModeEnabled {
            // better way of dealing with this?
            NotificationCenter.default.addObserver(self, selector: #selector(requestLoopNotification(_:)), name: NSNotification.Name(rawValue: ZMLoggingRequestLoopNotificationName), object: nil)
            NotificationCenter.default.addObserver(self, selector: #selector(inconsistentStateNotification(_:)), name: NSNotification.Name(rawValue: ZMLoggingInconsistentStateNotificationName), object: nil)
        }

        setupUserChangeInfoObserver()
        setUpConferenceCallingUnavailableObserver()
    }

    override var supportedInterfaceOrientations: UIInterfaceOrientationMask {
        return wr_supportedInterfaceOrientations
    }

    override var shouldAutorotate: Bool {
        return presentedViewController?.shouldAutorotate ?? true
    }

    // MARK: keyboard shortcut
    override var keyCommands: [UIKeyCommand]? {
        [
            UIKeyCommand(
                action: #selector(openStartUI(_:)),
                input: "n",
                modifierFlags: [.command],
                discoverabilityTitle: L10n.Localizable.Keyboardshortcut.openPeople
            )
        ]
    }

    @objc
    private func openStartUI(_ sender: Any?) {
        conversationListViewController.delegate?.didChangeTab(with: .startUI)
    }

    private func createBackgroundViewController() {
        backgroundViewController.addToSelf(conversationListViewController)

        conversationListViewController.view.autoresizingMask = [.flexibleWidth, .flexibleHeight]
        conversationListViewController.view.frame = backgroundViewController.view.bounds

        wireSplitViewController.leftViewController = backgroundViewController
    }

    // MARK: Status bar
    private var child: UIViewController? {
        return topOverlayViewController ?? wireSplitViewController
    }

    private var childForStatusBar: UIViewController? {
        // For iPad regular mode, there is a black bar area and we always use light style and non hidden status bar
        return isIPadRegular() ? nil : child
    }

    override var childForStatusBarStyle: UIViewController? {
        return childForStatusBar
    }

    override var childForStatusBarHidden: UIViewController? {
        return childForStatusBar
    }

    // MARK: trait

    override func traitCollectionDidChange(_ previousTraitCollection: UITraitCollection?) {
        super.traitCollectionDidChange(previousTraitCollection)

        // if changing from compact width to regular width, make sure current conversation is loaded
        if previousTraitCollection?.horizontalSizeClass == .compact && traitCollection.horizontalSizeClass == .regular {
            if let currentConversation = currentConversation {
                select(conversation: currentConversation)
            } else {
                attemptToLoadLastViewedConversation(withFocus: false, animated: false)
            }
        }

        updateSplitViewTopConstraint()
        view.setNeedsLayout()
    }

    // MARK: - Singleton
    static var shared: ZClientViewController? {
        return AppDelegate.shared.appRootRouter?.rootViewController.children.first(where: { $0 is ZClientViewController }) as? ZClientViewController
    }

    /// Select the connection inbox and optionally move focus to it.
    ///
    /// - Parameter focus: focus or not
    func selectIncomingContactRequestsAndFocus(onView focus: Bool) {
        conversationListViewController.selectInboxAndFocusOnView(focus: focus)
    }

    /// Exit the connection inbox.  This contains special logic for reselecting another conversation etc when you
    /// have no more connection requests.
    ///
    /// - Parameter completion: completion handler
    func hideIncomingContactRequests(completion: Completion? = nil) {
        let conversationsList = userSession.conversationList()
        if let conversation = (conversationsList as? [ZMConversation])?.first {
            select(conversation: conversation)
        }

        wireSplitViewController.setLeftViewControllerRevealed(true, animated: true, completion: completion)
    }

    @discardableResult
    private func pushContentViewController(_ viewController: UIViewController? = nil,
                                           focusOnView focus: Bool = false,
                                           animated: Bool = false,
                                           completion: Completion? = nil) -> Bool {
        conversationRootViewController = viewController
        wireSplitViewController.setRightViewController(conversationRootViewController, animated: animated, completion: completion)

        if focus {
            wireSplitViewController.setLeftViewControllerRevealed(false, animated: animated)
        }

        return true
    }

    func loadPlaceholderConversationController(animated: Bool) {
        loadPlaceholderConversationController(animated: animated) { }
    }

    func loadPlaceholderConversationController(animated: Bool, completion: @escaping Completion) {
        currentConversation = nil
        pushContentViewController(animated: animated, completion: completion)
    }

    /// Load and optionally show a conversation, but don't change the list selection.  This is the place to put
    /// stuff if you definitely need it to happen when a conversation is selected and/or presented
    ///
    /// This method should only be called when the list selection changes, or internally by other zclientviewcontroller
    ///
    /// - Parameters:
    ///   - conversation: conversation to load
    ///   - message: scroll to a specific message
    ///   - focus: focus on view or not
    ///   - animated: animated or not
    ///   - completion: optional completion handler
    func load(_ conversation: ZMConversation,
              scrollTo message: ZMConversationMessage?,
              focusOnView focus: Bool,
              animated: Bool,
              completion: Completion? = nil) {
        var conversationRootController: ConversationRootViewController?
        if conversation === currentConversation,
           conversationRootController != nil {
            if let message = message {
                conversationRootController?.scroll(to: message)
            }
        } else {
            conversationRootController = ConversationRootViewController(conversation: conversation, message: message, clientViewController: self, userSession: userSession)
        }

        currentConversation = conversation
        conversationRootController?.conversationViewController?.isFocused = focus

        conversationListViewController.hideArchivedConversations()
        pushContentViewController(conversationRootController, focusOnView: focus, animated: animated, completion: completion)
    }

    func loadIncomingContactRequestsAndFocus(onView focus: Bool, animated: Bool) {
        currentConversation = nil

        let inbox = ConnectRequestsViewController(userSession: userSession)
        pushContentViewController(inbox.wrapInNavigationController(setBackgroundColor: true), focusOnView: focus, animated: animated)
    }

    /// Open the user clients detail screen
    ///
    /// - Parameter conversation: conversation to open
    func openDetailScreen(for conversation: ZMConversation) {
        let controller = GroupDetailsViewController(
            conversation: conversation,
            userSession: userSession,
            isUserE2EICertifiedUseCase: userSession.isUserE2EICertifiedUseCase
        )
        let navController = controller.wrapInNavigationController(setBackgroundColor: true)
        navController.modalPresentationStyle = .formSheet

        present(navController, animated: true)
    }

    @objc
    private func dismissClientListController(_ sender: Any?) {
        dismiss(animated: true)
    }

    // MARK: - Animated conversation switch
    func dismissAllModalControllers(callback: Completion?) {
        let dismissAction = {
            if let rightViewController = self.wireSplitViewController.rightViewController,
               rightViewController.presentedViewController != nil {
                rightViewController.dismiss(animated: false, completion: callback)
            } else if let presentedViewController = self.conversationListViewController.presentedViewController {
                // This is a workaround around the fact that the transitioningDelegate of the settings
                // view controller is not called when the transition is not being performed animated.
                // This sounds like a bug in UIKit (Radar incoming) as I would expect the custom animator
                // being called with `transitionContext.isAnimated == false`. As this is not the case
                // we have to restore the proper pre-presentation state here.
                let conversationView = self.conversationListViewController.view
                if let transform = conversationView?.layer.transform {
                    if !CATransform3DIsIdentity(transform) || 1 != conversationView?.alpha {
                        conversationView?.layer.transform = CATransform3DIdentity
                        conversationView?.alpha = 1
                    }
                }

                presentedViewController.dismiss(animated: false, completion: callback)
            } else if self.presentedViewController != nil {
                self.dismiss(animated: false, completion: callback)
            } else {
                callback?()
            }
        }

        if userSession.ringingCallConversation != nil {
            dismissAction()
        } else {
            minimizeCallOverlay(animated: true, withCompletion: dismissAction)
        }
    }

    // MARK: - Getters/Setters

    // MARK: - ColorSchemeControllerDidApplyChangesNotification
    private func reloadCurrentConversation() {
        guard let currentConversation = currentConversation else { return }

        let currentConversationViewController = ConversationRootViewController(conversation: currentConversation, message: nil, clientViewController: self, userSession: userSession)

        // Need to reload conversation to apply color scheme changes
        pushContentViewController(currentConversationViewController)
    }

    @objc
    private func colorSchemeControllerDidApplyChanges(_ notification: Notification?) {
        reloadCurrentConversation()
    }

    // MARK: - Debug logging notifications
    @objc
    private func requestLoopNotification(_ notification: Notification?) {
        guard let path = notification?.userInfo?["path"] as? String else { return }
        DebugAlert.showSendLogsMessage(message: "A request loop is going on at \(path)")
    }

    @objc
    private func inconsistentStateNotification(_ notification: Notification?) {
        if let userInfo = notification?.userInfo?[ZMLoggingDescriptionKey] {
            DebugAlert.showSendLogsMessage(message: "We detected an inconsistent state: \(userInfo)")
        }
    }

    /// Attempt to load the last viewed conversation associated with the current account.
    /// If no info is available, we attempt to load the first conversation in the list.
    ///
    ///
    /// - Parameters:
    ///   - focus: <#focus description#>
    ///   - animated: <#animated description#>
    /// - Returns: In the first case, YES is returned, otherwise NO.
    @discardableResult
    private func attemptToLoadLastViewedConversation(withFocus focus: Bool, animated: Bool) -> Bool {

        if let currentAccount = SessionManager.shared?.accountManager.selectedAccount {
            if let conversation = Settings.shared.lastViewedConversation(for: currentAccount) {
                select(conversation: conversation, focusOnView: focus, animated: animated)
            }

            // dispatch async here because it has to happen after the collection view has finished
            // laying out for the first time
            DispatchQueue.main.async(execute: {
                self.conversationListViewController.scrollToCurrentSelection(animated: false)
            })

            return true

        } else {
            selectListItemWhenNoPreviousItemSelected()
            return false
        }
    }

    /**
     * This handles the case where we have to select a list item on startup but there is no previous item saved
     */
    func selectListItemWhenNoPreviousItemSelected() {
        // check for conversations and pick the first one.. this can be tricky if there are pending updates and
        // we haven't synced yet, but for now we just pick the current first item
        let list = userSession.conversationList() as? [ZMConversation]

        if let conversation = list?.first {
            // select the first conversation and don't focus on it
            select(conversation: conversation)
        } else {
            loadPlaceholderConversationController(animated: true)
        }
    }

    @objc
    func contentSizeCategoryDidChange(_ notification: Notification?) {
        reloadCurrentConversation()
    }

    private func setupAppearance() {

        let labelColor: UIColor
        labelColor = .label

        UIView.appearance(whenContainedInInstancesOf: [UIAlertController.self]).tintColor = labelColor
    }

    // MARK: - Setup methods

    func transitionToList(animated: Bool, completion: Completion?) {
        transitionToList(animated: animated,
                         leftViewControllerRevealed: true,
                         completion: completion)
    }

    func transitionToList(animated: Bool,
                          leftViewControllerRevealed: Bool = true,
                          completion: Completion?) {
        let action: Completion = { [weak self] in
            self?.wireSplitViewController.setLeftViewControllerRevealed(leftViewControllerRevealed, animated: animated, completion: completion)
        }

        if let presentedViewController = wireSplitViewController.rightViewController?.presentedViewController {
            presentedViewController.dismiss(animated: animated, completion: action)
        } else {
            action()
        }

    }

    func setTopOverlay(to viewController: UIViewController?, animated: Bool = true) {
        topOverlayViewController?.willMove(toParent: nil)

        if let previousViewController = topOverlayViewController, let viewController = viewController {
            addChild(viewController)
            viewController.view.frame = topOverlayContainer.bounds
            viewController.view.translatesAutoresizingMaskIntoConstraints = false

            if animated {
                transition(from: previousViewController,
                           to: viewController,
                           duration: 0.5,
                           options: .transitionCrossDissolve,
                           animations: { viewController.view.fitIn(view: self.view) },
                           completion: { _ in
                    viewController.didMove(toParent: self)
                    previousViewController.removeFromParent()
                    self.topOverlayViewController = viewController
                    self.updateSplitViewTopConstraint()
                })
            } else {
                topOverlayContainer.addSubview(viewController.view)
                viewController.view.fitIn(view: topOverlayContainer)
                viewController.didMove(toParent: self)
                topOverlayViewController = viewController
                updateSplitViewTopConstraint()
            }
        } else if let previousViewController = topOverlayViewController {
            if animated {
                let heightConstraint = topOverlayContainer.heightAnchor.constraint(equalToConstant: 0)

                UIView.animate(withDuration: 0.35, delay: 0, options: [.curveEaseIn, .beginFromCurrentState], animations: {
                    heightConstraint.isActive = true

                    self.view.setNeedsLayout()
                    self.view.layoutIfNeeded()
                }, completion: { _ in
                    heightConstraint.isActive = false

                    self.topOverlayViewController?.removeFromParent()
                    previousViewController.view.removeFromSuperview()
                    self.topOverlayViewController = nil
                    self.updateSplitViewTopConstraint()
                })
            } else {
                self.topOverlayViewController?.removeFromParent()
                previousViewController.view.removeFromSuperview()
                self.topOverlayViewController = nil
                self.updateSplitViewTopConstraint()
            }
        } else if let viewController = viewController {
            addChild(viewController)
            viewController.view.frame = topOverlayContainer.bounds
            viewController.view.translatesAutoresizingMaskIntoConstraints = false
            topOverlayContainer.addSubview(viewController.view)
            viewController.view.fitIn(view: topOverlayContainer)

            viewController.didMove(toParent: self)

            let isRegularContainer = traitCollection.horizontalSizeClass == .regular

            if animated && !isRegularContainer {
                let heightConstraint = viewController.view.heightAnchor.constraint(equalToConstant: 0)
                heightConstraint.isActive = true

                self.topOverlayViewController = viewController
                self.updateSplitViewTopConstraint()

                UIView.animate(withDuration: 0.35, delay: 0, options: [.curveEaseOut, .beginFromCurrentState], animations: {
                    heightConstraint.isActive = false
                    self.view.layoutIfNeeded()
                })
            } else {
                topOverlayViewController = viewController
                updateSplitViewTopConstraint()
            }
        }
    }

    private func createLegalHoldDisclosureController() {
        legalHoldDisclosureController = LegalHoldDisclosureController(
            selfUser: userSession.selfLegalHoldSubject,
            userSession: userSession,
            presenter: { viewController, animated, completion in
                viewController.presentTopmost(animated: animated, completion: completion)
            })
    }

    private func createTopViewConstraints() {

        topOverlayContainer.translatesAutoresizingMaskIntoConstraints = false
        view.addSubview(topOverlayContainer)

        contentTopRegularConstraint = topOverlayContainer.topAnchor.constraint(equalTo: safeTopAnchor)
        contentTopCompactConstraint = topOverlayContainer.topAnchor.constraint(equalTo: view.topAnchor)

        NSLayoutConstraint.activate([
            topOverlayContainer.leadingAnchor.constraint(equalTo: view.leadingAnchor),
            topOverlayContainer.trailingAnchor.constraint(equalTo: view.trailingAnchor),
            topOverlayContainer.bottomAnchor.constraint(equalTo: wireSplitViewController.view.topAnchor),
            wireSplitViewController.view.bottomAnchor.constraint(equalTo: view.bottomAnchor),
            wireSplitViewController.view.leadingAnchor.constraint(equalTo: view.leadingAnchor),
            wireSplitViewController.view.trailingAnchor.constraint(equalTo: view.trailingAnchor)
        ])

        let heightConstraint = topOverlayContainer.heightAnchor.constraint(equalToConstant: 0)
        heightConstraint.priority = UILayoutPriority.defaultLow
        heightConstraint.isActive = true
    }

    private func updateSplitViewTopConstraint() {

        let isRegularContainer = traitCollection.horizontalSizeClass == .regular

        if isRegularContainer && nil == topOverlayViewController {
            contentTopCompactConstraint.isActive = false
            contentTopRegularConstraint.isActive = true
        } else {
            contentTopRegularConstraint.isActive = false
            contentTopCompactConstraint.isActive = true
        }

    }

    /// Open the user client list screen
    ///
    /// - Parameter user: the UserType with client list to show

    func openClientListScreen(for user: UserType) {
        var viewController: UIViewController?

        if user.isSelfUser, let clients = user.allClients as? [UserClient] {
            let clientListViewController = ClientListViewController(clientsList: clients, credentials: nil, detailedView: true, showTemporary: true)
            clientListViewController.navigationItem.leftBarButtonItem = UIBarButtonItem(barButtonSystemItem: .done, target: self, action: #selector(dismissClientListController(_:)))
            viewController = clientListViewController
        } else {
            guard let selfUser = ZMUser.selfUser() else {
                assertionFailure("ZMUser.selfUser() is nil")
                return
            }

            let profileViewController = ProfileViewController(user: user, viewer: selfUser, context: .deviceList, userSession: userSession)

            if let conversationViewController = (conversationRootViewController as? ConversationRootViewController)?.conversationViewController {
                profileViewController.delegate = conversationViewController

                profileViewController.viewControllerDismisser = conversationViewController
            }
            viewController = profileViewController
        }

        let navWrapperController: UINavigationController? = viewController?.wrapInNavigationController(setBackgroundColor: true)
        navWrapperController?.modalPresentationStyle = .formSheet
        if let aController = navWrapperController {
            present(aController, animated: true)
        }
    }

    // MARK: - Select conversation

    /// Select a conversation and move the focus to the conversation view.
    ///
    /// - Parameters:
    ///   - conversation: the conversation to select
    ///   - message: scroll to  this message
    ///   - focus: focus on the view or not
    ///   - animated: perform animation or not
    ///   - completion: the completion block
    func select(conversation: ZMConversation,
                scrollTo message: ZMConversationMessage? = nil,
                focusOnView focus: Bool,
                animated: Bool,
                completion: Completion? = nil) {
        dismissAllModalControllers(callback: { [weak self] in
            guard
                !conversation.isDeleted,
                conversation.managedObjectContext != nil
            else {
                return
            }
            self?.conversationListViewController.viewModel.select(conversation: conversation, scrollTo: message, focusOnView: focus, animated: animated, completion: completion)
        })
    }

    func select(conversation: ZMConversation) {
        conversationListViewController.viewModel.select(conversation: conversation)
    }

    var isConversationViewVisible: Bool {
        return wireSplitViewController.isConversationViewVisible
    }

    var isConversationListVisible: Bool {
        return (wireSplitViewController.layoutSize == .regularLandscape) ||
        (wireSplitViewController.isLeftViewControllerRevealed && conversationListViewController.presentedViewController == nil)
    }

    func minimizeCallOverlay(animated: Bool,
                             withCompletion completion: Completion?) {
        router?.minimizeCallOverlay(animated: animated, withCompletion: completion)
    }
}<|MERGE_RESOLUTION|>--- conflicted
+++ resolved
@@ -70,10 +70,6 @@
             account: account,
             selfUser: userSession.selfLegalHoldSubject,
             userSession: userSession,
-<<<<<<< HEAD
-            isSelfUserProteusVerifiedUseCase: userSession.isSelfUserProteusVerifiedUseCase,
-=======
->>>>>>> fddbd34a
             isSelfUserE2EICertifiedUseCase: userSession.isSelfUserE2EICertifiedUseCase
         )
         colorSchemeController = ColorSchemeController(userSession: userSession)
