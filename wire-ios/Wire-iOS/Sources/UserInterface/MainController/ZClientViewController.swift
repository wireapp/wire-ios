--- conflicted
+++ resolved
@@ -472,11 +472,6 @@
     /// Attempt to load the last viewed conversation associated with the current account.
     /// If no info is available, we attempt to load the first conversation in the list.
     ///
-<<<<<<< HEAD
-=======
-    ///
-    /// - Parameters:
->>>>>>> 761dcd61
     /// - Returns: In the first case, YES is returned, otherwise NO.
     @discardableResult
     private func attemptToLoadLastViewedConversation(withFocus focus: Bool, animated: Bool) -> Bool {
