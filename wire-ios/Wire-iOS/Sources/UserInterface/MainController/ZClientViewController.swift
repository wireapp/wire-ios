//
// Wire
// Copyright (C) 2024 Wire Swiss GmbH
//
// This program is free software: you can redistribute it and/or modify
// it under the terms of the GNU General Public License as published by
// the Free Software Foundation, either version 3 of the License, or
// (at your option) any later version.
//
// This program is distributed in the hope that it will be useful,
// but WITHOUT ANY WARRANTY; without even the implied warranty of
// MERCHANTABILITY or FITNESS FOR A PARTICULAR PURPOSE. See the
// GNU General Public License for more details.
//
// You should have received a copy of the GNU General Public License
// along with this program. If not, see http://www.gnu.org/licenses/.
//

import avs
import SwiftUI
import UIKit
import WireCommonComponents
import WireDesign
import WireReusableUIComponents
import WireSyncEngine
import WireUIFoundation

final class ZClientViewController: UIViewController {

    // MARK: - Private Members

    let account: Account
    let userSession: UserSession
    private(set) var cachedAccountImage = UIImage() {
        didSet { sidebarViewController.accountInfo?.accountImage = cachedAccountImage }
    }

    private(set) var conversationRootViewController: UIViewController?
    // TODO [WPB-8778]: Check if this property is still needed
    private(set) var currentConversation: ZMConversation?

    weak var router: AuthenticatedRouterProtocol?

    let sidebarViewController = SidebarViewController()

    private(set) lazy var wireSplitViewController = MainSplitViewController(
        sidebar: sidebarViewController,
        noConversationPlaceholder: NoConversationPlaceholderViewController(),
        tabContainer: mainTabBarController
    )

    // TODO [WPB-9867]: make private or remove this property
    private(set) var mediaPlaybackManager: MediaPlaybackManager?
<<<<<<< HEAD
    let mainTabBarController = MainTabBarController<UIViewController, UIViewController, UIViewController, UIViewController>()
=======
    private(set) var mainTabBarController: MainTabBarController<UIViewController, UIViewController, UIViewController, UIViewController>!
>>>>>>> 0e0ce459

    private var selfProfileViewControllerBuilder: SelfProfileViewControllerBuilder {
        .init(
            selfUser: userSession.editableSelfUser,
            userRightInterfaceType: UserRight.self,
            userSession: userSession,
            accountSelector: SessionManager.shared
        )
    }
    private lazy var conversationListViewController = ConversationListViewController(
        account: account,
        selfUserLegalHoldSubject: userSession.selfUserLegalHoldSubject,
        userSession: userSession,
        zClientViewController: self,
        mainCoordinator: MainCoordinator(zClientViewController: self),
        isSelfUserE2EICertifiedUseCase: userSession.isSelfUserE2EICertifiedUseCase,
        selfProfileViewControllerBuilder: selfProfileViewControllerBuilder
    )

    var proximityMonitorManager: ProximityMonitorManager?
    var legalHoldDisclosureController: LegalHoldDisclosureController?

    var userObserverToken: NSObjectProtocol?
    var conferenceCallingUnavailableObserverToken: Any?

    private let topOverlayContainer = UIView()
    private var topOverlayViewController: UIViewController?

    private let colorSchemeController: ColorSchemeController
    private var incomingApnsObserver: NSObjectProtocol?
    private var networkAvailabilityObserverToken: NSObjectProtocol?

    private weak var mainCoordinator: MainCoordinatorProtocol?

    /// init method for testing allows injecting an Account object and self user
    required init(
        account: Account,
        userSession: UserSession
    ) {
        self.account = account
        self.userSession = userSession

        colorSchemeController = .init(userSession: userSession)

        super.init(nibName: nil, bundle: nil)

        proximityMonitorManager = ProximityMonitorManager()
        mediaPlaybackManager = MediaPlaybackManager(name: "conversationMedia", userSession: userSession)

        AVSMediaManager.sharedInstance().register(mediaPlaybackManager, withOptions: ["media": "external "])

        if let appGroupIdentifier = Bundle.main.appGroupIdentifier,
           let remoteIdentifier = userSession.selfUser.remoteIdentifier {
            let sharedContainerURL = FileManager.sharedContainerDirectory(for: appGroupIdentifier)

            _ = sharedContainerURL.appendingPathComponent("AccountData", isDirectory: true).appendingPathComponent(remoteIdentifier.uuidString, isDirectory: true)
        }

        NotificationCenter.default.post(name: NSNotification.Name.ZMUserSessionDidBecomeAvailable, object: nil)

        NotificationCenter.default.addObserver(self, selector: #selector(contentSizeCategoryDidChange(_:)), name: UIContentSizeCategory.didChangeNotification, object: nil)

        NotificationCenter.default.addObserver(forName: .featureDidChangeNotification, object: nil, queue: .main) { [weak self] note in
            guard let change = note.object as? FeatureRepository.FeatureChange else { return }

            switch change {
            case .conferenceCallingIsAvailable:
                guard let session = SessionManager.shared,
                      session.usePackagingFeatureConfig else { break }
                self?.presentConferenceCallingAvailableAlert()

            default:
                break
            }
        }

        setupAppearance()
        createLegalHoldDisclosureController()
    }

    @available(*, unavailable)
    required init?(coder aDecoder: NSCoder) {
        fatalError("init(coder:) is not supported")
    }

    deinit {
        AVSMediaManager.sharedInstance().unregisterMedia(mediaPlaybackManager)
    }

    private func restoreStartupState() {
        attemptToPresentInitialConversation()
    }

    @discardableResult
    private func attemptToPresentInitialConversation() -> Bool {
        var stateRestored = false

        let lastViewedScreen: SettingsLastScreen? = Settings.shared[.lastViewedScreen]
        switch lastViewedScreen {
        case .list?:

            transitionToList(animated: false, completion: nil)

            // only attempt to show content vc if it would be visible
            if isConversationViewVisible {
                stateRestored = attemptToLoadLastViewedConversation(withFocus: false, animated: false)
            }
        case .conversation?:
            stateRestored = attemptToLoadLastViewedConversation(withFocus: true, animated: false)
        default:
            break
        }
        return stateRestored
    }

    // MARK: - Overloaded methods

    override func viewDidLoad() {
        super.viewDidLoad()

        view.backgroundColor = ColorTheme.Backgrounds.surface

        setupSplitViewController()

        // TODO: enable
        // restoreStartupState()

        if Bundle.developerModeEnabled {
            // better way of dealing with this?
            NotificationCenter.default.addObserver(
                self,
                selector: #selector(requestLoopNotification(_:)),
                name: .loggingRequestLoop,
                object: nil
            )
        }

        setupUserChangeInfoObserver()
        setUpConferenceCallingUnavailableObserver()
    }

    private func setupSplitViewController() {

        addChild(wireSplitViewController)
        wireSplitViewController.view.translatesAutoresizingMaskIntoConstraints = false
        view.addSubview(wireSplitViewController.view)
        wireSplitViewController.didMove(toParent: self)
        wireSplitViewController.delegate = self

        createTopViewConstraints()

        sidebarViewController.accountInfo = .init(userSession.selfUser, cachedAccountImage)
        Task { cachedAccountImage = await AccountImage(userSession, account, .init()) }

        wireSplitViewController.setViewController(sidebarViewController, for: .primary)
        let supplementaryNavigationController = UINavigationController(rootViewController: conversationListViewController)
        wireSplitViewController.setViewController(supplementaryNavigationController, for: .supplementary)
        let noConversationPlaceholderNavigationController = UINavigationController(rootViewController: NoConversationPlaceholderViewController())
        wireSplitViewController.setViewController(noConversationPlaceholderNavigationController, for: .secondary)

        wireSplitViewController.setViewController(mainTabBarController, for: .compact)

        // prevent split view appearance on large phones
        if traitCollection.userInterfaceIdiom != .pad {
            if #available(iOS 17.0, *) {
                wireSplitViewController.traitOverrides.horizontalSizeClass = .compact
            } else {
                setOverrideTraitCollection(.init(horizontalSizeClass: .compact), forChild: wireSplitViewController)
            }
        }
    }

    override var supportedInterfaceOrientations: UIInterfaceOrientationMask {
        return wr_supportedInterfaceOrientations
    }

    override var shouldAutorotate: Bool {
        return presentedViewController?.shouldAutorotate ?? true
    }

    // MARK: keyboard shortcut
    override var keyCommands: [UIKeyCommand]? {
        [
            UIKeyCommand(
                action: #selector(openStartUI(_:)),
                input: "n",
                modifierFlags: [.command],
                discoverabilityTitle: L10n.Localizable.Keyboardshortcut.openPeople
            )
        ]
    }

    @objc
    private func openStartUI(_ sender: Any?) {
        conversationListViewController.presentNewConversationViewController()
    }

    // MARK: Status bar
    private var child: UIViewController? {
        return topOverlayViewController ?? wireSplitViewController
    }

    private var childForStatusBar: UIViewController? {
        // For iPad regular mode, there is a black bar area and we always use light style and non hidden status bar
        return isIPadRegular() ? nil : child
    }

    override var childForStatusBarStyle: UIViewController? {
        return childForStatusBar
    }

    override var childForStatusBarHidden: UIViewController? {
        return childForStatusBar
    }

    // MARK: trait

    override func traitCollectionDidChange(_ previousTraitCollection: UITraitCollection?) {
        super.traitCollectionDidChange(previousTraitCollection)

        // TODO: check if still needed
        // if changing from compact width to regular width, make sure current conversation is loaded
        if false, previousTraitCollection?.horizontalSizeClass == .compact && traitCollection.horizontalSizeClass == .regular {
            if let currentConversation {
                select(conversation: currentConversation)
            } else {
                attemptToLoadLastViewedConversation(withFocus: false, animated: false)
            }
        }

        view.setNeedsLayout()
    }

    // MARK: - Singleton

    @available(*, deprecated, message: "Please don't access this property, it will be deleted.")
    static var shared: ZClientViewController? {
        return (UIApplication.shared.delegate as? AppDelegate)?.appRootRouter?.zClientViewController
    }

    /// Select the connection inbox and optionally move focus to it.
    ///
    /// - Parameter focus: focus or not
    func selectIncomingContactRequestsAndFocus(onView focus: Bool) {
        mainTabBarController.selectedIndex = MainTabBarController.Tab.conversations.rawValue
        conversationListViewController.selectInboxAndFocusOnView(focus: focus)
    }

    /// Exit the connection inbox.  This contains special logic for reselecting another conversation etc when you
    /// have no more connection requests.
    func hideIncomingContactRequests() {
        let conversationsList = userSession.conversationList()
        if let conversation = conversationsList.items.first {
            select(conversation: conversation)
        }

        wireSplitViewController.show(.primary)
    }

    private func pushContentViewController(
        _ viewController: UIViewController? = nil,
        focusOnView focus: Bool = false,
        animated: Bool = false,
        completion: Completion? = nil
    ) {
        // TODO: `focus` argument is not used
        conversationRootViewController = viewController
        let secondaryNavigationController = wireSplitViewController.viewController(for: .secondary) as! UINavigationController
        secondaryNavigationController.setViewControllers([conversationRootViewController!], animated: false)
    }

    func loadPlaceholderConversationController(animated: Bool) {
        currentConversation = nil
        pushContentViewController(focusOnView: false, animated: animated)
    }

    /// Load and optionally show a conversation, but don't change the list selection.  This is the place to put
    /// stuff if you definitely need it to happen when a conversation is selected and/or presented
    ///
    /// This method should only be called when the list selection changes, or internally by other zclientviewcontroller
    ///
    /// - Parameters:
    ///   - conversation: conversation to load
    ///   - message: scroll to a specific message
    ///   - focus: focus on view or not
    ///   - animated: animated or not
    ///   - completion: optional completion handler
    func load(
        _ conversation: ZMConversation,
        scrollTo message: ZMConversationMessage?,
        focusOnView focus: Bool,
        animated: Bool
    ) {
        var conversationRootController: ConversationRootViewController?
        if conversation === currentConversation,
           conversationRootController != nil {
            if let message {
                conversationRootController?.scroll(to: message)
            }
        } else {
            conversationRootController = ConversationRootViewController(
                conversation: conversation,
                message: message,
                userSession: userSession,
                mainCoordinator: MainCoordinator(zClientViewController: self),
                mediaPlaybackManager: mediaPlaybackManager
            )
        }

        currentConversation = conversation
        conversationRootController?.conversationViewController?.isFocused = focus

        pushContentViewController(conversationRootController, focusOnView: focus, animated: animated)
    }

    func loadIncomingContactRequestsAndFocus(onView focus: Bool, animated: Bool) {
        currentConversation = nil

        let inbox = ConnectRequestsViewController(userSession: userSession)
        pushContentViewController(inbox.wrapInNavigationController(), focusOnView: focus, animated: animated)
    }

    /// Open the user clients detail screen
    ///
    /// - Parameter conversation: conversation to open
    func openDetailScreen(for conversation: ZMConversation) {
        let controller = GroupDetailsViewController(
            conversation: conversation,
            userSession: userSession,
            mainCoordinator: MainCoordinator(zClientViewController: self),
            isUserE2EICertifiedUseCase: userSession.isUserE2EICertifiedUseCase
        )
        let navController = controller.wrapInNavigationController()
        navController.modalPresentationStyle = .formSheet

        present(navController, animated: true)
    }

    @objc
    private func dismissClientListController(_ sender: Any?) {
        dismiss(animated: true)
    }

    // MARK: - Animated conversation switch
    func dismissAllModalControllers(callback: Completion?) {
        let dismissAction = {
            if let rightViewController = self.wireSplitViewController.viewController(for: .secondary),
               rightViewController.presentedViewController != nil {
                rightViewController.dismiss(animated: false, completion: callback)
            } else if let presentedViewController = self.conversationListViewController.presentedViewController {
                // This is a workaround around the fact that the transitioningDelegate of the settings
                // view controller is not called when the transition is not being performed animated.
                // This sounds like a bug in UIKit (Radar incoming) as I would expect the custom animator
                // being called with `transitionContext.isAnimated == false`. As this is not the case
                // we have to restore the proper pre-presentation state here.
                let conversationView = self.conversationListViewController.view
                if let transform = conversationView?.layer.transform {
                    if !CATransform3DIsIdentity(transform) || conversationView?.alpha != 1 {
                        conversationView?.layer.transform = CATransform3DIdentity
                        conversationView?.alpha = 1
                    }
                }

                presentedViewController.dismiss(animated: true, completion: callback)
            } else if self.presentedViewController != nil {
                self.dismiss(animated: false, completion: callback)
            } else {
                callback?()
            }
        }

        if userSession.ringingCallConversation != nil {
            dismissAction()
        } else {
            minimizeCallOverlay(animated: true, completion: dismissAction)
        }
    }

    // MARK: - ColorSchemeControllerDidApplyChangesNotification

    private func reloadCurrentConversation() {
        guard let currentConversation else { return }

        let currentConversationViewController = ConversationRootViewController(
            conversation: currentConversation,
            message: nil,
            userSession: userSession,
            mainCoordinator: MainCoordinator(zClientViewController: self),
            mediaPlaybackManager: mediaPlaybackManager
        )

        // Need to reload conversation to apply color scheme changes
        pushContentViewController(currentConversationViewController)
    }

    // MARK: - Debug logging notifications

    @objc
    private func requestLoopNotification(_ notification: Notification?) {
        guard let path = notification?.userInfo?["path"] as? String else { return }

        var presentingViewController = self as UIViewController
        while let presentedViewController = presentingViewController.presentedViewController {
            presentingViewController = presentedViewController
        }

        DebugAlert.showSendLogsMessage(
            message: "A request loop is going on at \(path)",
            presentingViewController: presentingViewController,
            fallbackActivityPopoverConfiguration: .sourceView(
                presentingViewController.view,
                .init(origin: presentingViewController.view.center, size: .zero)
            )
        )
    }

    /// Attempt to load the last viewed conversation associated with the current account.
    /// If no info is available, we attempt to load the first conversation in the list.
    ///
    /// - Returns: In the first case, YES is returned, otherwise NO.
    @discardableResult
    private func attemptToLoadLastViewedConversation(withFocus focus: Bool, animated: Bool) -> Bool {

        if let currentAccount = SessionManager.shared?.accountManager.selectedAccount {
            if let conversation = Settings.shared.lastViewedConversation(for: currentAccount) {
                select(conversation: conversation, focusOnView: focus, animated: animated)
            }

            // dispatch async here because it has to happen after the collection view has finished
            // laying out for the first time
            DispatchQueue.main.async {
                self.conversationListViewController.scrollToCurrentSelection(animated: false)
            }

            return true

        } else {
            selectListItemWhenNoPreviousItemSelected()
            return false
        }
    }

    /**
     * This handles the case where we have to select a list item on startup but there is no previous item saved
     */
    func selectListItemWhenNoPreviousItemSelected() {
        // check for conversations and pick the first one.. this can be tricky if there are pending updates and
        // we haven't synced yet, but for now we just pick the current first item
        let list = userSession.conversationList().items

        if let conversation = list.first {
            // select the first conversation and don't focus on it
            select(conversation: conversation)
        } else {
            loadPlaceholderConversationController(animated: true)
        }
    }

    @objc
    func contentSizeCategoryDidChange(_ notification: Notification?) {
        reloadCurrentConversation()
    }

    private func setupAppearance() {

        let labelColor: UIColor
        labelColor = .label

        UIView.appearance(whenContainedInInstancesOf: [UIAlertController.self]).tintColor = labelColor
    }

    // MARK: - Setup methods

    func transitionToList(animated: Bool, completion: Completion?) {
        transitionToList(animated: animated,
                         leftViewControllerRevealed: true,
                         completion: completion)
    }

    func transitionToList(animated: Bool,
                          leftViewControllerRevealed: Bool = true,
                          completion: Completion?) {
        let action: Completion = { [weak self] in
            self?.wireSplitViewController.show(leftViewControllerRevealed ? .primary : .secondary)
            completion?()
        }

        if let presentedViewController = wireSplitViewController.viewController(for: .secondary)?.presentedViewController {
            presentedViewController.dismiss(animated: animated, completion: action)
        } else {
            action()
        }

    }

    func setTopOverlay(to viewController: UIViewController?, animated: Bool = true) {
        topOverlayViewController?.willMove(toParent: nil)

        if let previousViewController = topOverlayViewController, let viewController {
            addChild(viewController)
            viewController.view.frame = topOverlayContainer.bounds
            viewController.view.translatesAutoresizingMaskIntoConstraints = false

            if animated {
                transition(from: previousViewController,
                           to: viewController,
                           duration: 0.5,
                           options: .transitionCrossDissolve,
                           animations: { viewController.view.fitIn(view: self.view) },
                           completion: { _ in
                    viewController.didMove(toParent: self)
                    previousViewController.removeFromParent()
                    self.topOverlayViewController = viewController
                })
            } else {
                topOverlayContainer.addSubview(viewController.view)
                viewController.view.fitIn(view: topOverlayContainer)
                viewController.didMove(toParent: self)
                topOverlayViewController = viewController
            }
        } else if let previousViewController = topOverlayViewController {
            if animated {
                let heightConstraint = topOverlayContainer.heightAnchor.constraint(equalToConstant: 0)

                UIView.animate(withDuration: 0.35, delay: 0, options: [.curveEaseIn, .beginFromCurrentState], animations: {
                    heightConstraint.isActive = true

                    self.view.setNeedsLayout()
                    self.view.layoutIfNeeded()
                }, completion: { _ in
                    heightConstraint.isActive = false

                    self.topOverlayViewController?.removeFromParent()
                    previousViewController.view.removeFromSuperview()
                    self.topOverlayViewController = nil
                })
            } else {
                self.topOverlayViewController?.removeFromParent()
                previousViewController.view.removeFromSuperview()
                self.topOverlayViewController = nil
            }
        } else if let viewController {
            addChild(viewController)
            viewController.view.frame = topOverlayContainer.bounds
            viewController.view.translatesAutoresizingMaskIntoConstraints = false
            topOverlayContainer.addSubview(viewController.view)
            viewController.view.fitIn(view: topOverlayContainer)

            viewController.didMove(toParent: self)

            let isRegularContainer = traitCollection.horizontalSizeClass == .regular

            if animated && !isRegularContainer {
                let heightConstraint = viewController.view.heightAnchor.constraint(equalToConstant: 0)
                heightConstraint.isActive = true

                self.topOverlayViewController = viewController

                UIView.animate(withDuration: 0.35, delay: 0, options: [.curveEaseOut, .beginFromCurrentState], animations: {
                    heightConstraint.isActive = false
                    self.view.layoutIfNeeded()
                })
            } else {
                topOverlayViewController = viewController
            }
        }
    }

    private func createLegalHoldDisclosureController() {
        legalHoldDisclosureController = LegalHoldDisclosureController(
            selfUserLegalHoldSubject: userSession.selfUserLegalHoldSubject,
            userSession: userSession,
            presenter: { viewController, animated, completion in
                viewController.presentTopmost(animated: animated, completion: completion)
            })
    }

    private func createTopViewConstraints() {

        topOverlayContainer.translatesAutoresizingMaskIntoConstraints = false
        view.addSubview(topOverlayContainer)

<<<<<<< HEAD
=======
        contentTopRegularConstraint = topOverlayContainer.topAnchor.constraint(equalTo: view.safeAreaLayoutGuide.topAnchor)
        contentTopCompactConstraint = topOverlayContainer.topAnchor.constraint(equalTo: view.topAnchor)

>>>>>>> 0e0ce459
        NSLayoutConstraint.activate([
            topOverlayContainer.leadingAnchor.constraint(equalTo: view.leadingAnchor),
            topOverlayContainer.topAnchor.constraint(equalTo: view.safeAreaLayoutGuide.topAnchor),
            topOverlayContainer.trailingAnchor.constraint(equalTo: view.trailingAnchor),
            wireSplitViewController.view.topAnchor.constraint(equalTo: view.topAnchor),
            wireSplitViewController.view.bottomAnchor.constraint(equalTo: view.bottomAnchor),
            wireSplitViewController.view.leadingAnchor.constraint(equalTo: view.leadingAnchor),
            wireSplitViewController.view.trailingAnchor.constraint(equalTo: view.trailingAnchor)
        ])

        let heightConstraint = topOverlayContainer.heightAnchor.constraint(equalToConstant: 0)
        heightConstraint.priority = UILayoutPriority.defaultLow
        heightConstraint.isActive = true
    }

    /// Open the user client list screen
    ///
    /// - Parameter user: the UserType with client list to show

    func openClientListScreen(for user: UserType) {
        var viewController: UIViewController?

        if user.isSelfUser, let clients = user.allClients as? [UserClient] {
            let clientListViewController = ClientListViewController(clientsList: clients, credentials: nil, detailedView: true, showTemporary: true)
            clientListViewController.navigationItem.leftBarButtonItem = UIBarButtonItem(barButtonSystemItem: .done, target: self, action: #selector(dismissClientListController(_:)))
            viewController = clientListViewController
        } else {
            guard let selfUser = ZMUser.selfUser() else {
                assertionFailure("ZMUser.selfUser() is nil")
                return
            }

            let profileViewController = ProfileViewController(
                user: user,
                viewer: selfUser,
                context: .deviceList,
                userSession: userSession,
                mainCoordinator: MainCoordinator(zClientViewController: self)
            )

            if let conversationViewController = (conversationRootViewController as? ConversationRootViewController)?.conversationViewController {
                profileViewController.delegate = conversationViewController

                profileViewController.viewControllerDismisser = conversationViewController
            }
            viewController = profileViewController
        }

        let navWrapperController: UINavigationController? = viewController?.wrapInNavigationController()
        navWrapperController?.modalPresentationStyle = .formSheet
        if let aController = navWrapperController {
            present(aController, animated: true)
        }
    }

    func showConversationList() {
        transitionToList(animated: true, completion: nil)
    }

    // MARK: - Profile

    func showSelfProfile() {
        conversationListViewController.presentProfile()
    }

    // MARK: - Select conversation

    /// Select a conversation and move the focus to the conversation view.
    ///
    /// - Parameters:
    ///   - conversation: the conversation to select
    ///   - message: scroll to  this message
    ///   - focus: focus on the view or not
    ///   - animated: perform animation or not
    func select(
        conversation: ZMConversation,
        scrollTo message: ZMConversationMessage? = nil,
        focusOnView focus: Bool,
        animated: Bool
    ) {
        dismissAllModalControllers { [weak self] in
            guard
                let self,
                !conversation.isDeleted,
                conversation.managedObjectContext != nil
            else { return }

            conversationListViewController.viewModel.select(conversation: conversation, scrollTo: message, focusOnView: focus, animated: animated)
        }
    }

    func select(conversation: ZMConversation) {
        conversationListViewController.viewModel.select(conversation: conversation)
    }

    var isConversationViewVisible: Bool {
        // TODO: fix
        false
        // wireSplitViewController.isConversationViewVisible
    }

    var isConversationListVisible: Bool {
        // TODO: fix
        return false
        // return (wireSplitViewController.layoutSize == .regularLandscape) ||
        // (wireSplitViewController.isLeftViewControllerRevealed && conversationListViewController.presentedViewController == nil)
    }

    func minimizeCallOverlay(
        animated: Bool,
        completion: Completion?
    ) {
        router?.minimizeCallOverlay(animated: animated, completion: completion)
    }

    // MARK: - Archive

    private func createArchivedListViewController() -> UIViewController {
        let viewController = ArchivedListViewController(userSession: userSession)
        viewController.delegate = conversationListViewController
        return viewController
    }

    // MARK: - Settings

    private func createSettingsViewController() -> UIViewController {
        let settingsViewControllerBuilder = SettingsMainViewControllerBuilder(
            userSession: userSession,
            selfUser: userSession.selfUserLegalHoldSubject
        )
        return settingsViewControllerBuilder.build()
    }
}

// MARK: - ZClientViewController + UserObserving

extension ZClientViewController: UserObserving {

    func userDidChange(_ changeInfo: UserChangeInfo) {
        if changeInfo.accentColorValueChanged {
            AppDelegate.shared.mainWindow?.tintColor = UIColor.accent()
        }
        if changeInfo.imageMediumDataChanged || changeInfo.imageSmallProfileDataChanged {
            Task { @MainActor [self] in
                cachedAccountImage = await AccountImage(userSession, account, .init())
            }
        }
    }

    @objc func setupUserChangeInfoObserver() {
        userObserverToken = userSession.addUserObserver(self, for: userSession.selfUser)
    }
}

// MARK: - ZClientViewController + UISplitViewControllerDelegate

// TODO: could this be implemented by MainCoordinator instead?
// TODO: add a doc comment describing the approach having navigation controllers for presenting the navigation bar and for the possibility to move view controllers
extension ZClientViewController: UISplitViewControllerDelegate {

    // func splitViewController(
    //     _ svc: UISplitViewController,
    //     topColumnForCollapsingToProposedTopColumn proposedTopColumn: UISplitViewController.Column
    // ) -> UISplitViewController.Column {
    //     //
    // }

    // func splitViewController(_ svc: UISplitViewController, willHide column: UISplitViewController.Column) {
    //     print("349ur09e willHide \(column)")
    // }

    func splitViewControllerDidCollapse(_ splitViewController: UISplitViewController) {
        let containers = ContainerViewControllers(of: splitViewController)

        // validate assumptions
        guard
            // there should never be anything pushed onto the nc of the supplmentary and secondary columns
            containers.supplementaryColumn.viewControllers.count == 1,
            containers.secondaryColumn.viewControllers.count == 1
        else { return assertionFailure("view controller hierarchy invalid assumptions") }

        // move view controllers from the split view controller's columns to the tab bar controller
        let conversationListViewController = containers.supplementaryColumn.viewControllers[0] as! ConversationListViewController
        containers.supplementaryColumn.viewControllers = []
        containers.compactColumn[tab: .conversations].viewControllers = [conversationListViewController]
        conversationListViewController.splitViewControllerMode = .collapsed

        // there might be a placeholder view controller in place which will be discarded
        let conversationViewController = containers.secondaryColumn.viewControllers[0] as? ConversationViewController
        containers.secondaryColumn.viewControllers = []
        if let conversationViewController {
            containers.compactColumn[tab: .conversations].viewControllers += [conversationViewController]
        }
    }

    // func splitViewController(
    //     _ svc: UISplitViewController,
    //     displayModeForExpandingToProposedDisplayMode proposedDisplayMode: UISplitViewController.DisplayMode
    // ) -> UISplitViewController.DisplayMode {
    //     //
    // }

    // func splitViewController(_ svc: UISplitViewController, willShow column: UISplitViewController.Column) {
    //     print("349ur09e willShow \(column)")
    // }

    func splitViewControllerDidExpand(_ splitViewController: UISplitViewController) {
        let containers = ContainerViewControllers(of: splitViewController)

        // validate assumptions
        print(containers.compactColumn[tab: .conversations].viewControllers)
        guard
            // there should never be anything pushed onto the nc of the supplmentary and secondary columns
            [1, 2].contains(containers.compactColumn[tab: .conversations].viewControllers.count)
        else { return assertionFailure("view controller hierarchy invalid assumptions") }

        // move view controllers from the tab bar controller to the supplementary column
        let conversationViewController = containers.compactColumn[tab: .conversations].viewControllers[1...].first as! ConversationViewController?
        if let conversationViewController {
            containers.compactColumn[tab: .conversations].viewControllers.remove(at: 1)
            containers.secondaryColumn.viewControllers = [conversationViewController]
        } else {
            let placeholderViewController = NoConversationPlaceholderViewController()
            containers.secondaryColumn.viewControllers = [placeholderViewController]
        }

        let conversationListViewController = containers.compactColumn[tab: .conversations].viewControllers[0] as! ConversationListViewController
        containers.compactColumn[tab: .conversations].viewControllers = []
        containers.supplementaryColumn.viewControllers = [conversationListViewController]
        conversationListViewController.splitViewControllerMode = .expanded
    }
}

private struct ContainerViewControllers {

    var supplementaryColumn: UINavigationController
    var secondaryColumn: UINavigationController
    var compactColumn: MainTabBarController<UIViewController, UIViewController, UIViewController, UIViewController>

    init(of splitViewController: UISplitViewController) {

        // ensure the compact column contains the tab bar controller, all others navigation controllers
        guard
            let supplementaryColumnNavigationController = splitViewController.viewController(for: .supplementary) as? UINavigationController,
            let secondaryColumnNavigationController = splitViewController.viewController(for: .secondary) as? UINavigationController,
            let compactColumnTabBarController = splitViewController.viewController(for: .compact) as? MainTabBarController
        else {
            fatalError("precondition check fail")
        }

        supplementaryColumn = supplementaryColumnNavigationController
        secondaryColumn = secondaryColumnNavigationController
        compactColumn = compactColumnTabBarController
    }
}<|MERGE_RESOLUTION|>--- conflicted
+++ resolved
@@ -51,11 +51,7 @@
 
     // TODO [WPB-9867]: make private or remove this property
     private(set) var mediaPlaybackManager: MediaPlaybackManager?
-<<<<<<< HEAD
-    let mainTabBarController = MainTabBarController<UIViewController, UIViewController, UIViewController, UIViewController>()
-=======
     private(set) var mainTabBarController: MainTabBarController<UIViewController, UIViewController, UIViewController, UIViewController>!
->>>>>>> 0e0ce459
 
     private var selfProfileViewControllerBuilder: SelfProfileViewControllerBuilder {
         .init(
@@ -638,12 +634,6 @@
         topOverlayContainer.translatesAutoresizingMaskIntoConstraints = false
         view.addSubview(topOverlayContainer)
 
-<<<<<<< HEAD
-=======
-        contentTopRegularConstraint = topOverlayContainer.topAnchor.constraint(equalTo: view.safeAreaLayoutGuide.topAnchor)
-        contentTopCompactConstraint = topOverlayContainer.topAnchor.constraint(equalTo: view.topAnchor)
-
->>>>>>> 0e0ce459
         NSLayoutConstraint.activate([
             topOverlayContainer.leadingAnchor.constraint(equalTo: view.leadingAnchor),
             topOverlayContainer.topAnchor.constraint(equalTo: view.safeAreaLayoutGuide.topAnchor),
