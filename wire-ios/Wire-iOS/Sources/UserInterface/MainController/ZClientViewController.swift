//
// Wire
// Copyright (C) 2024 Wire Swiss GmbH
//
// This program is free software: you can redistribute it and/or modify
// it under the terms of the GNU General Public License as published by
// the Free Software Foundation, either version 3 of the License, or
// (at your option) any later version.
//
// This program is distributed in the hope that it will be useful,
// but WITHOUT ANY WARRANTY; without even the implied warranty of
// MERCHANTABILITY or FITNESS FOR A PARTICULAR PURPOSE. See the
// GNU General Public License for more details.
//
// You should have received a copy of the GNU General Public License
// along with this program. If not, see http://www.gnu.org/licenses/.
//

import avs
import UIKit
import WireCommonComponents
import WireSyncEngine

final class ZClientViewController: UIViewController {

    let userSession: UserSession

    private(set) var conversationRootViewController: UIViewController?
    // TODO [WPB-8778]: Check if this property is still needed
    private(set) var currentConversation: ZMConversation?

    weak var router: AuthenticatedRouterProtocol?

    var isComingFromRegistration = false
    var needToShowDataUsagePermissionDialog = false
    let wireSplitViewController = SplitViewController()

    private(set) var mediaPlaybackManager: MediaPlaybackManager?
    private(set) var mainTabBarController: UITabBarController!
    let conversationListViewController: ConversationListViewController
    var proximityMonitorManager: ProximityMonitorManager?
    var legalHoldDisclosureController: LegalHoldDisclosureController?

    var userObserverToken: NSObjectProtocol?
    var conferenceCallingUnavailableObserverToken: Any?

    private let topOverlayContainer: UIView = UIView()
    private var topOverlayViewController: UIViewController?
    private var contentTopRegularConstraint: NSLayoutConstraint!
    private var contentTopCompactConstraint: NSLayoutConstraint!
    // init value = false which set to true, set to false after data usage permission dialog is displayed
    var dataUsagePermissionDialogDisplayed = false

    private let colorSchemeController: ColorSchemeController
    private var incomingApnsObserver: NSObjectProtocol?
    private var networkAvailabilityObserverToken: NSObjectProtocol?
    private var pendingInitialStateRestore = false

    /// init method for testing allows injecting an Account object and self user
    required init(
        account: Account,
        userSession: UserSession
    ) {
        self.userSession = userSession

        let selfProfileViewControllerBuilder = SelfProfileViewControllerBuilder(
            selfUser: userSession.editableSelfUser,
            userRightInterfaceType: UserRight.self,
            userSession: userSession,
            accountSelector: SessionManager.shared
        )
        conversationListViewController = .init(
            account: account,
            selfUserLegalHoldSubject: userSession.selfUserLegalHoldSubject,
            userSession: userSession,
            isSelfUserE2EICertifiedUseCase: userSession.isSelfUserE2EICertifiedUseCase,
            selfProfileViewControllerBuilder: selfProfileViewControllerBuilder
        )
<<<<<<< HEAD
=======
        // TODO [WPB-6647]: Remove this temporary instance within the navigation overhaul epic. (folder support is removed completeley)
        conversationListWithFoldersViewController = .init(
            account: account,
            selfUserLegalHoldSubject: userSession.selfUserLegalHoldSubject,
            userSession: userSession,
            isSelfUserE2EICertifiedUseCase: userSession.isSelfUserE2EICertifiedUseCase,
            isFolderStatePersistenceEnabled: true,
            selfProfileViewControllerBuilder: selfProfileViewControllerBuilder
        )
        conversationListWithFoldersViewController.listContentController.listViewModel.folderEnabled = true
>>>>>>> c242af91

        colorSchemeController = .init(userSession: userSession)

        super.init(nibName: nil, bundle: nil)

        proximityMonitorManager = ProximityMonitorManager()
        mediaPlaybackManager = MediaPlaybackManager(
            name: "conversationMedia",
            userSession: userSession
        )
        dataUsagePermissionDialogDisplayed = false
        needToShowDataUsagePermissionDialog = false

        AVSMediaManager.sharedInstance().register(mediaPlaybackManager, withOptions: [
            "media": "external "
        ])

        if let appGroupIdentifier = Bundle.main.appGroupIdentifier,
           let remoteIdentifier = userSession.selfUser.remoteIdentifier {
            let sharedContainerURL = FileManager.sharedContainerDirectory(for: appGroupIdentifier)

            _ = sharedContainerURL.appendingPathComponent("AccountData", isDirectory: true).appendingPathComponent(remoteIdentifier.uuidString, isDirectory: true)
        }

        NotificationCenter.default.post(name: NSNotification.Name.ZMUserSessionDidBecomeAvailable, object: nil)

        NotificationCenter.default.addObserver(self, selector: #selector(contentSizeCategoryDidChange(_:)), name: UIContentSizeCategory.didChangeNotification, object: nil)

        NotificationCenter.default.addObserver(forName: .featureDidChangeNotification, object: nil, queue: .main) { [weak self] note in
            guard let change = note.object as? FeatureRepository.FeatureChange else { return }

            switch change {
            case .conferenceCallingIsAvailable:
                guard let session = SessionManager.shared,
                      session.usePackagingFeatureConfig else { break }
                self?.presentConferenceCallingAvailableAlert()

            default:
                break
            }
        }

        setupAppearance()

        createLegalHoldDisclosureController()
    }

    @available(*, unavailable)
    required init?(coder aDecoder: NSCoder) {
        fatalError("init(coder:) has not been implemented")
    }

    deinit {
        AVSMediaManager.sharedInstance().unregisterMedia(mediaPlaybackManager)
    }

    private func restoreStartupState() {
        pendingInitialStateRestore = false
        attemptToPresentInitialConversation()
    }

    @discardableResult
    private func attemptToPresentInitialConversation() -> Bool {
        var stateRestored = false

        let lastViewedScreen: SettingsLastScreen? = Settings.shared[.lastViewedScreen]
        switch lastViewedScreen {
        case .list?:

            transitionToList(animated: false, completion: nil)

            // only attempt to show content vc if it would be visible
            if isConversationViewVisible {
                stateRestored = attemptToLoadLastViewedConversation(withFocus: false, animated: false)
            }
        case .conversation?:
            stateRestored = attemptToLoadLastViewedConversation(withFocus: true, animated: false)
        default:
            break
        }
        return stateRestored
    }

    // MARK: - Overloaded methods

    override func viewDidLoad() {
        super.viewDidLoad()

        pendingInitialStateRestore = true

        view.backgroundColor = SemanticColors.View.backgroundDefault

        wireSplitViewController.delegate = self
        addToSelf(wireSplitViewController)

        wireSplitViewController.view.translatesAutoresizingMaskIntoConstraints = false
        createTopViewConstraints()

        updateSplitViewTopConstraint()

        wireSplitViewController.view.backgroundColor = .clear

        let settingsViewControllerBuilder = SettingsMainViewControllerBuilder(
            userSession: userSession,
            selfUser: userSession.selfUser
        )

        mainTabBarController = MainTabBarController(
            conversations: UINavigationController(rootViewController: conversationListViewController),
            archive: createArchivedListViewController(),
            settings: UINavigationController(rootViewController: settingsViewControllerBuilder.build())
        )
        wireSplitViewController.leftViewController = mainTabBarController

        if pendingInitialStateRestore {
            restoreStartupState()
        }

        NotificationCenter.default.addObserver(
            self,
            selector: #selector(colorSchemeControllerDidApplyChanges(_:)),
            name: .colorSchemeControllerDidApplyColorSchemeChange,
            object: nil
        )

        if Bundle.developerModeEnabled {
            // better way of dealing with this?
            NotificationCenter.default.addObserver(
                self,
                selector: #selector(requestLoopNotification(_:)),
                name: .loggingRequestLoop,
                object: nil
            )
        }

        setupUserChangeInfoObserver()
        setUpConferenceCallingUnavailableObserver()
    }

    override var supportedInterfaceOrientations: UIInterfaceOrientationMask {
        return wr_supportedInterfaceOrientations
    }

    override var shouldAutorotate: Bool {
        return presentedViewController?.shouldAutorotate ?? true
    }

    // MARK: keyboard shortcut
    override var keyCommands: [UIKeyCommand]? {
        [
            UIKeyCommand(
                action: #selector(openStartUI(_:)),
                input: "n",
                modifierFlags: [.command],
                discoverabilityTitle: L10n.Localizable.Keyboardshortcut.openPeople
            )
        ]
    }

    @objc
    private func openStartUI(_ sender: Any?) {
        conversationListViewController.presentNewConversationViewController()
    }

    // MARK: Status bar
    private var child: UIViewController? {
        return topOverlayViewController ?? wireSplitViewController
    }

    private var childForStatusBar: UIViewController? {
        // For iPad regular mode, there is a black bar area and we always use light style and non hidden status bar
        return isIPadRegular() ? nil : child
    }

    override var childForStatusBarStyle: UIViewController? {
        return childForStatusBar
    }

    override var childForStatusBarHidden: UIViewController? {
        return childForStatusBar
    }

    // MARK: trait

    override func traitCollectionDidChange(_ previousTraitCollection: UITraitCollection?) {
        super.traitCollectionDidChange(previousTraitCollection)

        // if changing from compact width to regular width, make sure current conversation is loaded
        if previousTraitCollection?.horizontalSizeClass == .compact && traitCollection.horizontalSizeClass == .regular {
            if let currentConversation {
                select(conversation: currentConversation)
            } else {
                attemptToLoadLastViewedConversation(withFocus: false, animated: false)
            }
        }

        updateSplitViewTopConstraint()
        view.setNeedsLayout()
    }

    // MARK: - Singleton
    static var shared: ZClientViewController? {
        return AppDelegate.shared.appRootRouter?.rootViewController.children.first(where: { $0 is ZClientViewController }) as? ZClientViewController
    }

    /// Select the connection inbox and optionally move focus to it.
    ///
    /// - Parameter focus: focus or not
    func selectIncomingContactRequestsAndFocus(onView focus: Bool) {
        mainTabBarController.selectedIndex = MainTabBarControllerTab.conversations.rawValue
        conversationListViewController.selectInboxAndFocusOnView(focus: focus)
    }

    /// Exit the connection inbox.  This contains special logic for reselecting another conversation etc when you
    /// have no more connection requests.
    ///
    /// - Parameter completion: completion handler
    func hideIncomingContactRequests(completion: Completion? = nil) {
        let conversationsList = userSession.conversationList()
        if let conversation = (conversationsList as? [ZMConversation])?.first {
            select(conversation: conversation)
        }

        wireSplitViewController.setLeftViewControllerRevealed(true, animated: true, completion: completion)
    }

    @discardableResult
    private func pushContentViewController(_ viewController: UIViewController? = nil,
                                           focusOnView focus: Bool = false,
                                           animated: Bool = false,
                                           completion: Completion? = nil) -> Bool {
        conversationRootViewController = viewController
        wireSplitViewController.setRightViewController(conversationRootViewController, animated: animated, completion: completion)

        if focus {
            wireSplitViewController.setLeftViewControllerRevealed(false, animated: animated)
        }

        return true
    }

    func loadPlaceholderConversationController(animated: Bool) {
        loadPlaceholderConversationController(animated: animated) { }
    }

    func loadPlaceholderConversationController(animated: Bool, completion: @escaping Completion) {
        currentConversation = nil
        pushContentViewController(animated: animated, completion: completion)
    }

    /// Load and optionally show a conversation, but don't change the list selection.  This is the place to put
    /// stuff if you definitely need it to happen when a conversation is selected and/or presented
    ///
    /// This method should only be called when the list selection changes, or internally by other zclientviewcontroller
    ///
    /// - Parameters:
    ///   - conversation: conversation to load
    ///   - message: scroll to a specific message
    ///   - focus: focus on view or not
    ///   - animated: animated or not
    ///   - completion: optional completion handler
    func load(_ conversation: ZMConversation,
              scrollTo message: ZMConversationMessage?,
              focusOnView focus: Bool,
              animated: Bool,
              completion: Completion? = nil) {
        var conversationRootController: ConversationRootViewController?
        if conversation === currentConversation,
           conversationRootController != nil {
            if let message {
                conversationRootController?.scroll(to: message)
            }
        } else {
            conversationRootController = ConversationRootViewController(conversation: conversation, message: message, clientViewController: self, userSession: userSession)
        }

        currentConversation = conversation
        conversationRootController?.conversationViewController?.isFocused = focus

        pushContentViewController(conversationRootController, focusOnView: focus, animated: animated, completion: completion)
    }

    func loadIncomingContactRequestsAndFocus(onView focus: Bool, animated: Bool) {
        currentConversation = nil

        let inbox = ConnectRequestsViewController(userSession: userSession)
        pushContentViewController(inbox.wrapInNavigationController(), focusOnView: focus, animated: animated)
    }

    /// Open the user clients detail screen
    ///
    /// - Parameter conversation: conversation to open
    func openDetailScreen(for conversation: ZMConversation) {
        let controller = GroupDetailsViewController(
            conversation: conversation,
            userSession: userSession,
            isUserE2EICertifiedUseCase: userSession.isUserE2EICertifiedUseCase
        )
        let navController = controller.wrapInNavigationController()
        navController.modalPresentationStyle = .formSheet

        present(navController, animated: true)
    }

    @objc
    private func dismissClientListController(_ sender: Any?) {
        dismiss(animated: true)
    }

    // MARK: - Animated conversation switch
    func dismissAllModalControllers(callback: Completion?) {
        let dismissAction = {
            if let rightViewController = self.wireSplitViewController.rightViewController,
               rightViewController.presentedViewController != nil {
                rightViewController.dismiss(animated: false, completion: callback)
            } else if let presentedViewController = self.conversationListViewController.presentedViewController {
                // This is a workaround around the fact that the transitioningDelegate of the settings
                // view controller is not called when the transition is not being performed animated.
                // This sounds like a bug in UIKit (Radar incoming) as I would expect the custom animator
                // being called with `transitionContext.isAnimated == false`. As this is not the case
                // we have to restore the proper pre-presentation state here.
                let conversationView = self.conversationListViewController.view
                if let transform = conversationView?.layer.transform {
                    if !CATransform3DIsIdentity(transform) || conversationView?.alpha != 1 {
                        conversationView?.layer.transform = CATransform3DIdentity
                        conversationView?.alpha = 1
                    }
                }

                presentedViewController.dismiss(animated: false, completion: callback)
            } else if self.presentedViewController != nil {
                self.dismiss(animated: false, completion: callback)
            } else {
                callback?()
            }
        }

        if userSession.ringingCallConversation != nil {
            dismissAction()
        } else {
            minimizeCallOverlay(animated: true, completion: dismissAction)
        }
    }

    // MARK: - Getters/Setters

    // MARK: - ColorSchemeControllerDidApplyChangesNotification
    private func reloadCurrentConversation() {
        guard let currentConversation else { return }

        let currentConversationViewController = ConversationRootViewController(conversation: currentConversation, message: nil, clientViewController: self, userSession: userSession)

        // Need to reload conversation to apply color scheme changes
        pushContentViewController(currentConversationViewController)
    }

    @objc
    private func colorSchemeControllerDidApplyChanges(_ notification: Notification?) {
        reloadCurrentConversation()
    }

    // MARK: - Debug logging notifications
    @objc
    private func requestLoopNotification(_ notification: Notification?) {
        guard let path = notification?.userInfo?["path"] as? String else { return }
        DebugAlert.showSendLogsMessage(message: "A request loop is going on at \(path)")
    }

    /// Attempt to load the last viewed conversation associated with the current account.
    /// If no info is available, we attempt to load the first conversation in the list.
    ///
    /// - Returns: In the first case, YES is returned, otherwise NO.
    @discardableResult
    private func attemptToLoadLastViewedConversation(withFocus focus: Bool, animated: Bool) -> Bool {

        if let currentAccount = SessionManager.shared?.accountManager.selectedAccount {
            if let conversation = Settings.shared.lastViewedConversation(for: currentAccount) {
                select(conversation: conversation, focusOnView: focus, animated: animated)
            }

            // dispatch async here because it has to happen after the collection view has finished
            // laying out for the first time
            DispatchQueue.main.async(execute: {
                self.conversationListViewController.scrollToCurrentSelection(animated: false)
            })

            return true

        } else {
            selectListItemWhenNoPreviousItemSelected()
            return false
        }
    }

    /**
     * This handles the case where we have to select a list item on startup but there is no previous item saved
     */
    func selectListItemWhenNoPreviousItemSelected() {
        // check for conversations and pick the first one.. this can be tricky if there are pending updates and
        // we haven't synced yet, but for now we just pick the current first item
        let list = userSession.conversationList() as? [ZMConversation]

        if let conversation = list?.first {
            // select the first conversation and don't focus on it
            select(conversation: conversation)
        } else {
            loadPlaceholderConversationController(animated: true)
        }
    }

    @objc
    func contentSizeCategoryDidChange(_ notification: Notification?) {
        reloadCurrentConversation()
    }

    private func setupAppearance() {

        let labelColor: UIColor
        labelColor = .label

        UIView.appearance(whenContainedInInstancesOf: [UIAlertController.self]).tintColor = labelColor
    }

    // MARK: - Setup methods

    func transitionToList(animated: Bool, completion: Completion?) {
        transitionToList(animated: animated,
                         leftViewControllerRevealed: true,
                         completion: completion)
    }

    func transitionToList(animated: Bool,
                          leftViewControllerRevealed: Bool = true,
                          completion: Completion?) {
        let action: Completion = { [weak self] in
            self?.wireSplitViewController.setLeftViewControllerRevealed(leftViewControllerRevealed, animated: animated, completion: completion)
        }

        if let presentedViewController = wireSplitViewController.rightViewController?.presentedViewController {
            presentedViewController.dismiss(animated: animated, completion: action)
        } else {
            action()
        }

    }

    func setTopOverlay(to viewController: UIViewController?, animated: Bool = true) {
        topOverlayViewController?.willMove(toParent: nil)

        if let previousViewController = topOverlayViewController, let viewController {
            addChild(viewController)
            viewController.view.frame = topOverlayContainer.bounds
            viewController.view.translatesAutoresizingMaskIntoConstraints = false

            if animated {
                transition(from: previousViewController,
                           to: viewController,
                           duration: 0.5,
                           options: .transitionCrossDissolve,
                           animations: { viewController.view.fitIn(view: self.view) },
                           completion: { _ in
                    viewController.didMove(toParent: self)
                    previousViewController.removeFromParent()
                    self.topOverlayViewController = viewController
                    self.updateSplitViewTopConstraint()
                })
            } else {
                topOverlayContainer.addSubview(viewController.view)
                viewController.view.fitIn(view: topOverlayContainer)
                viewController.didMove(toParent: self)
                topOverlayViewController = viewController
                updateSplitViewTopConstraint()
            }
        } else if let previousViewController = topOverlayViewController {
            if animated {
                let heightConstraint = topOverlayContainer.heightAnchor.constraint(equalToConstant: 0)

                UIView.animate(withDuration: 0.35, delay: 0, options: [.curveEaseIn, .beginFromCurrentState], animations: {
                    heightConstraint.isActive = true

                    self.view.setNeedsLayout()
                    self.view.layoutIfNeeded()
                }, completion: { _ in
                    heightConstraint.isActive = false

                    self.topOverlayViewController?.removeFromParent()
                    previousViewController.view.removeFromSuperview()
                    self.topOverlayViewController = nil
                    self.updateSplitViewTopConstraint()
                })
            } else {
                self.topOverlayViewController?.removeFromParent()
                previousViewController.view.removeFromSuperview()
                self.topOverlayViewController = nil
                self.updateSplitViewTopConstraint()
            }
        } else if let viewController {
            addChild(viewController)
            viewController.view.frame = topOverlayContainer.bounds
            viewController.view.translatesAutoresizingMaskIntoConstraints = false
            topOverlayContainer.addSubview(viewController.view)
            viewController.view.fitIn(view: topOverlayContainer)

            viewController.didMove(toParent: self)

            let isRegularContainer = traitCollection.horizontalSizeClass == .regular

            if animated && !isRegularContainer {
                let heightConstraint = viewController.view.heightAnchor.constraint(equalToConstant: 0)
                heightConstraint.isActive = true

                self.topOverlayViewController = viewController
                self.updateSplitViewTopConstraint()

                UIView.animate(withDuration: 0.35, delay: 0, options: [.curveEaseOut, .beginFromCurrentState], animations: {
                    heightConstraint.isActive = false
                    self.view.layoutIfNeeded()
                })
            } else {
                topOverlayViewController = viewController
                updateSplitViewTopConstraint()
            }
        }
    }

    private func createLegalHoldDisclosureController() {
        legalHoldDisclosureController = LegalHoldDisclosureController(
            selfUserLegalHoldSubject: userSession.selfUserLegalHoldSubject,
            userSession: userSession,
            presenter: { viewController, animated, completion in
                viewController.presentTopmost(animated: animated, completion: completion)
            })
    }

    private func createTopViewConstraints() {

        topOverlayContainer.translatesAutoresizingMaskIntoConstraints = false
        view.addSubview(topOverlayContainer)

        contentTopRegularConstraint = topOverlayContainer.topAnchor.constraint(equalTo: safeTopAnchor)
        contentTopCompactConstraint = topOverlayContainer.topAnchor.constraint(equalTo: view.topAnchor)

        NSLayoutConstraint.activate([
            topOverlayContainer.leadingAnchor.constraint(equalTo: view.leadingAnchor),
            topOverlayContainer.trailingAnchor.constraint(equalTo: view.trailingAnchor),
            topOverlayContainer.bottomAnchor.constraint(equalTo: wireSplitViewController.view.topAnchor),
            wireSplitViewController.view.bottomAnchor.constraint(equalTo: view.bottomAnchor),
            wireSplitViewController.view.leadingAnchor.constraint(equalTo: view.leadingAnchor),
            wireSplitViewController.view.trailingAnchor.constraint(equalTo: view.trailingAnchor)
        ])

        let heightConstraint = topOverlayContainer.heightAnchor.constraint(equalToConstant: 0)
        heightConstraint.priority = UILayoutPriority.defaultLow
        heightConstraint.isActive = true
    }

    private func updateSplitViewTopConstraint() {

        let isRegularContainer = traitCollection.horizontalSizeClass == .regular

        if isRegularContainer && topOverlayViewController == nil {
            contentTopCompactConstraint.isActive = false
            contentTopRegularConstraint.isActive = true
        } else {
            contentTopRegularConstraint.isActive = false
            contentTopCompactConstraint.isActive = true
        }

    }

    /// Open the user client list screen
    ///
    /// - Parameter user: the UserType with client list to show

    func openClientListScreen(for user: UserType) {
        var viewController: UIViewController?

        if user.isSelfUser, let clients = user.allClients as? [UserClient] {
            let clientListViewController = ClientListViewController(clientsList: clients, credentials: nil, detailedView: true, showTemporary: true)
            clientListViewController.navigationItem.leftBarButtonItem = UIBarButtonItem(barButtonSystemItem: .done, target: self, action: #selector(dismissClientListController(_:)))
            viewController = clientListViewController
        } else {
            guard let selfUser = ZMUser.selfUser() else {
                assertionFailure("ZMUser.selfUser() is nil")
                return
            }

            let profileViewController = ProfileViewController(user: user, viewer: selfUser, context: .deviceList, userSession: userSession)

            if let conversationViewController = (conversationRootViewController as? ConversationRootViewController)?.conversationViewController {
                profileViewController.delegate = conversationViewController

                profileViewController.viewControllerDismisser = conversationViewController
            }
            viewController = profileViewController
        }

        let navWrapperController: UINavigationController? = viewController?.wrapInNavigationController()
        navWrapperController?.modalPresentationStyle = .formSheet
        if let aController = navWrapperController {
            present(aController, animated: true)
        }
    }

    // MARK: - Select conversation

    /// Select a conversation and move the focus to the conversation view.
    ///
    /// - Parameters:
    ///   - conversation: the conversation to select
    ///   - message: scroll to  this message
    ///   - focus: focus on the view or not
    ///   - animated: perform animation or not
    ///   - completion: the completion block
    func select(conversation: ZMConversation,
                scrollTo message: ZMConversationMessage? = nil,
                focusOnView focus: Bool,
                animated: Bool,
                completion: Completion? = nil) {
        dismissAllModalControllers(callback: { [weak self] in
            guard
                !conversation.isDeleted,
                conversation.managedObjectContext != nil
            else {
                return
            }
            self?.conversationListViewController.viewModel.select(conversation: conversation, scrollTo: message, focusOnView: focus, animated: animated, completion: completion)
        })
    }

    func select(conversation: ZMConversation) {
        conversationListViewController.viewModel.select(conversation: conversation)
    }

    var isConversationViewVisible: Bool {
        return wireSplitViewController.isConversationViewVisible
    }

    var isConversationListVisible: Bool {
        return (wireSplitViewController.layoutSize == .regularLandscape) ||
        (wireSplitViewController.isLeftViewControllerRevealed && conversationListViewController.presentedViewController == nil)
    }

    func minimizeCallOverlay(
        animated: Bool,
        completion: Completion?
    ) {
        router?.minimizeCallOverlay(animated: animated, completion: completion)
    }

    // MARK: - Archive Tab

    private func createArchivedListViewController() -> UIViewController {
        let viewController = ArchivedListViewController(userSession: userSession)
        viewController.delegate = conversationListViewController
        return UINavigationController(rootViewController: viewController)
    }
}<|MERGE_RESOLUTION|>--- conflicted
+++ resolved
@@ -76,19 +76,7 @@
             isSelfUserE2EICertifiedUseCase: userSession.isSelfUserE2EICertifiedUseCase,
             selfProfileViewControllerBuilder: selfProfileViewControllerBuilder
         )
-<<<<<<< HEAD
-=======
-        // TODO [WPB-6647]: Remove this temporary instance within the navigation overhaul epic. (folder support is removed completeley)
-        conversationListWithFoldersViewController = .init(
-            account: account,
-            selfUserLegalHoldSubject: userSession.selfUserLegalHoldSubject,
-            userSession: userSession,
-            isSelfUserE2EICertifiedUseCase: userSession.isSelfUserE2EICertifiedUseCase,
-            isFolderStatePersistenceEnabled: true,
-            selfProfileViewControllerBuilder: selfProfileViewControllerBuilder
-        )
-        conversationListWithFoldersViewController.listContentController.listViewModel.folderEnabled = true
->>>>>>> c242af91
+
 
         colorSchemeController = .init(userSession: userSession)
 
@@ -193,7 +181,7 @@
 
         let settingsViewControllerBuilder = SettingsMainViewControllerBuilder(
             userSession: userSession,
-            selfUser: userSession.selfUser
+            selfUser: userSession.selfUserLegalHoldSubject
         )
 
         mainTabBarController = MainTabBarController(
