//
// Wire
// Copyright (C) 2024 Wire Swiss GmbH
//
// This program is free software: you can redistribute it and/or modify
// it under the terms of the GNU General Public License as published by
// the Free Software Foundation, either version 3 of the License, or
// (at your option) any later version.
//
// This program is distributed in the hope that it will be useful,
// but WITHOUT ANY WARRANTY; without even the implied warranty of
// MERCHANTABILITY or FITNESS FOR A PARTICULAR PURPOSE. See the
// GNU General Public License for more details.
//
// You should have received a copy of the GNU General Public License
// along with this program. If not, see http://www.gnu.org/licenses/.
//

import avs
import SwiftUI
import UIKit
import WireCommonComponents
import WireDesign
import WireSidebar
import WireSyncEngine
import WireUIFoundation

final class ZClientViewController: UIViewController {

    private let account: Account
    let userSession: UserSession

    private(set) var conversationRootViewController: UIViewController?
    // TODO [WPB-8778]: Check if this property is still needed
    private(set) var currentConversation: ZMConversation?

    weak var router: AuthenticatedRouterProtocol?

    let wireSplitViewController = SplitViewController()

    // TODO [WPB-9867]: make private or remove this property
    private(set) var mediaPlaybackManager: MediaPlaybackManager?
<<<<<<< HEAD
    private(set) var mainTabBarController: MainTabBarController<UIViewController, UIViewController, UIViewController, UIViewController>!
=======
    private(set) var mainTabBarController: MainTabBarController<ConversationListViewController>!
    // TODO [WPB-6647]: Remove in navigation overhaul
    private var tabBarChangeHandler: TabBarChangeHandler!
>>>>>>> f3163ca5

    private var selfProfileViewControllerBuilder: SelfProfileViewControllerBuilder {
        .init(
            selfUser: userSession.editableSelfUser,
            userRightInterfaceType: UserRight.self,
            userSession: userSession,
            accountSelector: SessionManager.shared
        )
    }
    private lazy var conversationListViewController = ConversationListViewController(
        account: account,
        selfUserLegalHoldSubject: userSession.selfUserLegalHoldSubject,
        userSession: userSession,
        zClientViewController: self,
        mainCoordinator: MainCoordinator(zClientViewController: self),
        isSelfUserE2EICertifiedUseCase: userSession.isSelfUserE2EICertifiedUseCase,
        selfProfileViewControllerBuilder: selfProfileViewControllerBuilder
    )

    var proximityMonitorManager: ProximityMonitorManager?
    var legalHoldDisclosureController: LegalHoldDisclosureController?

    var userObserverToken: NSObjectProtocol?
    var conferenceCallingUnavailableObserverToken: Any?

    private let topOverlayContainer = UIView()
    private var topOverlayViewController: UIViewController?
    private var contentTopRegularConstraint: NSLayoutConstraint!
    private var contentTopCompactConstraint: NSLayoutConstraint!

    private let colorSchemeController: ColorSchemeController
    private var incomingApnsObserver: NSObjectProtocol?
    private var networkAvailabilityObserverToken: NSObjectProtocol?
    private var pendingInitialStateRestore = false

    private weak var mainCoordinator: MainCoordinatorProtocol?

    /// init method for testing allows injecting an Account object and self user
    required init(
        account: Account,
        userSession: UserSession
    ) {
        self.account = account
        self.userSession = userSession

        colorSchemeController = .init(userSession: userSession)

        super.init(nibName: nil, bundle: nil)

        proximityMonitorManager = ProximityMonitorManager()
        mediaPlaybackManager = MediaPlaybackManager(name: "conversationMedia", userSession: userSession)

        AVSMediaManager.sharedInstance().register(mediaPlaybackManager, withOptions: ["media": "external "])

        if let appGroupIdentifier = Bundle.main.appGroupIdentifier,
           let remoteIdentifier = userSession.selfUser.remoteIdentifier {
            let sharedContainerURL = FileManager.sharedContainerDirectory(for: appGroupIdentifier)

            _ = sharedContainerURL.appendingPathComponent("AccountData", isDirectory: true).appendingPathComponent(remoteIdentifier.uuidString, isDirectory: true)
        }

        NotificationCenter.default.post(name: NSNotification.Name.ZMUserSessionDidBecomeAvailable, object: nil)

        NotificationCenter.default.addObserver(self, selector: #selector(contentSizeCategoryDidChange(_:)), name: UIContentSizeCategory.didChangeNotification, object: nil)

        NotificationCenter.default.addObserver(forName: .featureDidChangeNotification, object: nil, queue: .main) { [weak self] note in
            guard let change = note.object as? FeatureRepository.FeatureChange else { return }

            switch change {
            case .conferenceCallingIsAvailable:
                guard let session = SessionManager.shared,
                      session.usePackagingFeatureConfig else { break }
                self?.presentConferenceCallingAvailableAlert()

            default:
                break
            }
        }

        setupAppearance()
        createLegalHoldDisclosureController()
    }

    @available(*, unavailable)
    required init?(coder aDecoder: NSCoder) {
        fatalError("init(coder:) is not supported")
    }

    deinit {
        AVSMediaManager.sharedInstance().unregisterMedia(mediaPlaybackManager)
    }

    private func restoreStartupState() {
        pendingInitialStateRestore = false
        attemptToPresentInitialConversation()
    }

    @discardableResult
    private func attemptToPresentInitialConversation() -> Bool {
        var stateRestored = false

        let lastViewedScreen: SettingsLastScreen? = Settings.shared[.lastViewedScreen]
        switch lastViewedScreen {
        case .list?:

            transitionToList(animated: false, completion: nil)

            // only attempt to show content vc if it would be visible
            if isConversationViewVisible {
                stateRestored = attemptToLoadLastViewedConversation(withFocus: false, animated: false)
            }
        case .conversation?:
            stateRestored = attemptToLoadLastViewedConversation(withFocus: true, animated: false)
        default:
            break
        }
        return stateRestored
    }

    // MARK: - Overloaded methods

    override func viewDidLoad() {
        super.viewDidLoad()

        pendingInitialStateRestore = true

        view.backgroundColor = SemanticColors.View.backgroundDefault

        wireSplitViewController.delegate = self
        addToSelf(wireSplitViewController)

        wireSplitViewController.view.translatesAutoresizingMaskIntoConstraints = false
        createTopViewConstraints()

        updateSplitViewTopConstraint()

        wireSplitViewController.view.backgroundColor = .clear

<<<<<<< HEAD
        let settingsViewControllerBuilder = SettingsMainViewControllerBuilder(
            userSession: userSession,
            selfUser: userSession.selfUserLegalHoldSubject
        )

        mainTabBarController = MainTabBarController()
        mainTabBarController[tab: .conversations].viewControllers = [conversationListViewController]
        mainTabBarController[tab: .archive].viewControllers = [createArchivedListViewController()]
        mainTabBarController[tab: .settings].viewControllers = [settingsViewControllerBuilder.build()]
=======
        mainTabBarController = .init()
        mainTabBarController.conversations = (conversationListViewController, nil)
        mainTabBarController.folders = conversationListWithFoldersViewController
>>>>>>> f3163ca5
        wireSplitViewController.leftViewController = mainTabBarController

        if pendingInitialStateRestore {
            restoreStartupState()
        }

        if Bundle.developerModeEnabled {
            // better way of dealing with this?
            NotificationCenter.default.addObserver(
                self,
                selector: #selector(requestLoopNotification(_:)),
                name: .loggingRequestLoop,
                object: nil
            )
        }

        setupUserChangeInfoObserver()
        setUpConferenceCallingUnavailableObserver()
    }

    override var supportedInterfaceOrientations: UIInterfaceOrientationMask {
        return wr_supportedInterfaceOrientations
    }

    override var shouldAutorotate: Bool {
        return presentedViewController?.shouldAutorotate ?? true
    }

    // MARK: keyboard shortcut
    override var keyCommands: [UIKeyCommand]? {
        [
            UIKeyCommand(
                action: #selector(openStartUI(_:)),
                input: "n",
                modifierFlags: [.command],
                discoverabilityTitle: L10n.Localizable.Keyboardshortcut.openPeople
            )
        ]
    }

    @objc
    private func openStartUI(_ sender: Any?) {
        conversationListViewController.presentNewConversationViewController()
    }

    // MARK: Status bar
    private var child: UIViewController? {
        return topOverlayViewController ?? wireSplitViewController
    }

    private var childForStatusBar: UIViewController? {
        // For iPad regular mode, there is a black bar area and we always use light style and non hidden status bar
        return isIPadRegular() ? nil : child
    }

    override var childForStatusBarStyle: UIViewController? {
        return childForStatusBar
    }

    override var childForStatusBarHidden: UIViewController? {
        return childForStatusBar
    }

    // MARK: trait

    override func traitCollectionDidChange(_ previousTraitCollection: UITraitCollection?) {
        super.traitCollectionDidChange(previousTraitCollection)

        // if changing from compact width to regular width, make sure current conversation is loaded
        if previousTraitCollection?.horizontalSizeClass == .compact && traitCollection.horizontalSizeClass == .regular {
            if let currentConversation {
                select(conversation: currentConversation)
            } else {
                attemptToLoadLastViewedConversation(withFocus: false, animated: false)
            }
        }

        updateSplitViewTopConstraint()
        view.setNeedsLayout()
    }

    // MARK: - Singleton

    @available(*, deprecated, message: "Please don't access this property, it shall be deleted. Maybe the MainCoordinator can be used.")
    static var shared: ZClientViewController? {
        return (UIApplication.shared.delegate as? AppDelegate)?.appRootRouter?.zClientViewController
    }

    /// Select the connection inbox and optionally move focus to it.
    ///
    /// - Parameter focus: focus or not
    func selectIncomingContactRequestsAndFocus(onView focus: Bool) {
        mainTabBarController.selectedIndex = MainTabBarController.Tab.conversations.rawValue
        conversationListViewController.selectInboxAndFocusOnView(focus: focus)
    }

    /// Exit the connection inbox.  This contains special logic for reselecting another conversation etc when you
    /// have no more connection requests.
    ///
    /// - Parameter completion: completion handler
    func hideIncomingContactRequests(completion: Completion? = nil) {
        let conversationsList = userSession.conversationList()
        if let conversation = conversationsList.items.first {
            select(conversation: conversation)
        }

        wireSplitViewController.setLeftViewControllerRevealed(true, animated: true, completion: completion)
    }

    @discardableResult
    private func pushContentViewController(_ viewController: UIViewController? = nil,
                                           focusOnView focus: Bool = false,
                                           animated: Bool = false,
                                           completion: Completion? = nil) -> Bool {
        conversationRootViewController = viewController
        wireSplitViewController.setRightViewController(conversationRootViewController, animated: animated, completion: completion)

        if focus {
            wireSplitViewController.setLeftViewControllerRevealed(false, animated: animated)
        }

        return true
    }

    func loadPlaceholderConversationController(animated: Bool) {
        loadPlaceholderConversationController(animated: animated) { }
    }

    func loadPlaceholderConversationController(animated: Bool, completion: @escaping Completion) {
        currentConversation = nil
        pushContentViewController(animated: animated, completion: completion)
    }

    /// Load and optionally show a conversation, but don't change the list selection.  This is the place to put
    /// stuff if you definitely need it to happen when a conversation is selected and/or presented
    ///
    /// This method should only be called when the list selection changes, or internally by other zclientviewcontroller
    ///
    /// - Parameters:
    ///   - conversation: conversation to load
    ///   - message: scroll to a specific message
    ///   - focus: focus on view or not
    ///   - animated: animated or not
    ///   - completion: optional completion handler
    func load(
        _ conversation: ZMConversation,
        scrollTo message: ZMConversationMessage?,
        focusOnView focus: Bool,
        animated: Bool
    ) {
        var conversationRootController: ConversationRootViewController?
        if conversation === currentConversation,
           conversationRootController != nil {
            if let message {
                conversationRootController?.scroll(to: message)
            }
        } else {
            conversationRootController = ConversationRootViewController(
                conversation: conversation,
                message: message,
                userSession: userSession,
                mainCoordinator: MainCoordinator(zClientViewController: self),
                mediaPlaybackManager: mediaPlaybackManager
            )
        }

        currentConversation = conversation
        conversationRootController?.conversationViewController?.isFocused = focus

        pushContentViewController(conversationRootController, focusOnView: focus, animated: animated)
    }

    func loadIncomingContactRequestsAndFocus(onView focus: Bool, animated: Bool) {
        currentConversation = nil

        let inbox = ConnectRequestsViewController(userSession: userSession)
        pushContentViewController(inbox.wrapInNavigationController(), focusOnView: focus, animated: animated)
    }

    /// Open the user clients detail screen
    ///
    /// - Parameter conversation: conversation to open
    func openDetailScreen(for conversation: ZMConversation) {
        let controller = GroupDetailsViewController(
            conversation: conversation,
            userSession: userSession,
            mainCoordinator: MainCoordinator(zClientViewController: self),
            isUserE2EICertifiedUseCase: userSession.isUserE2EICertifiedUseCase
        )
        let navController = controller.wrapInNavigationController()
        navController.modalPresentationStyle = .formSheet

        present(navController, animated: true)
    }

    @objc
    private func dismissClientListController(_ sender: Any?) {
        dismiss(animated: true)
    }

    // MARK: - Animated conversation switch
    func dismissAllModalControllers(callback: Completion?) {
        let dismissAction = {
            if let rightViewController = self.wireSplitViewController.rightViewController,
               rightViewController.presentedViewController != nil {
                rightViewController.dismiss(animated: false, completion: callback)
            } else if let presentedViewController = self.conversationListViewController.presentedViewController {
                // This is a workaround around the fact that the transitioningDelegate of the settings
                // view controller is not called when the transition is not being performed animated.
                // This sounds like a bug in UIKit (Radar incoming) as I would expect the custom animator
                // being called with `transitionContext.isAnimated == false`. As this is not the case
                // we have to restore the proper pre-presentation state here.
                let conversationView = self.conversationListViewController.view
                if let transform = conversationView?.layer.transform {
                    if !CATransform3DIsIdentity(transform) || conversationView?.alpha != 1 {
                        conversationView?.layer.transform = CATransform3DIdentity
                        conversationView?.alpha = 1
                    }
                }

                presentedViewController.dismiss(animated: true, completion: callback)
            } else if self.presentedViewController != nil {
                self.dismiss(animated: false, completion: callback)
            } else {
                callback?()
            }
        }

        if userSession.ringingCallConversation != nil {
            dismissAction()
        } else {
            minimizeCallOverlay(animated: true, completion: dismissAction)
        }
    }

    // MARK: - ColorSchemeControllerDidApplyChangesNotification

    private func reloadCurrentConversation() {
        guard let currentConversation else { return }

        let currentConversationViewController = ConversationRootViewController(
            conversation: currentConversation,
            message: nil,
            userSession: userSession,
            mainCoordinator: MainCoordinator(zClientViewController: self),
            mediaPlaybackManager: mediaPlaybackManager
        )

        // Need to reload conversation to apply color scheme changes
        pushContentViewController(currentConversationViewController)
    }

    // MARK: - Debug logging notifications

    @objc
    private func requestLoopNotification(_ notification: Notification?) {
        guard let path = notification?.userInfo?["path"] as? String else { return }

        var presentingViewController = self as UIViewController
        while let presentedViewController = presentingViewController.presentedViewController {
            presentingViewController = presentedViewController
        }

        DebugAlert.showSendLogsMessage(
            message: "A request loop is going on at \(path)",
            presentingViewController: presentingViewController,
            fallbackActivityPopoverConfiguration: .sourceView(
                presentingViewController.view,
                .init(origin: presentingViewController.view.center, size: .zero)
            )
        )
    }

    /// Attempt to load the last viewed conversation associated with the current account.
    /// If no info is available, we attempt to load the first conversation in the list.
    ///
    /// - Returns: In the first case, YES is returned, otherwise NO.
    @discardableResult
    private func attemptToLoadLastViewedConversation(withFocus focus: Bool, animated: Bool) -> Bool {

        if let currentAccount = SessionManager.shared?.accountManager.selectedAccount {
            if let conversation = Settings.shared.lastViewedConversation(for: currentAccount) {
                select(conversation: conversation, focusOnView: focus, animated: animated)
            }

            // dispatch async here because it has to happen after the collection view has finished
            // laying out for the first time
            DispatchQueue.main.async {
                self.conversationListViewController.scrollToCurrentSelection(animated: false)
            }

            return true

        } else {
            selectListItemWhenNoPreviousItemSelected()
            return false
        }
    }

    /**
     * This handles the case where we have to select a list item on startup but there is no previous item saved
     */
    func selectListItemWhenNoPreviousItemSelected() {
        // check for conversations and pick the first one.. this can be tricky if there are pending updates and
        // we haven't synced yet, but for now we just pick the current first item
        let list = userSession.conversationList().items

        if let conversation = list.first {
            // select the first conversation and don't focus on it
            select(conversation: conversation)
        } else {
            loadPlaceholderConversationController(animated: true)
        }
    }

    @objc
    func contentSizeCategoryDidChange(_ notification: Notification?) {
        reloadCurrentConversation()
    }

    private func setupAppearance() {

        let labelColor: UIColor
        labelColor = .label

        UIView.appearance(whenContainedInInstancesOf: [UIAlertController.self]).tintColor = labelColor
    }

    // MARK: - Setup methods

    func transitionToList(animated: Bool, completion: Completion?) {
        transitionToList(animated: animated,
                         leftViewControllerRevealed: true,
                         completion: completion)
    }

    func transitionToList(animated: Bool,
                          leftViewControllerRevealed: Bool = true,
                          completion: Completion?) {
        let action: Completion = { [weak self] in
            self?.wireSplitViewController.setLeftViewControllerRevealed(leftViewControllerRevealed, animated: animated, completion: completion)
        }

        if let presentedViewController = wireSplitViewController.rightViewController?.presentedViewController {
            presentedViewController.dismiss(animated: animated, completion: action)
        } else {
            action()
        }

    }

    func setTopOverlay(to viewController: UIViewController?, animated: Bool = true) {
        topOverlayViewController?.willMove(toParent: nil)

        if let previousViewController = topOverlayViewController, let viewController {
            addChild(viewController)
            viewController.view.frame = topOverlayContainer.bounds
            viewController.view.translatesAutoresizingMaskIntoConstraints = false

            if animated {
                transition(from: previousViewController,
                           to: viewController,
                           duration: 0.5,
                           options: .transitionCrossDissolve,
                           animations: { viewController.view.fitIn(view: self.view) },
                           completion: { _ in
                    viewController.didMove(toParent: self)
                    previousViewController.removeFromParent()
                    self.topOverlayViewController = viewController
                    self.updateSplitViewTopConstraint()
                })
            } else {
                topOverlayContainer.addSubview(viewController.view)
                viewController.view.fitIn(view: topOverlayContainer)
                viewController.didMove(toParent: self)
                topOverlayViewController = viewController
                updateSplitViewTopConstraint()
            }
        } else if let previousViewController = topOverlayViewController {
            if animated {
                let heightConstraint = topOverlayContainer.heightAnchor.constraint(equalToConstant: 0)

                UIView.animate(withDuration: 0.35, delay: 0, options: [.curveEaseIn, .beginFromCurrentState], animations: {
                    heightConstraint.isActive = true

                    self.view.setNeedsLayout()
                    self.view.layoutIfNeeded()
                }, completion: { _ in
                    heightConstraint.isActive = false

                    self.topOverlayViewController?.removeFromParent()
                    previousViewController.view.removeFromSuperview()
                    self.topOverlayViewController = nil
                    self.updateSplitViewTopConstraint()
                })
            } else {
                self.topOverlayViewController?.removeFromParent()
                previousViewController.view.removeFromSuperview()
                self.topOverlayViewController = nil
                self.updateSplitViewTopConstraint()
            }
        } else if let viewController {
            addChild(viewController)
            viewController.view.frame = topOverlayContainer.bounds
            viewController.view.translatesAutoresizingMaskIntoConstraints = false
            topOverlayContainer.addSubview(viewController.view)
            viewController.view.fitIn(view: topOverlayContainer)

            viewController.didMove(toParent: self)

            let isRegularContainer = traitCollection.horizontalSizeClass == .regular

            if animated && !isRegularContainer {
                let heightConstraint = viewController.view.heightAnchor.constraint(equalToConstant: 0)
                heightConstraint.isActive = true

                self.topOverlayViewController = viewController
                self.updateSplitViewTopConstraint()

                UIView.animate(withDuration: 0.35, delay: 0, options: [.curveEaseOut, .beginFromCurrentState], animations: {
                    heightConstraint.isActive = false
                    self.view.layoutIfNeeded()
                })
            } else {
                topOverlayViewController = viewController
                updateSplitViewTopConstraint()
            }
        }
    }

    private func createLegalHoldDisclosureController() {
        legalHoldDisclosureController = LegalHoldDisclosureController(
            selfUserLegalHoldSubject: userSession.selfUserLegalHoldSubject,
            userSession: userSession,
            presenter: { viewController, animated, completion in
                viewController.presentTopmost(animated: animated, completion: completion)
            })
    }

    private func createTopViewConstraints() {

        topOverlayContainer.translatesAutoresizingMaskIntoConstraints = false
        view.addSubview(topOverlayContainer)

        contentTopRegularConstraint = topOverlayContainer.topAnchor.constraint(equalTo: view.safeAreaLayoutGuide.topAnchor)
        contentTopCompactConstraint = topOverlayContainer.topAnchor.constraint(equalTo: view.topAnchor)

        NSLayoutConstraint.activate([
            topOverlayContainer.leadingAnchor.constraint(equalTo: view.leadingAnchor),
            topOverlayContainer.trailingAnchor.constraint(equalTo: view.trailingAnchor),
            topOverlayContainer.bottomAnchor.constraint(equalTo: wireSplitViewController.view.topAnchor),
            wireSplitViewController.view.bottomAnchor.constraint(equalTo: view.bottomAnchor),
            wireSplitViewController.view.leadingAnchor.constraint(equalTo: view.leadingAnchor),
            wireSplitViewController.view.trailingAnchor.constraint(equalTo: view.trailingAnchor)
        ])

        let heightConstraint = topOverlayContainer.heightAnchor.constraint(equalToConstant: 0)
        heightConstraint.priority = UILayoutPriority.defaultLow
        heightConstraint.isActive = true
    }

    private func updateSplitViewTopConstraint() {

        let isRegularContainer = traitCollection.horizontalSizeClass == .regular

        if isRegularContainer && topOverlayViewController == nil {
            contentTopCompactConstraint.isActive = false
            contentTopRegularConstraint.isActive = true
        } else {
            contentTopRegularConstraint.isActive = false
            contentTopCompactConstraint.isActive = true
        }

    }

    /// Open the user client list screen
    ///
    /// - Parameter user: the UserType with client list to show

    func openClientListScreen(for user: UserType) {
        var viewController: UIViewController?

        if user.isSelfUser, let clients = user.allClients as? [UserClient] {
            let clientListViewController = ClientListViewController(clientsList: clients, credentials: nil, detailedView: true, showTemporary: true)
            clientListViewController.navigationItem.leftBarButtonItem = UIBarButtonItem(barButtonSystemItem: .done, target: self, action: #selector(dismissClientListController(_:)))
            viewController = clientListViewController
        } else {
            guard let selfUser = ZMUser.selfUser() else {
                assertionFailure("ZMUser.selfUser() is nil")
                return
            }

            let profileViewController = ProfileViewController(
                user: user,
                viewer: selfUser,
                context: .deviceList,
                userSession: userSession,
                mainCoordinator: MainCoordinator(zClientViewController: self)
            )

            if let conversationViewController = (conversationRootViewController as? ConversationRootViewController)?.conversationViewController {
                profileViewController.delegate = conversationViewController

                profileViewController.viewControllerDismisser = conversationViewController
            }
            viewController = profileViewController
        }

        let navWrapperController: UINavigationController? = viewController?.wrapInNavigationController()
        navWrapperController?.modalPresentationStyle = .formSheet
        if let aController = navWrapperController {
            present(aController, animated: true)
        }
    }

    func showConversationList() {
        transitionToList(animated: true, completion: nil)
    }

    // MARK: - Profile

    func showSelfProfile() {
        conversationListViewController.presentProfile()
    }

    // MARK: - Select conversation

    /// Select a conversation and move the focus to the conversation view.
    ///
    /// - Parameters:
    ///   - conversation: the conversation to select
    ///   - message: scroll to  this message
    ///   - focus: focus on the view or not
    ///   - animated: perform animation or not
    func select(
        conversation: ZMConversation,
        scrollTo message: ZMConversationMessage? = nil,
        focusOnView focus: Bool,
        animated: Bool
    ) {
        dismissAllModalControllers { [weak self] in
            guard
                let self,
                !conversation.isDeleted,
                conversation.managedObjectContext != nil
            else { return }

            conversationListViewController.viewModel.select(conversation: conversation, scrollTo: message, focusOnView: focus, animated: animated)
        }
    }

    func select(conversation: ZMConversation) {
        conversationListViewController.viewModel.select(conversation: conversation)
    }

    var isConversationViewVisible: Bool {
        return wireSplitViewController.isConversationViewVisible
    }

    var isConversationListVisible: Bool {
        return (wireSplitViewController.layoutSize == .regularLandscape) ||
        (wireSplitViewController.isLeftViewControllerRevealed && conversationListViewController.presentedViewController == nil)
    }

    func minimizeCallOverlay(
        animated: Bool,
        completion: Completion?
    ) {
        router?.minimizeCallOverlay(animated: animated, completion: completion)
    }

    // MARK: - Archive Tab

    private func createArchivedListViewController() -> UIViewController {
        let viewController = ArchivedListViewController(userSession: userSession)
        viewController.delegate = conversationListViewController
        return viewController
    }
}

// MARK: - ZClientViewController + SplitViewControllerDelegate

extension ZClientViewController: SplitViewControllerDelegate {

    func splitViewControllerShouldMoveLeftViewController(_ splitViewController: SplitViewController) -> Bool {

        return splitViewController.rightViewController != nil &&
        splitViewController.leftViewController == conversationListViewController.tabBarController &&
        conversationListViewController.tabBarController?.selectedIndex == MainTabBarController.Tab.conversations.rawValue &&
        (conversationListViewController.presentedViewController == nil || splitViewController.isLeftViewControllerRevealed == false)
    }
}<|MERGE_RESOLUTION|>--- conflicted
+++ resolved
@@ -40,13 +40,9 @@
 
     // TODO [WPB-9867]: make private or remove this property
     private(set) var mediaPlaybackManager: MediaPlaybackManager?
-<<<<<<< HEAD
-    private(set) var mainTabBarController: MainTabBarController<UIViewController, UIViewController, UIViewController, UIViewController>!
-=======
     private(set) var mainTabBarController: MainTabBarController<ConversationListViewController>!
     // TODO [WPB-6647]: Remove in navigation overhaul
     private var tabBarChangeHandler: TabBarChangeHandler!
->>>>>>> f3163ca5
 
     private var selfProfileViewControllerBuilder: SelfProfileViewControllerBuilder {
         .init(
@@ -185,21 +181,9 @@
 
         wireSplitViewController.view.backgroundColor = .clear
 
-<<<<<<< HEAD
-        let settingsViewControllerBuilder = SettingsMainViewControllerBuilder(
-            userSession: userSession,
-            selfUser: userSession.selfUserLegalHoldSubject
-        )
-
-        mainTabBarController = MainTabBarController()
-        mainTabBarController[tab: .conversations].viewControllers = [conversationListViewController]
-        mainTabBarController[tab: .archive].viewControllers = [createArchivedListViewController()]
-        mainTabBarController[tab: .settings].viewControllers = [settingsViewControllerBuilder.build()]
-=======
         mainTabBarController = .init()
         mainTabBarController.conversations = (conversationListViewController, nil)
         mainTabBarController.folders = conversationListWithFoldersViewController
->>>>>>> f3163ca5
         wireSplitViewController.leftViewController = mainTabBarController
 
         if pendingInitialStateRestore {
