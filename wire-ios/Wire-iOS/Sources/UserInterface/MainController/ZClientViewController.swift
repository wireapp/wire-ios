//
// Wire
// Copyright (C) 2024 Wire Swiss GmbH
//
// This program is free software: you can redistribute it and/or modify
// it under the terms of the GNU General Public License as published by
// the Free Software Foundation, either version 3 of the License, or
// (at your option) any later version.
//
// This program is distributed in the hope that it will be useful,
// but WITHOUT ANY WARRANTY; without even the implied warranty of
// MERCHANTABILITY or FITNESS FOR A PARTICULAR PURPOSE. See the
// GNU General Public License for more details.
//
// You should have received a copy of the GNU General Public License
// along with this program. If not, see http://www.gnu.org/licenses/.
//

import avs
import UIKit
import WireCommonComponents
import WireDesign
import WireSyncEngine

final class ZClientViewController: UIViewController {

    private let account: Account
    let userSession: UserSession

    private(set) var conversationRootViewController: UIViewController?
    // TODO [WPB-8778]: Check if this property is still needed
    private(set) var currentConversation: ZMConversation?

    weak var router: AuthenticatedRouterProtocol?

    let wireSplitViewController = UISplitViewController(style: .doubleColumn)

    // TODO [WPB-9867]: make private or remove this property
    private(set) var mediaPlaybackManager: MediaPlaybackManager?
    private(set) var mainTabBarController: UITabBarController!

    private var selfProfileViewControllerBuilder: SelfProfileViewControllerBuilder {
        .init(
            selfUser: userSession.editableSelfUser,
            userRightInterfaceType: UserRight.self,
            userSession: userSession,
            accountSelector: SessionManager.shared
        )
    }
    private lazy var conversationListViewController = ConversationListViewController(
        account: account,
        selfUserLegalHoldSubject: userSession.selfUserLegalHoldSubject,
        userSession: userSession,
        zClientViewController: self,
        mainCoordinator: MainCoordinator(zClientViewController: self),
        isSelfUserE2EICertifiedUseCase: userSession.isSelfUserE2EICertifiedUseCase,
        selfProfileViewControllerBuilder: selfProfileViewControllerBuilder
    )

    var proximityMonitorManager: ProximityMonitorManager?
    var legalHoldDisclosureController: LegalHoldDisclosureController?

    var userObserverToken: NSObjectProtocol?
    var conferenceCallingUnavailableObserverToken: Any?

    private let topOverlayContainer = UIView()
    private var topOverlayViewController: UIViewController?
    private var contentTopRegularConstraint: NSLayoutConstraint!
    private var contentTopCompactConstraint: NSLayoutConstraint!

    private let colorSchemeController: ColorSchemeController
    private var incomingApnsObserver: NSObjectProtocol?
    private var networkAvailabilityObserverToken: NSObjectProtocol?
    private var pendingInitialStateRestore = false

    /// init method for testing allows injecting an Account object and self user
    required init(
        account: Account,
        userSession: UserSession
    ) {
        self.account = account
        self.userSession = userSession

        colorSchemeController = .init(userSession: userSession)

        super.init(nibName: nil, bundle: nil)

        proximityMonitorManager = ProximityMonitorManager()
        mediaPlaybackManager = MediaPlaybackManager(name: "conversationMedia", userSession: userSession)

        AVSMediaManager.sharedInstance().register(mediaPlaybackManager, withOptions: ["media": "external "])

        if let appGroupIdentifier = Bundle.main.appGroupIdentifier,
           let remoteIdentifier = userSession.selfUser.remoteIdentifier {
            let sharedContainerURL = FileManager.sharedContainerDirectory(for: appGroupIdentifier)

            _ = sharedContainerURL.appendingPathComponent("AccountData", isDirectory: true).appendingPathComponent(remoteIdentifier.uuidString, isDirectory: true)
        }

        NotificationCenter.default.post(name: NSNotification.Name.ZMUserSessionDidBecomeAvailable, object: nil)

        NotificationCenter.default.addObserver(self, selector: #selector(contentSizeCategoryDidChange(_:)), name: UIContentSizeCategory.didChangeNotification, object: nil)

        NotificationCenter.default.addObserver(forName: .featureDidChangeNotification, object: nil, queue: .main) { [weak self] note in
            guard let change = note.object as? FeatureRepository.FeatureChange else { return }

            switch change {
            case .conferenceCallingIsAvailable:
                guard let session = SessionManager.shared,
                      session.usePackagingFeatureConfig else { break }
                self?.presentConferenceCallingAvailableAlert()

            default:
                break
            }
        }

        setupAppearance()
        createLegalHoldDisclosureController()
    }

    @available(*, unavailable)
    required init?(coder aDecoder: NSCoder) {
        fatalError("init(coder:) is not supported")
    }

    deinit {
        AVSMediaManager.sharedInstance().unregisterMedia(mediaPlaybackManager)
    }

    private func restoreStartupState() {
        pendingInitialStateRestore = false
        attemptToPresentInitialConversation()
    }

    @discardableResult
    private func attemptToPresentInitialConversation() -> Bool {
        var stateRestored = false

        let lastViewedScreen: SettingsLastScreen? = Settings.shared[.lastViewedScreen]
        switch lastViewedScreen {
        case .list?:

            transitionToList(animated: false, completion: nil)

            // only attempt to show content vc if it would be visible
            if isConversationViewVisible {
                stateRestored = attemptToLoadLastViewedConversation(withFocus: false, animated: false)
            }
        case .conversation?:
            stateRestored = attemptToLoadLastViewedConversation(withFocus: true, animated: false)
        default:
            break
        }
        return stateRestored
    }

    // MARK: - Overloaded methods

    override func viewDidLoad() {
        super.viewDidLoad()

        view.backgroundColor = SemanticColors.View.backgroundDefault

        pendingInitialStateRestore = true

        addChild(wireSplitViewController)
        wireSplitViewController.view.translatesAutoresizingMaskIntoConstraints = false
        view.addSubview(wireSplitViewController.view)
        wireSplitViewController.didMove(toParent: self)

        createTopViewConstraints()
        updateSplitViewTopConstraint()

<<<<<<< HEAD
=======
        wireSplitViewController.view.backgroundColor = .clear

        let settingsViewControllerBuilder = SettingsMainViewControllerBuilder(
            userSession: userSession,
            selfUser: userSession.selfUserLegalHoldSubject
        )

>>>>>>> 660c50ec
        mainTabBarController = MainTabBarController(
            conversations: UINavigationController(rootViewController: conversationListViewController),
            archive: createArchivedListViewController(),
            settings: UINavigationController(rootViewController: settingsViewControllerBuilder.build())
        )
        wireSplitViewController.setViewController(mainTabBarController, for: .primary)

        if pendingInitialStateRestore {
            restoreStartupState()
        }

        if Bundle.developerModeEnabled {
            // better way of dealing with this?
            NotificationCenter.default.addObserver(
                self,
                selector: #selector(requestLoopNotification(_:)),
                name: .loggingRequestLoop,
                object: nil
            )
        }

        setupUserChangeInfoObserver()
        setUpConferenceCallingUnavailableObserver()
    }

    override var supportedInterfaceOrientations: UIInterfaceOrientationMask {
        return wr_supportedInterfaceOrientations
    }

    override var shouldAutorotate: Bool {
        return presentedViewController?.shouldAutorotate ?? true
    }

    // MARK: keyboard shortcut
    override var keyCommands: [UIKeyCommand]? {
        [
            UIKeyCommand(
                action: #selector(openStartUI(_:)),
                input: "n",
                modifierFlags: [.command],
                discoverabilityTitle: L10n.Localizable.Keyboardshortcut.openPeople
            )
        ]
    }

    @objc
    private func openStartUI(_ sender: Any?) {
        conversationListViewController.presentNewConversationViewController()
    }

    // MARK: Status bar
    private var child: UIViewController? {
        return topOverlayViewController ?? wireSplitViewController
    }

    private var childForStatusBar: UIViewController? {
        // For iPad regular mode, there is a black bar area and we always use light style and non hidden status bar
        return isIPadRegular() ? nil : child
    }

    override var childForStatusBarStyle: UIViewController? {
        return childForStatusBar
    }

    override var childForStatusBarHidden: UIViewController? {
        return childForStatusBar
    }

    // MARK: trait

    override func traitCollectionDidChange(_ previousTraitCollection: UITraitCollection?) {
        super.traitCollectionDidChange(previousTraitCollection)

        // if changing from compact width to regular width, make sure current conversation is loaded
        if previousTraitCollection?.horizontalSizeClass == .compact && traitCollection.horizontalSizeClass == .regular {
            if let currentConversation {
                select(conversation: currentConversation)
            } else {
                attemptToLoadLastViewedConversation(withFocus: false, animated: false)
            }
        }

        updateSplitViewTopConstraint()
        view.setNeedsLayout()
    }

    // MARK: - Singleton

    @available(*, deprecated, message: "Please don't access this property, it will be deleted.")
    static var shared: ZClientViewController? {
        AppDelegate.shared.appRootRouter?.zClientViewController
    }

    /// Select the connection inbox and optionally move focus to it.
    ///
    /// - Parameter focus: focus or not
    func selectIncomingContactRequestsAndFocus(onView focus: Bool) {
        mainTabBarController.selectedIndex = MainTabBarControllerTab.conversations.rawValue
        conversationListViewController.selectInboxAndFocusOnView(focus: focus)
    }

    /// Exit the connection inbox.  This contains special logic for reselecting another conversation etc when you
    /// have no more connection requests.
    func hideIncomingContactRequests() {
        let conversationsList = userSession.conversationList()
        if let conversation = conversationsList.items.first {
            select(conversation: conversation)
        }

        wireSplitViewController.show(.primary)
    }

    @discardableResult
    private func pushContentViewController(
        _ viewController: UIViewController? = nil,
        focusOnView focus: Bool = false,
        animated: Bool = false,
        completion: Completion? = nil
    ) -> Bool {
        conversationRootViewController = viewController
        wireSplitViewController.setViewController(conversationRootViewController, for: .secondary)

        if focus {
            wireSplitViewController.show(.secondary)
        }

        return true
    }

    func loadPlaceholderConversationController(animated: Bool) {
        loadPlaceholderConversationController(animated: animated) { }
    }

    func loadPlaceholderConversationController(animated: Bool, completion: @escaping Completion) {
        currentConversation = nil
        pushContentViewController(animated: animated, completion: completion)
    }

    /// Load and optionally show a conversation, but don't change the list selection.  This is the place to put
    /// stuff if you definitely need it to happen when a conversation is selected and/or presented
    ///
    /// This method should only be called when the list selection changes, or internally by other zclientviewcontroller
    ///
    /// - Parameters:
    ///   - conversation: conversation to load
    ///   - message: scroll to a specific message
    ///   - focus: focus on view or not
    ///   - animated: animated or not
    ///   - completion: optional completion handler
    func load(
        _ conversation: ZMConversation,
        scrollTo message: ZMConversationMessage?,
        focusOnView focus: Bool,
        animated: Bool
    ) {
        var conversationRootController: ConversationRootViewController?
        if conversation === currentConversation,
           conversationRootController != nil {
            if let message {
                conversationRootController?.scroll(to: message)
            }
        } else {
            conversationRootController = ConversationRootViewController(
                conversation: conversation,
                message: message,
                userSession: userSession,
                mainCoordinator: MainCoordinator(zClientViewController: self),
                mediaPlaybackManager: mediaPlaybackManager
            )
        }

        currentConversation = conversation
        conversationRootController?.conversationViewController?.isFocused = focus

        pushContentViewController(conversationRootController, focusOnView: focus, animated: animated)
    }

    func loadIncomingContactRequestsAndFocus(onView focus: Bool, animated: Bool) {
        currentConversation = nil

        let inbox = ConnectRequestsViewController(userSession: userSession)
        pushContentViewController(inbox.wrapInNavigationController(), focusOnView: focus, animated: animated)
    }

    /// Open the user clients detail screen
    ///
    /// - Parameter conversation: conversation to open
    func openDetailScreen(for conversation: ZMConversation) {
        let controller = GroupDetailsViewController(
            conversation: conversation,
            userSession: userSession,
            mainCoordinator: MainCoordinator(zClientViewController: self),
            isUserE2EICertifiedUseCase: userSession.isUserE2EICertifiedUseCase
        )
        let navController = controller.wrapInNavigationController()
        navController.modalPresentationStyle = .formSheet

        present(navController, animated: true)
    }

    @objc
    private func dismissClientListController(_ sender: Any?) {
        dismiss(animated: true)
    }

    // MARK: - Animated conversation switch
    func dismissAllModalControllers(callback: Completion?) {
        let dismissAction = {
            if let rightViewController = self.wireSplitViewController.viewController(for: .secondary),
               rightViewController.presentedViewController != nil {
                rightViewController.dismiss(animated: false, completion: callback)
            } else if let presentedViewController = self.conversationListViewController.presentedViewController {
                // This is a workaround around the fact that the transitioningDelegate of the settings
                // view controller is not called when the transition is not being performed animated.
                // This sounds like a bug in UIKit (Radar incoming) as I would expect the custom animator
                // being called with `transitionContext.isAnimated == false`. As this is not the case
                // we have to restore the proper pre-presentation state here.
                let conversationView = self.conversationListViewController.view
                if let transform = conversationView?.layer.transform {
                    if !CATransform3DIsIdentity(transform) || conversationView?.alpha != 1 {
                        conversationView?.layer.transform = CATransform3DIdentity
                        conversationView?.alpha = 1
                    }
                }

                presentedViewController.dismiss(animated: true, completion: callback)
            } else if self.presentedViewController != nil {
                self.dismiss(animated: false, completion: callback)
            } else {
                callback?()
            }
        }

        if userSession.ringingCallConversation != nil {
            dismissAction()
        } else {
            minimizeCallOverlay(animated: true, completion: dismissAction)
        }
    }

    // MARK: - ColorSchemeControllerDidApplyChangesNotification

    private func reloadCurrentConversation() {
        guard let currentConversation else { return }

        let currentConversationViewController = ConversationRootViewController(
            conversation: currentConversation,
            message: nil,
            userSession: userSession,
            mainCoordinator: MainCoordinator(zClientViewController: self),
            mediaPlaybackManager: mediaPlaybackManager
        )

        // Need to reload conversation to apply color scheme changes
        pushContentViewController(currentConversationViewController)
    }

    // MARK: - Debug logging notifications

    @objc
    private func requestLoopNotification(_ notification: Notification?) {
        guard let path = notification?.userInfo?["path"] as? String else { return }

        var presentingViewController = self as UIViewController
        while let presentedViewController = presentingViewController.presentedViewController {
            presentingViewController = presentedViewController
        }

        DebugAlert.showSendLogsMessage(
            message: "A request loop is going on at \(path)",
            presentingViewController: presentingViewController,
            fallbackActivityPopoverConfiguration: .sourceView(
                presentingViewController.view,
                .init(origin: presentingViewController.view.center, size: .zero)
            )
        )
    }

    /// Attempt to load the last viewed conversation associated with the current account.
    /// If no info is available, we attempt to load the first conversation in the list.
    ///
    /// - Returns: In the first case, YES is returned, otherwise NO.
    @discardableResult
    private func attemptToLoadLastViewedConversation(withFocus focus: Bool, animated: Bool) -> Bool {

        if let currentAccount = SessionManager.shared?.accountManager.selectedAccount {
            if let conversation = Settings.shared.lastViewedConversation(for: currentAccount) {
                select(conversation: conversation, focusOnView: focus, animated: animated)
            }

            // dispatch async here because it has to happen after the collection view has finished
            // laying out for the first time
            DispatchQueue.main.async {
                self.conversationListViewController.scrollToCurrentSelection(animated: false)
            }

            return true

        } else {
            selectListItemWhenNoPreviousItemSelected()
            return false
        }
    }

    /**
     * This handles the case where we have to select a list item on startup but there is no previous item saved
     */
    func selectListItemWhenNoPreviousItemSelected() {
        // check for conversations and pick the first one.. this can be tricky if there are pending updates and
        // we haven't synced yet, but for now we just pick the current first item
        let list = userSession.conversationList().items

        if let conversation = list.first {
            // select the first conversation and don't focus on it
            select(conversation: conversation)
        } else {
            loadPlaceholderConversationController(animated: true)
        }
    }

    @objc
    func contentSizeCategoryDidChange(_ notification: Notification?) {
        reloadCurrentConversation()
    }

    private func setupAppearance() {

        let labelColor: UIColor
        labelColor = .label

        UIView.appearance(whenContainedInInstancesOf: [UIAlertController.self]).tintColor = labelColor
    }

    // MARK: - Setup methods

    func transitionToList(animated: Bool, completion: Completion?) {
        transitionToList(animated: animated,
                         leftViewControllerRevealed: true,
                         completion: completion)
    }

    func transitionToList(animated: Bool,
                          leftViewControllerRevealed: Bool = true,
                          completion: Completion?) {
        let action: Completion = { [weak self] in
            self?.wireSplitViewController.show(leftViewControllerRevealed ? .primary : .secondary)
            completion?()
        }

        if let presentedViewController = wireSplitViewController.viewController(for: .secondary)?.presentedViewController {
            presentedViewController.dismiss(animated: animated, completion: action)
        } else {
            action()
        }

    }

    func setTopOverlay(to viewController: UIViewController?, animated: Bool = true) {
        topOverlayViewController?.willMove(toParent: nil)

        if let previousViewController = topOverlayViewController, let viewController {
            addChild(viewController)
            viewController.view.frame = topOverlayContainer.bounds
            viewController.view.translatesAutoresizingMaskIntoConstraints = false

            if animated {
                transition(from: previousViewController,
                           to: viewController,
                           duration: 0.5,
                           options: .transitionCrossDissolve,
                           animations: { viewController.view.fitIn(view: self.view) },
                           completion: { _ in
                    viewController.didMove(toParent: self)
                    previousViewController.removeFromParent()
                    self.topOverlayViewController = viewController
                    self.updateSplitViewTopConstraint()
                })
            } else {
                topOverlayContainer.addSubview(viewController.view)
                viewController.view.fitIn(view: topOverlayContainer)
                viewController.didMove(toParent: self)
                topOverlayViewController = viewController
                updateSplitViewTopConstraint()
            }
        } else if let previousViewController = topOverlayViewController {
            if animated {
                let heightConstraint = topOverlayContainer.heightAnchor.constraint(equalToConstant: 0)

                UIView.animate(withDuration: 0.35, delay: 0, options: [.curveEaseIn, .beginFromCurrentState], animations: {
                    heightConstraint.isActive = true

                    self.view.setNeedsLayout()
                    self.view.layoutIfNeeded()
                }, completion: { _ in
                    heightConstraint.isActive = false

                    self.topOverlayViewController?.removeFromParent()
                    previousViewController.view.removeFromSuperview()
                    self.topOverlayViewController = nil
                    self.updateSplitViewTopConstraint()
                })
            } else {
                self.topOverlayViewController?.removeFromParent()
                previousViewController.view.removeFromSuperview()
                self.topOverlayViewController = nil
                self.updateSplitViewTopConstraint()
            }
        } else if let viewController {
            addChild(viewController)
            viewController.view.frame = topOverlayContainer.bounds
            viewController.view.translatesAutoresizingMaskIntoConstraints = false
            topOverlayContainer.addSubview(viewController.view)
            viewController.view.fitIn(view: topOverlayContainer)

            viewController.didMove(toParent: self)

            let isRegularContainer = traitCollection.horizontalSizeClass == .regular

            if animated && !isRegularContainer {
                let heightConstraint = viewController.view.heightAnchor.constraint(equalToConstant: 0)
                heightConstraint.isActive = true

                self.topOverlayViewController = viewController
                self.updateSplitViewTopConstraint()

                UIView.animate(withDuration: 0.35, delay: 0, options: [.curveEaseOut, .beginFromCurrentState], animations: {
                    heightConstraint.isActive = false
                    self.view.layoutIfNeeded()
                })
            } else {
                topOverlayViewController = viewController
                updateSplitViewTopConstraint()
            }
        }
    }

    private func createLegalHoldDisclosureController() {
        legalHoldDisclosureController = LegalHoldDisclosureController(
            selfUserLegalHoldSubject: userSession.selfUserLegalHoldSubject,
            userSession: userSession,
            presenter: { viewController, animated, completion in
                viewController.presentTopmost(animated: animated, completion: completion)
            })
    }

    private func createTopViewConstraints() {

        topOverlayContainer.translatesAutoresizingMaskIntoConstraints = false
        view.addSubview(topOverlayContainer)

        contentTopRegularConstraint = topOverlayContainer.topAnchor.constraint(equalTo: safeTopAnchor)
        contentTopCompactConstraint = topOverlayContainer.topAnchor.constraint(equalTo: view.topAnchor)

        NSLayoutConstraint.activate([
            topOverlayContainer.leadingAnchor.constraint(equalTo: view.leadingAnchor),
            topOverlayContainer.trailingAnchor.constraint(equalTo: view.trailingAnchor),
            topOverlayContainer.bottomAnchor.constraint(equalTo: wireSplitViewController.view.topAnchor),
            wireSplitViewController.view.bottomAnchor.constraint(equalTo: view.bottomAnchor),
            wireSplitViewController.view.leadingAnchor.constraint(equalTo: view.leadingAnchor),
            wireSplitViewController.view.trailingAnchor.constraint(equalTo: view.trailingAnchor)
        ])

        let heightConstraint = topOverlayContainer.heightAnchor.constraint(equalToConstant: 0)
        heightConstraint.priority = UILayoutPriority.defaultLow
        heightConstraint.isActive = true
    }

    private func updateSplitViewTopConstraint() {

        let isRegularContainer = traitCollection.horizontalSizeClass == .regular

        if isRegularContainer && topOverlayViewController == nil {
            contentTopCompactConstraint.isActive = false
            contentTopRegularConstraint.isActive = true
        } else {
            contentTopRegularConstraint.isActive = false
            contentTopCompactConstraint.isActive = true
        }

    }

    /// Open the user client list screen
    ///
    /// - Parameter user: the UserType with client list to show

    func openClientListScreen(for user: UserType) {
        var viewController: UIViewController?

        if user.isSelfUser, let clients = user.allClients as? [UserClient] {
            let clientListViewController = ClientListViewController(clientsList: clients, credentials: nil, detailedView: true, showTemporary: true)
            clientListViewController.navigationItem.leftBarButtonItem = UIBarButtonItem(barButtonSystemItem: .done, target: self, action: #selector(dismissClientListController(_:)))
            viewController = clientListViewController
        } else {
            guard let selfUser = ZMUser.selfUser() else {
                assertionFailure("ZMUser.selfUser() is nil")
                return
            }

            let profileViewController = ProfileViewController(
                user: user,
                viewer: selfUser,
                context: .deviceList,
                userSession: userSession,
                mainCoordinator: MainCoordinator(zClientViewController: self)
            )

            if let conversationViewController = (conversationRootViewController as? ConversationRootViewController)?.conversationViewController {
                profileViewController.delegate = conversationViewController

                profileViewController.viewControllerDismisser = conversationViewController
            }
            viewController = profileViewController
        }

        let navWrapperController: UINavigationController? = viewController?.wrapInNavigationController()
        navWrapperController?.modalPresentationStyle = .formSheet
        if let aController = navWrapperController {
            present(aController, animated: true)
        }
    }

    func showConversationList() {
        transitionToList(animated: true, completion: nil)
    }

    // MARK: - Profile

    func showSelfProfile() {
        conversationListViewController.presentProfile()
    }

    // MARK: - Select conversation

    /// Select a conversation and move the focus to the conversation view.
    ///
    /// - Parameters:
    ///   - conversation: the conversation to select
    ///   - message: scroll to  this message
    ///   - focus: focus on the view or not
    ///   - animated: perform animation or not
    func select(
        conversation: ZMConversation,
        scrollTo message: ZMConversationMessage? = nil,
        focusOnView focus: Bool,
        animated: Bool
    ) {
        dismissAllModalControllers { [weak self] in
            guard
                let self,
                !conversation.isDeleted,
                conversation.managedObjectContext != nil
            else { return }

            conversationListViewController.viewModel.select(conversation: conversation, scrollTo: message, focusOnView: focus, animated: animated)
        }
    }

    func select(conversation: ZMConversation) {
        conversationListViewController.viewModel.select(conversation: conversation)
    }

    var isConversationViewVisible: Bool {
        //wireSplitViewController.isConversationViewVisible
        fatalError("TODO")
    }

    var isConversationListVisible: Bool {
        //return (wireSplitViewController.layoutSize == .regularLandscape) ||
        //(wireSplitViewController.isLeftViewControllerRevealed && conversationListViewController.presentedViewController == nil)
        fatalError("TODO")
    }

    func minimizeCallOverlay(
        animated: Bool,
        completion: Completion?
    ) {
        router?.minimizeCallOverlay(animated: animated, completion: completion)
    }

    // MARK: - Archive Tab

    private func createArchivedListViewController() -> UIViewController {
        let viewController = ArchivedListViewController(userSession: userSession)
        viewController.delegate = conversationListViewController
        return UINavigationController(rootViewController: viewController)
    }
<<<<<<< HEAD
=======
}

// MARK: - ZClientViewController + SplitViewControllerDelegate

extension ZClientViewController: SplitViewControllerDelegate {

    func splitViewControllerShouldMoveLeftViewController(_ splitViewController: SplitViewController) -> Bool {

        return splitViewController.rightViewController != nil &&
        splitViewController.leftViewController == conversationListViewController.tabBarController &&
        conversationListViewController.tabBarController?.selectedIndex == MainTabBarControllerTab.conversations.rawValue &&
        (conversationListViewController.presentedViewController == nil || splitViewController.isLeftViewControllerRevealed == false)
    }
>>>>>>> 660c50ec
}<|MERGE_RESOLUTION|>--- conflicted
+++ resolved
@@ -172,16 +172,11 @@
         createTopViewConstraints()
         updateSplitViewTopConstraint()
 
-<<<<<<< HEAD
-=======
-        wireSplitViewController.view.backgroundColor = .clear
-
         let settingsViewControllerBuilder = SettingsMainViewControllerBuilder(
             userSession: userSession,
             selfUser: userSession.selfUserLegalHoldSubject
         )
 
->>>>>>> 660c50ec
         mainTabBarController = MainTabBarController(
             conversations: UINavigationController(rootViewController: conversationListViewController),
             archive: createArchivedListViewController(),
@@ -768,20 +763,4 @@
         viewController.delegate = conversationListViewController
         return UINavigationController(rootViewController: viewController)
     }
-<<<<<<< HEAD
-=======
-}
-
-// MARK: - ZClientViewController + SplitViewControllerDelegate
-
-extension ZClientViewController: SplitViewControllerDelegate {
-
-    func splitViewControllerShouldMoveLeftViewController(_ splitViewController: SplitViewController) -> Bool {
-
-        return splitViewController.rightViewController != nil &&
-        splitViewController.leftViewController == conversationListViewController.tabBarController &&
-        conversationListViewController.tabBarController?.selectedIndex == MainTabBarControllerTab.conversations.rawValue &&
-        (conversationListViewController.presentedViewController == nil || splitViewController.isLeftViewControllerRevealed == false)
-    }
->>>>>>> 660c50ec
 }