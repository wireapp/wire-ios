//
// Wire
// Copyright (C) 2024 Wire Swiss GmbH
//
// This program is free software: you can redistribute it and/or modify
// it under the terms of the GNU General Public License as published by
// the Free Software Foundation, either version 3 of the License, or
// (at your option) any later version.
//
// This program is distributed in the hope that it will be useful,
// but WITHOUT ANY WARRANTY; without even the implied warranty of
// MERCHANTABILITY or FITNESS FOR A PARTICULAR PURPOSE. See the
// GNU General Public License for more details.
//
// You should have received a copy of the GNU General Public License
// along with this program. If not, see http://www.gnu.org/licenses/.
//

import avs
import UIKit
import WireSyncEngine
import WireCommonComponents

final class ZClientViewController: UIViewController {

    let userSession: UserSession

    private(set) var conversationRootViewController: UIViewController?
    private(set) var currentConversation: ZMConversation?

    weak var router: AuthenticatedRouterProtocol?

    var isComingFromRegistration = false
    var needToShowDataUsagePermissionDialog = false
    let wireSplitViewController: SplitViewController = SplitViewController()

    private(set) var mediaPlaybackManager: MediaPlaybackManager?
    let conversationListViewController: ConversationListViewController
    var proximityMonitorManager: ProximityMonitorManager?
    var legalHoldDisclosureController: LegalHoldDisclosureController?

    var userObserverToken: NSObjectProtocol?
    var conferenceCallingUnavailableObserverToken: Any?

    private let topOverlayContainer: UIView = UIView()
    private var topOverlayViewController: UIViewController?
    private var contentTopRegularConstraint: NSLayoutConstraint!
    private var contentTopCompactConstraint: NSLayoutConstraint!
    // init value = false which set to true, set to false after data usage permission dialog is displayed
    var dataUsagePermissionDialogDisplayed = false

    private let colorSchemeController: ColorSchemeController
    private var incomingApnsObserver: Any?
    private var networkAvailabilityObserverToken: Any?
    private var pendingInitialStateRestore = false

    /// init method for testing allows injecting an Account object and self user
    required init(
        account: Account,
<<<<<<< HEAD
        userSession: UserSession,
        selfUser: SettingsSelfUser
    ) {
        self.userSession = userSession

        let settingsPropertyFactory = SettingsPropertyFactory(userSession: userSession, selfUser: selfUser)
        let settingsCellDescriptorFactory = SettingsCellDescriptorFactory(
            settingsPropertyFactory: settingsPropertyFactory,
            userRightInterfaceType: UserRight.self
        )
        let settingsTabItemBuilder = {
            settingsCellDescriptorFactory.settingsGroup(
                isTeamMember: userSession.selfUser.isTeamMember,
                userSession: userSession
            ).generateViewController()!
        }

=======
        userSession: UserSession
    ) {
        self.userSession = userSession

>>>>>>> 604d7bec
        conversationListViewController = .init(
            account: account,
            selfUser: userSession.selfUser,
            userSession: userSession,
            isSelfUserE2EICertifiedUseCase: userSession.isSelfUserE2EICertifiedUseCase,
            settingsViewControllerBuilder: settingsTabItemBuilder
        )

        colorSchemeController = .init(userSession: userSession)

        super.init(nibName: nil, bundle: nil)

        proximityMonitorManager = ProximityMonitorManager()
        mediaPlaybackManager = MediaPlaybackManager(
            name: "conversationMedia",
            userSession: userSession
        )
        dataUsagePermissionDialogDisplayed = false
        needToShowDataUsagePermissionDialog = false

        AVSMediaManager.sharedInstance().register(mediaPlaybackManager, withOptions: [
            "media": "external "
        ])

        if let appGroupIdentifier = Bundle.main.appGroupIdentifier,
           let remoteIdentifier = userSession.selfUser.remoteIdentifier {
            let sharedContainerURL = FileManager.sharedContainerDirectory(for: appGroupIdentifier)

            _ = sharedContainerURL.appendingPathComponent("AccountData", isDirectory: true).appendingPathComponent(remoteIdentifier.uuidString, isDirectory: true)
        }

        NotificationCenter.default.post(name: NSNotification.Name.ZMUserSessionDidBecomeAvailable, object: nil)

        NotificationCenter.default.addObserver(self, selector: #selector(contentSizeCategoryDidChange(_:)), name: UIContentSizeCategory.didChangeNotification, object: nil)

        NotificationCenter.default.addObserver(forName: .featureDidChangeNotification, object: nil, queue: .main) { [weak self] note in
            guard let change = note.object as? FeatureRepository.FeatureChange else { return }

            switch change {
            case .conferenceCallingIsAvailable:
                guard let session = SessionManager.shared,
                      session.usePackagingFeatureConfig else { break }
                self?.presentConferenceCallingAvailableAlert()

            default:
                break
            }
        }

        setupAppearance()

        createLegalHoldDisclosureController()
    }

    @available(*, unavailable)
    required init?(coder aDecoder: NSCoder) {
        fatalError("init(coder:) has not been implemented")
    }

    deinit {
        AVSMediaManager.sharedInstance().unregisterMedia(mediaPlaybackManager)
    }

    private func restoreStartupState() {
        pendingInitialStateRestore = false
        attemptToPresentInitialConversation()
    }

    @discardableResult
    private func attemptToPresentInitialConversation() -> Bool {
        var stateRestored = false

        let lastViewedScreen: SettingsLastScreen? = Settings.shared[.lastViewedScreen]
        switch lastViewedScreen {
        case .list?:

            transitionToList(animated: false, completion: nil)

            // only attempt to show content vc if it would be visible
            if isConversationViewVisible {
                stateRestored = attemptToLoadLastViewedConversation(withFocus: false, animated: false)
            }
        case .conversation?:
            stateRestored = attemptToLoadLastViewedConversation(withFocus: true, animated: false)
        default:
            break
        }
        return stateRestored
    }

    // MARK: - Overloaded methods

    override func viewDidLoad() {
        super.viewDidLoad()

        pendingInitialStateRestore = true

        view.backgroundColor = SemanticColors.View.backgroundDefault

        wireSplitViewController.delegate = self
        addToSelf(wireSplitViewController)

        wireSplitViewController.view.translatesAutoresizingMaskIntoConstraints = false
        createTopViewConstraints()

        updateSplitViewTopConstraint()

        wireSplitViewController.view.backgroundColor = .clear
        wireSplitViewController.leftViewController = conversationListViewController

        if pendingInitialStateRestore {
            restoreStartupState()
        }

        NotificationCenter.default.addObserver(self, selector: #selector(colorSchemeControllerDidApplyChanges(_:)), name: NSNotification.colorSchemeControllerDidApplyColorSchemeChange, object: nil)

        if Bundle.developerModeEnabled {
            // better way of dealing with this?
            NotificationCenter.default.addObserver(self, selector: #selector(requestLoopNotification(_:)), name: NSNotification.Name(rawValue: ZMLoggingRequestLoopNotificationName), object: nil)
            NotificationCenter.default.addObserver(self, selector: #selector(inconsistentStateNotification(_:)), name: NSNotification.Name(rawValue: ZMLoggingInconsistentStateNotificationName), object: nil)
        }

        setupUserChangeInfoObserver()
        setUpConferenceCallingUnavailableObserver()
    }

    override var supportedInterfaceOrientations: UIInterfaceOrientationMask {
        return wr_supportedInterfaceOrientations
    }

    override var shouldAutorotate: Bool {
        return presentedViewController?.shouldAutorotate ?? true
    }

    // MARK: keyboard shortcut
    override var keyCommands: [UIKeyCommand]? {
        [
            UIKeyCommand(
                action: #selector(openStartUI(_:)),
                input: "n",
                modifierFlags: [.command],
                discoverabilityTitle: L10n.Localizable.Keyboardshortcut.openPeople
            )
        ]
    }

    @objc
    private func openStartUI(_ sender: Any?) {
        conversationListViewController.presentPeoplePicker()
    }

<<<<<<< HEAD
    private func createBackgroundViewController() {
        wireSplitViewController.leftViewController = conversationListViewController
    }

=======
>>>>>>> 604d7bec
    // MARK: Status bar
    private var child: UIViewController? {
        return topOverlayViewController ?? wireSplitViewController
    }

    private var childForStatusBar: UIViewController? {
        // For iPad regular mode, there is a black bar area and we always use light style and non hidden status bar
        return isIPadRegular() ? nil : child
    }

    override var childForStatusBarStyle: UIViewController? {
        return childForStatusBar
    }

    override var childForStatusBarHidden: UIViewController? {
        return childForStatusBar
    }

    // MARK: trait

    override func traitCollectionDidChange(_ previousTraitCollection: UITraitCollection?) {
        super.traitCollectionDidChange(previousTraitCollection)

        // if changing from compact width to regular width, make sure current conversation is loaded
        if previousTraitCollection?.horizontalSizeClass == .compact && traitCollection.horizontalSizeClass == .regular {
            if let currentConversation = currentConversation {
                select(conversation: currentConversation)
            } else {
                attemptToLoadLastViewedConversation(withFocus: false, animated: false)
            }
        }

        updateSplitViewTopConstraint()
        view.setNeedsLayout()
    }

    // MARK: - Singleton
    static var shared: ZClientViewController? {
        return AppDelegate.shared.appRootRouter?.rootViewController.children.first(where: { $0 is ZClientViewController }) as? ZClientViewController
    }

    /// Select the connection inbox and optionally move focus to it.
    ///
    /// - Parameter focus: focus or not
    func selectIncomingContactRequestsAndFocus(onView focus: Bool) {
        conversationListViewController.selectInboxAndFocusOnView(focus: focus)
    }

    /// Exit the connection inbox.  This contains special logic for reselecting another conversation etc when you
    /// have no more connection requests.
    ///
    /// - Parameter completion: completion handler
    func hideIncomingContactRequests(completion: Completion? = nil) {
        let conversationsList = userSession.conversationList()
        if let conversation = (conversationsList as? [ZMConversation])?.first {
            select(conversation: conversation)
        }

        wireSplitViewController.setLeftViewControllerRevealed(true, animated: true, completion: completion)
    }

    @discardableResult
    private func pushContentViewController(_ viewController: UIViewController? = nil,
                                           focusOnView focus: Bool = false,
                                           animated: Bool = false,
                                           completion: Completion? = nil) -> Bool {
        conversationRootViewController = viewController
        wireSplitViewController.setRightViewController(conversationRootViewController, animated: animated, completion: completion)

        if focus {
            wireSplitViewController.setLeftViewControllerRevealed(false, animated: animated)
        }

        return true
    }

    func loadPlaceholderConversationController(animated: Bool) {
        loadPlaceholderConversationController(animated: animated) { }
    }

    func loadPlaceholderConversationController(animated: Bool, completion: @escaping Completion) {
        currentConversation = nil
        pushContentViewController(animated: animated, completion: completion)
    }

    /// Load and optionally show a conversation, but don't change the list selection.  This is the place to put
    /// stuff if you definitely need it to happen when a conversation is selected and/or presented
    ///
    /// This method should only be called when the list selection changes, or internally by other zclientviewcontroller
    ///
    /// - Parameters:
    ///   - conversation: conversation to load
    ///   - message: scroll to a specific message
    ///   - focus: focus on view or not
    ///   - animated: animated or not
    ///   - completion: optional completion handler
    func load(_ conversation: ZMConversation,
              scrollTo message: ZMConversationMessage?,
              focusOnView focus: Bool,
              animated: Bool,
              completion: Completion? = nil) {
        var conversationRootController: ConversationRootViewController?
        if conversation === currentConversation,
           conversationRootController != nil {
            if let message = message {
                conversationRootController?.scroll(to: message)
            }
        } else {
            conversationRootController = ConversationRootViewController(conversation: conversation, message: message, clientViewController: self, userSession: userSession)
        }

        currentConversation = conversation
        conversationRootController?.conversationViewController?.isFocused = focus

        conversationListViewController.hideArchivedConversations()
        pushContentViewController(conversationRootController, focusOnView: focus, animated: animated, completion: completion)
    }

    func loadIncomingContactRequestsAndFocus(onView focus: Bool, animated: Bool) {
        currentConversation = nil

        let inbox = ConnectRequestsViewController(userSession: userSession)
        pushContentViewController(inbox.wrapInNavigationController(), focusOnView: focus, animated: animated)
    }

    /// Open the user clients detail screen
    ///
    /// - Parameter conversation: conversation to open
    func openDetailScreen(for conversation: ZMConversation) {
        let controller = GroupDetailsViewController(
            conversation: conversation,
            userSession: userSession,
            isUserE2EICertifiedUseCase: userSession.isUserE2EICertifiedUseCase
        )
        let navController = controller.wrapInNavigationController()
        navController.modalPresentationStyle = .formSheet

        present(navController, animated: true)
    }

    @objc
    private func dismissClientListController(_ sender: Any?) {
        dismiss(animated: true)
    }

    // MARK: - Animated conversation switch
    func dismissAllModalControllers(callback: Completion?) {
        let dismissAction = {
            if let rightViewController = self.wireSplitViewController.rightViewController,
               rightViewController.presentedViewController != nil {
                rightViewController.dismiss(animated: false, completion: callback)
            } else if let presentedViewController = self.conversationListViewController.presentedViewController {
                // This is a workaround around the fact that the transitioningDelegate of the settings
                // view controller is not called when the transition is not being performed animated.
                // This sounds like a bug in UIKit (Radar incoming) as I would expect the custom animator
                // being called with `transitionContext.isAnimated == false`. As this is not the case
                // we have to restore the proper pre-presentation state here.
                let conversationView = self.conversationListViewController.view
                if let transform = conversationView?.layer.transform {
                    if !CATransform3DIsIdentity(transform) || conversationView?.alpha != 1 {
                        conversationView?.layer.transform = CATransform3DIdentity
                        conversationView?.alpha = 1
                    }
                }

                presentedViewController.dismiss(animated: false, completion: callback)
            } else if self.presentedViewController != nil {
                self.dismiss(animated: false, completion: callback)
            } else {
                callback?()
            }
        }

        if userSession.ringingCallConversation != nil {
            dismissAction()
        } else {
            minimizeCallOverlay(animated: true, withCompletion: dismissAction)
        }
    }

    // MARK: - Getters/Setters

    // MARK: - ColorSchemeControllerDidApplyChangesNotification
    private func reloadCurrentConversation() {
        guard let currentConversation = currentConversation else { return }

        let currentConversationViewController = ConversationRootViewController(conversation: currentConversation, message: nil, clientViewController: self, userSession: userSession)

        // Need to reload conversation to apply color scheme changes
        pushContentViewController(currentConversationViewController)
    }

    @objc
    private func colorSchemeControllerDidApplyChanges(_ notification: Notification?) {
        reloadCurrentConversation()
    }

    // MARK: - Debug logging notifications
    @objc
    private func requestLoopNotification(_ notification: Notification?) {
        guard let path = notification?.userInfo?["path"] as? String else { return }
        DebugAlert.showSendLogsMessage(message: "A request loop is going on at \(path)")
    }

    @objc
    private func inconsistentStateNotification(_ notification: Notification?) {
        if let userInfo = notification?.userInfo?[ZMLoggingDescriptionKey] {
            DebugAlert.showSendLogsMessage(message: "We detected an inconsistent state: \(userInfo)")
        }
    }

    /// Attempt to load the last viewed conversation associated with the current account.
    /// If no info is available, we attempt to load the first conversation in the list.
    ///
    ///
    /// - Parameters:
    ///   - focus: <#focus description#>
    ///   - animated: <#animated description#>
    /// - Returns: In the first case, YES is returned, otherwise NO.
    @discardableResult
    private func attemptToLoadLastViewedConversation(withFocus focus: Bool, animated: Bool) -> Bool {

        if let currentAccount = SessionManager.shared?.accountManager.selectedAccount {
            if let conversation = Settings.shared.lastViewedConversation(for: currentAccount) {
                select(conversation: conversation, focusOnView: focus, animated: animated)
            }

            // dispatch async here because it has to happen after the collection view has finished
            // laying out for the first time
            DispatchQueue.main.async(execute: {
                self.conversationListViewController.scrollToCurrentSelection(animated: false)
            })

            return true

        } else {
            selectListItemWhenNoPreviousItemSelected()
            return false
        }
    }

    /**
     * This handles the case where we have to select a list item on startup but there is no previous item saved
     */
    func selectListItemWhenNoPreviousItemSelected() {
        // check for conversations and pick the first one.. this can be tricky if there are pending updates and
        // we haven't synced yet, but for now we just pick the current first item
        let list = userSession.conversationList() as? [ZMConversation]

        if let conversation = list?.first {
            // select the first conversation and don't focus on it
            select(conversation: conversation)
        } else {
            loadPlaceholderConversationController(animated: true)
        }
    }

    @objc
    func contentSizeCategoryDidChange(_ notification: Notification?) {
        reloadCurrentConversation()
    }

    private func setupAppearance() {

        let labelColor: UIColor
        labelColor = .label

        UIView.appearance(whenContainedInInstancesOf: [UIAlertController.self]).tintColor = labelColor
    }

    // MARK: - Setup methods

    func transitionToList(animated: Bool, completion: Completion?) {
        transitionToList(animated: animated,
                         leftViewControllerRevealed: true,
                         completion: completion)
    }

    func transitionToList(animated: Bool,
                          leftViewControllerRevealed: Bool = true,
                          completion: Completion?) {
        let action: Completion = { [weak self] in
            self?.wireSplitViewController.setLeftViewControllerRevealed(leftViewControllerRevealed, animated: animated, completion: completion)
        }

        if let presentedViewController = wireSplitViewController.rightViewController?.presentedViewController {
            presentedViewController.dismiss(animated: animated, completion: action)
        } else {
            action()
        }

    }

    func setTopOverlay(to viewController: UIViewController?, animated: Bool = true) {
        topOverlayViewController?.willMove(toParent: nil)

        if let previousViewController = topOverlayViewController, let viewController = viewController {
            addChild(viewController)
            viewController.view.frame = topOverlayContainer.bounds
            viewController.view.translatesAutoresizingMaskIntoConstraints = false

            if animated {
                transition(from: previousViewController,
                           to: viewController,
                           duration: 0.5,
                           options: .transitionCrossDissolve,
                           animations: { viewController.view.fitIn(view: self.view) },
                           completion: { _ in
                    viewController.didMove(toParent: self)
                    previousViewController.removeFromParent()
                    self.topOverlayViewController = viewController
                    self.updateSplitViewTopConstraint()
                })
            } else {
                topOverlayContainer.addSubview(viewController.view)
                viewController.view.fitIn(view: topOverlayContainer)
                viewController.didMove(toParent: self)
                topOverlayViewController = viewController
                updateSplitViewTopConstraint()
            }
        } else if let previousViewController = topOverlayViewController {
            if animated {
                let heightConstraint = topOverlayContainer.heightAnchor.constraint(equalToConstant: 0)

                UIView.animate(withDuration: 0.35, delay: 0, options: [.curveEaseIn, .beginFromCurrentState], animations: {
                    heightConstraint.isActive = true

                    self.view.setNeedsLayout()
                    self.view.layoutIfNeeded()
                }, completion: { _ in
                    heightConstraint.isActive = false

                    self.topOverlayViewController?.removeFromParent()
                    previousViewController.view.removeFromSuperview()
                    self.topOverlayViewController = nil
                    self.updateSplitViewTopConstraint()
                })
            } else {
                self.topOverlayViewController?.removeFromParent()
                previousViewController.view.removeFromSuperview()
                self.topOverlayViewController = nil
                self.updateSplitViewTopConstraint()
            }
        } else if let viewController = viewController {
            addChild(viewController)
            viewController.view.frame = topOverlayContainer.bounds
            viewController.view.translatesAutoresizingMaskIntoConstraints = false
            topOverlayContainer.addSubview(viewController.view)
            viewController.view.fitIn(view: topOverlayContainer)

            viewController.didMove(toParent: self)

            let isRegularContainer = traitCollection.horizontalSizeClass == .regular

            if animated && !isRegularContainer {
                let heightConstraint = viewController.view.heightAnchor.constraint(equalToConstant: 0)
                heightConstraint.isActive = true

                self.topOverlayViewController = viewController
                self.updateSplitViewTopConstraint()

                UIView.animate(withDuration: 0.35, delay: 0, options: [.curveEaseOut, .beginFromCurrentState], animations: {
                    heightConstraint.isActive = false
                    self.view.layoutIfNeeded()
                })
            } else {
                topOverlayViewController = viewController
                updateSplitViewTopConstraint()
            }
        }
    }

    private func createLegalHoldDisclosureController() {
        legalHoldDisclosureController = LegalHoldDisclosureController(
            selfUser: userSession.selfUser,
            userSession: userSession,
            presenter: { viewController, animated, completion in
                viewController.presentTopmost(animated: animated, completion: completion)
            })
    }

    private func createTopViewConstraints() {

        topOverlayContainer.translatesAutoresizingMaskIntoConstraints = false
        view.addSubview(topOverlayContainer)

        contentTopRegularConstraint = topOverlayContainer.topAnchor.constraint(equalTo: safeTopAnchor)
        contentTopCompactConstraint = topOverlayContainer.topAnchor.constraint(equalTo: view.topAnchor)

        NSLayoutConstraint.activate([
            topOverlayContainer.leadingAnchor.constraint(equalTo: view.leadingAnchor),
            topOverlayContainer.trailingAnchor.constraint(equalTo: view.trailingAnchor),
            topOverlayContainer.bottomAnchor.constraint(equalTo: wireSplitViewController.view.topAnchor),
            wireSplitViewController.view.bottomAnchor.constraint(equalTo: view.bottomAnchor),
            wireSplitViewController.view.leadingAnchor.constraint(equalTo: view.leadingAnchor),
            wireSplitViewController.view.trailingAnchor.constraint(equalTo: view.trailingAnchor)
        ])

        let heightConstraint = topOverlayContainer.heightAnchor.constraint(equalToConstant: 0)
        heightConstraint.priority = UILayoutPriority.defaultLow
        heightConstraint.isActive = true
    }

    private func updateSplitViewTopConstraint() {

        let isRegularContainer = traitCollection.horizontalSizeClass == .regular

        if isRegularContainer && topOverlayViewController == nil {
            contentTopCompactConstraint.isActive = false
            contentTopRegularConstraint.isActive = true
        } else {
            contentTopRegularConstraint.isActive = false
            contentTopCompactConstraint.isActive = true
        }

    }

    /// Open the user client list screen
    ///
    /// - Parameter user: the UserType with client list to show

    func openClientListScreen(for user: UserType) {
        var viewController: UIViewController?

        if user.isSelfUser, let clients = user.allClients as? [UserClient] {
            let clientListViewController = ClientListViewController(clientsList: clients, credentials: nil, detailedView: true, showTemporary: true)
            clientListViewController.navigationItem.leftBarButtonItem = UIBarButtonItem(barButtonSystemItem: .done, target: self, action: #selector(dismissClientListController(_:)))
            viewController = clientListViewController
        } else {
            guard let selfUser = ZMUser.selfUser() else {
                assertionFailure("ZMUser.selfUser() is nil")
                return
            }

            let profileViewController = ProfileViewController(user: user, viewer: selfUser, context: .deviceList, userSession: userSession)

            if let conversationViewController = (conversationRootViewController as? ConversationRootViewController)?.conversationViewController {
                profileViewController.delegate = conversationViewController

                profileViewController.viewControllerDismisser = conversationViewController
            }
            viewController = profileViewController
        }

        let navWrapperController: UINavigationController? = viewController?.wrapInNavigationController()
        navWrapperController?.modalPresentationStyle = .formSheet
        if let aController = navWrapperController {
            present(aController, animated: true)
        }
    }

    // MARK: - Select conversation

    /// Select a conversation and move the focus to the conversation view.
    ///
    /// - Parameters:
    ///   - conversation: the conversation to select
    ///   - message: scroll to  this message
    ///   - focus: focus on the view or not
    ///   - animated: perform animation or not
    ///   - completion: the completion block
    func select(conversation: ZMConversation,
                scrollTo message: ZMConversationMessage? = nil,
                focusOnView focus: Bool,
                animated: Bool,
                completion: Completion? = nil) {
        dismissAllModalControllers(callback: { [weak self] in
            guard
                !conversation.isDeleted,
                conversation.managedObjectContext != nil
            else {
                return
            }
            self?.conversationListViewController.viewModel.select(conversation: conversation, scrollTo: message, focusOnView: focus, animated: animated, completion: completion)
        })
    }

    func select(conversation: ZMConversation) {
        conversationListViewController.viewModel.select(conversation: conversation)
    }

    var isConversationViewVisible: Bool {
        return wireSplitViewController.isConversationViewVisible
    }

    var isConversationListVisible: Bool {
        return (wireSplitViewController.layoutSize == .regularLandscape) ||
        (wireSplitViewController.isLeftViewControllerRevealed && conversationListViewController.presentedViewController == nil)
    }

    func minimizeCallOverlay(animated: Bool,
                             withCompletion completion: Completion?) {
        router?.minimizeCallOverlay(animated: animated, withCompletion: completion)
    }
}<|MERGE_RESOLUTION|>--- conflicted
+++ resolved
@@ -57,7 +57,6 @@
     /// init method for testing allows injecting an Account object and self user
     required init(
         account: Account,
-<<<<<<< HEAD
         userSession: UserSession,
         selfUser: SettingsSelfUser
     ) {
@@ -75,12 +74,6 @@
             ).generateViewController()!
         }
 
-=======
-        userSession: UserSession
-    ) {
-        self.userSession = userSession
-
->>>>>>> 604d7bec
         conversationListViewController = .init(
             account: account,
             selfUser: userSession.selfUser,
@@ -232,13 +225,6 @@
         conversationListViewController.presentPeoplePicker()
     }
 
-<<<<<<< HEAD
-    private func createBackgroundViewController() {
-        wireSplitViewController.leftViewController = conversationListViewController
-    }
-
-=======
->>>>>>> 604d7bec
     // MARK: Status bar
     private var child: UIViewController? {
         return topOverlayViewController ?? wireSplitViewController
