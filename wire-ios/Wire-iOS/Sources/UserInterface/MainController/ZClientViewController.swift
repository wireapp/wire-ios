--- conflicted
+++ resolved
@@ -66,16 +66,8 @@
         self.userSession = userSession
         self.imageTransformer = imageTransformer
 
-<<<<<<< HEAD
         backgroundViewController = .init(accentColor: userSession.selfUser.accentColor)
 
-=======
-        backgroundViewController = .init(
-            user: userSession.selfUser,
-            userSession: userSession as? ZMUserSession,
-            imageTransformer: imageTransformer
-        )
->>>>>>> f9e7aa89
         conversationListViewController = .init(
             account: account,
             selfUser: userSession.selfUser,
@@ -83,11 +75,7 @@
             isSelfUserE2EICertifiedUseCase: userSession.isSelfUserE2EICertifiedUseCase
         )
 
-<<<<<<< HEAD
-        colorSchemeController = ColorSchemeController(userSession: userSession)
-=======
         colorSchemeController = .init(userSession: userSession)
->>>>>>> f9e7aa89
 
         super.init(nibName: nil, bundle: nil)
 
