--- conflicted
+++ resolved
@@ -21,12 +21,7 @@
 
 extension ZClientViewController: UserObserving {
 
-<<<<<<< HEAD
-    public func userDidChange(_ changeInfo: UserChangeInfo) {
-
-=======
     func userDidChange(_ changeInfo: UserChangeInfo) {
->>>>>>> b5eab26b
         if changeInfo.accentColorValueChanged {
             UIApplication.shared.firstKeyWindow?.tintColor = UIColor.accent()
         }
