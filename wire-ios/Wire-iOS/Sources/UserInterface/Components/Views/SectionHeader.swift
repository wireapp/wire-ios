--- conflicted
+++ resolved
@@ -22,12 +22,10 @@
 
 final class SectionHeaderView: UIView {
 
-<<<<<<< HEAD
-    let titleLabel = DynamicFontLabel(style: .subline1,
-=======
-    let titleLabel = DynamicFontLabel(style: .h5,
->>>>>>> c7a9faf7
-                                      color: SemanticColors.Label.textSectionHeader)
+    let titleLabel = DynamicFontLabel(
+        style: .h5,
+        color: SemanticColors.Label.textSectionHeader
+    )
 
     override init(frame: CGRect) {
         super.init(frame: frame)
