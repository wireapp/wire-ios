//
// Wire
// Copyright (C) 2018 Wire Swiss GmbH
//
// This program is free software: you can redistribute it and/or modify
// it under the terms of the GNU General Public License as published by
// the Free Software Foundation, either version 3 of the License, or
// (at your option) any later version.
//
// This program is distributed in the hope that it will be useful,
// but WITHOUT ANY WARRANTY; without even the implied warranty of
// MERCHANTABILITY or FITNESS FOR A PARTICULAR PURPOSE. See the
// GNU General Public License for more details.
//
// You should have received a copy of the GNU General Public License
// along with this program. If not, see http://www.gnu.org/licenses/.
//

import UIKit
import WireCommonComponents

class DetailsCollectionViewCell: SeparatorCollectionViewCell, DynamicTypeCapable {

    // MARK: - Properties

    private let leftIconView = UIImageView()
    private let titleLabel = UILabel()
    private let statusLabel = UILabel()

    private var titleStackView: UIStackView!
    var contentStackView: UIStackView!
    private var leftIconContainer: UIView!
    private var contentLeadingConstraint: NSLayoutConstraint!

    /// The leading offset of the content when `icon` is nil.
    var contentLeadingOffset: CGFloat = 24

    var titleBolded: Bool {
        get {
            return titleLabel.font == FontSpec.normalSemiboldFont.font
        }

        set {
            titleLabel.font = newValue ? FontSpec.normalSemiboldFont.font : FontSpec.normalLightFont.font
        }
    }

    var icon: UIImage? {
        get { return leftIconView.image }
        set { updateIcon(newValue) }
    }

    var iconColor: UIColor? {
        get { return leftIconView.tintColor }
        set { leftIconView.tintColor = newValue }
    }

    var title: String? {
        get { return titleLabel.text }
        set { updateTitle(newValue) }
    }

    var status: String? {
        get { return statusLabel.text }
        set { updateStatus(newValue) }
    }

    var allowMultilineStatus: Bool = false {
        didSet {
            statusLabel.numberOfLines = allowMultilineStatus ? 0 : 1
        }
    }

    var disabled: Bool = false {
        didSet { }
    }

    override var accessibilityLabel: String? {
        get {
            guard let title = title,
                  let status = status else { return nil }
            return "\(title), \(status)"
        }

        set {
            super.accessibilityLabel = newValue
        }
    }

    // MARK: - Configuration - Override Methods

    override func setUp() {
        super.setUp()

        backgroundColor = SemanticColors.View.backgroundUserCell

        leftIconView.translatesAutoresizingMaskIntoConstraints = false
        leftIconView.contentMode = .scaleAspectFit
        leftIconView.setContentHuggingPriority(.required, for: .horizontal)

        titleLabel.translatesAutoresizingMaskIntoConstraints = false
        titleLabel.font = FontSpec.bodyTwoSemibold.font!
        titleLabel.applyStyle(.primaryCellLabel)

        statusLabel.translatesAutoresizingMaskIntoConstraints = false
        statusLabel.font = FontSpec.mediumRegularFont.font
        statusLabel.applyStyle(.secondaryCellLabel)

        leftIconContainer = UIView()
        leftIconContainer.addSubview(leftIconView)
        leftIconContainer.translatesAutoresizingMaskIntoConstraints = false
        leftIconContainer.widthAnchor.constraint(equalToConstant: 64).isActive = true
        leftIconContainer.heightAnchor.constraint(equalTo: leftIconView.heightAnchor).isActive = true
        leftIconContainer.centerXAnchor.constraint(equalTo: leftIconView.centerXAnchor).isActive = true
        leftIconContainer.centerYAnchor.constraint(equalTo: leftIconView.centerYAnchor).isActive = true

        let iconViewSpacer = UIView()
        iconViewSpacer.translatesAutoresizingMaskIntoConstraints = false
        iconViewSpacer.widthAnchor.constraint(equalToConstant: 8).isActive = true

        titleStackView = UIStackView(arrangedSubviews: [titleLabel, statusLabel])
        titleStackView.axis = .vertical
        titleStackView.distribution = .equalSpacing
        titleStackView.alignment = .leading
        titleStackView.translatesAutoresizingMaskIntoConstraints = false

        contentStackView = UIStackView(arrangedSubviews: [leftIconContainer, titleStackView, iconViewSpacer])
        contentStackView.axis = .horizontal
        contentStackView.distribution = .fill
        contentStackView.alignment = .center
        contentStackView.translatesAutoresizingMaskIntoConstraints = false

        contentView.addSubview(contentStackView)
        contentLeadingConstraint = contentStackView.leadingAnchor.constraint(equalTo: contentView.leadingAnchor)
        contentLeadingConstraint.isActive = true

        contentStackView.topAnchor.constraint(equalTo: contentView.topAnchor, constant: 8).isActive = true
        contentStackView.bottomAnchor.constraint(equalTo: contentView.bottomAnchor, constant: -8).isActive = true
        contentStackView.trailingAnchor.constraint(equalTo: contentView.trailingAnchor, constant: -16).isActive = true

        setupAccessibility()
    }

<<<<<<< HEAD
=======
    override var isHighlighted: Bool {
        didSet {
            backgroundColor = isHighlighted
            ? SemanticColors.View.backgroundUserCellHightLighted
            : SemanticColors.View.backgroundUserCell
        }
    }

>>>>>>> 96dfd688
    // MARK: - Layout

    private func updateIcon(_ newValue: UIImage?) {
        if let value = newValue {
            leftIconView.image = value
            leftIconView.isHidden = false
            leftIconContainer.isHidden = false

            contentLeadingConstraint.constant = 0
            separatorLeadingInset = 64
        } else {
            leftIconView.isHidden = true
            leftIconContainer.isHidden = true

            contentLeadingConstraint.constant = contentLeadingOffset
            separatorLeadingInset = contentLeadingOffset
        }
    }

    private func updateTitle(_ newValue: String?) {
        if let value = newValue {
            titleLabel.text = value
            titleLabel.isHidden = false
        } else {
            titleLabel.isHidden = true
        }
    }

    private func updateStatus(_ newValue: String?) {
        if let value = newValue {
            statusLabel.text = value
            statusLabel.isHidden = false
        } else {
            statusLabel.isHidden = true
        }
    }

    private func setupAccessibility() {
        isAccessibilityElement = true
        accessibilityTraits = .button
    }

    func redrawFont() {
        statusLabel.font = FontSpec.smallRegularFont.font

        titleLabel.font = titleBolded ? FontSpec.normalSemiboldFont.font : FontSpec.normalLightFont.font
    }

}<|MERGE_RESOLUTION|>--- conflicted
+++ resolved
@@ -141,8 +141,6 @@
         setupAccessibility()
     }
 
-<<<<<<< HEAD
-=======
     override var isHighlighted: Bool {
         didSet {
             backgroundColor = isHighlighted
@@ -151,7 +149,6 @@
         }
     }
 
->>>>>>> 96dfd688
     // MARK: - Layout
 
     private func updateIcon(_ newValue: UIImage?) {
