--- conflicted
+++ resolved
@@ -141,7 +141,6 @@
         setupAccessibility()
     }
 
-<<<<<<< HEAD
     override var isHighlighted: Bool {
         didSet {
             backgroundColor = isHighlighted
@@ -150,8 +149,6 @@
         }
     }
 
-=======
->>>>>>> 33098a79
     // MARK: - Layout
 
     private func updateIcon(_ newValue: UIImage?) {
