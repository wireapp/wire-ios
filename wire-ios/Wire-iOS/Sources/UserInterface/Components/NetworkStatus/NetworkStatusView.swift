--- conflicted
+++ resolved
@@ -244,15 +244,9 @@
             let data = try JSONEncoder().encode(logInfo)
             let jsonString = String(data: data, encoding: .utf8)
 
-            tracker?.debug(
-                "NETWORK_STATUS_VIEW_STATE: \(jsonString ?? "")",
-                attributes: nil
-            )
+            tracker?.debug("NETWORK_STATUS_VIEW_STATE: \(jsonString ?? "")")
         } catch {
-            tracker?.error(
-                "NETWORK_STATUS_VIEW_STATE: failure: \(error.localizedDescription)",
-                attributes: nil
-            )
+            tracker?.error("NETWORK_STATUS_VIEW_STATE: failure: \(error.localizedDescription)")
         }
     }
 }
@@ -271,22 +265,4 @@
 
 private struct LogInfo: Encodable {
     var status: String
-<<<<<<< HEAD
-=======
-}
-
-private extension DatadogWrapper {
-
-    func log(networkStatus: NetworkStatusViewState) {
-        do {
-            let data = try JSONEncoder().encode(LogInfo(status: String(describing: networkStatus)))
-            let jsonString = String(data: data, encoding: .utf8)
-            let message = "NETWORK_STATUS_VIEW_STATE: \(jsonString ?? "")"
-            self.debug(message)
-        } catch {
-            let message = "NETWORK_STATUS_VIEW_STATE: failure: \(error.localizedDescription)"
-            self.error(message)
-        }
-    }
->>>>>>> 84c2357e
 }