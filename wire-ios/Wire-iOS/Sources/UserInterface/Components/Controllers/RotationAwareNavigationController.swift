//
// Wire
// Copyright (C) 2024 Wire Swiss GmbH
//
// This program is free software: you can redistribute it and/or modify
// it under the terms of the GNU General Public License as published by
// the Free Software Foundation, either version 3 of the License, or
// (at your option) any later version.
//
// This program is distributed in the hope that it will be useful,
// but WITHOUT ANY WARRANTY; without even the implied warranty of
// MERCHANTABILITY or FITNESS FOR A PARTICULAR PURPOSE. See the
// GNU General Public License for more details.
//
// You should have received a copy of the GNU General Public License
// along with this program. If not, see http://www.gnu.org/licenses/.
//

import UIKit

final class RotationAwareNavigationController: UINavigationController, SpinnerCapable {

    // MARK: SpinnerCapable
<<<<<<< HEAD
    var dismissSpinner: (() -> Void)?
    let accessibilityAnnouncement = L10n.Localizable.General.loading
=======
    var dismissSpinner: SpinnerCompletion?
>>>>>>> 46a152e4

    override var shouldAutorotate: Bool {
        if let topController = self.viewControllers.last {
            return topController.shouldAutorotate
        } else {
            return super.shouldAutorotate
        }
    }

    override var supportedInterfaceOrientations: UIInterfaceOrientationMask {
        if let topController = self.viewControllers.last {
            return topController.supportedInterfaceOrientations
        } else {
            return super.supportedInterfaceOrientations
        }
    }

    override var preferredInterfaceOrientationForPresentation: UIInterfaceOrientation {
        if let topController = self.viewControllers.last {
            return topController.preferredInterfaceOrientationForPresentation
        } else {
            return super.preferredInterfaceOrientationForPresentation
        }
    }

    override func setViewControllers(_ viewControllers: [UIViewController], animated: Bool) {
        viewControllers.forEach { $0.hideDefaultButtonTitle() }

        super.setViewControllers(viewControllers, animated: animated)
    }

    override func pushViewController(_ viewController: UIViewController, animated: Bool) {
        viewController.hideDefaultButtonTitle()

        super.pushViewController(viewController, animated: animated)
    }

    // MARK: - status bar
    override var childForStatusBarStyle: UIViewController? {
        return topViewController
    }

    override var childForStatusBarHidden: UIViewController? {
        return topViewController
    }

}<|MERGE_RESOLUTION|>--- conflicted
+++ resolved
@@ -21,12 +21,7 @@
 final class RotationAwareNavigationController: UINavigationController, SpinnerCapable {
 
     // MARK: SpinnerCapable
-<<<<<<< HEAD
     var dismissSpinner: (() -> Void)?
-    let accessibilityAnnouncement = L10n.Localizable.General.loading
-=======
-    var dismissSpinner: SpinnerCompletion?
->>>>>>> 46a152e4
 
     override var shouldAutorotate: Bool {
         if let topController = self.viewControllers.last {
