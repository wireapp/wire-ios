//
// Wire
// Copyright (C) 2024 Wire Swiss GmbH
//
// This program is free software: you can redistribute it and/or modify
// it under the terms of the GNU General Public License as published by
// the Free Software Foundation, either version 3 of the License, or
// (at your option) any later version.
//
// This program is distributed in the hope that it will be useful,
// but WITHOUT ANY WARRANTY; without even the implied warranty of
// MERCHANTABILITY or FITNESS FOR A PARTICULAR PURPOSE. See the
// GNU General Public License for more details.
//
// You should have received a copy of the GNU General Public License
// along with this program. If not, see http://www.gnu.org/licenses/.
//

import UIKit
import WireDesign
import WireUtilities

final class NavigationController: UINavigationController, SpinnerCapable {
<<<<<<< HEAD

    var dismissSpinner: (() -> Void)?
    let accessibilityAnnouncement = L10n.Localizable.General.loading
=======
    var dismissSpinner: SpinnerCompletion?
>>>>>>> 46a152e4

    private lazy var pushTransition = NavigationTransition(operation: .push)
    private lazy var popTransition = NavigationTransition(operation: .pop)

    private var dismissGestureRecognizer: UIScreenEdgePanGestureRecognizer!

    override init(nibName nibNameOrNil: String?, bundle nibBundleOrNil: Bundle?) {
        super.init(nibName: nibNameOrNil, bundle: nibBundleOrNil)
        self.setup()
    }

    override init(navigationBarClass: AnyClass?, toolbarClass: AnyClass?) {
        super.init(navigationBarClass: navigationBarClass, toolbarClass: toolbarClass)
        self.setup()
    }

    @available(*, unavailable)
    required init?(coder aDecoder: NSCoder) {
        fatalError("init?(coder aDecoder: NSCoder) is not implemented")
    }

    private func setup() {
        self.delegate = self
        self.transitioningDelegate = self
    }

    var useDefaultPopGesture: Bool = false {
        didSet {
            self.interactivePopGestureRecognizer?.isEnabled = useDefaultPopGesture
        }
    }

    override func viewDidLoad() {
        super.viewDidLoad()

        self.view.backgroundColor = SemanticColors.View.backgroundDefault
        self.useDefaultPopGesture = false
        self.navigationBar.tintColor = SemanticColors.Label.textDefault
        self.navigationBar.titleTextAttributes = DefaultNavigationBar.titleTextAttributes()

        self.dismissGestureRecognizer = UIScreenEdgePanGestureRecognizer(target: self, action: #selector(NavigationController.onEdgeSwipe(gestureRecognizer:)))
        self.dismissGestureRecognizer.edges = [.left]
        self.dismissGestureRecognizer.delegate = self
        self.view.addGestureRecognizer(self.dismissGestureRecognizer)
    }

    override func setViewControllers(_ viewControllers: [UIViewController], animated: Bool) {
        viewControllers.forEach { $0.hideDefaultButtonTitle() }

        super.setViewControllers(viewControllers, animated: animated)
    }

    override func pushViewController(_ viewController: UIViewController, animated: Bool) {
        viewController.hideDefaultButtonTitle()

        super.pushViewController(viewController, animated: animated)
    }

    @objc func onEdgeSwipe(gestureRecognizer: UIScreenEdgePanGestureRecognizer) {
        if gestureRecognizer.state == .recognized {
            self.popViewController(animated: true)
        }
    }

    func navigationController(_ navigationController: UINavigationController, willShow viewController: UIViewController, animated: Bool) {
        if let avoiding = viewController as? KeyboardAvoidingViewController {
            updateGesture(for: avoiding.viewController)
        } else {
            updateGesture(for: viewController)
        }
    }

    private func updateGesture(for viewController: UIViewController) {
        let translucentBackground: Bool
        if let alpha = viewController.view.backgroundColor?.alpha, alpha < 1.0 {
            translucentBackground = true
        } else {
            translucentBackground = false
        }

        useDefaultPopGesture = !translucentBackground
    }

    // MARK: - status bar
    override var childForStatusBarStyle: UIViewController? {
        return topViewController
    }

    override var childForStatusBarHidden: UIViewController? {
        return topViewController
    }

}

extension NavigationController: UINavigationControllerDelegate {
    func navigationController(_ navigationController: UINavigationController,
                              animationControllerFor operation: UINavigationController.Operation,
                              from fromVC: UIViewController,
                              to toVC: UIViewController) -> UIViewControllerAnimatedTransitioning? {
        if self.useDefaultPopGesture {
            return nil
        }

        switch operation {
        case .push:
            return pushTransition
        case .pop:
            return popTransition
        default:
            fatalError()
        }
    }
}

extension NavigationController: UIViewControllerTransitioningDelegate {

    func animationController(forPresented presented: UIViewController, presenting: UIViewController, source: UIViewController) -> UIViewControllerAnimatedTransitioning? {
        return SwizzleTransition(direction: .vertical)
    }

    func animationController(forDismissed dismissed: UIViewController) -> UIViewControllerAnimatedTransitioning? {
        return SwizzleTransition(direction: .vertical)
    }
}

extension NavigationController: UIGestureRecognizerDelegate {
    func gestureRecognizerShouldBegin(_ gestureRecognizer: UIGestureRecognizer) -> Bool {
        if self.useDefaultPopGesture && gestureRecognizer == self.dismissGestureRecognizer {
            return false
        }
        return true
    }

    func gestureRecognizer(_ gestureRecognizer: UIGestureRecognizer, shouldRecognizeSimultaneouslyWith otherGestureRecognizer: UIGestureRecognizer) -> Bool {
        return true
    }
}<|MERGE_RESOLUTION|>--- conflicted
+++ resolved
@@ -21,13 +21,8 @@
 import WireUtilities
 
 final class NavigationController: UINavigationController, SpinnerCapable {
-<<<<<<< HEAD
 
     var dismissSpinner: (() -> Void)?
-    let accessibilityAnnouncement = L10n.Localizable.General.loading
-=======
-    var dismissSpinner: SpinnerCompletion?
->>>>>>> 46a152e4
 
     private lazy var pushTransition = NavigationTransition(operation: .push)
     private lazy var popTransition = NavigationTransition(operation: .pop)
