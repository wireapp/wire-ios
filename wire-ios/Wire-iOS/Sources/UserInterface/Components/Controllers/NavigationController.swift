//
// Wire
// Copyright (C) 2024 Wire Swiss GmbH
//
// This program is free software: you can redistribute it and/or modify
// it under the terms of the GNU General Public License as published by
// the Free Software Foundation, either version 3 of the License, or
// (at your option) any later version.
//
// This program is distributed in the hope that it will be useful,
// but WITHOUT ANY WARRANTY; without even the implied warranty of
// MERCHANTABILITY or FITNESS FOR A PARTICULAR PURPOSE. See the
// GNU General Public License for more details.
//
// You should have received a copy of the GNU General Public License
// along with this program. If not, see http://www.gnu.org/licenses/.
//

import UIKit
import WireDesign
import WireReusableUIComponents
import WireUtilities

final class NavigationController: UINavigationController, SpinnerCapable {
<<<<<<< HEAD
    var dismissSpinner: (() -> Void)?
=======

    var dismissSpinner: SpinnerCompletion?
    let accessibilityAnnouncement = L10n.Localizable.General.loading
>>>>>>> 48f6dc3d

    private lazy var pushTransition = NavigationTransition(operation: .push)
    private lazy var popTransition = NavigationTransition(operation: .pop)

    private var dismissGestureRecognizer: UIScreenEdgePanGestureRecognizer!

    override init(nibName nibNameOrNil: String?, bundle nibBundleOrNil: Bundle?) {
        super.init(nibName: nibNameOrNil, bundle: nibBundleOrNil)
        self.setup()
    }

    override init(navigationBarClass: AnyClass?, toolbarClass: AnyClass?) {
        super.init(navigationBarClass: navigationBarClass, toolbarClass: toolbarClass)
        self.setup()
    }

    @available(*, unavailable)
    required init?(coder aDecoder: NSCoder) {
        fatalError("init?(coder aDecoder: NSCoder) is not implemented")
    }

    private func setup() {
        self.delegate = self
        self.transitioningDelegate = self
    }

    var useDefaultPopGesture: Bool = false {
        didSet {
            self.interactivePopGestureRecognizer?.isEnabled = useDefaultPopGesture
        }
    }

    override func viewDidLoad() {
        super.viewDidLoad()

        self.view.backgroundColor = SemanticColors.View.backgroundDefault
        self.useDefaultPopGesture = false
        self.navigationBar.tintColor = SemanticColors.Label.textDefault
        self.navigationBar.titleTextAttributes = DefaultNavigationBar.titleTextAttributes()

        self.dismissGestureRecognizer = UIScreenEdgePanGestureRecognizer(target: self, action: #selector(NavigationController.onEdgeSwipe(gestureRecognizer:)))
        self.dismissGestureRecognizer.edges = [.left]
        self.dismissGestureRecognizer.delegate = self
        self.view.addGestureRecognizer(self.dismissGestureRecognizer)
    }

    override func setViewControllers(_ viewControllers: [UIViewController], animated: Bool) {
        viewControllers.forEach { $0.hideDefaultButtonTitle() }

        super.setViewControllers(viewControllers, animated: animated)
    }

    override func pushViewController(_ viewController: UIViewController, animated: Bool) {
        viewController.hideDefaultButtonTitle()

        super.pushViewController(viewController, animated: animated)
    }

    @objc func onEdgeSwipe(gestureRecognizer: UIScreenEdgePanGestureRecognizer) {
        if gestureRecognizer.state == .recognized {
            self.popViewController(animated: true)
        }
    }

    func navigationController(_ navigationController: UINavigationController, willShow viewController: UIViewController, animated: Bool) {
        if let avoiding = viewController as? KeyboardAvoidingViewController {
            updateGesture(for: avoiding.viewController)
        } else {
            updateGesture(for: viewController)
        }
    }

    private func updateGesture(for viewController: UIViewController) {
        let translucentBackground: Bool
        if let alpha = viewController.view.backgroundColor?.alpha, alpha < 1.0 {
            translucentBackground = true
        } else {
            translucentBackground = false
        }

        useDefaultPopGesture = !translucentBackground
    }

    // MARK: - status bar
    override var childForStatusBarStyle: UIViewController? {
        return topViewController
    }

    override var childForStatusBarHidden: UIViewController? {
        return topViewController
    }

}

extension NavigationController: UINavigationControllerDelegate {
    func navigationController(_ navigationController: UINavigationController,
                              animationControllerFor operation: UINavigationController.Operation,
                              from fromVC: UIViewController,
                              to toVC: UIViewController) -> UIViewControllerAnimatedTransitioning? {
        if self.useDefaultPopGesture {
            return nil
        }

        switch operation {
        case .push:
            return pushTransition
        case .pop:
            return popTransition
        default:
            fatalError()
        }
    }
}

extension NavigationController: UIViewControllerTransitioningDelegate {

    func animationController(forPresented presented: UIViewController, presenting: UIViewController, source: UIViewController) -> UIViewControllerAnimatedTransitioning? {
        return SwizzleTransition(direction: .vertical)
    }

    func animationController(forDismissed dismissed: UIViewController) -> UIViewControllerAnimatedTransitioning? {
        return SwizzleTransition(direction: .vertical)
    }
}

extension NavigationController: UIGestureRecognizerDelegate {
    func gestureRecognizerShouldBegin(_ gestureRecognizer: UIGestureRecognizer) -> Bool {
        if self.useDefaultPopGesture && gestureRecognizer == self.dismissGestureRecognizer {
            return false
        }
        return true
    }

    func gestureRecognizer(_ gestureRecognizer: UIGestureRecognizer, shouldRecognizeSimultaneouslyWith otherGestureRecognizer: UIGestureRecognizer) -> Bool {
        return true
    }
}<|MERGE_RESOLUTION|>--- conflicted
+++ resolved
@@ -22,13 +22,9 @@
 import WireUtilities
 
 final class NavigationController: UINavigationController, SpinnerCapable {
-<<<<<<< HEAD
+
     var dismissSpinner: (() -> Void)?
-=======
-
-    var dismissSpinner: SpinnerCompletion?
     let accessibilityAnnouncement = L10n.Localizable.General.loading
->>>>>>> 48f6dc3d
 
     private lazy var pushTransition = NavigationTransition(operation: .push)
     private lazy var popTransition = NavigationTransition(operation: .pop)
