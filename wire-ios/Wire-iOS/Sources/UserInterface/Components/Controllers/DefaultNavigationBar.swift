--- conflicted
+++ resolved
@@ -59,17 +59,11 @@
 }
 
 extension UIViewController {
-<<<<<<< HEAD
-    func wrapInNavigationController(navigationControllerClass: UINavigationController.Type = RotationAwareNavigationController.self,
-                                    navigationBarClass: AnyClass? = DefaultNavigationBar.self
-                                    ) -> UINavigationController {
-=======
+
     func wrapInNavigationController(
         navigationControllerClass: UINavigationController.Type = RotationAwareNavigationController.self,
         navigationBarClass: AnyClass? = DefaultNavigationBar.self,
-        setBackgroundColor: Bool = false
     ) -> UINavigationController {
->>>>>>> 67b6292d
         let navigationController = navigationControllerClass.init(navigationBarClass: navigationBarClass, toolbarClass: nil)
         navigationController.setViewControllers([self], animated: false)
 
