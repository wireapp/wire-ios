//
// Wire
// Copyright (C) 2024 Wire Swiss GmbH
//
// This program is free software: you can redistribute it and/or modify
// it under the terms of the GNU General Public License as published by
// the Free Software Foundation, either version 3 of the License, or
// (at your option) any later version.
//
// This program is distributed in the hope that it will be useful,
// but WITHOUT ANY WARRANTY; without even the implied warranty of
// MERCHANTABILITY or FITNESS FOR A PARTICULAR PURPOSE. See the
// GNU General Public License for more details.
//
// You should have received a copy of the GNU General Public License
// along with this program. If not, see http://www.gnu.org/licenses/.
//

import UIKit

/// A view that displays the avatar of a user, either as text initials or as an image.
<<<<<<< HEAD
class AvatarImageView: UIControl {

    /**
     * The different shapes of avatars.
     */

    enum Shape {
        case rectangle, circle, relative
    }
=======
class AvatarImageView: UIView {
>>>>>>> 6561c717

    // MARK: - Properties

    /// The avatar to display.
    var avatar = UserStatus.Avatar() {
        didSet {
            if avatar != oldValue {
                updateAvatar()
            }
        }
    }

    /// The shape of the avatar
    var shape: Shape = .circle {
        didSet {
            if shape != oldValue {
                updateShape()
            }
        }
    }

    /// Whether to allow initials.
    var allowsInitials = true {
        didSet {
            if allowsInitials != oldValue {
                updateAvatar()
            }
        }
    }

    /// The background color for the image.
    var imageBackgroundColor: UIColor? {
        get { return container.backgroundColor }
        set { container.backgroundColor = newValue }
    }

    /// The font to use of the initials label.
    var initialsFont: UIFont {
        get { return initialsLabel.font }
        set { initialsLabel.font = newValue }
    }

    /// The color to use for the initials label.
    var initialsColor: UIColor {
        get { return initialsLabel.textColor }
        set { initialsLabel.textColor = newValue }
    }

    override var contentMode: UIView.ContentMode {
        didSet { imageView.contentMode = contentMode }
    }

    /// The view that contains the avatar.
    var container = RoundedView()

    private let imageView = UIImageView()
    private let initialsLabel = UILabel()

    // MARK: - Initialization

    override init(frame: CGRect) {
        super.init(frame: frame)

        configureSubviews()
        configureConstraints()
    }

    @available(*, unavailable)
    required init?(coder aDecoder: NSCoder) {
        fatalError("init(coder:) is not supported")
    }

    private func configureSubviews() {
        imageView.contentMode = .scaleAspectFill

        isOpaque = false
        imageView.isOpaque = false
        container.backgroundColor = .yellow

        initialsLabel.textColor = .white
        initialsLabel.font = .systemFont(ofSize: 17)

        container.clipsToBounds = true
        container.isUserInteractionEnabled = false

        imageView.isAccessibilityElement = false
        initialsLabel.isAccessibilityElement = false

        addSubview(container)
        container.addSubview(imageView)
        container.addSubview(initialsLabel)

        updateAvatar()
        updateShape()
    }

    private func configureConstraints() {
        container.translatesAutoresizingMaskIntoConstraints = false
        imageView.translatesAutoresizingMaskIntoConstraints = false
        initialsLabel.translatesAutoresizingMaskIntoConstraints = false

        NSLayoutConstraint.activate([
            // containerView
            container.leadingAnchor.constraint(equalTo: leadingAnchor),
            container.topAnchor.constraint(equalTo: topAnchor),
            container.trailingAnchor.constraint(equalTo: trailingAnchor),
            container.bottomAnchor.constraint(equalTo: bottomAnchor),
            container.widthAnchor.constraint(equalTo: container.heightAnchor),

            // imageView
            imageView.leadingAnchor.constraint(equalTo: container.leadingAnchor),
            imageView.topAnchor.constraint(equalTo: container.topAnchor),
            imageView.trailingAnchor.constraint(equalTo: container.trailingAnchor),
            imageView.bottomAnchor.constraint(equalTo: container.bottomAnchor),

            // initials
            initialsLabel.centerXAnchor.constraint(equalTo: container.centerXAnchor),
            initialsLabel.centerYAnchor.constraint(equalTo: container.centerYAnchor)
        ])
    }

    /// Updates the image constraints hugging and resistance priorities.
    /// - parameter resistance: The compression resistance priority.
    /// - parameter hugging: The content hugging priority.
    func setImageConstraint(resistance: Float, hugging: Float) {
        imageView.setContentHuggingPriority(UILayoutPriority(rawValue: hugging), for: .vertical)
        imageView.setContentHuggingPriority(UILayoutPriority(rawValue: hugging), for: .horizontal)
        imageView.setContentCompressionResistancePriority(UILayoutPriority(rawValue: resistance), for: .vertical)
        imageView.setContentCompressionResistancePriority(UILayoutPriority(rawValue: resistance), for: .horizontal)
    }

    // MARK: - Content

    /// Updates the displayed avatar.
    private func updateAvatar() {
        switch avatar {

        case .text where !allowsInitials:
            fallthrough
        case .init():
            // empty state
            imageView.image = nil
            initialsLabel.text = nil
            imageView.isHidden = true
            initialsLabel.isHidden = true

        case .image(let image):
            imageView.image = image
            initialsLabel.text = nil
            imageView.isHidden = false
            initialsLabel.isHidden = true

        case .text(let text):
            imageView.image = nil
            initialsLabel.text = text
            imageView.isHidden = true
            initialsLabel.isHidden = false
        }
    }

    /// Updates the shape of the displayed avatar.
    private func updateShape() {
        switch shape {
        case .circle:
            container.shape = .circle
        case .rectangle:
            container.shape = .rectangle
        case .relative:
            container.shape = .relative(multiplier: 1/6, dimension: .height)
        }
    }

    // MARK: -

    /// The different shapes of avatars.
    enum Shape {
        case rectangle, circle, relative
    }
}<|MERGE_RESOLUTION|>--- conflicted
+++ resolved
@@ -19,19 +19,7 @@
 import UIKit
 
 /// A view that displays the avatar of a user, either as text initials or as an image.
-<<<<<<< HEAD
-class AvatarImageView: UIControl {
-
-    /**
-     * The different shapes of avatars.
-     */
-
-    enum Shape {
-        case rectangle, circle, relative
-    }
-=======
 class AvatarImageView: UIView {
->>>>>>> 6561c717
 
     // MARK: - Properties
 
