--- conflicted
+++ resolved
@@ -111,11 +111,7 @@
 
     override func viewWillAppear(_ animated: Bool) {
         super.viewWillAppear(animated)
-<<<<<<< HEAD
-        setupNavigationBarTitle(with: conversation.displayNameWithFallback)
-=======
         setupNavigationBarTitle(conversation.displayNameWithFallback)
->>>>>>> 9c6022e7
         setupNavigationItem()
     }
 
