//
// Wire
// Copyright (C) 2024 Wire Swiss GmbH
//
// This program is free software: you can redistribute it and/or modify
// it under the terms of the GNU General Public License as published by
// the Free Software Foundation, either version 3 of the License, or
// (at your option) any later version.
//
// This program is distributed in the hope that it will be useful,
// but WITHOUT ANY WARRANTY; without even the implied warranty of
// MERCHANTABILITY or FITNESS FOR A PARTICULAR PURPOSE. See the
// GNU General Public License for more details.
//
// You should have received a copy of the GNU General Public License
// along with this program. If not, see http://www.gnu.org/licenses/.
//

import Foundation
import WireSyncEngine

enum E2EIChangeAction: CaseIterable {
    case getCertificate, remindLater
}

extension UIAlertController {
<<<<<<< HEAD
    private typealias MlsE2eiStrings = L10n.Localizable.FeatureConfig.Alert.MlsE2ei

    static func alertForE2eIChangeWithActions(
        title: String = MlsE2eiStrings.title,
        message: String = MlsE2eiStrings.message,
        enrollButtonText: String = MlsE2eiStrings.Button.getCertificate,
=======
    private typealias MlsE2EIStrings = L10n.Localizable.FeatureConfig.Alert.MlsE2ei

    static func alertForE2eIChangeWithActions(
        title: String = MlsE2EIStrings.title,
        message: String = MlsE2EIStrings.message,
        enrollButtonText: String = MlsE2EIStrings.Button.getCertificate,
>>>>>>> 0e63acc1
        canRemindLater: Bool = true,
        handler: @escaping (E2EIChangeAction) -> Void) -> UIAlertController {

        let controller = UIAlertController(
            title: title,
            message: message,
            preferredStyle: .alert
        )

        let topViewController = UIApplication.shared.topmostViewController(onlyFullScreen: true)

        let learnMoreAction = UIAlertAction.link(
<<<<<<< HEAD
            title: MlsE2eiStrings.Button.learnMore,
=======
            title: MlsE2EIStrings.Button.learnMore,
>>>>>>> 0e63acc1
            url: URL.wr_e2eiLearnMore,
            presenter: topViewController
        ) {
            if !canRemindLater {
<<<<<<< HEAD
                NotificationCenter.default.post(name: .checkForE2EICertificateStatus, object: nil)
=======
                NotificationCenter.default.post(name: .checkForE2EICertificateExpiryStatus, object: nil)
>>>>>>> 0e63acc1
            }
        }
        let getCertificateAction = UIAlertAction(title: enrollButtonText,
                                                 style: .default) {_ in
            handler(.getCertificate)
        }

        controller.addAction(learnMoreAction)
        controller.addAction(getCertificateAction)

        if canRemindLater {
<<<<<<< HEAD
            let remindLaterAction = UIAlertAction(title: MlsE2eiStrings.Button.remindMeLater,
                                                  style: .destructive) {_ in
=======
            let remindLaterAction = UIAlertAction(title: MlsE2EIStrings.Button.remindMeLater,
                                                  style: .cancel) {_ in
>>>>>>> 0e63acc1
                handler(.remindLater)
            }
            controller.addAction(remindLaterAction)
        }

        return controller
    }

}<|MERGE_RESOLUTION|>--- conflicted
+++ resolved
@@ -24,71 +24,49 @@
 }
 
 extension UIAlertController {
-<<<<<<< HEAD
-    private typealias MlsE2eiStrings = L10n.Localizable.FeatureConfig.Alert.MlsE2ei
-
-    static func alertForE2eIChangeWithActions(
-        title: String = MlsE2eiStrings.title,
-        message: String = MlsE2eiStrings.message,
-        enrollButtonText: String = MlsE2eiStrings.Button.getCertificate,
-=======
     private typealias MlsE2EIStrings = L10n.Localizable.FeatureConfig.Alert.MlsE2ei
 
     static func alertForE2eIChangeWithActions(
         title: String = MlsE2EIStrings.title,
         message: String = MlsE2EIStrings.message,
         enrollButtonText: String = MlsE2EIStrings.Button.getCertificate,
->>>>>>> 0e63acc1
         canRemindLater: Bool = true,
         handler: @escaping (E2EIChangeAction) -> Void) -> UIAlertController {
 
-        let controller = UIAlertController(
-            title: title,
-            message: message,
-            preferredStyle: .alert
-        )
+            let controller = UIAlertController(
+                title: title,
+                message: message,
+                preferredStyle: .alert
+            )
 
-        let topViewController = UIApplication.shared.topmostViewController(onlyFullScreen: true)
+            let topViewController = UIApplication.shared.topmostViewController(onlyFullScreen: true)
 
-        let learnMoreAction = UIAlertAction.link(
-<<<<<<< HEAD
-            title: MlsE2eiStrings.Button.learnMore,
-=======
-            title: MlsE2EIStrings.Button.learnMore,
->>>>>>> 0e63acc1
-            url: URL.wr_e2eiLearnMore,
-            presenter: topViewController
-        ) {
-            if !canRemindLater {
-<<<<<<< HEAD
-                NotificationCenter.default.post(name: .checkForE2EICertificateStatus, object: nil)
-=======
-                NotificationCenter.default.post(name: .checkForE2EICertificateExpiryStatus, object: nil)
->>>>>>> 0e63acc1
+            let learnMoreAction = UIAlertAction.link(
+                title: MlsE2EIStrings.Button.learnMore,
+                url: URL.wr_e2eiLearnMore,
+                presenter: topViewController
+            ) {
+                if !canRemindLater {
+                    NotificationCenter.default.post(name: .checkForE2EICertificateExpiryStatus, object: nil)
+                }
             }
-        }
-        let getCertificateAction = UIAlertAction(title: enrollButtonText,
-                                                 style: .default) {_ in
-            handler(.getCertificate)
+            let getCertificateAction = UIAlertAction(title: enrollButtonText,
+                                                     style: .default) {_ in
+                handler(.getCertificate)
+            }
+
+            controller.addAction(learnMoreAction)
+            controller.addAction(getCertificateAction)
+
+            if canRemindLater {
+                let remindLaterAction = UIAlertAction(title: MlsE2EIStrings.Button.remindMeLater,
+                                                      style: .cancel) {_ in
+                    handler(.remindLater)
+                }
+                controller.addAction(remindLaterAction)
+            }
+
+            return controller
         }
 
-        controller.addAction(learnMoreAction)
-        controller.addAction(getCertificateAction)
-
-        if canRemindLater {
-<<<<<<< HEAD
-            let remindLaterAction = UIAlertAction(title: MlsE2eiStrings.Button.remindMeLater,
-                                                  style: .destructive) {_ in
-=======
-            let remindLaterAction = UIAlertAction(title: MlsE2EIStrings.Button.remindMeLater,
-                                                  style: .cancel) {_ in
->>>>>>> 0e63acc1
-                handler(.remindLater)
-            }
-            controller.addAction(remindLaterAction)
-        }
-
-        return controller
-    }
-
 }