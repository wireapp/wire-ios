--- conflicted
+++ resolved
@@ -108,17 +108,13 @@
 
     @MainActor
     private func execute(authorizationRequest: OIDAuthorizationRequest) async throws -> OAuthResponse {
-<<<<<<< HEAD
-        guard let userAgent = OIDExternalUserAgentIOS(presenting: targetViewController) else {
-=======
         guard let userAgent = OIDExternalUserAgentIOS(
-            presenting: rootViewController,
+            presenting: targetViewController,
             prefersEphemeralSession: true
         ) else {
->>>>>>> 5c333467
             throw OAuthError.missingOIDExternalUserAgent
         }
-
+        
         return try await withCheckedThrowingContinuation { [weak self] continuation in
             self?.currentAuthorizationFlow = OIDAuthState.authState(byPresenting: authorizationRequest,
                                                                     externalUserAgent: userAgent,
