--- conflicted
+++ resolved
@@ -44,22 +44,14 @@
         enrollCertificateUseCase: EnrollE2EICertificateUseCaseProtocol,
         snoozeCertificateEnrollmentUseCase: SnoozeCertificateEnrollmentUseCaseProtocol,
         stopCertificateEnrollmentSnoozerUseCase: StopCertificateEnrollmentSnoozerUseCaseProtocol,
-<<<<<<< HEAD
         gracePeriodEndDate: Date?,
-=======
-        gracePeriodRepository: GracePeriodRepository,
         userSession: UserSession?,
->>>>>>> 2fe8fdba
         targetVC: UIViewController) {
             self.enrollCertificateUseCase = enrollCertificateUseCase
             self.snoozeCertificateEnrollmentUseCase = snoozeCertificateEnrollmentUseCase
             self.stopCertificateEnrollmentSnoozerUseCase = stopCertificateEnrollmentSnoozerUseCase
-<<<<<<< HEAD
             self.gracePeriodEndDate = gracePeriodEndDate
-=======
-            self.gracePeriodRepository = gracePeriodRepository
             self.userSession = userSession
->>>>>>> 2fe8fdba
             self.targetVC = targetVC
 
             NotificationCenter.default.addObserver(forName: .checkForE2EICertificateStatus, object: nil, queue: .main) { _ in
@@ -76,15 +68,8 @@
             let certificateDetails = try await enrollCertificateUseCase.invoke(authenticate: oauthUseCase.invoke)
             await confirmSuccessfulEnrollment(certificateDetails)
         } catch {
-<<<<<<< HEAD
             guard let gracePeriodEndDate else { return }
-            await showGetCertificateErrorAlert(canCancel: !gracePeriodEndDate.isInThePast)
-=======
-            guard let endOfGracePeriod = gracePeriodRepository.fetchGracePeriodEndDate() else {
-                return
-            }
-            showGetCertificateErrorAlert(canCancel: !endOfGracePeriod.isInThePast)
->>>>>>> 2fe8fdba
+            showGetCertificateErrorAlert(canCancel: !gracePeriodEndDate.isInThePast)
         }
     }
 
@@ -199,44 +184,11 @@
 
     static func getCertificateFailed(
         canCancel: Bool,
-<<<<<<< HEAD
-        onRetry: @escaping () -> Void) -> UIAlertController {
-            typealias Alert = L10n.Localizable.FailetToGetCertificate.Alert
-            typealias Button = L10n.Localizable.FailetToGetCertificate.Button
-
-            let title = Alert.title
-            let message = canCancel ? Alert.message : Alert.forcedMessage
-            let controller = UIAlertController(
-                title: title,
-                message: message,
-                preferredStyle: .alert
-            )
-
-            let tryAgainAction = UIAlertAction(
-                title: Button.retry,
-                style: .default,
-                handler: { _ in onRetry() }
-            )
-
-            controller.addAction(tryAgainAction)
-            if canCancel {
-                controller.addAction(.cancel())
-            }
-            return controller
-        }
-
-    static func updateCertificateFailed(
-        canCancel: Bool,
-        completion: @escaping () -> Void) -> UIAlertController {
-            typealias Alert = L10n.Localizable.FailetToUpdateCertificate.Alert
-            typealias Button = L10n.Localizable.FailetToUpdateCertificate.Button
-=======
         isUpdateMode: Bool,
         completion: @escaping () -> Void) -> UIAlertController {
             typealias UpdateAlert = L10n.Localizable.FailedToUpdateCertificate.Alert
             typealias Alert = L10n.Localizable.FailedToGetCertificate.Alert
             typealias Button = L10n.Localizable.FailedToGetCertificate.Button
->>>>>>> 2fe8fdba
 
             let title = isUpdateMode ? UpdateAlert.title : Alert.title
             let message = canCancel ? (isUpdateMode ? UpdateAlert.message : Alert.message) : Alert.forcedMessage
