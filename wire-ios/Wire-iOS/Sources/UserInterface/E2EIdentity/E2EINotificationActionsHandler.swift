//
// Wire
// Copyright (C) 2024 Wire Swiss GmbH
//
// This program is free software: you can redistribute it and/or modify
// it under the terms of the GNU General Public License as published by
// the Free Software Foundation, either version 3 of the License, or
// (at your option) any later version.
//
// This program is distributed in the hope that it will be useful,
// but WITHOUT ANY WARRANTY; without even the implied warranty of
// MERCHANTABILITY or FITNESS FOR A PARTICULAR PURPOSE. See the
// GNU General Public License for more details.
//
// You should have received a copy of the GNU General Public License
// along with this program. If not, see http://www.gnu.org/licenses/.
//

import Foundation
import WireSyncEngine
import WireSystem

public protocol E2EINotificationActions {

    func getCertificate() async
    func updateCertificate() async
    func snoozeReminder() async

}

final class E2EINotificationActionsHandler: E2EINotificationActions {

    // MARK: - Properties

    private var enrollCertificateUseCase: EnrollE2EICertificateUseCaseProtocol
    private var snoozeCertificateEnrollmentUseCase: SnoozeCertificateEnrollmentUseCaseProtocol
    private var stopCertificateEnrollmentSnoozerUseCase: StopCertificateEnrollmentSnoozerUseCaseProtocol
    private let gracePeriodRepository: GracePeriodRepository
    private let targetVC: UIViewController

    // MARK: - Life cycle

    init(
        enrollCertificateUseCase: EnrollE2EICertificateUseCaseProtocol,
        snoozeCertificateEnrollmentUseCase: SnoozeCertificateEnrollmentUseCaseProtocol,
        stopCertificateEnrollmentSnoozerUseCase: StopCertificateEnrollmentSnoozerUseCaseProtocol,
        gracePeriodRepository: GracePeriodRepository,
        targetVC: UIViewController) {
            self.enrollCertificateUseCase = enrollCertificateUseCase
            self.snoozeCertificateEnrollmentUseCase = snoozeCertificateEnrollmentUseCase
            self.stopCertificateEnrollmentSnoozerUseCase = stopCertificateEnrollmentSnoozerUseCase
            self.gracePeriodRepository = gracePeriodRepository
            self.targetVC = targetVC
        }

    public func getCertificate() async {
        let oauthUseCase = OAuthUseCase(rootViewController: targetVC)
        do {
            let certificateDetails = try await enrollCertificateUseCase.invoke(authenticate: oauthUseCase.invoke)
            await confirmSuccessfulEnrollment(certificateDetails)
        } catch {
            guard let endOfGracePeriod = gracePeriodRepository.fetchGracePeriodEndDate() else {
                return
            }
            await showGetCertificateErrorAlert(canCancel: !endOfGracePeriod.isInThePast)
        }
    }

    public func updateCertificate() async {
        // TODO: [WPB-3324] update certificate
    }

    public func snoozeReminder() async {
        guard let endOfGracePeriod = gracePeriodRepository.fetchGracePeriodEndDate(),
              endOfGracePeriod.timeIntervalSinceNow > 0,
              let formattedDuration = durationFormatter.string(from: endOfGracePeriod.timeIntervalSinceNow) else {
            return
        }

        let alert = await UIAlertController.reminderGetCertificate(timeLeft: formattedDuration) {
            Task {
                await self.snoozeCertificateEnrollmentUseCase.invoke()
            }
        }
        await targetVC.present(alert, animated: true)
    }

    // MARK: - Helpers

    private func showGetCertificateErrorAlert(canCancel: Bool) async {
        let oauthUseCase = OAuthUseCase(rootViewController: targetVC)
        let alert = await UIAlertController.getCertificateFailed(canCancel: canCancel) {
            Task {
<<<<<<< HEAD
                do {
                    try await self.enrollCertificateUseCase.invoke(authenticate: oauthUseCase.invoke)
                    await self.confirmSuccessfulEnrollment()
                } catch {
                    WireLogger.e2ei.error("failed to get E2EI certification status: \(error)")
                }
=======
                let certificateDetails = try await self.enrollCertificateUseCase.invoke(authenticate: oauthUseCase.invoke)
                await self.confirmSuccessfulEnrollment(certificateDetails)
>>>>>>> e16d5e0a
            }
        }
        await targetVC.present(alert, animated: true)
    }

    @MainActor
    private func confirmSuccessfulEnrollment(_ certificateDetails: String) async {
        await snoozeCertificateEnrollmentUseCase.invoke()
        let successScreen = SuccessfulCertificateEnrollmentViewController()
        successScreen.certificateDetails = certificateDetails
        successScreen.onOkTapped = { viewController in
            viewController.dismiss(animated: true)
        }

        targetVC.present(successScreen, animated: true)
    }

    private let durationFormatter: DateComponentsFormatter = {
        let formatter = DateComponentsFormatter()
        formatter.allowedUnits = [.day, .hour, .minute]
        formatter.unitsStyle = .abbreviated
        return formatter
    }()

}

private extension UIAlertController {

    static func getCertificateFailed(
        canCancel: Bool,
        completion: @escaping () -> Void) -> UIAlertController {
            typealias Alert = L10n.Localizable.FailetToGetCertificate.Alert
            typealias Button = L10n.Localizable.FailetToGetCertificate.Button

            let title = Alert.title
            let message = canCancel ? Alert.message : Alert.forcedMessage
            let controller = UIAlertController(
                title: title,
                message: message,
                preferredStyle: .alert
            )

            let tryAgainAction = UIAlertAction(
                title: Button.retry,
                style: .default,
                handler: { _ in completion() }
            )

            controller.addAction(tryAgainAction)
            if canCancel {
                controller.addAction(.cancel())
            }
            return controller
        }

    static func updateCertificateFailed(
        canCancel: Bool,
        completion: @escaping () -> Void) -> UIAlertController {
            typealias Alert = L10n.Localizable.FailetToUpdateCertificate.Alert
            typealias Button = L10n.Localizable.FailetToUpdateCertificate.Button

            let title = Alert.title
            let message = canCancel ? Alert.message : Alert.forcedMessage
            let controller = UIAlertController(
                title: title,
                message: message,
                preferredStyle: .alert
            )

            let tryAgainAction = UIAlertAction(
                title: Button.retry,
                style: .default,
                handler: { _ in completion() }
            )

            controller.addAction(tryAgainAction)
            if canCancel {
                controller.addAction(.cancel())
            }
            return controller
        }

    static func reminderGetCertificate(
        timeLeft: String,
        completion: @escaping () -> Void) -> UIAlertController {
            typealias Alert = L10n.Localizable.FeatureConfig.Alert.MlsE2ei

            let controller = UIAlertController(
                title: nil,
                message: Alert.reminderMessage(timeLeft),
                preferredStyle: .alert
            )

            let okAction = UIAlertAction(
                title: Alert.Button.ok,
                style: .default,
                handler: { _ in completion() }
            )

            controller.addAction(okAction)
            return controller
        }

}<|MERGE_RESOLUTION|>--- conflicted
+++ resolved
@@ -91,17 +91,13 @@
         let oauthUseCase = OAuthUseCase(rootViewController: targetVC)
         let alert = await UIAlertController.getCertificateFailed(canCancel: canCancel) {
             Task {
-<<<<<<< HEAD
                 do {
-                    try await self.enrollCertificateUseCase.invoke(authenticate: oauthUseCase.invoke)
-                    await self.confirmSuccessfulEnrollment()
+                    let certificateDetails = try await self.enrollCertificateUseCase.invoke(
+                        authenticate: oauthUseCase.invoke)
+                    await self.confirmSuccessfulEnrollment(certificateDetails)
                 } catch {
                     WireLogger.e2ei.error("failed to get E2EI certification status: \(error)")
                 }
-=======
-                let certificateDetails = try await self.enrollCertificateUseCase.invoke(authenticate: oauthUseCase.invoke)
-                await self.confirmSuccessfulEnrollment(certificateDetails)
->>>>>>> e16d5e0a
             }
         }
         await targetVC.present(alert, animated: true)
