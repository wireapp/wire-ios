--- conflicted
+++ resolved
@@ -118,11 +118,7 @@
         super.viewWillAppear(animated)
 
         if let title = self.service.serviceUser.name {
-<<<<<<< HEAD
-            setupNavigationBarTitle(with: title.capitalized)
-=======
-            setupNavigationBarTitle(title.capitalized)
->>>>>>> 9c6022e7
+            setupNavigationBarTitle(title)
         }
 
         self.navigationItem.rightBarButtonItem = UIBarButtonItem(icon: .cross,
