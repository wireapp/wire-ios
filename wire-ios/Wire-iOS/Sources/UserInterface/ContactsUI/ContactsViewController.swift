--- conflicted
+++ resolved
@@ -72,11 +72,7 @@
 
     override func viewWillAppear(_ animated: Bool) {
         super.viewWillAppear(animated)
-<<<<<<< HEAD
-        setupNavigationBarTitle(with: ContactsUI.title.capitalized)
-=======
         setupNavigationBarTitle(ContactsUI.title.capitalized)
->>>>>>> 9c6022e7
     }
 
     override func viewDidAppear(_ animated: Bool) {
