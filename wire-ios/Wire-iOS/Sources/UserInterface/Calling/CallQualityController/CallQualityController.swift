--- conflicted
+++ resolved
@@ -158,11 +158,7 @@
         router?.dismissCallQualitySurvey { [weak self] in
             guard
                 self?.callQualityRejectionRange.contains(score) ?? false,
-<<<<<<< HEAD
-                let presentingViewController = self?.mainWindow.rootViewController
-=======
                 let mainWindow = self?.mainWindow
->>>>>>> b0a67cdc
             else { return }
 
             self?.router?.presentCallQualityRejection(mainWindow: mainWindow)
