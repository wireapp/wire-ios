--- conflicted
+++ resolved
@@ -115,18 +115,12 @@
         let callDuration = callEndDate.timeIntervalSince(callStartDate)
 
         guard callDuration >= miminumSignificantCallDuration else {
-<<<<<<< HEAD
-=======
             submitCallQualitySurvey.invoke(.notDisplayed(reason: .callTooShort, duration: callDuration))
->>>>>>> 8942a840
             return
         }
 
         guard self.canRequestSurvey(at: callEndDate) else {
-<<<<<<< HEAD
-=======
             submitCallQualitySurvey.invoke(.notDisplayed(reason: .muted, duration: callDuration))
->>>>>>> 8942a840
             return
         }
 
@@ -184,10 +178,7 @@
         }
 
         CallQualityController.updateLastSurveyDate(Date())
-<<<<<<< HEAD
-=======
         submitCallQualitySurvey.invoke(.answered(score: score, duration: controller.callDuration))
->>>>>>> 8942a840
     }
 
     func callQualityControllerDidFinishWithoutScore(_ controller: CallQualityViewController) {
