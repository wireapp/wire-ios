--- conflicted
+++ resolved
@@ -41,21 +41,7 @@
     private let callDegradationController = CallDegradationController()
 
     var bottomSheetMinimalOffset: CGFloat {
-<<<<<<< HEAD
-        var offset = 0.0
-        switch voiceChannel.state {
-        case .incoming:
-            offset = UIDevice.current.twoDimensionOrientation.isLandscape ? 128.0 : 250.0
-        default:
-            offset = 128.0
-        }
-        if case .established = callInfoConfiguration?.state, let configuration = callInfoConfiguration, configuration.classification != .none {
-            offset += SecurityLevelView.SecurityLevelViewHeight
-        }
-        return offset
-=======
         return callingActionsInfoViewController.actionsViewHeightConstraint.constant
->>>>>>> 33098a79
     }
 
     let callingActionsInfoViewController: CallingActionsInfoViewController
@@ -137,13 +123,6 @@
     // after rotating device recalculate bottom sheet max height
     override func viewWillTransition(to size: CGSize, with coordinator: UIViewControllerTransitionCoordinator) {
         super.viewWillTransition(to: size, with: coordinator)
-<<<<<<< HEAD
-        updateConstraints(forHeight: size.height)
-    }
-
-    private func updateConstraints(forHeight height: CGFloat) {
-=======
->>>>>>> 33098a79
         let isLandscape = UIDevice.current.twoDimensionOrientation.isLandscape
         // if landscape then bottom sheet should take whole screen (without headerBar)
         let bottomSheetMaxHeight = isLandscape ? (height - headerBar.bounds.height) : bottomSheetMaxHeight
