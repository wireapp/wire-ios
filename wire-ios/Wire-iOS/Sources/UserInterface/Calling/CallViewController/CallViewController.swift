//
// Wire
// Copyright (C) 2018 Wire Swiss GmbH
//
// This program is free software: you can redistribute it and/or modify
// it under the terms of the GNU General Public License as published by
// the Free Software Foundation, either version 3 of the License, or
// (at your option) any later version.
//
// This program is distributed in the hope that it will be useful,
// but WITHOUT ANY WARRANTY; without even the implied warranty of
// MERCHANTABILITY or FITNESS FOR A PARTICULAR PURPOSE. See the
// GNU General Public License for more details.
//
// You should have received a copy of the GNU General Public License
// along with this program. If not, see http://www.gnu.org/licenses/.
//

import UIKit
import WireSyncEngine
import avs
import WireCommonComponents

protocol CallViewControllerDelegate: AnyObject {
    func callViewControllerDidDisappear(_ callController: CallViewController,
                                        for conversation: ZMConversation?)
}

final class CallViewController: UIViewController {

    weak var delegate: CallViewControllerDelegate?
    private var tapRecognizer: UITapGestureRecognizer!
    private let mediaManager: AVSMediaManagerInterface
    private let voiceChannel: VoiceChannel
    private var callInfoConfiguration: CallInfoConfiguration
    private var preferedVideoPlaceholderState: CallVideoPlaceholderState = .statusTextHidden
    private let callInfoRootViewController: CallInfoRootViewController
    private weak var overlayTimer: Timer?
    private let hapticsController = CallHapticsController()
    private let isOverlayEnabled: Bool

    private var classification: SecurityClassification = .none {
        didSet {
            updateConfiguration()
        }
    }

    private var voiceChannelObserverTokens: [Any] = []
    private var conversationObserverToken: Any?
    private var callGridConfiguration: CallGridConfiguration
    private let callGridViewController: CallGridViewController
    private var cameraType: CaptureDevice = .front
    private var singleTapRecognizer: UITapGestureRecognizer!
    private var doubleTapRecognizer: UITapGestureRecognizer!

    private var isInteractiveDismissal = false

    let userSession: UserSession

    var conversation: ZMConversation? {
        return voiceChannel.conversation
    }

    private var proximityMonitorManager: ProximityMonitorManager?

    private var permissions: CallPermissionsConfiguration {
        return callInfoConfiguration.permissions
    }

    private static var userEnabledCBR: Bool {
        return Settings.shared[.callingConstantBitRate] == true
    }
    weak var configurationObserver: CallInfoConfigurationObserver?

    init(
        voiceChannel: VoiceChannel,
        selfUser: UserType,
        proximityMonitorManager: ProximityMonitorManager? = ZClientViewController.shared?.proximityMonitorManager,
        mediaManager: AVSMediaManagerInterface = AVSMediaManager.sharedInstance(),
        permissionsConfiguration: CallPermissionsConfiguration = CallPermissions(),
        isOverlayEnabled: Bool = true,
        userSession: UserSession
    ) {
<<<<<<< HEAD

=======
>>>>>>> 6f6e1908
        self.voiceChannel = voiceChannel
        self.mediaManager = mediaManager
        self.proximityMonitorManager = proximityMonitorManager
        callGridConfiguration = CallGridConfiguration(voiceChannel: voiceChannel)
        self.isOverlayEnabled = isOverlayEnabled
        self.userSession = userSession

        if let participants = voiceChannel.conversation?.participants {
            classification = userSession.classification(with: participants, conversationDomain: nil)
        }

        callInfoConfiguration = CallInfoConfiguration(voiceChannel: voiceChannel,
                                                      preferedVideoPlaceholderState: preferedVideoPlaceholderState,
                                                      permissions: permissionsConfiguration,
                                                      cameraType: cameraType,
                                                      mediaManager: mediaManager,
                                                      userEnabledCBR: CallViewController.userEnabledCBR,
                                                      classification: classification,
                                                      selfUser: selfUser)

        callInfoRootViewController = CallInfoRootViewController(
            configuration: callInfoConfiguration,
            selfUser: ZMUser.selfUser(),
            userSession: userSession
        )

        callGridViewController = CallGridViewController(configuration: callGridConfiguration)

        super.init(nibName: nil, bundle: nil)
        callInfoRootViewController.delegate = self
        callGridViewController.delegate = self

        setupObservers()

        proximityMonitorManager?.stateChanged = { [weak self] raisedToEar in
            self?.proximityStateDidChange(raisedToEar)
        }
        disableVideoIfNeeded()

        setupViews()
        createConstraints()

        updateConfiguration()

        singleTapRecognizer = UITapGestureRecognizer(target: self, action: #selector(handleSingleTap(_:)))
        singleTapRecognizer.numberOfTapsRequired = 1
        if isOverlayEnabled {
            self.view.addGestureRecognizer(singleTapRecognizer)
        } else {
            callInfoRootViewController.view.alpha = 0
        }

        doubleTapRecognizer = UITapGestureRecognizer(target: self, action: #selector(handleDoubleTap(_:)))
        doubleTapRecognizer.numberOfTapsRequired = 2
        self.view.addGestureRecognizer(doubleTapRecognizer)

        singleTapRecognizer.require(toFail: doubleTapRecognizer)
    }

    @objc
    private func handleSingleTap(_ sender: UITapGestureRecognizer) {

        guard canHideOverlay else { return }

        if let overlay = callGridViewController.previewOverlay,
           overlay.point(inside: sender.location(in: overlay), with: nil), !isOverlayVisible {
            return
        }
        toggleOverlayVisibility()
    }

    @objc func handleDoubleTap(_ sender: UITapGestureRecognizer) {
        guard !isOverlayVisible else { return }

        callGridViewController.handleDoubleTap(gesture: sender)
    }

    deinit {
        AVSMediaManagerClientChangeNotification.remove(self)
        NotificationCenter.default.removeObserver(self)
        stopOverlayTimer()
    }

    private func setupApplicationStateObservers() {
        NotificationCenter.default.addObserver(
            self,
            selector: #selector(
                resumeVideoIfNeeded
            ),
            name: UIApplication.didBecomeActiveNotification,
            object: nil
        )

        NotificationCenter.default.addObserver(
            self,
            selector: #selector(
                pauseVideoIfNeeded
            ),
            name: UIApplication.willResignActiveNotification,
            object: nil
        )
    }

    override func viewWillAppear(_ animated: Bool) {
        super.viewWillAppear(animated)
        updateVideoStatusPlaceholder()
        AVSMediaManagerClientChangeNotification.add(self)
        proximityMonitorManager?.startListening()
        resumeVideoIfNeeded()
        setupApplicationStateObservers()
        updateIdleTimer()
    }

    override func viewWillDisappear(_ animated: Bool) {
        super.viewWillDisappear(animated)
        proximityMonitorManager?.stopListening()
        pauseVideoIfNeeded()
        isInteractiveDismissal = transitionCoordinator?.isInteractive == true
    }

    override func viewDidDisappear(_ animated: Bool) {
        super.viewDidDisappear(animated)
        UIApplication.shared.isIdleTimerDisabled = false

        if isInteractiveDismissal {
            delegate?.callViewControllerDidDisappear(self, for: conversation)
        }
    }

    func reloadGrid() {
        callGridViewController.releadGridData()
    }

    override func accessibilityPerformEscape() -> Bool {
        guard let delegate = delegate else { return false }
        delegate.callViewControllerDidDisappear(self, for: conversation)
        return true
    }

    override var prefersStatusBarHidden: Bool {
        return !isOverlayVisible
    }

    @objc
    private func resumeVideoIfNeeded() {
        guard voiceChannel.videoState.isPaused else { return }
        voiceChannel.videoState = .started
        updateConfiguration()
    }

    @objc
    private func pauseVideoIfNeeded() {
        guard voiceChannel.videoState.isSending else { return }
        voiceChannel.videoState = .paused
        updateConfiguration()
    }

    private func setupViews() {
        if isOverlayEnabled {
            [callGridViewController, callInfoRootViewController].forEach(addToSelf)
        } else {
            addToSelf(callGridViewController)
        }

        view.backgroundColor = .clear
    }

    private func createConstraints() {
        NSLayoutConstraint.activate([
            callGridViewController.view.topAnchor.constraint(equalTo: view.safeTopAnchor),
            callGridViewController.view.bottomAnchor.constraint(equalTo: view.safeBottomAnchor),
            callGridViewController.view.leadingAnchor.constraint(equalTo: view.safeLeadingAnchor),
            callGridViewController.view.trailingAnchor.constraint(equalTo: view.safeTrailingAnchor)
        ])
    }

    private func setupObservers() {
        voiceChannelObserverTokens += [voiceChannel.addCallStateObserver(self),
                                       voiceChannel.addParticipantObserver(self),
                                       voiceChannel.addConstantBitRateObserver(self),
                                       voiceChannel.addNetworkQualityObserver(self),
                                       voiceChannel.addMuteStateObserver(self),
                                       voiceChannel.addActiveSpeakersObserver(self)]

        guard
            let conversation = conversation,
            conversation.managedObjectContext != nil
        else {
            return
        }

        conversationObserverToken = ConversationChangeInfo.add(observer: self, for: conversation)
    }

    private func minimizeOverlay() {
        delegate?.callViewControllerDidDisappear(self, for: conversation)
    }
    private lazy var establishingCallStatusView = EstablishingCallStatusView()

    private func acceptDegradedCall() {
        guard let userSession = ZMUserSession.shared() else { return }

        userSession.enqueue({
            self.voiceChannel.continueByDecreasingConversationSecurity(userSession: userSession)
        }, completionHandler: {
            self.conversation?.joinCall()
        })
    }

    @available(*, unavailable)
    required init?(coder aDecoder: NSCoder) {
        fatalError("init(coder:) has not been implemented")
    }

    private func updateConfiguration() {
        callInfoConfiguration = CallInfoConfiguration(voiceChannel: voiceChannel,
                                                      preferedVideoPlaceholderState: preferedVideoPlaceholderState,
                                                      permissions: permissions,
                                                      cameraType: cameraType,
                                                      mediaManager: mediaManager,
                                                      userEnabledCBR: CallViewController.userEnabledCBR,
                                                      classification: classification,
                                                      selfUser: ZMUser.selfUser())

        callInfoRootViewController.configuration = callInfoConfiguration
        callGridConfiguration = CallGridConfiguration(voiceChannel: voiceChannel)
        callGridViewController.configuration = callGridConfiguration
        updateOverlayAfterStateChanged()
        updateAppearance()
        updateIdleTimer()
        configurationObserver?.didUpdateConfiguration(configuration: callInfoConfiguration)
        showIncomingCallStatusViewIfNeeded(forConfiguration: callInfoConfiguration)
    }

    private func showIncomingCallStatusViewIfNeeded(forConfiguration configuration: CallInfoConfiguration) {
        let state = configuration.state
        guard state.requiresShowingStatusView else {
            establishingCallStatusView.removeFromSuperview()
            return
        }
        establishingCallStatusView.setProfileImage(hidden: configuration.mediaState.isSendingVideo)
        establishingCallStatusView.updateState(state: state)
        establishingCallStatusView.setTitle(title: configuration.title)
        guard establishingCallStatusView.superview == nil else { return }
        establishingCallStatusView.translatesAutoresizingMaskIntoConstraints = false
        view.addSubview(establishingCallStatusView)
        NSLayoutConstraint.activate(
            NSLayoutConstraint.forView(view: establishingCallStatusView, inContainer: view, withInsets: .zero)
        )
        guard let user = voiceChannel.getSecondParticipant(), let session = ZMUserSession.shared() else { return }
        user.fetchProfileImage(session: session,
                               imageCache: UIImage.defaultUserImageCache,
                               sizeLimit: UserImageView.Size.normal.rawValue,
                               isDesaturated: false,
                               completion: { [weak self] (image, _) in
            guard let image = image else { return }
            self?.establishingCallStatusView.setProfileImage(image: image)
        })
    }

    private func updateIdleTimer() {
        let disabled = callInfoConfiguration.disableIdleTimer
        UIApplication.shared.isIdleTimerDisabled = disabled
        Log.calling.debug("Updated idle timer: \(disabled ? "disabled" : "enabled")")
    }

    private func updateAppearance() {
    }

    private func alertVideoUnavailable() {
        guard voiceChannel.videoState == .stopped else { return }

        if !callInfoConfiguration.permissions.canAcceptVideoCalls {
            present(UIAlertController.cameraPermissionAlert(), animated: true)
        } else {
            presentLegacyAlertIfNeeded()
        }
    }

    private func presentLegacyAlertIfNeeded() {
        guard
            !voiceChannel.isConferenceCall,
            voiceChannel.isLegacyGroupVideoParticipantLimitReached
        else {
            return
        }
        let alert = UIAlertController.alertWithOKButton(
            title: "call.video.too_many.alert.title".localized,
            message: "call.video.too_many.alert.message".localized
        )

        present(alert, animated: true)
    }

    func toggleVideoState() {
        if !permissions.canAcceptVideoCalls {
            permissions.requestOrWarnAboutVideoPermission { isVideoPermissionGranted in
                self.disableVideoIfNeeded()
                self.updateVideoStatusPlaceholder()
                guard isVideoPermissionGranted else { return }
            }
        }

        let newState = voiceChannel.videoState.toggledState
        preferedVideoPlaceholderState = newState == .stopped ? .statusTextHidden : .hidden
        voiceChannel.videoState = newState
        updateConfiguration()
        AnalyticsCallingTracker.userToggledVideo(in: voiceChannel)
    }

    private func toggleCameraAnimated() {
        toggleCameraType()
    }

    private func toggleCameraType() {
        do {
            let newType: CaptureDevice = cameraType == .front ? .back : .front
            try voiceChannel.setVideoCaptureDevice(newType)
            cameraType = newType
        } catch {
            Log.calling.error("error toggling capture device: \(error)")
        }
    }

}

extension CallViewController: ZMConversationObserver {
    func conversationDidChange(_ changeInfo: ConversationChangeInfo) {
        guard
            changeInfo.participantsChanged,
            let participants = conversation?.participants
        else {
            return
        }

        classification = userSession.classification(with: participants, conversationDomain: nil)
    }
}

extension CallViewController: WireCallCenterCallStateObserver {

    func callCenterDidChange(callState: CallState, conversation: ZMConversation, caller: UserType, timestamp: Date?, previousCallState: CallState?) {
        updateConfiguration()
        hideOverlayAfterCallEstablishedIfNeeded()
        hapticsController.updateCallState(callState)
    }

}

extension CallViewController: ActiveSpeakersObserver {
    func callCenterDidChangeActiveSpeakers() {
        updateConfiguration()
    }
}

// MARK: - WireCallCenterCallParticipantObserver

extension CallViewController: WireCallCenterCallParticipantObserver {

    func callParticipantsDidChange(conversation: ZMConversation,
                                   participants: [CallParticipant]) {
        hapticsController.updateParticipants(participants)
        updateVideoGridPresentationModeIfNeeded(participants: participants)
        updateConfiguration() // Has to succeed updating the timestamps
    }

    private func updateVideoGridPresentationModeIfNeeded(participants: [CallParticipant]) {
        guard !participants.hasMoreThanTwoConnectedParticipants else { return }

        voiceChannel.videoGridPresentationMode = .allVideoStreams
    }
}

extension CallViewController: AVSMediaManagerClientObserver {

    func mediaManagerDidChange(_ notification: AVSMediaManagerClientChangeNotification!) {
        updateConfiguration()
    }

}

extension CallViewController: MuteStateObserver {

    func callCenterDidChange(muted: Bool) {
        updateConfiguration()
    }

}

extension CallViewController {

    private func acceptCallIfPossible() {
        guard let conversation = self.conversation else {
            fatalError("Trying to accept a call for a voice channel without conversation.")
        }

        permissions.requestOrWarnAboutAudioPermission { audioGranted in
            guard audioGranted else {
                return self.voiceChannel.leave(userSession: ZMUserSession.shared()!, completion: nil)
            }

            conversation.confirmJoiningCallIfNeeded(alertPresenter: self, forceAlertModal: true) {
                self.checkVideoPermissions { videoGranted in
                    let video = videoGranted && self.voiceChannel.videoState.isSending
                    conversation.joinVoiceChannel(video: video)
                    self.disableVideoIfNeeded()
                }
            }
        }
    }

    private func checkVideoPermissions(resultHandler: @escaping (Bool) -> Void) {
        guard voiceChannel.isVideoCall else { return resultHandler(false) }

        if !permissions.isPendingVideoPermissionRequest {
            resultHandler(permissions.canAcceptVideoCalls)
            updateConfiguration()
            return
        }

        permissions.requestVideoPermissionWithoutWarning { granted in
            resultHandler(granted)
            self.disableVideoIfNeeded()
            self.updateVideoStatusPlaceholder()
        }
    }

    private func updateVideoStatusPlaceholder() {
        preferedVideoPlaceholderState = permissions.preferredVideoPlaceholderState
        updateConfiguration()
    }

    private func disableVideoIfNeeded() {
        if permissions.isVideoDisabledForever {
            voiceChannel.videoState = .stopped
        }
    }

}

extension CallViewController: ConstantBitRateAudioObserver {

    func callCenterDidChange(constantAudioBitRateAudioEnabled: Bool) {
        updateConfiguration()
    }

}

extension CallViewController: NetworkQualityObserver {
    func callCenterDidChange(networkQuality: NetworkQuality) {
        updateConfiguration()
    }
}

extension CallViewController: CallInfoRootViewControllerDelegate {

    func callingActionsViewPerformAction(_ action: CallAction) {
        Log.calling.debug("request to perform call action: \(action)")
        guard let userSession = ZMUserSession.shared() else { return }

        switch action {
        case .continueDegradedCall: userSession.enqueue { self.voiceChannel.continueByDecreasingConversationSecurity(userSession: userSession) }
        case .acceptCall: acceptCallIfPossible()
        case .acceptDegradedCall: acceptDegradedCall()
        case .terminateCall: voiceChannel.leave(userSession: userSession, completion: nil)
        case .terminateDegradedCall: userSession.enqueue { self.voiceChannel.leaveAndDecreaseConversationSecurity(userSession: userSession) }
        case .toggleMuteState: voiceChannel.toggleMuteState(userSession: userSession)
        case .toggleSpeakerState: AVSMediaManager.sharedInstance().toggleSpeaker()
        case .minimizeOverlay: minimizeOverlay()
        case .toggleVideoState: toggleVideoState()
        case .alertVideoUnavailable: alertVideoUnavailable()
        case .flipCamera: toggleCameraAnimated()
        case .showParticipantsList: return // Handled in `CallInfoRootViewController`, we don't want to update.
        case .updateVideoGridPresentationMode(let mode): voiceChannel.videoGridPresentationMode = mode
        }

        updateConfiguration()
        restartOverlayTimerIfNeeded()
    }

    func infoRootViewController(_ viewController: CallInfoRootViewController, contextDidChange context: CallInfoRootViewController.Context) {
        guard canHideOverlay else { return }
        switch context {
        case .overview: startOverlayTimer()
        case .participants: stopOverlayTimer()
        }
    }

}

extension CallViewController: CallGridViewControllerDelegate {
    func callGridViewController(_ viewController: CallGridViewController, perform action: CallGridAction) {
        switch action {
        case .requestVideoStreamsForClients(let clients): voiceChannel.request(videoStreams: clients)
        }
    }
}

// MARK: - Hide + Show Overlay

extension CallViewController {

    var isOverlayVisible: Bool {
        return callInfoRootViewController.view.alpha > 0
    }

    private var shouldOverlayStayVisibleForAutomation: Bool {
        return AutomationHelper.sharedHelper.keepCallingOverlayVisible
    }

    private var canHideOverlay: Bool {
        guard case .established = callInfoConfiguration.state else { return false }

        return !shouldOverlayStayVisibleForAutomation
    }

    private func toggleOverlayVisibility() {
        animateOverlay(show: !isOverlayVisible)
    }

    private func animateOverlay(show: Bool) {
        guard isOverlayEnabled else { return }
        if show {
            startOverlayTimer()
        } else {
            stopOverlayTimer()
        }

        let animations = { [callInfoRootViewController, updateConfiguration] in
            callInfoRootViewController.view.alpha = show ? 1 : 0
            // We update the configuration here to ensure the mute overlay fade animation is in sync with the overlay
            updateConfiguration()
        }

        callGridViewController.isCovered = show

        UIView.animate(
            withDuration: 0.2,
            delay: 0,
            options: .curveEaseInOut,
            animations: animations,
            completion: { [updateConfiguration] _ in updateConfiguration() }
        )
    }

    private func hideOverlayAfterCallEstablishedIfNeeded() {
        let isNotAnimating = callInfoRootViewController.view.layer.animationKeys()?.isEmpty ?? true
        guard nil == overlayTimer, canHideOverlay, isOverlayVisible, isNotAnimating else { return }
        animateOverlay(show: false)
    }

    func startOverlayTimer() {
        guard !shouldOverlayStayVisibleForAutomation else { return }

        stopOverlayTimer()
        overlayTimer = .scheduledTimer(withTimeInterval: 8, repeats: false) { [weak self] _ in
            self?.animateOverlay(show: false)
        }
    }

    private func updateOverlayAfterStateChanged() {
        if canHideOverlay {
            if overlayTimer == nil {
                startOverlayTimer()
            }
        } else {
            if !isOverlayVisible {
                animateOverlay(show: true)
            }
            stopOverlayTimer()
        }
    }

    private func restartOverlayTimerIfNeeded() {
        guard nil != overlayTimer, canHideOverlay else { return }
        startOverlayTimer()
    }

    private func stopOverlayTimer() {
        overlayTimer?.invalidate()
        overlayTimer = nil
    }

}

extension CallViewController {

    func proximityStateDidChange(_ raisedToEar: Bool) {
        guard voiceChannel.isVideoCall, voiceChannel.videoState != .stopped else { return }
        voiceChannel.videoState = raisedToEar ? .paused : .started
        updateConfiguration()
    }
}<|MERGE_RESOLUTION|>--- conflicted
+++ resolved
@@ -81,10 +81,6 @@
         isOverlayEnabled: Bool = true,
         userSession: UserSession
     ) {
-<<<<<<< HEAD
-
-=======
->>>>>>> 6f6e1908
         self.voiceChannel = voiceChannel
         self.mediaManager = mediaManager
         self.proximityMonitorManager = proximityMonitorManager
