//
// Wire
// Copyright (C) 2018 Wire Swiss GmbH
//
// This program is free software: you can redistribute it and/or modify
// it under the terms of the GNU General Public License as published by
// the Free Software Foundation, either version 3 of the License, or
// (at your option) any later version.
//
// This program is distributed in the hope that it will be useful,
// but WITHOUT ANY WARRANTY; without even the implied warranty of
// MERCHANTABILITY or FITNESS FOR A PARTICULAR PURPOSE. See the
// GNU General Public License for more details.
//
// You should have received a copy of the GNU General Public License
// along with this program. If not, see http://www.gnu.org/licenses/.
//

import UIKit
import WireSyncEngine
import avs
import WireCommonComponents

protocol CallViewControllerDelegate: AnyObject {
    func callViewControllerDidDisappear(_ callController: CallViewController,
                                        for conversation: ZMConversation?)
}

final class CallViewController: UIViewController {

    weak var delegate: CallViewControllerDelegate?
    private var tapRecognizer: UITapGestureRecognizer!
    private let mediaManager: AVSMediaManagerInterface
    private let voiceChannel: VoiceChannel
    private var callInfoConfiguration: CallInfoConfiguration
    private var preferedVideoPlaceholderState: CallVideoPlaceholderState = .statusTextHidden
    private let callInfoRootViewController: CallInfoRootViewController
    private weak var overlayTimer: Timer?
    private let hapticsController = CallHapticsController()
    private let isOverlayEnabled: Bool

    private var classification: SecurityClassification = .none {
        didSet {
            updateConfiguration()
        }
    }

    private var voiceChannelObserverTokens: [Any] = []
    private var conversationObserverToken: Any?
    private var callGridConfiguration: CallGridConfiguration
    private let callGridViewController: CallGridViewController
    private var cameraType: CaptureDevice = .front
    private var singleTapRecognizer: UITapGestureRecognizer!
    private var doubleTapRecognizer: UITapGestureRecognizer!

    private var isInteractiveDismissal = false

    let userSession: UserSession

    var conversation: ZMConversation? {
        return voiceChannel.conversation
    }

    private var proximityMonitorManager: ProximityMonitorManager?

    private var permissions: CallPermissionsConfiguration {
        return callInfoConfiguration.permissions
    }

    private static var userEnabledCBR: Bool {
        return Settings.shared[.callingConstantBitRate] == true
    }
    weak var configurationObserver: CallInfoConfigurationObserver?

<<<<<<< HEAD
    init(
        voiceChannel: VoiceChannel,
        selfUser: UserType,
        proximityMonitorManager: ProximityMonitorManager? = ZClientViewController.shared?.proximityMonitorManager,
        mediaManager: AVSMediaManagerInterface = AVSMediaManager.sharedInstance(),
        permissionsConfiguration: CallPermissionsConfiguration = CallPermissions(),
        isOverlayEnabled: Bool = true,
        userSession: UserSession
    ) {
=======
    init(voiceChannel: VoiceChannel,
         selfUser: UserType,
         proximityMonitorManager: ProximityMonitorManager? = ZClientViewController.shared?.proximityMonitorManager,
         mediaManager: AVSMediaManagerInterface = AVSMediaManager.sharedInstance(),
         permissionsConfiguration: CallPermissionsConfiguration = CallPermissions(),
         isOverlayEnabled: Bool = true,
         userSession: UserSession) {
>>>>>>> 7246a4c1

        self.voiceChannel = voiceChannel
        self.mediaManager = mediaManager
        self.proximityMonitorManager = proximityMonitorManager
        callGridConfiguration = CallGridConfiguration(voiceChannel: voiceChannel)
        self.isOverlayEnabled = isOverlayEnabled
        self.userSession = userSession

<<<<<<< HEAD
        if let participants = voiceChannel.conversation?.participants {
            classification = userSession.classification(with: participants, conversationDomain: nil)
=======
           if let participants = voiceChannel.conversation?.participants {
               classification = userSession.classification(with: participants, conversationDomain: nil)
>>>>>>> 7246a4c1
        }

        callInfoConfiguration = CallInfoConfiguration(voiceChannel: voiceChannel,
                                                      preferedVideoPlaceholderState: preferedVideoPlaceholderState,
                                                      permissions: permissionsConfiguration,
                                                      cameraType: cameraType,
                                                      mediaManager: mediaManager,
                                                      userEnabledCBR: CallViewController.userEnabledCBR,
                                                      classification: classification,
                                                      selfUser: selfUser)

        callInfoRootViewController = CallInfoRootViewController(
            configuration: callInfoConfiguration,
            selfUser: ZMUser.selfUser(),
            userSession: userSession
        )

        callGridViewController = CallGridViewController(configuration: callGridConfiguration)

        super.init(nibName: nil, bundle: nil)
        callInfoRootViewController.delegate = self
        callGridViewController.delegate = self

        setupObservers()

        proximityMonitorManager?.stateChanged = { [weak self] raisedToEar in
            self?.proximityStateDidChange(raisedToEar)
        }
        disableVideoIfNeeded()

        setupViews()
        createConstraints()

        updateConfiguration()

        singleTapRecognizer = UITapGestureRecognizer(target: self, action: #selector(handleSingleTap(_:)))
        singleTapRecognizer.numberOfTapsRequired = 1
        if isOverlayEnabled {
            self.view.addGestureRecognizer(singleTapRecognizer)
        } else {
            callInfoRootViewController.view.alpha = 0
        }

        doubleTapRecognizer = UITapGestureRecognizer(target: self, action: #selector(handleDoubleTap(_:)))
        doubleTapRecognizer.numberOfTapsRequired = 2
        self.view.addGestureRecognizer(doubleTapRecognizer)

        singleTapRecognizer.require(toFail: doubleTapRecognizer)
    }

    @objc
    private func handleSingleTap(_ sender: UITapGestureRecognizer) {

        guard canHideOverlay else { return }

        if let overlay = callGridViewController.previewOverlay,
           overlay.point(inside: sender.location(in: overlay), with: nil), !isOverlayVisible {
            return
        }
        toggleOverlayVisibility()
    }

    @objc func handleDoubleTap(_ sender: UITapGestureRecognizer) {
        guard !isOverlayVisible else { return }

        callGridViewController.handleDoubleTap(gesture: sender)
    }

    deinit {
        AVSMediaManagerClientChangeNotification.remove(self)
        NotificationCenter.default.removeObserver(self)
        stopOverlayTimer()
    }

    private func setupApplicationStateObservers() {
        NotificationCenter.default.addObserver(
            self,
            selector: #selector(
                resumeVideoIfNeeded
            ),
            name: UIApplication.didBecomeActiveNotification,
            object: nil
        )

        NotificationCenter.default.addObserver(
            self,
            selector: #selector(
                pauseVideoIfNeeded
            ),
            name: UIApplication.willResignActiveNotification,
            object: nil
        )
    }

    override func viewWillAppear(_ animated: Bool) {
        super.viewWillAppear(animated)
        updateVideoStatusPlaceholder()
        AVSMediaManagerClientChangeNotification.add(self)
        proximityMonitorManager?.startListening()
        resumeVideoIfNeeded()
        setupApplicationStateObservers()
        updateIdleTimer()
    }

    override func viewWillDisappear(_ animated: Bool) {
        super.viewWillDisappear(animated)
        proximityMonitorManager?.stopListening()
        pauseVideoIfNeeded()
        isInteractiveDismissal = transitionCoordinator?.isInteractive == true
    }

    override func viewDidDisappear(_ animated: Bool) {
        super.viewDidDisappear(animated)
        UIApplication.shared.isIdleTimerDisabled = false

        if isInteractiveDismissal {
            delegate?.callViewControllerDidDisappear(self, for: conversation)
        }
    }

    func reloadGrid() {
        callGridViewController.releadGridData()
    }

    override func accessibilityPerformEscape() -> Bool {
        guard let delegate = delegate else { return false }
        delegate.callViewControllerDidDisappear(self, for: conversation)
        return true
    }

    override var prefersStatusBarHidden: Bool {
        return !isOverlayVisible
    }

    @objc
    private func resumeVideoIfNeeded() {
        guard voiceChannel.videoState.isPaused else { return }
        voiceChannel.videoState = .started
        updateConfiguration()
    }

    @objc
    private func pauseVideoIfNeeded() {
        guard voiceChannel.videoState.isSending else { return }
        voiceChannel.videoState = .paused
        updateConfiguration()
    }

    private func setupViews() {
        if isOverlayEnabled {
            [callGridViewController, callInfoRootViewController].forEach(addToSelf)
        } else {
            addToSelf(callGridViewController)
        }

        view.backgroundColor = .clear
    }

    private func createConstraints() {
        NSLayoutConstraint.activate([
            callGridViewController.view.topAnchor.constraint(equalTo: view.safeTopAnchor),
            callGridViewController.view.bottomAnchor.constraint(equalTo: view.safeBottomAnchor),
            callGridViewController.view.leadingAnchor.constraint(equalTo: view.safeLeadingAnchor),
            callGridViewController.view.trailingAnchor.constraint(equalTo: view.safeTrailingAnchor)
        ])
    }

    private func setupObservers() {
        voiceChannelObserverTokens += [voiceChannel.addCallStateObserver(self),
                                       voiceChannel.addParticipantObserver(self),
                                       voiceChannel.addConstantBitRateObserver(self),
                                       voiceChannel.addNetworkQualityObserver(self),
                                       voiceChannel.addMuteStateObserver(self),
                                       voiceChannel.addActiveSpeakersObserver(self)]

        guard
            let conversation = conversation,
            conversation.managedObjectContext != nil
        else {
            return
        }

        conversationObserverToken = ConversationChangeInfo.add(observer: self, for: conversation)
    }

    private func minimizeOverlay() {
        delegate?.callViewControllerDidDisappear(self, for: conversation)
    }
    private lazy var establishingCallStatusView = EstablishingCallStatusView()

    private func acceptDegradedCall() {
        guard let userSession = ZMUserSession.shared() else { return }

        userSession.enqueue({
            self.voiceChannel.continueByDecreasingConversationSecurity(userSession: userSession)
        }, completionHandler: {
            self.conversation?.joinCall()
        })
    }

    @available(*, unavailable)
    required init?(coder aDecoder: NSCoder) {
        fatalError("init(coder:) has not been implemented")
    }

    private func updateConfiguration() {
        callInfoConfiguration = CallInfoConfiguration(voiceChannel: voiceChannel,
                                                      preferedVideoPlaceholderState: preferedVideoPlaceholderState,
                                                      permissions: permissions,
                                                      cameraType: cameraType,
                                                      mediaManager: mediaManager,
                                                      userEnabledCBR: CallViewController.userEnabledCBR,
                                                      classification: classification,
                                                      selfUser: ZMUser.selfUser())

        callInfoRootViewController.configuration = callInfoConfiguration
        callGridConfiguration = CallGridConfiguration(voiceChannel: voiceChannel)
        callGridViewController.configuration = callGridConfiguration
        updateOverlayAfterStateChanged()
        updateAppearance()
        updateIdleTimer()
        configurationObserver?.didUpdateConfiguration(configuration: callInfoConfiguration)
        showIncomingCallStatusViewIfNeeded(forConfiguration: callInfoConfiguration)
    }

    private func showIncomingCallStatusViewIfNeeded(forConfiguration configuration: CallInfoConfiguration) {
        let state = configuration.state
        guard state.requiresShowingStatusView else {
            establishingCallStatusView.removeFromSuperview()
            return
        }
        establishingCallStatusView.setProfileImage(hidden: configuration.mediaState.isSendingVideo)
        establishingCallStatusView.updateState(state: state)
        establishingCallStatusView.setTitle(title: configuration.title)
        guard establishingCallStatusView.superview == nil else { return }
        establishingCallStatusView.translatesAutoresizingMaskIntoConstraints = false
        view.addSubview(establishingCallStatusView)
        NSLayoutConstraint.activate(
            NSLayoutConstraint.forView(view: establishingCallStatusView, inContainer: view, withInsets: .zero)
        )
        guard let user = voiceChannel.getSecondParticipant(), let session = ZMUserSession.shared() else { return }
        user.fetchProfileImage(session: session,
                               imageCache: UIImage.defaultUserImageCache,
                               sizeLimit: UserImageView.Size.normal.rawValue,
                               isDesaturated: false,
                               completion: { [weak self] (image, _) in
            guard let image = image else { return }
            self?.establishingCallStatusView.setProfileImage(image: image)
        })
    }

    private func updateIdleTimer() {
        let disabled = callInfoConfiguration.disableIdleTimer
        UIApplication.shared.isIdleTimerDisabled = disabled
        Log.calling.debug("Updated idle timer: \(disabled ? "disabled" : "enabled")")
    }

    private func updateAppearance() {
    }

    private func alertVideoUnavailable() {
        guard voiceChannel.videoState == .stopped else { return }

        if !callInfoConfiguration.permissions.canAcceptVideoCalls {
            present(UIAlertController.cameraPermissionAlert(), animated: true)
        } else {
            presentLegacyAlertIfNeeded()
        }
    }

    private func presentLegacyAlertIfNeeded() {
        guard
            !voiceChannel.isConferenceCall,
            voiceChannel.isLegacyGroupVideoParticipantLimitReached
        else {
            return
        }
        let alert = UIAlertController.alertWithOKButton(
            title: "call.video.too_many.alert.title".localized,
            message: "call.video.too_many.alert.message".localized
        )

        present(alert, animated: true)
    }

    func toggleVideoState() {
        if !permissions.canAcceptVideoCalls {
            permissions.requestOrWarnAboutVideoPermission { isVideoPermissionGranted in
                self.disableVideoIfNeeded()
                self.updateVideoStatusPlaceholder()
                guard isVideoPermissionGranted else { return }
            }
        }

        let newState = voiceChannel.videoState.toggledState
        preferedVideoPlaceholderState = newState == .stopped ? .statusTextHidden : .hidden
        voiceChannel.videoState = newState
        updateConfiguration()
        AnalyticsCallingTracker.userToggledVideo(in: voiceChannel)
    }

    private func toggleCameraAnimated() {
        toggleCameraType()
    }

    private func toggleCameraType() {
        do {
            let newType: CaptureDevice = cameraType == .front ? .back : .front
            try voiceChannel.setVideoCaptureDevice(newType)
            cameraType = newType
        } catch {
            Log.calling.error("error toggling capture device: \(error)")
        }
    }

}

extension CallViewController: ZMConversationObserver {
    func conversationDidChange(_ changeInfo: ConversationChangeInfo) {
        guard
            changeInfo.participantsChanged,
            let participants = conversation?.participants
        else {
            return
        }

        classification = userSession.classification(with: participants, conversationDomain: nil)
    }
}

extension CallViewController: WireCallCenterCallStateObserver {

    func callCenterDidChange(callState: CallState, conversation: ZMConversation, caller: UserType, timestamp: Date?, previousCallState: CallState?) {
        updateConfiguration()
        hideOverlayAfterCallEstablishedIfNeeded()
        hapticsController.updateCallState(callState)
    }

}

extension CallViewController: ActiveSpeakersObserver {
    func callCenterDidChangeActiveSpeakers() {
        updateConfiguration()
    }
}

// MARK: - WireCallCenterCallParticipantObserver

extension CallViewController: WireCallCenterCallParticipantObserver {

    func callParticipantsDidChange(conversation: ZMConversation,
                                   participants: [CallParticipant]) {
        hapticsController.updateParticipants(participants)
        updateVideoGridPresentationModeIfNeeded(participants: participants)
        updateConfiguration() // Has to succeed updating the timestamps
    }

    private func updateVideoGridPresentationModeIfNeeded(participants: [CallParticipant]) {
        guard !participants.hasMoreThanTwoConnectedParticipants else { return }

        voiceChannel.videoGridPresentationMode = .allVideoStreams
    }
}

extension CallViewController: AVSMediaManagerClientObserver {

    func mediaManagerDidChange(_ notification: AVSMediaManagerClientChangeNotification!) {
        updateConfiguration()
    }

}

extension CallViewController: MuteStateObserver {

    func callCenterDidChange(muted: Bool) {
        updateConfiguration()
    }

}

extension CallViewController {

    private func acceptCallIfPossible() {
        guard let conversation = self.conversation else {
            fatalError("Trying to accept a call for a voice channel without conversation.")
        }

        permissions.requestOrWarnAboutAudioPermission { audioGranted in
            guard audioGranted else {
                return self.voiceChannel.leave(userSession: ZMUserSession.shared()!, completion: nil)
            }

            conversation.confirmJoiningCallIfNeeded(alertPresenter: self, forceAlertModal: true) {
                self.checkVideoPermissions { videoGranted in
                    let video = videoGranted && self.voiceChannel.videoState.isSending
                    conversation.joinVoiceChannel(video: video)
                    self.disableVideoIfNeeded()
                }
            }
        }
    }

    private func checkVideoPermissions(resultHandler: @escaping (Bool) -> Void) {
        guard voiceChannel.isVideoCall else { return resultHandler(false) }

        if !permissions.isPendingVideoPermissionRequest {
            resultHandler(permissions.canAcceptVideoCalls)
            updateConfiguration()
            return
        }

        permissions.requestVideoPermissionWithoutWarning { granted in
            resultHandler(granted)
            self.disableVideoIfNeeded()
            self.updateVideoStatusPlaceholder()
        }
    }

    private func updateVideoStatusPlaceholder() {
        preferedVideoPlaceholderState = permissions.preferredVideoPlaceholderState
        updateConfiguration()
    }

    private func disableVideoIfNeeded() {
        if permissions.isVideoDisabledForever {
            voiceChannel.videoState = .stopped
        }
    }

}

extension CallViewController: ConstantBitRateAudioObserver {

    func callCenterDidChange(constantAudioBitRateAudioEnabled: Bool) {
        updateConfiguration()
    }

}

extension CallViewController: NetworkQualityObserver {
    func callCenterDidChange(networkQuality: NetworkQuality) {
        updateConfiguration()
    }
}

extension CallViewController: CallInfoRootViewControllerDelegate {

    func callingActionsViewPerformAction(_ action: CallAction) {
        Log.calling.debug("request to perform call action: \(action)")
        guard let userSession = ZMUserSession.shared() else { return }

        switch action {
        case .continueDegradedCall: userSession.enqueue { self.voiceChannel.continueByDecreasingConversationSecurity(userSession: userSession) }
        case .acceptCall: acceptCallIfPossible()
        case .acceptDegradedCall: acceptDegradedCall()
        case .terminateCall: voiceChannel.leave(userSession: userSession, completion: nil)
        case .terminateDegradedCall: userSession.enqueue { self.voiceChannel.leaveAndDecreaseConversationSecurity(userSession: userSession) }
        case .toggleMuteState: voiceChannel.toggleMuteState(userSession: userSession)
        case .toggleSpeakerState: AVSMediaManager.sharedInstance().toggleSpeaker()
        case .minimizeOverlay: minimizeOverlay()
        case .toggleVideoState: toggleVideoState()
        case .alertVideoUnavailable: alertVideoUnavailable()
        case .flipCamera: toggleCameraAnimated()
        case .showParticipantsList: return // Handled in `CallInfoRootViewController`, we don't want to update.
        case .updateVideoGridPresentationMode(let mode): voiceChannel.videoGridPresentationMode = mode
        }

        updateConfiguration()
        restartOverlayTimerIfNeeded()
    }

    func infoRootViewController(_ viewController: CallInfoRootViewController, contextDidChange context: CallInfoRootViewController.Context) {
        guard canHideOverlay else { return }
        switch context {
        case .overview: startOverlayTimer()
        case .participants: stopOverlayTimer()
        }
    }

}

extension CallViewController: CallGridViewControllerDelegate {
    func callGridViewController(_ viewController: CallGridViewController, perform action: CallGridAction) {
        switch action {
        case .requestVideoStreamsForClients(let clients): voiceChannel.request(videoStreams: clients)
        }
    }
}

// MARK: - Hide + Show Overlay

extension CallViewController {

    var isOverlayVisible: Bool {
        return callInfoRootViewController.view.alpha > 0
    }

    private var shouldOverlayStayVisibleForAutomation: Bool {
        return AutomationHelper.sharedHelper.keepCallingOverlayVisible
    }

    private var canHideOverlay: Bool {
        guard case .established = callInfoConfiguration.state else { return false }

        return !shouldOverlayStayVisibleForAutomation
    }

    private func toggleOverlayVisibility() {
        animateOverlay(show: !isOverlayVisible)
    }

    private func animateOverlay(show: Bool) {
        guard isOverlayEnabled else { return }
        if show {
            startOverlayTimer()
        } else {
            stopOverlayTimer()
        }

        let animations = { [callInfoRootViewController, updateConfiguration] in
            callInfoRootViewController.view.alpha = show ? 1 : 0
            // We update the configuration here to ensure the mute overlay fade animation is in sync with the overlay
            updateConfiguration()
        }

        callGridViewController.isCovered = show

        UIView.animate(
            withDuration: 0.2,
            delay: 0,
            options: .curveEaseInOut,
            animations: animations,
            completion: { [updateConfiguration] _ in updateConfiguration() }
        )
    }

    private func hideOverlayAfterCallEstablishedIfNeeded() {
        let isNotAnimating = callInfoRootViewController.view.layer.animationKeys()?.isEmpty ?? true
        guard nil == overlayTimer, canHideOverlay, isOverlayVisible, isNotAnimating else { return }
        animateOverlay(show: false)
    }

    func startOverlayTimer() {
        guard !shouldOverlayStayVisibleForAutomation else { return }

        stopOverlayTimer()
        overlayTimer = .scheduledTimer(withTimeInterval: 8, repeats: false) { [weak self] _ in
            self?.animateOverlay(show: false)
        }
    }

    private func updateOverlayAfterStateChanged() {
        if canHideOverlay {
            if overlayTimer == nil {
                startOverlayTimer()
            }
        } else {
            if !isOverlayVisible {
                animateOverlay(show: true)
            }
            stopOverlayTimer()
        }
    }

    private func restartOverlayTimerIfNeeded() {
        guard nil != overlayTimer, canHideOverlay else { return }
        startOverlayTimer()
    }

    private func stopOverlayTimer() {
        overlayTimer?.invalidate()
        overlayTimer = nil
    }

}

extension CallViewController {

    func proximityStateDidChange(_ raisedToEar: Bool) {
        guard voiceChannel.isVideoCall, voiceChannel.videoState != .stopped else { return }
        voiceChannel.videoState = raisedToEar ? .paused : .started
        updateConfiguration()
    }
}<|MERGE_RESOLUTION|>--- conflicted
+++ resolved
@@ -72,7 +72,6 @@
     }
     weak var configurationObserver: CallInfoConfigurationObserver?
 
-<<<<<<< HEAD
     init(
         voiceChannel: VoiceChannel,
         selfUser: UserType,
@@ -82,16 +81,6 @@
         isOverlayEnabled: Bool = true,
         userSession: UserSession
     ) {
-=======
-    init(voiceChannel: VoiceChannel,
-         selfUser: UserType,
-         proximityMonitorManager: ProximityMonitorManager? = ZClientViewController.shared?.proximityMonitorManager,
-         mediaManager: AVSMediaManagerInterface = AVSMediaManager.sharedInstance(),
-         permissionsConfiguration: CallPermissionsConfiguration = CallPermissions(),
-         isOverlayEnabled: Bool = true,
-         userSession: UserSession) {
->>>>>>> 7246a4c1
-
         self.voiceChannel = voiceChannel
         self.mediaManager = mediaManager
         self.proximityMonitorManager = proximityMonitorManager
@@ -99,13 +88,8 @@
         self.isOverlayEnabled = isOverlayEnabled
         self.userSession = userSession
 
-<<<<<<< HEAD
         if let participants = voiceChannel.conversation?.participants {
             classification = userSession.classification(with: participants, conversationDomain: nil)
-=======
-           if let participants = voiceChannel.conversation?.participants {
-               classification = userSession.classification(with: participants, conversationDomain: nil)
->>>>>>> 7246a4c1
         }
 
         callInfoConfiguration = CallInfoConfiguration(voiceChannel: voiceChannel,
