--- conflicted
+++ resolved
@@ -266,19 +266,12 @@
         guard let degradationReason else { return .none }
 
         switch state {
-<<<<<<< HEAD
-        case .incoming(video: _, shouldRing: _, degraded: true):
-            return .incoming(reason: degradationReason)
-        case .answered(degraded: true), .outgoing(degraded: true):
-            return .outgoing(reason: degradationReason)
-=======
         case .incoming(video: _, shouldRing: _, degraded: true), .answered(degraded: true):
             return .incoming(reason: degradationReason)
         case .outgoing(degraded: true):
             return .outgoing(reason: degradationReason)
         case .terminating(reason: .securityDegraded):
             return .terminating(reason: degradationReason)
->>>>>>> fddbd34a
         default:
             return .none
         }
@@ -292,11 +285,7 @@
         return HashBox(value: firstDegradedUser)
     }
 
-<<<<<<< HEAD
-    private var degradationReason: CallDegradationReason? {
-=======
     var degradationReason: CallDegradationReason? {
->>>>>>> fddbd34a
         guard let conversation else { return nil }
 
         switch conversation.messageProtocol {
