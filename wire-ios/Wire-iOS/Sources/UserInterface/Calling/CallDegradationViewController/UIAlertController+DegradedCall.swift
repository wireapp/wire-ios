//
// Wire
// Copyright (C) 2020 Wire Swiss GmbH
//
// This program is free software: you can redistribute it and/or modify
// it under the terms of the GNU General Public License as published by
// the Free Software Foundation, either version 3 of the License, or
// (at your option) any later version.
//
// This program is distributed in the hope that it will be useful,
// but WITHOUT ANY WARRANTY; without even the implied warranty of
// MERCHANTABILITY or FITNESS FOR A PARTICULAR PURPOSE. See the
// GNU General Public License for more details.
//
// You should have received a copy of the GNU General Public License
// along with this program. If not, see http://www.gnu.org/licenses/.
//

import Foundation
import UIKit
import WireSyncEngine

extension UIAlertController {

    typealias DegradedCallLocale = L10n.Localizable.Call.Degraded

    static func makeDegradedProteusCall(
        degradedUser: UserType?,
        callEnded: Bool = false,
        confirmationBlock: ((_ continueDegradedCall: Bool) -> Void)? = nil
    ) -> UIAlertController {

        typealias GeneralLocale = L10n.Localizable.General

        let title = degradedCallTitle(forCallEnded: callEnded)

        let message = degradedCallMessage(forUser: degradedUser, callEnded: callEnded)

        let controller = UIAlertController(title: title, message: message, preferredStyle: .alert)

        if let confirmationBlock = confirmationBlock {
            controller.addAction(UIAlertAction(title: GeneralLocale.cancel, style: .cancel) { _ in
                confirmationBlock(false)
            })

            controller.addAction(UIAlertAction(title: DegradedCallLocale.Alert.Action.continue, style: .default) { _ in
                confirmationBlock(true)
            })
        } else {
            controller.addAction(UIAlertAction(title: GeneralLocale.ok, style: .default))
        }

        return controller
    }

<<<<<<< HEAD
    static func degradedCallTitle(forCallEnded callEnded: Bool) -> String {
        return callEnded ? DegradedCallLocale.Ended.Alert.title : DegradedCallLocale.Alert.title
    }
=======
    static func makeOutgoingDegradedMLSCall(
        confirmationBlock: ((_ continueDegradedCall: Bool) -> Void)? = nil,
        cancelBlock: (() -> Void)? = nil) -> UIAlertController {
>>>>>>> fddbd34a

            typealias DegradedCall = L10n.Localizable.Call.Mls.Degraded.Alert

            let title = DegradedCall.title
            let message = DegradedCall.message
            let controller = UIAlertController(title: title, message: message, preferredStyle: .alert)

            // Add actions
            if let confirmationBlock = confirmationBlock {
                controller.addAction(UIAlertAction(title: DegradedCall.Action.continue, style: .default) { _ in
                    confirmationBlock(true)
                })

                controller.addAction(.cancel(cancelBlock))
            } else {
                controller.addAction(.ok({ _ in
                    cancelBlock?()
                }))
            }

            return controller
        }

    static func makeEndingDegradedMLSCall(
        confirmationBlock: ((_ continueDegradedCall: Bool) -> Void)? = nil,
        cancelBlock: (() -> Void)? = nil) -> UIAlertController {

            typealias DegradedCall = L10n.Localizable.Call.Mls.Degraded.Alert
            typealias EndedCall = L10n.Localizable.Call.Mls.Degraded.Ended.Alert

            let title = DegradedCall.title
            let message = EndedCall.message
            let controller = UIAlertController(title: title, message: message, preferredStyle: .alert)

            // Add actions
            if let confirmationBlock = confirmationBlock {
                controller.addAction(UIAlertAction(title: DegradedCall.Action.continue, style: .default) { _ in
                    confirmationBlock(true)
                })

                controller.addAction(.cancel(cancelBlock))
            } else {
                controller.addAction(.ok({ _ in
                    cancelBlock?()
                }))
            }

            return controller
        }

    static func makeIncomingDegradedMLSCall(
        confirmationBlock: (@escaping (_ answerDegradedCall: Bool) -> Void)
    ) -> UIAlertController {

            typealias DegradedCall = L10n.Localizable.Call.Mls.Degraded.Alert
            typealias IncomingCall = L10n.Localizable.Call.Mls.Degraded.Incoming.Alert

            let controller = UIAlertController(title: DegradedCall.title,
                                             message: IncomingCall.message,
                                             preferredStyle: .alert)

            // Add actions

            controller.addAction(UIAlertAction(title: IncomingCall.Action.continue, style: .default) { _ in
                confirmationBlock(true)
            })

            controller.addAction(.cancel({
                confirmationBlock(false)
            }))

            return controller
        }

    // MARK: - Private

    private static func degradedCallTitle(forCallEnded callEnded: Bool) -> String {
        return callEnded ? DegradedCallLocale.Ended.Alert.title : DegradedCallLocale.Alert.title
    }

    private static func degradedCallMessage(forUser degradedUser: UserType?, callEnded: Bool) -> String {
        if let user = degradedUser {
            if callEnded {
                return user.isSelfUser ?
                DegradedCallLocale.Ended.Alert.Message.`self` :
                DegradedCallLocale.Ended.Alert.Message.user(user.name ?? "")
            } else {
                return user.isSelfUser ?
                DegradedCallLocale.Alert.Message.`self` :
                DegradedCallLocale.Alert.Message.user(user.name ?? "")
            }
        } else {
            return callEnded ?
            DegradedCallLocale.Ended.Alert.Message.unknown :
            DegradedCallLocale.Alert.Message.unknown
        }
    }
<<<<<<< HEAD

    static func degradedMLSConference(
        conferenceEnded: Bool = false,
        confirmationBlock: ((_ continueDegradedCall: Bool) -> Void)? = nil) -> UIAlertController {

            typealias DegradedCall = L10n.Localizable.Call.Mls.Degraded.Alert
            typealias EndedCall = L10n.Localizable.Call.Mls.Degraded.Ended.Alert

            let title = DegradedCall.title
            let message = conferenceEnded ? EndedCall.message : DegradedCall.message
            let controller = UIAlertController(title: title, message: message, preferredStyle: .alert)

            // Add actions
            if let confirmationBlock = confirmationBlock {
                controller.addAction(UIAlertAction(title: DegradedCall.Action.continue, style: .default) { _ in
                    confirmationBlock(true)
                })

                controller.addAction(.cancel())
            } else {
                controller.addAction(.ok())
            }

            return controller
        }

=======
>>>>>>> fddbd34a
}<|MERGE_RESOLUTION|>--- conflicted
+++ resolved
@@ -53,15 +53,9 @@
         return controller
     }
 
-<<<<<<< HEAD
-    static func degradedCallTitle(forCallEnded callEnded: Bool) -> String {
-        return callEnded ? DegradedCallLocale.Ended.Alert.title : DegradedCallLocale.Alert.title
-    }
-=======
     static func makeOutgoingDegradedMLSCall(
         confirmationBlock: ((_ continueDegradedCall: Bool) -> Void)? = nil,
         cancelBlock: (() -> Void)? = nil) -> UIAlertController {
->>>>>>> fddbd34a
 
             typealias DegradedCall = L10n.Localizable.Call.Mls.Degraded.Alert
 
@@ -159,33 +153,4 @@
             DegradedCallLocale.Alert.Message.unknown
         }
     }
-<<<<<<< HEAD
-
-    static func degradedMLSConference(
-        conferenceEnded: Bool = false,
-        confirmationBlock: ((_ continueDegradedCall: Bool) -> Void)? = nil) -> UIAlertController {
-
-            typealias DegradedCall = L10n.Localizable.Call.Mls.Degraded.Alert
-            typealias EndedCall = L10n.Localizable.Call.Mls.Degraded.Ended.Alert
-
-            let title = DegradedCall.title
-            let message = conferenceEnded ? EndedCall.message : DegradedCall.message
-            let controller = UIAlertController(title: title, message: message, preferredStyle: .alert)
-
-            // Add actions
-            if let confirmationBlock = confirmationBlock {
-                controller.addAction(UIAlertAction(title: DegradedCall.Action.continue, style: .default) { _ in
-                    confirmationBlock(true)
-                })
-
-                controller.addAction(.cancel())
-            } else {
-                controller.addAction(.ok())
-            }
-
-            return controller
-        }
-
-=======
->>>>>>> fddbd34a
 }