//
// Wire
// Copyright (C) 2020 Wire Swiss GmbH
//
// This program is free software: you can redistribute it and/or modify
// it under the terms of the GNU General Public License as published by
// the Free Software Foundation, either version 3 of the License, or
// (at your option) any later version.
//
// This program is distributed in the hope that it will be useful,
// but WITHOUT ANY WARRANTY; without even the implied warranty of
// MERCHANTABILITY or FITNESS FOR A PARTICULAR PURPOSE. See the
// GNU General Public License for more details.
//
// You should have received a copy of the GNU General Public License
// along with this program. If not, see http://www.gnu.org/licenses/.
//

import Foundation
import UIKit
import WireSyncEngine

extension UIAlertController {

    typealias DegradedCallLocale = L10n.Localizable.Call.Degraded

    static func degradedCall(
        degradedUser: UserType?,
        callEnded: Bool = false,
        confirmationBlock: ((_ continueDegradedCall: Bool) -> Void)? = nil
    ) -> UIAlertController {

        typealias GeneralLocale = L10n.Localizable.General

        let title = degradedCallTitle(forCallEnded: callEnded)

        let message = degradedCallMessage(forUser: degradedUser, callEnded: callEnded)

        let controller = UIAlertController(title: title, message: message, preferredStyle: .alert)

        if let confirmationBlock = confirmationBlock {
            controller.addAction(UIAlertAction(title: GeneralLocale.cancel, style: .cancel) { _ in
                confirmationBlock(false)
            })

            controller.addAction(UIAlertAction(title: DegradedCallLocale.Alert.Action.continue, style: .default) { _ in
                confirmationBlock(true)
            })
        } else {
            controller.addAction(UIAlertAction(title: GeneralLocale.ok, style: .default))
        }

        return controller
    }

<<<<<<< HEAD
    static func degradedMLSConference(
        conferenceEnded: Bool = false,
        confirmationBlock: ((_ continueDegradedCall: Bool) -> Void)? = nil) -> UIAlertController {

            typealias DegradedCall = L10n.Localizable.Call.Mls.Degraded.Alert
            typealias EndedCall = L10n.Localizable.Call.Mls.Degraded.Ended.Alert

            let title = DegradedCall.title
            let message = conferenceEnded ? EndedCall.message : DegradedCall.message
            let controller = UIAlertController(title: title, message: message, preferredStyle: .alert)

            // Add actions
            if let confirmationBlock = confirmationBlock {
                controller.addAction(UIAlertAction(title: DegradedCall.Action.continue, style: .default) { _ in
                    confirmationBlock(true)
                })

                controller.addAction(.cancel())
            } else {
                controller.addAction(.ok())
            }

            return controller
        }
=======
    static func degradedCallTitle(forCallEnded callEnded: Bool) -> String {
           return callEnded ? DegradedCallLocale.Ended.Alert.title : DegradedCallLocale.Alert.title
       }

    static func degradedCallMessage(forUser degradedUser: UserType?, callEnded: Bool) -> String {
        if let user = degradedUser {
            if callEnded {
                return user.isSelfUser ?
                DegradedCallLocale.Ended.Alert.Message.`self` :
                DegradedCallLocale.Ended.Alert.Message.user(user.name ?? "")
            } else {
                return user.isSelfUser ?
                DegradedCallLocale.Alert.Message.`self` :
                DegradedCallLocale.Alert.Message.user(user.name ?? "")
            }
        } else {
            return callEnded ?
            DegradedCallLocale.Ended.Alert.Message.unknown :
            DegradedCallLocale.Alert.Message.unknown
        }
    }
>>>>>>> 7af28aa8

}<|MERGE_RESOLUTION|>--- conflicted
+++ resolved
@@ -53,7 +53,28 @@
         return controller
     }
 
-<<<<<<< HEAD
+    static func degradedCallTitle(forCallEnded callEnded: Bool) -> String {
+        return callEnded ? DegradedCallLocale.Ended.Alert.title : DegradedCallLocale.Alert.title
+    }
+
+    static func degradedCallMessage(forUser degradedUser: UserType?, callEnded: Bool) -> String {
+        if let user = degradedUser {
+            if callEnded {
+                return user.isSelfUser ?
+                DegradedCallLocale.Ended.Alert.Message.`self` :
+                DegradedCallLocale.Ended.Alert.Message.user(user.name ?? "")
+            } else {
+                return user.isSelfUser ?
+                DegradedCallLocale.Alert.Message.`self` :
+                DegradedCallLocale.Alert.Message.user(user.name ?? "")
+            }
+        } else {
+            return callEnded ?
+            DegradedCallLocale.Ended.Alert.Message.unknown :
+            DegradedCallLocale.Alert.Message.unknown
+        }
+    }
+
     static func degradedMLSConference(
         conferenceEnded: Bool = false,
         confirmationBlock: ((_ continueDegradedCall: Bool) -> Void)? = nil) -> UIAlertController {
@@ -78,28 +99,5 @@
 
             return controller
         }
-=======
-    static func degradedCallTitle(forCallEnded callEnded: Bool) -> String {
-           return callEnded ? DegradedCallLocale.Ended.Alert.title : DegradedCallLocale.Alert.title
-       }
-
-    static func degradedCallMessage(forUser degradedUser: UserType?, callEnded: Bool) -> String {
-        if let user = degradedUser {
-            if callEnded {
-                return user.isSelfUser ?
-                DegradedCallLocale.Ended.Alert.Message.`self` :
-                DegradedCallLocale.Ended.Alert.Message.user(user.name ?? "")
-            } else {
-                return user.isSelfUser ?
-                DegradedCallLocale.Alert.Message.`self` :
-                DegradedCallLocale.Alert.Message.user(user.name ?? "")
-            }
-        } else {
-            return callEnded ?
-            DegradedCallLocale.Ended.Alert.Message.unknown :
-            DegradedCallLocale.Alert.Message.unknown
-        }
-    }
->>>>>>> 7af28aa8
 
 }