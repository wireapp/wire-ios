--- conflicted
+++ resolved
@@ -73,14 +73,7 @@
             guard !configuration.isEqual(to: oldValue) else { return }
             dismissMaximizedViewIfNeeded(oldPresentationMode: oldValue.presentationMode)
             updateState()
-<<<<<<< HEAD
-            if
-                configuration.isGroupCall,
-                configuration.isConnected,
-                !oldValue.isConnected {
-=======
             if configuration.isGroupCall, configuration.isConnected, !oldValue.isConnected {
->>>>>>> 83d86b4a
                 updateHint(for: .connectionEstablished)
             }
         }
