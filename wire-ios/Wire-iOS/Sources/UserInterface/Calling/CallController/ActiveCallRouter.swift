--- conflicted
+++ resolved
@@ -67,16 +67,11 @@
         return rootViewController.firstChild(ofType: ZClientViewController.self)
     }
 
-<<<<<<< HEAD
-    init(rootviewController: RootViewController, userSession: UserSession) {
-        self.rootViewController = rootviewController
-=======
     private let userSession: UserSession
 
     init(rootviewController: RootViewController, userSession: UserSession) {
         self.rootViewController = rootviewController
         self.userSession = userSession
->>>>>>> 6f6e1908
         callController = CallController(userSession: userSession)
         callController.callConversationProvider = ZMUserSession.shared()
         callQualityController = CallQualityController()
@@ -108,14 +103,8 @@
         // NOTE: We resign first reponder for the input bar since it will attempt to restore
         // first responder when the call overlay is interactively dismissed but canceled.
         UIResponder.currentFirst?.resignFirstResponder()
-<<<<<<< HEAD
-        guard let zclient = zClientViewController else { return }
-        var activeCallViewController: UIViewController!
-        let bottomSheetActiveCallViewController = CallingBottomSheetViewController(voiceChannel: voiceChannel, userSession: zclient.userSession)
-=======
         var activeCallViewController: UIViewController!
         let bottomSheetActiveCallViewController = CallingBottomSheetViewController(voiceChannel: voiceChannel, userSession: userSession)
->>>>>>> 6f6e1908
         bottomSheetActiveCallViewController.delegate = callController
         activeCallViewController = bottomSheetActiveCallViewController
 
