//
// Wire
// Copyright (C) 2021 Wire Swiss GmbH
//
// This program is free software: you can redistribute it and/or modify
// it under the terms of the GNU General Public License as published by
// the Free Software Foundation, either version 3 of the License, or
// (at your option) any later version.
//
// This program is distributed in the hope that it will be useful,
// but WITHOUT ANY WARRANTY; without even the implied warranty of
// MERCHANTABILITY or FITNESS FOR A PARTICULAR PURPOSE. See the
// GNU General Public License for more details.
//
// You should have received a copy of the GNU General Public License
// along with this program. If not, see http://www.gnu.org/licenses/.
//

import UIKit
import WireSyncEngine

final class CallController: NSObject {

    // MARK: - Public Implentation
    weak var router: ActiveCallRouterProtocol?
    var callConversationProvider: CallConversationProvider?

    // MARK: - Private Implentation
    private var observerTokens: [Any] = []
    private var minimizedCall: ZMConversation?

    private var priorityCallConversation: ZMConversation? {
        return callConversationProvider?.priorityCallConversation
    }

    private var dateOfLastErrorAlertByConversationId = [AVSIdentifier: Date]()
    private var alertDebounceInterval: TimeInterval { 15 * .oneMinute  }

    // MARK: - Init
    init(userSession: UserSession) {
        super.init()
        addObservers(userSession: userSession)
    }

    deinit {
        observerTokens.removeAll()
    }

    // MARK: - Public Implementation
    func updateActiveCallPresentationState() {
        guard let priorityCallConversation = priorityCallConversation else {
            dismissCall()
            return
        }
        showCallTopOverlay(for: priorityCallConversation)
        presentOrMinimizeActiveCall(for: priorityCallConversation)
    }

    // MARK: - Private Implementation
    private func addObservers(userSession: UserSession) {
        observerTokens.append(userSession.addConferenceCallStateObserver(self))
        observerTokens.append(userSession.addConferenceCallErrorObserver(self))
    }

    private func presentOrMinimizeActiveCall(for conversation: ZMConversation) {
        if conversation == minimizedCall {
            minimizeCall()
        } else {
            presentCall(in: conversation)
        }
    }

    private func minimizeCall() {
        router?.minimizeCall(animated: true, completion: nil)
    }

    private func presentCall(in conversation: ZMConversation) {
        guard let voiceChannel = conversation.voiceChannel else { return }
        if minimizedCall == conversation { minimizedCall = nil }

        let animated = shouldAnimateTransitionForCall(in: conversation)
        router?.presentActiveCall(for: voiceChannel, animated: animated)
    }

    private func dismissCall() {
        router?.dismissActiveCall(animated: true, completion: { [weak self] in
            self?.hideCallTopOverlay()
            self?.minimizedCall = nil
        })
    }

    private func showCallTopOverlay(for conversation: ZMConversation) {
        router?.showCallTopOverlay(for: conversation)
    }

    private func hideCallTopOverlay() {
        router?.hideCallTopOverlay()
    }

    private func shouldAnimateTransitionForCall(in conversation: ZMConversation) -> Bool {
        guard SessionManager.shared?.callNotificationStyle == .callKit else {
            return true
        }

        switch conversation.voiceChannel?.state {
        case .outgoing?:
            return true
        default:
            return false // We don't want animate when transition from CallKit screen
        }
    }

    private func isClientOutdated(callState: CallState) -> Bool {
        switch callState {
        case .terminating(let reason) where reason == .outdatedClient:
            return true
        default:
            return false
        }
    }

    private func acceptDegradedCall(conversation: ZMConversation) {
        guard let userSession = ZMUserSession.shared() else { return }

        userSession.enqueue({
            conversation.voiceChannel?.continueByDecreasingConversationSecurity(userSession: userSession)
        }, completionHandler: {
            conversation.joinCall()
        })
    }

    private func cancelCall(conversation: ZMConversation) {
        guard let userSession = ZMUserSession.shared() else { return }
        conversation.voiceChannel?.leave(userSession: userSession, completion: nil)
    }

}

// MARK: - WireCallCenterCallStateObserver
extension CallController: WireCallCenterCallStateObserver {

    func callCenterDidChange(callState: CallState,
                             conversation: ZMConversation,
                             caller: UserType,
                             timestamp: Date?,
                             previousCallState: CallState?) {

        presentUnsupportedVersionAlertIfNecessary(callState: callState)
        presentSecurityDegradedAlertIfNecessary(for: conversation, callState: callState) { continueCall in
            if continueCall {
                self.updateActiveCallPresentationState()
            }
        }
    }

    private func presentUnsupportedVersionAlertIfNecessary(callState: CallState) {
        guard isClientOutdated(callState: callState) else { return }
        router?.presentUnsupportedVersionAlert()
    }

    /// Present warning about incoming call on unverified conversation
    /// - Parameters:
    ///   - conversation: unverified conversation
    ///   - callState: state of the incoming call
    ///   - continueCallBlock: block to execute if no alert is shown or after user confirm or cancel choice on alert
    private func presentSecurityDegradedAlertIfNecessary(for conversation: ZMConversation,
                                                         callState: CallState,
                                                         continueCallBlock: @escaping (Bool) -> Void) {
        guard let voiceChannel = conversation.voiceChannel else {
            // no alert to show, continue
            continueCallBlock(true)
            return
        }
<<<<<<< HEAD
        switch degradationState {
        case .incoming(reason: let degradationReason):
            router?.presentSecurityDegradedAlert(for: degradationReason)
=======

        let degradationState = voiceChannel.degradationState

        let alertCompletion: (AlertChoice) -> Void = { [weak self] choice in
            switch choice {
            case .cancel:
                self?.cancelCall(conversation: conversation)
                continueCallBlock(false)
            case .confirm:
                self?.acceptDegradedCall(conversation: conversation)
                continueCallBlock(true)
            case .ok:
                continueCallBlock(true)
            case .alreadyPresented:
                // do nothing
                break
            }
        }

        switch (degradationState, callState) {
        case (.incoming(reason: let degradationReason),
              .incoming(video: _, shouldRing: true, degraded: true)):
            router?.presentIncomingSecurityDegradedAlert(for: degradationReason,
                                                 completion: alertCompletion)
        case (_, .terminating(reason: .securityDegraded)):
            if let reason = voiceChannel.degradationReason {
                router?.presentEndingSecurityDegradedAlert(for: reason,
                                                           completion: alertCompletion)
            }

>>>>>>> fddbd34a
        default:
            // no alert to show, continue
            continueCallBlock(true)
            // dismiss alert that would be there
            router?.dismissSecurityDegradedAlertIfNeeded()
        }
    }
}

// MARK: - ActiveCallViewControllerDelegate
extension CallController: ActiveCallViewControllerDelegate {
    func activeCallViewControllerDidDisappear(_ activeCallViewController: UIViewController,
                                              for conversation: ZMConversation?) {
        router?.dismissActiveCall(animated: true, completion: nil)
        minimizedCall = conversation
    }
}

// MARK: - WireCallCenterCallErrorObserver
extension CallController: WireCallCenterCallErrorObserver {
    func callCenterDidReceiveCallError(_ error: CallError, conversationId: AVSIdentifier) {
        guard
            error == .unknownProtocol,
            shouldDisplayErrorAlert(for: conversationId)
        else {
            return
        }

        dateOfLastErrorAlertByConversationId[conversationId] = Date()
        router?.presentUnsupportedVersionAlert()
    }

    private func shouldDisplayErrorAlert(for conversation: AVSIdentifier) -> Bool {
           guard let dateOfLastErrorAlert = dateOfLastErrorAlertByConversationId[conversation] else {
               return true
           }

           let elapsedTimeIntervalSinceLastAlert = -dateOfLastErrorAlert.timeIntervalSinceNow
           return elapsedTimeIntervalSinceLastAlert > alertDebounceInterval
       }
}

extension CallController {
    // NOTA BENE: THIS MUST BE USED JUST FOR TESTING PURPOSE
    public func testHelper_setMinimizedCall(_ conversation: ZMConversation?) {
        minimizedCall = conversation
    }
}<|MERGE_RESOLUTION|>--- conflicted
+++ resolved
@@ -171,11 +171,6 @@
             continueCallBlock(true)
             return
         }
-<<<<<<< HEAD
-        switch degradationState {
-        case .incoming(reason: let degradationReason):
-            router?.presentSecurityDegradedAlert(for: degradationReason)
-=======
 
         let degradationState = voiceChannel.degradationState
 
@@ -206,7 +201,6 @@
                                                            completion: alertCompletion)
             }
 
->>>>>>> fddbd34a
         default:
             // no alert to show, continue
             continueCallBlock(true)
