--- conflicted
+++ resolved
@@ -115,14 +115,11 @@
     override func viewDidLoad() {
         super.viewDidLoad()
 
-<<<<<<< HEAD
         navigationItemTitleView.translatesAutoresizingMaskIntoConstraints = false
         navigationItem.titleView = navigationItemTitleView
         navigationItemTitleView.title = L10n.Localizable.Participants.title.capitalized
         navigationItemTitleView.verificationStatus.isProteusVerified = conversation.sortedOtherParticipants.allSatisfy { $0.isVerified }
 
-=======
->>>>>>> fddbd34a
         view.backgroundColor = SemanticColors.View.backgroundDefault
     }
 
@@ -422,8 +419,6 @@
         return attributedString
     }
 
-<<<<<<< HEAD
-=======
     private func updateUserE2EICertificationStatuses() {
         Task { @MainActor in
             for user in conversation.sortedOtherParticipants {
@@ -439,7 +434,6 @@
             collectionViewController.sections = computeVisibleSections()
         }
     }
->>>>>>> fddbd34a
 }
 
 extension GroupDetailsViewController: ViewControllerDismisser {
