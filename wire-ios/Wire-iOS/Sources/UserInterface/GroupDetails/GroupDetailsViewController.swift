//
// Wire
// Copyright (C) 2018 Wire Swiss GmbH
//
// This program is free software: you can redistribute it and/or modify
// it under the terms of the GNU General Public License as published by
// the Free Software Foundation, either version 3 of the License, or
// (at your option) any later version.
//
// This program is distributed in the hope that it will be useful,
// but WITHOUT ANY WARRANTY; without even the implied warranty of
// MERCHANTABILITY or FITNESS FOR A PARTICULAR PURPOSE. See the
// GNU General Public License for more details.
//
// You should have received a copy of the GNU General Public License
// along with this program. If not, see http://www.gnu.org/licenses/.
//

import UIKit
import WireSyncEngine

final class GroupDetailsViewController: UIViewController, ZMConversationObserver, GroupDetailsFooterViewDelegate {

    private let navigationItemTitleView = GroupDetailsNavigationItemTitleView()
    private let collectionViewController: SectionCollectionViewController
    private let conversation: GroupDetailsConversationType
    private let footerView = GroupDetailsFooterView()
    private var token: NSObjectProtocol?
    var actionController: ConversationActionController?
    private var renameGroupSectionController: RenameGroupSectionController?
    private var syncObserver: InitialSyncObserver!
    let userSession: UserSession

    var didCompleteInitialSync = false {
        didSet { collectionViewController.sections = computeVisibleSections() }
    }

    override var supportedInterfaceOrientations: UIInterfaceOrientationMask {
        return wr_supportedInterfaceOrientations
    }

    init(conversation: GroupDetailsConversationType, userSession: UserSession) {
        self.conversation = conversation
        collectionViewController = SectionCollectionViewController()
        self.userSession = userSession
        super.init(nibName: nil, bundle: nil)

        createSubviews()

        if let conversation = conversation as? ZMConversation {
            userSession.perform {
                conversation.refetchParticipantsIfNeeded()
            }

            token = ConversationChangeInfo.add(observer: self, for: conversation)
            if let session = ZMUserSession.shared() {
                syncObserver = InitialSyncObserver(in: session) { [weak self] completed in
                    self?.didCompleteInitialSync = completed
                }
            }
        }
    }

    @available(*, unavailable)
    required init?(coder aDecoder: NSCoder) {
        fatalError("init(coder:) is not supported")
    }

    private func createSubviews() {
        let collectionView = UICollectionView(forGroupedSections: ())
        collectionView.accessibilityIdentifier = "group_details.list"

        collectionView.contentInsetAdjustmentBehavior = .never

        [collectionView, footerView].forEach { subview in
            subview.translatesAutoresizingMaskIntoConstraints = false
            view.addSubview(subview)
        }

        NSLayoutConstraint.activate([
            collectionView.topAnchor.constraint(equalTo: view.topAnchor),
            collectionView.leadingAnchor.constraint(equalTo: view.leadingAnchor),
            collectionView.trailingAnchor.constraint(equalTo: view.trailingAnchor),
            collectionView.bottomAnchor.constraint(equalTo: footerView.topAnchor),
            footerView.leadingAnchor.constraint(equalTo: view.leadingAnchor),
            footerView.trailingAnchor.constraint(equalTo: view.trailingAnchor),
            footerView.bottomAnchor.constraint(equalTo: view.bottomAnchor)
        ])

        collectionViewController.collectionView = collectionView
        footerView.delegate = self
        footerView.update(for: conversation)

        collectionViewController.sections = computeVisibleSections()
    }

    private func setupNavigatiomItem() {
        navigationItem.titleView = TwoLineTitleView(
            first: L10n.Localizable.Participants.title.capitalized.attributedString,
            second: verificationStatus)
        navigationItem.rightBarButtonItem = navigationController?.closeItem()
        navigationItem.rightBarButtonItem?.accessibilityLabel = L10n.Accessibility.ConversationDetails.CloseButton.description
        navigationItem.backBarButtonItem?.accessibilityLabel = L10n.Accessibility.Profile.BackButton.description
    }

    override func viewDidLoad() {
        super.viewDidLoad()

<<<<<<< HEAD
        navigationItemTitleView.translatesAutoresizingMaskIntoConstraints = false
        navigationItem.titleView = navigationItemTitleView
        navigationItemTitleView.title = L10n.Localizable.Participants.title.capitalized
        navigationItemTitleView.verificationStatus.isProteusVerified = conversation.sortedOtherParticipants.allSatisfy { $0.isVerified }

=======
>>>>>>> 9b93582e
        view.backgroundColor = SemanticColors.View.backgroundDefault
    }

    override func viewWillAppear(_ animated: Bool) {
        super.viewWillAppear(animated)

        updateLegalHoldIndicator()
        setupNavigatiomItem()
        collectionViewController.collectionView?.reloadData()
    }

    override func viewWillTransition(to size: CGSize, with coordinator: UIViewControllerTransitionCoordinator) {
        coordinator.animate(alongsideTransition: { _ in
            self.collectionViewController.collectionView?.collectionViewLayout.invalidateLayout()
        })
    }

    override func traitCollectionDidChange(_ previousTraitCollection: UITraitCollection?) {
        super.traitCollectionDidChange(previousTraitCollection)

        setupNavigatiomItem()
    }

    func updateLegalHoldIndicator() {
        navigationItem.leftBarButtonItem = conversation.isUnderLegalHold ? legalholdItem : nil
    }

    func computeVisibleSections() -> [CollectionViewSectionController] {

        var sections = [CollectionViewSectionController]()

        let renameGroupSectionController = RenameGroupSectionController(conversation: conversation, userSession: userSession)
        sections.append(renameGroupSectionController)
        self.renameGroupSectionController = renameGroupSectionController

        let (participants, serviceUsers) = (conversation.sortedOtherParticipants, conversation.sortedServiceUsers)

        if !participants.isEmpty {

            let admins = participants.filter({ $0.isGroupAdmin(in: conversation) })
            let members = participants.filter({ !$0.isGroupAdmin(in: conversation) })

            let maxNumberOfDisplayed = Int.ConversationParticipants.maxNumberOfDisplayed
            let maxNumberWithoutTruncation = Int.ConversationParticipants.maxNumberWithoutTruncation

            if admins.count <= maxNumberWithoutTruncation || admins.isEmpty {
                // Dispay the ShowAll button after the first section.
                if admins.count >= maxNumberOfDisplayed && (participants.count > maxNumberWithoutTruncation) {
                    let adminSection = ParticipantsSectionController(
                        participants: admins,
                        conversationRole: .admin,
                        conversation: conversation,
                        delegate: self,
                        totalParticipantsCount: participants.count,
                        clipSection: true,
                        maxParticipants: admins.count - 1,
                        maxDisplayedParticipants: Int.ConversationParticipants.maxNumberOfDisplayed,
                        userSession: userSession
                    )
                    sections.append(adminSection)
                } else {
                    let adminSection = ParticipantsSectionController(
                        participants: admins,
                        conversationRole: .admin,
                        conversation: conversation,
                        delegate: self,
                        totalParticipantsCount: participants.count,
                        clipSection: false,
                        userSession: userSession
                    )
                    sections.append(adminSection)
                    if members.count <= (Int.ConversationParticipants.maxNumberWithoutTruncation - admins.count) { // Don't display the ShowAll button
                        if !members.isEmpty {
                            let memberSection = ParticipantsSectionController(
                                participants: members,
                                conversationRole: .member,
                                conversation: conversation,
                                delegate: self,
                                totalParticipantsCount: participants.count,
                                clipSection: false,
                                userSession: userSession
                            )
                            sections.append(memberSection)
                        }
                    } else { // Display the ShowAll button after the second section
                        let maxParticipants = Int.ConversationParticipants.maxNumberWithoutTruncation - admins.count
                        let memberSection = ParticipantsSectionController(
                            participants: members,
                            conversationRole: .member,
                            conversation: conversation,
                            delegate: self,
                            totalParticipantsCount: participants.count,
                            clipSection: true,
                            maxParticipants: maxParticipants,
                            maxDisplayedParticipants: maxParticipants - 2,
                            userSession: userSession
                        )
                        sections.append(memberSection)
                    }
                }
            } else { // Display only one section without the ShowAll button
                let adminSection = ParticipantsSectionController(
                    participants: admins,
                    conversationRole: .admin,
                    conversation: conversation,
                    delegate: self,
                    totalParticipantsCount: participants.count,
                    clipSection: true,
                    userSession: userSession
                )
                sections.append(adminSection)
            }
        }

        if let user = SelfUser.provider?.providedSelfUser {
            // MARK: options sections
            let optionsSectionController = GroupOptionsSectionController(
                conversation: conversation,
                user: user,
                delegate: self,
                syncCompleted: didCompleteInitialSync
            )
            if optionsSectionController.hasOptions {
                sections.append(optionsSectionController)
            }

            if conversation.teamRemoteIdentifier != nil &&
                user.canModifyReadReceiptSettings(in: conversation) {
                let receiptOptionsSectionController = ReceiptOptionsSectionController(
                    conversation: conversation,
                    syncCompleted: didCompleteInitialSync,
                    collectionView: self.collectionViewController.collectionView!,
                    presentingViewController: self
                )
                sections.append(receiptOptionsSectionController)
            }
        }

        // MARK: services sections

        if !serviceUsers.isEmpty {
            let servicesSection = ServicesSectionController(serviceUsers: serviceUsers, conversation: conversation, delegate: self)
            sections.append(servicesSection)
        }

        // Protocol details
        sections.append(MessageProtocolSectionController(
            messageProtocol: conversation.messageProtocol,
            groupID: conversation.mlsGroupID
        ))

        return sections
    }

    func conversationDidChange(_ changeInfo: ConversationChangeInfo) {
        guard let conversation = conversation as? ZMConversation,
              changeInfo.participantsChanged ||
                changeInfo.nameChanged ||
                changeInfo.allowGuestsChanged ||
                changeInfo.allowServicesChanged ||
                changeInfo.destructionTimeoutChanged ||
                changeInfo.mutedMessageTypesChanged ||
                changeInfo.legalHoldStatusChanged
        else { return }

        updateLegalHoldIndicator()
        collectionViewController.sections = computeVisibleSections()
        footerView.update(for: conversation)

        if changeInfo.participantsChanged, !conversation.isSelfAnActiveMember {
            navigationController?.popToRootViewController(animated: true)
        }
    }

    func footerView(_ view: GroupDetailsFooterView,
                    shouldPerformAction action: GroupDetailsFooterView.Action) {
        switch action {
        case .invite:
            let addParticipantsViewController = AddParticipantsViewController(
                conversation: conversation,
                userSession: userSession
            )
            let navigationController = addParticipantsViewController.wrapInNavigationController(setBackgroundColor: true)
            navigationController.modalPresentationStyle = .currentContext

            present(navigationController, animated: true)
        case .more:
            actionController = ConversationActionController(
                conversation: conversation,
                target: self,
                sourceView: view,
                userSession: userSession
            )
            actionController?.presentMenu(from: view, context: .details)
        }
    }

    func presentParticipantsDetails(with users: [UserType], selectedUsers: [UserType], animated: Bool) {
        guard let conversation = conversation as? ZMConversation else { return }

        let detailsViewController = GroupParticipantsDetailViewController(
            selectedParticipants: selectedUsers,
            conversation: conversation,
            userSession: userSession
        )

        detailsViewController.delegate = self
        navigationController?.pushViewController(detailsViewController, animated: animated)
    }
}

extension GroupDetailsViewController {

    private var legalholdItem: UIBarButtonItem {
        let item = UIBarButtonItem(icon: .legalholdactive, target: self, action: #selector(presentLegalHoldDetails))
        item.setLegalHoldAccessibility()
        item.tintColor = SemanticColors.Icon.foregroundDefaultRed
        return item
    }

    @objc
    func presentLegalHoldDetails() {
        guard let conversation = conversation as? ZMConversation else { return }

        LegalHoldDetailsViewController.present(in: self, conversation: conversation, userSession: userSession)
    }

}

// MARK: - Conversation verification status

private extension GroupDetailsViewController {

    var verificationStatus: NSAttributedString? {
        guard conversation.isVerified else {
            return nil
        }
        return attributedString(title: verificationStatusTitle, icon: verificationStatusIcon)
    }

    var verificationStatusTitle: String {
        typealias ConversationVerificationStatus = L10n.Localizable.GroupDetails.ConversationVerificationStatus

        switch conversation.messageProtocol {
        case .proteus, .mixed:
            return ConversationVerificationStatus.proteus
        case .mls:
            return ConversationVerificationStatus.e2ei
        }
    }

    var verificationStatusIcon: UIImage {
        switch conversation.messageProtocol {
        case .proteus, .mixed:
            return Asset.Images.verifiedShield.image
        case .mls:
            return Asset.Images.certificateValid.image
        }
    }

    var verificationStatusColor: UIColor {
        switch conversation.messageProtocol {
        case .proteus, .mixed:
            return SemanticColors.Label.textCertificateVerified
        case .mls:
            return SemanticColors.Label.textCertificateValid
        }
    }

    func attributedString(title: String, icon: UIImage) -> NSAttributedString {
        let attributes: [NSAttributedString.Key: Any] = [
            .foregroundColor: verificationStatusColor
        ]
        let attributedString = NSMutableAttributedString(string: title, attributes: attributes)
        let imageTextAttachment = NSTextAttachment(image: icon)

        let imageSize = CGSize(width: 12, height: 12)
        let verticalOffset: CGFloat = -2
        imageTextAttachment.bounds = CGRect(x: 0, y: verticalOffset, width: imageSize.width, height: imageSize.height)

        let imageTextAttachmentString = NSAttributedString(attachment: imageTextAttachment)
        attributedString.append(" ".attributedString)
        attributedString.append(imageTextAttachmentString)

        return attributedString
    }

}

extension GroupDetailsViewController: ViewControllerDismisser {
    func dismiss(viewController: UIViewController, completion: (() -> Void)?) {
        navigationController?.popViewController(animated: true, completion: completion)
    }
}

extension GroupDetailsViewController: ProfileViewControllerDelegate {
    func profileViewController(_ controller: ProfileViewController?, wantsToNavigateTo conversation: ZMConversation) {
        dismiss(animated: true) {
            ZClientViewController.shared?.load(conversation, scrollTo: nil, focusOnView: true, animated: true)
        }
    }
}

extension GroupDetailsViewController: GroupDetailsSectionControllerDelegate, GroupOptionsSectionControllerDelegate {

    func presentDetails(for user: UserType) {
        guard let conversation = conversation as? ZMConversation else { return }

        let viewController = UserDetailViewControllerFactory.createUserDetailViewController(
            user: user,
            conversation: conversation,
            profileViewControllerDelegate: self,
            viewControllerDismisser: self, userSession: userSession
        )

        navigationController?.pushViewController(viewController, animated: true)
    }

    func presentFullParticipantsList(for users: [UserType], in conversation: GroupDetailsConversationType) {
        presentParticipantsDetails(with: users, selectedUsers: [], animated: true)
    }

    func presentGuestOptions(animated: Bool) {
        guard let conversation = conversation as? ZMConversation else { return }
        guard let userSession = ZMUserSession.shared() else { return }
        let menu = ConversationGuestOptionsViewController(conversation: conversation, userSession: userSession)
        navigationController?.pushViewController(menu, animated: animated)
    }

    func presentServicesOptions(animated: Bool) {
        guard let conversation = conversation as? ZMConversation else { return }
        guard let userSession = ZMUserSession.shared() else { return }
        let menu = ConversationServicesOptionsViewController(conversation: conversation, userSession: userSession)
        navigationController?.pushViewController(menu, animated: animated)
    }

    func presentTimeoutOptions(animated: Bool) {
        guard let conversation = conversation as? ZMConversation else { return }
        guard let userSession = ZMUserSession.shared() else { return }
        let menu = ConversationTimeoutOptionsViewController(conversation: conversation, userSession: userSession)
        menu.dismisser = self
        navigationController?.pushViewController(menu, animated: animated)
    }

    func presentNotificationsOptions(animated: Bool) {
        guard let conversation = conversation as? ZMConversation else { return }
        guard let userSession = ZMUserSession.shared() else { return }
        let menu = ConversationNotificationOptionsViewController(conversation: conversation, userSession: userSession)
        menu.dismisser = self
        navigationController?.pushViewController(menu, animated: animated)
    }
}

extension ZMConversation {

    func refetchParticipantsIfNeeded() {
        for user in sortedOtherParticipants where user.isPendingMetadataRefresh {
            user.refreshData()
        }
    }
}<|MERGE_RESOLUTION|>--- conflicted
+++ resolved
@@ -106,14 +106,11 @@
     override func viewDidLoad() {
         super.viewDidLoad()
 
-<<<<<<< HEAD
         navigationItemTitleView.translatesAutoresizingMaskIntoConstraints = false
         navigationItem.titleView = navigationItemTitleView
         navigationItemTitleView.title = L10n.Localizable.Participants.title.capitalized
         navigationItemTitleView.verificationStatus.isProteusVerified = conversation.sortedOtherParticipants.allSatisfy { $0.isVerified }
 
-=======
->>>>>>> 9b93582e
         view.backgroundColor = SemanticColors.View.backgroundDefault
     }
 
