//
// Wire
// Copyright (C) 2024 Wire Swiss GmbH
//
// This program is free software: you can redistribute it and/or modify
// it under the terms of the GNU General Public License as published by
// the Free Software Foundation, either version 3 of the License, or
// (at your option) any later version.
//
// This program is distributed in the hope that it will be useful,
// but WITHOUT ANY WARRANTY; without even the implied warranty of
// MERCHANTABILITY or FITNESS FOR A PARTICULAR PURPOSE. See the
// GNU General Public License for more details.
//
// You should have received a copy of the GNU General Public License
// along with this program. If not, see http://www.gnu.org/licenses/.
//

import UIKit
import WireDataModel
import WireDesign
import WireSyncEngine

final class GroupParticipantsDetailViewController: UIViewController {

    private let mainCoordinator: MainCoordinating
    private let collectionView = UICollectionView(forGroupedSections: ())
    private let searchViewController = SearchHeaderViewController(userSelection: .init())
    let viewModel: GroupParticipantsDetailViewModel
    private let collectionViewController: SectionCollectionViewController

    typealias PeoplePicker = L10n.Localizable.Peoplepicker

    // used for scrolling and fading selected cells
    private var firstLayout = true
    private var firstLoad = true

    weak var delegate: GroupDetailsUserDetailPresenter?

    override var supportedInterfaceOrientations: UIInterfaceOrientationMask {
        return wr_supportedInterfaceOrientations
    }

    init(
        selectedParticipants: [UserType],
        conversation: GroupParticipantsDetailConversation,
        userSession: UserSession,
        mainCoordinator: MainCoordinating
    ) {
        self.mainCoordinator = mainCoordinator

        viewModel = GroupParticipantsDetailViewModel(
            selectedParticipants: selectedParticipants,
            conversation: conversation,
            userSession: userSession
        )

        collectionViewController = SectionCollectionViewController()

        super.init(nibName: nil, bundle: nil)
    }

    @available(*, unavailable)
    required init?(coder aDecoder: NSCoder) {
        fatalError("init(coder:) has not been implemented")
    }

    override func viewDidLoad() {
        super.viewDidLoad()

        setupViews()
        createConstraints()
    }

    override func viewDidLayoutSubviews() {
        super.viewDidLayoutSubviews()

        if firstLayout {
            firstLayout = false
            scrollToFirstHighlightedUser()
        }
    }

    override func viewDidAppear(_ animated: Bool) {
        super.viewDidAppear(animated)
        firstLoad = false
    }

    override func viewWillAppear(_ animated: Bool) {
<<<<<<< HEAD
        setupNavigationBarTitle(with: L10n.Localizable.Participants.All.title.capitalized)
        navigationItem.rightBarButtonItem = UIBarButtonItem.closeButton(action: { [weak self] _ in
            self?.dismiss(animated: true)
        }, accessibilityLabel: L10n.Localizable.General.close)

=======
        setupNavigationBarTitle(L10n.Localizable.Participants.All.title.capitalized)
        navigationItem.rightBarButtonItem = navigationController?.closeItem()
>>>>>>> 9c6022e7
        collectionViewController.collectionView?.reloadData()
    }

    override func viewWillTransition(to size: CGSize, with coordinator: UIViewControllerTransitionCoordinator) {
        coordinator.animate(alongsideTransition: { _ in
            self.collectionViewController.collectionView?.collectionViewLayout.invalidateLayout()
        })
    }

    func setupViews() {
        addToSelf(searchViewController)
        searchViewController.view.translatesAutoresizingMaskIntoConstraints = false
        searchViewController.delegate = viewModel
        collectionView.translatesAutoresizingMaskIntoConstraints = false
        view.addSubview(collectionView)

        collectionViewController.collectionView = collectionView
        collectionViewController.sections = computeSections()
        viewModel.participantsDidChange = participantsDidChange

        collectionView.accessibilityIdentifier = "group_details.full_list"
        collectionView.contentInset = UIEdgeInsets(top: 0, left: 0, bottom: 0, right: 0)
        view.backgroundColor = SemanticColors.View.backgroundDefault
    }

    private func createConstraints() {
        NSLayoutConstraint.activate([
            searchViewController.view.leadingAnchor.constraint(equalTo: view.leadingAnchor),
            searchViewController.view.topAnchor.constraint(equalTo: view.topAnchor),
            searchViewController.view.trailingAnchor.constraint(equalTo: view.trailingAnchor),
            collectionView.topAnchor.constraint(equalTo: searchViewController.view.bottomAnchor),
            collectionView.leadingAnchor.constraint(equalTo: view.leadingAnchor),
            collectionView.trailingAnchor.constraint(equalTo: view.trailingAnchor),
            collectionView.bottomAnchor.constraint(equalTo: view.bottomAnchor)
        ])
    }

    func participantsDidChange() {
        collectionViewController.sections = computeSections()
        collectionViewController.collectionView?.reloadData()

        let emptyResultMessage = (viewModel.admins.isEmpty && viewModel.members.isEmpty) ? PeoplePicker.noSearchResults : ""
        collectionViewController.collectionView?.setEmptyMessage(emptyResultMessage)
    }

    private func scrollToFirstHighlightedUser() {
        if let indexPath = viewModel.indexPathOfFirstSelectedParticipant {
            collectionView.scrollToItem(at: indexPath, at: .top, animated: false)
        }
    }

    private func computeSections() -> [CollectionViewSectionController] {
        var sections = [CollectionViewSectionController]()

        if !viewModel.admins.isEmpty {
            sections.append(
                ParticipantsSectionController(
                    participants: viewModel.admins,
                    userStatuses: viewModel.userStatuses,
                    conversationRole: .admin,
                    conversation: viewModel.conversation,
                    delegate: self,
                    totalParticipantsCount: viewModel.admins.count,
                    clipSection: false,
                    showSectionCount: false,
                    userSession: viewModel.userSession
                )
            )
        }

        if !viewModel.members.isEmpty {
            sections.append(
                ParticipantsSectionController(
                    participants: viewModel.members,
                    userStatuses: viewModel.userStatuses,
                    conversationRole: .member,
                    conversation: viewModel.conversation,
                    delegate: self,
                    totalParticipantsCount: viewModel.members.count,
                    clipSection: false,
                    showSectionCount: false,
                    userSession: viewModel.userSession
                )
            )
        }

        return sections
    }

    func collectionView(_ collectionView: UICollectionView, shouldSelectItemAt indexPath: IndexPath) -> Bool {
        return viewModel.participants[indexPath.row].isSelfUser == false
    }
}

extension GroupParticipantsDetailViewController: GroupDetailsSectionControllerDelegate {

    func presentDetails(for user: UserType) {
        guard let conversation = viewModel.conversation as? ZMConversation else { return }

        let viewController = UserDetailViewControllerFactory.createUserDetailViewController(
            user: user,
            conversation: conversation,
            profileViewControllerDelegate: self,
            viewControllerDismisser: self,
            userSession: viewModel.userSession,
            mainCoordinator: mainCoordinator
        )
        if !user.isSelfUser {
            navigationController?.pushViewController(viewController, animated: true)
        }
    }

    func presentFullParticipantsList(for users: [UserType], in conversation: GroupDetailsConversationType) {
        presentParticipantsDetails(with: users, selectedUsers: [], animated: true)
    }

    func presentParticipantsDetails(with users: [UserType], selectedUsers: [UserType], animated: Bool) {

        let detailsViewController = GroupParticipantsDetailViewController(
            selectedParticipants: selectedUsers,
            conversation: viewModel.conversation,
            userSession: viewModel.userSession,
            mainCoordinator: mainCoordinator
        )

        detailsViewController.delegate = self
        navigationController?.pushViewController(detailsViewController, animated: animated)
    }

}

extension GroupParticipantsDetailViewController: ViewControllerDismisser {

    func dismiss(viewController: UIViewController, completion: (() -> Void)?) {
        navigationController?.popViewController(animated: true, completion: completion)
    }
}

extension GroupParticipantsDetailViewController: ProfileViewControllerDelegate {

    func profileViewController(_ controller: ProfileViewController?, wantsToNavigateTo conversation: ZMConversation) {
        dismiss(animated: true) {
            self.mainCoordinator.openConversation(conversation, focusOnView: true, animated: true)
        }
    }
}<|MERGE_RESOLUTION|>--- conflicted
+++ resolved
@@ -87,16 +87,12 @@
     }
 
     override func viewWillAppear(_ animated: Bool) {
-<<<<<<< HEAD
-        setupNavigationBarTitle(with: L10n.Localizable.Participants.All.title.capitalized)
+        super.viewWillAppear(animated)
+        setupNavigationBarTitle(L10n.Localizable.Participants.All.title.capitalized)
         navigationItem.rightBarButtonItem = UIBarButtonItem.closeButton(action: { [weak self] _ in
             self?.dismiss(animated: true)
         }, accessibilityLabel: L10n.Localizable.General.close)
 
-=======
-        setupNavigationBarTitle(L10n.Localizable.Participants.All.title.capitalized)
-        navigationItem.rightBarButtonItem = navigationController?.closeItem()
->>>>>>> 9c6022e7
         collectionViewController.collectionView?.reloadData()
     }
 
