--- conflicted
+++ resolved
@@ -127,12 +127,7 @@
         }
     }
 
-<<<<<<< HEAD
     var dismissSpinner: (() -> Void)?
-    let accessibilityAnnouncement = L10n.Localizable.General.loading
-=======
-    var dismissSpinner: SpinnerCompletion?
->>>>>>> 46a152e4
 
     deinit {
         userSelection.remove(observer: self)
