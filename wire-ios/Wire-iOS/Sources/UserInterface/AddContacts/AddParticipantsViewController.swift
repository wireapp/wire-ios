//
// Wire
// Copyright (C) 2024 Wire Swiss GmbH
//
// This program is free software: you can redistribute it and/or modify
// it under the terms of the GNU General Public License as published by
// the Free Software Foundation, either version 3 of the License, or
// (at your option) any later version.
//
// This program is distributed in the hope that it will be useful,
// but WITHOUT ANY WARRANTY; without even the implied warranty of
// MERCHANTABILITY or FITNESS FOR A PARTICULAR PURPOSE. See the
// GNU General Public License for more details.
//
// You should have received a copy of the GNU General Public License
// along with this program. If not, see http://www.gnu.org/licenses/.
//

import UIKit
import WireCommonComponents
import WireDataModel
import WireDesign
import WireSyncEngine

extension ConversationLike where Self: SwiftConversationLike {
    var canAddGuest: Bool {
        // If not a team conversation: possible to add any contact.
        guard teamType != nil else {
            return true
        }

        // Access mode and/or role is unknown: let's try to add and observe the result.
        guard let accessMode else {
            return true
        }

        let canAddGuest = accessMode.contains(.invite)
        let guestCanBeAdded = accessRoles.contains(.nonTeamMember) && accessRoles.contains(.guest)

        return canAddGuest && guestCanBeAdded
    }

}

protocol AddParticipantsConversationCreationDelegate: AnyObject {
    func addParticipantsViewController(_ addParticipantsViewController: AddParticipantsViewController, didPerform action: AddParticipantsViewController.CreateAction)
}

extension AddParticipantsViewController.Context {
    var includeGuests: Bool {
        switch self {
        case .add(let conversation):
            return conversation.canAddGuest
        case .create(let creationValues):
            return creationValues.allowGuests
        }
    }

    var selectionLimit: Int {
        switch self {
        case .add(let conversation):
            return conversation.freeParticipantSlots
        case .create:
            return ZMConversation.maxParticipantsExcludingSelf
        }
    }

    var alertForSelectionOverflow: UIAlertController {
        typealias AddParticipantsAlert = L10n.Localizable.AddParticipants.Alert
        let max = ZMConversation.maxParticipants
        let message: String
        switch self {
        case .add(let conversation):
            let freeSpace = conversation.freeParticipantSlots
            message = AddParticipantsAlert.Message.existingConversation(max, freeSpace)
        case .create:
            message = AddParticipantsAlert.Message.newConversation(max)
        }

        let controller = UIAlertController(
            title: AddParticipantsAlert.title.capitalized,
            message: message,
            preferredStyle: .alert
        )

        controller.addAction(UIAlertAction(
            title: L10n.Localizable.General.ok,
            style: .default
        ))
        return controller
    }
}

final class AddParticipantsViewController: UIViewController, SpinnerCapable {

    enum CreateAction {
        case updatedUsers(UserSet)
        case create
    }

    enum Context {
        case add(GroupDetailsConversationType)
        case create(ConversationCreationValues)
    }

    private let userSession: UserSession

    private let searchResultsViewController: SearchResultsViewController
    private let searchGroupSelector: SearchGroupSelector
    private let searchHeaderViewController: SearchHeaderViewController
    let userSelection: UserSelection = UserSelection()
    private let collectionView: UICollectionView
    private let collectionViewLayout: UICollectionViewFlowLayout
    private let confirmButtonHeight: CGFloat = 56.0
    private let confirmButton: IconButton
    private let emptyResultView: EmptySearchResultsView
    private lazy var bottomConstraint: NSLayoutConstraint = confirmButton.bottomAnchor.constraint(equalTo: view.bottomAnchor,
                                                                                                      constant: -bottomMargin)
    private let backButtonDescriptor = BackButtonDescription()
    private let bottomMargin: CGFloat = 24

    weak var conversationCreationDelegate: AddParticipantsConversationCreationDelegate?

    private var viewModel: AddParticipantsViewModel {
        didSet {
            updateValues()
        }
    }

    var dismissSpinner: SpinnerCompletion?

    deinit {
        userSelection.remove(observer: self)
    }

    @available(*, unavailable)
    required init?(coder aDecoder: NSCoder) {
        fatalError("init(coder:) has not been implemented")
    }

    convenience init(
        conversation: GroupDetailsConversationType,
        userSession: UserSession
    ) {
        self.init(
            context: .add(conversation),
            userSession: userSession
        )
    }

    override func viewWillDisappear(_ animated: Bool) {
        super.viewWillDisappear(animated)
        _ = searchHeaderViewController.tokenField.resignFirstResponder()
    }

    override var supportedInterfaceOrientations: UIInterfaceOrientationMask {
        return wr_supportedInterfaceOrientations
    }

    init(
        isFederationEnabled: Bool = BackendInfo.isFederationEnabled,
        context: Context,
        userSession: UserSession
    ) {
        self.userSession = userSession

        viewModel = AddParticipantsViewModel(with: context)

        collectionViewLayout = UICollectionViewFlowLayout()
        collectionViewLayout.scrollDirection = .vertical
        collectionViewLayout.minimumInteritemSpacing = 12
        collectionViewLayout.minimumLineSpacing = 0

        collectionView = UICollectionView(frame: CGRect.zero, collectionViewLayout: collectionViewLayout)
        collectionView.backgroundColor = UIColor.clear
        collectionView.allowsMultipleSelection = true
        collectionView.keyboardDismissMode = .onDrag
        collectionView.bounces = true
        collectionView.alwaysBounceVertical = true

        confirmButton = IconButton(fontSpec: .normalSemiboldFont)
        confirmButton.applyStyle(.addParticipantsDisabledButtonStyle)
        confirmButton.setBackgroundImageColor(SemanticColors.Button.backgroundPrimaryDisabled, for: .disabled)
        confirmButton.contentHorizontalAlignment = .center
        confirmButton.setTitleImageSpacing(16, horizontalMargin: 24)
        confirmButton.layer.cornerRadius = 16
        confirmButton.layer.masksToBounds = true

        searchHeaderViewController = SearchHeaderViewController(userSelection: userSelection)

        searchGroupSelector = SearchGroupSelector()

        searchResultsViewController = SearchResultsViewController(userSelection: userSelection,
                                                                  userSession: userSession,
                                                                  isAddingParticipants: true,
                                                                  shouldIncludeGuests: viewModel.context.includeGuests,
                                                                  isFederationEnabled: isFederationEnabled)

        let user = SelfUser.provider?.providedSelfUser
        emptyResultView = EmptySearchResultsView(isSelfUserAdmin: user?.canManageTeam == true,
                                                 isFederationEnabled: isFederationEnabled)
        super.init(nibName: nil, bundle: nil)

        emptyResultView.delegate = self

        userSelection.setLimit(context.selectionLimit) {
            self.present(context.alertForSelectionOverflow, animated: true)
        }

        updateValues()

        confirmButton.addTarget(self, action: #selector(searchHeaderViewControllerDidConfirmAction(_:)), for: .touchUpInside)

        searchResultsViewController.filterConversation = viewModel.filterConversation
        searchResultsViewController.mode = .list
        searchResultsViewController.searchContactList()
        searchResultsViewController.delegate = self

        userSelection.add(observer: self)

        searchGroupSelector.onGroupSelected = { [weak self] group in
            guard let self else {
                return
            }
            // Remove selected users when switching to services tab to avoid the user confusion: users in the field are
            // not going to be added to the new conversation with the bot.
            if group == .services {
                self.searchHeaderViewController.clearInput()
                self.confirmButton.isHidden = true
            } else {
                self.confirmButton.isHidden = false
            }

            self.searchResultsViewController.searchGroup = group
            self.performSearch()
        }

        viewModel.selectedUsers.forEach(userSelection.add)

        NotificationCenter.default.addObserver(self,
                                               selector: #selector(keyboardFrameWillChange(notification:)),
                                               name: UIResponder.keyboardWillChangeFrameNotification,
                                               object: nil)
        if viewModel.botCanBeAdded {
            view.addSubview(searchGroupSelector)
        }

        searchHeaderViewController.delegate = self
        addChild(searchHeaderViewController)
        view.addSubview(searchHeaderViewController.view)
        searchHeaderViewController.didMove(toParent: self)

        addChild(searchResultsViewController)
        view.addSubview(searchResultsViewController.view)
        searchResultsViewController.didMove(toParent: self)
        searchResultsViewController.searchResultsView.emptyResultView = emptyResultView
        searchResultsViewController.searchResultsView.backgroundColor = SemanticColors.View.backgroundDefault
        searchResultsViewController.searchResultsView.collectionView.accessibilityIdentifier = "add_participants.list"

        view.backgroundColor = SemanticColors.View.backgroundDefault
        view.addSubview(confirmButton)

        createConstraints()
        updateSelectionValues()

        if searchResultsViewController.isResultEmpty {
            emptyResultView.updateStatus(searchingForServices: false, hasFilter: false)
        }
    }

    private func createConstraints() {
        let searchMargin: CGFloat = confirmButton.isHidden ? 0 : (confirmButtonHeight + bottomMargin * 2)
        guard let searchHeaderView = searchHeaderViewController.view,
              let searchResultsView = searchResultsViewController.view,
              let margin = (searchResultsView as? SearchResultsView)?.accessoryViewMargin else {
                  return
              }

        [
            searchHeaderView,
            searchResultsView,
            confirmButton,
            searchGroupSelector
        ].forEach { $0.translatesAutoresizingMaskIntoConstraints = false }

        var constraints: [NSLayoutConstraint] = [
            searchHeaderView.topAnchor.constraint(equalTo: view.topAnchor),
            searchHeaderView.leftAnchor.constraint(equalTo: view.leftAnchor),
            searchHeaderView.rightAnchor.constraint(equalTo: view.rightAnchor),

            searchResultsView.leftAnchor.constraint(equalTo: view.leftAnchor),
            searchResultsView.rightAnchor.constraint(equalTo: view.rightAnchor),
            searchResultsView.bottomAnchor.constraint(equalTo: view.bottomAnchor, constant: -searchMargin),

            confirmButton.heightAnchor.constraint(equalToConstant: confirmButtonHeight),
            confirmButton.leftAnchor.constraint(equalTo: view.leftAnchor, constant: margin),
            confirmButton.rightAnchor.constraint(equalTo: view.rightAnchor, constant: -margin),
            bottomConstraint
        ]

        if viewModel.botCanBeAdded {
            constraints.append(contentsOf: [
                searchGroupSelector.topAnchor.constraint(equalTo: searchHeaderView.bottomAnchor),
                searchGroupSelector.leadingAnchor.constraint(equalTo: view.leadingAnchor),
                searchGroupSelector.trailingAnchor.constraint(equalTo: view.trailingAnchor),
                searchResultsView.topAnchor.constraint(equalTo: searchGroupSelector.bottomAnchor)
            ])
        } else {
            constraints.append(
                searchResultsView.topAnchor.constraint(equalTo: searchHeaderView.bottomAnchor)
            )
        }

        NSLayoutConstraint.activate(constraints)
    }

    private func updateValues() {
        if let buttonTitle = viewModel.confirmButtonTitle {
            confirmButton.isHidden = false
            confirmButton.setTitle(buttonTitle, for: .normal)
        } else {
            confirmButton.isHidden = true
        }
        updateTitle()
        navigationItem.rightBarButtonItem = viewModel.rightNavigationItem(target: self, action: #selector(rightNavigationItemTapped))
        navigationItem.rightBarButtonItem?.accessibilityLabel = L10n.Accessibility.AddParticipantsConversationSettings.CloseButton.description
    }

    private func updateSelectionValues() {
        // Update view model after selection changed
        if case .create(let values) = viewModel.context {
            let mlsFeature = userSession.makeGetMLSFeatureUseCase().invoke()
            let updated = ConversationCreationValues(
                name: values.name,
                participants: userSelection.users,
                allowGuests: true,
                allowServices: true,
                encryptionProtocol: mlsFeature.config.defaultProtocol,
                selfUser: userSession.selfUser
            )
            viewModel = AddParticipantsViewModel(with: .create(updated))
        }

        // Enable button & collection view content inset
        updateConfirmButtonState(state: !userSelection.users.isEmpty)

        updateTitle()

        // Notify delegate
        conversationCreationDelegate?.addParticipantsViewController(self, didPerform: .updatedUsers(userSelection.users))
    }

    private func updateConfirmButtonState(state: Bool) {
        confirmButton.isEnabled = state
        confirmButton.applyStyle(state ? .addParticipantsButtonStyle : .addParticipantsDisabledButtonStyle)
    }

    private func updateTitle() {
        title = {
            switch viewModel.context {
            case .create(let values): return viewModel.title(with: values.participants)
            case .add: return viewModel.title(with: userSelection.users)
            }
        }()

        guard let title else { return }
<<<<<<< HEAD
        setupNavigationBarTitle(with: title.capitalized)
=======
        setupNavigationBarTitle(title.capitalized)
>>>>>>> 9c6022e7

    }

    @objc private func rightNavigationItemTapped(_ sender: Any!) {
        switch viewModel.context {
        case .add: navigationController?.dismiss(animated: true, completion: nil)
        case .create: conversationCreationDelegate?.addParticipantsViewController(self, didPerform: .create)
        }
    }

    func setLoadingView(isVisible: Bool) {
        isLoadingViewVisible = isVisible
        navigationItem.rightBarButtonItem?.isEnabled = !isVisible
    }

    @objc func keyboardFrameWillChange(notification: Notification) {
        // Don't adjust the frame when being presented in a popover.
        if let arrowDirection = popoverPresentationController?.arrowDirection, arrowDirection == .unknown {
            return
        }

        let firstResponder = UIResponder.currentFirst
        let inputAccessoryHeight = firstResponder?.inputAccessoryView?.bounds.size.height ?? 0

        UIView.animate(withKeyboardNotification: notification, in: self.view, animations: { [weak self] keyboardFrameInView in
            guard let self else { return }

            let keyboardHeight = keyboardFrameInView.size.height - inputAccessoryHeight

            bottomConstraint.constant = -(keyboardHeight + bottomMargin)
            view.layoutIfNeeded()
        })
    }

    private func performSearch() {
        let searchingForServices = searchResultsViewController.searchGroup == .services
        let hasFilter = !searchHeaderViewController.tokenField.filterText.isEmpty

        emptyResultView.updateStatus(searchingForServices: searchingForServices, hasFilter: hasFilter)

        switch (searchResultsViewController.searchGroup, hasFilter) {
        case (.services, _):
            searchResultsViewController.mode = .search
            searchResultsViewController.searchForServices(withQuery: searchHeaderViewController.tokenField.filterText)
        case (.people, false):
            searchResultsViewController.mode = .list
            searchResultsViewController.searchContactList()
        case (.people, true):
            searchResultsViewController.mode = .search
            searchResultsViewController.searchForLocalUsers(withQuery: searchHeaderViewController.tokenField.filterText)
        }
    }

    private func addSelectedParticipants(to conversation: GroupDetailsConversationType) {
        let selectedUsers = self.userSelection.users

        (conversation as? ZMConversation)?.addOrShowError(participants: Array(selectedUsers))
    }
}

extension AddParticipantsViewController: UserSelectionObserver {

    func userSelection(_ userSelection: UserSelection, didAddUser user: UserType) {
        updateSelectionValues()
    }

    func userSelection(_ userSelection: UserSelection, didRemoveUser user: UserType) {
        updateSelectionValues()
    }

    func userSelection(_ userSelection: UserSelection, wasReplacedBy users: [UserType]) {
        updateSelectionValues()
    }

}

extension AddParticipantsViewController: SearchHeaderViewControllerDelegate {

    @objc func searchHeaderViewControllerDidConfirmAction(_ searchHeaderViewController: SearchHeaderViewController) {
        if case .add(let conversation) = viewModel.context {
            self.dismiss(animated: true) {
                self.addSelectedParticipants(to: conversation)
            }

        }
    }

    func searchHeaderViewController(_ searchHeaderViewController: SearchHeaderViewController, updatedSearchQuery query: String) {
        self.performSearch()
    }

}

extension AddParticipantsViewController: UIPopoverPresentationControllerDelegate {

    func adaptivePresentationStyle(for controller: UIPresentationController) -> UIModalPresentationStyle {
        return UIModalPresentationStyle.overFullScreen
    }

    func adaptivePresentationStyle(for controller: UIPresentationController, traitCollection: UITraitCollection) -> UIModalPresentationStyle {
        return UIModalPresentationStyle.overFullScreen
    }

}

extension AddParticipantsViewController: SearchResultsViewControllerDelegate {
    func searchResultsViewController(_ searchResultsViewController: SearchResultsViewController, didTapOnUser user: UserType, indexPath: IndexPath, section: SearchResultsViewControllerSection) {
        // no-op
    }

    func searchResultsViewController(_ searchResultsViewController: SearchResultsViewController, didDoubleTapOnUser user: UserType, indexPath: IndexPath) {
        // no-op
    }

    func searchResultsViewController(_ searchResultsViewController: SearchResultsViewController, didTapOnConversation conversation: ZMConversation) {
        // no-op
    }

    func searchResultsViewController(_ searchResultsViewController: SearchResultsViewController, wantsToPerformAction action: SearchResultsViewControllerAction) {
        // no-op
    }

    func searchResultsViewController(_ searchResultsViewController: SearchResultsViewController, didTapOnSeviceUser user: ServiceUser) {

        guard case let .add(conversation) = viewModel.context else { return }

        let detail = ServiceDetailViewController(
            serviceUser: user,
            actionType: .addService(conversation as! ZMConversation),
            userSession: userSession
        ) { [weak self] result in
            guard let self, let result else { return }
            switch result {
            case .success:
                self.dismiss(animated: true)
            case .failure(let error):
                guard let controller = self.navigationController?.topViewController else { return }
                error.displayAddBotError(in: controller)
            }
        }

        navigationController?.pushViewController(detail, animated: true)
    }

}

extension AddParticipantsViewController: EmptySearchResultsViewDelegate {
    func execute(action: EmptySearchResultsViewAction, from: EmptySearchResultsView) {
        switch action {
        case .openManageServices:
            URL.manageTeam(source: .onboarding).openInApp(above: self)
        case .openSearchSupportPage:
            URL.wr_searchSupport.open()
        }
    }
}<|MERGE_RESOLUTION|>--- conflicted
+++ resolved
@@ -364,11 +364,8 @@
         }()
 
         guard let title else { return }
-<<<<<<< HEAD
-        setupNavigationBarTitle(with: title.capitalized)
-=======
+
         setupNavigationBarTitle(title.capitalized)
->>>>>>> 9c6022e7
 
     }
 
