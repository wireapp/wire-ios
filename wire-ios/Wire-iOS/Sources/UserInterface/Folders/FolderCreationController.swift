//
// Wire
// Copyright (C) 2024 Wire Swiss GmbH
//
// This program is free software: you can redistribute it and/or modify
// it under the terms of the GNU General Public License as published by
// the Free Software Foundation, either version 3 of the License, or
// (at your option) any later version.
//
// This program is distributed in the hope that it will be useful,
// but WITHOUT ANY WARRANTY; without even the implied warranty of
// MERCHANTABILITY or FITNESS FOR A PARTICULAR PURPOSE. See the
// GNU General Public License for more details.
//
// You should have received a copy of the GNU General Public License
// along with this program. If not, see http://www.gnu.org/licenses/.
//

import UIKit
import WireDesign
import WireSyncEngine

protocol FolderCreationValuesConfigurable: AnyObject {
    func configure(with name: String)
}

protocol FolderCreationControllerDelegate: AnyObject {

    func folderController(
        _ controller: FolderCreationController,
        didCreateFolder folder: LabelType)

}

final class FolderCreationController: UIViewController {

    static let mainViewHeight: CGFloat = 56
    private let collectionViewController = SectionCollectionViewController()

    private lazy var nameSection: FolderCreationNameSectionController = {
        return FolderCreationNameSectionController(delegate: self,
                                                   conversationName: conversation.displayNameWithFallback)
    }()

    private var folderName: String = ""
    private var conversation: ZMConversation
    private var conversationDirectory: ConversationDirectoryType

    fileprivate var navBarBackgroundView = UIView()

    weak var delegate: FolderCreationControllerDelegate?

    init(conversation: ZMConversation, directory: ConversationDirectoryType) {
        self.conversation = conversation
        self.conversationDirectory = directory
        super.init(nibName: nil, bundle: nil)
    }

    @available(*, unavailable)
    required init?(coder aDecoder: NSCoder) {
        fatalError("init(coder:) has not been implemented")
    }

    override func viewDidLoad() {
        super.viewDidLoad()

        view.backgroundColor = SemanticColors.View.backgroundDefault

        setupViews()

        // try to overtake the first responder from the other view
        if UIResponder.currentFirst != nil {
            nameSection.becomeFirstResponder()
        }
    }

    override func viewDidAppear(_ animated: Bool) {
        super.viewDidAppear(animated)
        nameSection.becomeFirstResponder()
    }

    override func viewWillAppear(_ animated: Bool) {
        super.viewWillAppear(animated)
        setupNavigationBar()
    }

    private func setupViews() {
        // swiftlint:disable todo_requires_jira_link
        // TODO: if keyboard is open, it should scroll.
        // swiftlint:enable todo_requires_jira_link
        let collectionView = UICollectionView(forGroupedSections: ())

        collectionView.contentInsetAdjustmentBehavior = .never

        view.addSubview(collectionView)
        collectionView.translatesAutoresizingMaskIntoConstraints = false
        NSLayoutConstraint.activate([
            collectionView.leadingAnchor.constraint(equalTo: view.safeLeadingAnchor),
            collectionView.topAnchor.constraint(equalTo: view.safeTopAnchor),
            collectionView.trailingAnchor.constraint(equalTo: view.safeTrailingAnchor),
            collectionView.bottomAnchor.constraint(equalTo: view.safeBottomAnchor)
        ])

        collectionViewController.collectionView = collectionView
        collectionViewController.sections = [nameSection]

        navBarBackgroundView.backgroundColor = SemanticColors.View.backgroundDefault
        view.addSubview(navBarBackgroundView)

        navBarBackgroundView.translatesAutoresizingMaskIntoConstraints = false

        NSLayoutConstraint.activate([
            navBarBackgroundView.leadingAnchor.constraint(equalTo: view.leadingAnchor),
            navBarBackgroundView.topAnchor.constraint(equalTo: view.topAnchor),
            navBarBackgroundView.trailingAnchor.constraint(equalTo: view.trailingAnchor),
            navBarBackgroundView.bottomAnchor.constraint(equalTo: view.safeTopAnchor)
        ])
    }

    private func setupNavigationBar() {
        typealias FolderCreationName = L10n.Localizable.Folder.Creation.Name
        self.navigationController?.navigationBar.tintColor = SemanticColors.Label.textDefault
        self.navigationController?.navigationBar.titleTextAttributes = DefaultNavigationBar.titleTextAttributes()

        if navigationController?.viewControllers.count ?? 0 <= 1 {
            navigationItem.leftBarButtonItem = UIBarButtonItem.closeButton(action: { [weak self] _ in
                self?.dismiss(animated: true)
            }, accessibilityLabel: L10n.Localizable.General.close)
        }

        let nextButtonItem: UIBarButtonItem = .createNavigationRightBarButtonItem(
            title: FolderCreationName.Button.create.capitalized,
            systemImage: false,
            target: self,
            action: #selector(tryToProceed)
        )
        nextButtonItem.accessibilityIdentifier = "button.newfolder.create"
        nextButtonItem.tintColor = UIColor.accent()
        nextButtonItem.isEnabled = false

<<<<<<< HEAD
        setupNavigationBarTitle(with: FolderCreationName.title.capitalized)
=======
        setupNavigationBarTitle(FolderCreationName.title.capitalized)
>>>>>>> 9c6022e7
        navigationItem.rightBarButtonItem = nextButtonItem
    }

    func proceedWith(value: SimpleTextField.Value) {
        switch value {
        case let .error(error):
            print(error)
        case let .valid(name):
            let trimmed = name.trimmingCharacters(in: .whitespacesAndNewlines)
            nameSection.resignFirstResponder()
            folderName = trimmed

            if let folder = ZMUserSession.shared()?.conversationDirectory.createFolder(folderName) {
                self.delegate?.folderController(self, didCreateFolder: folder)
            }
        }
    }

    @objc fileprivate func tryToProceed() {
        guard let value = nameSection.value else { return }
        proceedWith(value: value)
    }
}

// MARK: - SimpleTextFieldDelegate

extension FolderCreationController: SimpleTextFieldDelegate {

    func textField(_ textField: SimpleTextField, valueChanged value: SimpleTextField.Value) {

        switch value {
        case .error: navigationItem.rightBarButtonItem?.isEnabled = false
        case .valid(let text): navigationItem.rightBarButtonItem?.isEnabled = !text.isEmpty
        }

    }

    func textFieldReturnPressed(_ textField: SimpleTextField) {
        tryToProceed()
    }

    func textFieldDidBeginEditing(_ textField: SimpleTextField) {

    }

    func textFieldDidEndEditing(_ textField: SimpleTextField) {

    }
}<|MERGE_RESOLUTION|>--- conflicted
+++ resolved
@@ -138,11 +138,7 @@
         nextButtonItem.tintColor = UIColor.accent()
         nextButtonItem.isEnabled = false
 
-<<<<<<< HEAD
-        setupNavigationBarTitle(with: FolderCreationName.title.capitalized)
-=======
-        setupNavigationBarTitle(FolderCreationName.title.capitalized)
->>>>>>> 9c6022e7
+        setupNavigationBarTitle(FolderCreationName.title)
         navigationItem.rightBarButtonItem = nextButtonItem
     }
 
