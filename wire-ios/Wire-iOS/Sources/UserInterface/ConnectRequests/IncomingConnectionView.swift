--- conflicted
+++ resolved
@@ -34,19 +34,13 @@
     private let userImageView = UserImageView()
     private let federatedIndicator = LabelIndicator(context: .federated)
     private let incomingConnectionFooter = UIView()
-<<<<<<< HEAD
     private let warningView = WarningLabelView()
-    private let acceptButton = Button(style: .accentColorTextButtonStyle, cornerRadius: 16, fontSpec: .smallSemiboldFont)
-    private let ignoreButton = Button(style: .secondaryTextButtonStyle, cornerRadius: 16, fontSpec: .smallSemiboldFont)
-
-=======
     private let acceptButton = Button(style: .accentColorTextButtonStyle,
                                       cornerRadius: 16,
                                       fontSpec: .normalSemiboldFont)
     private let ignoreButton = Button(style: .secondaryTextButtonStyle,
                                       cornerRadius: 16,
                                       fontSpec: .normalSemiboldFont)
->>>>>>> 56c65a3d
     private let classificationProvider: ClassificationProviding?
 
     var user: UserType {
@@ -102,15 +96,12 @@
         incomingConnectionFooter.addSubview(acceptButton)
         incomingConnectionFooter.addSubview(ignoreButton)
 
-<<<<<<< HEAD
         warningView.update(withUser: user)
         warningView.translatesAutoresizingMaskIntoConstraints = false
         verticalStackView.spacing = 30.0
+        verticalStackView.alignment = .center
         [usernameLabel, userDetailView, securityLevelView, verticalStackView, incomingConnectionFooter].forEach(addSubview)
-        [userImageView, warningView].forEach{ verticalStackView.addArrangedSubview($0) }
-=======
-        [usernameLabel, userDetailView, securityLevelView, userImageView, federatedIndicator, incomingConnectionFooter].forEach(addSubview)
->>>>>>> 56c65a3d
+        [userImageView, federatedIndicator, warningView].forEach{ verticalStackView.addArrangedSubview($0) }
         setupLabelText()
     }
 
@@ -134,13 +125,9 @@
          usernameLabel,
          userDetailView,
          securityLevelView,
-<<<<<<< HEAD
+         federatedIndicator,
          userImageView,
          verticalStackView].prepareForLayout()
-=======
-         federatedIndicator,
-         userImageView].prepareForLayout()
->>>>>>> 56c65a3d
 
         NSLayoutConstraint.activate([
             ignoreButton.leftAnchor.constraint(equalTo: incomingConnectionFooter.leftAnchor, constant: 16),
@@ -171,18 +158,11 @@
             userImageView.widthAnchor.constraint(equalTo: userImageView.heightAnchor),
             userImageView.heightAnchor.constraint(lessThanOrEqualToConstant: 264),
 
-<<<<<<< HEAD
             verticalStackView.centerYAnchor.constraint(equalTo: centerYAnchor),
             verticalStackView.centerXAnchor.constraint(equalTo: centerXAnchor),
             verticalStackView.leftAnchor.constraint(greaterThanOrEqualTo: leftAnchor, constant: 54),
 
             incomingConnectionFooter.topAnchor.constraint(greaterThanOrEqualTo: warningView.bottomAnchor),
-=======
-            federatedIndicator.topAnchor.constraint(equalTo: userImageView.bottomAnchor, constant: 20),
-            federatedIndicator.centerXAnchor.constraint(equalTo: centerXAnchor),
-
-            incomingConnectionFooter.topAnchor.constraint(greaterThanOrEqualTo: userImageView.bottomAnchor),
->>>>>>> 56c65a3d
             incomingConnectionFooter.leftAnchor.constraint(equalTo: leftAnchor),
             incomingConnectionFooter.bottomAnchor.constraint(equalTo: bottomAnchor),
             incomingConnectionFooter.rightAnchor.constraint(equalTo: rightAnchor)
