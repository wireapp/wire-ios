--- conflicted
+++ resolved
@@ -20,11 +20,6 @@
 
 extension UIApplication {
 
-<<<<<<< HEAD
-    static let wr_statusBarStyleChangeNotification = Notification.Name("wr_statusBarStyleChangeNotification")
-
-=======
->>>>>>> 81c52c63
     /// return the visible window on the top most which fulfills these conditions:
     /// 1. the windows has rootViewController
     /// 2. the window's rootViewController is RootViewController
