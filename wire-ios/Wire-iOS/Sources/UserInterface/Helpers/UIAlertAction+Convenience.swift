//
// Wire
// Copyright (C) 2018 Wire Swiss GmbH
//
// This program is free software: you can redistribute it and/or modify
// it under the terms of the GNU General Public License as published by
// the Free Software Foundation, either version 3 of the License, or
// (at your option) any later version.
//
// This program is distributed in the hope that it will be useful,
// but WITHOUT ANY WARRANTY; without even the implied warranty of
// MERCHANTABILITY or FITNESS FOR A PARTICULAR PURPOSE. See the
// GNU General Public License for more details.
//
// You should have received a copy of the GNU General Public License
// along with this program. If not, see http://www.gnu.org/licenses/.
//

import UIKit
import WireCommonComponents

extension UIAlertAction {
    static func cancel(_ completion: Completion? = nil) -> UIAlertAction {
        return UIAlertAction(
            title: L10n.Localizable.General.cancel,
            style: .cancel,
            handler: { _ in completion?() }
        )
    }

    static func confirm(style: Style = .cancel, handler: ((UIAlertAction) -> Void)? = nil) -> UIAlertAction {
        return UIAlertAction(
            title: L10n.Localizable.General.confirm,
            style: style,
            handler: handler
        )
    }

    static func link(
        title: String,
        url: URL,
<<<<<<< HEAD
        presenter: UIViewController?
=======
        presenter: UIViewController?,
        onDismiss: (() -> Void)? = nil
>>>>>>> fddbd34a
    ) -> Self {
        return .init(
            title: title,
            style: .default
        ) { [weak presenter] _ in
            let browserViewController = BrowserViewController(url: url)
            browserViewController.onDismiss = onDismiss
            presenter?.present(browserViewController, animated: true)
        }
    }

    convenience init(icon: StyleKitIcon?, title: String, tintColor: UIColor, handler: ((UIAlertAction) -> Void)? = nil) {
        self.init(title: title, style: .default, handler: handler)

        setValue(CATextLayerAlignmentMode.left, forKey: "titleTextAlignment")

        if let icon = icon {
            let image = UIImage.imageForIcon(icon, size: 24, color: tintColor)
            setValue(image.withRenderingMode(.alwaysOriginal), forKey: "image")
        }
    }
}<|MERGE_RESOLUTION|>--- conflicted
+++ resolved
@@ -39,12 +39,8 @@
     static func link(
         title: String,
         url: URL,
-<<<<<<< HEAD
-        presenter: UIViewController?
-=======
         presenter: UIViewController?,
         onDismiss: (() -> Void)? = nil
->>>>>>> fddbd34a
     ) -> Self {
         return .init(
             title: title,
