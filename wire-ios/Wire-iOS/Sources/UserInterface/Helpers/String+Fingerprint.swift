// 
// Wire
// Copyright (C) 2020 Wire Swiss GmbH
// 
// This program is free software: you can redistribute it and/or modify
// it under the terms of the GNU General Public License as published by
// the Free Software Foundation, either version 3 of the License, or
// (at your option) any later version.
// 
// This program is distributed in the hope that it will be useful,
// but WITHOUT ANY WARRANTY; without even the implied warranty of
// MERCHANTABILITY or FITNESS FOR A PARTICULAR PURPOSE. See the
// GNU General Public License for more details.
// 
// You should have received a copy of the GNU General Public License
// along with this program. If not, see http://www.gnu.org/licenses/.
// 

import UIKit

extension String {

    func split(every: Int) -> [String] {
        return stride(from: 0, to: count, by: every).map { i in
            let start = index(startIndex, offsetBy: i)
            let end = index(start, offsetBy: every, limitedBy: endIndex) ?? endIndex

            return String(self[start..<end])
        }
    }

    var fingerprintStringWithSpaces: String {
        return split(every: 2).joined(separator: " ")
    }

    func fingerprintString(attributes: [NSAttributedString.Key: Any],
                           boldAttributes: [NSAttributedString.Key: Any]) -> NSAttributedString {
        var bold = true
        return split { !$0.isHexDigit }.map {
            let attributedElement = String($0) && (bold ? boldAttributes : attributes)

            bold = !bold

            return attributedElement
        }.joined(separator: NSAttributedString(string: " "))
    }

    func splitStringIntoLines(
        charactersPerLine: Int
    ) -> String {
        if self.count < charactersPerLine {
            return self.count == 0 ? self : self.fingerprintStringWithSpaces
        }
        var result = ""
        var temp = ""
        for char in self {
            if temp.count < charactersPerLine {
                temp += "\(char)"
            } else {
<<<<<<< HEAD
                result += temp.fingerprintStringWithSpaces  + "\n"
=======
                result += temp.fingerprintStringWithSpaces + "\n"
>>>>>>> fddbd34a
                temp = "\(char)"
            }
        }
        if !temp.isEmpty {
            result += temp.fingerprintStringWithSpaces
        }
        return result
    }
}<|MERGE_RESOLUTION|>--- conflicted
+++ resolved
@@ -57,11 +57,7 @@
             if temp.count < charactersPerLine {
                 temp += "\(char)"
             } else {
-<<<<<<< HEAD
-                result += temp.fingerprintStringWithSpaces  + "\n"
-=======
                 result += temp.fingerprintStringWithSpaces + "\n"
->>>>>>> fddbd34a
                 temp = "\(char)"
             }
         }
