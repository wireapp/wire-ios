--- conflicted
+++ resolved
@@ -67,14 +67,10 @@
         let attributedText = IconStringsBuilder.iconString(
             leadingIcons: [icon].compactMap(\.self),
             title: title,
-<<<<<<< HEAD
-            trailingIcons: [],
-=======
             trailingIcons: [
                 isCertified ? e2eiCertifiedShield : nil,
                 isVerified ? proteusVerifiedShield : nil
             ].compactMap { $0 },
->>>>>>> 0cc80f7b
             interactive: false,
             color: textColor
         )
