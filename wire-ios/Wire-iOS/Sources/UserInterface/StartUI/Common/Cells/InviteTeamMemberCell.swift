--- conflicted
+++ resolved
@@ -17,8 +17,6 @@
 //
 
 import UIKit
-<<<<<<< HEAD
-=======
 import WireCommonComponents
 import WireDesign
 
@@ -92,7 +90,6 @@
     }
 
 }
->>>>>>> a264d9c4
 
 final class InviteTeamMemberCell: StartUIIconCell {
 
@@ -106,4 +103,45 @@
         accessibilityIdentifier = "button.searchui.invite_team"
     }
 
+}
+
+final class CreateGroupCell: StartUIIconCell {
+
+    override func setupViews() {
+        super.setupViews()
+        icon = .createConversation
+        title = PeoplePicker.QuickAction.createConversation
+        isAccessibilityElement = true
+        accessibilityLabel = title
+        accessibilityTraits.insert(.button)
+        accessibilityIdentifier = "button.searchui.creategroup"
+    }
+
+}
+
+final class CreateGuestRoomCell: StartUIIconCell {
+
+    override func setupViews() {
+        super.setupViews()
+        icon = .guest
+        title = PeoplePicker.QuickAction.createGuestRoom
+        isAccessibilityElement = true
+        accessibilityLabel = title
+        accessibilityTraits.insert(.button)
+        accessibilityIdentifier = "button.searchui.createguestroom"
+    }
+
+}
+
+final class OpenServicesAdminCell: StartUIIconCell {
+
+    override func setupViews() {
+        super.setupViews()
+        icon = .bot
+        title = PeoplePicker.QuickAction.adminServices
+        isAccessibilityElement = true
+        accessibilityLabel = title
+        accessibilityIdentifier = "button.searchui.open-services"
+    }
+
 }