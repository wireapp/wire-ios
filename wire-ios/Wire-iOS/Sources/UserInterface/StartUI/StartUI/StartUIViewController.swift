--- conflicted
+++ resolved
@@ -26,12 +26,8 @@
 
 final class StartUIViewController: UIViewController, SpinnerCapable {
 
-<<<<<<< HEAD
     var dismissSpinner: (() -> Void)?
-=======
-    var dismissSpinner: SpinnerCompletion?
     let accessibilityAnnouncement = L10n.Localizable.General.loading
->>>>>>> 48f6dc3d
 
     static let InitiallyShowsKeyboardConversationThreshold = 10
 
