--- conflicted
+++ resolved
@@ -24,12 +24,8 @@
 private let zmLog = ZMSLog(tag: "StartUIViewController")
 
 final class StartUIViewController: UIViewController, SpinnerCapable {
-<<<<<<< HEAD
+
     var dismissSpinner: (() -> Void)?
-=======
-
-    var dismissSpinner: SpinnerCompletion?
->>>>>>> 9c6022e7
 
     static let InitiallyShowsKeyboardConversationThreshold = 10
 
