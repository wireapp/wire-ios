--- conflicted
+++ resolved
@@ -111,27 +111,16 @@
 
     override func viewWillAppear(_ animated: Bool) {
         super.viewWillAppear(animated)
-<<<<<<< HEAD
-        if let title = userSession.selfUser.membership?.team?.name {
-            setupNavigationBarTitle(with: title)
-        } else if let title = userSession.selfUser.name {
-            setupNavigationBarTitle(with: title)
-=======
 
         if let title = navigationBarTitle {
             setupNavigationBarTitle(title)
->>>>>>> 9c6022e7
         }
 
         navigationController?.navigationBar.barTintColor = backgroundColor
         navigationController?.navigationBar.isTranslucent = false
-<<<<<<< HEAD
         navigationItem.rightBarButtonItem = UIBarButtonItem.closeButton(action: { [weak self] _ in
             self?.onDismissPressed()
         }, accessibilityLabel: L10n.Accessibility.ContactsList.CloseButton.description)
-=======
-
->>>>>>> 9c6022e7
     }
 
     private func configGroupSelector() {
