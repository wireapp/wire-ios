//
// Wire
// Copyright (C) 2024 Wire Swiss GmbH
//
// This program is free software: you can redistribute it and/or modify
// it under the terms of the GNU General Public License as published by
// the Free Software Foundation, either version 3 of the License, or
// (at your option) any later version.
//
// This program is distributed in the hope that it will be useful,
// but WITHOUT ANY WARRANTY; without even the implied warranty of
// MERCHANTABILITY or FITNESS FOR A PARTICULAR PURPOSE. See the
// GNU General Public License for more details.
//
// You should have received a copy of the GNU General Public License
// along with this program. If not, see http://www.gnu.org/licenses/.
//

import UIKit
import WireCommonComponents
import WireDesign
import WireSyncEngine

private let zmLog = ZMSLog(tag: "StartUIViewController")

final class StartUIViewController: UIViewController, SpinnerCapable {

    // MARK: - Properties

    var dismissSpinner: SpinnerCompletion?

    static let InitiallyShowsKeyboardConversationThreshold = 10

    weak var delegate: StartUIDelegate?

    let searchController = UISearchController(searchResultsController: nil)

    let groupSelector = SearchGroupSelector()

    let searchResultsViewController: SearchResultsViewController

    var addressBookUploadLogicHandled = false

    var addressBookHelperType: AddressBookHelperProtocol.Type

    var addressBookHelper: AddressBookHelperProtocol {
        return addressBookHelperType.sharedHelper
    }

    let userSession: UserSession

    let isFederationEnabled: Bool

    let quickActionsBar = StartUIInviteActionBar()

    let profilePresenter: ProfilePresenter
    private var emptyResultView: EmptySearchResultsView!

    let backgroundColor = SemanticColors.View.backgroundDefault

    var searchResults: SearchResultsViewController {
        return self.searchResultsViewController
    }

    var showsGroupSelector: Bool {
        return SearchGroup.all.count > 1 && userSession.selfUser.canSeeServices
    }

    // MARK: - Init

    private var navigationBarTitle: String? {
        if let title = userSession.selfUser.membership?.team?.name {
            return title
        } else if let title = userSession.selfUser.name {
            return title
        }

        return nil
    }

    /// init method for injecting mock addressBookHelper
    ///
    /// - Parameter addressBookHelperType: a class type conforms AddressBookHelperProtocol
    init(
        addressBookHelperType: AddressBookHelperProtocol.Type = AddressBookHelper.self,
        isFederationEnabled: Bool = BackendInfo.isFederationEnabled,
        userSession: UserSession,
        mainCoordinator: MainCoordinating
    ) {
        self.isFederationEnabled = isFederationEnabled
        self.addressBookHelperType = addressBookHelperType
        self.searchResultsViewController = SearchResultsViewController(userSelection: UserSelection(),
                                                                       userSession: userSession,
                                                                       isAddingParticipants: false,
                                                                       shouldIncludeGuests: true,
                                                                       isFederationEnabled: isFederationEnabled)
        self.userSession = userSession
        profilePresenter = .init(mainCoordinator: mainCoordinator)
        super.init(nibName: nil, bundle: nil)

        configGroupSelector()
        setupViews()
    }

    @available(*, unavailable)
    required init?(coder aDecoder: NSCoder) {
        fatalError("init(coder:) is not supported")
    }

    // MARK: - Override methods

    override func loadView() {
        view = StartUIView(frame: CGRect.zero)
    }

    override func viewWillAppear(_ animated: Bool) {
        super.viewWillAppear(animated)

        if let title = navigationBarTitle {
            setupNavigationBarTitle(title)
        }

        setupNavigationBarButtonItems()
        navigationController?.navigationBar.barTintColor = backgroundColor
        navigationController?.navigationBar.isTranslucent = false
<<<<<<< HEAD
=======
        navigationItem.rightBarButtonItem = UIBarButtonItem.closeButton(action: UIAction { [weak self] _ in
            self?.onDismissPressed()
        }, accessibilityLabel: L10n.Accessibility.ContactsList.CloseButton.description)

>>>>>>> 761dcd61
    }

    override func accessibilityPerformEscape() -> Bool {
        onDismiss()
        return true
    }

    // MARK: - Setup and configure views

    func setupViews() {
        configGroupSelector()
        emptyResultView = EmptySearchResultsView(isSelfUserAdmin: userSession.selfUser.canManageTeam,
                                                 isFederationEnabled: isFederationEnabled)

        emptyResultView.delegate = self

        searchResultsViewController.mode = .list
        searchResultsViewController.searchResultsView.emptyResultView = self.emptyResultView
        searchResultsViewController.searchResultsView.collectionView.accessibilityIdentifier = "search.list"

        setupSearchController()

        if showsGroupSelector {
            view.addSubview(groupSelector)
        }

        searchResults.delegate = self
        addToSelf(searchResults)
        searchResults.searchResultsView.emptyResultView = emptyResultView
        searchResults.searchResultsView.collectionView.accessibilityIdentifier = "search.list"

        quickActionsBar.inviteButton.addTarget(self, action: #selector(inviteMoreButtonTapped(_:)), for: .touchUpInside)

        view.backgroundColor = UIColor.clear

        createConstraints()
        updateActionBar()
        searchResults.searchContactList()

        view.accessibilityViewIsModal = true
<<<<<<< HEAD
    }

    private func setupSearchController() {
        searchController.searchResultsUpdater = self
        searchController.searchBar.placeholder = L10n.Localizable.Peoplepicker.searchPlaceholder.capitalizingFirstCharacterOnly
        searchController.searchBar.accessibilityIdentifier = "textViewSearch"
        navigationItem.searchController = searchController
        navigationItem.hidesSearchBarWhenScrolling = false
    }

    private func configGroupSelector() {
        groupSelector.translatesAutoresizingMaskIntoConstraints = false
        groupSelector.backgroundColor = backgroundColor
        groupSelector.onGroupSelected = { [weak self] group in
            if .services == group {
                self?.searchController.searchBar.text = ""
            }
            self?.searchResults.searchGroup = group
            self?.performSearch()
        }
=======
>>>>>>> 761dcd61
    }

    // MARK: - Setup constraints

    private func createConstraints() {
        [groupSelector, searchResultsViewController.view].forEach { $0?.translatesAutoresizingMaskIntoConstraints = false }

        if showsGroupSelector {
            NSLayoutConstraint.activate([
                groupSelector.topAnchor.constraint(equalTo: view.safeAreaLayoutGuide.topAnchor),
                groupSelector.leadingAnchor.constraint(equalTo: view.leadingAnchor),
                groupSelector.trailingAnchor.constraint(equalTo: view.trailingAnchor),

                searchResultsViewController.view.topAnchor.constraint(equalTo: groupSelector.bottomAnchor)
            ])
        } else {
            NSLayoutConstraint.activate([
                searchResultsViewController.view.topAnchor.constraint(equalTo: view.safeAreaLayoutGuide.topAnchor)
            ])
        }

        NSLayoutConstraint.activate([
            searchResultsViewController.view.leadingAnchor.constraint(equalTo: view.leadingAnchor),
            searchResultsViewController.view.trailingAnchor.constraint(equalTo: view.trailingAnchor),
            searchResultsViewController.view.bottomAnchor.constraint(equalTo: view.bottomAnchor)
        ])
    }

    func showKeyboardIfNeeded() {
        let conversationCount = userSession.conversationList().items.count
        if conversationCount > StartUIViewController.InitiallyShowsKeyboardConversationThreshold {
            searchController.searchBar.becomeFirstResponder()
        }
<<<<<<< HEAD
=======

    }

    func updateActionBar() {
        if !searchHeader.query.isEmpty || userSession.selfUser.hasTeam {
            searchResults.searchResultsView.accessoryView = nil
        } else {
            searchResults.searchResultsView.accessoryView = quickActionsBar
        }

        view.setNeedsLayout()
    }

    private func onDismissPressed() {
        _ = searchHeader.tokenField.resignFirstResponder()
        navigationController?.dismiss(animated: true)
    }

    override func accessibilityPerformEscape() -> Bool {
        onDismissPressed()
        return true
>>>>>>> 761dcd61
    }

    // MARK: - Instance methods

    @objc
    func performSearch() {
        let searchString = searchController.searchBar.text ?? ""
        zmLog.info("Search for \(searchString)")

        if groupSelector.group == .people {
            if searchString.isEmpty {
                searchResults.mode = .list
                searchResults.searchContactList()
            } else {
                searchResults.mode = .search
                searchResults.searchForUsers(withQuery: searchString)
            }
        } else {
            searchResults.searchForServices(withQuery: searchString)
        }
        emptyResultView.updateStatus(searchingForServices: groupSelector.group == .services,
                                     hasFilter: !searchString.isEmpty)
    }

    // MARK: - Action bar

    @objc
    func inviteMoreButtonTapped(_ sender: UIButton?) {
        if needsAddressBookPermission {
            presentShareContactsViewController()
        } else {
            navigationController?.pushViewController(ContactsViewController(), animated: true)
        }
    }

    func updateActionBar() {
        if !(searchController.searchBar.text?.isEmpty ?? true) || userSession.selfUser.hasTeam {
            searchResults.searchResultsView.accessoryView = nil
        } else {
            searchResults.searchResultsView.accessoryView = quickActionsBar
        }

        view.setNeedsLayout()
    }

}

// MARK: - UISearchResultsUpdating, UISearchBarDelegate

extension StartUIViewController: UISearchResultsUpdating, UISearchBarDelegate {

    func updateSearchResults(for searchController: UISearchController) {

        NSObject.cancelPreviousPerformRequests(
            withTarget: self,
            selector: #selector(performSearch),
            object: nil
        )

        perform(#selector(performSearch), with: nil, afterDelay: 0.2)
    }

    func searchBarCancelButtonClicked(_ searchBar: UISearchBar) {
        searchBar.text = ""
        performSearch()
    }
}<|MERGE_RESOLUTION|>--- conflicted
+++ resolved
@@ -123,13 +123,6 @@
         setupNavigationBarButtonItems()
         navigationController?.navigationBar.barTintColor = backgroundColor
         navigationController?.navigationBar.isTranslucent = false
-<<<<<<< HEAD
-=======
-        navigationItem.rightBarButtonItem = UIBarButtonItem.closeButton(action: UIAction { [weak self] _ in
-            self?.onDismissPressed()
-        }, accessibilityLabel: L10n.Accessibility.ContactsList.CloseButton.description)
-
->>>>>>> 761dcd61
     }
 
     override func accessibilityPerformEscape() -> Bool {
@@ -170,7 +163,6 @@
         searchResults.searchContactList()
 
         view.accessibilityViewIsModal = true
-<<<<<<< HEAD
     }
 
     private func setupSearchController() {
@@ -191,8 +183,6 @@
             self?.searchResults.searchGroup = group
             self?.performSearch()
         }
-=======
->>>>>>> 761dcd61
     }
 
     // MARK: - Setup constraints
@@ -226,30 +216,6 @@
         if conversationCount > StartUIViewController.InitiallyShowsKeyboardConversationThreshold {
             searchController.searchBar.becomeFirstResponder()
         }
-<<<<<<< HEAD
-=======
-
-    }
-
-    func updateActionBar() {
-        if !searchHeader.query.isEmpty || userSession.selfUser.hasTeam {
-            searchResults.searchResultsView.accessoryView = nil
-        } else {
-            searchResults.searchResultsView.accessoryView = quickActionsBar
-        }
-
-        view.setNeedsLayout()
-    }
-
-    private func onDismissPressed() {
-        _ = searchHeader.tokenField.resignFirstResponder()
-        navigationController?.dismiss(animated: true)
-    }
-
-    override func accessibilityPerformEscape() -> Bool {
-        onDismissPressed()
-        return true
->>>>>>> 761dcd61
     }
 
     // MARK: - Instance methods
