//
// Wire
// Copyright (C) 2019 Wire Swiss GmbH
//
// This program is free software: you can redistribute it and/or modify
// it under the terms of the GNU General Public License as published by
// the Free Software Foundation, either version 3 of the License, or
// (at your option) any later version.
//
// This program is distributed in the hope that it will be useful,
// but WITHOUT ANY WARRANTY; without even the implied warranty of
// MERCHANTABILITY or FITNESS FOR A PARTICULAR PURPOSE. See the
// GNU General Public License for more details.
//
// You should have received a copy of the GNU General Public License
// along with this program. If not, see http://www.gnu.org/licenses/.
//

import UIKit
import WireSyncEngine
import WireCommonComponents

private let zmLog = ZMSLog(tag: "StartUIViewController")

final class StartUIViewController: UIViewController, SpinnerCapable {
    var dismissSpinner: SpinnerCompletion?

    static let InitiallyShowsKeyboardConversationThreshold = 10

    weak var delegate: StartUIDelegate?

    let searchHeaderViewController: SearchHeaderViewController = SearchHeaderViewController(userSelection: UserSelection())

    let groupSelector: SearchGroupSelector = SearchGroupSelector()

    let searchResultsViewController: SearchResultsViewController

    var addressBookUploadLogicHandled = false

    var addressBookHelperType: AddressBookHelperProtocol.Type

    var addressBookHelper: AddressBookHelperProtocol {
        return addressBookHelperType.sharedHelper
    }

    let userSession: UserSession

    let isFederationEnabled: Bool

    let quickActionsBar: StartUIInviteActionBar = StartUIInviteActionBar()

    let profilePresenter: ProfilePresenter = ProfilePresenter()
    private var emptyResultView: EmptySearchResultsView!

    @available(*, unavailable)
    required init?(coder aDecoder: NSCoder) {
        fatalError("init(coder:) has not been implemented")
    }

    let backgroundColor = SemanticColors.View.backgroundDefault

    /// init method for injecting mock addressBookHelper
    ///
    /// - Parameter addressBookHelperType: a class type conforms AddressBookHelperProtocol
    init(addressBookHelperType: AddressBookHelperProtocol.Type = AddressBookHelper.self,
         isFederationEnabled: Bool = BackendInfo.isFederationEnabled, userSession: UserSession) {
        self.isFederationEnabled = isFederationEnabled
        self.addressBookHelperType = addressBookHelperType
        self.searchResultsViewController = SearchResultsViewController(userSelection: UserSelection(),
                                                                       isAddingParticipants: false,
                                                                       shouldIncludeGuests: true,
                                                                       isFederationEnabled: isFederationEnabled)
        self.userSession = userSession
        super.init(nibName: nil, bundle: nil)

        configGroupSelector()
        setupViews()
    }

    var searchHeader: SearchHeaderViewController {
        return self.searchHeaderViewController
    }

    var searchResults: SearchResultsViewController {
        return self.searchResultsViewController
    }

    var selfUser: UserType {
        return SelfUser.current
    }

    // MARK: - Overloaded methods
    override func loadView() {
        view = StartUIView(frame: CGRect.zero)
    }

    override func viewDidAppear(_ animated: Bool) {
        super.viewDidAppear(animated)

        navigationController?.navigationBar.barTintColor = backgroundColor
        navigationController?.navigationBar.isTranslucent = false
        navigationController?.navigationBar.tintColor = SemanticColors.Label.textDefault
        navigationController?.navigationBar.titleTextAttributes = DefaultNavigationBar.titleTextAttributes()

    }

    private func configGroupSelector() {
        groupSelector.translatesAutoresizingMaskIntoConstraints = false
        groupSelector.backgroundColor = backgroundColor
    }

    func setupViews() {
        configGroupSelector()
        emptyResultView = EmptySearchResultsView(isSelfUserAdmin: selfUser.canManageTeam,
                                                 isFederationEnabled: isFederationEnabled)

        emptyResultView.delegate = self

        searchResultsViewController.mode = .list
        searchResultsViewController.searchResultsView.emptyResultView = self.emptyResultView
        searchResultsViewController.searchResultsView.collectionView.accessibilityIdentifier = "search.list"

        if let title = (selfUser as? ZMUser)?.team?.name {
            navigationItem.setupNavigationBarTitle(title: title.capitalized)
        } else if let title = selfUser.name {
            navigationItem.setupNavigationBarTitle(title: title.capitalized)
        }

        searchHeader.delegate = self
        searchHeader.allowsMultipleSelection = false
        searchHeader.view.backgroundColor = backgroundColor

        addToSelf(searchHeader)

        groupSelector.onGroupSelected = { [weak self] group in
            if .services == group {
                // Remove selected users when switching to services tab to avoid the user confusion: users in the field are
                // not going to be added to the new conversation with the bot.
                self?.searchHeader.clearInput()
            }

            self?.searchResults.searchGroup = group
            self?.performSearch()
        }

        if showsGroupSelector {
            view.addSubview(groupSelector)
        }

        searchResults.delegate = self
        addToSelf(searchResults)
        searchResults.searchResultsView.emptyResultView = emptyResultView
        searchResults.searchResultsView.collectionView.accessibilityIdentifier = "search.list"

        quickActionsBar.inviteButton.addTarget(self, action: #selector(inviteMoreButtonTapped(_:)), for: .touchUpInside)

        view.backgroundColor = UIColor.clear

        createConstraints()
        updateActionBar()
        searchResults.searchContactList()

        let closeButton = UIBarButtonItem(icon: .cross, style: UIBarButtonItem.Style.plain, target: self, action: #selector(onDismissPressed))

        closeButton.accessibilityLabel = L10n.Accessibility.ContactsList.CloseButton.description
        closeButton.accessibilityIdentifier = "close"

        navigationItem.rightBarButtonItem = closeButton
        view.accessibilityViewIsModal = true
    }

    private func createConstraints() {
        [searchHeaderViewController.view, groupSelector, searchResultsViewController.view].forEach { $0?.translatesAutoresizingMaskIntoConstraints = false }

        NSLayoutConstraint.activate([
            searchHeaderViewController.view.leadingAnchor.constraint(equalTo: view.leadingAnchor),
            searchHeaderViewController.view.trailingAnchor.constraint(equalTo: view.trailingAnchor),
            searchHeaderViewController.view.topAnchor.constraint(equalTo: view.topAnchor)
        ])

        if showsGroupSelector {
            NSLayoutConstraint.activate([
                groupSelector.topAnchor.constraint(equalTo: searchHeaderViewController.view.bottomAnchor),
                searchResultsViewController.view.topAnchor.constraint(equalTo: groupSelector.bottomAnchor)
            ])

            NSLayoutConstraint.activate([
                groupSelector.leadingAnchor.constraint(equalTo: view.leadingAnchor),
                groupSelector.trailingAnchor.constraint(equalTo: view.trailingAnchor)
            ])
        } else {
            NSLayoutConstraint.activate([
            searchResultsViewController.view.topAnchor.constraint(equalTo: searchHeaderViewController.view.bottomAnchor)
                ])
        }

        NSLayoutConstraint.activate([
            searchResultsViewController.view.leadingAnchor.constraint(equalTo: view.leadingAnchor),
            searchResultsViewController.view.trailingAnchor.constraint(equalTo: view.trailingAnchor),
            searchResultsViewController.view.bottomAnchor.constraint(equalTo: view.bottomAnchor)
        ])
    }

    var showsGroupSelector: Bool {
        return SearchGroup.all.count > 1 && ZMUser.selfUser().canSeeServices
    }

    func showKeyboardIfNeeded() {
<<<<<<< HEAD
        // TODO: unwrap
=======
>>>>>>> 6f6e1908
        let conversationCount = userSession.conversationList().count
        if conversationCount > StartUIViewController.InitiallyShowsKeyboardConversationThreshold {
            _ = searchHeader.tokenField.becomeFirstResponder()
        }

    }

    func updateActionBar() {
        if !searchHeader.query.isEmpty || (selfUser as? ZMUser)?.hasTeam == true {
            searchResults.searchResultsView.accessoryView = nil
        } else {
            searchResults.searchResultsView.accessoryView = quickActionsBar
        }

        view.setNeedsLayout()
    }

    @objc
    private func onDismissPressed() {
        _ = searchHeader.tokenField.resignFirstResponder()
        navigationController?.dismiss(animated: true)
    }

    override func accessibilityPerformEscape() -> Bool {
        onDismissPressed()
        return true
    }

    // MARK: - Instance methods
    @objc
    func performSearch() {
        let searchString = searchHeader.query
        zmLog.info("Search for \(searchString)")

        if groupSelector.group == .people {
            if searchString.count == 0 {
                searchResults.mode = .list
                searchResults.searchContactList()
            } else {
                searchResults.mode = .search
                searchResults.searchForUsers(withQuery: searchString)
            }
        } else {
            searchResults.searchForServices(withQuery: searchString)
        }
        emptyResultView.updateStatus(searchingForServices: groupSelector.group == .services,
                                     hasFilter: !searchString.isEmpty)
    }

    // MARK: - Action bar

    @objc
    func inviteMoreButtonTapped(_ sender: UIButton?) {
        if needsAddressBookPermission {
            presentShareContactsViewController()
        } else {
            navigationController?.pushViewController(ContactsViewController(), animated: true)
        }
    }

}

extension StartUIViewController: SearchHeaderViewControllerDelegate {
    func searchHeaderViewController(_ searchHeaderViewController: SearchHeaderViewController, updatedSearchQuery query: String) {
        searchResults.cancelPreviousSearch()
        NSObject.cancelPreviousPerformRequests(withTarget: self, selector: #selector(performSearch), object: nil)
        perform(#selector(performSearch), with: nil, afterDelay: 0.2)
    }

    func searchHeaderViewControllerDidConfirmAction(_ searchHeaderViewController: SearchHeaderViewController) {
        searchHeaderViewController.resetQuery()
    }
}<|MERGE_RESOLUTION|>--- conflicted
+++ resolved
@@ -206,10 +206,6 @@
     }
 
     func showKeyboardIfNeeded() {
-<<<<<<< HEAD
-        // TODO: unwrap
-=======
->>>>>>> 6f6e1908
         let conversationCount = userSession.conversationList().count
         if conversationCount > StartUIViewController.InitiallyShowsKeyboardConversationThreshold {
             _ = searchHeader.tokenField.becomeFirstResponder()
