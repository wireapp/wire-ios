--- conflicted
+++ resolved
@@ -213,15 +213,9 @@
         contactsSection.allowsSelection = isAddingParticipants
         teamMemberAndContactsSection.allowsSelection = isAddingParticipants
         teamMemberAndContactsSection.selection = userSelection
-<<<<<<< HEAD
-        teamMemberAndContactsSection.title = "peoplepicker.header.contacts".localized
+        teamMemberAndContactsSection.title = L10n.Localizable.Peoplepicker.Header.contacts
         servicesSection = SearchServicesSectionController(canSelfUserManageTeam: userSession.selfUser.canManageTeam)
-        conversationsSection.title = team != nil ? "peoplepicker.header.team_conversations".localized(args: teamName ?? "") : "peoplepicker.header.conversations".localized
-=======
-        teamMemberAndContactsSection.title = L10n.Localizable.Peoplepicker.Header.contacts
-        servicesSection = SearchServicesSectionController(canSelfUserManageTeam: selfUser.canManageTeam)
         conversationsSection.title = team != nil ? L10n.Localizable.Peoplepicker.Header.teamConversations(teamName ?? "") : L10n.Localizable.Peoplepicker.Header.conversations
->>>>>>> 36ca6a69
         inviteTeamMemberSection = InviteTeamMemberSection(team: team)
 
         super.init(nibName: nil, bundle: nil)
