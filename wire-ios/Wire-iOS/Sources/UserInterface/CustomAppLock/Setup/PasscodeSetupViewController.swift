// Wire
// Copyright (C) 2020 Wire Swiss GmbH
//
// This program is free software: you can redistribute it and/or modify
// it under the terms of the GNU General Public License as published by
// the Free Software Foundation, either version 3 of the License, or
// (at your option) any later version.
//
// This program is distributed in the hope that it will be useful,
// but WITHOUT ANY WARRANTY; without even the implied warranty of
// MERCHANTABILITY or FITNESS FOR A PARTICULAR PURPOSE. See the
// GNU General Public License for more details.
//
// You should have received a copy of the GNU General Public License
// along with this program. If not, see http://www.gnu.org/licenses/.
//

import Foundation
import UIKit
import WireCommonComponents
import Down

protocol PasscodeSetupUserInterface: AnyObject {
    var createButtonEnabled: Bool { get set }
    func setValidationLabelsState(errorReason: PasscodeError, passed: Bool)
}

final class PasscodeSetupViewController: UIViewController {

    enum Context {
        case forcedForTeam
        case createPasscode

        var infoLabelString: String {
            switch self {
            case .createPasscode:
                return L10n.Localizable.CreatePasscode.infoLabel

            case .forcedForTeam:
                return L10n.Localizable.WarningScreen.MainInfo.forcedApplock + "\n\n" + L10n.Localizable.CreatePasscode.infoLabelForcedApplock
            }
        }
    }

    weak var passcodeSetupViewControllerDelegate: PasscodeSetupViewControllerDelegate?

    private lazy var presenter: PasscodeSetupPresenter = {
        return PasscodeSetupPresenter(userInterface: self)
    }()

    private let stackView: UIStackView = UIStackView.verticalStackView()

    private let contentView: UIView = UIView()

    private lazy var createButton: LegacyButton = {
        let button = ZMButton(style: .primaryTextButtonStyle, cornerRadius: 16, fontSpec: .mediumSemiboldFont)
        button.accessibilityIdentifier = "createPasscodeButton"

        button.setTitle(L10n.Localizable.CreatePasscode.CreateButton.title, for: .normal)
        button.isEnabled = false

        button.addTarget(self, action: #selector(onCreateCodeButtonPressed(sender:)), for: .touchUpInside)

        return button
    }()

    lazy var passcodeTextField: ValidatedTextField = {
<<<<<<< HEAD
        let textField = ValidatedTextField.createPasscodeTextField(kind: .passcode(.applockPasscode, isNew: true), delegate: self, setNewColors: true)
        textField.placeholder = "create_passcode.textfield.placeholder".localized
=======
        let textField = ValidatedTextField.createPasscodeTextField(kind: .passcode(isNew: true), delegate: self, setNewColors: true)
        textField.placeholder = L10n.Localizable.CreatePasscode.Textfield.placeholder
>>>>>>> 488916d1
        textField.delegate = self

        textField.addTarget(self, action: #selector(textFieldDidChange(textField:)), for: .editingChanged)

        return textField
    }()

    private lazy var titleLabel: UILabel = {
        let label = UILabel.createMultiLineCenterdLabel()
        switch context {
        case .createPasscode:
            label.text = L10n.Localizable.CreatePasscode.titleLabel
        case .forcedForTeam:
            label.text = L10n.Localizable.WarningScreen.titleLabel
        }

        label.accessibilityIdentifier = "createPasscodeTitle"

        return label
    }()

    private let useCompactLayout: Bool

    private lazy var infoLabel: UILabel = {
        let style = DownStyle.infoLabelStyle(compact: useCompactLayout)
        let label = UILabel()
        label.configMultipleLineLabel()
        label.attributedText = .markdown(from: context.infoLabelString, style: style)
        label.textAlignment = .center
        return label
    }()

    private let validationLabels: [PasscodeError: UILabel] = {
        PasscodeError
            .allCases
            .reduce(into: [:]) { partialResult, errorReason in
                partialResult[errorReason] = UILabel()
            }
    }()

    private var callback: ResultHandler?
    private let context: Context

    @available(*, unavailable)
    required init?(coder aDecoder: NSCoder) {
        fatalError("init(coder:) has not been implemented")
    }

    /// init with parameters
    /// - Parameters:
    ///   - useCompactLayout: Set this to true for reduce font size and spacing for iPhone 4 inch screen. Set to nil to follow current window's height
    ///   - context: context  for this screen. Depending on the context, there are a different title and info message.
    ///   - callback: callback for storing passcode result.
    required init(useCompactLayout: Bool? = nil,
                  context: Context,
                  callback: ResultHandler?) {
        self.callback = callback
        self.context = context

        self.useCompactLayout = useCompactLayout ??
        (AppDelegate.shared.window!.frame.height <= CGFloat.iPhone4Inch.height)

        super.init(nibName: nil, bundle: nil)

        setupViews()
    }

    private func setupViews() {
        view.backgroundColor = SemanticColors.View.backgroundDefault

        view.addSubview(contentView)

        stackView.distribution = .fill

        contentView.addSubview(stackView)

        [
            titleLabel,
            SpacingView(useCompactLayout ? 1 : 10),
            infoLabel,
            UILabel.createHintLabel(),
            passcodeTextField,
            SpacingView(useCompactLayout ? 2 : 16)
        ].forEach {
            stackView.addArrangedSubview($0)
        }

        PasscodeError.allCases.forEach {
            if let label = validationLabels[$0] {
                label.font = FontSpec.smallSemiboldFont.font!
                label.textColor = SemanticColors.Label.textPasswordRulesCheck
                label.numberOfLines = 0
                label.attributedText = $0.descriptionWithInvalidIcon
                label.isEnabled = false

                stackView.addArrangedSubview(label)
            }
        }

        stackView.addArrangedSubview(createButton)

        createConstraints()
    }

    override func viewDidAppear(_ animated: Bool) {
        super.viewDidAppear(animated)

        passcodeTextField.becomeFirstResponder()
    }

    private func createConstraints() {

        [contentView, stackView].forEach { $0.translatesAutoresizingMaskIntoConstraints = false }

        let widthConstraint = contentView.createContentWidthConstraint()

        let contentPadding: CGFloat = 24

        NSLayoutConstraint.activate([
            // content view
            widthConstraint,
            contentView.widthAnchor.constraint(lessThanOrEqualToConstant: 375),
            contentView.topAnchor.constraint(equalTo: view.safeTopAnchor),
            contentView.bottomAnchor.constraint(equalTo: view.safeBottomAnchor),
            contentView.centerXAnchor.constraint(equalTo: view.centerXAnchor),
            contentView.leadingAnchor.constraint(greaterThanOrEqualTo: view.leadingAnchor, constant: contentPadding),
            contentView.trailingAnchor.constraint(lessThanOrEqualTo: view.trailingAnchor, constant: -contentPadding),

            // stack view
            stackView.leadingAnchor.constraint(equalTo: contentView.leadingAnchor),
            stackView.trailingAnchor.constraint(equalTo: contentView.trailingAnchor),
            stackView.centerYAnchor.constraint(equalTo: contentView.centerYAnchor),

            // passcode text field
            passcodeTextField.leadingAnchor.constraint(equalTo: stackView.leadingAnchor),
            passcodeTextField.trailingAnchor.constraint(equalTo: stackView.trailingAnchor),

            // create Button
            createButton.heightAnchor.constraint(equalToConstant: CGFloat.PasscodeUnlock.buttonHeight),
            createButton.leadingAnchor.constraint(equalTo: stackView.leadingAnchor),
            createButton.trailingAnchor.constraint(equalTo: stackView.trailingAnchor)
        ])
    }

    private func storePasscode() {
        guard let passcode = passcodeTextField.text else { return }
        presenter.storePasscode(passcode: passcode, callback: callback)

        passcodeSetupViewControllerDelegate?.passcodeSetupControllerDidFinish()
        dismiss(animated: true)
    }

    @objc
    private func textFieldDidChange(textField: UITextField) {
        passcodeTextField.returnKeyType = presenter.isPasscodeValid ? .done : .default
        passcodeTextField.reloadInputViews()
    }

    @objc
    private func onCreateCodeButtonPressed(sender: AnyObject?) {
        storePasscode()
    }

    // MARK: - keyboard avoiding

    static func createKeyboardAvoidingFullScreenView(context: Context,
                                                     delegate: PasscodeSetupViewControllerDelegate? = nil) -> KeyboardAvoidingAuthenticationCoordinatedViewController {
        let passcodeSetupViewController = PasscodeSetupViewController(context: context,
                                                                      callback: nil)

        passcodeSetupViewController.passcodeSetupViewControllerDelegate = delegate

        let keyboardAvoidingViewController = KeyboardAvoidingAuthenticationCoordinatedViewController(viewController: passcodeSetupViewController)

        keyboardAvoidingViewController.modalPresentationStyle = .fullScreen

        return keyboardAvoidingViewController
    }

    // MARK: - close button

    lazy var closeItem: UIBarButtonItem = {
        let closeItem = UIBarButtonItem.createCloseItem()
        closeItem.accessibilityIdentifier = "closeButton"

        closeItem.target = self
        closeItem.action = #selector(PasscodeSetupViewController.closeTapped)

        return closeItem
    }()

    @objc
    private func closeTapped() {
        dismiss(animated: true)

        appLockSetupViewControllerDismissed()
    }

    private func appLockSetupViewControllerDismissed() {
        callback?(false)

        passcodeSetupViewControllerDelegate?.passcodeSetupControllerWasDismissed()
    }
}

// MARK: - UITextFieldDelegate

extension PasscodeSetupViewController: UITextFieldDelegate {
    func textFieldShouldReturn(_ textField: UITextField) -> Bool {
        guard presenter.isPasscodeValid else {
            return false
        }

        storePasscode()
        return true
    }
}

// MARK: - ValidatedTextFieldDelegate

extension PasscodeSetupViewController: ValidatedTextFieldDelegate {
    func buttonPressed(_ sender: UIButton) {
        passcodeTextField.isSecureTextEntry = !passcodeTextField.isSecureTextEntry

        passcodeTextField.updatePasscodeIcon()
    }
}

// MARK: - TextFieldValidationDelegate

extension PasscodeSetupViewController: TextFieldValidationDelegate {
    func validationUpdated(sender: UITextField, error: TextFieldValidator.ValidationError?) {
        presenter.validate(error: error)
    }
}

// MARK: - PasscodeSetupUserInterface

extension PasscodeSetupViewController: PasscodeSetupUserInterface {
    func setValidationLabelsState(errorReason: PasscodeError, passed: Bool) {
        validationLabels[errorReason]?.attributedText = passed ? errorReason.descriptionWithPassedIcon : errorReason.descriptionWithInvalidIcon
        validationLabels[errorReason]?.isEnabled = passed
    }

    var createButtonEnabled: Bool {
        get {
            return createButton.isEnabled
        }

        set {
            createButton.isEnabled = newValue
        }
    }
}

// MARK: - UIAdaptivePresentationControllerDelegate
extension PasscodeSetupViewController: UIAdaptivePresentationControllerDelegate {

    func presentationControllerWillDismiss(_ presentationController: UIPresentationController) {
        appLockSetupViewControllerDismissed()
    }

    func adaptivePresentationStyle(for controller: UIPresentationController) -> UIModalPresentationStyle {
        // more space for iPhone 4-inch to prevent keyboard hides the create passcode button
        if view.frame.size.height <= CGFloat.iPhone4Inch.height {
            return .fullScreen
        } else {
            return .automatic
        }
    }
}

private extension DownStyle {

    static func infoLabelStyle(compact: Bool) -> DownStyle {
        let style = DownStyle()
        style.baseFont = compact ? FontSpec.smallRegularFont.font! : FontSpec.normalRegularFont.font!
        style.baseFontColor = SemanticColors.Label.textDefault

        let paragraphStyle = NSMutableParagraphStyle()
        paragraphStyle.minimumLineHeight = compact ? 14 : 20
        paragraphStyle.maximumLineHeight = compact ? 14 : 20
        paragraphStyle.paragraphSpacing = compact ? 14 : 20
        style.baseParagraphStyle = paragraphStyle

        return style
    }

}<|MERGE_RESOLUTION|>--- conflicted
+++ resolved
@@ -65,13 +65,8 @@
     }()
 
     lazy var passcodeTextField: ValidatedTextField = {
-<<<<<<< HEAD
-        let textField = ValidatedTextField.createPasscodeTextField(kind: .passcode(.applockPasscode, isNew: true), delegate: self, setNewColors: true)
-        textField.placeholder = "create_passcode.textfield.placeholder".localized
-=======
         let textField = ValidatedTextField.createPasscodeTextField(kind: .passcode(isNew: true), delegate: self, setNewColors: true)
         textField.placeholder = L10n.Localizable.CreatePasscode.Textfield.placeholder
->>>>>>> 488916d1
         textField.delegate = self
 
         textField.addTarget(self, action: #selector(textFieldDidChange(textField:)), for: .editingChanged)
