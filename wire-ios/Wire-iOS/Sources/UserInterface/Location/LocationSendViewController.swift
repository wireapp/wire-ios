--- conflicted
+++ resolved
@@ -31,13 +31,9 @@
 
 final class LocationSendViewController: UIViewController {
 
-<<<<<<< HEAD
     // MARK: - Properties
-=======
-    let sendButton = ZMButton(style: .accentColorTextButtonStyle, cornerRadius: 12, fontSpec: .normalSemiboldFont)
->>>>>>> 32e1c934
 
-    private let sendButton = Button(
+    private let sendButton = ZMButton(
         style: .accentColorTextButtonStyle,
         cornerRadius: 12,
         fontSpec: .normalSemiboldFont
@@ -101,13 +97,9 @@
         [addressLabel, sendButton].forEach(containerView.addSubview)
     }
 
-<<<<<<< HEAD
-    private func setupConstraints() {
-        [containerView, addressLabel, sendButton].prepareForLayout()
-=======
     private func createConstraints() {
         [containerView, addressLabel, sendButton].forEach { $0.translatesAutoresizingMaskIntoConstraints = false }
->>>>>>> 32e1c934
+        
         NSLayoutConstraint.activate([
             // containerView
             containerView.topAnchor.constraint(equalTo: view.safeAreaLayoutGuide.topAnchor),
