//
// Wire
// Copyright (C) 2024 Wire Swiss GmbH
//
// This program is free software: you can redistribute it and/or modify
// it under the terms of the GNU General Public License as published by
// the Free Software Foundation, either version 3 of the License, or
// (at your option) any later version.
//
// This program is distributed in the hope that it will be useful,
// but WITHOUT ANY WARRANTY; without even the implied warranty of
// MERCHANTABILITY or FITNESS FOR A PARTICULAR PURPOSE. See the
// GNU General Public License for more details.
//
// You should have received a copy of the GNU General Public License
// along with this program. If not, see http://www.gnu.org/licenses/.
//

import WireSyncEngine

enum GuestLinkFeatureStatus {
    case enabled
    case disabled
    case unknown
}

extension ZMConversation {
    final class OptionsConfigurationContainer: NSObject, ConversationGuestOptionsViewModelConfiguration, ConversationServicesOptionsViewModelConfiguration, ZMConversationObserver {

        private var conversation: ZMConversation
        private var token: NSObjectProtocol?
        private let userSession: ZMUserSession
        var allowGuestsChangedHandler: ((Bool) -> Void)?
        var allowServicesChangedHandler: ((Bool) -> Void)?
        var guestLinkFeatureStatusChangedHandler: ((GuestLinkFeatureStatus) -> Void)?

        init(conversation: ZMConversation, userSession: ZMUserSession) {
            self.conversation = conversation
            self.userSession = userSession
            super.init()
            token = ConversationChangeInfo.add(observer: self, for: conversation)

            conversation.canGenerateGuestLink(in: userSession) { [weak self] result in
                switch result {
                case .success(true):
                    self?.guestLinkFeatureStatus = .enabled
                case .success(false):
                    self?.guestLinkFeatureStatus = .disabled
                case .failure:
                    self?.guestLinkFeatureStatus = .unknown
                }
            }

        }

        var isConversationFromSelfTeam: Bool {
            let selfUser = ZMUser.selfUser(inUserSession: userSession)

            return conversation.teamRemoteIdentifier == selfUser.teamIdentifier
        }

        var allowGuests: Bool {
            return conversation.allowGuests
        }

        var allowServices: Bool {
            return conversation.allowServices
        }

        var guestLinkFeatureStatus: GuestLinkFeatureStatus = .unknown {
            didSet {
                guestLinkFeatureStatusChangedHandler?(guestLinkFeatureStatus)
            }
        }

        var isCodeEnabled: Bool {
            return conversation.accessMode?.contains(.code) ?? false
        }

        var areGuestPresent: Bool {
            return conversation.areGuestsPresent
        }

        var areServicePresent: Bool {
            return conversation.areServicesPresent
        }

        func setAllowGuests(_ allowGuests: Bool, completion: @escaping (Result<Void, Error>) -> Void) {

<<<<<<< HEAD
            userSession.useCaseFactory.createSetGuestsAndServicesUseCase().invoke(
=======
            userSession.makeSetConversationGuestsAndServicesUseCase().invoke(
>>>>>>> f0c1d6ec
                conversation: conversation,
                allowGuests: allowGuests,
                allowServices: conversation.allowServices
            ) { result in
                switch result {
                case .success:
                    completion(.success(()))
                case .failure(let error):
                    completion(.failure(error))
                }
            }

        }

        func setAllowServices(_ allowServices: Bool, completion: @escaping (Result<Void, Error>) -> Void) {

<<<<<<< HEAD
            userSession.useCaseFactory.createSetGuestsAndServicesUseCase().invoke(
=======
            userSession.makeSetConversationGuestsAndServicesUseCase().invoke(
>>>>>>> f0c1d6ec
                conversation: conversation,
                allowGuests: conversation.allowGuests,
                allowServices: allowServices
            ) { result in
                switch result {
                case .success:
                    completion(.success(()))
                case .failure(let error):
                    completion(.failure(error))
                }
            }

        }

        func conversationDidChange(_ changeInfo: ConversationChangeInfo) {

            if changeInfo.allowGuestsChanged {
                allowGuestsChangedHandler?(allowGuests)
            }

            if changeInfo.allowServicesChanged {
                allowServicesChangedHandler?(allowServices)
            }
        }

<<<<<<< HEAD
        func fetchConversationLink(completion: @escaping (Result<(uri: String?, secured: Bool), Error>) -> Void) {
=======
        func fetchConversationLink(completion: @escaping (Result<String?, Error>) -> Void) {
>>>>>>> f0c1d6ec
            conversation.fetchWirelessLink(in: userSession, completion)
        }

        func deleteLink(completion: @escaping (Result<Void, Error>) -> Void) {
            conversation.deleteWirelessLink(in: userSession, completion)
        }

    }

}<|MERGE_RESOLUTION|>--- conflicted
+++ resolved
@@ -87,11 +87,7 @@
 
         func setAllowGuests(_ allowGuests: Bool, completion: @escaping (Result<Void, Error>) -> Void) {
 
-<<<<<<< HEAD
-            userSession.useCaseFactory.createSetGuestsAndServicesUseCase().invoke(
-=======
             userSession.makeSetConversationGuestsAndServicesUseCase().invoke(
->>>>>>> f0c1d6ec
                 conversation: conversation,
                 allowGuests: allowGuests,
                 allowServices: conversation.allowServices
@@ -108,11 +104,7 @@
 
         func setAllowServices(_ allowServices: Bool, completion: @escaping (Result<Void, Error>) -> Void) {
 
-<<<<<<< HEAD
-            userSession.useCaseFactory.createSetGuestsAndServicesUseCase().invoke(
-=======
             userSession.makeSetConversationGuestsAndServicesUseCase().invoke(
->>>>>>> f0c1d6ec
                 conversation: conversation,
                 allowGuests: conversation.allowGuests,
                 allowServices: allowServices
@@ -138,11 +130,7 @@
             }
         }
 
-<<<<<<< HEAD
         func fetchConversationLink(completion: @escaping (Result<(uri: String?, secured: Bool), Error>) -> Void) {
-=======
-        func fetchConversationLink(completion: @escaping (Result<String?, Error>) -> Void) {
->>>>>>> f0c1d6ec
             conversation.fetchWirelessLink(in: userSession, completion)
         }
 
