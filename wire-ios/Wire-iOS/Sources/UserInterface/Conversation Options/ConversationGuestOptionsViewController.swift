--- conflicted
+++ resolved
@@ -37,12 +37,7 @@
     private var viewModel: ConversationGuestOptionsViewModel
     private var guestLinkObserver: NSObjectProtocol?
 
-<<<<<<< HEAD
     var dismissSpinner: (() -> Void)?
-    let accessibilityAnnouncement = L10n.Localizable.General.loading
-=======
-    var dismissSpinner: SpinnerCompletion?
->>>>>>> 46a152e4
 
     override var supportedInterfaceOrientations: UIInterfaceOrientationMask {
         return wr_supportedInterfaceOrientations
