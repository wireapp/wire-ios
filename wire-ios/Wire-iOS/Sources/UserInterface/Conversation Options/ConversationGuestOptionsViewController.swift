--- conflicted
+++ resolved
@@ -112,16 +112,10 @@
 
     private func setupNavigationBar() {
         navigationController?.navigationBar.tintColor = SemanticColors.Label.textDefault
-<<<<<<< HEAD
-=======
-
-        setupNavigationBarTitle(L10n.Localizable.GroupDetails.GuestOptionsCell.title)
-        navigationItem.rightBarButtonItem = navigationController?.closeItem()
-        navigationItem.rightBarButtonItem?.accessibilityLabel = L10n.Accessibility.ConversationDetails.CloseButton.description
->>>>>>> 9c6022e7
+
         navigationController?.navigationBar.backgroundColor = SemanticColors.View.backgroundDefault
 
-        setupNavigationBarTitle(with: L10n.Localizable.GroupDetails.GuestOptionsCell.title.capitalized)
+        setupNavigationBarTitle(L10n.Localizable.GroupDetails.GuestOptionsCell.title.capitalized)
 
         navigationItem.rightBarButtonItem = UIBarButtonItem.closeButton(action: { [weak self] _ in
             self?.dismiss(animated: true)
