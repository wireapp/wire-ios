//
// Wire
// Copyright (C) 2024 Wire Swiss GmbH
//
// This program is free software: you can redistribute it and/or modify
// it under the terms of the GNU General Public License as published by
// the Free Software Foundation, either version 3 of the License, or
// (at your option) any later version.
//
// This program is distributed in the hope that it will be useful,
// but WITHOUT ANY WARRANTY; without even the implied warranty of
// MERCHANTABILITY or FITNESS FOR A PARTICULAR PURPOSE. See the
// GNU General Public License for more details.
//
// You should have received a copy of the GNU General Public License
// along with this program. If not, see http://www.gnu.org/licenses/.
//

import UIKit
import WireDataModel
import WireDesign
import WireSyncEngine

enum ConversationGuestLink {
    static let didCreateSecureGuestLinkNotification = Notification.Name(
        "Conversation.didCreateSecureGuestLink"
    )
}

final class ConversationGuestOptionsViewController: UIViewController,
                                                    UITableViewDelegate,
                                                    UITableViewDataSource,
                                                    SpinnerCapable,
                                                    ConversationGuestOptionsViewModelDelegate {

    private let tableView = UITableView()
    private var viewModel: ConversationGuestOptionsViewModel
    private var guestLinkObserver: NSObjectProtocol?

    var dismissSpinner: SpinnerCompletion?

    override var supportedInterfaceOrientations: UIInterfaceOrientationMask {
        return wr_supportedInterfaceOrientations
    }

    convenience init(conversation: ZMConversation, userSession: ZMUserSession) {
        let configuration = ZMConversation.OptionsConfigurationContainer(
            conversation: conversation,
            userSession: userSession
        )
        self.init(
            viewModel: .init(
                configuration: configuration,
                conversation: conversation,
                createSecureGuestLinkUseCase: userSession.makeConversationSecureGuestLinkUseCase()
            )
        )
    }

    init(viewModel: ConversationGuestOptionsViewModel) {
        self.viewModel = viewModel
        super.init(nibName: nil, bundle: nil)
        setupViews()
        createConstraints()
        viewModel.delegate = self
    }

    deinit {
        if let observer = guestLinkObserver {
            NotificationCenter.default.removeObserver(observer)
        }
    }

    override func viewWillAppear(_ animated: Bool) {
        super.viewWillAppear(animated)

        guestLinkObserver = NotificationCenter.default.addObserver(
            forName: ConversationGuestLink.didCreateSecureGuestLinkNotification,
            object: nil,
            queue: .main) { [weak self] notification in
                self?.handleGuestLinkNotification(notification)
            }

        setupNavigationBar()
    }

    private func handleGuestLinkNotification(_ notification: Notification) {
        if let link = notification.userInfo?["link"] as? String {
            viewModel.securedLink = link
        }
    }

    @available(*, unavailable)
    required init?(coder aDecoder: NSCoder) {
        fatalError("init(coder:) has not been implemented")
    }

    private func setupViews() {
        view.addSubview(tableView)
        view.backgroundColor = SemanticColors.View.backgroundDefault

        CellConfiguration.prepare(tableView)
        tableView.rowHeight = UITableView.automaticDimension
        tableView.contentInset = UIEdgeInsets(top: 32, left: 0, bottom: 0, right: 0)
        tableView.estimatedRowHeight = 80
        tableView.separatorStyle = .none
        tableView.delegate = self
        tableView.dataSource = self
        tableView.backgroundColor = SemanticColors.View.backgroundDefault
        tableView.contentInsetAdjustmentBehavior = .never
    }

    private func setupNavigationBar() {
        navigationController?.navigationBar.tintColor = SemanticColors.Label.textDefault

        setupNavigationBarTitle(L10n.Localizable.GroupDetails.GuestOptionsCell.title)
        navigationItem.rightBarButtonItem = navigationController?.closeItem()
        navigationItem.rightBarButtonItem?.accessibilityLabel = L10n.Accessibility.ConversationDetails.CloseButton.description
        navigationController?.navigationBar.backgroundColor = SemanticColors.View.backgroundDefault

    }

    private func createConstraints() {
        tableView.translatesAutoresizingMaskIntoConstraints = false
        NSLayoutConstraint.activate([
            tableView.topAnchor.constraint(equalTo: view.topAnchor),
            tableView.leadingAnchor.constraint(equalTo: view.leadingAnchor),
            tableView.trailingAnchor.constraint(equalTo: view.trailingAnchor),
            tableView.bottomAnchor.constraint(equalTo: view.bottomAnchor)
        ])
    }

    // MARK: – ConversationOptionsViewModelDelegate

    func conversationGuestOptionsViewModel(
        _ viewModel: ConversationGuestOptionsViewModel,
        didUpdateState state: ConversationGuestOptionsViewModel.State
    ) {
        tableView.reloadData()

        (navigationController as? SpinnerCapableViewController)?.isLoadingViewVisible = state.isLoading

    }

    func conversationGuestOptionsViewModel(
        _ viewModel: ConversationGuestOptionsViewModel,
        didReceiveError error: Error
    ) {
        // We shouldn't display an error message if the guestLinks feature flag is disabled. There's a UI element that explains why the user cannot use/create links to join the conversation.

        if let error = error as? WirelessLinkError,
           error == .guestLinksDisabled {
            return
        } else {
            present(UIAlertController.checkYourConnection(), animated: false)
        }
    }

    func conversationGuestOptionsViewModel(
        _ viewModel: ConversationGuestOptionsViewModel,
        sourceView: UIView,
        confirmRemovingGuests completion: @escaping (Bool) -> Void
    ) -> UIAlertController? {
        let alertController = UIAlertController.confirmRemovingGuests(completion)
        if let popoverPresentationController = alertController.popoverPresentationController {
            popoverPresentationController.sourceView = sourceView.superview!
            popoverPresentationController.sourceRect = sourceView.frame
        }
        present(alertController, animated: true)
        return alertController
    }

    func conversationGuestOptionsViewModel(
        _ viewModel: ConversationGuestOptionsViewModel,
        sourceView: UIView,
        presentGuestLinkTypeSelection completion: @escaping (GuestLinkType) -> Void
    ) {
        let alertController = UIAlertController.guestLinkTypeController { guestLinkType in
            completion(guestLinkType)
        }
        if let popoverPresentationController = alertController.popoverPresentationController {
            popoverPresentationController.sourceView = sourceView.superview!
            popoverPresentationController.sourceRect = sourceView.frame
        }
        present(alertController, animated: true)
    }

    func conversationGuestOptionsViewModel(
        _ viewModel: ConversationGuestOptionsViewModel,
        sourceView: UIView,
        confirmRevokingLink completion: @escaping (Bool) -> Void
    ) {
        let alertController = UIAlertController.confirmRevokingLink(completion)
        if let popoverPresentationController = alertController.popoverPresentationController {
            popoverPresentationController.sourceView = sourceView.superview!
            popoverPresentationController.sourceRect = sourceView.frame
        }
        present(alertController, animated: true)
    }

<<<<<<< HEAD
    func viewModel(_ viewModel: ConversationGuestOptionsViewModel, wantsToShareMessage message: String, sourceView: UIView? = nil) {
        let activityController = UIActivityViewController(activityItems: [message], applicationActivities: nil)
=======
    func conversationGuestOptionsViewModel(
        _ viewModel: ConversationGuestOptionsViewModel,
        wantsToShareMessage message: String,
        sourceView: UIView
    ) {
        let activityController = TintCorrectedActivityViewController(activityItems: [message], applicationActivities: nil)
        if let popoverPresentationController = activityController.popoverPresentationController {
            popoverPresentationController.sourceView = sourceView.superview!
            popoverPresentationController.sourceRect = sourceView.frame
        }
>>>>>>> 19d03cc1
        present(activityController, animated: true)
    }

    func conversationGuestOptionsViewModel(
        _ viewModel: ConversationGuestOptionsViewModel,
        presentCreateSecureGuestLink viewController: UIViewController,
        animated: Bool
    ) {
        present(viewController, animated: animated)
    }

    // MARK: – UITableViewDelegate & UITableViewDataSource

    func numberOfSections(in tableView: UITableView) -> Int {
        return 1
    }

    func tableView(_ tableView: UITableView, numberOfRowsInSection section: Int) -> Int {
        return viewModel.state.rows.count
    }

    func tableView(_ tableView: UITableView, shouldHighlightRowAt indexPath: IndexPath) -> Bool {
        return viewModel.state.rows[indexPath.row].action != nil
    }

    func tableView(_ tableView: UITableView, cellForRowAt indexPath: IndexPath) -> UITableViewCell {
        let row = viewModel.state.rows[indexPath.row]
        let cell = tableView.dequeueReusableCell(withIdentifier: row.cellType.reuseIdentifier, for: indexPath) as! CellConfigurationConfigurable
        cell.configure(with: row)
        return cell as! UITableViewCell
    }

    func tableView(_ tableView: UITableView, didSelectRowAt indexPath: IndexPath) {
        tableView.deselectRow(at: indexPath, animated: true)
        let cell = tableView.cellForRow(at: indexPath)!
        viewModel.state.rows[indexPath.row].action?(cell)
    }
}<|MERGE_RESOLUTION|>--- conflicted
+++ resolved
@@ -198,22 +198,18 @@
         present(alertController, animated: true)
     }
 
-<<<<<<< HEAD
-    func viewModel(_ viewModel: ConversationGuestOptionsViewModel, wantsToShareMessage message: String, sourceView: UIView? = nil) {
-        let activityController = UIActivityViewController(activityItems: [message], applicationActivities: nil)
-=======
     func conversationGuestOptionsViewModel(
         _ viewModel: ConversationGuestOptionsViewModel,
         wantsToShareMessage message: String,
         sourceView: UIView
     ) {
-        let activityController = TintCorrectedActivityViewController(activityItems: [message], applicationActivities: nil)
+        let activityController = UIActivityViewController(activityItems: [message], applicationActivities: nil)
         if let popoverPresentationController = activityController.popoverPresentationController {
             popoverPresentationController.sourceView = sourceView.superview!
             popoverPresentationController.sourceRect = sourceView.frame
         }
->>>>>>> 19d03cc1
-        present(activityController, animated: true)
+
+      present(activityController, animated: true)
     }
 
     func conversationGuestOptionsViewModel(
