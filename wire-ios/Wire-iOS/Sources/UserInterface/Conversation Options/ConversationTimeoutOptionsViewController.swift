//
// Wire
// Copyright (C) 2024 Wire Swiss GmbH
//
// This program is free software: you can redistribute it and/or modify
// it under the terms of the GNU General Public License as published by
// the Free Software Foundation, either version 3 of the License, or
// (at your option) any later version.
//
// This program is distributed in the hope that it will be useful,
// but WITHOUT ANY WARRANTY; without even the implied warranty of
// MERCHANTABILITY or FITNESS FOR A PARTICULAR PURPOSE. See the
// GNU General Public License for more details.
//
// You should have received a copy of the GNU General Public License
// along with this program. If not, see http://www.gnu.org/licenses/.
//

import UIKit
import WireDataModel
import WireDesign
import WireSyncEngine

private enum Item {
    case supportedValue(MessageDestructionTimeoutValue)
    case unsupportedValue(MessageDestructionTimeoutValue)
    case customValue
}

extension ZMConversation {
    fileprivate var timeoutItems: [Item] {
        var newItems = MessageDestructionTimeoutValue.all.map(Item.supportedValue)

        let groupTimeout = messageDestructionTimeoutValue(for: .groupConversation)
        if case .custom = groupTimeout {
            newItems.append(.unsupportedValue(groupTimeout))
        }

        if Bundle.developerModeEnabled {
            newItems.append(.customValue)
        }

        return newItems
    }
}

final class ConversationTimeoutOptionsViewController: UIViewController, SpinnerCapable {
    var dismissSpinner: SpinnerCompletion?

    private let conversation: ZMConversation
    private var items: [Item] = []
    private let userSession: ZMUserSession
    private var observerToken: Any! = nil

    weak var dismisser: ViewControllerDismisser?

    private let collectionViewLayout = UICollectionViewFlowLayout()

    private lazy var collectionView: UICollectionView = {
        return UICollectionView(frame: .zero, collectionViewLayout: self.collectionViewLayout)
    }()

    // MARK: - Initialization

    init(conversation: ZMConversation, userSession: ZMUserSession) {
        self.conversation = conversation
        self.userSession = userSession
        super.init(nibName: nil, bundle: nil)
        self.updateItems()
        observerToken = ConversationChangeInfo.add(observer: self, for: conversation)
    }

    @available(*, unavailable)
    required init?(coder aDecoder: NSCoder) {
        fatalError("init(coder:) has not been implemented")
    }

    // MARK: - View Lifecycle

    override func viewDidLoad() {
        super.viewDidLoad()
        configureSubviews()
        configureConstraints()
<<<<<<< HEAD
=======
    }

    override func viewWillAppear(_ animated: Bool) {
        super.viewWillAppear(animated)
        setupNavigationBarTitle(L10n.Localizable.GroupDetails.TimeoutOptionsCell.title.capitalized)
        navigationItem.rightBarButtonItem = navigationController?.closeItem()
        navigationItem.rightBarButtonItem?.accessibilityLabel = L10n.Accessibility.SelfDeletingMessagesConversationSettings.CloseButton.description

>>>>>>> 9c6022e7
    }

    override func viewWillAppear(_ animated: Bool) {
        super.viewWillAppear(animated)
        setupNavigationBarTitle(with: L10n.Localizable.GroupDetails.TimeoutOptionsCell.title.capitalized)
        navigationItem.rightBarButtonItem = UIBarButtonItem.closeButton(action: { [weak self] _ in
            self?.dismiss(animated: true)
        }, accessibilityLabel: L10n.Accessibility.SelfDeletingMessagesConversationSettings.CloseButton.description)
    }

    override var supportedInterfaceOrientations: UIInterfaceOrientationMask {
        return wr_supportedInterfaceOrientations
    }

    private func configureSubviews() {

        collectionView.dataSource = self
        collectionView.delegate = self
        collectionView.backgroundColor = SemanticColors.View.backgroundDefault
        collectionView.alwaysBounceVertical = true

        collectionViewLayout.minimumLineSpacing = 0

        CheckmarkCell.register(in: collectionView)
        collectionView.register(SectionHeader.self, forSupplementaryViewOfKind: UICollectionView.elementKindSectionHeader, withReuseIdentifier: "SectionHeader")

    }

    private func configureConstraints() {

        view.addSubview(collectionView)
        collectionView.translatesAutoresizingMaskIntoConstraints = false

        collectionView.fitIn(view: view)
    }

}

// MARK: - Table View

extension ConversationTimeoutOptionsViewController: UICollectionViewDelegateFlowLayout, UICollectionViewDataSource {

    func numberOfSections(in collectionView: UICollectionView) -> Int {
        return 1
    }

    func collectionView(_ collectionView: UICollectionView, numberOfItemsInSection section: Int) -> Int {
        return items.count
    }

    func collectionView(_ collectionView: UICollectionView, viewForSupplementaryElementOfKind kind: String, at indexPath: IndexPath) -> UICollectionReusableView {
        let view = collectionView.dequeueReusableSupplementaryView(ofKind: UICollectionView.elementKindSectionHeader, withReuseIdentifier: "SectionHeader", for: indexPath)
        return view
    }

    func collectionView(_ collectionView: UICollectionView, cellForItemAt indexPath: IndexPath) -> UICollectionViewCell {

        let item = items[indexPath.row]
        let cell = collectionView.dequeueReusableCell(ofType: CheckmarkCell.self, for: indexPath)

        func configure(_ cell: CheckmarkCell, for value: MessageDestructionTimeoutValue, disabled: Bool) {
            cell.title = value.displayString
            cell.disabled = disabled
            cell.showCheckmark = conversation.messageDestructionTimeoutValue(for: .groupConversation) == value
        }

        switch item {
        case .supportedValue(let value):
            configure(cell, for: value, disabled: false)
        case .unsupportedValue(let value):
            configure(cell, for: value, disabled: true)
        case .customValue:
            cell.title = "Custom"
            cell.showCheckmark = false
        }

        cell.showSeparator = indexPath.row < (items.count - 1)

        return cell
    }

    private func updateItems() {
        self.items = conversation.timeoutItems
    }

    private func updateTimeout(_ timeout: MessageDestructionTimeoutValue) {
        let item = CancelableItem(delay: 0.4) { [weak self] in
            self?.isLoadingViewVisible = true
        }

        self.conversation.setMessageDestructionTimeout(timeout, in: userSession) { [weak self] result in
            guard let self else {
                return
            }

            item.cancel()
            self.isLoadingViewVisible = false

            if case .failure(let error) = result {
                self.handle(error: error)
            }
        }
    }

    private func handle(error: Error) {
        let controller = UIAlertController.checkYourConnection()
        present(controller, animated: true)
    }

    private func requestCustomValue() {
        UIAlertController.requestCustomTimeInterval(over: self) { [weak self] result in

            guard let self else {
                return
            }

            switch result {
            case .success(let value):
                self.updateTimeout(MessageDestructionTimeoutValue(rawValue: value))
            default:
                break
            }

        }
    }

    // MARK: Saving Changes

    private func canSelectItem(with value: MessageDestructionTimeoutValue) -> Bool {
        let currentValue = conversation.messageDestructionTimeoutValue(for: .groupConversation)
        return value != currentValue

    }

    func collectionView(_ collectionView: UICollectionView, didSelectItemAt indexPath: IndexPath) {
        collectionView.deselectItem(at: indexPath, animated: true)
        let selectedItem = items[indexPath.row]

        switch selectedItem {
        case .supportedValue(let value):
            guard canSelectItem(with: value) else {
                break
            }
            updateTimeout(value)
        case .customValue:
            requestCustomValue()
        default:
            break
        }
    }

    // MARK: Layout

    func collectionView(_ collectionView: UICollectionView, layout collectionViewLayout: UICollectionViewLayout, sizeForItemAt indexPath: IndexPath) -> CGSize {
        return CGSize(width: collectionView.bounds.size.width, height: 56)
    }

    func collectionView(_ collectionView: UICollectionView, layout collectionViewLayout: UICollectionViewLayout, referenceSizeForHeaderInSection section: Int) -> CGSize {
        return CGSize(width: collectionView.bounds.size.width, height: 32)
    }

}

extension ConversationTimeoutOptionsViewController: ZMConversationObserver {
    func conversationDidChange(_ changeInfo: ConversationChangeInfo) {
        guard changeInfo.destructionTimeoutChanged else {
            return
        }
        updateItems()
        collectionView.reloadData()
    }
}<|MERGE_RESOLUTION|>--- conflicted
+++ resolved
@@ -81,22 +81,11 @@
         super.viewDidLoad()
         configureSubviews()
         configureConstraints()
-<<<<<<< HEAD
-=======
     }
 
     override func viewWillAppear(_ animated: Bool) {
         super.viewWillAppear(animated)
         setupNavigationBarTitle(L10n.Localizable.GroupDetails.TimeoutOptionsCell.title.capitalized)
-        navigationItem.rightBarButtonItem = navigationController?.closeItem()
-        navigationItem.rightBarButtonItem?.accessibilityLabel = L10n.Accessibility.SelfDeletingMessagesConversationSettings.CloseButton.description
-
->>>>>>> 9c6022e7
-    }
-
-    override func viewWillAppear(_ animated: Bool) {
-        super.viewWillAppear(animated)
-        setupNavigationBarTitle(with: L10n.Localizable.GroupDetails.TimeoutOptionsCell.title.capitalized)
         navigationItem.rightBarButtonItem = UIBarButtonItem.closeButton(action: { [weak self] _ in
             self?.dismiss(animated: true)
         }, accessibilityLabel: L10n.Accessibility.SelfDeletingMessagesConversationSettings.CloseButton.description)
