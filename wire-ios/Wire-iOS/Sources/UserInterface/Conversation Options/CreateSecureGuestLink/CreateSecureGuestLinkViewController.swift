//
// Wire
// Copyright (C) 2024 Wire Swiss GmbH
//
// This program is free software: you can redistribute it and/or modify
// it under the terms of the GNU General Public License as published by
// the Free Software Foundation, either version 3 of the License, or
// (at your option) any later version.
//
// This program is distributed in the hope that it will be useful,
// but WITHOUT ANY WARRANTY; without even the implied warranty of
// MERCHANTABILITY or FITNESS FOR A PARTICULAR PURPOSE. See the
// GNU General Public License for more details.
//
// You should have received a copy of the GNU General Public License
// along with this program. If not, see http://www.gnu.org/licenses/.
//

import Down
import UIKit
import WireCommonComponents
import WireSyncEngine

class CreateSecureGuestLinkViewController: UIViewController, CreatePasswordSecuredLinkViewModelDelegate {

    // MARK: - Properties

    typealias ViewColors = SemanticColors.View
    typealias LabelColors = SemanticColors.Label
    typealias SecuredGuestLinkWithPasswordLocale = L10n.Localizable.SecuredGuestLinkWithPassword
    typealias SecureGuestLinkAccessibilityLocale = L10n.Accessibility.CreateSecureGuestLink

<<<<<<< HEAD
    let userSession: UserSession
    let conversation: ZMConversation
=======
    let conversation: ZMConversation
    let conversationSecureGuestLinkUseCase: CreateConversationGuestLinkUseCaseProtocol
>>>>>>> f0c1d6ec

    weak var delegate: ValidatedTextFieldDelegate?

    private lazy var viewModel: CreateSecureConversationGuestLinkViewModel = {
<<<<<<< HEAD
        CreateSecureConversationGuestLinkViewModel(delegate: self, conversationGuestLinkUseCase: userSession.useCaseFactory.createConversationGuestLinkUseCase())
    }()

    // MARK: - Initializer
    init(userSession: UserSession, conversation: ZMConversation) {
        self.userSession = userSession
=======
        CreateSecureConversationGuestLinkViewModel(delegate: self, conversationGuestLinkUseCase: conversationSecureGuestLinkUseCase)
    }()

    // MARK: - Initializer
    init(conversationSecureGuestLinkUseCase: CreateConversationGuestLinkUseCaseProtocol, conversation: ZMConversation) {
        self.conversationSecureGuestLinkUseCase = conversationSecureGuestLinkUseCase
>>>>>>> f0c1d6ec
        self.conversation = conversation
        super.init(nibName: nil, bundle: nil)
    }

    required init?(coder: NSCoder) {
        fatalError("init(coder:) has not been implemented")
    }

    private let scrollView: UIScrollView = {
        let scrollView = UIScrollView()
        scrollView.alwaysBounceVertical = true
        return scrollView
    }()

    private let contentView: UIView = {
        let view = UIView()
        return view
    }()

    private let warningLabel: UILabel = {
        var label = UILabel()
        label.numberOfLines = 0
        label.adjustsFontForContentSizeCategory = true
        label.attributedText = .markdown(from: SecuredGuestLinkWithPasswordLocale.WarningLabel.title, style: .warningLabelStyle)
        return label
    }()

    private lazy var generatePasswordButton: SecondaryTextButton = {
        let button = SecondaryTextButton(
            fontSpec: FontSpec.buttonSmallSemibold,
            insets: UIEdgeInsets(top: 8, left: 8, bottom: 8, right: 8)
        )

        button.accessibilityLabel = SecureGuestLinkAccessibilityLocale.GeneratePasswordButton.description
        button.accessibilityHint = SecureGuestLinkAccessibilityLocale.GeneratePasswordButton.hint
        button.accessibilityTraits = [.button]

        button.titleLabel?.adjustsFontForContentSizeCategory = true
        button.setTitle(SecuredGuestLinkWithPasswordLocale.GeneratePasswordButton.title, for: .normal)
        button.setImage(.init(resource: .shield), for: .normal)
        button.addTarget(self, action: #selector(generatePasswordButtonTapped), for: .touchUpInside)
        button.imageEdgeInsets.right = 10.0
        return button
    }()

    private let setPasswordLabel: DynamicFontLabel = {
        let label = DynamicFontLabel(
            text: SecuredGuestLinkWithPasswordLocale.Textfield.header,
            fontSpec: .subheadlineFont,
            color: SemanticColors.Label.textFieldFloatingLabel
        )
        label.isAccessibilityElement = false
        label.textAlignment = .left
        return label
    }()

    private lazy var securedGuestLinkPasswordTextfield: ValidatedTextField = {
        let textField = ValidatedTextField(
            kind: .password(.guestLinkPassword, isNew: true),
            leftInset: 8,
            accessoryTrailingInset: 0,
            cornerRadius: 12,
            setNewColors: true,
            style: .default
        )
        textField.addRevealButton(delegate: self)

        textField.accessibilityLabel = SecureGuestLinkAccessibilityLocale.SecuredGuestLinkPasswordTextfield.description
        textField.accessibilityHint = SecureGuestLinkAccessibilityLocale.SecuredGuestLinkPasswordTextfield.hint

        textField.addTarget(self, action: #selector(handlePasswordValidation(for:)), for: .editingChanged)
        textField.addTarget(self, action: #selector(textFieldDidChange), for: .editingChanged)

        textField.placeholder = SecuredGuestLinkWithPasswordLocale.Textfield.placeholder
        textField.addDoneButtonOnKeyboard()
        return textField
    }()

    private let passwordRequirementsLabel: DynamicFontLabel = {
        let label = DynamicFontLabel(
            text: SecuredGuestLinkWithPasswordLocale.Textfield.footer,
            fontSpec: .mediumRegularFont,
            color: SemanticColors.Label.textFieldFloatingLabel
        )
        label.textAlignment = .left
        label.numberOfLines = 0
        return label
    }()

    private let confirmPasswordLabel: DynamicFontLabel = {
        let label = DynamicFontLabel(
            text: SecuredGuestLinkWithPasswordLocale.VerifyPasswordTextField.header,
            fontSpec: .subheadlineFont,
            color: SemanticColors.Label.textFieldFloatingLabel
        )
        label.isAccessibilityElement = false
        label.textAlignment = .left
        return label
    }()

    private lazy var securedGuestLinkPasswordValidatedTextField: ValidatedTextField = {
        let textField = ValidatedTextField(
            kind: .password(.guestLinkPassword, isNew: true),
            leftInset: 8,
            accessoryTrailingInset: 0,
            cornerRadius: 12,
            setNewColors: true,
            style: .default
        )
        textField.accessibilityLabel = SecureGuestLinkAccessibilityLocale.SecuredGuestLinkPasswordValidatedTextField.description
        textField.accessibilityHint = SecureGuestLinkAccessibilityLocale.SecuredGuestLinkPasswordValidatedTextField.hint

        textField.showConfirmButton = false
        textField.addTarget(self, action: #selector(handlePasswordValidation(for:)), for: .editingChanged)
        textField.addTarget(self, action: #selector(textFieldDidChange), for: .editingChanged)
        textField.addRevealButton(delegate: self)
        textField.placeholder = SecuredGuestLinkWithPasswordLocale.VerifyPasswordTextField.placeholder
        textField.addDoneButtonOnKeyboard()
        textField.returnKeyType = .done

        return textField
    }()

    private lazy var createSecuredLinkButton: ZMButton = {
        let button = ZMButton(
            style: .primaryTextButtonStyle,
            cornerRadius: 16,
            fontSpec: .buttonBigSemibold
        )

        button.accessibilityLabel = SecureGuestLinkAccessibilityLocale.CreateLinkButton.description
        button.accessibilityHint = SecureGuestLinkAccessibilityLocale.CreateLinkButton.hint
        button.accessibilityTraits = [.button]

        button.setTitle(SecuredGuestLinkWithPasswordLocale.CreateLinkButton.title, for: .normal)
        button.addTarget(self, action: #selector(createSecuredLinkButtonTapped), for: .touchUpInside)
        button.titleLabel?.numberOfLines = 0
        return button
    }()

    private var createSecureGuestLinkPasswordValidatorHelper = CreateSecureGuestLinkPasswordValidatorHelper()

    // MARK: - Override methods

    override func viewDidLoad() {
        super.viewDidLoad()
        setUpViews()
        setupConstraints()
        textFieldDidChange(securedGuestLinkPasswordTextfield)

        contentView.accessibilityElements = [
            warningLabel,
            generatePasswordButton,
            securedGuestLinkPasswordTextfield,
            passwordRequirementsLabel,
            securedGuestLinkPasswordValidatedTextField,
            createSecuredLinkButton
        ]

    }

    override func viewWillAppear(_ animated: Bool) {
        super.viewWillAppear(animated)
        setupNavigationBar()
    }

    // MARK: - Setup UI

    private func setUpViews() {
        let contentSubviews: [UIView] = [
            warningLabel,
            generatePasswordButton,
            setPasswordLabel,
            securedGuestLinkPasswordTextfield,
            passwordRequirementsLabel,
            confirmPasswordLabel,
            securedGuestLinkPasswordValidatedTextField,
            createSecuredLinkButton
        ]

        contentSubviews.forEach { contentView.addSubview($0) }

        scrollView.addSubview(contentView)
        view.addSubview(scrollView)
    }

    private func setupNavigationBar() {
        navigationController?.navigationBar.backgroundColor = ViewColors.backgroundDefault
        navigationController?.navigationBar.tintColor = LabelColors.textDefault
        navigationItem.setupNavigationBarTitle(title: SecuredGuestLinkWithPasswordLocale.Header.title)
        navigationItem.rightBarButtonItem = navigationController?.closeItem()
        navigationItem.rightBarButtonItem?.accessibilityLabel = L10n.Accessibility.CreateSecureGuestLink.CloseButton.description
    }

    private func setupConstraints() {
        warningLabel.translatesAutoresizingMaskIntoConstraints = false
        generatePasswordButton.translatesAutoresizingMaskIntoConstraints = false
        setPasswordLabel.translatesAutoresizingMaskIntoConstraints = false
        securedGuestLinkPasswordTextfield.translatesAutoresizingMaskIntoConstraints = false
        passwordRequirementsLabel.translatesAutoresizingMaskIntoConstraints = false
        confirmPasswordLabel.translatesAutoresizingMaskIntoConstraints = false
        securedGuestLinkPasswordValidatedTextField.translatesAutoresizingMaskIntoConstraints = false
        createSecuredLinkButton.translatesAutoresizingMaskIntoConstraints = false
        contentView.translatesAutoresizingMaskIntoConstraints = false
        scrollView.translatesAutoresizingMaskIntoConstraints = false

        let heightConstraint = contentView.heightAnchor.constraint(greaterThanOrEqualTo: scrollView.heightAnchor)
        heightConstraint.priority = UILayoutPriority.defaultLow

        NSLayoutConstraint.activate([
            scrollView.topAnchor.constraint(equalTo: view.topAnchor),
            scrollView.bottomAnchor.constraint(equalTo: view.bottomAnchor),
            scrollView.leadingAnchor.constraint(equalTo: view.leadingAnchor),
            scrollView.trailingAnchor.constraint(equalTo: view.trailingAnchor),
            heightConstraint,

            contentView.topAnchor.constraint(equalTo: scrollView.topAnchor),
            contentView.bottomAnchor.constraint(equalTo: scrollView.bottomAnchor),
            contentView.safeLeadingAnchor.constraint(equalTo: scrollView.safeLeadingAnchor),
            contentView.safeTrailingAnchor.constraint(equalTo: scrollView.safeTrailingAnchor),
            contentView.widthAnchor.constraint(equalTo: scrollView.widthAnchor),

            warningLabel.safeLeadingAnchor.constraint(equalTo: self.contentView.safeLeadingAnchor, constant: 20),
            warningLabel.safeTrailingAnchor.constraint(equalTo: self.contentView.safeTrailingAnchor, constant: -20),
            warningLabel.safeTopAnchor.constraint(equalTo: self.contentView.safeTopAnchor, constant: 30),

            generatePasswordButton.topAnchor.constraint(equalTo: warningLabel.bottomAnchor, constant: 40),
            generatePasswordButton.safeLeadingAnchor.constraint(equalTo: self.contentView.leadingAnchor, constant: 20),

            generatePasswordButton.heightAnchor.constraint(equalToConstant: 32),

            setPasswordLabel.safeLeadingAnchor.constraint(equalTo: securedGuestLinkPasswordTextfield.safeLeadingAnchor),
            setPasswordLabel.safeTrailingAnchor.constraint(equalTo: securedGuestLinkPasswordTextfield.safeTrailingAnchor),
            setPasswordLabel.bottomAnchor.constraint(equalTo: securedGuestLinkPasswordTextfield.topAnchor, constant: -6),

            securedGuestLinkPasswordTextfield.topAnchor.constraint(equalTo: generatePasswordButton.bottomAnchor, constant: 50),
            securedGuestLinkPasswordTextfield.safeLeadingAnchor.constraint(equalTo: self.contentView.safeLeadingAnchor, constant: 16),
            securedGuestLinkPasswordTextfield.safeTrailingAnchor.constraint(equalTo: self.contentView.safeTrailingAnchor, constant: -16),

            passwordRequirementsLabel.topAnchor.constraint(equalTo: securedGuestLinkPasswordTextfield.bottomAnchor, constant: 8),
            passwordRequirementsLabel.safeLeadingAnchor.constraint(equalTo: securedGuestLinkPasswordTextfield.safeLeadingAnchor),
            passwordRequirementsLabel.safeTrailingAnchor.constraint(equalTo: securedGuestLinkPasswordTextfield.safeTrailingAnchor),

            confirmPasswordLabel.topAnchor.constraint(equalTo: passwordRequirementsLabel.bottomAnchor, constant: 16),
            confirmPasswordLabel.safeLeadingAnchor.constraint(equalTo: passwordRequirementsLabel.safeLeadingAnchor),
            confirmPasswordLabel.safeTrailingAnchor.constraint(equalTo: passwordRequirementsLabel.safeTrailingAnchor),

            securedGuestLinkPasswordValidatedTextField.topAnchor.constraint(equalTo: confirmPasswordLabel.bottomAnchor, constant: 6),
            securedGuestLinkPasswordValidatedTextField.safeLeadingAnchor.constraint(equalTo: self.contentView.safeLeadingAnchor, constant: 16),
            securedGuestLinkPasswordValidatedTextField.safeTrailingAnchor.constraint(equalTo: self.contentView.safeTrailingAnchor, constant: -16),

            createSecuredLinkButton.bottomAnchor.constraint(equalTo: contentView.bottomAnchor, constant: -24),
            createSecuredLinkButton.safeLeadingAnchor.constraint(equalTo: contentView.safeLeadingAnchor, constant: 18),
            createSecuredLinkButton.safeTrailingAnchor.constraint(equalTo: contentView.safeTrailingAnchor, constant: -18),

            createSecuredLinkButton.heightAnchor.constraint(equalToConstant: 56)
        ])

    }

    // MARK: - Button Actions

    @objc
    func generatePasswordButtonTapped() {
        viewModel.requestRandomPassword()
    }

    @objc
    func createSecuredLinkButtonTapped(_ sender: UIButton) {
        viewModel.createSecuredGuestLinkIfValid(
            conversation: conversation,
            passwordField: securedGuestLinkPasswordTextfield,
            confirmPasswordField: securedGuestLinkPasswordValidatedTextField
        )
    }

    @objc
    func handlePasswordValidation(for textField: ValidatedTextField) -> Bool {
        let labels: [UILabel] = textField == securedGuestLinkPasswordTextfield ? [passwordRequirementsLabel, setPasswordLabel] : [confirmPasswordLabel]

        let isValid = viewModel.validatePassword(for: textField, against: securedGuestLinkPasswordTextfield)

        if isValid {
            createSecureGuestLinkPasswordValidatorHelper.resetPasswordDefaultState(for: [textField], for: labels)
        } else {
            createSecureGuestLinkPasswordValidatorHelper.displayPasswordErrorState(for: [textField], for: labels)
            announcePasswordValidationErrorForVoiceOver(for: textField)
        }

        return isValid
    }

    // MARK: - Accessibility

    func announcePasswordValidationErrorForVoiceOver(for textField: ValidatedTextField) {
        let argument = textField == securedGuestLinkPasswordTextfield ? SecureGuestLinkAccessibilityLocale.SecuredGuestLinkPasswordTextfield.announcement : SecureGuestLinkAccessibilityLocale.SecuredGuestLinkPasswordValidatedTextField.announcement

        UIAccessibility.post(
            notification: .announcement,
            argument: argument
        )
    }

    // MARK: - CreatePasswordSecuredLinkViewModelDelegate

    func viewModel(
        _ viewModel: CreateSecureConversationGuestLinkViewModel,
        didGeneratePassword password: String
    ) {
        securedGuestLinkPasswordTextfield.text = password
        securedGuestLinkPasswordValidatedTextField.text = password
    }

    func viewModelDidValidatePasswordSuccessfully(_ viewModel: CreateSecureConversationGuestLinkViewModel) {

        UIAlertController.presentPasswordCopiedAlert(
            on: self,
            title: SecuredGuestLinkWithPasswordLocale.AlertController.title,
            message: SecuredGuestLinkWithPasswordLocale.AlertController.message
        )

    }

    func viewModel(_ viewModel: CreateSecureConversationGuestLinkViewModel, didFailToValidatePasswordWithReason reason: String) {

    }

    func viewModel(_ viewModel: CreateSecureConversationGuestLinkViewModel, didCreateLink link: String) {
        print("Link created successfully: \(link)")
    }

    func viewModel(_ viewModel: CreateSecureConversationGuestLinkViewModel, didFailToCreateLinkWithError error: Error) {
        print("Failed to create link: \(error.localizedDescription)")
    }
}
// MARK: - ValidatedTextFieldDelegate

extension CreateSecureGuestLinkViewController: ValidatedTextFieldDelegate {

    func buttonPressed(_ sender: UIButton) {
        securedGuestLinkPasswordTextfield.isSecureTextEntry.toggle()
        securedGuestLinkPasswordTextfield.updatePasscodeIcon()
        securedGuestLinkPasswordValidatedTextField.isSecureTextEntry.toggle()
        securedGuestLinkPasswordValidatedTextField.updatePasscodeIcon()
    }
}

// MARK: - UITextFieldDelegate

extension CreateSecureGuestLinkViewController: UITextFieldDelegate {

    @objc
    func textFieldDidChange(_ textField: UITextField) {
        if let text1 = securedGuestLinkPasswordTextfield.text,
           let text2 = securedGuestLinkPasswordValidatedTextField.text,
           !text1.isEmpty,
           !text2.isEmpty,
           handlePasswordValidation(for: securedGuestLinkPasswordTextfield),
           text1 == text2 {
            createSecuredLinkButton.isEnabled = true
        } else {
            createSecuredLinkButton.isEnabled = false
        }
    }

}<|MERGE_RESOLUTION|>--- conflicted
+++ resolved
@@ -30,32 +30,18 @@
     typealias SecuredGuestLinkWithPasswordLocale = L10n.Localizable.SecuredGuestLinkWithPassword
     typealias SecureGuestLinkAccessibilityLocale = L10n.Accessibility.CreateSecureGuestLink
 
-<<<<<<< HEAD
-    let userSession: UserSession
-    let conversation: ZMConversation
-=======
     let conversation: ZMConversation
     let conversationSecureGuestLinkUseCase: CreateConversationGuestLinkUseCaseProtocol
->>>>>>> f0c1d6ec
 
     weak var delegate: ValidatedTextFieldDelegate?
 
     private lazy var viewModel: CreateSecureConversationGuestLinkViewModel = {
-<<<<<<< HEAD
-        CreateSecureConversationGuestLinkViewModel(delegate: self, conversationGuestLinkUseCase: userSession.useCaseFactory.createConversationGuestLinkUseCase())
-    }()
-
-    // MARK: - Initializer
-    init(userSession: UserSession, conversation: ZMConversation) {
-        self.userSession = userSession
-=======
         CreateSecureConversationGuestLinkViewModel(delegate: self, conversationGuestLinkUseCase: conversationSecureGuestLinkUseCase)
     }()
 
     // MARK: - Initializer
     init(conversationSecureGuestLinkUseCase: CreateConversationGuestLinkUseCaseProtocol, conversation: ZMConversation) {
         self.conversationSecureGuestLinkUseCase = conversationSecureGuestLinkUseCase
->>>>>>> f0c1d6ec
         self.conversation = conversation
         super.init(nibName: nil, bundle: nil)
     }
