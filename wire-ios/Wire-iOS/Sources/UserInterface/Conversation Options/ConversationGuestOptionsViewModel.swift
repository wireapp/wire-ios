//
// Wire
// Copyright (C) 2024 Wire Swiss GmbH
//
// This program is free software: you can redistribute it and/or modify
// it under the terms of the GNU General Public License as published by
// the Free Software Foundation, either version 3 of the License, or
// (at your option) any later version.
//
// This program is distributed in the hope that it will be useful,
// but WITHOUT ANY WARRANTY; without even the implied warranty of
// MERCHANTABILITY or FITNESS FOR A PARTICULAR PURPOSE. See the
// GNU General Public License for more details.
//
// You should have received a copy of the GNU General Public License
// along with this program. If not, see http://www.gnu.org/licenses/.
//

import UIKit
import WireUtilities
import WireSyncEngine
import WireTransport

protocol ConversationGuestOptionsViewModelConfiguration: AnyObject {
    var allowGuests: Bool { get }
    var guestLinkFeatureStatus: GuestLinkFeatureStatus { get }
    var isCodeEnabled: Bool { get }
    var areGuestPresent: Bool { get }
    var isConversationFromSelfTeam: Bool { get }
    var allowGuestsChangedHandler: ((Bool) -> Void)? { get set }
    var guestLinkFeatureStatusChangedHandler: ((GuestLinkFeatureStatus) -> Void)? { get set }
    func setAllowGuests(_ allowGuests: Bool, completion: @escaping (Result<Void, Error>) -> Void)
    func fetchConversationLink(completion: @escaping (Result<(uri: String?, secured: Bool), Error>) -> Void)
    func deleteLink(completion: @escaping (Result<Void, Error>) -> Void)
}

// sourcery: AutoMockable
protocol ConversationGuestOptionsViewModelDelegate: AnyObject {
    func viewModel(_ viewModel: ConversationGuestOptionsViewModel, didUpdateState state: ConversationGuestOptionsViewModel.State)
    func viewModel(_ viewModel: ConversationGuestOptionsViewModel, didReceiveError error: Error)
    func viewModel(_ viewModel: ConversationGuestOptionsViewModel, sourceView: UIView?, confirmRemovingGuests completion: @escaping (Bool) -> Void) -> UIAlertController?
    func viewModel(_ viewModel: ConversationGuestOptionsViewModel, sourceView: UIView?, presentGuestLinkTypeSelection completion: @escaping (GuestLinkType) -> Void)
    func viewModel(_ viewModel: ConversationGuestOptionsViewModel, sourceView: UIView?, confirmRevokingLink completion: @escaping (Bool) -> Void)
    func viewModel(_ viewModel: ConversationGuestOptionsViewModel, wantsToShareMessage message: String, sourceView: UIView?)
    func viewModel(_ viewModel: ConversationGuestOptionsViewModel, presentCreateSecureGuestLink viewController: UIViewController, animated: Bool)
}

final class ConversationGuestOptionsViewModel {

    private let userSession: UserSession
    private let conversation: ZMConversation

    struct State {
        var rows = [CellConfiguration]()
        var isLoading = false
    }

    private var showLoadingCell = false {
        didSet {
            updateRows()
        }
    }

    private var link: String?

    var securedLink: String? {
        didSet {
            updateRows()
        }
    }

    var copyInProgress = false {
        didSet {
            updateRows()
        }
    }

    var state = State() {
        didSet {
            delegate?.viewModel(self, didUpdateState: state)
        }
    }

    weak var delegate: ConversationGuestOptionsViewModelDelegate? {
        didSet {
            delegate?.viewModel(self, didUpdateState: state)
        }
    }

    private var isGuestLinkWithPasswordAvailable: Bool {
        guard let apiVersion = BackendInfo.apiVersion else { return false }

        return apiVersion >= .v4
    }

    private let configuration: ConversationGuestOptionsViewModelConfiguration

    init(
        configuration: ConversationGuestOptionsViewModelConfiguration,
        conversation: ZMConversation,
        userSession: UserSession
    ) {
        self.configuration = configuration
        self.conversation = conversation
        self.userSession = userSession
        updateRows()
        configuration.allowGuestsChangedHandler = { [weak self] allowGuests in
            guard let `self` = self else { return }
            if allowGuests && self.configuration.isCodeEnabled {
                self.fetchLink()
            } else {
                self.updateRows()
            }
        }

        if configuration.allowGuests && configuration.isCodeEnabled {
            fetchLink()
        }

        configuration.guestLinkFeatureStatusChangedHandler = { [weak self] _ in
            self?.updateRows()
        }

    }

    private func updateRows() {
        state.rows = computeVisibleRows()
    }

    // swiftlint:disable todo_requires_jira_link
    // TODO: copy?
    // swiftlint:enable todo_requires_jira_link
    private func computeVisibleRows() -> [CellConfiguration] {
        var rows: [CellConfiguration] = [.allowGuestsToogle(
            get: { [unowned self] in return self.configuration.allowGuests },
            set: { [unowned self] in self.setAllowGuests($0, view: $1) },
            isEnabled: configuration.isConversationFromSelfTeam
        )]
        guard configuration.allowGuests else {
            return rows
        }

        switch configuration.guestLinkFeatureStatus {
        case .enabled:
            if securedLink != nil {
                rows.append(.secureLinkHeader)
            } else {
                rows.append(.linkHeader)
            }

            if !configuration.isConversationFromSelfTeam {
                rows.append(.info(infoText(isSelfTeam: configuration.isConversationFromSelfTeam, isDisabled: true)))
            } else if showLoadingCell {
                rows.append(.loading)
            } else {
                // Check if we have a link already
                if let link = link {
                    rows.append(.text(link))
                    rows.append(copyInProgress ? .copiedLink : .copyLink { [weak self] _ in self?.copyLink() })
                    rows.append(.shareLink { [weak self] view in self?.shareLink(view: view) })
                    rows.append(.revokeLink { [weak self] _ in self?.revokeLink() })
                } else if let securedLink = securedLink {
                    rows.append(.text(securedLink))
                    rows.append(copyInProgress ? .copiedLink : .copyLink { [weak self] _ in self?.copyLink() })
                    rows.append(.shareLink { [weak self] view in self?.shareLink(view: view) })
                    rows.append(.revokeLink { [weak self] _ in self?.revokeLink() })
                } else {
                    rows.append(.createLinkButton { [weak self] view in
                        self?.startGuestLinkCreationFlow(from: view) })
                }
            }
            return rows
        case .disabled:
            rows.append(.linkHeader)
            rows.append(.info(infoText(isSelfTeam: configuration.isConversationFromSelfTeam, isDisabled: false)))
            return rows
        case .unknown:
            return rows

        }
    }

    private func infoText(isSelfTeam: Bool, isDisabled: Bool) -> String {
        typealias GuestRoomLinkStrings = L10n.Localizable.GuestRoom.Link

        let guestLinkIsNotAllowedForSelfTeam = GuestRoomLinkStrings.NotAllowed.ForSelfTeam.explanation
        let guestLinkIsNotAllowedForOtherTeam = GuestRoomLinkStrings.NotAllowed.ForOtherTeam.explanation
        let guestLinkIsDisabledForOtherTeam = GuestRoomLinkStrings.Disabled.ForOtherTeam.explanation

        guard isSelfTeam else {
            return isDisabled ? guestLinkIsDisabledForOtherTeam : guestLinkIsNotAllowedForOtherTeam
        }
        return guestLinkIsNotAllowedForSelfTeam
    }

    /// revoke a conversation link
    ///
    /// - Parameter view: the source view which triggers revokeLink action
    private func revokeLink(view: UIView? = nil) {
        delegate?.viewModel(self, sourceView: view, confirmRevokingLink: { [weak self] revoke in
            guard let `self` = self else { return }
            guard revoke else { return self.updateRows() }

            let item = CancelableItem(delay: 0.4) { [weak self] in
                self?.state.isLoading = true
            }

            self.configuration.deleteLink { result in
                switch result {
                case .success:
                    self.link = nil
                    self.securedLink = nil
                    self.updateRows()
                case .failure(let error):
                    self.delegate?.viewModel(self, didReceiveError: error)
                }

                item.cancel()
                self.state.isLoading = false
            }
        })
    }

    /// share a conversation link
    ///
    /// - Parameter view: the source view which triggers shareLink action
    private func shareLink(view: UIView? = nil) {
        let linkToShare = securedLink ?? link
        guard let link = linkToShare else { return }
        let message = L10n.Localizable.GuestRoom.Share.message(link)
        delegate?.viewModel(self, wantsToShareMessage: message, sourceView: view)
    }

    private func copyLink() {
        let linkToCopy = securedLink ?? link
        guard let link = linkToCopy else { return }
        UIPasteboard.general.string = link
        copyInProgress = true
        DispatchQueue.main.asyncAfter(deadline: .now() + 3) { [weak self] in
            self?.copyInProgress = false
        }
    }

    private func fetchLink() {
        let item = CancelableItem(delay: 0.4) { [weak self] in
            self?.showLoadingCell = true
        }

        configuration.fetchConversationLink { [weak self] result in
            guard let self = self else { return }
            switch result {
            case .success(let linkData):
                if linkData.secured {
                    self.securedLink = linkData.uri
                } else {
                    self.link = linkData.uri
                }

            case .failure(let error):
                self.delegate?.viewModel(self, didReceiveError: error)
            }

            item.cancel()
            self.showLoadingCell = false
        }
    }

    private func createLink() {
        let item = CancelableItem(delay: 0.4) { [weak self] in
            self?.showLoadingCell = true
        }

        let conversationGuestLinkUseCase = userSession.useCaseFactory.createConversationGuestLinkUseCase()

        conversationGuestLinkUseCase.invoke(conversation: conversation, password: nil) { result in
            switch result {
            case .success(let link):
                self.link = link
            case .failure(let error):
                self.delegate?.viewModel(self, didReceiveError: error)
            }

            item.cancel()
            self.showLoadingCell = false
        }

    }

    /// Starts the Guest Link Creation Flow
    /// - Parameter view: the source view which triggers create action
    func startGuestLinkCreationFlow(from view: UIView? = nil) {
        if isGuestLinkWithPasswordAvailable {
            delegate?.viewModel(self,
                                sourceView: view,
                                presentGuestLinkTypeSelection: { [weak self] guestLinkType in
                guard let `self` = self else { return }
                switch guestLinkType {
                case .secure:
                    delegate?.viewModel(
                        self,
                        presentCreateSecureGuestLink: CreateSecureGuestLinkViewController(
                            userSession: userSession,
                            conversation: conversation).wrapInNavigationController(),
                        animated: true
                    )
                case .normal:
                    createLink()
                }
            })
        } else {
            createLink()
        }

    }

    /// set conversation option AllowGuests
    /// - Parameters:
    ///   - allowGuests: new state AllowGuests
    ///   - view: the source view which triggers setAllowGuests action
    /// - Returns: alert controller
    @discardableResult func setAllowGuests(_ allowGuests: Bool, view: UIView? = nil) -> UIAlertController? {
        func _setAllowGuests() {
            let item = CancelableItem(delay: 0.4) { [weak self] in
                self?.state.isLoading = true
            }

            configuration.setAllowGuests(allowGuests) { [weak self] result in
                guard let `self` = self else { return }
                item.cancel()
                self.state.isLoading = false

                switch result {
                case .success:
                    self.updateRows()
<<<<<<< HEAD
                    if nil == self.link || nil == self.securedLink && allowGuests {
=======
                    if self.link == nil && allowGuests {
>>>>>>> 6566eaf8
                        self.fetchLink()
                    }
                case .failure(let error): self.delegate?.viewModel(self, didReceiveError: error)
                }
            }
        }

        guard allowGuests != configuration.allowGuests else { return nil }

        // In case allow guests mode should be deactivated & guest in conversation, ask the delegate
        // to confirm this action as all guests will be removed.
        if !allowGuests && configuration.areGuestPresent {
            // Make "remove guests and services" warning only appear if guests or services are present
            return delegate?.viewModel(self, sourceView: view, confirmRemovingGuests: { [weak self] remove in
                guard let `self` = self else { return }
                guard remove else { return self.updateRows() }
                self.link = nil
                self.securedLink = nil
                _setAllowGuests()
            })
        } else {
            _setAllowGuests()
        }

        return nil
    }

}<|MERGE_RESOLUTION|>--- conflicted
+++ resolved
@@ -332,11 +332,7 @@
                 switch result {
                 case .success:
                     self.updateRows()
-<<<<<<< HEAD
                     if nil == self.link || nil == self.securedLink && allowGuests {
-=======
-                    if self.link == nil && allowGuests {
->>>>>>> 6566eaf8
                         self.fetchLink()
                     }
                 case .failure(let error): self.delegate?.viewModel(self, didReceiveError: error)
