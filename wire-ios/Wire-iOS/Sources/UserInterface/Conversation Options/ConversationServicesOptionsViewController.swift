//
// Wire
// Copyright (C) 2024 Wire Swiss GmbH
//
// This program is free software: you can redistribute it and/or modify
// it under the terms of the GNU General Public License as published by
// the Free Software Foundation, either version 3 of the License, or
// (at your option) any later version.
//
// This program is distributed in the hope that it will be useful,
// but WITHOUT ANY WARRANTY; without even the implied warranty of
// MERCHANTABILITY or FITNESS FOR A PARTICULAR PURPOSE. See the
// GNU General Public License for more details.
//
// You should have received a copy of the GNU General Public License
// along with this program. If not, see http://www.gnu.org/licenses/.
//

import UIKit
import WireDataModel
import WireDesign
import WireSyncEngine

final class ConversationServicesOptionsViewController: UIViewController,
                                                       UITableViewDelegate,
                                                       UITableViewDataSource,
                                                       SpinnerCapable,
                                                       ConversationServicesOptionsViewModelDelegate {

    private let tableView = UITableView()
    private var viewModel: ConversationServicesOptionsViewModel

    var dismissSpinner: SpinnerCompletion?

    override var supportedInterfaceOrientations: UIInterfaceOrientationMask {
        return wr_supportedInterfaceOrientations
    }

    convenience init(conversation: ZMConversation, userSession: ZMUserSession) {
        let configuration = ZMConversation.OptionsConfigurationContainer(
            conversation: conversation,
            userSession: userSession
        )
        self.init(
            viewModel: .init(configuration: configuration)
        )
    }

    init(viewModel: ConversationServicesOptionsViewModel) {
        self.viewModel = viewModel
        super.init(nibName: nil, bundle: nil)
        setupViews()
        createConstraints()
        viewModel.delegate = self
    }

    override func viewWillAppear(_ animated: Bool) {
        super.viewWillAppear(animated)
<<<<<<< HEAD
        setupNavigationBarTitle(with: L10n.Localizable.GroupDetails.ServicesOptionsCell.title.capitalized)
        navigationItem.rightBarButtonItem = UIBarButtonItem.closeButton(action: { [weak self] _ in
            self?.dismiss(animated: true)
        }, accessibilityLabel: L10n.Accessibility.ServiceConversationSettings.CloseButton.description)
=======
        setupNavigationBarTitle(L10n.Localizable.GroupDetails.ServicesOptionsCell.title.capitalized)
        navigationItem.rightBarButtonItem = navigationController?.closeItem()
        navigationItem.rightBarButtonItem?.accessibilityLabel = L10n.Accessibility.ServiceConversationSettings.CloseButton.description
>>>>>>> 9c6022e7
    }

    @available(*, unavailable)
    required init?(coder aDecoder: NSCoder) {
        fatalError("init(coder:) has not been implemented")
    }

    private func setupViews() {
        view.addSubview(tableView)
        CellConfiguration.prepare(tableView)
        tableView.rowHeight = UITableView.automaticDimension
        tableView.contentInset = UIEdgeInsets(top: 32, left: 0, bottom: 0, right: 0)
        tableView.estimatedRowHeight = 80
        tableView.separatorStyle = .none
        tableView.delegate = self
        tableView.dataSource = self
        tableView.backgroundColor = SemanticColors.View.backgroundDefault
        tableView.contentInsetAdjustmentBehavior = .never
    }

    private func createConstraints() {
        tableView.translatesAutoresizingMaskIntoConstraints = false
        NSLayoutConstraint.activate([
            tableView.topAnchor.constraint(equalTo: view.topAnchor),
            tableView.leadingAnchor.constraint(equalTo: view.leadingAnchor),
            tableView.trailingAnchor.constraint(equalTo: view.trailingAnchor),
            tableView.bottomAnchor.constraint(equalTo: view.bottomAnchor)
        ])
    }

    // MARK: – ConversationOptionsViewModelDelegate

    func viewModel(_ viewModel: ConversationServicesOptionsViewModel,
                   didUpdateState state: ConversationServicesOptionsViewModel.State) {
        tableView.reloadData()

        (navigationController as? SpinnerCapableViewController)?.isLoadingViewVisible = state.isLoading
    }

    func viewModel(_ viewModel: ConversationServicesOptionsViewModel, didReceiveError error: Error) {
        present(UIAlertController.checkYourConnection(), animated: false)
    }

    func viewModel(_ viewModel: ConversationServicesOptionsViewModel, sourceView: UIView? = nil, confirmRemovingServices completion: @escaping (Bool) -> Void) -> UIAlertController? {
        let alertController = UIAlertController.confirmRemovingServices(completion)
        alertController.configPopover(pointToView: sourceView ?? view)
        present(alertController, animated: true)

        return alertController
    }

    // MARK: – UITableViewDelegate & UITableViewDataSource

    func numberOfSections(in tableView: UITableView) -> Int {
        return 1
    }

    func tableView(_ tableView: UITableView, numberOfRowsInSection section: Int) -> Int {
        return viewModel.state.rows.count
    }

    func tableView(_ tableView: UITableView, shouldHighlightRowAt indexPath: IndexPath) -> Bool {
        return viewModel.state.rows[indexPath.row].action != nil
    }

    func tableView(_ tableView: UITableView, cellForRowAt indexPath: IndexPath) -> UITableViewCell {
        let row = viewModel.state.rows[indexPath.row]
        let cell = tableView.dequeueReusableCell(withIdentifier: row.cellType.reuseIdentifier, for: indexPath) as! CellConfigurationConfigurable
        cell.configure(with: row)
        return cell as! UITableViewCell
    }

    func tableView(_ tableView: UITableView, didSelectRowAt indexPath: IndexPath) {
        tableView.deselectRow(at: indexPath, animated: true)
        let cell = tableView.cellForRow(at: indexPath)
        viewModel.state.rows[indexPath.row].action?(cell)
    }

}<|MERGE_RESOLUTION|>--- conflicted
+++ resolved
@@ -56,16 +56,10 @@
 
     override func viewWillAppear(_ animated: Bool) {
         super.viewWillAppear(animated)
-<<<<<<< HEAD
-        setupNavigationBarTitle(with: L10n.Localizable.GroupDetails.ServicesOptionsCell.title.capitalized)
+        setupNavigationBarTitle(L10n.Localizable.GroupDetails.ServicesOptionsCell.title.capitalized)
         navigationItem.rightBarButtonItem = UIBarButtonItem.closeButton(action: { [weak self] _ in
             self?.dismiss(animated: true)
         }, accessibilityLabel: L10n.Accessibility.ServiceConversationSettings.CloseButton.description)
-=======
-        setupNavigationBarTitle(L10n.Localizable.GroupDetails.ServicesOptionsCell.title.capitalized)
-        navigationItem.rightBarButtonItem = navigationController?.closeItem()
-        navigationItem.rightBarButtonItem?.accessibilityLabel = L10n.Accessibility.ServiceConversationSettings.CloseButton.description
->>>>>>> 9c6022e7
     }
 
     @available(*, unavailable)
