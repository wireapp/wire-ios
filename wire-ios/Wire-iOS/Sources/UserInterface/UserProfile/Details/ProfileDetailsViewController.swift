//
// Wire
// Copyright (C) 2019 Wire Swiss GmbH
//
// This program is free software: you can redistribute it and/or modify
// it under the terms of the GNU General Public License as published by
// the Free Software Foundation, either version 3 of the License, or
// (at your option) any later version.
//
// This program is distributed in the hope that it will be useful,
// but WITHOUT ANY WARRANTY; without even the implied warranty of
// MERCHANTABILITY or FITNESS FOR A PARTICULAR PURPOSE. See the
// GNU General Public License for more details.
//
// You should have received a copy of the GNU General Public License
// along with this program. If not, see http://www.gnu.org/licenses/.
//

import UIKit
import WireDataModel
import WireSyncEngine

/**
 * A view controller that displays the details for a user.
 */

final class ProfileDetailsViewController: UIViewController {

    /// The user whose profile is displayed.
    let user: UserType

    /// The user that views the profile.
    let viewer: UserType

    /// The conversation where the profile is displayed.
    let conversation: ZMConversation?

    let context: ProfileViewControllerContext

    /// The current group admin status.
    var isAdminRole: Bool {
        didSet { profileHeaderViewController.isAdminRole = isAdminRole }
    }

    /**
     * The object that calculates and controls the content to display in the user
     * details screen. It is also responsible for reacting to user profile updates
     * that impact the details.
     * - note: It should be the delegate and data source of the table view.
     */

    let contentController: ProfileDetailsContentController

    // MARK: - UI Properties

    private let profileHeaderViewController: ProfileHeaderViewController
    private let tableView = UITableView(frame: .zero, style: .grouped)

    // MARK: - Initialization

    /// Creates a new profile details screen for the specified configuration.
    /// - parameter user: The user whose profile is displayed.
    /// - parameter viewer: The user that views the profile.
    /// - parameter conversation: The conversation where the profile is displayed.
    /// - parameter context: The context of the profile screen.
    init(
        user: UserType,
        viewer: UserType,
        conversation: ZMConversation?,
        context: ProfileViewControllerContext,
        userSession: UserSession
    ) {

        var profileHeaderOptions: ProfileHeaderViewController.Options = [.hideTeamName]

        // The availability status has been moved to the left of the user name, so now we can always hide this status in the user's profile.
        profileHeaderOptions.insert(.hideAvailability)

        self.user = user
        isAdminRole = conversation.map(user.isGroupAdmin) ?? false
        self.viewer = viewer
        self.conversation = conversation
        self.context = context
        profileHeaderViewController = .init(
            user: user,
            viewer: viewer,
            conversation: conversation,
            options: profileHeaderOptions,
            userSession: userSession,
<<<<<<< HEAD
            isSelfUserProteusVerifiedUseCase: userSession.isSelfUserProteusVerifiedUseCase,
=======
            isUserE2EICertifiedUseCase: userSession.isUserE2EICertifiedUseCase,
>>>>>>> fddbd34a
            isSelfUserE2EICertifiedUseCase: userSession.isSelfUserE2EICertifiedUseCase
        )
        contentController = .init(
            user: user,
            viewer: viewer,
            conversation: conversation
        )

        super.init(nibName: nil, bundle: nil)

        contentController.delegate = self

        IconToggleSubtitleCell.register(in: tableView)
        UserBlockingReasonCell.register(in: tableView)
    }

    @available(*, unavailable)
    required init?(coder aDecoder: NSCoder) {
        fatalError("init(coder:) has not been implemented")
    }

    // MARK: - View Lifecycle

    override func viewDidLoad() {
        super.viewDidLoad()
        configureSubviews()
        configureConstraints()
    }

    private func configureSubviews() {
        tableView.dataSource = contentController
        tableView.delegate = contentController
        tableView.rowHeight = UITableView.automaticDimension
        tableView.separatorStyle = .none
        tableView.estimatedRowHeight = 56
        tableView.contentInset.bottom = 88
        view.addSubview(tableView)

        profileHeaderViewController.willMove(toParent: self)
        profileHeaderViewController.imageView.isAccessibilityElement = false
        profileHeaderViewController.imageView.isUserInteractionEnabled = false
        profileHeaderViewController.view.sizeToFit()
        tableView.tableHeaderView = profileHeaderViewController.view
        addChild(profileHeaderViewController)

        view.backgroundColor = SemanticColors.View.backgroundDefault
        tableView.backgroundColor = .clear
        tableView.separatorColor = SemanticColors.View.backgroundSeparatorCell
    }

    private func configureConstraints() {
        tableView.translatesAutoresizingMaskIntoConstraints = false

        NSLayoutConstraint.activate([
            // tableView
            tableView.leadingAnchor.constraint(equalTo: view.leadingAnchor),
            tableView.topAnchor.constraint(equalTo: view.topAnchor),
            tableView.trailingAnchor.constraint(equalTo: view.trailingAnchor),
            tableView.bottomAnchor.constraint(equalTo: view.bottomAnchor)
        ])
    }

    // MARK: - Layout

    override var supportedInterfaceOrientations: UIInterfaceOrientationMask {
        return [.portrait]
    }

    override func viewDidLayoutSubviews() {
        super.viewDidLayoutSubviews()

        // Update the header by recalculating its frame
        guard let headerView = tableView.tableHeaderView else {
            return
        }

        let size = headerView.systemLayoutSizeFitting(UIView.layoutFittingCompressedSize)

        if headerView.frame.size.height != size.height {
            headerView.frame.size.height = size.height
            // We need to reassign the header view on iOS 10 to resize the header properly.
            tableView.tableHeaderView = headerView
            tableView.layoutIfNeeded()
        }
    }

}

// MARK: - ProfileDetailsContentController

extension ProfileDetailsViewController: ProfileDetailsContentControllerDelegate {

    func profileGroupRoleDidChange(isAdminRole: Bool) {
        self.isAdminRole = isAdminRole
    }

    func profileDetailsContentDidChange() {
        tableView.reloadData()
    }
}<|MERGE_RESOLUTION|>--- conflicted
+++ resolved
@@ -87,11 +87,7 @@
             conversation: conversation,
             options: profileHeaderOptions,
             userSession: userSession,
-<<<<<<< HEAD
-            isSelfUserProteusVerifiedUseCase: userSession.isSelfUserProteusVerifiedUseCase,
-=======
             isUserE2EICertifiedUseCase: userSession.isUserE2EICertifiedUseCase,
->>>>>>> fddbd34a
             isSelfUserE2EICertifiedUseCase: userSession.isSelfUserE2EICertifiedUseCase
         )
         contentController = .init(
