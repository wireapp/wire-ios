--- conflicted
+++ resolved
@@ -155,12 +155,8 @@
         }
 
         Task {
-<<<<<<< HEAD
             do {
-                let isOneOnOneReady = try await userSession.checkOneOnOneConversationIsReady.invoke(userID: userID)
-=======
-            let isOneOnOneReady = await isOneOnOneReady(userID: userID)
->>>>>>> 509adb32
+                let isOneOnOneReady = await isOneOnOneReady(userID: userID)
 
                 await MainActor.run {
                     let actionsList = makeActionsList(isOneOnOneReady: isOneOnOneReady)
