//
// Wire
// Copyright (C) 2019 Wire Swiss GmbH
//
// This program is free software: you can redistribute it and/or modify
// it under the terms of the GNU General Public License as published by
// the Free Software Foundation, either version 3 of the License, or
// (at your option) any later version.
//
// This program is distributed in the hope that it will be useful,
// but WITHOUT ANY WARRANTY; without even the implied warranty of
// MERCHANTABILITY or FITNESS FOR A PARTICULAR PURPOSE. See the
// GNU General Public License for more details.
//
// You should have received a copy of the GNU General Public License
// along with this program. If not, see http://www.gnu.org/licenses/.
//

import Foundation
import UIKit
import WireSyncEngine
import SwiftUI

final class UserClientListViewController: UIViewController,
                                          UICollectionViewDelegateFlowLayout,
                                          UICollectionViewDataSource {

    private let headerView: ParticipantDeviceHeaderView
    private let collectionView = UICollectionView(forGroupedSections: ())
    private var clients: [UserClientType]

    private var tokens: [Any?] = []
    private var user: UserType

    private let userSession: UserSession
    private let contextProvider: ContextProvider?

    override var supportedInterfaceOrientations: UIInterfaceOrientationMask {
        return wr_supportedInterfaceOrientations
    }

    private let mlsGroupId: MLSGroupID?

    init(user: UserType,
         userSession: UserSession,
         contextProvider: ContextProvider?,
         mlsGroupId: MLSGroupID?) {
        self.user = user
        self.clients = UserClientListViewController.clientsSortedByRelevance(for: user)
        self.headerView = ParticipantDeviceHeaderView(userName: user.name ?? "")
        self.userSession = userSession
        self.contextProvider = contextProvider
        self.mlsGroupId = mlsGroupId
        super.init(nibName: nil, bundle: nil)

        tokens.append(userSession.addUserObserver(self, for: user))

        self.headerView.delegate = self
        title = L10n.Localizable.Profile.Devices.title
        if let layout = collectionView.collectionViewLayout as? UICollectionViewFlowLayout {
            layout.estimatedItemSize = UICollectionViewFlowLayout.automaticSize
            layout.estimatedItemSize = CGSize(width: UIScreen.main.bounds.width, height: 1)
        }
    }

    @available(*, unavailable)
    required init?(coder aDecoder: NSCoder) {
        fatalError("init(coder:) has not been implemented")
    }

    override func viewDidLoad() {
        super.viewDidLoad()
        setupViews()
        createConstraints()
        updateCertificatesForUserClients()
    }

    override func viewWillAppear(_ animated: Bool) {
        super.viewWillAppear(animated)

        (user as? ZMUser)?.fetchUserClients()
    }

    private func setupViews() {
        headerView.translatesAutoresizingMaskIntoConstraints = false
        headerView.showUnencryptedLabel = (user as? ZMUser)?.clients.count == 0

        collectionView.translatesAutoresizingMaskIntoConstraints = false
        collectionView.delegate = self
        collectionView.dataSource = self
        collectionView.contentInset = UIEdgeInsets(top: 0, left: 0, bottom: 50, right: 0)
        UserClientCell.register(in: collectionView)
        collectionView.register(CollectionViewCellAdapter.self, forSupplementaryViewOfKind: UICollectionView.elementKindSectionHeader, withReuseIdentifier: CollectionViewCellAdapter.zm_reuseIdentifier)

        view.addSubview(collectionView)
        view.backgroundColor = SemanticColors.View.backgroundDefault
    }

    private func createConstraints() {
        NSLayoutConstraint.activate([
            collectionView.topAnchor.constraint(equalTo: view.topAnchor),
            collectionView.leadingAnchor.constraint(equalTo: view.leadingAnchor),
            collectionView.trailingAnchor.constraint(equalTo: view.trailingAnchor),
            collectionView.bottomAnchor.constraint(equalTo: view.bottomAnchor)
        ])
    }

    private static func clientsSortedByRelevance(for user: UserType) -> [UserClientType] {
        return user.allClients.sortedByRelevance().filter({ !$0.isSelfClient() })
    }

    private func updateCertificatesForUserClients() {
        Task {
            if let mlsGroupId = mlsGroupId {
                clients = await clients.updateCertificates(
                    mlsGroupId: mlsGroupId, userSession: userSession)
            }
            refreshView()
        }
    }

    @MainActor
    func refreshView() {
        collectionView.reloadData()
    }

    // MARK: - UICollectionViewDelegateFlowLayout & UICollectionViewDataSource

    func collectionView(_ collectionView: UICollectionView, layout collectionViewLayout: UICollectionViewLayout, referenceSizeForHeaderInSection section: Int) -> CGSize {
        headerView.size(fittingWidth: collectionView.bounds.size.width)

        return headerView.bounds.size
    }

    func collectionView(_ collectionView: UICollectionView, viewForSupplementaryElementOfKind kind: String, at indexPath: IndexPath) -> UICollectionReusableView {
        let headerViewCell = collectionView.dequeueReusableSupplementaryView(ofKind: kind, withReuseIdentifier: CollectionViewCellAdapter.zm_reuseIdentifier, for: indexPath) as! CollectionViewCellAdapter

        headerViewCell.wrappedView = headerView

        return headerViewCell
    }

    func numberOfSections(in collectionView: UICollectionView) -> Int {
        return 1
    }

    func collectionView(_ collectionView: UICollectionView, numberOfItemsInSection section: Int) -> Int {
        return clients.count
    }

    func collectionView(_ collectionView: UICollectionView, cellForItemAt indexPath: IndexPath) -> UICollectionViewCell {
        let cell = collectionView.dequeueReusableCell(ofType: UserClientCell.self, for: indexPath)
        let client = clients[indexPath.row]
        cell.viewModel = .from(userClient: client)

        return cell
    }

    func collectionView(_ collectionView: UICollectionView, didSelectItemAt indexPath: IndexPath) {
        guard let client = clients[indexPath.row] as? UserClient else { return }
        let profileClientViewController = ProfileClientViewController(
            client: client,
            fromConversation: true,
            userSession: userSession
        )
        openDetailsOfClient(client)
    }
<<<<<<< HEAD

    private func openDetailsOfClient(_ client: UserClient) {
            guard let navigationController = self.navigationController
            else {
                assertionFailure("Unable to display details from conversations as navigation instance is nil")
                return
            }
        let viewModel = DeviceInfoViewModel.map(
            certificate: client.e2eIdentityCertificate,
            userClient: client,
            title: client.isLegalHoldDevice ? L10n.Localizable.Device.Class.legalhold : (client.deviceClass?.localizedDescription.capitalized ?? client.type.localizedDescription.capitalized),
            addedDate: "",
            proteusID: client.proteusSessionID?.clientID.uppercased().splitStringIntoLines(charactersPerLine: 16),
            isSelfClient: client.isSelfClient(),
            userSession: userSession,
            credentials: .none,
            gracePeriod: TimeInterval(userSession.e2eiFeature.config.verificationExpiration),
            mlsThumbprint: (client.e2eIdentityCertificate?.mlsThumbprint ?? client.mlsPublicKeys.ed25519)?.splitStringIntoLines(charactersPerLine: 16),
            getProteusFingerprint: userSession.getUserClientFingerprint
        )
            let detailsView = ProfileDeviceDetailsView(viewModel: .init(deviceDetailsViewModel: viewModel
                                                                        , isFromConversationView: true)) {
                self.navigationController?.setNavigationBarHidden(false, animated: false)
            }
            let hostingViewController = UIHostingController(rootView: detailsView)
            hostingViewController.view.backgroundColor = SemanticColors.View.backgroundDefault
            navigationController.pushViewController(hostingViewController, animated: true)
            navigationController.isNavigationBarHidden = true
        }
=======
>>>>>>> 57489f27
}

extension UserClientListViewController: UserObserving {

    func userDidChange(_ changeInfo: UserChangeInfo) {
        guard changeInfo.clientsChanged || changeInfo.trustLevelChanged else { return }

        // swiftlint:disable todo_requires_jira_link
        // TODO: add clients to userType
        // swiftlint:enable todo_requires_jira_link
        headerView.showUnencryptedLabel = (user as? ZMUser)?.clients.isEmpty == true
        clients = UserClientListViewController.clientsSortedByRelevance(for: user)
        updateCertificatesForUserClients()
    }

}

extension UserClientListViewController: ParticipantDeviceHeaderViewDelegate {
    func participantsDeviceHeaderViewDidTapLearnMore(_ headerView: ParticipantDeviceHeaderView) {
        URL.wr_fingerprintLearnMore.openInApp(above: self)
    }
}

extension Array where Element: UserClientType {

    @MainActor
    func updateCertificates(mlsGroupId: MLSGroupID, userSession: UserSession) async -> [UserClientType] {
        guard let userClients = self as? [UserClient] else {
            return self
        }
        var updatedUserClients = [UserClientType]()
        let mlsResolver = MLSClientResolver()
        let mlsClients: [Int: MLSClientID] = Dictionary(uniqueKeysWithValues: userClients.compactMap {
            if let mlsClientId = mlsResolver.mlsClientId(for: $0) {
                ($0.clientId.hashValue, mlsClientId)
            } else {
                nil
            }
        })
        let mlsClienIds = mlsClients.values.map({ $0 })
        do {
            let certificates = try await userSession.getE2eIdentityCertificates.invoke(mlsGroupId: mlsGroupId,
                                                                                       clientIds: mlsClienIds)
            if certificates.isNonEmpty {
                for client in userClients {
                    let mlsClientIdRawValue = mlsClients[client.clientId.hashValue]?.rawValue
                    client.e2eIdentityCertificate = certificates.first(where: { $0.clientId == mlsClientIdRawValue })
                    client.mlsThumbPrint = client.e2eIdentityCertificate?.mlsThumbprint
                    updatedUserClients.append(client)
                }
                return updatedUserClients
            } else {
                return self
            }
        } catch {
            WireLogger.e2ei.error(error.localizedDescription)
            return self
        }
    }

}<|MERGE_RESOLUTION|>--- conflicted
+++ resolved
@@ -163,40 +163,10 @@
             fromConversation: true,
             userSession: userSession
         )
-        openDetailsOfClient(client)
-    }
-<<<<<<< HEAD
-
-    private func openDetailsOfClient(_ client: UserClient) {
-            guard let navigationController = self.navigationController
-            else {
-                assertionFailure("Unable to display details from conversations as navigation instance is nil")
-                return
-            }
-        let viewModel = DeviceInfoViewModel.map(
-            certificate: client.e2eIdentityCertificate,
-            userClient: client,
-            title: client.isLegalHoldDevice ? L10n.Localizable.Device.Class.legalhold : (client.deviceClass?.localizedDescription.capitalized ?? client.type.localizedDescription.capitalized),
-            addedDate: "",
-            proteusID: client.proteusSessionID?.clientID.uppercased().splitStringIntoLines(charactersPerLine: 16),
-            isSelfClient: client.isSelfClient(),
-            userSession: userSession,
-            credentials: .none,
-            gracePeriod: TimeInterval(userSession.e2eiFeature.config.verificationExpiration),
-            mlsThumbprint: (client.e2eIdentityCertificate?.mlsThumbprint ?? client.mlsPublicKeys.ed25519)?.splitStringIntoLines(charactersPerLine: 16),
-            getProteusFingerprint: userSession.getUserClientFingerprint
-        )
-            let detailsView = ProfileDeviceDetailsView(viewModel: .init(deviceDetailsViewModel: viewModel
-                                                                        , isFromConversationView: true)) {
-                self.navigationController?.setNavigationBarHidden(false, animated: false)
-            }
-            let hostingViewController = UIHostingController(rootView: detailsView)
-            hostingViewController.view.backgroundColor = SemanticColors.View.backgroundDefault
-            navigationController.pushViewController(hostingViewController, animated: true)
-            navigationController.isNavigationBarHidden = true
-        }
-=======
->>>>>>> 57489f27
+        profileClientViewController.showBackButton = false
+
+        show(profileClientViewController, sender: nil)
+    }
 }
 
 extension UserClientListViewController: UserObserving {
