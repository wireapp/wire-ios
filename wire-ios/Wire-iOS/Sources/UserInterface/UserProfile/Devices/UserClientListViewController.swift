//
// Wire
// Copyright (C) 2019 Wire Swiss GmbH
//
// This program is free software: you can redistribute it and/or modify
// it under the terms of the GNU General Public License as published by
// the Free Software Foundation, either version 3 of the License, or
// (at your option) any later version.
//
// This program is distributed in the hope that it will be useful,
// but WITHOUT ANY WARRANTY; without even the implied warranty of
// MERCHANTABILITY or FITNESS FOR A PARTICULAR PURPOSE. See the
// GNU General Public License for more details.
//
// You should have received a copy of the GNU General Public License
// along with this program. If not, see http://www.gnu.org/licenses/.
//

import Foundation
import UIKit
import WireSyncEngine

<<<<<<< HEAD
final class UserClientListViewController: UIViewController, 
=======
final class UserClientListViewController: UIViewController,
>>>>>>> 6f6e1908
                                          UICollectionViewDelegateFlowLayout,
                                          UICollectionViewDataSource {

    private let headerView: ParticipantDeviceHeaderView
    private let collectionView = UICollectionView(forGroupedSections: ())
    private var clients: [UserClientType]
    private var tokens: [Any?] = []
    private var user: UserType
    private let userSession: UserSession

    override var supportedInterfaceOrientations: UIInterfaceOrientationMask {
        return wr_supportedInterfaceOrientations
    }

    init(user: UserType, userSession: UserSession) {
        self.user = user
        self.clients = UserClientListViewController.clientsSortedByRelevance(for: user)
        self.headerView = ParticipantDeviceHeaderView(userName: user.name ?? "")
        self.userSession = userSession

        super.init(nibName: nil, bundle: nil)

        tokens.append(userSession.addUserObserver(self, for: user))

        self.headerView.delegate = self

        title = "profile.devices.title".localized
    }

    @available(*, unavailable)
    required init?(coder aDecoder: NSCoder) {
        fatalError("init(coder:) has not been implemented")
    }

    override func viewDidLoad() {
        super.viewDidLoad()
        setupViews()
        createConstraints()
    }

    override func viewWillAppear(_ animated: Bool) {
        super.viewWillAppear(animated)

        (user as? ZMUser)?.fetchUserClients()
    }

    private func setupViews() {
        headerView.translatesAutoresizingMaskIntoConstraints = false
        headerView.showUnencryptedLabel = (user as? ZMUser)?.clients.count == 0

        collectionView.translatesAutoresizingMaskIntoConstraints = false
        collectionView.delegate = self
        collectionView.dataSource = self

        UserClientCell.register(in: collectionView)
        collectionView.register(CollectionViewCellAdapter.self, forSupplementaryViewOfKind: UICollectionView.elementKindSectionHeader, withReuseIdentifier: CollectionViewCellAdapter.zm_reuseIdentifier)

        view.addSubview(collectionView)
        view.backgroundColor = SemanticColors.View.backgroundDefault
    }

    private func createConstraints() {
        NSLayoutConstraint.activate([
            collectionView.topAnchor.constraint(equalTo: view.topAnchor),
            collectionView.leadingAnchor.constraint(equalTo: view.leadingAnchor),
            collectionView.trailingAnchor.constraint(equalTo: view.trailingAnchor),
            collectionView.bottomAnchor.constraint(equalTo: view.bottomAnchor)
        ])
    }

    private static func clientsSortedByRelevance(for user: UserType) -> [UserClientType] {
        return user.allClients.sortedByRelevance().filter({ !$0.isSelfClient() })
    }

    // MARK: - UICollectionViewDelegateFlowLayout & UICollectionViewDataSource

    func collectionView(_ collectionView: UICollectionView, layout collectionViewLayout: UICollectionViewLayout, referenceSizeForHeaderInSection section: Int) -> CGSize {
        headerView.size(fittingWidth: collectionView.bounds.size.width)

        return headerView.bounds.size
    }

    func collectionView(_ collectionView: UICollectionView, viewForSupplementaryElementOfKind kind: String, at indexPath: IndexPath) -> UICollectionReusableView {
        let headerViewCell = collectionView.dequeueReusableSupplementaryView(ofKind: kind, withReuseIdentifier: CollectionViewCellAdapter.zm_reuseIdentifier, for: indexPath) as! CollectionViewCellAdapter

        headerViewCell.wrappedView = headerView

        return headerViewCell
    }

    func numberOfSections(in collectionView: UICollectionView) -> Int {
        return 1
    }

    func collectionView(_ collectionView: UICollectionView, numberOfItemsInSection section: Int) -> Int {
        return clients.count
    }

    func collectionView(_ collectionView: UICollectionView, cellForItemAt indexPath: IndexPath) -> UICollectionViewCell {
        let cell = collectionView.dequeueReusableCell(ofType: UserClientCell.self, for: indexPath)
        let client = clients[indexPath.row]

        cell.configure(with: client)

        return cell
    }

    func collectionView(_ collectionView: UICollectionView, didSelectItemAt indexPath: IndexPath) {
<<<<<<< HEAD
        let client = clients[indexPath.row]
        let profileClientViewController = ProfileClientViewController(
            client: client as! UserClient,
            fromConversation: true, 
            userSession: userSession
        ) // TODO jacob don't force unwrap
=======
        guard let client = clients[indexPath.row] as? UserClient else { return }
        let profileClientViewController = ProfileClientViewController(
            client: client,
            fromConversation: true,
            userSession: userSession
        )
>>>>>>> 6f6e1908
        profileClientViewController.showBackButton = false

        show(profileClientViewController, sender: nil)
    }

    func collectionView(_ collectionView: UICollectionView, layout collectionViewLayout: UICollectionViewLayout, sizeForItemAt indexPath: IndexPath) -> CGSize {
        return .init(width: view.bounds.size.width, height: 64)
    }
}

extension UserClientListViewController: ZMUserObserver {

    func userDidChange(_ changeInfo: UserChangeInfo) {
        guard changeInfo.clientsChanged || changeInfo.trustLevelChanged else { return }

        // TODO: add clients to userType
        headerView.showUnencryptedLabel = (user as? ZMUser)?.clients.isEmpty == true
        clients = UserClientListViewController.clientsSortedByRelevance(for: user)
        collectionView.reloadData()
    }

}

extension UserClientListViewController: ParticipantDeviceHeaderViewDelegate {
    func participantsDeviceHeaderViewDidTapLearnMore(_ headerView: ParticipantDeviceHeaderView) {
        URL.wr_fingerprintLearnMore.openInApp(above: self)
    }
}<|MERGE_RESOLUTION|>--- conflicted
+++ resolved
@@ -20,11 +20,8 @@
 import UIKit
 import WireSyncEngine
 
-<<<<<<< HEAD
 final class UserClientListViewController: UIViewController, 
-=======
 final class UserClientListViewController: UIViewController,
->>>>>>> 6f6e1908
                                           UICollectionViewDelegateFlowLayout,
                                           UICollectionViewDataSource {
 
@@ -133,21 +130,12 @@
     }
 
     func collectionView(_ collectionView: UICollectionView, didSelectItemAt indexPath: IndexPath) {
-<<<<<<< HEAD
-        let client = clients[indexPath.row]
-        let profileClientViewController = ProfileClientViewController(
-            client: client as! UserClient,
-            fromConversation: true, 
-            userSession: userSession
-        ) // TODO jacob don't force unwrap
-=======
         guard let client = clients[indexPath.row] as? UserClient else { return }
         let profileClientViewController = ProfileClientViewController(
             client: client,
             fromConversation: true,
             userSession: userSession
         )
->>>>>>> 6f6e1908
         profileClientViewController.showBackButton = false
 
         show(profileClientViewController, sender: nil)
