--- conflicted
+++ resolved
@@ -151,12 +151,7 @@
     func collectionView(_ collectionView: UICollectionView, cellForItemAt indexPath: IndexPath) -> UICollectionViewCell {
         let cell = collectionView.dequeueReusableCell(ofType: UserClientCell.self, for: indexPath)
         let client = clients[indexPath.row]
-<<<<<<< HEAD
-        cell.viewModel = .from(userClient: client)
-
-=======
         cell.viewModel = .init(userClient: client)
->>>>>>> fddbd34a
         return cell
     }
 
@@ -186,8 +181,6 @@
         navigationController.pushViewController(hostingViewController, animated: true)
         navigationController.isNavigationBarHidden = true
     }
-<<<<<<< HEAD
-=======
 
     private func makeDeviceInfoViewModel(
         client: UserClient,
@@ -220,7 +213,6 @@
             showDebugMenu: Bundle.developerModeEnabled
         )
     }
->>>>>>> fddbd34a
 }
 
 extension UserClientListViewController: UserObserving {
@@ -252,14 +244,8 @@
             return self
         }
         var updatedUserClients = [UserClientType]()
-<<<<<<< HEAD
-        let mlsResolver = MLSClientResolver()
-        let mlsClients: [Int: MLSClientID] = Dictionary(uniqueKeysWithValues: userClients.compactMap {
-            if let mlsClientId = mlsResolver.mlsClientId(for: $0) {
-=======
         let mlsClients: [Int: MLSClientID] = Dictionary(uniqueKeysWithValues: userClients.compactMap {
             if let mlsClientId = MLSClientID(userClient: $0) {
->>>>>>> fddbd34a
                 ($0.clientId.hashValue, mlsClientId)
             } else {
                 nil
