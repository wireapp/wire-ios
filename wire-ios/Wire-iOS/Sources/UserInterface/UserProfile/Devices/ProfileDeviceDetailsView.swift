--- conflicted
+++ resolved
@@ -27,15 +27,9 @@
     @Environment(\.dismiss)
     private var dismiss
 
-<<<<<<< HEAD
     @ObservedObject private(set) var viewModel: DeviceInfoViewModel
     @State private var isCertificateViewPresented = false
     @State private var isDebugViewPresented = false
-=======
-    @ObservedObject var viewModel: DeviceInfoViewModel
-    @State private var isCertificateViewPresented: Bool = false
-    @State private var isDebugViewPresented: Bool = false
->>>>>>> 9f05b988
 
     private let onDisappear: (() -> Void)?
 
@@ -64,7 +58,6 @@
 
     private var proteusView: some View {
         VStack(alignment: .leading) {
-<<<<<<< HEAD
             sectionTitleView(title: L10n.Localizable.Device.Details.Section.Proteus.title)
             sectionDescriptionView(
                 description: L10n.Localizable.Profile.Devices.Detail.verifyMessage(
@@ -72,22 +65,11 @@
                 )
             )
 
-            DeviceDetailsProteusView(viewModel: viewModel,
-                                     isVerfied: viewModel.isProteusVerificationEnabled,
-                                     shouldShowActivatedDate: false)
-=======
-            let userName = viewModel.userClient.user?.name ?? ""
-            sectionTitleView(
-                title: L10n.Localizable.Device.Details.Section.Proteus.title,
-                description: L10n.Localizable.Profile.Devices.Detail.verifyMessage(userName)
-            )
-
             DeviceDetailsProteusView(
                 viewModel: viewModel,
                 isVerified: viewModel.isProteusVerificationEnabled,
                 shouldShowActivatedDate: false
             )
->>>>>>> 9f05b988
             .background(SemanticColors.View.backgroundDefaultWhite.swiftUIColor)
 
             if viewModel.isSelfClient {
