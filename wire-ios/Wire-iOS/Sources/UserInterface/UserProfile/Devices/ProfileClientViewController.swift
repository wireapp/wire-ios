--- conflicted
+++ resolved
@@ -74,29 +74,15 @@
         self.fromConversation = fromConversation
     }
 
-<<<<<<< HEAD
-    required init(client: UserClient) {
-        self.viewModel = ProfileClientViewModel(userClient: client)
-
+   required init(client: UserClient, userSession: UserSession) {
+       self.viewModel = ProfileClientViewModel(userClient: client)
+ 
         super.init(nibName: nil, bundle: nil)
 
+        userClientToken = UserClientChangeInfo.add(observer: self, for: client)
         self.viewModel.fingerprintDataClosure = { [weak self] fingerprintData in
             self?.updateFingerprintLabel(with: fingerprintData)
-=======
-    required init(client: UserClient, userSession: UserSession) {
-        userClient = client
-
-        super.init(nibName: nil, bundle: nil)
-
-        userClientToken = UserClientChangeInfo.add(observer: self, for: client)
-        if userClient.fingerprint == .none {
-            userSession.enqueue({ () -> Void in
-                self.userClient.fetchFingerprintOrPrekeys()
-            })
->>>>>>> ac0b8da7
-        }
-
-        userClientToken = UserClientChangeInfo.add(observer: self, for: client)
+        }
 
         modalPresentationStyle = .overCurrentContext
         title = L10n.Localizable.Registration.Devices.title
@@ -414,14 +400,9 @@
     }
 
     @objc private func onResetTapped(_ sender: AnyObject) {
-<<<<<<< HEAD
-        ZMUserSession.shared()?.perform { [weak self] in
-            self?.viewModel.userClient.resetSession()
-=======
         guard let userSession = ZMUserSession.shared() else { return }
         userSession.perform { [weak self] in
-            self?.userClient.resetSession()
->>>>>>> ac0b8da7
+             self?.viewModel.userClient.resetSession()
         }
         isLoadingViewVisible = true
     }
