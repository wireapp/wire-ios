//
// Wire
// Copyright (C) 2024 Wire Swiss GmbH
//
// This program is free software: you can redistribute it and/or modify
// it under the terms of the GNU General Public License as published by
// the Free Software Foundation, either version 3 of the License, or
// (at your option) any later version.
//
// This program is distributed in the hope that it will be useful,
// but WITHOUT ANY WARRANTY; without even the implied warranty of
// MERCHANTABILITY or FITNESS FOR A PARTICULAR PURPOSE. See the
// GNU General Public License for more details.
//
// You should have received a copy of the GNU General Public License
// along with this program. If not, see http://www.gnu.org/licenses/.
//

import WireDataModel

/// The status of the user, consisting of its name,
/// handle, availability and verification status.
public struct UserStatus {

    public var name = ""

    public var availability = Availability.none

<<<<<<< HEAD
    // consider adding `UserLegalHoldStatus`
=======
    // TODO [WPB-6770]: (tech dept) consider adding `UserLegalHoldStatus`
>>>>>>> 4084b07b

    /// `true` if the user has a valid certificate (MLS), `false` otherwise.
    public var isCertified = false

    /// `true` if the user has been verified (Proteus), `false` otherwise.
    public var isVerified = false

    public init(
        name: String,
        availability: Availability,
        isCertified: Bool,
        isVerified: Bool
    ) {
        self.name = name
        self.availability = availability
        self.isCertified = isCertified
        self.isVerified = isVerified
    }

    public init() {}
}<|MERGE_RESOLUTION|>--- conflicted
+++ resolved
@@ -26,11 +26,7 @@
 
     public var availability = Availability.none
 
-<<<<<<< HEAD
-    // consider adding `UserLegalHoldStatus`
-=======
     // TODO [WPB-6770]: (tech dept) consider adding `UserLegalHoldStatus`
->>>>>>> 4084b07b
 
     /// `true` if the user has a valid certificate (MLS), `false` otherwise.
     public var isCertified = false
