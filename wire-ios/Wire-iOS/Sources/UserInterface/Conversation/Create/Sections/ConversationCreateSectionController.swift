--- conflicted
+++ resolved
@@ -30,10 +30,8 @@
 
     weak var cell: CreationCell?
 
-<<<<<<< HEAD
     var header = SectionHeader(frame: .zero)
-=======
->>>>>>> d829e61f
+
     var headerHeight: CGFloat = 0
 
     var footer = SectionFooter(frame: .zero)
