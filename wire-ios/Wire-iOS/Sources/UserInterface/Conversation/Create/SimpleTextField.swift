--- conflicted
+++ resolved
@@ -26,19 +26,6 @@
     func textFieldDidBeginEditing(_ textField: SimpleTextField)
 }
 
-<<<<<<< HEAD
-extension Optional where Wrapped == String {
-    var value: SimpleTextField.Value? {
-        guard let self else { return nil }
-        if let error = SimpleTextFieldValidator().validate(text: self) {
-            return .error(error)
-        }
-        return .valid(self)
-    }
-}
-
-=======
->>>>>>> a42e64f2
 final class SimpleTextField: UITextField, DynamicTypeCapable {
 
     // MARK: - Properties
