//
// Wire
// Copyright (C) 2024 Wire Swiss GmbH
//
// This program is free software: you can redistribute it and/or modify
// it under the terms of the GNU General Public License as published by
// the Free Software Foundation, either version 3 of the License, or
// (at your option) any later version.
//
// This program is distributed in the hope that it will be useful,
// but WITHOUT ANY WARRANTY; without even the implied warranty of
// MERCHANTABILITY or FITNESS FOR A PARTICULAR PURPOSE. See the
// GNU General Public License for more details.
//
// You should have received a copy of the GNU General Public License
// along with this program. If not, see http://www.gnu.org/licenses/.
//

import UIKit
import WireCommonComponents
import WireDataModel
import WireDesign
import WireSyncEngine

protocol ConversationCreationControllerDelegate: AnyObject {

    func conversationCreationController(
        _ controller: ConversationCreationController,
        didCreateConversation conversation: ZMConversation
    )

}

final class ConversationCreationController: UIViewController {

    // MARK: - Properties

    typealias CreateGroupName = L10n.Localizable.Conversation.Create.GroupName

    private let userSession: UserSession
    static let mainViewHeight: CGFloat = 56

    private let collectionViewController = SectionCollectionViewController()

    private var preSelectedParticipants: UserSet?
    private var values: ConversationCreationValues

    weak var delegate: ConversationCreationControllerDelegate?

    // MARK: - Sections

    private lazy var nameSection = ConversationCreateNameSectionController(selfUser: userSession.selfUser, delegate: self)
    private lazy var errorSection = ConversationCreateErrorSectionController()

    private lazy var optionsToggle: ConversationCreateOptionsSectionController = {
        let section = ConversationCreateOptionsSectionController(values: values)
        section.tapHandler = optionsTapped
        return section
    }()

    private lazy var optionsSections = [
        guestsSection,
        servicesSection,
        receiptsSection,
        shouldIncludeEncryptionProtocolSection ? encryptionProtocolSection : nil
    ].compactMap { $0 }

    private var shouldIncludeEncryptionProtocolSection: Bool {
        if DeveloperFlag.showCreateMLSGroupToggle.isOn {
            return true
        }

        if AutomationHelper.sharedHelper.allowMLSGroupCreation == true {
            return true
        }

        return userSession.selfUser.canCreateMLSGroups
    }

    private lazy var guestsSection: ConversationCreateGuestsSectionController = {
        let section = ConversationCreateGuestsSectionController(values: values)
        section.isHidden = true

        section.toggleAction = { [unowned self] allowGuests in
            self.values.allowGuests = allowGuests
            self.updateOptions()
        }

        return section
    }()

    private lazy var servicesSection: ConversationCreateServicesSectionController = {
        let section = ConversationCreateServicesSectionController(values: values)
        section.isHidden = true

        section.toggleAction = { [unowned self] allowServices in
            self.values.allowServices = allowServices
            self.updateOptions()
        }
        return section
    }()

    private lazy var receiptsSection: ConversationCreateReceiptsSectionController = {
        let section = ConversationCreateReceiptsSectionController(values: values)
        section.isHidden = true

        section.toggleAction = { [unowned self] enableReceipts in
            self.values.enableReceipts = enableReceipts
            self.updateOptions()
        }

        return section
    }()

    private lazy var encryptionProtocolSection = {
        let section = ConversationEncryptionProtocolSectionController(values: values)
        section.isHidden = true
        section.tapAction = { sender in
            self.presentEncryptionProtocolPicker(sender: sender) { [weak self] encryptionProtocol in
                self?.values.encryptionProtocol = encryptionProtocol
                self?.updateOptions()
            }
        }
        return section
    }()

    // MARK: - Life cycle

    init(
        preSelectedParticipants: UserSet?,
        userSession: UserSession
    ) {
        self.preSelectedParticipants = preSelectedParticipants
        self.userSession = userSession

        let mlsFeature = userSession.makeGetMLSFeatureUseCase().invoke()
        self.values = ConversationCreationValues(
            encryptionProtocol: mlsFeature.config.defaultProtocol,
            selfUser: userSession.selfUser
        )

        super.init(nibName: nil, bundle: nil)
    }

    @available(*, unavailable)
    required init?(coder: NSCoder) {
        fatalError("init(coder:) is not supported")
    }

    override func viewDidLoad() {
        super.viewDidLoad()

        view.backgroundColor = SemanticColors.View.backgroundDefault

        setupViews()

        // try to overtake the first responder from the other view
        if UIResponder.currentFirst != nil {
            nameSection.becomeFirstResponder()
        }
    }

    override func viewWillAppear(_ animated: Bool) {
        super.viewWillAppear(animated)
        setupNavigationBar()
    }

    override func viewDidAppear(_ animated: Bool) {
        super.viewDidAppear(animated)
        nameSection.becomeFirstResponder()
    }

    // MARK: - Methods

    override var prefersStatusBarHidden: Bool {
        return false
    }

    override func viewWillTransition(to size: CGSize, with coordinator: UIViewControllerTransitionCoordinator) {
        coordinator.animate(alongsideTransition: { _ in
            self.collectionViewController.collectionView?.collectionViewLayout.invalidateLayout()
        })
    }

    private func setupViews() {
        // swiftlint:disable todo_requires_jira_link
        // TODO: if keyboard is open, it should scroll.
        // swiftlint:enable todo_requires_jira_link
        let collectionView = UICollectionView(forGroupedSections: ())

        collectionView.contentInsetAdjustmentBehavior = .never

        view.addSubview(collectionView)
        collectionView.translatesAutoresizingMaskIntoConstraints = false
        NSLayoutConstraint.activate([
            collectionView.leadingAnchor.constraint(equalTo: view.safeLeadingAnchor),
            collectionView.topAnchor.constraint(equalTo: view.safeTopAnchor),
            collectionView.trailingAnchor.constraint(equalTo: view.safeTrailingAnchor),
            collectionView.bottomAnchor.constraint(equalTo: view.safeBottomAnchor)
        ])

        collectionViewController.collectionView = collectionView
        collectionViewController.sections = [nameSection, errorSection]

        if userSession.selfUser.isTeamMember {
            collectionViewController.sections.append(contentsOf: [optionsToggle] + optionsSections)
        }

    }

    private func setupNavigationBar() {
<<<<<<< HEAD
        setupNavigationBarTitle(CreateGroupName.title.capitalized)
        navigationController?.navigationBar.isTranslucent = true
        self.navigationController?.navigationBar.tintColor = UIColor.accent()
=======

        setupNavigationBarTitle(CreateGroupName.title)
>>>>>>> 761dcd61

        if navigationController?.viewControllers.count ?? 0 <= 1 {
            navigationItem.leftBarButtonItem = UIBarButtonItem.closeButton(action: UIAction { [weak self] _ in
                self?.presentingViewController?.dismiss(animated: true)
            }, accessibilityLabel: L10n.Localizable.General.close)
        }
        let nextButtonItem = UIBarButtonItem.createNavigationRightBarButtonItem(
            title: L10n.Localizable.General.next,
            action: UIAction { [weak self] _ in
                self?.tryToProceed()
            })

        nextButtonItem.accessibilityIdentifier = "button.newgroup.next"
        nextButtonItem.tintColor = UIColor.accent()
        nextButtonItem.isEnabled = false
        navigationItem.rightBarButtonItem = nextButtonItem
    }

    func proceedWith(value: SimpleTextField.Value) {
        switch value {
        case let .error(error):
            errorSection.displayError(error)

        case let .valid(name):
            let trimmed = name.trimmingCharacters(in: .whitespacesAndNewlines)
            nameSection.resignFirstResponder()
            values.name = trimmed

            if let parts = preSelectedParticipants {
                values.participants = parts
            }

            let participantsController = AddParticipantsViewController(
                context: .create(values),
                userSession: userSession
            )

            participantsController.conversationCreationDelegate = self
            navigationController?.pushViewController(participantsController, animated: true)
        }
    }

    private func tryToProceed() {
        guard let value = nameSection.value else { return }
        proceedWith(value: value)
    }

    private func updateOptions() {
        self.optionsToggle.configure(with: values)
        self.guestsSection.configure(with: values)
        self.servicesSection.configure(with: values)
        self.encryptionProtocolSection.configure(with: values)
    }
}

// MARK: - AddParticipantsConversationCreationDelegate

extension ConversationCreationController: AddParticipantsConversationCreationDelegate {

    func addParticipantsViewController(_ addParticipantsViewController: AddParticipantsViewController, didPerform action: AddParticipantsViewController.CreateAction) {
        switch action {
        case .updatedUsers(let users):
            values.participants = users

        case .create:
            // swiftlint:disable todo_requires_jira_link
            // TODO: avoid casting to `ZMUserSession` (expand `UserSession` API)
            // swiftlint:enable todo_requires_jira_link
            guard let userSession = userSession as? ZMUserSession else { return }

            addParticipantsViewController.setLoadingView(isVisible: true)
            let service = ConversationService(context: userSession.viewContext)

            let users = values.participants
                .union([userSession.selfUser])
                .materialize(in: userSession.viewContext)

            let messageProtocol: MessageProtocol = values.encryptionProtocol == .mls ? .mls : .proteus

            service.createGroupConversation(
                name: values.name,
                users: Set(users),
                allowGuests: values.allowGuests,
                allowServices: values.allowServices,
                enableReceipts: values.enableReceipts,
                messageProtocol: messageProtocol
            ) { [weak self] result in
                guard let self else {
                    assertionFailure("expect ConversationCreationController not to be <nil>")
                    return
                }

                addParticipantsViewController.setLoadingView(isVisible: false)

                switch result {
                case .success(let conversation):
                    delegate?.conversationCreationController(
                        self,
                        didCreateConversation: conversation
                    )

                case .failure(.networkError(.missingLegalholdConsent)):
                    showMissingLegalholdConsentAlert()

                case .failure(.networkError(.nonFederatingDomains(let domains))):
                    showNonFederatingDomainsAlert(domains: domains)

                case .failure(let error):
                    WireLogger.conversation.error("failed to create conversation: \(String(describing: error))")
                    showGenericErrorAlert()
                }
            }
        }
    }

    private func showGenericErrorAlert() {
        typealias ConnectionError = L10n.Localizable.Error.Connection

        let alert = UIAlertController(
            title: ConnectionError.title,
            message: ConnectionError.genericError,
            preferredStyle: .alert
        )
        alert.addAction(UIAlertAction(
            title: L10n.Localizable.General.ok,
            style: .cancel
        ))

        present(
            alert,
            animated: true
        )
    }

    private func showMissingLegalholdConsentAlert() {
        typealias ConversationError = L10n.Localizable.Error.Conversation

        let alert = UIAlertController(
            title: ConversationError.title,
            message: ConversationError.missingLegalholdConsent,
            preferredStyle: .alert
        )
        alert.addAction(UIAlertAction(
            title: L10n.Localizable.General.ok,
            style: .cancel
        ))

        present(
            alert,
            animated: true
        )
    }

    private func showNonFederatingDomainsAlert(domains: Set<String>) {
        typealias Strings = L10n.Localizable.Conversation.Create.NonFederatingDomainsError

        let alert = UIAlertController(
            title: Strings.title,
            message: Strings.message(ListFormatter.localizedString(byJoining: domains.sorted())),
            preferredStyle: .alert
        )

        alert.addAction(UIAlertAction(
            title: Strings.abort,
            style: .destructive,
            handler: abort
        ))

        alert.addAction(UIAlertAction(
            title: Strings.editParticipantList,
            style: .default
        ))

        alert.addAction(.link(
            title: Strings.learnMore,
            url: WireURLs.shared.federationInfo,
            presenter: self
        ))

        present(
            alert,
            animated: true
        )
    }

    private func abort(_ action: UIAlertAction) {
        dismiss(animated: true)
    }

}

// MARK: - SimpleTextFieldDelegate

extension ConversationCreationController: SimpleTextFieldDelegate {

    func textField(_ textField: SimpleTextField, valueChanged value: SimpleTextField.Value) {
        errorSection.clearError()
        switch value {
        case .error: navigationItem.rightBarButtonItem?.isEnabled = false
        case .valid(let text): navigationItem.rightBarButtonItem?.isEnabled = !text.isEmpty
        }

    }

    func textFieldReturnPressed(_ textField: SimpleTextField) {
        tryToProceed()
    }

    func textFieldDidBeginEditing(_ textField: SimpleTextField) {

    }

    func textFieldDidEndEditing(_ textField: SimpleTextField) {

    }
}

// MARK: - Handlers

extension ConversationCreationController {

    private func optionsTapped(expanded: Bool) {
        guard let collectionView = collectionViewController.collectionView else {
            return
        }

        let changes: () -> Void
        let indexSet = IndexSet(integersIn: 3..<(3 + optionsSections.count))

        if expanded {
            nameSection.resignFirstResponder()
            expandOptions()
            changes = { collectionView.insertSections(indexSet) }
        } else {
            collapseOptions()
            changes = { collectionView.deleteSections(indexSet) }
        }

        collectionView.performBatchUpdates(changes)
    }

    func expandOptions() {
        optionsSections.forEach {
            $0.isHidden = false
        }
    }

    func collapseOptions() {
        optionsSections.forEach {
            $0.isHidden = true
        }
    }

}

extension ConversationCreationController {

    func presentEncryptionProtocolPicker(
        sender: UIView,
        _ completion: @escaping (Feature.MLS.Config.MessageProtocol) -> Void
    ) {
        let alertController = encryptionProtocolPicker { type in
            completion(type)
        }

        if let popoverPresentationController = alertController.popoverPresentationController {
            popoverPresentationController.sourceView = sender.superview!
            popoverPresentationController.sourceRect = sender.frame.insetBy(dx: -4, dy: -4)
        }
        present(alertController, animated: true)
    }

    func encryptionProtocolPicker(_ completion: @escaping (Feature.MLS.Config.MessageProtocol) -> Void) -> UIAlertController {
        typealias Localizable = L10n.Localizable.Conversation.Create

        let mlsFeature = userSession.makeGetMLSFeatureUseCase().invoke()
        let proteus = mlsFeature.config.defaultProtocol == .proteus ? Localizable.ProtocolSelection.proteusDefault : Localizable.ProtocolSelection.proteus
        let mls = mlsFeature.config.defaultProtocol == .mls ? Localizable.ProtocolSelection.mlsDefault : Localizable.ProtocolSelection.mls

        let alert = UIAlertController(
            title: Localizable.Mls.pickerTitle,
            message: nil,
            preferredStyle: .actionSheet
        )
        alert.addAction(UIAlertAction(
            title: proteus,
            style: .default,
            handler: { _ in
                completion(.proteus)
            }
        ))
        alert.addAction(UIAlertAction(
            title: mls,
            style: .default,
            handler: { _ in
                completion(.mls)
            }
        ))
        alert.addAction(UIAlertAction(
            title: Localizable.Mls.cancel,
            style: .cancel
        ))
        alert.popoverPresentationController?.permittedArrowDirections = [
            .up,
            .down
        ]

        return alert
    }
}<|MERGE_RESOLUTION|>--- conflicted
+++ resolved
@@ -209,14 +209,11 @@
     }
 
     private func setupNavigationBar() {
-<<<<<<< HEAD
-        setupNavigationBarTitle(CreateGroupName.title.capitalized)
+
+        setupNavigationBarTitle(CreateGroupName.title)
+// TODO: verify these changes
         navigationController?.navigationBar.isTranslucent = true
         self.navigationController?.navigationBar.tintColor = UIColor.accent()
-=======
-
-        setupNavigationBarTitle(CreateGroupName.title)
->>>>>>> 761dcd61
 
         if navigationController?.viewControllers.count ?? 0 <= 1 {
             navigationItem.leftBarButtonItem = UIBarButtonItem.closeButton(action: UIAction { [weak self] _ in
