--- conflicted
+++ resolved
@@ -113,15 +113,9 @@
 
     private lazy var encryptionProtocolSection = {
         let section = ConversationEncryptionProtocolSectionController(values: values)
-<<<<<<< HEAD
-
-        section.tapAction = {
-            self.presentEncryptionProtocolPicker { [weak self] encryptionProtocol in
-=======
         section.isHidden = true
         section.tapAction = { sender in
             self.presentEncryptionProtocolPicker(sender: sender) { [weak self] encryptionProtocol in
->>>>>>> 0a27dc6a
                 self?.values.encryptionProtocol = encryptionProtocol
                 self?.updateOptions()
             }
@@ -222,17 +216,6 @@
                 self?.tryToProceed()
             })
 
-<<<<<<< HEAD
-        // Configure the next button
-        let nextButtonItem: UIBarButtonItem = .createNavigationRightBarButtonItem(
-            title: L10n.Localizable.General.next.capitalized,
-            systemImage: false,
-            target: self,
-            action: #selector(tryToProceed),
-            font: UIFont.font(for: .body1)
-        )
-=======
->>>>>>> 0a27dc6a
         nextButtonItem.accessibilityIdentifier = "button.newgroup.next"
         nextButtonItem.tintColor = UIColor.accent()
         nextButtonItem.isEnabled = false
