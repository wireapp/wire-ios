--- conflicted
+++ resolved
@@ -31,11 +31,7 @@
 
         var rules = [(UserType) -> Bool]()
         rules.append({ $0.name?.lowercased().normalizedForMentionSearch().hasPrefix(query) ?? false })
-<<<<<<< HEAD
-        rules.append({ $0.nameTokens.first(where: { $0.lowercased().normalizedForMentionSearch().hasPrefix(query) }) != nil })
-=======
         rules.append({ $0.nameTokens.first { $0.lowercased().normalizedForMentionSearch().hasPrefix(query) } != nil })
->>>>>>> 30f20486
         rules.append({ $0.handle?.lowercased().normalizedForMentionSearch().hasPrefix(query) ?? false })
         rules.append({ $0.name?.lowercased().normalizedForMentionSearch().contains(query) ?? false })
         rules.append({ $0.handle?.lowercased().normalizedForMentionSearch().contains(query) ?? false })
