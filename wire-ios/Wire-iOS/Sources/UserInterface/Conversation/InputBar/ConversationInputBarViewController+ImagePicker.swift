--- conflicted
+++ resolved
@@ -24,21 +24,12 @@
 
 extension ConversationInputBarViewController {
 
-<<<<<<< HEAD
-    func presentImagePicker(with sourceType: UIImagePickerController.SourceType,
-                            mediaTypes: [String],
-                            allowsEditing: Bool,
-                            pointToView: UIView?) {
-
-        guard let rootViewController = AppDelegate.shared.keyWindow?.rootViewController as? PopoverPresenterViewController else { return }
-=======
     func presentImagePicker(
         sourceType: UIImagePickerController.SourceType,
         mediaTypes: [String],
         allowsEditing: Bool,
         pointToView: UIView
     ) {
->>>>>>> 190d2e35
 
         if !UIImagePickerController.isSourceTypeAvailable(sourceType) {
             if UIDevice.isSimulator {
