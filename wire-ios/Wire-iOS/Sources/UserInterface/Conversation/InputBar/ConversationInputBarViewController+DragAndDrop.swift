--- conflicted
+++ resolved
@@ -45,17 +45,6 @@
                     DispatchQueue.main.async {
                         let context = ConfirmAssetViewController.Context(asset: .image(mediaAsset: draggedImage),
                                                                          onConfirm: { [unowned self] _ in
-<<<<<<< HEAD
-                                                                            self.dismiss(animated: true) {
-                                                                                if let draggedImageData = draggedImage.pngData() {
-                                                                                    self.sendController.sendMessage(
-                                                                                        withImageData: draggedImageData,
-                                                                                        userSession: self.userSession
-                                                                                    )
-                                                                                }
-                                                                            }
-                                                                         },
-=======
                             self.dismiss(animated: true) {
                                 if let draggedImageData = draggedImage.pngData() {
                                     self.sendController.sendMessage(
@@ -65,7 +54,6 @@
                                 }
                             }
                         },
->>>>>>> 6a0ef0e2
                                                                          onCancel: { [unowned self] in
                             self.dismiss(animated: true)
                         }
