--- conflicted
+++ resolved
@@ -82,12 +82,8 @@
             format: .wav,
             maxRecordingDuration: userSession.maxAudioMessageLength,
             maxFileSize: userSession.maxUploadFileSize),
-<<<<<<< HEAD
             userSession: userSession
         )
-=======
-            userSession: userSession)
->>>>>>> 6a0ef0e2
     }
 
     init(audioRecorder: AudioRecorderType, userSession: UserSession) {
