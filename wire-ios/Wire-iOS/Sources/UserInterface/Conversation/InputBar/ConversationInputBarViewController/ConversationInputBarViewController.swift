--- conflicted
+++ resolved
@@ -916,11 +916,7 @@
         inputBar.textView.resignFirstResponder()
         let viewController = CanvasViewController()
         viewController.delegate = self
-<<<<<<< HEAD
-        viewController.setupNavigationBarTitle(with: conversation.displayNameWithFallback)
-=======
         viewController.setupNavigationBarTitle(conversation.displayNameWithFallback)
->>>>>>> 9c6022e7
 
         parent?.present(viewController.wrapInNavigationController(), animated: true)
     }
