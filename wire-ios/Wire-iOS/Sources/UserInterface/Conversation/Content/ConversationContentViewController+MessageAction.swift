--- conflicted
+++ resolved
@@ -52,11 +52,7 @@
             canvasViewController.sketchImage = UIImage(data: imageData)
         }
         canvasViewController.delegate = self
-<<<<<<< HEAD
-        canvasViewController.setupNavigationBarTitle(with: message.conversationLike?.displayName ?? "")
-=======
         canvasViewController.setupNavigationBarTitle(message.conversationLike?.displayName ?? "")
->>>>>>> 9c6022e7
         canvasViewController.select(editMode: editMode, animated: false)
 
         present(canvasViewController.wrapInNavigationController(), animated: true)
