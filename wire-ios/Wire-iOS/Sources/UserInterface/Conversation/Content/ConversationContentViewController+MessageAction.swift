--- conflicted
+++ resolved
@@ -139,14 +139,10 @@
             userClientToken = UserClientChangeInfo.add(observer: self, for: client)
             client.resetSession()
         case .react(let reaction):
-<<<<<<< HEAD
-            message.addReaction(reaction)
-=======
             Analytics.shared.tagReacted(in: conversation)
             session.perform {
                 message.addReaction(reaction)
             }
->>>>>>> afc2b3cc
         }
     }
 
