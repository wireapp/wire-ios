//
// Wire
// Copyright (C) 2018 Wire Swiss GmbH
//
// This program is free software: you can redistribute it and/or modify
// it under the terms of the GNU General Public License as published by
// the Free Software Foundation, either version 3 of the License, or
// (at your option) any later version.
//
// This program is distributed in the hope that it will be useful,
// but WITHOUT ANY WARRANTY; without even the implied warranty of
// MERCHANTABILITY or FITNESS FOR A PARTICULAR PURPOSE. See the
// GNU General Public License for more details.
//
// You should have received a copy of the GNU General Public License
// along with this program. If not, see http://www.gnu.org/licenses/.
//

import UIKit
import WireUtilities
import WireDataModel

protocol ConversationMessageCellDelegate: MessageActionResponder {

    func conversationMessageShouldBecomeFirstResponderWhenShowingMenuForCell(_ cell: UIView) -> Bool
    func conversationMessageWantsToOpenUserDetails(_ cell: UIView, user: UserType, sourceView: UIView, frame: CGRect)
    func conversationMessageWantsToOpenMessageDetails(_ cell: UIView, messageDetailsViewController: MessageDetailsViewController)
    func conversationMessageWantsToOpenGuestOptionsFromView(_ cell: UIView, sourceView: UIView)
    func conversationMessageWantsToOpenParticipantsDetails(_ cell: UIView, selectedUsers: [UserType], sourceView: UIView)
    func conversationMessageWantsToShowActionsController(_ cell: UIView, actionsController: MessageActionsViewController)
    func conversationMessageShouldUpdate()
}

/**
 * A generic view that displays conversation contents.
 */

protocol ConversationMessageCell: AnyObject {
    /// The object that contains the configuration of the view.
    associatedtype Configuration

    /// Whether the cell is selected.
    var isSelected: Bool { get set }

    /// The view to highlight when the cell is selected.
    var selectionView: UIView? { get }

    /// The frame to highlight when the cell is selected.
    var selectionRect: CGRect { get }

    /// Top inset for ephemeral timer relative to the cell content
    var ephemeralTimerTopInset: CGFloat { get }

    /// The message that is displayed.
    var message: ZMConversationMessage? { get set }

    /// The delegate for the cell.
    var delegate: ConversationMessageCellDelegate? { get set }

    /**
     * Configures the cell with the specified configuration object.
     * - parameter object: The view model for the cell.
     * - parameter animated: True if the view should animate the changes
     */

    func configure(with object: Configuration, animated: Bool)

    /// Called before the cell will be displayed on the screen.
    func willDisplay()

    /// Called after the cell as been moved off screen.
    func didEndDisplaying()
<<<<<<< HEAD

=======
    
>>>>>>> 0df3c5bd
    func prepareForReuse()
}

extension ConversationMessageCell {

    var selectionView: UIView? {
        return nil
    }

    var selectionRect: CGRect {
        return selectionView?.bounds ?? .zero
    }

    var ephemeralTimerTopInset: CGFloat {
        return 8
    }

    func willDisplay() {
        // to be overriden
    }

    func didEndDisplaying() {
        // to be overriden
    }
    
    func prepareForReuse() {
        
    }

    func prepareForReuse() {

    }

}

/**
 * An object that prepares the contents of a conversation cell before
 * it is displayed.
 *
 * The role of this object is to provide a `configuration` view model for
 * the view type it declares as the contents of the cell.
 */

protocol ConversationMessageCellDescription: AnyObject {
    /// The view that will be displayed for the cell.
    associatedtype View: ConversationMessageCell, UIView

    /// The top margin is used to configure the spacing between cells. This property will
    /// get updated by the ConversationMessageSectionController if necessary so any
    /// default value is just a recommendation.
    var topMargin: Float { get set }

    /// Whether the view occupies the entire width of the cell.
    var isFullWidth: Bool { get }

    /// Whether the cell supports actions.
    var supportsActions: Bool { get }

    /// Whether the cell should display an ephemeral timer in the margin given it's an ephemeral message
    var showEphemeralTimer: Bool { get set }

    /// Whether the cell contains content that can be highlighted.
    var containsHighlightableContent: Bool { get }

    /// The message that is displayed.
    var message: ZMConversationMessage? { get set }

    /// The delegate for the cell.
    var delegate: ConversationMessageCellDelegate? { get set }

    /// The action controller that handles the menu item.
    var actionController: ConversationMessageActionController? { get set }

    /// The configuration object that will be used to populate the cell.
    var configuration: View.Configuration { get }

    /// The accessibility identifier of the cell.
    var accessibilityIdentifier: String? { get }

    /// The accessibility label of the cell.
    var accessibilityLabel: String? { get }

    func register(in tableView: UITableView)
    func makeCell(for tableView: UITableView, at indexPath: IndexPath) -> UITableViewCell
    func makeView() -> UIView
    func willDisplayCell()
    func didEndDisplayingCell()
    func isConfigurationEqual(with other: Any) -> Bool
}

// MARK: - Table View Dequeuing

extension ConversationMessageCellDescription {

    func willDisplayCell() {
        _ = message?.startSelfDestructionIfNeeded()
    }

    func didEndDisplayingCell() {

    }
    func register(in tableView: UITableView) {
        tableView.register(cell: type(of: self))
    }

    func makeView() -> UIView {
        let view = View()
        let container = UIView()

        view.translatesAutoresizingMaskIntoConstraints = false
        container.translatesAutoresizingMaskIntoConstraints = false
        container.addSubview(view)

        let leading = view.leadingAnchor.constraint(equalTo: container.leadingAnchor)
        let trailing = view.trailingAnchor.constraint(equalTo: container.trailingAnchor)
        let top = view.topAnchor.constraint(equalTo: container.topAnchor)
        let bottom = view.bottomAnchor.constraint(equalTo: container.bottomAnchor)

        top.constant = CGFloat(topMargin)
        leading.constant = isFullWidth ? 0 : view.conversationHorizontalMargins.left
        trailing.constant = isFullWidth ? 0 : -view.conversationHorizontalMargins.right

        NSLayoutConstraint.activate([leading, trailing, top, bottom])

        view.configure(with: configuration, animated: false)

        return container
    }

    func makeCell(for tableView: UITableView, at indexPath: IndexPath) -> UITableViewCell {
        let cell =  tableView.dequeueConversationCell(with: self, for: indexPath)
        cell.cellView.delegate = delegate
        cell.cellView.message = message
        cell.accessibilityCustomActions = actionController?.makeAccessibilityActions()
        return cell
    }

    func configureCell(_ cell: UITableViewCell, animated: Bool = false) {
        guard let adapterCell = cell as? ConversationMessageCellTableViewAdapter<Self> else { return }

        adapterCell.cellView.configure(with: configuration, animated: animated)

        if cell.isVisible {
            _ = message?.startSelfDestructionIfNeeded()
        }
    }

    /// Default implementation of isConfigurationEqual. If the configure is Equatable, see below Conditionally Conforming for View.Configuration : Equatable
    ///
    /// - Parameter other: other object to compare
    /// - Returns: true if both self and other having same type
    func isConfigurationEqual(with other: Any) -> Bool {
        return type(of: self) == type(of: other)
    }

}

extension ConversationMessageCellDescription where View.Configuration: Equatable {

    /// Default implementation of isConfigurationEqual
    ///
    /// - Parameter other: other object to compare
    /// - Returns: true if both self and other having same type, and configures are equal
    func isConfigurationEqual(with other: Any) -> Bool {
        guard let otherConfig = (other as? Self)?.configuration else { return false }

        return configuration == otherConfig
    }
}

/**
 * A type erased box containing a conversation message cell description.
 */

class AnyConversationMessageCellDescription: NSObject {
    private let cellGenerator: (UITableView, IndexPath) -> UITableViewCell
    private let viewGenerator: () -> UIView
    private let registrationBlock: (UITableView) -> Void
    private let configureBlock: (UITableViewCell, Bool) -> Void
    private let baseTypeGetter: () -> AnyClass
    private let instanceGetter: () -> AnyObject
    private let isConfigurationEqualBlock: (AnyConversationMessageCellDescription) -> Bool

    private let _delegate: AnyMutableProperty<ConversationMessageCellDelegate?>
    private let _message: AnyMutableProperty<ZMConversationMessage?>
    private let _actionController: AnyMutableProperty<ConversationMessageActionController?>
    private let _topMargin: AnyMutableProperty<Float>
    private let _containsHighlightableContent: AnyConstantProperty<Bool>
    private let _showEphemeralTimer: AnyMutableProperty<Bool>
    private let _axIdentifier: AnyConstantProperty<String?>
    private let _axLabel: AnyConstantProperty<String?>
    private let _supportsActions: AnyConstantProperty<Bool>

    init<T: ConversationMessageCellDescription>(_ description: T) {
        registrationBlock = { tableView in
            description.register(in: tableView)
        }

        configureBlock = { cell, animated in
            description.configureCell(cell, animated: animated)
        }

        viewGenerator = {
            return description.makeView()
        }

        cellGenerator = { tableView, indexPath in
            return description.makeCell(for: tableView, at: indexPath)
        }

        baseTypeGetter = {
            return T.self
        }

        instanceGetter = {
            return description
        }

        isConfigurationEqualBlock = { otherDescription in
            description.isConfigurationEqual(with: otherDescription.instance)
        }

        _delegate = AnyMutableProperty(description, keyPath: \.delegate)
        _message = AnyMutableProperty(description, keyPath: \.message)
        _actionController = AnyMutableProperty(description, keyPath: \.actionController)
        _topMargin = AnyMutableProperty(description, keyPath: \.topMargin)
        _containsHighlightableContent = AnyConstantProperty(description, keyPath: \.containsHighlightableContent)
        _showEphemeralTimer = AnyMutableProperty(description, keyPath: \.showEphemeralTimer)
        _axIdentifier = AnyConstantProperty(description, keyPath: \.accessibilityIdentifier)
        _axLabel = AnyConstantProperty(description, keyPath: \.accessibilityLabel)
        _supportsActions = AnyConstantProperty(description, keyPath: \.supportsActions)
    }

    var instance: AnyObject {
        return instanceGetter()
    }

    var baseType: AnyClass {
        return baseTypeGetter()
    }

    var delegate: ConversationMessageCellDelegate? {
        get { return _delegate.getter() }
        set { _delegate.setter(newValue) }
    }

    var message: ZMConversationMessage? {
        get { return _message.getter() }
        set { _message.setter(newValue) }
    }

    var actionController: ConversationMessageActionController? {
        get { return _actionController.getter() }
        set { _actionController.setter(newValue) }
    }

    var topMargin: Float {
        get { return _topMargin.getter() }
        set { _topMargin.setter(newValue) }
    }

    var containsHighlightableContent: Bool {
        return _containsHighlightableContent.getter()
    }

    var showEphemeralTimer: Bool {
        get { return _showEphemeralTimer.getter() }
        set { _showEphemeralTimer.setter(newValue) }
    }

    /// The accessibility identifier of the cell.
    var cellAccessibilityIdentifier: String? {
        return _axIdentifier.getter()
    }

    /// The accessibility label of the cell.
    var cellAccessibilityLabel: String? {
        return _axLabel.getter()
    }

    /// Whether the cell supports actions.
    var supportsActions: Bool {
        return _supportsActions.getter()
    }

    func configure(cell: UITableViewCell, animated: Bool = false) {
        configureBlock(cell, animated)
    }

    func register(in tableView: UITableView) {
        registrationBlock(tableView)
    }

    func makeCell(for tableView: UITableView, at indexPath: IndexPath) -> UITableViewCell {
        return cellGenerator(tableView, indexPath)
    }

    func makeView() -> UIView {
        return viewGenerator()
    }

    func isConfigurationEqual(with description: AnyConversationMessageCellDescription) -> Bool {
        return isConfigurationEqualBlock(description)
    }

}<|MERGE_RESOLUTION|>--- conflicted
+++ resolved
@@ -70,11 +70,6 @@
 
     /// Called after the cell as been moved off screen.
     func didEndDisplaying()
-<<<<<<< HEAD
-
-=======
-    
->>>>>>> 0df3c5bd
     func prepareForReuse()
 }
 
@@ -98,10 +93,6 @@
 
     func didEndDisplaying() {
         // to be overriden
-    }
-    
-    func prepareForReuse() {
-        
     }
 
     func prepareForReuse() {
