--- conflicted
+++ resolved
@@ -25,7 +25,7 @@
     typealias FailedtosendParticipants = L10n.Localizable.Content.System.FailedtosendParticipants
 
     struct Configuration {
-        let failedToReceiveUsers: [UserType]
+        let users: [UserType]
         let clientsWithoutSession: [UserClient]?
         let buttonAction: Completion
         let isCollapsed: Bool
@@ -72,8 +72,31 @@
         self.config = object
     }
 
-<<<<<<< HEAD
-=======
+//    private func updateUI() {
+//        /// Aproved
+//        guard let config = config else {
+//            return
+//        }
+//
+//        isCollapsed = config.isCollapsed
+//        buttonAction = config.buttonAction
+//        let content = configureContent(for: config.users)
+//
+//        guard config.users.count > 1 else {
+//            usersView.attributedText = .markdown(from: content.details, style: .errorLabelStyle)
+//            [totalCountView, button].forEach { $0.isHidden = true }
+//            return
+//        }
+//
+//        [totalCountView, button].forEach { $0.isHidden = false }
+//        usersView.isHidden = isCollapsed
+//        totalCountView.attributedText = .markdown(from: content.count, style: .errorLabelStyle)
+//        usersView.attributedText = .markdown(from: content.details, style: .errorLabelStyle)
+//        setupButtonTitle()
+//
+//        layoutIfNeeded()
+//    }
+
     private func updateUI() {
         guard let config = config else {
             return
@@ -81,7 +104,8 @@
 
         isCollapsed = config.isCollapsed
         buttonAction = config.buttonAction
-        let content = configureContent(for: config.users)
+        let usersWithoutSession = config.clientsWithoutSession?.compactMap { $0.user }
+        let content = configureContent(for: (config.users, usersWithoutSession))
 
         guard config.users.count > 1 else {
             usersView.attributedText = .markdown(from: content.details, style: .errorLabelStyle)
@@ -98,22 +122,6 @@
         layoutIfNeeded()
     }
 
-    private func configureContent(for users: [UserType]) -> (count: String, details: String) {
-        let totalCountText = FailedtosendParticipants.count(users.count)
-
-        let userNames = users.compactMap { $0.name }.joined(separator: ", ")
-        let detailsText = FailedtosendParticipants.willGetLater(userNames)
-        let detailsWithLinkText = FailedtosendParticipants.learnMore(detailsText, URL.wr_backendOfflineLearnMore.absoluteString)
-
-        return (totalCountText, detailsWithLinkText)
-    }
-
-    private func setupButtonTitle() {
-        let buttonTitle = isCollapsed ? FailedtosendParticipants.showDetails : FailedtosendParticipants.hideDetails
-        button.setTitle(buttonTitle, for: .normal)
-    }
-
->>>>>>> 74e05c23
     private func setupViews() {
         addSubview(stackView)
 
@@ -153,41 +161,24 @@
         button.accessibilityIdentifier = "details.button"
     }
 
-    private func updateUI() {
-        guard let config = config else {
-            return
-        }
-
-        isCollapsed = config.isCollapsed
-        buttonAction = config.buttonAction
-        let usersWithoutSession = config.clientsWithoutSession?.compactMap { $0.user }
-        let content = configureContent(for: (config.failedToReceiveUsers, usersWithoutSession))
-
-        guard config.failedToReceiveUsers.count > 1 else {
-            usersView.attributedText = .markdown(from: content.details, style: .errorLabelStyle)
-            [totalCountView, button].forEach { $0.isHidden = true }
-            return
-        }
-
-        button.isHidden = false
-        usersView.isHidden = isCollapsed
-        totalCountView.attributedText = .markdown(from: content.count, style: .errorLabelStyle)
-        usersView.attributedText = .markdown(from: content.details, style: .errorLabelStyle)
-        setupButtonTitle()
-
-        layoutIfNeeded()
-    }
-
-    private func setupButtonTitle() {
-        let buttonTitle = isCollapsed ? FailedtosendParticipants.showDetails : FailedtosendParticipants.hideDetails
-        button.setTitle(buttonTitle, for: .normal)
-    }
+    // MARK: - Configure content
+
+    //    private func configureContent(for users: [UserType]) -> (count: String, details: String) {
+    //        /// Aproved
+    //        let totalCountText = FailedtosendParticipants.count(users.count)
+    //
+    //        let userNames = users.compactMap { $0.name }.joined(separator: ", ")
+    //        let detailsText = FailedtosendParticipants.willGetLater(userNames)
+    //        let detailsWithLinkText = FailedtosendParticipants.learnMore(detailsText, URL.wr_backendOfflineLearnMore.absoluteString)
+    //
+    //        return (totalCountText, detailsWithLinkText)
+    //    }
 
     private func configureContent(for users: (failedToReceive: [UserType], withoutSession: [UserType]?)) -> (count: String, details: String) {
         let failedToReceiveUsers = users.failedToReceive
         var withoutSessionUsers = users.withoutSession
 
-        let totalParticipantsCount = FailedtosendParticipants.didNotGet(failedToReceiveUsers.count)
+        let totalCountText = FailedtosendParticipants.didNotGetMessage(failedToReceiveUsers.count)
 
         /// The list of participants who will receive the message later.
         let detailsText1 = willGetMessage(participants: failedToReceiveUsers)
@@ -201,19 +192,19 @@
             detailsText2 = willNeverGetMessage(participants: withoutSessionUsers)
         }
 
-        /// Combine details
+        /// Complete details
         let details = [detailsText1, detailsText2].joined(separator: "\n")
         let detailsWithLinkText = FailedtosendParticipants.learnMore(details, URL.wr_backendOfflineLearnMore.absoluteString)
 
-        return (totalParticipantsCount, detailsWithLinkText)
+        return (totalCountText, detailsWithLinkText)
     }
 
     private func willGetMessage(participants: [UserType]) -> String {
         let userNames = participants
-                        .compactMap { $0.name }
-                        .filter { !$0.isEmpty }
-                        .joined(separator: ", ")
-        return !userNames.isEmpty ? FailedtosendParticipants.willGetLater(userNames) : ""
+            .compactMap { $0.name }
+            .filter { !$0.isEmpty }
+            .joined(separator: ", ")
+        return !userNames.isEmpty ? FailedtosendParticipants.willGetMessageLater(userNames) : ""
     }
 
     private func willNeverGetMessage(participants: [UserType]) -> String {
@@ -225,10 +216,16 @@
         }
 
         let userWithoutSessionNames = domainsFrequency
-                                      .compactMap { $0 }
-                                      .joined(separator: ", ")
-        return !userWithoutSessionNames.isEmpty ? FailedtosendParticipants.willNeverGet(userWithoutSessionNames) : ""
-    }
+            .compactMap { $0 }
+            .joined(separator: ", ")
+        return !userWithoutSessionNames.isEmpty ? FailedtosendParticipants.willNeverGetMessage(userWithoutSessionNames) : ""
+    }
+
+    private func setupButtonTitle() {
+        let buttonTitle = isCollapsed ? FailedtosendParticipants.showDetails : FailedtosendParticipants.hideDetails
+        button.setTitle(buttonTitle, for: .normal)
+    }
+
 
     // MARK: - Methods
 
@@ -259,8 +256,8 @@
     var accessibilityIdentifier: String? = nil
     var accessibilityLabel: String? = nil
 
-    init(failedRecipients: [UserType], clientsWithoutSession: [UserClient]?, isCollapsed: Bool, buttonAction: @escaping Completion) {
-        configuration = View.Configuration(failedToReceiveUsers: failedRecipients,
+    init(failedRecipients: [UserType], clientsWithoutSession: [UserClient]?, buttonAction: @escaping Completion, isCollapsed: Bool) {
+        configuration = View.Configuration(users: failedRecipients,
                                            clientsWithoutSession: clientsWithoutSession,
                                            buttonAction: buttonAction,
                                            isCollapsed: isCollapsed)
