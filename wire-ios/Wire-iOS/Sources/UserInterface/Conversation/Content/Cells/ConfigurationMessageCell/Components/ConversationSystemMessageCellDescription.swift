--- conflicted
+++ resolved
@@ -87,15 +87,11 @@
 
             return [AnyConversationMessageCellDescription(timerCell)]
 
-<<<<<<< HEAD
-        case .conversationIsSecure, .conversationIsVerified, .conversationIsDegraded:
-=======
         case .conversationIsSecure:
             let shieldCell = ConversationSecureSystemMessageSectionDescription()
             return [AnyConversationMessageCellDescription(shieldCell)]
 
         case .conversationIsVerified:
->>>>>>> fddbd34a
             let shieldCell = ConversationVerifiedSystemMessageSectionDescription()
             return [AnyConversationMessageCellDescription(shieldCell)]
 
