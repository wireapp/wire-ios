//
// Wire
// Copyright (C) 2018 Wire Swiss GmbH
//
// This program is free software: you can redistribute it and/or modify
// it under the terms of the GNU General Public License as published by
// the Free Software Foundation, either version 3 of the License, or
// (at your option) any later version.
//
// This program is distributed in the hope that it will be useful,
// but WITHOUT ANY WARRANTY; without even the implied warranty of
// MERCHANTABILITY or FITNESS FOR A PARTICULAR PURPOSE. See the
// GNU General Public License for more details.
//
// You should have received a copy of the GNU General Public License
// along with this program. If not, see http://www.gnu.org/licenses/.
//

import UIKit
import WireCommonComponents
import WireDataModel

// MARK: Properties

private typealias IconColors = SemanticColors.Icon
private typealias LabelColors = SemanticColors.Label

// MARK: - ConversationSystemMessageCell

class ConversationSystemMessageCell: ConversationIconBasedCell, ConversationMessageCell {

    struct Configuration: Equatable {
        let icon: UIImage?
        let attributedText: NSAttributedString?
        let showLine: Bool
    }

    // MARK: - Configuration

    func configure(with object: Configuration, animated: Bool) {
        lineView.isHidden = !object.showLine
        imageView.image = object.icon
        attributedText = object.attributedText
    }

<<<<<<< HEAD
}

// MARK: - Factory

final class ConversationSystemMessageCellDescription {

    static func cells(for message: ZMConversationMessage,
                      isCollapsed: Bool = true,
                      buttonAction: Completion? = nil) -> [AnyConversationMessageCellDescription] {
        guard let systemMessageData = message.systemMessageData,
              let sender = message.senderUser,
              let conversation = message.conversationLike
        else {
            preconditionFailure("Invalid system message")
        }

        switch systemMessageData.systemMessageType {
        case .connectionRequest, .connectionUpdate, .usingNewDevice, .reactivatedDevice:
            break // Deprecated

        case .conversationNameChanged:
            guard let newName = systemMessageData.text else {
                fallthrough
            }

            let renamedCell = ConversationRenamedSystemMessageCellDescription(message: message, data: systemMessageData, sender: sender, newName: newName)
            return [AnyConversationMessageCellDescription(renamedCell)]

        case .missedCall:
            let missedCallCell = ConversationCallSystemMessageCellDescription(message: message, data: systemMessageData, missed: true)
            return [AnyConversationMessageCellDescription(missedCallCell)]

        case .performedCall:
            let callCell = ConversationCallSystemMessageCellDescription(message: message, data: systemMessageData, missed: false)
            return [AnyConversationMessageCellDescription(callCell)]

        case .messageDeletedForEveryone:
            let senderCell = ConversationSenderMessageCellDescription(sender: sender, message: message, timestamp: nil)
            return [AnyConversationMessageCellDescription(senderCell)]

        case .messageTimerUpdate:
            guard let timer = systemMessageData.messageTimer else {
                fallthrough
            }

            let timerCell = ConversationMessageTimerCellDescription(message: message, data: systemMessageData, timer: timer, sender: sender)
            return [AnyConversationMessageCellDescription(timerCell)]

        case .conversationIsSecure, .conversationIsVerified, .conversationIsDegraded:
            let shieldCell = ConversationVerifiedSystemMessageSectionDescription(messageType: systemMessageData.systemMessageType)
            return [AnyConversationMessageCellDescription(shieldCell)]

        case .sessionReset:
            let sessionResetCell = ConversationSessionResetSystemMessageCellDescription(message: message, data: systemMessageData, sender: sender)
            return [AnyConversationMessageCellDescription(sessionResetCell)]

        case .decryptionFailed, .decryptionFailedResolved, .decryptionFailed_RemoteIdentityChanged:
            let decryptionCell = ConversationCannotDecryptSystemMessageCellDescription(message: message, data: systemMessageData, sender: sender)
            return [AnyConversationMessageCellDescription(decryptionCell)]

        case .newClient:
            let newClientCell = ConversationNewDeviceSystemMessageCellDescription(message: message, systemMessageData: systemMessageData, conversation: conversation as! ZMConversation)
            return [AnyConversationMessageCellDescription(newClientCell)]

        case .ignoredClient:
            guard let user = systemMessageData.userTypes.first as? UserType else { fallthrough }
            let ignoredClientCell = ConversationIgnoredDeviceSystemMessageCellDescription(message: message, data: systemMessageData, user: user)
            return [AnyConversationMessageCellDescription(ignoredClientCell)]

        case .potentialGap:
            let missingMessagesCell = ConversationMissingMessagesSystemMessageCellDescription(message: message, data: systemMessageData)
            return [AnyConversationMessageCellDescription(missingMessagesCell)]

        case .participantsAdded, .participantsRemoved, .teamMemberLeave:
            let participantsChangedCell = ConversationParticipantsChangedSystemMessageCellDescription(message: message, data: systemMessageData)
            return [AnyConversationMessageCellDescription(participantsChangedCell)]

        case .readReceiptsEnabled,
                .readReceiptsDisabled,
                .readReceiptsOn:
            let cell = ConversationReadReceiptSettingChangedCellDescription(sender: sender,
                                                                            systemMessageType: systemMessageData.systemMessageType)
            return [AnyConversationMessageCellDescription(cell)]

        case .legalHoldEnabled, .legalHoldDisabled:
            let cell = ConversationLegalHoldCellDescription(systemMessageType: systemMessageData.systemMessageType, conversation: conversation as! ZMConversation)
            return [AnyConversationMessageCellDescription(cell)]

        case .newConversation:
            var cells: [AnyConversationMessageCellDescription] = []
            let startedConversationCell = ConversationStartedSystemMessageCellDescription(message: message, data: systemMessageData)
            cells.append(AnyConversationMessageCellDescription(startedConversationCell))

            // Only display invite user cell for team members
            if let user = SelfUser.provider?.providedSelfUser,
               user.isTeamMember,
               conversation.selfCanAddUsers,
               conversation.isOpenGroup {
                cells.append(AnyConversationMessageCellDescription(GuestsAllowedCellDescription()))
            }
            if conversation.isOpenGroup {
                let encryptionInfoCell = ConversationEncryptionInfoDescription()
                cells.append(AnyConversationMessageCellDescription(encryptionInfoCell))
            }

            return cells

        case .failedToAddParticipants:
            if let users = Array(systemMessageData.userTypes) as? [UserType], let buttonAction = buttonAction {
                let cellDescription = ConversationFailedToAddParticipantsCellDescription(failedUsers: users,
                                                                                         isCollapsed: isCollapsed,
                                                                                         buttonAction: buttonAction)
                return [AnyConversationMessageCellDescription(cellDescription)]
            }

        case .domainsStoppedFederating:
            let domainsStoppedFederatingCell = DomainsStoppedFederatingCellDescription(systemMessageData: systemMessageData)
            return [AnyConversationMessageCellDescription(domainsStoppedFederatingCell)]

        case .mlsMigrationFinalized, .mlsMigrationJoinAfterwards, .mlsMigrationOngoingCall, .mlsMigrationStarted, .mlsMigrationUpdateVersion, .mlsMigrationPotentialGap:
            let description = MLSMigrationCellDescription(messageType: systemMessageData.systemMessageType)
            return [AnyConversationMessageCellDescription(description)]

        case .invalid:
            let unknownMessage = UnknownMessageCellDescription()
            return [AnyConversationMessageCellDescription(unknownMessage)]
        }

        return []
    }
}

private extension ConversationLike {
    var isOpenGroup: Bool {
        return conversationType == .group && allowGuests
    }

    var selfCanAddUsers: Bool {
        guard let user = SelfUser.provider?.providedSelfUser else {
            assertionFailure("expected available 'user'!")
            return false
        }
        return user.canAddUser(to: self)
    }
}

// MARK: - Descriptions

class ConversationParticipantsChangedSystemMessageCellDescription: ConversationMessageCellDescription {
    typealias View = ConversationParticipantsSystemMessageCell
    let configuration: View.Configuration

    var message: ZMConversationMessage?
    weak var delegate: ConversationMessageCellDelegate?
    weak var actionController: ConversationMessageActionController?

    var showEphemeralTimer: Bool = false
    var topMargin: Float = 0

    let isFullWidth: Bool = true
    let supportsActions: Bool = false
    let containsHighlightableContent: Bool = false

    let accessibilityIdentifier: String? = nil
    let accessibilityLabel: String?

    init(message: ZMConversationMessage, data: ZMSystemMessageData) {
        let color = IconColors.backgroundDefault
        let textColor = LabelColors.textDefault

        let model = ParticipantsCellViewModel(font: .mediumFont, largeFont: .largeSemiboldFont, textColor: textColor, iconColor: color, message: message)
        configuration = View.Configuration(icon: model.image(), attributedText: model.attributedTitle(), showLine: true, warning: model.warning())
        accessibilityLabel = model.attributedTitle()?.string
        actionController = nil
    }
}

class ConversationRenamedSystemMessageCellDescription: ConversationMessageCellDescription {
    typealias View = ConversationRenamedSystemMessageCell
    let configuration: View.Configuration

    var message: ZMConversationMessage?
    weak var delegate: ConversationMessageCellDelegate?
    weak var actionController: ConversationMessageActionController?

    var showEphemeralTimer: Bool = false
    var topMargin: Float = 0

    let isFullWidth: Bool = true
    let supportsActions: Bool = false
    let containsHighlightableContent: Bool = false

    let accessibilityIdentifier: String? = nil
    let accessibilityLabel: String?

    init(message: ZMConversationMessage, data: ZMSystemMessageData, sender: UserType, newName: String) {
        let senderText = message.senderName
        let titleString = "content.system.renamed_conv.title".localized(pov: sender.pov, args: senderText)

        let title = NSAttributedString(string: titleString, attributes: [.font: UIFont.mediumFont, .foregroundColor: LabelColors.textDefault])

        let conversationName = NSAttributedString(string: newName, attributes: [.font: UIFont.normalSemiboldFont, .foregroundColor: LabelColors.textDefault])
        configuration = View.Configuration(attributedText: title, newConversationName: conversationName)
        actionController = nil
        accessibilityLabel = "\(titleString), \(newName)"
    }

}

class ConversationCallSystemMessageCellDescription: ConversationMessageCellDescription {
    typealias View = ConversationSystemMessageCell
    let configuration: View.Configuration

    var message: ZMConversationMessage?
    weak var delegate: ConversationMessageCellDelegate?
    weak var actionController: ConversationMessageActionController?

    var showEphemeralTimer: Bool = false
    var topMargin: Float = 0

    let isFullWidth: Bool = true
    let supportsActions: Bool = false
    let containsHighlightableContent: Bool = false

    let accessibilityIdentifier: String? = nil
    let accessibilityLabel: String?

    init(message: ZMConversationMessage, data: ZMSystemMessageData, missed: Bool) {
        let viewModel = CallCellViewModel(
            icon: missed ? .endCall : .phone,
            iconColor: missed ? IconColors.backgroundMissedPhoneCall : IconColors.backgroundPhoneCall,
            systemMessageType: data.systemMessageType,
            font: .mediumFont,
            textColor: LabelColors.textDefault,
            message: message
        )

        configuration = View.Configuration(icon: viewModel.image(), attributedText: viewModel.attributedTitle(), showLine: false)
        accessibilityLabel = viewModel.attributedTitle()?.string
        actionController = nil
    }

    func isConfigurationEqual(with other: Any) -> Bool {
        guard let otherDescription = other as? ConversationCallSystemMessageCellDescription else {
            return false
        }

        return self.configuration == otherDescription.configuration
    }
}

class ConversationMessageTimerCellDescription: ConversationMessageCellDescription {
    typealias View = ConversationSystemMessageCell
    let configuration: View.Configuration

    var message: ZMConversationMessage?
    weak var delegate: ConversationMessageCellDelegate?
    weak var actionController: ConversationMessageActionController?

    var showEphemeralTimer: Bool = false
    var topMargin: Float = 0

    let isFullWidth: Bool = true
    let supportsActions: Bool = false
    let containsHighlightableContent: Bool = false

    let accessibilityIdentifier: String? = nil
    let accessibilityLabel: String?

    init(message: ZMConversationMessage, data: ZMSystemMessageData, timer: NSNumber, sender: UserType) {
        let senderText = message.senderName
        let timeoutValue = MessageDestructionTimeoutValue(rawValue: timer.doubleValue)

        var updateText: NSAttributedString?
        let baseAttributes: [NSAttributedString.Key: AnyObject] = [.font: UIFont.mediumFont, .foregroundColor: LabelColors.textDefault]

        if timeoutValue == .none {
            updateText = NSAttributedString(string: "content.system.message_timer_off".localized(pov: sender.pov, args: senderText), attributes: baseAttributes)

        } else if let displayString = timeoutValue.displayString {
            let timerString = displayString.replacingOccurrences(of: String.breakingSpace, with: String.nonBreakingSpace)
            updateText = NSAttributedString(string: "content.system.message_timer_changes".localized(pov: sender.pov, args: senderText, timerString), attributes: baseAttributes)
        }

        let icon = StyleKitIcon.hourglass.makeImage(size: 16, color: IconColors.backgroundDefault)
        configuration = View.Configuration(icon: icon, attributedText: updateText, showLine: false)
        accessibilityLabel = updateText?.string
        actionController = nil
    }

}

class ConversationVerifiedSystemMessageSectionDescription: ConversationMessageCellDescription {
    typealias View = ConversationSystemMessageCell
    let configuration: View.Configuration

    var message: ZMConversationMessage?
    weak var delegate: ConversationMessageCellDelegate?
    weak var actionController: ConversationMessageActionController?

    var showEphemeralTimer: Bool = false
    var topMargin: Float = 0

    let isFullWidth: Bool = true
    let supportsActions: Bool = false
    let containsHighlightableContent: Bool = false

    let accessibilityIdentifier: String? = nil
    let accessibilityLabel: String?

    init(messageType: ZMSystemMessageType) {
        let icon = Self.icon(messageType: messageType)
        let content = Self.makeAttributedString(messageType: messageType)

        configuration = View.Configuration(icon: icon, attributedText: content, showLine: true)
        accessibilityLabel = content.string
        actionController = nil
    }

    // MARK: Content

    private static func makeAttributedString(messageType: ZMSystemMessageType) -> NSAttributedString {
        return NSAttributedString(
            string: Self.messageText(for: messageType) ?? "",
            attributes: [.font: UIFont.mediumFont, .foregroundColor: LabelColors.textDefault])
    }

    private static func icon(messageType: ZMSystemMessageType) -> UIImage? {
        switch messageType {
        case .conversationIsSecure:
            return Asset.Images.verifiedShield.image
        case .conversationIsVerified:
            return Asset.Images.certificateValid.image
        case .conversationIsDegraded:
            return Asset.Images.attention.image
        default:
            return nil
        }
    }

    private static func messageText(for systemMessageType: ZMSystemMessageType) -> String? {
        switch systemMessageType {
        case .conversationIsSecure:
            return L10n.Localizable.Content.System.isVerified
        case .conversationIsVerified:
            return L10n.Localizable.Content.System.Mls.conversationIsVerified(URL.wr_e2eiLearnMore.absoluteString)
        case .conversationIsDegraded:
            return L10n.Localizable.Content.System.Mls.conversationIsDegraded
        default:
            return nil
        }
    }
}

final class ConversationStartedSystemMessageCellDescription: NSObject, ConversationMessageCellDescription {

    typealias View = ConversationStartedSystemMessageCell
    let configuration: View.Configuration

    var message: ZMConversationMessage?
    weak var delegate: ConversationMessageCellDelegate?
    weak var actionController: ConversationMessageActionController?

    var showEphemeralTimer: Bool = false
    var topMargin: Float = 0

    let isFullWidth: Bool = true
    let supportsActions: Bool = false
    let containsHighlightableContent: Bool = false

    let accessibilityIdentifier: String? = nil
    var conversationObserverToken: Any?

    init(message: ZMConversationMessage, data: ZMSystemMessageData) {
        let color = LabelColors.textDefault
        let iconColor = IconColors.backgroundDefault
        let model = ParticipantsCellViewModel(font: .mediumFont, largeFont: .largeSemiboldFont, textColor: color, iconColor: iconColor, message: message)

        actionController = nil
        configuration =  View.Configuration(title: model.attributedHeading(),
                                            message: model.attributedTitle() ?? NSAttributedString(string: ""),
                                            selectedUsers: model.selectedUsers,
                                            icon: model.image())
        super.init()

        accessibilityLabel = configuration.message.string
    }

}

class ConversationMissingMessagesSystemMessageCellDescription: ConversationMessageCellDescription {

    typealias View = ConversationSystemMessageCell
    let configuration: View.Configuration

    var message: ZMConversationMessage?
    weak var delegate: ConversationMessageCellDelegate?
    weak var actionController: ConversationMessageActionController?

    var showEphemeralTimer: Bool = false
    var topMargin: Float = 0

    let isFullWidth: Bool = true
    let supportsActions: Bool = false
    let containsHighlightableContent: Bool = false

    let accessibilityIdentifier: String? = nil
    let accessibilityLabel: String?

    init(message: ZMConversationMessage, data: ZMSystemMessageData) {
        let title = ConversationMissingMessagesSystemMessageCellDescription.makeAttributedString(systemMessageData: data)
        configuration =  View.Configuration(icon: StyleKitIcon.exclamationMark.makeImage(size: .tiny,
                                                                                         color: IconColors.foregroundExclamationMarkInSystemMessage),
                                            attributedText: title,
                                            showLine: true)
        accessibilityLabel = title.string
        actionController = nil
    }

    private static func makeAttributedString(systemMessageData: ZMSystemMessageData) -> NSAttributedString {
        let string = localizedString(systemMessageData: systemMessageData)
        return NSAttributedString(string: string) && UIFont.mediumFont && LabelColors.textDefault
    }

    private static func localizedString(systemMessageData: ZMSystemMessageData) -> String {
        typealias Strings = L10n.Localizable.Content.System

        guard !systemMessageData.needsUpdatingUsers else {
            return Strings.missingMessages
        }

        let namesOfAddedUsers: [String] = systemMessageData.addedUserTypes.compactMap {
            guard let user = $0 as? UserType else { return nil }
            return user.name
        }.sorted(by: { $0 > $1 })

        let namesOfRemovedUsers: [String] = systemMessageData.removedUserTypes.compactMap {
            guard let user = $0 as? UserType else { return nil }
            return user.name
        }.sorted(by: { $0 > $1 })

        let listOfAddedUsers = ListFormatter.localizedString(byJoining: namesOfAddedUsers)
        let listOfRemovedUsers = ListFormatter.localizedString(byJoining: namesOfRemovedUsers)

        switch (namesOfAddedUsers.cardinality, namesOfRemovedUsers.cardinality) {
        case (.zero, .zero):
            return Strings.missingMessages

        case (.singular, .zero):
            return Strings.MissingMessages.UsersAdded.singular(listOfAddedUsers)

        case (.plural, .zero):
            return Strings.MissingMessages.UsersAdded.plural(listOfAddedUsers)

        case (.zero, .singular):
            return Strings.MissingMessages.UsersRemoved.singular(listOfRemovedUsers)

        case (.zero, .plural):
            return Strings.MissingMessages.UsersRemoved.plural(listOfRemovedUsers)

        case (.singular, .singular):
            return Strings.MissingMessages.UsersAddedAndRemoved.singular(listOfAddedUsers, listOfRemovedUsers)

        case (.plural, .singular):
            return Strings.MissingMessages.UsersAddedAndRemoved.pluralSingular(listOfAddedUsers, listOfRemovedUsers)

        case (.singular, .plural):
            return Strings.MissingMessages.UsersAddedAndRemoved.singularPlural(listOfAddedUsers, listOfRemovedUsers)

        case (.plural, .plural):
            return Strings.MissingMessages.UsersAddedAndRemoved.plural(listOfAddedUsers, listOfRemovedUsers)
        }
    }
}

class ConversationIgnoredDeviceSystemMessageCellDescription: ConversationMessageCellDescription {

    typealias View = ConversationNewDeviceSystemMessageCell
    let configuration: View.Configuration

    var message: ZMConversationMessage?
    weak var delegate: ConversationMessageCellDelegate?
    weak var actionController: ConversationMessageActionController?

    var showEphemeralTimer: Bool = false
    var topMargin: Float = 0

    let isFullWidth: Bool = true
    let supportsActions: Bool = false
    let containsHighlightableContent: Bool = false

    let accessibilityIdentifier: String? = nil
    let accessibilityLabel: String?

    init(message: ZMConversationMessage, data: ZMSystemMessageData, user: UserType) {
        let title = ConversationIgnoredDeviceSystemMessageCellDescription.makeAttributedString(systemMessage: data, user: user)

        configuration = View.Configuration(attributedText: title, icon: WireStyleKit.imageOfShieldnotverified, linkTarget: .user(user))
        accessibilityLabel = configuration.attributedText?.string
        actionController = nil
    }

    private static func makeAttributedString(systemMessage: ZMSystemMessageData, user: UserType) -> NSAttributedString {
        let string: String
        let link = View.userClientURL.absoluteString

        if user.isSelfUser == true {
            string = L10n.Localizable.Content.System.unverifiedSelfDevices(link)
        } else {
            string = L10n.Localizable.Content.System.unverifiedOtherDevices(user.name ?? "", link)
        }

        return .markdown(from: string, style: .systemMessage)
    }

}

class ConversationSessionResetSystemMessageCellDescription: ConversationMessageCellDescription {
    typealias View = ConversationSystemMessageCell

    var message: ZMConversationMessage?
    var delegate: ConversationMessageCellDelegate?
    var actionController: ConversationMessageActionController?

    var topMargin: Float = 0
    var isFullWidth: Bool = true
    var supportsActions: Bool = false
    var showEphemeralTimer: Bool = false
    var containsHighlightableContent: Bool = false
    var accessibilityIdentifier: String?
    var accessibilityLabel: String?

    var configuration: ConversationSystemMessageCell.Configuration

    init(message: ZMConversationMessage, data: ZMSystemMessageData, sender: UserType) {
        let icon = StyleKitIcon.envelope.makeImage(size: .tiny, color: UIColor.Wire.primaryLabel)
        let title = Self.makeAttributedString(sender)
        configuration = View.Configuration(icon: icon,
                                           attributedText: title,
                                           showLine: true)
        accessibilityLabel = title.string
    }

    static func makeAttributedString(_ sender: UserType) -> NSAttributedString {
        let string: String
        if sender.isSelfUser {
            string =  L10n.Localizable.Content.System.SessionReset.`self`
        } else {
            string = L10n.Localizable.Content.System.SessionReset.other(sender.name ?? "")
        }

        return NSMutableAttributedString.markdown(from: string, style: .systemMessage)
    }

}

class ConversationCannotDecryptSystemMessageCellDescription: ConversationMessageCellDescription {
    typealias View = ConversationCannotDecryptSystemMessageCell
    let configuration: View.Configuration

    static fileprivate let resetSessionURL: URL = URL(string: "action://reset-session")!

    var message: ZMConversationMessage?
    weak var delegate: ConversationMessageCellDelegate?
    weak var actionController: ConversationMessageActionController?

    var showEphemeralTimer: Bool = false
    var topMargin: Float = 0

    let isFullWidth: Bool = true
    let supportsActions: Bool = false
    let containsHighlightableContent: Bool = false

    let accessibilityIdentifier: String? = nil
    let accessibilityLabel: String?

    init(message: ZMConversationMessage, data: ZMSystemMessageData, sender: UserType) {
        let icon: UIImage
        if data.systemMessageType == .decryptionFailedResolved {
            icon = StyleKitIcon.checkmark.makeImage(size: 16, color: IconColors.foregroundCheckMarkInSystemMessage)
        } else {
            icon = StyleKitIcon.exclamationMark.makeImage(size: 16, color: IconColors.foregroundExclamationMarkInSystemMessage)
        }

        let title = ConversationCannotDecryptSystemMessageCellDescription
            .makeAttributedString(
                systemMessage: data,
                sender: sender
            )

        configuration = View.Configuration(icon: icon,
                                           attributedText: title,
                                           showLine: false)
        accessibilityLabel = title.string
        actionController = nil
    }

    func isConfigurationEqual(with other: Any) -> Bool {
        guard let otherDescription = other as? ConversationCannotDecryptSystemMessageCellDescription else {
            return false
        }

        return configuration.attributedText == otherDescription.configuration.attributedText
    }

    // MARK: - Localization

    private static let BaseLocalizationString = "content.system.cannot_decrypt"
    private static let IdentityString = ".identity"

    private static func makeAttributedString(systemMessage: ZMSystemMessageData, sender: UserType) -> NSAttributedString {

        let messageString = self.messageString(systemMessage.systemMessageType, sender: sender)
        let resetSessionString = self.resetSessionString()
        let errorDetailsString = self.errorDetailsString(
            errorCode: systemMessage.decryptionErrorCode?.intValue ?? 0,
            clientIdentifier: (systemMessage.senderClientID ?? "N/A"))

        var components: [NSAttributedString]

        switch systemMessage.systemMessageType {
        case .decryptionFailed:
            components = [
                messageString
            ]

            if systemMessage.isDecryptionErrorRecoverable {
                components.append(resetSessionString)
            }
        case .decryptionFailedResolved:
            components = [
                messageString,
                errorDetailsString
            ]
        case .decryptionFailed_RemoteIdentityChanged:
            components = [
                messageString
            ]
        default:
            fatal("Incorrect cell configuration")
        }

        return components.joined(separator: NSAttributedString(string: "\n"))
    }

    private static func localizationKey(_ systemMessageType: ZMSystemMessageType) -> String {
        let localizationKey: String
        switch systemMessageType {
        case .decryptionFailed:
            localizationKey = BaseLocalizationString
        case .decryptionFailedResolved:
            localizationKey = BaseLocalizationString + "_resolved"
        case .decryptionFailed_RemoteIdentityChanged:
            localizationKey = BaseLocalizationString + "_identity_changed"
        default:
            fatal("Incorrect cell configuration")
        }

        return localizationKey
    }

    private static func messageString(_ systemMessageType: ZMSystemMessageType, sender: UserType) -> NSAttributedString {

        let name = sender.name ?? ""
        var localizationKey = self.localizationKey(systemMessageType)

        if sender.isSelfUser {
            localizationKey += ".self"
        } else {
            localizationKey += ".other"
        }

        return NSMutableAttributedString.markdown(from: localizationKey.localized(args: name), style: .systemMessage)
    }

    private static func resetSessionString() -> NSAttributedString {
        let string = L10n.Localizable.Content.System.CannotDecrypt.resetSession

        return NSAttributedString(string: string.localizedUppercase,
                                  attributes: [.link: resetSessionURL,
                                               .foregroundColor: UIColor.accent(),
                                               .font: UIFont.mediumSemiboldFont])
    }

    private static func errorDetailsString(errorCode: Int, clientIdentifier: String) -> NSAttributedString {
        let string = L10n.Localizable.Content.System.CannotDecrypt.errorDetails(errorCode, clientIdentifier)

        return NSAttributedString(string: string.localizedUppercase,
                                  attributes: [.foregroundColor: LabelColors.textDefault,
                                               .font: UIFont.mediumFont])
    }

}

final class ConversationNewDeviceSystemMessageCellDescription: ConversationMessageCellDescription {

    typealias View = ConversationNewDeviceSystemMessageCell
    let configuration: View.Configuration

    var message: ZMConversationMessage?
    weak var delegate: ConversationMessageCellDelegate?
    weak var actionController: ConversationMessageActionController?

    var showEphemeralTimer: Bool = false
    var topMargin: Float = 0

    let isFullWidth: Bool = true
    let supportsActions: Bool = false
    let containsHighlightableContent: Bool = false

    let accessibilityIdentifier: String? = nil
    let accessibilityLabel: String?

    init(message: ZMConversationMessage, systemMessageData: ZMSystemMessageData, conversation: ZMConversation) {
        configuration = ConversationNewDeviceSystemMessageCellDescription.configuration(for: systemMessageData, in: conversation)
        accessibilityLabel = configuration.attributedText?.string
        actionController = nil
    }

    struct TextAttributes {
        let senderAttributes: [NSAttributedString.Key: AnyObject]
        let startedUsingAttributes: [NSAttributedString.Key: AnyObject]
        let linkAttributes: [NSAttributedString.Key: AnyObject]

        init(boldFont: UIFont, normalFont: UIFont, textColor: UIColor, link: URL) {
            senderAttributes = [.font: boldFont, .foregroundColor: textColor]
            startedUsingAttributes = [.font: normalFont, .foregroundColor: textColor]
            linkAttributes = [.font: normalFont, .link: link as AnyObject]
        }
    }

    private static func configuration(for systemMessage: ZMSystemMessageData, in conversation: ZMConversation) -> View.Configuration {

        let textAttributes = TextAttributes(boldFont: .mediumSemiboldFont, normalFont: .mediumFont, textColor: LabelColors.textDefault, link: View.userClientURL)
        let clients = systemMessage.clients.compactMap({ $0 as? UserClientType })
        let users = systemMessage.userTypes.lazy
            .compactMap { $0 as? UserType }
            .sorted { $0.name < $1.name }

        if !systemMessage.addedUserTypes.isEmpty {
            return configureForAddedUsers(in: conversation, attributes: textAttributes)
        } else if users.count == 1, let user = users.first, user.isSelfUser {
            return configureForNewClientOfSelfUser(user, clients: clients, link: View.userClientURL)
        } else {
            return configureForOtherUsers(users, conversation: conversation, clients: clients, attributes: textAttributes)
        }
    }

    private static var verifiedIcon: UIImage {
        return WireStyleKit.imageOfShieldnotverified
    }

    private static var exclamationMarkIcon: UIImage {
        return StyleKitIcon.exclamationMark.makeImage(size: 16, color: IconColors.foregroundExclamationMarkInSystemMessage)
    }

    private static func configureForNewClientOfSelfUser(_ selfUser: UserType, clients: [UserClientType], link: URL) -> View.Configuration {
        let string = L10n.Localizable.Content.System.selfUserNewClient(link.absoluteString)
        let attributedText = NSMutableAttributedString.markdown(from: string, style: .systemMessage)
        let selfUserClient = SessionManager.shared?.activeUserSession?.selfUserClient
        let isSelfClient = clients.first?.isEqual(selfUserClient) ?? false
        return View.Configuration(attributedText: attributedText, icon: isSelfClient ? nil : verifiedIcon, linkTarget: .user(selfUser))
    }

    private static func configureForOtherUsers(_ users: [UserType], conversation: ZMConversation, clients: [UserClientType], attributes: TextAttributes) -> View.Configuration {
        let displayNamesOfOthers = users.filter {!$0.isSelfUser }.compactMap { $0.name }
        let firstTwoNames = displayNamesOfOthers.prefix(2)
        let senderNames = firstTwoNames.joined(separator: ", ")
        let additionalSenderCount = max(displayNamesOfOthers.count - 1, 1)

        // %@ %#@d_number_of_others@ started using %#@d_new_devices@
        let senderNamesString = L10n.Localizable.Content.System.peopleStartedUsing(senderNames, additionalSenderCount, clients.count)

        let userClientString = L10n.Localizable.Content.System.newDevices(clients.count)

        var attributedSenderNames = NSAttributedString(string: senderNamesString, attributes: attributes.startedUsingAttributes)
        attributedSenderNames = attributedSenderNames.setAttributes(attributes.senderAttributes, toSubstring: senderNames)
        attributedSenderNames = attributedSenderNames.setAttributes(attributes.linkAttributes, toSubstring: userClientString)
        let attributedText = attributedSenderNames

        var linkTarget: View.LinkTarget
        if let user = users.first, users.count == 1 {
            linkTarget = .user(user)
        } else {
            linkTarget = .conversation(conversation)
        }

        return View.Configuration(attributedText: attributedText, icon: verifiedIcon, linkTarget: linkTarget)
    }

    private static func configureForAddedUsers(in conversation: ZMConversation, attributes: TextAttributes) -> View.Configuration {
        let attributedNewUsers = NSAttributedString(string: L10n.Localizable.Content.System.newUsers, attributes: attributes.startedUsingAttributes)

        let attributedLink = NSAttributedString(string: L10n.Localizable.Content.System.verifyDevices, attributes: attributes.linkAttributes)
        let attributedText = attributedNewUsers + " " + attributedLink

        return View.Configuration(attributedText: attributedText, icon: verifiedIcon, linkTarget: .conversation(conversation))
    }

}

class ConversationEncryptionInfoDescription: ConversationMessageCellDescription {
    typealias View = ConversationWarningSystemMessageCell
    let configuration: View.Configuration

    var message: ZMConversationMessage?
    weak var delegate: ConversationMessageCellDelegate?
    weak var actionController: ConversationMessageActionController?

    var showEphemeralTimer: Bool = false
    var topMargin: Float = 26.0

    let isFullWidth: Bool = true
    let supportsActions: Bool = false
    let containsHighlightableContent: Bool = false

    let accessibilityIdentifier: String? = nil
    let accessibilityLabel: String?

    init() {
        typealias connectionView = L10n.Localizable.Conversation.ConnectionView

        configuration = View.Configuration(topText: connectionView.encryptionInfo,
                                           bottomText: connectionView.sensitiveInformationWarning)
        accessibilityLabel = "\(connectionView.encryptionInfo), \(connectionView.sensitiveInformationWarning)"
        actionController = nil
    }
}

final class ConversationFailedToAddParticipantsCellDescription: ConversationMessageCellDescription {

    typealias SystemContent = L10n.Localizable.Content.System
    typealias View = FailedUsersSystemMessageCell

    let configuration: View.Configuration

    var message: ZMConversationMessage?
    weak var delegate: ConversationMessageCellDelegate?
    weak var actionController: ConversationMessageActionController?

    var showEphemeralTimer: Bool = false
    var topMargin: Float = 26.0

    let isFullWidth: Bool = true
    let supportsActions: Bool = false
    let containsHighlightableContent: Bool = false

    let accessibilityIdentifier: String? = nil
    let accessibilityLabel: String? = nil

    init(failedUsers: [UserType], isCollapsed: Bool, buttonAction: @escaping Completion) {
        configuration = View.Configuration(
            title: ConversationFailedToAddParticipantsCellDescription.configureTitle(for: failedUsers),
            content: ConversationFailedToAddParticipantsCellDescription.configureContent(for: failedUsers),
            isCollapsed: isCollapsed,
            icon: Asset.Images.attention.image,
            buttonAction: buttonAction)
    }

    private static func configureTitle(for failedUsers: [UserType]) -> NSAttributedString? {
        guard failedUsers.count > 1 else {
            return nil
        }

        let title = SystemContent.FailedtoaddParticipants.count(failedUsers.count)
        return .markdown(from: title, style: .errorLabelStyle)
    }

    private static func configureContent(for failedUsers: [UserType]) -> NSAttributedString {
        let keyString = "content.system.failedtoadd_participants.could_not_be_added"

        let userNames = failedUsers.compactMap { $0.name }
        let userNamesJoined = userNames.joined(separator: ", ")
        let text = keyString.localized(args: userNames.count, userNamesJoined)

        let attributedText = NSAttributedString.errorSystemMessage(withText: text, andHighlighted: userNamesJoined)
        let learnMore = NSAttributedString.unreachableBackendLearnMoreLink

        return [attributedText, learnMore].joined(separator: " ".attributedString)
    }

}

final class DomainsStoppedFederatingCellDescription: ConversationMessageCellDescription {

    typealias View = ConversationSystemMessageCell
    typealias System = L10n.Localizable.Content.System
    let configuration: View.Configuration

    var showEphemeralTimer: Bool = false
    var topMargin: Float = 0

    let isFullWidth: Bool = true
    let supportsActions: Bool = false
    let containsHighlightableContent: Bool = false

    let accessibilityIdentifier: String? = nil
    let accessibilityLabel: String?

    var message: WireDataModel.ZMConversationMessage?
    var delegate: ConversationMessageCellDelegate?
    var actionController: ConversationMessageActionController?

    init(systemMessageData: ZMSystemMessageData) {
        let icon = Asset.Images.attention.image.withTintColor(SemanticColors.Icon.backgroundDefault)
        let content = DomainsStoppedFederatingCellDescription.makeAttributedString(for: systemMessageData)
        configuration = View.Configuration(icon: icon, attributedText: content, showLine: false)

        accessibilityLabel = content?.string
    }

    private static func makeAttributedString(for systemMessageData: ZMSystemMessageData) -> NSAttributedString? {
        typealias BackendsStopFederating = L10n.Localizable.Content.System.BackendsStopFederating

        guard let domains = systemMessageData.domains,
              domains.count == 2 else {
            return nil
        }

        var text: String
        if domains.hasSelfDomain, let user = SelfUser.provider?.providedSelfUser {
            let withoutSelfDomain = domains.filter { $0 != user.domain }
            text = BackendsStopFederating.selfBackend(withoutSelfDomain.first ?? "", URL.wr_FederationLearnMore.absoluteString)
        } else {
            text = BackendsStopFederating.otherBackends(domains.first ?? "", domains.last ?? "", URL.wr_FederationLearnMore.absoluteString)
        }

        let attributedString = NSAttributedString.markdown(from: text, style: .systemMessage)

        return attributedString
    }

}

private extension Array where Element == String {

    var hasSelfDomain: Bool {
        return self.contains(SelfUser.provider?.providedSelfUser.domain ?? "")
    }

=======
>>>>>>> 48002498
}<|MERGE_RESOLUTION|>--- conflicted
+++ resolved
@@ -43,947 +43,4 @@
         attributedText = object.attributedText
     }
 
-<<<<<<< HEAD
-}
-
-// MARK: - Factory
-
-final class ConversationSystemMessageCellDescription {
-
-    static func cells(for message: ZMConversationMessage,
-                      isCollapsed: Bool = true,
-                      buttonAction: Completion? = nil) -> [AnyConversationMessageCellDescription] {
-        guard let systemMessageData = message.systemMessageData,
-              let sender = message.senderUser,
-              let conversation = message.conversationLike
-        else {
-            preconditionFailure("Invalid system message")
-        }
-
-        switch systemMessageData.systemMessageType {
-        case .connectionRequest, .connectionUpdate, .usingNewDevice, .reactivatedDevice:
-            break // Deprecated
-
-        case .conversationNameChanged:
-            guard let newName = systemMessageData.text else {
-                fallthrough
-            }
-
-            let renamedCell = ConversationRenamedSystemMessageCellDescription(message: message, data: systemMessageData, sender: sender, newName: newName)
-            return [AnyConversationMessageCellDescription(renamedCell)]
-
-        case .missedCall:
-            let missedCallCell = ConversationCallSystemMessageCellDescription(message: message, data: systemMessageData, missed: true)
-            return [AnyConversationMessageCellDescription(missedCallCell)]
-
-        case .performedCall:
-            let callCell = ConversationCallSystemMessageCellDescription(message: message, data: systemMessageData, missed: false)
-            return [AnyConversationMessageCellDescription(callCell)]
-
-        case .messageDeletedForEveryone:
-            let senderCell = ConversationSenderMessageCellDescription(sender: sender, message: message, timestamp: nil)
-            return [AnyConversationMessageCellDescription(senderCell)]
-
-        case .messageTimerUpdate:
-            guard let timer = systemMessageData.messageTimer else {
-                fallthrough
-            }
-
-            let timerCell = ConversationMessageTimerCellDescription(message: message, data: systemMessageData, timer: timer, sender: sender)
-            return [AnyConversationMessageCellDescription(timerCell)]
-
-        case .conversationIsSecure, .conversationIsVerified, .conversationIsDegraded:
-            let shieldCell = ConversationVerifiedSystemMessageSectionDescription(messageType: systemMessageData.systemMessageType)
-            return [AnyConversationMessageCellDescription(shieldCell)]
-
-        case .sessionReset:
-            let sessionResetCell = ConversationSessionResetSystemMessageCellDescription(message: message, data: systemMessageData, sender: sender)
-            return [AnyConversationMessageCellDescription(sessionResetCell)]
-
-        case .decryptionFailed, .decryptionFailedResolved, .decryptionFailed_RemoteIdentityChanged:
-            let decryptionCell = ConversationCannotDecryptSystemMessageCellDescription(message: message, data: systemMessageData, sender: sender)
-            return [AnyConversationMessageCellDescription(decryptionCell)]
-
-        case .newClient:
-            let newClientCell = ConversationNewDeviceSystemMessageCellDescription(message: message, systemMessageData: systemMessageData, conversation: conversation as! ZMConversation)
-            return [AnyConversationMessageCellDescription(newClientCell)]
-
-        case .ignoredClient:
-            guard let user = systemMessageData.userTypes.first as? UserType else { fallthrough }
-            let ignoredClientCell = ConversationIgnoredDeviceSystemMessageCellDescription(message: message, data: systemMessageData, user: user)
-            return [AnyConversationMessageCellDescription(ignoredClientCell)]
-
-        case .potentialGap:
-            let missingMessagesCell = ConversationMissingMessagesSystemMessageCellDescription(message: message, data: systemMessageData)
-            return [AnyConversationMessageCellDescription(missingMessagesCell)]
-
-        case .participantsAdded, .participantsRemoved, .teamMemberLeave:
-            let participantsChangedCell = ConversationParticipantsChangedSystemMessageCellDescription(message: message, data: systemMessageData)
-            return [AnyConversationMessageCellDescription(participantsChangedCell)]
-
-        case .readReceiptsEnabled,
-                .readReceiptsDisabled,
-                .readReceiptsOn:
-            let cell = ConversationReadReceiptSettingChangedCellDescription(sender: sender,
-                                                                            systemMessageType: systemMessageData.systemMessageType)
-            return [AnyConversationMessageCellDescription(cell)]
-
-        case .legalHoldEnabled, .legalHoldDisabled:
-            let cell = ConversationLegalHoldCellDescription(systemMessageType: systemMessageData.systemMessageType, conversation: conversation as! ZMConversation)
-            return [AnyConversationMessageCellDescription(cell)]
-
-        case .newConversation:
-            var cells: [AnyConversationMessageCellDescription] = []
-            let startedConversationCell = ConversationStartedSystemMessageCellDescription(message: message, data: systemMessageData)
-            cells.append(AnyConversationMessageCellDescription(startedConversationCell))
-
-            // Only display invite user cell for team members
-            if let user = SelfUser.provider?.providedSelfUser,
-               user.isTeamMember,
-               conversation.selfCanAddUsers,
-               conversation.isOpenGroup {
-                cells.append(AnyConversationMessageCellDescription(GuestsAllowedCellDescription()))
-            }
-            if conversation.isOpenGroup {
-                let encryptionInfoCell = ConversationEncryptionInfoDescription()
-                cells.append(AnyConversationMessageCellDescription(encryptionInfoCell))
-            }
-
-            return cells
-
-        case .failedToAddParticipants:
-            if let users = Array(systemMessageData.userTypes) as? [UserType], let buttonAction = buttonAction {
-                let cellDescription = ConversationFailedToAddParticipantsCellDescription(failedUsers: users,
-                                                                                         isCollapsed: isCollapsed,
-                                                                                         buttonAction: buttonAction)
-                return [AnyConversationMessageCellDescription(cellDescription)]
-            }
-
-        case .domainsStoppedFederating:
-            let domainsStoppedFederatingCell = DomainsStoppedFederatingCellDescription(systemMessageData: systemMessageData)
-            return [AnyConversationMessageCellDescription(domainsStoppedFederatingCell)]
-
-        case .mlsMigrationFinalized, .mlsMigrationJoinAfterwards, .mlsMigrationOngoingCall, .mlsMigrationStarted, .mlsMigrationUpdateVersion, .mlsMigrationPotentialGap:
-            let description = MLSMigrationCellDescription(messageType: systemMessageData.systemMessageType)
-            return [AnyConversationMessageCellDescription(description)]
-
-        case .invalid:
-            let unknownMessage = UnknownMessageCellDescription()
-            return [AnyConversationMessageCellDescription(unknownMessage)]
-        }
-
-        return []
-    }
-}
-
-private extension ConversationLike {
-    var isOpenGroup: Bool {
-        return conversationType == .group && allowGuests
-    }
-
-    var selfCanAddUsers: Bool {
-        guard let user = SelfUser.provider?.providedSelfUser else {
-            assertionFailure("expected available 'user'!")
-            return false
-        }
-        return user.canAddUser(to: self)
-    }
-}
-
-// MARK: - Descriptions
-
-class ConversationParticipantsChangedSystemMessageCellDescription: ConversationMessageCellDescription {
-    typealias View = ConversationParticipantsSystemMessageCell
-    let configuration: View.Configuration
-
-    var message: ZMConversationMessage?
-    weak var delegate: ConversationMessageCellDelegate?
-    weak var actionController: ConversationMessageActionController?
-
-    var showEphemeralTimer: Bool = false
-    var topMargin: Float = 0
-
-    let isFullWidth: Bool = true
-    let supportsActions: Bool = false
-    let containsHighlightableContent: Bool = false
-
-    let accessibilityIdentifier: String? = nil
-    let accessibilityLabel: String?
-
-    init(message: ZMConversationMessage, data: ZMSystemMessageData) {
-        let color = IconColors.backgroundDefault
-        let textColor = LabelColors.textDefault
-
-        let model = ParticipantsCellViewModel(font: .mediumFont, largeFont: .largeSemiboldFont, textColor: textColor, iconColor: color, message: message)
-        configuration = View.Configuration(icon: model.image(), attributedText: model.attributedTitle(), showLine: true, warning: model.warning())
-        accessibilityLabel = model.attributedTitle()?.string
-        actionController = nil
-    }
-}
-
-class ConversationRenamedSystemMessageCellDescription: ConversationMessageCellDescription {
-    typealias View = ConversationRenamedSystemMessageCell
-    let configuration: View.Configuration
-
-    var message: ZMConversationMessage?
-    weak var delegate: ConversationMessageCellDelegate?
-    weak var actionController: ConversationMessageActionController?
-
-    var showEphemeralTimer: Bool = false
-    var topMargin: Float = 0
-
-    let isFullWidth: Bool = true
-    let supportsActions: Bool = false
-    let containsHighlightableContent: Bool = false
-
-    let accessibilityIdentifier: String? = nil
-    let accessibilityLabel: String?
-
-    init(message: ZMConversationMessage, data: ZMSystemMessageData, sender: UserType, newName: String) {
-        let senderText = message.senderName
-        let titleString = "content.system.renamed_conv.title".localized(pov: sender.pov, args: senderText)
-
-        let title = NSAttributedString(string: titleString, attributes: [.font: UIFont.mediumFont, .foregroundColor: LabelColors.textDefault])
-
-        let conversationName = NSAttributedString(string: newName, attributes: [.font: UIFont.normalSemiboldFont, .foregroundColor: LabelColors.textDefault])
-        configuration = View.Configuration(attributedText: title, newConversationName: conversationName)
-        actionController = nil
-        accessibilityLabel = "\(titleString), \(newName)"
-    }
-
-}
-
-class ConversationCallSystemMessageCellDescription: ConversationMessageCellDescription {
-    typealias View = ConversationSystemMessageCell
-    let configuration: View.Configuration
-
-    var message: ZMConversationMessage?
-    weak var delegate: ConversationMessageCellDelegate?
-    weak var actionController: ConversationMessageActionController?
-
-    var showEphemeralTimer: Bool = false
-    var topMargin: Float = 0
-
-    let isFullWidth: Bool = true
-    let supportsActions: Bool = false
-    let containsHighlightableContent: Bool = false
-
-    let accessibilityIdentifier: String? = nil
-    let accessibilityLabel: String?
-
-    init(message: ZMConversationMessage, data: ZMSystemMessageData, missed: Bool) {
-        let viewModel = CallCellViewModel(
-            icon: missed ? .endCall : .phone,
-            iconColor: missed ? IconColors.backgroundMissedPhoneCall : IconColors.backgroundPhoneCall,
-            systemMessageType: data.systemMessageType,
-            font: .mediumFont,
-            textColor: LabelColors.textDefault,
-            message: message
-        )
-
-        configuration = View.Configuration(icon: viewModel.image(), attributedText: viewModel.attributedTitle(), showLine: false)
-        accessibilityLabel = viewModel.attributedTitle()?.string
-        actionController = nil
-    }
-
-    func isConfigurationEqual(with other: Any) -> Bool {
-        guard let otherDescription = other as? ConversationCallSystemMessageCellDescription else {
-            return false
-        }
-
-        return self.configuration == otherDescription.configuration
-    }
-}
-
-class ConversationMessageTimerCellDescription: ConversationMessageCellDescription {
-    typealias View = ConversationSystemMessageCell
-    let configuration: View.Configuration
-
-    var message: ZMConversationMessage?
-    weak var delegate: ConversationMessageCellDelegate?
-    weak var actionController: ConversationMessageActionController?
-
-    var showEphemeralTimer: Bool = false
-    var topMargin: Float = 0
-
-    let isFullWidth: Bool = true
-    let supportsActions: Bool = false
-    let containsHighlightableContent: Bool = false
-
-    let accessibilityIdentifier: String? = nil
-    let accessibilityLabel: String?
-
-    init(message: ZMConversationMessage, data: ZMSystemMessageData, timer: NSNumber, sender: UserType) {
-        let senderText = message.senderName
-        let timeoutValue = MessageDestructionTimeoutValue(rawValue: timer.doubleValue)
-
-        var updateText: NSAttributedString?
-        let baseAttributes: [NSAttributedString.Key: AnyObject] = [.font: UIFont.mediumFont, .foregroundColor: LabelColors.textDefault]
-
-        if timeoutValue == .none {
-            updateText = NSAttributedString(string: "content.system.message_timer_off".localized(pov: sender.pov, args: senderText), attributes: baseAttributes)
-
-        } else if let displayString = timeoutValue.displayString {
-            let timerString = displayString.replacingOccurrences(of: String.breakingSpace, with: String.nonBreakingSpace)
-            updateText = NSAttributedString(string: "content.system.message_timer_changes".localized(pov: sender.pov, args: senderText, timerString), attributes: baseAttributes)
-        }
-
-        let icon = StyleKitIcon.hourglass.makeImage(size: 16, color: IconColors.backgroundDefault)
-        configuration = View.Configuration(icon: icon, attributedText: updateText, showLine: false)
-        accessibilityLabel = updateText?.string
-        actionController = nil
-    }
-
-}
-
-class ConversationVerifiedSystemMessageSectionDescription: ConversationMessageCellDescription {
-    typealias View = ConversationSystemMessageCell
-    let configuration: View.Configuration
-
-    var message: ZMConversationMessage?
-    weak var delegate: ConversationMessageCellDelegate?
-    weak var actionController: ConversationMessageActionController?
-
-    var showEphemeralTimer: Bool = false
-    var topMargin: Float = 0
-
-    let isFullWidth: Bool = true
-    let supportsActions: Bool = false
-    let containsHighlightableContent: Bool = false
-
-    let accessibilityIdentifier: String? = nil
-    let accessibilityLabel: String?
-
-    init(messageType: ZMSystemMessageType) {
-        let icon = Self.icon(messageType: messageType)
-        let content = Self.makeAttributedString(messageType: messageType)
-
-        configuration = View.Configuration(icon: icon, attributedText: content, showLine: true)
-        accessibilityLabel = content.string
-        actionController = nil
-    }
-
-    // MARK: Content
-
-    private static func makeAttributedString(messageType: ZMSystemMessageType) -> NSAttributedString {
-        return NSAttributedString(
-            string: Self.messageText(for: messageType) ?? "",
-            attributes: [.font: UIFont.mediumFont, .foregroundColor: LabelColors.textDefault])
-    }
-
-    private static func icon(messageType: ZMSystemMessageType) -> UIImage? {
-        switch messageType {
-        case .conversationIsSecure:
-            return Asset.Images.verifiedShield.image
-        case .conversationIsVerified:
-            return Asset.Images.certificateValid.image
-        case .conversationIsDegraded:
-            return Asset.Images.attention.image
-        default:
-            return nil
-        }
-    }
-
-    private static func messageText(for systemMessageType: ZMSystemMessageType) -> String? {
-        switch systemMessageType {
-        case .conversationIsSecure:
-            return L10n.Localizable.Content.System.isVerified
-        case .conversationIsVerified:
-            return L10n.Localizable.Content.System.Mls.conversationIsVerified(URL.wr_e2eiLearnMore.absoluteString)
-        case .conversationIsDegraded:
-            return L10n.Localizable.Content.System.Mls.conversationIsDegraded
-        default:
-            return nil
-        }
-    }
-}
-
-final class ConversationStartedSystemMessageCellDescription: NSObject, ConversationMessageCellDescription {
-
-    typealias View = ConversationStartedSystemMessageCell
-    let configuration: View.Configuration
-
-    var message: ZMConversationMessage?
-    weak var delegate: ConversationMessageCellDelegate?
-    weak var actionController: ConversationMessageActionController?
-
-    var showEphemeralTimer: Bool = false
-    var topMargin: Float = 0
-
-    let isFullWidth: Bool = true
-    let supportsActions: Bool = false
-    let containsHighlightableContent: Bool = false
-
-    let accessibilityIdentifier: String? = nil
-    var conversationObserverToken: Any?
-
-    init(message: ZMConversationMessage, data: ZMSystemMessageData) {
-        let color = LabelColors.textDefault
-        let iconColor = IconColors.backgroundDefault
-        let model = ParticipantsCellViewModel(font: .mediumFont, largeFont: .largeSemiboldFont, textColor: color, iconColor: iconColor, message: message)
-
-        actionController = nil
-        configuration =  View.Configuration(title: model.attributedHeading(),
-                                            message: model.attributedTitle() ?? NSAttributedString(string: ""),
-                                            selectedUsers: model.selectedUsers,
-                                            icon: model.image())
-        super.init()
-
-        accessibilityLabel = configuration.message.string
-    }
-
-}
-
-class ConversationMissingMessagesSystemMessageCellDescription: ConversationMessageCellDescription {
-
-    typealias View = ConversationSystemMessageCell
-    let configuration: View.Configuration
-
-    var message: ZMConversationMessage?
-    weak var delegate: ConversationMessageCellDelegate?
-    weak var actionController: ConversationMessageActionController?
-
-    var showEphemeralTimer: Bool = false
-    var topMargin: Float = 0
-
-    let isFullWidth: Bool = true
-    let supportsActions: Bool = false
-    let containsHighlightableContent: Bool = false
-
-    let accessibilityIdentifier: String? = nil
-    let accessibilityLabel: String?
-
-    init(message: ZMConversationMessage, data: ZMSystemMessageData) {
-        let title = ConversationMissingMessagesSystemMessageCellDescription.makeAttributedString(systemMessageData: data)
-        configuration =  View.Configuration(icon: StyleKitIcon.exclamationMark.makeImage(size: .tiny,
-                                                                                         color: IconColors.foregroundExclamationMarkInSystemMessage),
-                                            attributedText: title,
-                                            showLine: true)
-        accessibilityLabel = title.string
-        actionController = nil
-    }
-
-    private static func makeAttributedString(systemMessageData: ZMSystemMessageData) -> NSAttributedString {
-        let string = localizedString(systemMessageData: systemMessageData)
-        return NSAttributedString(string: string) && UIFont.mediumFont && LabelColors.textDefault
-    }
-
-    private static func localizedString(systemMessageData: ZMSystemMessageData) -> String {
-        typealias Strings = L10n.Localizable.Content.System
-
-        guard !systemMessageData.needsUpdatingUsers else {
-            return Strings.missingMessages
-        }
-
-        let namesOfAddedUsers: [String] = systemMessageData.addedUserTypes.compactMap {
-            guard let user = $0 as? UserType else { return nil }
-            return user.name
-        }.sorted(by: { $0 > $1 })
-
-        let namesOfRemovedUsers: [String] = systemMessageData.removedUserTypes.compactMap {
-            guard let user = $0 as? UserType else { return nil }
-            return user.name
-        }.sorted(by: { $0 > $1 })
-
-        let listOfAddedUsers = ListFormatter.localizedString(byJoining: namesOfAddedUsers)
-        let listOfRemovedUsers = ListFormatter.localizedString(byJoining: namesOfRemovedUsers)
-
-        switch (namesOfAddedUsers.cardinality, namesOfRemovedUsers.cardinality) {
-        case (.zero, .zero):
-            return Strings.missingMessages
-
-        case (.singular, .zero):
-            return Strings.MissingMessages.UsersAdded.singular(listOfAddedUsers)
-
-        case (.plural, .zero):
-            return Strings.MissingMessages.UsersAdded.plural(listOfAddedUsers)
-
-        case (.zero, .singular):
-            return Strings.MissingMessages.UsersRemoved.singular(listOfRemovedUsers)
-
-        case (.zero, .plural):
-            return Strings.MissingMessages.UsersRemoved.plural(listOfRemovedUsers)
-
-        case (.singular, .singular):
-            return Strings.MissingMessages.UsersAddedAndRemoved.singular(listOfAddedUsers, listOfRemovedUsers)
-
-        case (.plural, .singular):
-            return Strings.MissingMessages.UsersAddedAndRemoved.pluralSingular(listOfAddedUsers, listOfRemovedUsers)
-
-        case (.singular, .plural):
-            return Strings.MissingMessages.UsersAddedAndRemoved.singularPlural(listOfAddedUsers, listOfRemovedUsers)
-
-        case (.plural, .plural):
-            return Strings.MissingMessages.UsersAddedAndRemoved.plural(listOfAddedUsers, listOfRemovedUsers)
-        }
-    }
-}
-
-class ConversationIgnoredDeviceSystemMessageCellDescription: ConversationMessageCellDescription {
-
-    typealias View = ConversationNewDeviceSystemMessageCell
-    let configuration: View.Configuration
-
-    var message: ZMConversationMessage?
-    weak var delegate: ConversationMessageCellDelegate?
-    weak var actionController: ConversationMessageActionController?
-
-    var showEphemeralTimer: Bool = false
-    var topMargin: Float = 0
-
-    let isFullWidth: Bool = true
-    let supportsActions: Bool = false
-    let containsHighlightableContent: Bool = false
-
-    let accessibilityIdentifier: String? = nil
-    let accessibilityLabel: String?
-
-    init(message: ZMConversationMessage, data: ZMSystemMessageData, user: UserType) {
-        let title = ConversationIgnoredDeviceSystemMessageCellDescription.makeAttributedString(systemMessage: data, user: user)
-
-        configuration = View.Configuration(attributedText: title, icon: WireStyleKit.imageOfShieldnotverified, linkTarget: .user(user))
-        accessibilityLabel = configuration.attributedText?.string
-        actionController = nil
-    }
-
-    private static func makeAttributedString(systemMessage: ZMSystemMessageData, user: UserType) -> NSAttributedString {
-        let string: String
-        let link = View.userClientURL.absoluteString
-
-        if user.isSelfUser == true {
-            string = L10n.Localizable.Content.System.unverifiedSelfDevices(link)
-        } else {
-            string = L10n.Localizable.Content.System.unverifiedOtherDevices(user.name ?? "", link)
-        }
-
-        return .markdown(from: string, style: .systemMessage)
-    }
-
-}
-
-class ConversationSessionResetSystemMessageCellDescription: ConversationMessageCellDescription {
-    typealias View = ConversationSystemMessageCell
-
-    var message: ZMConversationMessage?
-    var delegate: ConversationMessageCellDelegate?
-    var actionController: ConversationMessageActionController?
-
-    var topMargin: Float = 0
-    var isFullWidth: Bool = true
-    var supportsActions: Bool = false
-    var showEphemeralTimer: Bool = false
-    var containsHighlightableContent: Bool = false
-    var accessibilityIdentifier: String?
-    var accessibilityLabel: String?
-
-    var configuration: ConversationSystemMessageCell.Configuration
-
-    init(message: ZMConversationMessage, data: ZMSystemMessageData, sender: UserType) {
-        let icon = StyleKitIcon.envelope.makeImage(size: .tiny, color: UIColor.Wire.primaryLabel)
-        let title = Self.makeAttributedString(sender)
-        configuration = View.Configuration(icon: icon,
-                                           attributedText: title,
-                                           showLine: true)
-        accessibilityLabel = title.string
-    }
-
-    static func makeAttributedString(_ sender: UserType) -> NSAttributedString {
-        let string: String
-        if sender.isSelfUser {
-            string =  L10n.Localizable.Content.System.SessionReset.`self`
-        } else {
-            string = L10n.Localizable.Content.System.SessionReset.other(sender.name ?? "")
-        }
-
-        return NSMutableAttributedString.markdown(from: string, style: .systemMessage)
-    }
-
-}
-
-class ConversationCannotDecryptSystemMessageCellDescription: ConversationMessageCellDescription {
-    typealias View = ConversationCannotDecryptSystemMessageCell
-    let configuration: View.Configuration
-
-    static fileprivate let resetSessionURL: URL = URL(string: "action://reset-session")!
-
-    var message: ZMConversationMessage?
-    weak var delegate: ConversationMessageCellDelegate?
-    weak var actionController: ConversationMessageActionController?
-
-    var showEphemeralTimer: Bool = false
-    var topMargin: Float = 0
-
-    let isFullWidth: Bool = true
-    let supportsActions: Bool = false
-    let containsHighlightableContent: Bool = false
-
-    let accessibilityIdentifier: String? = nil
-    let accessibilityLabel: String?
-
-    init(message: ZMConversationMessage, data: ZMSystemMessageData, sender: UserType) {
-        let icon: UIImage
-        if data.systemMessageType == .decryptionFailedResolved {
-            icon = StyleKitIcon.checkmark.makeImage(size: 16, color: IconColors.foregroundCheckMarkInSystemMessage)
-        } else {
-            icon = StyleKitIcon.exclamationMark.makeImage(size: 16, color: IconColors.foregroundExclamationMarkInSystemMessage)
-        }
-
-        let title = ConversationCannotDecryptSystemMessageCellDescription
-            .makeAttributedString(
-                systemMessage: data,
-                sender: sender
-            )
-
-        configuration = View.Configuration(icon: icon,
-                                           attributedText: title,
-                                           showLine: false)
-        accessibilityLabel = title.string
-        actionController = nil
-    }
-
-    func isConfigurationEqual(with other: Any) -> Bool {
-        guard let otherDescription = other as? ConversationCannotDecryptSystemMessageCellDescription else {
-            return false
-        }
-
-        return configuration.attributedText == otherDescription.configuration.attributedText
-    }
-
-    // MARK: - Localization
-
-    private static let BaseLocalizationString = "content.system.cannot_decrypt"
-    private static let IdentityString = ".identity"
-
-    private static func makeAttributedString(systemMessage: ZMSystemMessageData, sender: UserType) -> NSAttributedString {
-
-        let messageString = self.messageString(systemMessage.systemMessageType, sender: sender)
-        let resetSessionString = self.resetSessionString()
-        let errorDetailsString = self.errorDetailsString(
-            errorCode: systemMessage.decryptionErrorCode?.intValue ?? 0,
-            clientIdentifier: (systemMessage.senderClientID ?? "N/A"))
-
-        var components: [NSAttributedString]
-
-        switch systemMessage.systemMessageType {
-        case .decryptionFailed:
-            components = [
-                messageString
-            ]
-
-            if systemMessage.isDecryptionErrorRecoverable {
-                components.append(resetSessionString)
-            }
-        case .decryptionFailedResolved:
-            components = [
-                messageString,
-                errorDetailsString
-            ]
-        case .decryptionFailed_RemoteIdentityChanged:
-            components = [
-                messageString
-            ]
-        default:
-            fatal("Incorrect cell configuration")
-        }
-
-        return components.joined(separator: NSAttributedString(string: "\n"))
-    }
-
-    private static func localizationKey(_ systemMessageType: ZMSystemMessageType) -> String {
-        let localizationKey: String
-        switch systemMessageType {
-        case .decryptionFailed:
-            localizationKey = BaseLocalizationString
-        case .decryptionFailedResolved:
-            localizationKey = BaseLocalizationString + "_resolved"
-        case .decryptionFailed_RemoteIdentityChanged:
-            localizationKey = BaseLocalizationString + "_identity_changed"
-        default:
-            fatal("Incorrect cell configuration")
-        }
-
-        return localizationKey
-    }
-
-    private static func messageString(_ systemMessageType: ZMSystemMessageType, sender: UserType) -> NSAttributedString {
-
-        let name = sender.name ?? ""
-        var localizationKey = self.localizationKey(systemMessageType)
-
-        if sender.isSelfUser {
-            localizationKey += ".self"
-        } else {
-            localizationKey += ".other"
-        }
-
-        return NSMutableAttributedString.markdown(from: localizationKey.localized(args: name), style: .systemMessage)
-    }
-
-    private static func resetSessionString() -> NSAttributedString {
-        let string = L10n.Localizable.Content.System.CannotDecrypt.resetSession
-
-        return NSAttributedString(string: string.localizedUppercase,
-                                  attributes: [.link: resetSessionURL,
-                                               .foregroundColor: UIColor.accent(),
-                                               .font: UIFont.mediumSemiboldFont])
-    }
-
-    private static func errorDetailsString(errorCode: Int, clientIdentifier: String) -> NSAttributedString {
-        let string = L10n.Localizable.Content.System.CannotDecrypt.errorDetails(errorCode, clientIdentifier)
-
-        return NSAttributedString(string: string.localizedUppercase,
-                                  attributes: [.foregroundColor: LabelColors.textDefault,
-                                               .font: UIFont.mediumFont])
-    }
-
-}
-
-final class ConversationNewDeviceSystemMessageCellDescription: ConversationMessageCellDescription {
-
-    typealias View = ConversationNewDeviceSystemMessageCell
-    let configuration: View.Configuration
-
-    var message: ZMConversationMessage?
-    weak var delegate: ConversationMessageCellDelegate?
-    weak var actionController: ConversationMessageActionController?
-
-    var showEphemeralTimer: Bool = false
-    var topMargin: Float = 0
-
-    let isFullWidth: Bool = true
-    let supportsActions: Bool = false
-    let containsHighlightableContent: Bool = false
-
-    let accessibilityIdentifier: String? = nil
-    let accessibilityLabel: String?
-
-    init(message: ZMConversationMessage, systemMessageData: ZMSystemMessageData, conversation: ZMConversation) {
-        configuration = ConversationNewDeviceSystemMessageCellDescription.configuration(for: systemMessageData, in: conversation)
-        accessibilityLabel = configuration.attributedText?.string
-        actionController = nil
-    }
-
-    struct TextAttributes {
-        let senderAttributes: [NSAttributedString.Key: AnyObject]
-        let startedUsingAttributes: [NSAttributedString.Key: AnyObject]
-        let linkAttributes: [NSAttributedString.Key: AnyObject]
-
-        init(boldFont: UIFont, normalFont: UIFont, textColor: UIColor, link: URL) {
-            senderAttributes = [.font: boldFont, .foregroundColor: textColor]
-            startedUsingAttributes = [.font: normalFont, .foregroundColor: textColor]
-            linkAttributes = [.font: normalFont, .link: link as AnyObject]
-        }
-    }
-
-    private static func configuration(for systemMessage: ZMSystemMessageData, in conversation: ZMConversation) -> View.Configuration {
-
-        let textAttributes = TextAttributes(boldFont: .mediumSemiboldFont, normalFont: .mediumFont, textColor: LabelColors.textDefault, link: View.userClientURL)
-        let clients = systemMessage.clients.compactMap({ $0 as? UserClientType })
-        let users = systemMessage.userTypes.lazy
-            .compactMap { $0 as? UserType }
-            .sorted { $0.name < $1.name }
-
-        if !systemMessage.addedUserTypes.isEmpty {
-            return configureForAddedUsers(in: conversation, attributes: textAttributes)
-        } else if users.count == 1, let user = users.first, user.isSelfUser {
-            return configureForNewClientOfSelfUser(user, clients: clients, link: View.userClientURL)
-        } else {
-            return configureForOtherUsers(users, conversation: conversation, clients: clients, attributes: textAttributes)
-        }
-    }
-
-    private static var verifiedIcon: UIImage {
-        return WireStyleKit.imageOfShieldnotverified
-    }
-
-    private static var exclamationMarkIcon: UIImage {
-        return StyleKitIcon.exclamationMark.makeImage(size: 16, color: IconColors.foregroundExclamationMarkInSystemMessage)
-    }
-
-    private static func configureForNewClientOfSelfUser(_ selfUser: UserType, clients: [UserClientType], link: URL) -> View.Configuration {
-        let string = L10n.Localizable.Content.System.selfUserNewClient(link.absoluteString)
-        let attributedText = NSMutableAttributedString.markdown(from: string, style: .systemMessage)
-        let selfUserClient = SessionManager.shared?.activeUserSession?.selfUserClient
-        let isSelfClient = clients.first?.isEqual(selfUserClient) ?? false
-        return View.Configuration(attributedText: attributedText, icon: isSelfClient ? nil : verifiedIcon, linkTarget: .user(selfUser))
-    }
-
-    private static func configureForOtherUsers(_ users: [UserType], conversation: ZMConversation, clients: [UserClientType], attributes: TextAttributes) -> View.Configuration {
-        let displayNamesOfOthers = users.filter {!$0.isSelfUser }.compactMap { $0.name }
-        let firstTwoNames = displayNamesOfOthers.prefix(2)
-        let senderNames = firstTwoNames.joined(separator: ", ")
-        let additionalSenderCount = max(displayNamesOfOthers.count - 1, 1)
-
-        // %@ %#@d_number_of_others@ started using %#@d_new_devices@
-        let senderNamesString = L10n.Localizable.Content.System.peopleStartedUsing(senderNames, additionalSenderCount, clients.count)
-
-        let userClientString = L10n.Localizable.Content.System.newDevices(clients.count)
-
-        var attributedSenderNames = NSAttributedString(string: senderNamesString, attributes: attributes.startedUsingAttributes)
-        attributedSenderNames = attributedSenderNames.setAttributes(attributes.senderAttributes, toSubstring: senderNames)
-        attributedSenderNames = attributedSenderNames.setAttributes(attributes.linkAttributes, toSubstring: userClientString)
-        let attributedText = attributedSenderNames
-
-        var linkTarget: View.LinkTarget
-        if let user = users.first, users.count == 1 {
-            linkTarget = .user(user)
-        } else {
-            linkTarget = .conversation(conversation)
-        }
-
-        return View.Configuration(attributedText: attributedText, icon: verifiedIcon, linkTarget: linkTarget)
-    }
-
-    private static func configureForAddedUsers(in conversation: ZMConversation, attributes: TextAttributes) -> View.Configuration {
-        let attributedNewUsers = NSAttributedString(string: L10n.Localizable.Content.System.newUsers, attributes: attributes.startedUsingAttributes)
-
-        let attributedLink = NSAttributedString(string: L10n.Localizable.Content.System.verifyDevices, attributes: attributes.linkAttributes)
-        let attributedText = attributedNewUsers + " " + attributedLink
-
-        return View.Configuration(attributedText: attributedText, icon: verifiedIcon, linkTarget: .conversation(conversation))
-    }
-
-}
-
-class ConversationEncryptionInfoDescription: ConversationMessageCellDescription {
-    typealias View = ConversationWarningSystemMessageCell
-    let configuration: View.Configuration
-
-    var message: ZMConversationMessage?
-    weak var delegate: ConversationMessageCellDelegate?
-    weak var actionController: ConversationMessageActionController?
-
-    var showEphemeralTimer: Bool = false
-    var topMargin: Float = 26.0
-
-    let isFullWidth: Bool = true
-    let supportsActions: Bool = false
-    let containsHighlightableContent: Bool = false
-
-    let accessibilityIdentifier: String? = nil
-    let accessibilityLabel: String?
-
-    init() {
-        typealias connectionView = L10n.Localizable.Conversation.ConnectionView
-
-        configuration = View.Configuration(topText: connectionView.encryptionInfo,
-                                           bottomText: connectionView.sensitiveInformationWarning)
-        accessibilityLabel = "\(connectionView.encryptionInfo), \(connectionView.sensitiveInformationWarning)"
-        actionController = nil
-    }
-}
-
-final class ConversationFailedToAddParticipantsCellDescription: ConversationMessageCellDescription {
-
-    typealias SystemContent = L10n.Localizable.Content.System
-    typealias View = FailedUsersSystemMessageCell
-
-    let configuration: View.Configuration
-
-    var message: ZMConversationMessage?
-    weak var delegate: ConversationMessageCellDelegate?
-    weak var actionController: ConversationMessageActionController?
-
-    var showEphemeralTimer: Bool = false
-    var topMargin: Float = 26.0
-
-    let isFullWidth: Bool = true
-    let supportsActions: Bool = false
-    let containsHighlightableContent: Bool = false
-
-    let accessibilityIdentifier: String? = nil
-    let accessibilityLabel: String? = nil
-
-    init(failedUsers: [UserType], isCollapsed: Bool, buttonAction: @escaping Completion) {
-        configuration = View.Configuration(
-            title: ConversationFailedToAddParticipantsCellDescription.configureTitle(for: failedUsers),
-            content: ConversationFailedToAddParticipantsCellDescription.configureContent(for: failedUsers),
-            isCollapsed: isCollapsed,
-            icon: Asset.Images.attention.image,
-            buttonAction: buttonAction)
-    }
-
-    private static func configureTitle(for failedUsers: [UserType]) -> NSAttributedString? {
-        guard failedUsers.count > 1 else {
-            return nil
-        }
-
-        let title = SystemContent.FailedtoaddParticipants.count(failedUsers.count)
-        return .markdown(from: title, style: .errorLabelStyle)
-    }
-
-    private static func configureContent(for failedUsers: [UserType]) -> NSAttributedString {
-        let keyString = "content.system.failedtoadd_participants.could_not_be_added"
-
-        let userNames = failedUsers.compactMap { $0.name }
-        let userNamesJoined = userNames.joined(separator: ", ")
-        let text = keyString.localized(args: userNames.count, userNamesJoined)
-
-        let attributedText = NSAttributedString.errorSystemMessage(withText: text, andHighlighted: userNamesJoined)
-        let learnMore = NSAttributedString.unreachableBackendLearnMoreLink
-
-        return [attributedText, learnMore].joined(separator: " ".attributedString)
-    }
-
-}
-
-final class DomainsStoppedFederatingCellDescription: ConversationMessageCellDescription {
-
-    typealias View = ConversationSystemMessageCell
-    typealias System = L10n.Localizable.Content.System
-    let configuration: View.Configuration
-
-    var showEphemeralTimer: Bool = false
-    var topMargin: Float = 0
-
-    let isFullWidth: Bool = true
-    let supportsActions: Bool = false
-    let containsHighlightableContent: Bool = false
-
-    let accessibilityIdentifier: String? = nil
-    let accessibilityLabel: String?
-
-    var message: WireDataModel.ZMConversationMessage?
-    var delegate: ConversationMessageCellDelegate?
-    var actionController: ConversationMessageActionController?
-
-    init(systemMessageData: ZMSystemMessageData) {
-        let icon = Asset.Images.attention.image.withTintColor(SemanticColors.Icon.backgroundDefault)
-        let content = DomainsStoppedFederatingCellDescription.makeAttributedString(for: systemMessageData)
-        configuration = View.Configuration(icon: icon, attributedText: content, showLine: false)
-
-        accessibilityLabel = content?.string
-    }
-
-    private static func makeAttributedString(for systemMessageData: ZMSystemMessageData) -> NSAttributedString? {
-        typealias BackendsStopFederating = L10n.Localizable.Content.System.BackendsStopFederating
-
-        guard let domains = systemMessageData.domains,
-              domains.count == 2 else {
-            return nil
-        }
-
-        var text: String
-        if domains.hasSelfDomain, let user = SelfUser.provider?.providedSelfUser {
-            let withoutSelfDomain = domains.filter { $0 != user.domain }
-            text = BackendsStopFederating.selfBackend(withoutSelfDomain.first ?? "", URL.wr_FederationLearnMore.absoluteString)
-        } else {
-            text = BackendsStopFederating.otherBackends(domains.first ?? "", domains.last ?? "", URL.wr_FederationLearnMore.absoluteString)
-        }
-
-        let attributedString = NSAttributedString.markdown(from: text, style: .systemMessage)
-
-        return attributedString
-    }
-
-}
-
-private extension Array where Element == String {
-
-    var hasSelfDomain: Bool {
-        return self.contains(SelfUser.provider?.providedSelfUser.domain ?? "")
-    }
-
-=======
->>>>>>> 48002498
 }