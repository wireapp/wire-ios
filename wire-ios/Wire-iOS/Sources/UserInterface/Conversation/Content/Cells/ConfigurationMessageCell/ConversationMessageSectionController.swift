//
// Wire
// Copyright (C) 2018 Wire Swiss GmbH
//
// This program is free software: you can redistribute it and/or modify
// it under the terms of the GNU General Public License as published by
// the Free Software Foundation, either version 3 of the License, or
// (at your option) any later version.
//
// This program is distributed in the hope that it will be useful,
// but WITHOUT ANY WARRANTY; without even the implied warranty of
// MERCHANTABILITY or FITNESS FOR A PARTICULAR PURPOSE. See the
// GNU General Public License for more details.
//
// You should have received a copy of the GNU General Public License
// along with this program. If not, see http://www.gnu.org/licenses/.
//

import Foundation
import WireSyncEngine

struct ConversationMessageContext: Equatable {
    let isSameSenderAsPrevious: Bool
    let isTimeIntervalSinceLastMessageSignificant: Bool
    let isFirstMessageOfTheDay: Bool
    let isFirstUnreadMessage: Bool
    let isLastMessage: Bool
    let searchQueries: [String]
    let previousMessageIsKnock: Bool
    let spacing: Float
}

protocol ConversationMessageSectionControllerDelegate: AnyObject {
    func messageSectionController(_ controller: ConversationMessageSectionController, didRequestRefreshForMessage message: ZMConversationMessage)
}

extension ZMConversationMessage {
    var isComposite: Bool {
        return (self as? ConversationCompositeMessage)?.isComposite == true
    }
}

/**
 * An object that provides an interface to build list sections for a single message.
 *
 * A message will be represented as a table/collection section, and the components that make
 * the view of the message (timestamp, reply, content...) will be displayed as individual cells,
 * to reduce the number of cells that are instanciated at a given time.
 *
 * To achieve this, each section controller is assigned a cell description, that is responsible for dequeing
 * the cells from the table or collection view and configuring them with a message.
 */

final class ConversationMessageSectionController: NSObject, ZMMessageObserver {

    /// The view descriptor of the section.
    var cellDescriptions: [AnyConversationMessageCellDescription] = []

    /// The view descriptors in the order in which the tableview displays them.
    var tableViewCellDescriptions: [AnyConversationMessageCellDescription] {
        return useInvertedIndices ? cellDescriptions.reversed() : cellDescriptions
    }

    var context: ConversationMessageContext

    /// Whether we need to use inverted indices. This is `true` when the table view is upside down.
    var useInvertedIndices = false

    /// The object that controls actions for the cell.
    var actionController: ConversationMessageActionController? {
        didSet {
            updateDelegates()
        }
    }

    /// The message that is being presented.
    var message: ConversationMessage {
        didSet {
            updateDelegates()
        }
    }

    /// The delegate for cells injected by the list adapter.
    weak var cellDelegate: ConversationMessageCellDelegate? {
        didSet {
            updateDelegates()
        }
    }

    /// The index of the first cell that is displaying the message
    var messageCellIndex: Int = 0

    /// The object that receives informations from the section.
    weak var sectionDelegate: ConversationMessageSectionControllerDelegate?

    /// Whether this section is selected
    private var selected: Bool

    /// Whether this section is collapsed
    private var isCollapsed: Bool

    private var changeObservers: [Any] = []

    deinit {
        changeObservers.removeAll()
    }

    init(message: ConversationMessage, context: ConversationMessageContext, selected: Bool = false) {
        self.message = message
        self.context = context
        self.selected = selected
        self.isCollapsed = true

        super.init()

        createCellDescriptions(in: context)

        startObservingChanges(for: message)

        if let quotedMessage = message.textMessageData?.quoteMessage {
            startObservingChanges(for: quotedMessage)
        }
    }

    // MARK: - Content Types

    private func addContent(context: ConversationMessageContext, isSenderVisible: Bool) {

        messageCellIndex = cellDescriptions.count

        let contentCellDescriptions: [AnyConversationMessageCellDescription]

        if message.isKnock {
            contentCellDescriptions = addPingMessageCells()
        } else if message.isComposite {
            contentCellDescriptions = addCompositeMessageCells
        } else if message.isText {
            contentCellDescriptions = ConversationTextMessageCellDescription.cells(for: message, searchQueries: context.searchQueries)
        } else if message.isImage {
            contentCellDescriptions = [AnyConversationMessageCellDescription(ConversationImageMessageCellDescription(message: message, image: message.imageMessageData!))]
        } else if message.isLocation {
            contentCellDescriptions = addLocationMessageCells()
        } else if message.isAudio {
            contentCellDescriptions = [AnyConversationMessageCellDescription(ConversationAudioMessageCellDescription(message: message))]
        } else if message.isVideo {
            contentCellDescriptions = [AnyConversationMessageCellDescription(ConversationVideoMessageCellDescription(message: message))]
        } else if message.isFile {
            contentCellDescriptions = [AnyConversationMessageCellDescription(ConversationFileMessageCellDescription(message: message))]
        } else if message.isSystem {
            contentCellDescriptions = ConversationSystemMessageCellDescription.cells(for: message)
        } else {
            contentCellDescriptions = [AnyConversationMessageCellDescription(UnknownMessageCellDescription())]
        }

        if let topContentCellDescription = contentCellDescriptions.first {
            topContentCellDescription.showEphemeralTimer = message.isEphemeral && !message.isObfuscated

            if isSenderVisible && topContentCellDescription.baseType == ConversationTextMessageCellDescription.self {
                topContentCellDescription.topMargin = 0 // We only do this for text content since the text label already contains the spacing
            }
        }

        cellDescriptions.append(contentsOf: contentCellDescriptions)
    }

    // MARK: - Content Cells

    private func addPingMessageCells() -> [AnyConversationMessageCellDescription] {
        guard let sender = message.senderUser else {
            return []
        }

        return [AnyConversationMessageCellDescription(ConversationPingCellDescription(message: message, sender: sender))]
    }

    private func addLocationMessageCells() -> [AnyConversationMessageCellDescription] {
        guard let locationMessageData = message.locationMessageData else {
            return []
        }

        let locationCell = ConversationLocationMessageCellDescription(message: message, location: locationMessageData)
        return [AnyConversationMessageCellDescription(locationCell)]
    }

    private var addCompositeMessageCells: [AnyConversationMessageCellDescription] {
        guard let compositeMessage = message as? ConversationCompositeMessage else { return [] }

        var cells: [AnyConversationMessageCellDescription] = []

        compositeMessage.compositeMessageData?.items.forEach { item in
            switch item {
            case .text(let data):
                let textCells = ConversationTextMessageCellDescription.cells(textMessageData: data, message: message, searchQueries: context.searchQueries)

                cells += textCells
            case .button(let data):

                let button = AnyConversationMessageCellDescription(ConversationButtonMessageCellDescription(text: data.title,
                                                                                                            state: data.state,
                                                                                                            hasError: data.isExpired,
                                                                                                            buttonAction: {
                        data.touchAction()
                    }))
                cells.append(button)
            }
        }

        return cells
    }

    // MARK: - Composition

    /**
     * Adds a cell description to the section.
     * - parameter description: The cell to add to the message section.
     */

    func add<T: ConversationMessageCellDescription>(description: T) {
        cellDescriptions.append(AnyConversationMessageCellDescription(description))
    }

    func didSelect() {
        selected = true
    }

    func didDeselect() {
        selected = false
    }

    private func createCellDescriptions(in context: ConversationMessageContext) {
        cellDescriptions.removeAll()

        let isSenderVisible = self.isSenderVisible(in: context) && message.senderUser != nil

        if isBurstTimestampVisible(in: context) {
            add(description: BurstTimestampSenderMessageCellDescription(message: message, context: context))
        }
        if isSenderVisible,
           let sender = message.senderUser {
            add(description: ConversationSenderMessageCellDescription(sender: sender, message: message))
        }

        addContent(context: context, isSenderVisible: isSenderVisible)

        if isToolboxVisible(in: context) {
            add(description: ConversationMessageToolboxCellDescription(message: message, selected: selected))
        }

        if let failedToSendUsers = message.failedToSendUsers, !failedToSendUsers.isEmpty {
            let buttonAction = {
                self.isCollapsed = !self.isCollapsed
                self.cellDelegate?.conversationMessageShouldUpdate()
            }
<<<<<<< HEAD

            let cellDescription = ConversationMessageFailedRecipientsCellDescription(failedRecipients: failedToSendUsers,
                                                                                     clientsWithoutSession: message.clientsWithoutSession,
                                                                                     isCollapsed: collapsed,
                                                                                     buttonAction: { buttonAction() })
=======
            let cellDescription = ConversationMessageFailedRecipientsCellDescription(failedRecipients: message.failedToSendUsers,
                                                                                     buttonAction: { buttonAction() },
                                                                                     isCollapsed: isCollapsed)
>>>>>>> 74e05c23
            add(description: cellDescription)
        }

        if let topCelldescription = cellDescriptions.first {
            topCelldescription.topMargin = context.spacing
        }
    }

    private func updateDelegates() {
        cellDescriptions.forEach({
            $0.message = message
            $0.actionController = actionController
            $0.delegate = cellDelegate
        })
    }

    public func recreateCellDescriptions(in context: ConversationMessageContext) {
        self.context = context
        createCellDescriptions(in: context)
        updateDelegates()
    }

    func isBurstTimestampVisible(in context: ConversationMessageContext) -> Bool {
        return context.isTimeIntervalSinceLastMessageSignificant ||  context.isFirstUnreadMessage || context.isFirstMessageOfTheDay
    }

    func isToolboxVisible(in context: ConversationMessageContext) -> Bool {
        guard !message.isSystem || message.isPerformedCall || message.isMissedCall else {
            return false
        }

        return context.isLastMessage || selected || message.deliveryState == .failedToSend || message.hasReactions()
    }

    func isSenderVisible(in context: ConversationMessageContext) -> Bool {
        guard message.senderUser != nil,
              !message.isKnock,
              !message.isSystem else {
            return false
        }

        return !context.isSameSenderAsPrevious || context.previousMessageIsKnock || message.updatedAt != nil || isBurstTimestampVisible(in: context)
    }

<<<<<<< HEAD
=======
    func isFailedRecipientsVisible(in context: ConversationMessageContext) -> Bool {
        return !message.failedToSendUsers.isEmpty
    }

>>>>>>> 74e05c23
    // MARK: - Highlight

    @objc func highlight(in tableView: UITableView, sectionIndex: Int) {
        let cellDescriptions = tableViewCellDescriptions

        let highlightableCells: [HighlightableView] = cellDescriptions.indices.compactMap {
            guard cellDescriptions[$0].containsHighlightableContent else {
                return nil
            }

            let index = IndexPath(row: $0, section: sectionIndex)
            return tableView.cellForRow(at: index) as? HighlightableView
        }

        let highlight = {
            for container in highlightableCells {
                container.highlightContainer.backgroundColor = UIColor.accentDimmedFlat
            }
        }

        let unhighlight = {
            for container in highlightableCells {
                container.highlightContainer.backgroundColor = .clear
            }
        }

        let animationOptions: UIView.AnimationOptions = [.curveEaseIn, .allowUserInteraction]

        UIView.animate(withDuration: 0.2, delay: 0, options: animationOptions, animations: highlight) { _ in
            UIView.animate(withDuration: 1, delay: 0.55, options: animationOptions, animations: unhighlight)
        }
    }

    // MARK: - Changes

    private func startObservingChanges(for message: ZMConversationMessage) {
        if let userSession = ZMUserSession.shared() {
            let observer = MessageChangeInfo.add(observer: self, for: message, userSession: userSession)
            changeObservers.append(observer)

            if let sender = message.senderUser {
                let observer = UserChangeInfo.add(observer: self, for: sender, in: userSession)!
                changeObservers.append(observer)
            }

            if let users = message.systemMessageData?.users {
                for user in users where user.remoteIdentifier != (message.senderUser as? ZMUser)?.remoteIdentifier {
                    let observer = UserChangeInfo.add(observer: self, for: user, in: userSession)!
                    changeObservers.append(observer)
                }
            }
        }
    }

    func messageDidChange(_ changeInfo: MessageChangeInfo) {
        guard !changeInfo.message.hasBeenDeleted else {
            return // Deletions are handled by the window observer
        }

        sectionDelegate?.messageSectionController(self, didRequestRefreshForMessage: self.message)
    }
}

extension ConversationMessageSectionController: ZMUserObserver {
    func userDidChange(_ changeInfo: UserChangeInfo) {
        sectionDelegate?.messageSectionController(self, didRequestRefreshForMessage: self.message)
    }
}

private extension ZMConversationMessage {

    var clientsWithoutSession: [UserClient]? {
        guard let conversation = conversationLike as? ZMConversation,
              let syncMoc = conversation.managedObjectContext?.zm_sync else {
                  return nil
              }

        var clients: [UserClient] = []
        syncMoc.performGroupedBlockAndWait {
            conversation.localParticipantsExcludingSelf
                .map { $0.clients }
                .joined()
                .forEach { client in
                    if let existingClient = try? syncMoc.existingObject(with: client.objectID) as? UserClient,
                       !existingClient.hasSessionWithSelfClient {
                        clients.append(client)
                    }
                }
        }

        return clients
    }

}<|MERGE_RESOLUTION|>--- conflicted
+++ resolved
@@ -246,22 +246,16 @@
             add(description: ConversationMessageToolboxCellDescription(message: message, selected: selected))
         }
 
-        if let failedToSendUsers = message.failedToSendUsers, !failedToSendUsers.isEmpty {
+        if isFailedRecipientsVisible(in: context) {
             let buttonAction = {
                 self.isCollapsed = !self.isCollapsed
                 self.cellDelegate?.conversationMessageShouldUpdate()
             }
-<<<<<<< HEAD
-
-            let cellDescription = ConversationMessageFailedRecipientsCellDescription(failedRecipients: failedToSendUsers,
+
+            let cellDescription = ConversationMessageFailedRecipientsCellDescription(failedRecipients: message.failedToSendUsers,
                                                                                      clientsWithoutSession: message.clientsWithoutSession,
-                                                                                     isCollapsed: collapsed,
-                                                                                     buttonAction: { buttonAction() })
-=======
-            let cellDescription = ConversationMessageFailedRecipientsCellDescription(failedRecipients: message.failedToSendUsers,
                                                                                      buttonAction: { buttonAction() },
                                                                                      isCollapsed: isCollapsed)
->>>>>>> 74e05c23
             add(description: cellDescription)
         }
 
@@ -306,13 +300,10 @@
         return !context.isSameSenderAsPrevious || context.previousMessageIsKnock || message.updatedAt != nil || isBurstTimestampVisible(in: context)
     }
 
-<<<<<<< HEAD
-=======
     func isFailedRecipientsVisible(in context: ConversationMessageContext) -> Bool {
         return !message.failedToSendUsers.isEmpty
     }
 
->>>>>>> 74e05c23
     // MARK: - Highlight
 
     @objc func highlight(in tableView: UITableView, sectionIndex: Int) {
