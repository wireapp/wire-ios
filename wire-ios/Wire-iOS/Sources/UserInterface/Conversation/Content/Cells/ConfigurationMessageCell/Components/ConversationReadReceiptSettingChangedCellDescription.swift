//
// Wire
// Copyright (C) 2018 Wire Swiss GmbH
//
// This program is free software: you can redistribute it and/or modify
// it under the terms of the GNU General Public License as published by
// the Free Software Foundation, either version 3 of the License, or
// (at your option) any later version.
//
// This program is distributed in the hope that it will be useful,
// but WITHOUT ANY WARRANTY; without even the implied warranty of
// MERCHANTABILITY or FITNESS FOR A PARTICULAR PURPOSE. See the
// GNU General Public License for more details.
//
// You should have received a copy of the GNU General Public License
// along with this program. If not, see http://www.gnu.org/licenses/.
//

import Foundation
import WireCommonComponents
import WireDataModel

struct ReadReceiptViewModel {
    let icon: StyleKitIcon
    let iconColor: UIColor?
    let systemMessageType: ZMSystemMessageType
    let sender: UserType

    private let baseAttributes: [NSAttributedString.Key: Any] = [
        .font: UIFont.mediumFont,
        .foregroundColor: SemanticColors.Label.textDefault
    ]

    func image() -> UIImage? {
        return iconColor.map { icon.makeImage(size: .tiny, color: $0) }
    }

    func createSystemMessage(template: String) -> NSAttributedString {
        var updateText: NSAttributedString

        if sender.isSelfUser {
            let youLocalized = L10n.Localizable.Content.System.youStarted

            updateText = NSAttributedString(string: template.localized(pov: sender.pov, args: youLocalized), attributes: baseAttributes).adding(font: .mediumSemiboldFont, to: youLocalized)
        } else {
            let otherUserName = sender.name ?? L10n.Localizable.Conversation.Status.someone
            updateText = NSAttributedString(string: template.localized(args: otherUserName), attributes: baseAttributes)
                .adding(font: .mediumSemiboldFont, to: otherUserName)
        }

        return updateText
    }

    func attributedTitle() -> NSAttributedString? {

        var updateText: NSAttributedString?

        switch systemMessageType {
        case .readReceiptsDisabled:
            updateText = createSystemMessage(template: "content.system.message_read_receipt_off")
        case .readReceiptsEnabled:
            updateText = createSystemMessage(template: "content.system.message_read_receipt_on")
        case .readReceiptsOn:
<<<<<<< HEAD
            updateText = NSAttributedString(string: L10n.Localizable.Content.System.messageReadReceiptOnAddToGroup, attributes: baseAttributes)
=======
            updateText = NSAttributedString(string: L10n.Localizable.Content.System.messageReadReceiptOnAddToGroup, attributes: ConversationSystemMessageCell.baseAttributes)
>>>>>>> 860c0004
        default:
            assertionFailure("invalid systemMessageType for ReadReceiptViewModel")
        }

        return updateText
    }
}

final class ConversationReadReceiptSettingChangedCellDescription: ConversationMessageCellDescription {
    typealias View = ConversationSystemMessageCell
    let configuration: View.Configuration

    var message: ZMConversationMessage?
    weak var delegate: ConversationMessageCellDelegate?
    weak var actionController: ConversationMessageActionController?

    var showEphemeralTimer: Bool = false
    var topMargin: Float = 0

    let isFullWidth: Bool = true
    let supportsActions: Bool = false
    let containsHighlightableContent: Bool = false

    let accessibilityIdentifier: String? = nil
    let accessibilityLabel: String?

    init(sender: UserType,
         systemMessageType: ZMSystemMessageType) {
        let viewModel = ReadReceiptViewModel(icon: .eye,
                                             iconColor: SemanticColors.Icon.backgroundDefault,
                                             systemMessageType: systemMessageType, sender: sender)

        configuration = View.Configuration(icon: viewModel.image(),
                                           attributedText: viewModel.attributedTitle(),
                                           showLine: true)
        accessibilityLabel = viewModel.attributedTitle()?.string
        actionController = nil
    }
}<|MERGE_RESOLUTION|>--- conflicted
+++ resolved
@@ -61,11 +61,7 @@
         case .readReceiptsEnabled:
             updateText = createSystemMessage(template: "content.system.message_read_receipt_on")
         case .readReceiptsOn:
-<<<<<<< HEAD
             updateText = NSAttributedString(string: L10n.Localizable.Content.System.messageReadReceiptOnAddToGroup, attributes: baseAttributes)
-=======
-            updateText = NSAttributedString(string: L10n.Localizable.Content.System.messageReadReceiptOnAddToGroup, attributes: ConversationSystemMessageCell.baseAttributes)
->>>>>>> 860c0004
         default:
             assertionFailure("invalid systemMessageType for ReadReceiptViewModel")
         }
