//
// Wire
// Copyright (C) 2023 Wire Swiss GmbH
//
// This program is free software: you can redistribute it and/or modify
// it under the terms of the GNU General Public License as published by
// the Free Software Foundation, either version 3 of the License, or
// (at your option) any later version.
//
// This program is distributed in the hope that it will be useful,
// but WITHOUT ANY WARRANTY; without even the implied warranty of
// MERCHANTABILITY or FITNESS FOR A PARTICULAR PURPOSE. See the
// GNU General Public License for more details.
//
// You should have received a copy of the GNU General Public License
// along with this program. If not, see http://www.gnu.org/licenses/.
//

import Foundation
import UIKit
import WireDataModel

// MARK: - Reaction

public struct MessageReactionMetadata: Equatable {

    let emoji: Emoji
    let count: UInt
    let isSelfUserReacting: Bool

    public static func == (lhs: MessageReactionMetadata, rhs: MessageReactionMetadata) -> Bool {
        return lhs.emoji == rhs.emoji && lhs.count == rhs.count && lhs.isSelfUserReacting == rhs.isSelfUserReacting
    }

}

// MARK: - MessageReactionsCell

final class MessageReactionsCell: UIView, ConversationMessageCell {

    // MARK: - Properties

<<<<<<< HEAD
    var isSelected = false
    var message: ZMConversationMessage?
=======
    struct Configuration: Equatable {
>>>>>>> 8279dd96

    weak var delegate: ConversationMessageCellDelegate?

    private let reactionsView = GridLayoutView()

    private lazy var insets = UIEdgeInsets(
        top: 8,
        left: conversationHorizontalMargins.left,
        bottom: 0,
        right: conversationHorizontalMargins.right
    )

    // MARK: - Life cycle

    override init(frame: CGRect) {
        super.init(frame: frame)
        configureSubviews()
    }

    @available(*, unavailable)
    required init?(coder aDecoder: NSCoder) {
        fatalError("init?(coder aDecoder: NSCoder) is not implemented")
    }

    // MARK: - configure Views and constraints

    private func configureSubviews() {
        reactionsView.rowHeight = 24
        addSubview(reactionsView)
        reactionsView.fitIn(view: self, insets: insets)
    }

    // MARK: - configure method

    func configure(
        with reactions: [MessageReactionMetadata],
        animated: Bool
    ) {
<<<<<<< HEAD
        let reactionToggles = reactions.map { reaction in
            ReactionToggle(
                emoji: reaction.emoji,
                count: reaction.count,
                isToggled: reaction.isSelfUserReacting
            ) { [weak self] in
                guard
                    let `self` = self,
                    let message = self.message
                else {
                    return
                }

                self.delegate?.perform(
                    action: .react(reaction.emoji),
                    for: message,
                    view: self
                )
            }
        }

        reactionsView.configure(views: reactionToggles)
=======
        reactionCollectionView.reactions = object.reactions.map { reaction in
            return MessageReactionMetadata(
                emoji: reaction.emoji,
                count: reaction.count,
                isSelfUserReacting: reaction.isSelfUserReacting
            ) {
                [weak self] in
                    guard
                        let `self` = self,
                        let message = self.message
                    else {
                        return
                    }

                    self.delegate?.perform(
                        action: .react(reaction.emoji),
                        for: message,
                        view: self
                    )
            }
        }
>>>>>>> 8279dd96
    }

}<|MERGE_RESOLUTION|>--- conflicted
+++ resolved
@@ -40,12 +40,8 @@
 
     // MARK: - Properties
 
-<<<<<<< HEAD
     var isSelected = false
     var message: ZMConversationMessage?
-=======
-    struct Configuration: Equatable {
->>>>>>> 8279dd96
 
     weak var delegate: ConversationMessageCellDelegate?
 
@@ -84,7 +80,6 @@
         with reactions: [MessageReactionMetadata],
         animated: Bool
     ) {
-<<<<<<< HEAD
         let reactionToggles = reactions.map { reaction in
             ReactionToggle(
                 emoji: reaction.emoji,
@@ -107,29 +102,6 @@
         }
 
         reactionsView.configure(views: reactionToggles)
-=======
-        reactionCollectionView.reactions = object.reactions.map { reaction in
-            return MessageReactionMetadata(
-                emoji: reaction.emoji,
-                count: reaction.count,
-                isSelfUserReacting: reaction.isSelfUserReacting
-            ) {
-                [weak self] in
-                    guard
-                        let `self` = self,
-                        let message = self.message
-                    else {
-                        return
-                    }
-
-                    self.delegate?.perform(
-                        action: .react(reaction.emoji),
-                        for: message,
-                        view: self
-                    )
-            }
-        }
->>>>>>> 8279dd96
     }
 
 }