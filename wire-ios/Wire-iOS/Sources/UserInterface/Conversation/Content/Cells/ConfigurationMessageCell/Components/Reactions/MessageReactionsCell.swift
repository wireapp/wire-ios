--- conflicted
+++ resolved
@@ -99,16 +99,7 @@
                 )
             }
         }
-<<<<<<< HEAD
 
-        reactionsView.configure(views: reactionToggles)
-    }
-
-    func prepareForReuse() {
-        reactionsView.prepareForReuse()
-    }
-
-=======
 
         reactionsView.configure(views: reactionToggles)
     }
@@ -117,7 +108,6 @@
         reactionsView.prepareForReuse()
     }
     
->>>>>>> 0df3c5bd
     override func systemLayoutSizeFitting(
         _ targetSize: CGSize,
         withHorizontalFittingPriority horizontalFittingPriority: UILayoutPriority,
