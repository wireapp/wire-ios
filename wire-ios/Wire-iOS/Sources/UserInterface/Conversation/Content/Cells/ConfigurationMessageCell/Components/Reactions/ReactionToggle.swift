--- conflicted
+++ resolved
@@ -58,16 +58,11 @@
         self.onToggle = onToggle
 
         super.init(frame: .zero)
-<<<<<<< HEAD
         emojiLabel.text = emoji.value
         counterLabel.text = String(count)
 
-        let stackView = UIStackView(arrangedSubviews: [emojiLabel, counterLabel])
-=======
-
         emojiLabel.text = emoji.value
         counterLabel.text = String(count)
->>>>>>> 0df3c5bd
 
         let stackView = UIStackView(arrangedSubviews: [emojiLabel, counterLabel])
         stackView.axis = .horizontal
