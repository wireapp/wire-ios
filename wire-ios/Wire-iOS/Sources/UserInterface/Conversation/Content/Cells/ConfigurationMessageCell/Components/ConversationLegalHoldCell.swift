//
// Wire
// Copyright (C) 2019 Wire Swiss GmbH
//
// This program is free software: you can redistribute it and/or modify
// it under the terms of the GNU General Public License as published by
// the Free Software Foundation, either version 3 of the License, or
// (at your option) any later version.
//
// This program is distributed in the hope that it will be useful,
// but WITHOUT ANY WARRANTY; without even the implied warranty of
// MERCHANTABILITY or FITNESS FOR A PARTICULAR PURPOSE. See the
// GNU General Public License for more details.
//
// You should have received a copy of the GNU General Public License
// along with this program. If not, see http://www.gnu.org/licenses/.
//

import Foundation
import WireDataModel
import WireCommonComponents

final class ConversationLegalHoldSystemMessageCell: ConversationIconBasedCell, ConversationMessageCell {

    static let legalHoldURL: URL = .wr_legalHoldLearnMore
    var conversation: ZMConversation?

    struct Configuration {
        let attributedText: NSAttributedString?
        var icon: UIImage?
        var conversation: ZMConversation?
    }

    override init(frame: CGRect) {
        super.init(frame: frame)
        setupView()
    }

    @available(*, unavailable)
    required init?(coder aDecoder: NSCoder) {
        fatalError("init?(coder aDecoder: NSCoder) is not implemented")
    }

    func setupView() {
        lineView.isHidden = true
    }

    func configure(with object: Configuration, animated: Bool) {
        attributedText = object.attributedText
        imageView.image = object.icon
        conversation = object.conversation
    }

}

final class ConversationLegalHoldCellDescription: ConversationMessageCellDescription {
    typealias View = ConversationLegalHoldSystemMessageCell
    let configuration: View.Configuration

    var message: ZMConversationMessage?
    weak var delegate: ConversationMessageCellDelegate?
    weak var actionController: ConversationMessageActionController?

    var showEphemeralTimer: Bool = false
    var topMargin: Float = 0

    let isFullWidth: Bool = true
    let supportsActions: Bool = false
    let containsHighlightableContent: Bool = false

    let accessibilityIdentifier: String? = nil
    let accessibilityLabel: String?

    init(systemMessageType: ZMSystemMessageType, conversation: ZMConversation) {
        configuration = ConversationLegalHoldCellDescription.configuration(for: systemMessageType, in: conversation)
        accessibilityLabel = configuration.attributedText?.string
    }

    private static func configuration(for systemMessageType: ZMSystemMessageType, in conversation: ZMConversation) -> View.Configuration {
<<<<<<< HEAD

        let baseTemplate = "content.system.message_legal_hold"
        var template = baseTemplate

        if systemMessageType == .legalHoldEnabled {
            template += ".enabled"
        } else if systemMessageType == .legalHoldDisabled {
            template += ".disabled"
        }

        let baseAttributes: [NSAttributedString.Key: Any] = [
            .font: UIFont.mediumFont,
            .foregroundColor: SemanticColors.Label.textDefault
        ]
        var attributedText = NSAttributedString(string: template.localized, attributes: baseAttributes)

        if systemMessageType == .legalHoldEnabled {
            let learnMore = NSAttributedString(string: (baseTemplate + ".learn_more").localized.uppercased(),
                                               attributes: [.font: UIFont.mediumSemiboldFont,
                                                            .link: ConversationLegalHoldSystemMessageCell.legalHoldURL as AnyObject,
                                                            .foregroundColor: SemanticColors.Label.textDefault])

            attributedText += " " + String.MessageToolbox.middleDot + " "
            attributedText += learnMore
        }
=======
        let systemMessageTitle = title(for: systemMessageType)
        let attributedText = NSAttributedString.markdown(from: systemMessageTitle, style: .systemMessage)
>>>>>>> ca901e1e

        let icon = StyleKitIcon.legalholdactive.makeImage(size: .tiny, color: SemanticColors.Icon.foregroundDefaultRed)

        return View.Configuration(attributedText: attributedText, icon: icon, conversation: conversation)
    }

    private static func title(for messageType: ZMSystemMessageType) -> String {
        switch messageType {
        case .legalHoldEnabled:
            return L10n.Localizable.Content.System.MessageLegalHold.enabled(ConversationLegalHoldSystemMessageCell.legalHoldURL.absoluteString)
        case .legalHoldDisabled:
            return L10n.Localizable.Content.System.MessageLegalHold.disabled
        default:
            return ""
        }
    }

}

extension ConversationLegalHoldSystemMessageCell {

    public override func textView(_ textView: UITextView, shouldInteractWith url: URL, in characterRange: NSRange, interaction: UITextItemInteraction) -> Bool {

        if url == ConversationLegalHoldSystemMessageCell.legalHoldURL,
            let conversation = conversation,
            let clientViewController = ZClientViewController.shared {

            LegalHoldDetailsViewController.present(in: clientViewController, conversation: conversation, userSession: clientViewController.userSession)

            return true
        }

        return false
    }

}<|MERGE_RESOLUTION|>--- conflicted
+++ resolved
@@ -77,36 +77,8 @@
     }
 
     private static func configuration(for systemMessageType: ZMSystemMessageType, in conversation: ZMConversation) -> View.Configuration {
-<<<<<<< HEAD
-
-        let baseTemplate = "content.system.message_legal_hold"
-        var template = baseTemplate
-
-        if systemMessageType == .legalHoldEnabled {
-            template += ".enabled"
-        } else if systemMessageType == .legalHoldDisabled {
-            template += ".disabled"
-        }
-
-        let baseAttributes: [NSAttributedString.Key: Any] = [
-            .font: UIFont.mediumFont,
-            .foregroundColor: SemanticColors.Label.textDefault
-        ]
-        var attributedText = NSAttributedString(string: template.localized, attributes: baseAttributes)
-
-        if systemMessageType == .legalHoldEnabled {
-            let learnMore = NSAttributedString(string: (baseTemplate + ".learn_more").localized.uppercased(),
-                                               attributes: [.font: UIFont.mediumSemiboldFont,
-                                                            .link: ConversationLegalHoldSystemMessageCell.legalHoldURL as AnyObject,
-                                                            .foregroundColor: SemanticColors.Label.textDefault])
-
-            attributedText += " " + String.MessageToolbox.middleDot + " "
-            attributedText += learnMore
-        }
-=======
         let systemMessageTitle = title(for: systemMessageType)
         let attributedText = NSAttributedString.markdown(from: systemMessageTitle, style: .systemMessage)
->>>>>>> ca901e1e
 
         let icon = StyleKitIcon.legalholdactive.makeImage(size: .tiny, color: SemanticColors.Icon.foregroundDefaultRed)
 
