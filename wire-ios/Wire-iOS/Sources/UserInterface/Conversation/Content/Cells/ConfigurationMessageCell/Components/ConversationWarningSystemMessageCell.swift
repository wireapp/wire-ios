//
// Wire
// Copyright (C) 2024 Wire Swiss GmbH
//
// This program is free software: you can redistribute it and/or modify
// it under the terms of the GNU General Public License as published by
// the Free Software Foundation, either version 3 of the License, or
// (at your option) any later version.
//
// This program is distributed in the hope that it will be useful,
// but WITHOUT ANY WARRANTY; without even the implied warranty of
// MERCHANTABILITY or FITNESS FOR A PARTICULAR PURPOSE. See the
// GNU General Public License for more details.
//
// You should have received a copy of the GNU General Public License
// along with this program. If not, see http://www.gnu.org/licenses/.
//

import UIKit
import WireCommonComponents

final class ConversationWarningSystemMessageCell: ConversationIconBasedCell, ConversationMessageCell {

    private typealias LabelColors = SemanticColors.Label
    private typealias IconColors = SemanticColors.Icon

    struct Configuration {
        let topText: String
        let bottomText: String
    }

    private let encryptionLabel = DynamicFontLabel(fontSpec: .mediumRegularFont,
                                                   color: LabelColors.textDefault)
    private let sensitiveInfoLabel = DynamicFontLabel(fontSpec: .mediumRegularFont,
                                                      color: LabelColors.textDefault)

    func configure(with object: Configuration, animated: Bool) {
        encryptionLabel.text = object.topText
        sensitiveInfoLabel.text = object.bottomText
    }

    override func configureSubviews() {
        super.configureSubviews()
        encryptionLabel.numberOfLines = 0
        encryptionLabel.translatesAutoresizingMaskIntoConstraints = false
        topContentView.addSubview(encryptionLabel)

        sensitiveInfoLabel.numberOfLines = 0
        sensitiveInfoLabel.translatesAutoresizingMaskIntoConstraints = false
        bottomContentView.addSubview(sensitiveInfoLabel)

        lineView.isHidden = true
<<<<<<< HEAD
        imageView.image = Asset.Images.attention.image.withTintColor(IconColors.backgroundDefault)
=======
        imageView.image = Asset.Images.attention.image
        imageView.tintColor = IconColors.backgroundDefault
>>>>>>> 1520735c
    }

    override func configureConstraints() {
        super.configureConstraints()
        encryptionLabel.fitIn(view: topContentView)
        sensitiveInfoLabel.fitIn(view: bottomContentView)
        NSLayoutConstraint.activate([
            imageContainer.topAnchor.constraint(equalTo: bottomContentView.topAnchor).withPriority(.required)])
    }
}<|MERGE_RESOLUTION|>--- conflicted
+++ resolved
@@ -50,12 +50,8 @@
         bottomContentView.addSubview(sensitiveInfoLabel)
 
         lineView.isHidden = true
-<<<<<<< HEAD
-        imageView.image = Asset.Images.attention.image.withTintColor(IconColors.backgroundDefault)
-=======
         imageView.image = Asset.Images.attention.image
         imageView.tintColor = IconColors.backgroundDefault
->>>>>>> 1520735c
     }
 
     override func configureConstraints() {
