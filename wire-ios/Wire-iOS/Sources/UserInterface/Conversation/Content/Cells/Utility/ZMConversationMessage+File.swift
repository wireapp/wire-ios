--- conflicted
+++ resolved
@@ -20,37 +20,19 @@
 import WireDataModel
 
 extension ZMConversationMessage {
-<<<<<<< HEAD
+
     func isFileDownloaded() -> Bool {
-        if self.fileMessageData?.fileURL != nil {
-            return true
-        } else {
-            return false
-        }
-    }
-
-    func videoCanBeSavedToCameraRoll() -> Bool {
-        if self.isFileDownloaded(),
-            let fileMessageData = self.fileMessageData,
-            let fileURL = fileMessageData.fileURL,
-            UIVideoAtPathIsCompatibleWithSavedPhotosAlbum(fileURL.path) && fileMessageData.isVideo {
-            return true
-        } else {
-=======
-
-    public func isFileDownloaded() -> Bool {
         guard let fileMessageData else { return false }
         return fileMessageData.hasLocalFileData
     }
 
-    public func videoCanBeSavedToCameraRoll() -> Bool {
+    func videoCanBeSavedToCameraRoll() -> Bool {
         guard
             let fileMessageData,
             fileMessageData.isVideo,
             let fileURL = fileMessageData.temporaryURLToDecryptedFile(),
             UIVideoAtPathIsCompatibleWithSavedPhotosAlbum(fileURL.path)
         else {
->>>>>>> cb8bd3f9
             return false
         }
 
