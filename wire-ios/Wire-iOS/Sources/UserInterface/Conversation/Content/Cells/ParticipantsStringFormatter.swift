--- conflicted
+++ resolved
@@ -111,11 +111,7 @@
         message: ZMConversationMessage,
         font: UIFont = .mediumFont,
         largeFont: UIFont = .largeSemiboldFont,
-<<<<<<< HEAD
         textColor: UIColor = SemanticColors.Label.textDefault
-=======
-        textColor: UIColor = .from(scheme: .textForeground)
->>>>>>> f49a742e
     ) {
         self.message = message
         self.font = font
