--- conflicted
+++ resolved
@@ -51,12 +51,9 @@
     cancel,
     download,
     forward,
-<<<<<<< HEAD
     like,
     unlike,
 //    react(ReactionType),
-=======
->>>>>>> d994b436
     resend,
     showInConversation,
     sketchDraw,
