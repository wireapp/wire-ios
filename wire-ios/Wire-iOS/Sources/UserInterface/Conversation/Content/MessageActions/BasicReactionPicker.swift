//
// Wire
// Copyright (C) 2023 Wire Swiss GmbH
//
// This program is free software: you can redistribute it and/or modify
// it under the terms of the GNU General Public License as published by
// the Free Software Foundation, either version 3 of the License, or
// (at your option) any later version.
//
// This program is distributed in the hope that it will be useful,
// but WITHOUT ANY WARRANTY; without even the implied warranty of
// MERCHANTABILITY or FITNESS FOR A PARTICULAR PURPOSE. See the
// GNU General Public License for more details.
//
// You should have received a copy of the GNU General Public License
// along with this program. If not, see http://www.gnu.org/licenses/.
//

import UIKit
import WireDataModel
import WireCommonComponents

protocol ReactionPickerDelegate: AnyObject {
    func didPickReaction(reaction: Emoji)
    func didTapMoreEmojis()
}

class BasicReactionPicker: UIView {
    private let titleLabel = DynamicFontLabel(fontSpec: .normalRegularFont,
                                              color: SemanticColors.Label.textUserPropertyCellName)
    private let horizontalStackView = UIStackView(axis: .horizontal)
    private let selectedReactions: Set<Emoji>
    private var buttons = [UIButton]()
    weak var delegate: ReactionPickerDelegate?

    deinit {
        NotificationCenter.default.removeObserver(self)
    }

    required init?(coder: NSCoder) {
        fatalError("init(coder:) has not been implemented")
    }

    init(selectedReactions: Set<Emoji>) {
        self.selectedReactions = selectedReactions
        super.init(frame: .zero)
        setupViews()
        NotificationCenter.default.addObserver(self,
                                               selector: #selector(preferredContentSizeChanged(_:)),
                                               name: UIContentSizeCategory.didChangeNotification,
                                               object: nil)

    }

}

private extension BasicReactionPicker {

    func setupViews() {
        titleLabel.translatesAutoresizingMaskIntoConstraints = false
        titleLabel.text = L10n.Localizable.Content.Message.reactions
        titleLabel.setContentCompressionResistancePriority(.required, for: .vertical)
        addSubview(titleLabel)

        horizontalStackView.alignment = .center
        horizontalStackView.distribution = .equalSpacing
        horizontalStackView.translatesAutoresizingMaskIntoConstraints = false
        addSubview(horizontalStackView)
        NSLayoutConstraint.activate([
            titleLabel.topAnchor.constraint(equalTo: topAnchor),
            titleLabel.leadingAnchor.constraint(equalTo: leadingAnchor),
            horizontalStackView.topAnchor.constraint(equalTo: titleLabel.bottomAnchor, constant: 8.0),
            horizontalStackView.leadingAnchor.constraint(equalTo: leadingAnchor),
            horizontalStackView.trailingAnchor.constraint(equalTo: trailingAnchor, constant: -16.0),
            horizontalStackView.bottomAnchor.constraint(equalTo: bottomAnchor)
        ])
        addButtons()
    }

    func addButtons() {
        var constraints = [NSLayoutConstraint]()
        [Emoji.thumbsUp, .smile, .like, .frown, .thumbsDown].forEach { emoji in
            let button = UIButton()
<<<<<<< HEAD
            button.titleLabel?.font = UIFont.preferredFont(forTextStyle: .largeTitle)
=======
           button.titleLabel?.font = UIFont.systemFont(ofSize: UIDevice.current.type == .iPad ? 24 : 32)
>>>>>>> 8279dd96
            button.setTitle(emoji.value, for: .normal)
            if selectedReactions.contains(emoji) {
                button.layer.cornerRadius = 12.0
                button.layer.masksToBounds = true
                button.backgroundColor = SemanticColors.Button.reactionBackgroundSelected
                button.layer.borderColor = SemanticColors.Button.reactionBorderSelected.cgColor
                button.layer.borderWidth = 1.0
            }
            button.addTarget(self, action: #selector(didTapEmoji(sender:)), for: .touchUpInside)
            horizontalStackView.addArrangedSubview(button)
            button.translatesAutoresizingMaskIntoConstraints = false
            constraints.append(button.heightAnchor.constraint(equalTo: button.widthAnchor))
            buttons.append(button)
        }

        let button = UIButton()
        buttons.append(button)
        let image = Asset.Images.addEmojis.image
        button.setImage(image, for: .normal)
        button.addTarget(self, action: #selector(didTapMoreEmojis), for: .touchUpInside)
        button.translatesAutoresizingMaskIntoConstraints = false
        horizontalStackView.addArrangedSubview(button)
        constraints.append(button.heightAnchor.constraint(equalTo: button.widthAnchor))
        NSLayoutConstraint.activate(constraints)
    }

    @objc func didTapMoreEmojis() {
        delegate?.didTapMoreEmojis()
    }

    @objc func didTapEmoji(sender: UIButton) {
        guard let value = sender.titleLabel?.text else { return }
        delegate?.didPickReaction(reaction: Emoji(value: value))
    }

    @objc func preferredContentSizeChanged(_ notification: Notification) {
        titleLabel.font = UIFont.preferredFont(forTextStyle: .body)
        buttons.forEach { $0.titleLabel?.font = UIFont.preferredFont(forTextStyle: .largeTitle) }
        setNeedsLayout()
    }
}<|MERGE_RESOLUTION|>--- conflicted
+++ resolved
@@ -81,11 +81,7 @@
         var constraints = [NSLayoutConstraint]()
         [Emoji.thumbsUp, .smile, .like, .frown, .thumbsDown].forEach { emoji in
             let button = UIButton()
-<<<<<<< HEAD
-            button.titleLabel?.font = UIFont.preferredFont(forTextStyle: .largeTitle)
-=======
            button.titleLabel?.font = UIFont.systemFont(ofSize: UIDevice.current.type == .iPad ? 24 : 32)
->>>>>>> 8279dd96
             button.setTitle(emoji.value, for: .normal)
             if selectedReactions.contains(emoji) {
                 button.layer.cornerRadius = 12.0
