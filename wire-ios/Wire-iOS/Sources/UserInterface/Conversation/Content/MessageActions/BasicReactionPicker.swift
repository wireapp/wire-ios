//
// Wire
// Copyright (C) 2023 Wire Swiss GmbH
//
// This program is free software: you can redistribute it and/or modify
// it under the terms of the GNU General Public License as published by
// the Free Software Foundation, either version 3 of the License, or
// (at your option) any later version.
//
// This program is distributed in the hope that it will be useful,
// but WITHOUT ANY WARRANTY; without even the implied warranty of
// MERCHANTABILITY or FITNESS FOR A PARTICULAR PURPOSE. See the
// GNU General Public License for more details.
//
// You should have received a copy of the GNU General Public License
// along with this program. If not, see http://www.gnu.org/licenses/.
//

import UIKit
import WireDataModel
import WireCommonComponents

protocol ReactionPickerDelegate: AnyObject {
    func didPickReaction(reaction: Emoji)
    func didTapMoreEmojis()
}

class BasicReactionPicker: UIView {
    private let titleLabel = DynamicFontLabel(fontSpec: .normalRegularFont,
                                              color: SemanticColors.Label.textUserPropertyCellName)
    private let horizontalStackView = UIStackView(axis: .horizontal)
    private let selectedReactions: Set<Emoji>
    private var buttons = [UIButton]()
    weak var delegate: ReactionPickerDelegate?

    deinit {
        NotificationCenter.default.removeObserver(self)
    }

    required init?(coder: NSCoder) {
        fatalError("init(coder:) has not been implemented")
    }

    init(selectedReactions: Set<Emoji>) {
        self.selectedReactions = selectedReactions
        super.init(frame: .zero)
        setupViews()
        NotificationCenter.default.addObserver(self,
                                               selector: #selector(preferredContentSizeChanged(_:)),
                                               name: UIContentSizeCategory.didChangeNotification,
                                               object: nil)

    }

}

private extension BasicReactionPicker {

    func setupViews() {
        titleLabel.translatesAutoresizingMaskIntoConstraints = false
        titleLabel.text = L10n.Localizable.Content.Message.reactions
        titleLabel.setContentCompressionResistancePriority(.required, for: .vertical)
        addSubview(titleLabel)

        horizontalStackView.alignment = .center
        horizontalStackView.distribution = .equalSpacing
        horizontalStackView.translatesAutoresizingMaskIntoConstraints = false
        addSubview(horizontalStackView)
        NSLayoutConstraint.activate([
            titleLabel.topAnchor.constraint(equalTo: topAnchor),
            titleLabel.leadingAnchor.constraint(equalTo: leadingAnchor),
            horizontalStackView.topAnchor.constraint(equalTo: titleLabel.bottomAnchor, constant: 8.0),
            horizontalStackView.leadingAnchor.constraint(equalTo: leadingAnchor),
            horizontalStackView.trailingAnchor.constraint(equalTo: trailingAnchor, constant: -16.0),
            horizontalStackView.bottomAnchor.constraint(equalTo: bottomAnchor)
        ])
        addButtons()
    }

    func addButtons() {
        var constraints = [NSLayoutConstraint]()
        [Emoji.thumbsUp, .smile, .like, .frown, .thumbsDown].forEach { emoji in
            let button = UIButton()
<<<<<<< HEAD
            button.titleLabel?.font = UIFont.systemFont(ofSize: UIDevice.current.type == .iPad ? 24 : 32)
            button.setTitle(emoji, for: .normal)
            if emoji == selectedReaction {
=======
            button.titleLabel?.font = UIFont.preferredFont(forTextStyle: .largeTitle)
            button.setTitle(emoji.value, for: .normal)
            if selectedReactions.contains(emoji) {
>>>>>>> 645c9eee
                button.layer.cornerRadius = 12.0
                button.layer.masksToBounds = true
                button.backgroundColor = SemanticColors.Button.reactionBackgroundSelected
                button.layer.borderColor = SemanticColors.Button.reactionBorderSelected.cgColor
                button.layer.borderWidth = 1.0
            }
            button.addTarget(self, action: #selector(didTapEmoji(sender:)), for: .touchUpInside)
            horizontalStackView.addArrangedSubview(button)
            button.translatesAutoresizingMaskIntoConstraints = false
            constraints.append(button.heightAnchor.constraint(equalTo: button.widthAnchor))
            buttons.append(button)
        }

        let button = UIButton()
        buttons.append(button)
        let image = Asset.Images.addEmojis.image
        button.setImage(image, for: .normal)
        button.addTarget(self, action: #selector(didTapMoreEmojis), for: .touchUpInside)
        button.translatesAutoresizingMaskIntoConstraints = false
        horizontalStackView.addArrangedSubview(button)
        constraints.append(button.heightAnchor.constraint(equalTo: button.widthAnchor))
        NSLayoutConstraint.activate(constraints)
    }

    @objc func didTapMoreEmojis() {
        delegate?.didTapMoreEmojis()
    }

    @objc func didTapEmoji(sender: UIButton) {
        guard let value = sender.titleLabel?.text else { return }
        delegate?.didPickReaction(reaction: Emoji(value: value))
    }

    @objc func preferredContentSizeChanged(_ notification: Notification) {
        titleLabel.font = UIFont.preferredFont(forTextStyle: .body)
        buttons.forEach { $0.titleLabel?.font = UIFont.preferredFont(forTextStyle: .largeTitle) }
        setNeedsLayout()
    }
}<|MERGE_RESOLUTION|>--- conflicted
+++ resolved
@@ -81,15 +81,9 @@
         var constraints = [NSLayoutConstraint]()
         [Emoji.thumbsUp, .smile, .like, .frown, .thumbsDown].forEach { emoji in
             let button = UIButton()
-<<<<<<< HEAD
-            button.titleLabel?.font = UIFont.systemFont(ofSize: UIDevice.current.type == .iPad ? 24 : 32)
-            button.setTitle(emoji, for: .normal)
-            if emoji == selectedReaction {
-=======
-            button.titleLabel?.font = UIFont.preferredFont(forTextStyle: .largeTitle)
+           button.titleLabel?.font = UIFont.systemFont(ofSize: UIDevice.current.type == .iPad ? 24 : 32)
             button.setTitle(emoji.value, for: .normal)
             if selectedReactions.contains(emoji) {
->>>>>>> 645c9eee
                 button.layer.cornerRadius = 12.0
                 button.layer.masksToBounds = true
                 button.backgroundColor = SemanticColors.Button.reactionBackgroundSelected
