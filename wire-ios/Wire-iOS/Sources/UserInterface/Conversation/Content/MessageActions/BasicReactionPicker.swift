//
// Wire
// Copyright (C) 2023 Wire Swiss GmbH
//
// This program is free software: you can redistribute it and/or modify
// it under the terms of the GNU General Public License as published by
// the Free Software Foundation, either version 3 of the License, or
// (at your option) any later version.
//
// This program is distributed in the hope that it will be useful,
// but WITHOUT ANY WARRANTY; without even the implied warranty of
// MERCHANTABILITY or FITNESS FOR A PARTICULAR PURPOSE. See the
// GNU General Public License for more details.
//
// You should have received a copy of the GNU General Public License
// along with this program. If not, see http://www.gnu.org/licenses/.
//

import UIKit
import WireDataModel
import WireCommonComponents

protocol ReactionPickerDelegate: AnyObject {
    func didPickReaction(reaction: Emoji)
    func didTapMoreEmojis()
}

class BasicReactionPicker: UIView {
    private let titleLabel = DynamicFontLabel(fontSpec: .normalRegularFont,
                                              color: SemanticColors.Label.textUserPropertyCellName)
    private let horizontalStackView = UIStackView(axis: .horizontal)
<<<<<<< HEAD
    private let selectedReactions: Set<Emoji>
=======
    private let selectedReaction: String?
    private var buttons = [UIButton]()
>>>>>>> b0074cc7
    weak var delegate: ReactionPickerDelegate?

    deinit {
        NotificationCenter.default.removeObserver(self)
    }

    required init?(coder: NSCoder) {
        fatalError("init(coder:) has not been implemented")
    }

    init(selectedReactions: Set<Emoji>) {
        self.selectedReactions = selectedReactions
        super.init(frame: .zero)
        setupViews()
        NotificationCenter.default.addObserver(self,
                                               selector: #selector(preferredContentSizeChanged(_:)),
                                               name: UIContentSizeCategory.didChangeNotification,
                                               object: nil)

    }

}

private extension BasicReactionPicker {

    func setupViews() {
        titleLabel.translatesAutoresizingMaskIntoConstraints = false
        titleLabel.text = L10n.Localizable.Content.Message.reactions
        addSubview(titleLabel)

        horizontalStackView.alignment = .center
        horizontalStackView.distribution = .equalSpacing
        horizontalStackView.translatesAutoresizingMaskIntoConstraints = false
        addSubview(horizontalStackView)
        NSLayoutConstraint.activate([
            titleLabel.topAnchor.constraint(equalTo: topAnchor),
            titleLabel.leadingAnchor.constraint(equalTo: leadingAnchor),
            horizontalStackView.topAnchor.constraint(equalTo: titleLabel.bottomAnchor, constant: 8.0),
            horizontalStackView.leadingAnchor.constraint(equalTo: leadingAnchor),
            horizontalStackView.trailingAnchor.constraint(equalTo: trailingAnchor, constant: -16.0),
            horizontalStackView.bottomAnchor.constraint(equalTo: bottomAnchor)
        ])
        addButtons()
    }

    func addButtons() {
        var constraints = [NSLayoutConstraint]()
        [Emoji.thumbsUp, .smile, .like, .frown, .thumbsDown].forEach { emoji in
            let button = UIButton()
<<<<<<< HEAD
            button.titleLabel?.font = UIFont.systemFont(ofSize: 30)
            button.setTitle(emoji.value, for: .normal)
            if selectedReactions.contains(emoji) {
=======
            button.titleLabel?.font = UIFont.preferredFont(forTextStyle: .largeTitle)
            button.setTitle(emoji, for: .normal)
            if emoji == selectedReaction {
>>>>>>> b0074cc7
                button.layer.cornerRadius = 12.0
                button.layer.masksToBounds = true
                button.backgroundColor = SemanticColors.Button.reactionBackgroundSelected
                button.layer.borderColor = SemanticColors.Button.reactionBorderSelected.cgColor
                button.layer.borderWidth = 1.0
            }
            button.addTarget(self, action: #selector(didTapEmoji(sender:)), for: .touchUpInside)
            horizontalStackView.addArrangedSubview(button)
            button.translatesAutoresizingMaskIntoConstraints = false
            constraints.append(button.heightAnchor.constraint(equalTo: button.widthAnchor))
            buttons.append(button)
        }

        let button = UIButton()
        buttons.append(button)
        let image = Asset.Images.addEmojis.image
        button.setImage(image, for: .normal)
        button.addTarget(self, action: #selector(didTapMoreEmojis), for: .touchUpInside)
        button.translatesAutoresizingMaskIntoConstraints = false
        horizontalStackView.addArrangedSubview(button)
        constraints.append(button.heightAnchor.constraint(equalTo: button.widthAnchor))
        NSLayoutConstraint.activate(constraints)
    }

    @objc func didTapMoreEmojis() {
        delegate?.didTapMoreEmojis()
    }

    @objc func didTapEmoji(sender: UIButton) {
        guard let value = sender.titleLabel?.text else { return }
        delegate?.didPickReaction(reaction: Emoji(value: value))
    }

    @objc func preferredContentSizeChanged(_ notification: Notification) {
        titleLabel.font = UIFont.preferredFont(forTextStyle: .body)
        buttons.forEach { $0.titleLabel?.font = UIFont.preferredFont(forTextStyle: .largeTitle) }
        setNeedsLayout()
    }
}<|MERGE_RESOLUTION|>--- conflicted
+++ resolved
@@ -29,12 +29,8 @@
     private let titleLabel = DynamicFontLabel(fontSpec: .normalRegularFont,
                                               color: SemanticColors.Label.textUserPropertyCellName)
     private let horizontalStackView = UIStackView(axis: .horizontal)
-<<<<<<< HEAD
     private let selectedReactions: Set<Emoji>
-=======
-    private let selectedReaction: String?
     private var buttons = [UIButton]()
->>>>>>> b0074cc7
     weak var delegate: ReactionPickerDelegate?
 
     deinit {
@@ -84,15 +80,9 @@
         var constraints = [NSLayoutConstraint]()
         [Emoji.thumbsUp, .smile, .like, .frown, .thumbsDown].forEach { emoji in
             let button = UIButton()
-<<<<<<< HEAD
-            button.titleLabel?.font = UIFont.systemFont(ofSize: 30)
+            button.titleLabel?.font = UIFont.preferredFont(forTextStyle: .largeTitle)
             button.setTitle(emoji.value, for: .normal)
             if selectedReactions.contains(emoji) {
-=======
-            button.titleLabel?.font = UIFont.preferredFont(forTextStyle: .largeTitle)
-            button.setTitle(emoji, for: .normal)
-            if emoji == selectedReaction {
->>>>>>> b0074cc7
                 button.layer.cornerRadius = 12.0
                 button.layer.masksToBounds = true
                 button.backgroundColor = SemanticColors.Button.reactionBackgroundSelected
