--- conflicted
+++ resolved
@@ -35,9 +35,6 @@
             }
         }
     }
-<<<<<<< HEAD
-    private let types: [EmojiSectionType]
-=======
 
     var isEnabled = true {
         didSet {
@@ -51,7 +48,6 @@
 
     private let types: [EmojiSectionType]
     private let panGestureRecognizer = UIPanGestureRecognizer(target: self, action: #selector(didPan))
->>>>>>> 0df3c5bd
     weak var sectionDelegate: EmojiSectionViewControllerDelegate?
 
     init(types: [EmojiSectionType]) {
@@ -61,11 +57,7 @@
 
         setupViews()
         createConstraints()
-<<<<<<< HEAD
-        view.addGestureRecognizer(UIPanGestureRecognizer(target: self, action: #selector(didPan)))
-=======
         view.addGestureRecognizer(panGestureRecognizer)
->>>>>>> 0df3c5bd
     }
 
     @available(*, unavailable)
