//
// Wire
// Copyright (C) 2023 Wire Swiss GmbH
//
// This program is free software: you can redistribute it and/or modify
// it under the terms of the GNU General Public License as published by
// the Free Software Foundation, either version 3 of the License, or
// (at your option) any later version.
//
// This program is distributed in the hope that it will be useful,
// but WITHOUT ANY WARRANTY; without even the implied warranty of
// MERCHANTABILITY or FITNESS FOR A PARTICULAR PURPOSE. See the
// GNU General Public License for more details.
//
// You should have received a copy of the GNU General Public License
// along with this program. If not, see http://www.gnu.org/licenses/.
//

import UIKit
import WireCommonComponents

final class CompleteReactionPickerViewController: UIViewController {

    weak var delegate: EmojiPickerViewControllerDelegate?
    private var emojiDataSource: EmojiDataSource!
    private let collectionView = ReactionsCollectionView()
    private let sectionViewController: ReactionSectionViewController
    private let topBar = ModalTopBar()
    private let searchBar = UISearchBar()
    private let selectedReactions: Set<Emoji>

    private var deleting = false

<<<<<<< HEAD
    init(selectedReactions: Set<Emoji>) {
        self.selectedReactions = selectedReactions
=======
    deinit {
        NotificationCenter.default.removeObserver(self)
    }

    init(selectedReaction: String?) {
        self.selectedReaction = selectedReaction
        let hasNoRecentlyUsedReactions =  RecentlyUsedEmojiPeristenceCoordinator.loadOrCreate().emoji.isEmpty
        let sectionTypes: [EmojiSectionType] = hasNoRecentlyUsedReactions ? EmojiSectionType.basicTypes : EmojiSectionType.all
        sectionViewController = ReactionSectionViewController(types: sectionTypes)
>>>>>>> e6a13ad1
        super.init(nibName: nil, bundle: nil)

        emojiDataSource = EmojiDataSource(provider: cellForEmoji)
        collectionView.dataSource = emojiDataSource
        collectionView.delegate = self
        searchBar.delegate = self
        sectionViewController.sectionDelegate = self
        setupViews()
        createConstraints()

        NotificationCenter.default.addObserver(self,
                                               selector: #selector(preferredContentSizeChanged(_:)),
                                               name: UIContentSizeCategory.didChangeNotification,
                                               object: nil)
    }

    @available(*, unavailable)
    required init?(coder aDecoder: NSCoder) {
        fatalError("init(coder:) has not been implemented")
    }

    deinit {
        NotificationCenter.default.removeObserver(self)
    }

    override func viewWillAppear(_ animated: Bool) {
        super.viewWillAppear(animated)
        collectionView.reloadItems(at: collectionView.indexPathsForVisibleItems)
    }

    override func viewDidLayoutSubviews() {
        super.viewDidLayoutSubviews()
        updateSectionSelection()
    }

    func setupViews() {
        typealias Strings = L10n.Localizable.Content.Reactions
        view.addSubview(topBar)
        topBar.delegate = self
        topBar.needsSeparator = false
        topBar.backgroundColor = SemanticColors.View.backgroundDefault
        topBar.configure(title: Strings.title, subtitle: nil, topAnchor: safeTopAnchor)

        addChild(sectionViewController)
        view.addSubview(sectionViewController.view)
        sectionViewController.didMove(toParent: self)

        searchBar.backgroundImage = UIImage()
        searchBar.searchTextField.backgroundColor = SemanticColors.View.backgroundDefaultWhite
        searchBar.placeholder = Strings.search
        view.addSubview(searchBar)
        view.backgroundColor = SemanticColors.View.backgroundDefault
        view.addSubview(collectionView)

        collectionView.keyboardDismissMode = .onDrag
    }

    private func createConstraints() {
        guard let sectionViewControllerView = sectionViewController.view else { return }

        [topBar, searchBar, collectionView, sectionViewControllerView].prepareForLayout()

        NSLayoutConstraint.activate([
            topBar.topAnchor.constraint(equalTo: safeTopAnchor),
            topBar.leadingAnchor.constraint(equalTo: view.safeLeadingAnchor),
            topBar.trailingAnchor.constraint(equalTo: view.safeTrailingAnchor),

            searchBar.topAnchor.constraint(equalTo: topBar.safeBottomAnchor),
            searchBar.leadingAnchor.constraint(equalTo: view.safeLeadingAnchor, constant: 10.0),
            searchBar.trailingAnchor.constraint(equalTo: view.safeTrailingAnchor, constant: -10.0),

            sectionViewControllerView.topAnchor.constraint(equalTo: searchBar.bottomAnchor, constant: -8.0),
            sectionViewControllerView.leadingAnchor.constraint(equalTo: view.safeLeadingAnchor, constant: 10.0),
            sectionViewControllerView.trailingAnchor.constraint(equalTo: view.safeTrailingAnchor, constant: -10.0),
            sectionViewControllerView.heightAnchor.constraint(equalToConstant: 44.0),

            collectionView.topAnchor.constraint(equalTo: sectionViewControllerView.safeBottomAnchor, constant: 18.0),
            collectionView.leadingAnchor.constraint(equalTo: view.safeLeadingAnchor),
            collectionView.trailingAnchor.constraint(equalTo: view.safeTrailingAnchor),
            collectionView.bottomAnchor.constraint(equalTo: safeBottomAnchor)
        ])
    }

    func cellForEmoji(_ emoji: Emoji, indexPath: IndexPath) -> UICollectionViewCell {
        let cell = self.collectionView.dequeueReusableCell(withReuseIdentifier: EmojiCollectionViewCell.zm_reuseIdentifier, for: indexPath) as! EmojiCollectionViewCell
        cell.titleLabel.text = emoji.value
        cell.titleLabel.font = UIFont.preferredFont(forTextStyle: .largeTitle)
        cell.isCurrent = selectedReactions.contains(emoji)
        return cell
    }

    func updateSectionSelection() {
        let minSection = Set(self.collectionView.indexPathsForVisibleItems.map { $0.section }).min()
        guard let section = minSection  else { return }
        self.sectionViewController.didSelectSection(self.emojiDataSource[section].type)
    }

    @objc func preferredContentSizeChanged(_ notification: Notification) {
        collectionView.reloadData()
    }
}

extension CompleteReactionPickerViewController: EmojiSectionViewControllerDelegate {

    func sectionViewControllerDidSelectType(_ type: EmojiSectionType, scrolling: Bool) {
        guard let section = emojiDataSource.sectionIndex(for: type) else { return }
        let indexPath = IndexPath(item: 0, section: section)
        if let attributes = collectionView.layoutAttributesForItem(at: indexPath) {
            collectionView.setContentOffset(
                CGPoint(x: collectionView.contentOffset.x, y: attributes.frame.minY),
                animated: !scrolling)
        } else {
            collectionView.scrollToItem(at: indexPath, at: .top, animated: !scrolling)
        }
    }
}

extension CompleteReactionPickerViewController: UICollectionViewDelegateFlowLayout {

    func collectionView(_ collectionView: UICollectionView, didSelectItemAt indexPath: IndexPath) {
        collectionView.deselectItem(at: indexPath, animated: true)
        let emoji = emojiDataSource[indexPath]
        delegate?.emojiPickerDidSelectEmoji(emoji)
        emojiDataSource.register(used: emoji)
    }

    func scrollViewDidScroll(_ scrolLView: UIScrollView) {
        updateSectionSelection()
    }

    func collectionView(_ collectionView: UICollectionView, layout collectionViewLayout: UICollectionViewLayout, insetForSectionAt section: Int) -> UIEdgeInsets {
        return UIEdgeInsets(top: 30.0, left: 0.0, bottom: 0.0, right: 0.0)
    }
}

extension CompleteReactionPickerViewController: ModalTopBarDelegate {
    func modelTopBarWantsToBeDismissed(_ topBar: ModalTopBar) {
        dismiss(animated: true)
    }
}

extension CompleteReactionPickerViewController: UISearchBarDelegate {
    func searchBar(_ searchBar: UISearchBar, textDidChange searchText: String) {
        emojiDataSource.filterEmojis(withQuery: searchText)
        collectionView.reloadData()
    }
}<|MERGE_RESOLUTION|>--- conflicted
+++ resolved
@@ -31,20 +31,11 @@
 
     private var deleting = false
 
-<<<<<<< HEAD
     init(selectedReactions: Set<Emoji>) {
         self.selectedReactions = selectedReactions
-=======
-    deinit {
-        NotificationCenter.default.removeObserver(self)
-    }
-
-    init(selectedReaction: String?) {
-        self.selectedReaction = selectedReaction
         let hasNoRecentlyUsedReactions =  RecentlyUsedEmojiPeristenceCoordinator.loadOrCreate().emoji.isEmpty
         let sectionTypes: [EmojiSectionType] = hasNoRecentlyUsedReactions ? EmojiSectionType.basicTypes : EmojiSectionType.all
         sectionViewController = ReactionSectionViewController(types: sectionTypes)
->>>>>>> e6a13ad1
         super.init(nibName: nil, bundle: nil)
 
         emojiDataSource = EmojiDataSource(provider: cellForEmoji)
