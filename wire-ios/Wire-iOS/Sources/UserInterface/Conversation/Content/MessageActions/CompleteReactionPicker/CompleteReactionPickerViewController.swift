//
// Wire
// Copyright (C) 2023 Wire Swiss GmbH
//
// This program is free software: you can redistribute it and/or modify
// it under the terms of the GNU General Public License as published by
// the Free Software Foundation, either version 3 of the License, or
// (at your option) any later version.
//
// This program is distributed in the hope that it will be useful,
// but WITHOUT ANY WARRANTY; without even the implied warranty of
// MERCHANTABILITY or FITNESS FOR A PARTICULAR PURPOSE. See the
// GNU General Public License for more details.
//
// You should have received a copy of the GNU General Public License
// along with this program. If not, see http://www.gnu.org/licenses/.
//

import UIKit
import WireCommonComponents

final class CompleteReactionPickerViewController: UIViewController {

    weak var delegate: EmojiPickerViewControllerDelegate?
    private var emojiDataSource: EmojiDataSource!
    private let collectionView = ReactionsCollectionView()
    private let sectionViewController: ReactionSectionViewController
    private let topBar = ModalTopBar()
    private let searchBar = UISearchBar()
    private let selectedReactions: Set<Emoji>

    private var deleting = false

    init(selectedReactions: Set<Emoji>) {
        self.selectedReactions = selectedReactions
<<<<<<< HEAD
=======
        let hasNoRecentlyUsedReactions =  RecentlyUsedEmojiPeristenceCoordinator.loadOrCreate().emoji.isEmpty
        let sectionTypes: [EmojiSectionType] = hasNoRecentlyUsedReactions ? EmojiSectionType.basicTypes : EmojiSectionType.all
        sectionViewController = ReactionSectionViewController(types: sectionTypes)
>>>>>>> 8279dd96
        super.init(nibName: nil, bundle: nil)

        emojiDataSource = EmojiDataSource(provider: cellForEmoji)
        collectionView.dataSource = emojiDataSource
        collectionView.delegate = self
        searchBar.delegate = self
        sectionViewController.sectionDelegate = self
        setupViews()
        createConstraints()

        NotificationCenter.default.addObserver(self,
                                               selector: #selector(preferredContentSizeChanged(_:)),
                                               name: UIContentSizeCategory.didChangeNotification,
                                               object: nil)
    }

    @available(*, unavailable)
    required init?(coder aDecoder: NSCoder) {
        fatalError("init(coder:) has not been implemented")
    }

    deinit {
        NotificationCenter.default.removeObserver(self)
    }

    override func viewWillAppear(_ animated: Bool) {
        super.viewWillAppear(animated)
        collectionView.reloadItems(at: collectionView.indexPathsForVisibleItems)
    }

    override func viewDidLayoutSubviews() {
        super.viewDidLayoutSubviews()
        updateSectionSelection()
    }

    func setupViews() {
        typealias Strings = L10n.Localizable.Content.Reactions
        view.addSubview(topBar)
        topBar.delegate = self
        topBar.needsSeparator = false
        topBar.backgroundColor = SemanticColors.View.backgroundDefault
        topBar.configure(title: Strings.title, subtitle: nil, topAnchor: safeTopAnchor)

        addChild(sectionViewController)
        view.addSubview(sectionViewController.view)
        sectionViewController.didMove(toParent: self)

        searchBar.backgroundImage = UIImage()
        searchBar.searchTextField.backgroundColor = SemanticColors.View.backgroundDefaultWhite
        searchBar.placeholder = Strings.search
        view.addSubview(searchBar)
        view.backgroundColor = SemanticColors.View.backgroundDefault
        view.addSubview(collectionView)

        collectionView.keyboardDismissMode = .onDrag
    }

    private func createConstraints() {
        guard let sectionViewControllerView = sectionViewController.view else { return }

        [topBar, searchBar, collectionView, sectionViewControllerView].prepareForLayout()

        NSLayoutConstraint.activate([
            topBar.topAnchor.constraint(equalTo: safeTopAnchor),
            topBar.leadingAnchor.constraint(equalTo: view.safeLeadingAnchor),
            topBar.trailingAnchor.constraint(equalTo: view.safeTrailingAnchor),

            searchBar.topAnchor.constraint(equalTo: topBar.safeBottomAnchor),
            searchBar.leadingAnchor.constraint(equalTo: view.safeLeadingAnchor, constant: 10.0),
            searchBar.trailingAnchor.constraint(equalTo: view.safeTrailingAnchor, constant: -10.0),

            sectionViewControllerView.topAnchor.constraint(equalTo: searchBar.bottomAnchor, constant: -8.0),
            sectionViewControllerView.leadingAnchor.constraint(equalTo: view.safeLeadingAnchor, constant: 10.0),
            sectionViewControllerView.trailingAnchor.constraint(equalTo: view.safeTrailingAnchor, constant: -10.0),
            sectionViewControllerView.heightAnchor.constraint(equalToConstant: 44.0),

            collectionView.topAnchor.constraint(equalTo: sectionViewControllerView.safeBottomAnchor, constant: 18.0),
            collectionView.leadingAnchor.constraint(equalTo: view.safeLeadingAnchor),
            collectionView.trailingAnchor.constraint(equalTo: view.safeTrailingAnchor),
            collectionView.bottomAnchor.constraint(equalTo: safeBottomAnchor)
        ])
    }

    func cellForEmoji(_ emoji: Emoji, indexPath: IndexPath) -> UICollectionViewCell {
        let cell = self.collectionView.dequeueReusableCell(withReuseIdentifier: EmojiCollectionViewCell.zm_reuseIdentifier, for: indexPath) as! EmojiCollectionViewCell
        cell.titleLabel.text = emoji.value
        cell.titleLabel.font = UIFont.preferredFont(forTextStyle: .largeTitle)
        cell.isCurrent = selectedReactions.contains(emoji)
        return cell
    }

    func updateSectionSelection() {
        let minSection = Set(self.collectionView.indexPathsForVisibleItems.map { $0.section }).min()
        guard let section = minSection  else { return }
        self.sectionViewController.didSelectSection(self.emojiDataSource[section].type)
    }

    @objc func preferredContentSizeChanged(_ notification: Notification) {
        collectionView.reloadData()
    }
}

extension CompleteReactionPickerViewController: EmojiSectionViewControllerDelegate {

    func sectionViewControllerDidSelectType(_ type: EmojiSectionType, scrolling: Bool) {
        guard let section = emojiDataSource.sectionIndex(for: type) else { return }
        let indexPath = IndexPath(item: 0, section: section)
        if let attributes = collectionView.layoutAttributesForItem(at: indexPath) {
            collectionView.setContentOffset(
                CGPoint(x: collectionView.contentOffset.x, y: attributes.frame.minY),
                animated: !scrolling)
        } else {
            collectionView.scrollToItem(at: indexPath, at: .top, animated: !scrolling)
        }
    }
}

extension CompleteReactionPickerViewController: UICollectionViewDelegateFlowLayout {

    func collectionView(_ collectionView: UICollectionView, didSelectItemAt indexPath: IndexPath) {
        collectionView.deselectItem(at: indexPath, animated: true)
        let emoji = emojiDataSource[indexPath]
        delegate?.emojiPickerDidSelectEmoji(emoji)
        emojiDataSource.register(used: emoji)
    }

    func scrollViewDidScroll(_ scrolLView: UIScrollView) {
        updateSectionSelection()
    }

    func collectionView(_ collectionView: UICollectionView, layout collectionViewLayout: UICollectionViewLayout, insetForSectionAt section: Int) -> UIEdgeInsets {
        return UIEdgeInsets(top: 30.0, left: 0.0, bottom: 0.0, right: 0.0)
    }
}

extension CompleteReactionPickerViewController: ModalTopBarDelegate {
    func modelTopBarWantsToBeDismissed(_ topBar: ModalTopBar) {
        dismiss(animated: true)
    }
}

extension CompleteReactionPickerViewController: UISearchBarDelegate {
    func searchBar(_ searchBar: UISearchBar, textDidChange searchText: String) {
        emojiDataSource.filterEmojis(withQuery: searchText)
        collectionView.reloadData()
    }
}<|MERGE_RESOLUTION|>--- conflicted
+++ resolved
@@ -33,12 +33,9 @@
 
     init(selectedReactions: Set<Emoji>) {
         self.selectedReactions = selectedReactions
-<<<<<<< HEAD
-=======
         let hasNoRecentlyUsedReactions =  RecentlyUsedEmojiPeristenceCoordinator.loadOrCreate().emoji.isEmpty
         let sectionTypes: [EmojiSectionType] = hasNoRecentlyUsedReactions ? EmojiSectionType.basicTypes : EmojiSectionType.all
         sectionViewController = ReactionSectionViewController(types: sectionTypes)
->>>>>>> 8279dd96
         super.init(nibName: nil, bundle: nil)
 
         emojiDataSource = EmojiDataSource(provider: cellForEmoji)
