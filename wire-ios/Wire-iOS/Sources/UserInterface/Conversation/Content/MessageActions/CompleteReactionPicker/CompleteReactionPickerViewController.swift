//
// Wire
// Copyright (C) 2023 Wire Swiss GmbH
//
// This program is free software: you can redistribute it and/or modify
// it under the terms of the GNU General Public License as published by
// the Free Software Foundation, either version 3 of the License, or
// (at your option) any later version.
//
// This program is distributed in the hope that it will be useful,
// but WITHOUT ANY WARRANTY; without even the implied warranty of
// MERCHANTABILITY or FITNESS FOR A PARTICULAR PURPOSE. See the
// GNU General Public License for more details.
//
// You should have received a copy of the GNU General Public License
// along with this program. If not, see http://www.gnu.org/licenses/.
//

import UIKit
import WireCommonComponents

final class CompleteReactionPickerViewController: UIViewController {

    weak var delegate: EmojiPickerViewControllerDelegate?
    private var emojiDataSource: EmojiDataSource!
    private let collectionView = ReactionsCollectionView()
    private let sectionViewController = ReactionSectionViewController(types: EmojiSectionType.all)
    private let topBar = ModalTopBar()
    private let searchBar = UISearchBar()
    private let selectedReactions: Set<Emoji>

    private var deleting = false

<<<<<<< HEAD
    init(selectedReactions: Set<Emoji>) {
        self.selectedReactions = selectedReactions
=======
    deinit {
        NotificationCenter.default.removeObserver(self)
    }

    init(selectedReaction: String?) {
        self.selectedReaction = selectedReaction
>>>>>>> b0074cc7
        super.init(nibName: nil, bundle: nil)

        emojiDataSource = EmojiDataSource(provider: cellForEmoji)
        collectionView.dataSource = emojiDataSource
        collectionView.delegate = self
        searchBar.delegate = self
        sectionViewController.sectionDelegate = self
        setupViews()
        createConstraints()

        NotificationCenter.default.addObserver(self,
                                               selector: #selector(preferredContentSizeChanged(_:)),
                                               name: UIContentSizeCategory.didChangeNotification,
                                               object: nil)
    }

    @available(*, unavailable)
    required init?(coder aDecoder: NSCoder) {
        fatalError("init(coder:) has not been implemented")
    }

    override func viewWillAppear(_ animated: Bool) {
        super.viewWillAppear(animated)
        collectionView.reloadItems(at: collectionView.indexPathsForVisibleItems)
    }

    override func viewDidLayoutSubviews() {
        super.viewDidLayoutSubviews()
        updateSectionSelection()
    }

    func setupViews() {
        typealias Strings = L10n.Localizable.Content.Reactions
        view.addSubview(topBar)
        topBar.delegate = self
        topBar.needsSeparator = false
        topBar.backgroundColor = SemanticColors.View.backgroundDefault
        topBar.configure(title: Strings.title, subtitle: nil, topAnchor: safeTopAnchor)

        addChild(sectionViewController)
        view.addSubview(sectionViewController.view)
        sectionViewController.didMove(toParent: self)

        searchBar.backgroundImage = UIImage()
        searchBar.searchTextField.backgroundColor = SemanticColors.View.backgroundDefaultWhite
        searchBar.placeholder = Strings.search
        view.addSubview(searchBar)
        view.backgroundColor = SemanticColors.View.backgroundDefault
        view.addSubview(collectionView)
    }

    private func createConstraints() {
        guard let sectionViewControllerView = sectionViewController.view else { return }

<<<<<<< HEAD
        [topBar, searchBar,collectionView, sectionViewControllerView].prepareForLayout()
=======
        [topBar, searchBar, collectionView, sectionViewControllerView].prepareForLayout()
>>>>>>> b0074cc7

        NSLayoutConstraint.activate([
            topBar.topAnchor.constraint(equalTo: safeTopAnchor),
            topBar.leadingAnchor.constraint(equalTo: view.safeLeadingAnchor),
            topBar.trailingAnchor.constraint(equalTo: view.safeTrailingAnchor),

            searchBar.topAnchor.constraint(equalTo: topBar.safeBottomAnchor),
            searchBar.leadingAnchor.constraint(equalTo: view.safeLeadingAnchor, constant: 10.0),
            searchBar.trailingAnchor.constraint(equalTo: view.safeTrailingAnchor, constant: -10.0),

            sectionViewControllerView.topAnchor.constraint(equalTo: searchBar.bottomAnchor, constant: -8.0),
            sectionViewControllerView.leadingAnchor.constraint(equalTo: view.safeLeadingAnchor, constant: 10.0),
            sectionViewControllerView.trailingAnchor.constraint(equalTo: view.safeTrailingAnchor, constant: -10.0),
            sectionViewControllerView.heightAnchor.constraint(equalToConstant: 44.0),

            collectionView.topAnchor.constraint(equalTo: sectionViewControllerView.safeBottomAnchor, constant: 18.0),
            collectionView.leadingAnchor.constraint(equalTo: view.safeLeadingAnchor),
            collectionView.trailingAnchor.constraint(equalTo: view.safeTrailingAnchor),
            collectionView.bottomAnchor.constraint(equalTo: safeBottomAnchor)
        ])
    }

    func cellForEmoji(_ emoji: Emoji, indexPath: IndexPath) -> UICollectionViewCell {
        let cell = self.collectionView.dequeueReusableCell(withReuseIdentifier: EmojiCollectionViewCell.zm_reuseIdentifier, for: indexPath) as! EmojiCollectionViewCell
<<<<<<< HEAD
        cell.titleLabel.text = emoji.value
        cell.isCurrent = selectedReactions.contains(emoji)
=======
        cell.titleLabel.text = emoji
        cell.titleLabel.font = UIFont.preferredFont(forTextStyle: .largeTitle)
        cell.isCurrent = (emoji == selectedReaction)
>>>>>>> b0074cc7
        return cell
    }

    func updateSectionSelection() {
        let minSection = Set(self.collectionView.indexPathsForVisibleItems.map { $0.section }).min()
        guard let section = minSection  else { return }
        self.sectionViewController.didSelectSection(self.emojiDataSource[section].type)
    }

    @objc func preferredContentSizeChanged(_ notification: Notification) {
        collectionView.reloadData()
    }
}

extension CompleteReactionPickerViewController: EmojiSectionViewControllerDelegate {

    func sectionViewControllerDidSelectType(_ type: EmojiSectionType, scrolling: Bool) {
        guard let section = emojiDataSource.sectionIndex(for: type) else { return }
        let indexPath = IndexPath(item: 0, section: section)
        collectionView.scrollToItem(at: indexPath, at: .top, animated: !scrolling)
    }

}

extension CompleteReactionPickerViewController: UICollectionViewDelegateFlowLayout {

    func collectionView(_ collectionView: UICollectionView, didSelectItemAt indexPath: IndexPath) {
        collectionView.deselectItem(at: indexPath, animated: true)
        let emoji = emojiDataSource[indexPath]
        delegate?.emojiPickerDidSelectEmoji(emoji)
    }

    func scrollViewDidScroll(_ scrolLView: UIScrollView) {
        updateSectionSelection()
    }

    func collectionView(_ collectionView: UICollectionView, layout collectionViewLayout: UICollectionViewLayout, insetForSectionAt section: Int) -> UIEdgeInsets {
        return UIEdgeInsets(top: 0, left: 0, bottom: 12
                            , right: 0)
    }
}

extension CompleteReactionPickerViewController: ModalTopBarDelegate {
    func modelTopBarWantsToBeDismissed(_ topBar: ModalTopBar) {
        dismiss(animated: true)
    }
}

extension CompleteReactionPickerViewController: UISearchBarDelegate {
    func searchBar(_ searchBar: UISearchBar, textDidChange searchText: String) {
        emojiDataSource.filterEmojis(withQuery: searchText)
        collectionView.reloadData()
    }
}<|MERGE_RESOLUTION|>--- conflicted
+++ resolved
@@ -28,20 +28,11 @@
     private let topBar = ModalTopBar()
     private let searchBar = UISearchBar()
     private let selectedReactions: Set<Emoji>
-
+    
     private var deleting = false
 
-<<<<<<< HEAD
     init(selectedReactions: Set<Emoji>) {
         self.selectedReactions = selectedReactions
-=======
-    deinit {
-        NotificationCenter.default.removeObserver(self)
-    }
-
-    init(selectedReaction: String?) {
-        self.selectedReaction = selectedReaction
->>>>>>> b0074cc7
         super.init(nibName: nil, bundle: nil)
 
         emojiDataSource = EmojiDataSource(provider: cellForEmoji)
@@ -61,6 +52,10 @@
     @available(*, unavailable)
     required init?(coder aDecoder: NSCoder) {
         fatalError("init(coder:) has not been implemented")
+    }
+
+    deinit {
+        NotificationCenter.default.removeObserver(self)
     }
 
     override func viewWillAppear(_ animated: Bool) {
@@ -96,11 +91,11 @@
     private func createConstraints() {
         guard let sectionViewControllerView = sectionViewController.view else { return }
 
-<<<<<<< HEAD
+        <<<<<<< HEAD
         [topBar, searchBar,collectionView, sectionViewControllerView].prepareForLayout()
-=======
+        =======
         [topBar, searchBar, collectionView, sectionViewControllerView].prepareForLayout()
->>>>>>> b0074cc7
+        >>>>>>> reactions/conversation-details
 
         NSLayoutConstraint.activate([
             topBar.topAnchor.constraint(equalTo: safeTopAnchor),
@@ -125,14 +120,14 @@
 
     func cellForEmoji(_ emoji: Emoji, indexPath: IndexPath) -> UICollectionViewCell {
         let cell = self.collectionView.dequeueReusableCell(withReuseIdentifier: EmojiCollectionViewCell.zm_reuseIdentifier, for: indexPath) as! EmojiCollectionViewCell
-<<<<<<< HEAD
+        <<<<<<< HEAD
         cell.titleLabel.text = emoji.value
         cell.isCurrent = selectedReactions.contains(emoji)
-=======
+        =======
         cell.titleLabel.text = emoji
         cell.titleLabel.font = UIFont.preferredFont(forTextStyle: .largeTitle)
         cell.isCurrent = (emoji == selectedReaction)
->>>>>>> b0074cc7
+        >>>>>>> reactions/conversation-details
         return cell
     }
 
