// Wire
// Copyright (C) 2020 Wire Swiss GmbH
//
// This program is free software: you can redistribute it and/or modify
// it under the terms of the GNU General Public License as published by
// the Free Software Foundation, either version 3 of the License, or
// (at your option) any later version.
//
// This program is distributed in the hope that it will be useful,
// but WITHOUT ANY WARRANTY; without even the implied warranty of
// MERCHANTABILITY or FITNESS FOR A PARTICULAR PURPOSE. See the
// GNU General Public License for more details.
//
// You should have received a copy of the GNU General Public License
// along with this program. If not, see http://www.gnu.org/licenses/.
//

import UIKit
import WireDataModel
import WireRequestStrategy
import WireSyncEngine
import WireCommonComponents

private let zmLog = ZMSLog(tag: "ConversationContentViewController")

/// The main conversation view controller
final class ConversationContentViewController: UIViewController, PopoverPresenter, SpinnerCapable {
    // MARK: PopoverPresenter
    var presentedPopover: UIPopoverPresentationController?
    var popoverPointToView: UIView?
    var dismissSpinner: SpinnerCompletion?

    weak var delegate: ConversationContentViewControllerDelegate?
    let conversation: ZMConversation
    var bottomMargin: CGFloat = 0 {
        didSet {
            setTableViewBottomMargin(bottomMargin)
        }
    }

    let scrollToBottomButtonTrailingMargin: CGFloat = -10
    let scrollToBottomButtonBottomMargin: CGFloat = -10
    let scrollToBottomButtonWidth: CGFloat = 44
    let scrollToBottomButtonHeight: CGFloat = 44

    /// A button that, when tapped, scrolls the conversation view to the latest messages.
    /// It appears when the user has scrolled up past a certain point in the conversation.
    lazy var scrollToBottomButton: Button = {
        let button = Button(style: .scrollToBottomButtonStyle, cornerRadius: scrollToBottomButtonHeight / 2)
        let image = Asset.Images.downArrow.image.withTintColor(SemanticColors.Icon.foregroundDefaultWhite)

        button.setImage(image, for: .normal)
        button.setImage(image, for: .highlighted)
        button.translatesAutoresizingMaskIntoConstraints = false

        button.accessibilityLabel = L10n.Accessibility.Conversation.ScrollToBottomButton.description
        button.accessibilityHint = L10n.Accessibility.Conversation.ScrollToBottomButton.hint

        let action = UIAction { [weak self] _ in
            self?.handleScrollToBottomTapped()
        }

        button.addAction(action, for: .touchUpInside)

        button.imageView?.contentMode = .center

        return button
    }()

    let tableView: UpsideDownTableView = UpsideDownTableView(frame: .zero, style: .plain)
    let bottomContainer: UIView = UIView(frame: .zero)
    var searchQueries: [String]? {
        didSet {
            guard let searchQueries = searchQueries,
                  !searchQueries.isEmpty else { return }

            dataSource.searchQueries = searchQueries
        }
    }

    let mentionsSearchResultsViewController: UserSearchResultsViewController = UserSearchResultsViewController()

    lazy var dataSource: ConversationTableViewDataSource = {
        return ConversationTableViewDataSource(
            conversation: conversation,
            tableView: tableView,
            actionResponder: self,
            cellDelegate: self,
            userSession: userSession
        )
    }()

    let messagePresenter: MessagePresenter
    var deletionDialogPresenter: DeletionDialogPresenter?
    let userSession: UserSession
    var connectionViewController: UserConnectionViewController?
    var digitalSignatureToken: Any?
    var userClientToken: Any?
    var isDigitalSignatureVerificationShown: Bool = false

    private var mediaPlaybackManager: MediaPlaybackManager?
    private var cachedRowHeights: [IndexPath: CGFloat] = [:]
    private var hasDoneInitialLayout = false
    private var onScreen = false
    private weak var messageVisibleOnLoad: ZMConversationMessage?
    private var token: NSObjectProtocol?

<<<<<<< HEAD
    init(
        conversation: ZMConversation,
        message: ZMConversationMessage? = nil,
        mediaPlaybackManager: MediaPlaybackManager?,
        session: ZMUserSessionInterface
    ) {
=======
    init(conversation: ZMConversation,
         message: ZMConversationMessage? = nil,
         mediaPlaybackManager: MediaPlaybackManager?,
         userSession: UserSession) {
>>>>>>> 77fe23d6
        messagePresenter = MessagePresenter(mediaPlaybackManager: mediaPlaybackManager)
        self.userSession = userSession
        self.conversation = conversation
        messageVisibleOnLoad = message ?? conversation.firstUnreadMessage

        super.init(nibName: nil, bundle: nil)

        self.mediaPlaybackManager = mediaPlaybackManager

        messagePresenter.targetViewController = self
        messagePresenter.modalTargetController = parent

        token = NotificationCenter.default.addObserver(forName: .activeMediaPlayerChanged, object: nil, queue: .main) { [weak self] _ in
            self?.updateMediaBar()
        }

        NotificationCenter.default.addObserver(forName: .featureDidChangeNotification,
                                               object: nil,
                                               queue: .main) { [weak self] note in
            guard let change = note.object as? FeatureRepository.FeatureChange else { return }

            switch change {
            case .fileSharingEnabled, .fileSharingDisabled:
                self?.updateVisibleCells()

            default:
                break
            }
        }
    }

    deinit {
        NotificationCenter.default.removeObserver(self, name: ZMConversation.failedToSendMessageNotificationName, object: nil)
    }

    @available(*, unavailable)
    required init?(coder aDecoder: NSCoder) {
        fatalError("init(coder:) has not been implemented")
    }

    override func loadView() {
        super.loadView()

        view.addSubview(tableView)

        view.addSubview(scrollToBottomButton)

        bottomContainer.translatesAutoresizingMaskIntoConstraints = false
        view.addSubview(bottomContainer)

        NSLayoutConstraint.activate(
            [
                tableView.topAnchor.constraint(equalTo: view.topAnchor),
                tableView.leadingAnchor.constraint(equalTo: view.leadingAnchor),
                tableView.trailingAnchor.constraint(equalTo: view.trailingAnchor),
                bottomContainer.topAnchor.constraint(equalTo: tableView.bottomAnchor),
                bottomContainer.leadingAnchor.constraint(equalTo: view.leadingAnchor),
                bottomContainer.trailingAnchor.constraint(equalTo: view.trailingAnchor),
                bottomContainer.bottomAnchor.constraint(equalTo: view.bottomAnchor),
                scrollToBottomButton.trailingAnchor.constraint(
                    equalTo: view.safeAreaLayoutGuide.trailingAnchor,
                    constant: scrollToBottomButtonTrailingMargin
                ),
                scrollToBottomButton.bottomAnchor.constraint(
                    equalTo: view.safeAreaLayoutGuide.bottomAnchor,
                    constant: scrollToBottomButtonBottomMargin
                ),
                scrollToBottomButton.widthAnchor.constraint(equalToConstant: scrollToBottomButtonWidth),
                scrollToBottomButton.heightAnchor.constraint(equalToConstant: scrollToBottomButtonHeight)
            ]
        )
        let heightCollapsingConstraint = bottomContainer.heightAnchor.constraint(equalToConstant: 0)
        heightCollapsingConstraint.priority = .defaultHigh
        heightCollapsingConstraint.isActive = true
    }

    override func viewDidLoad() {
        super.viewDidLoad()
        tableView.delegate = self

        tableView.rowHeight = UITableView.automaticDimension
        tableView.estimatedRowHeight = 80
        tableView.translatesAutoresizingMaskIntoConstraints = false
        tableView.allowsSelection = true
        tableView.allowsMultipleSelection = false
        tableView.delegate = self
        tableView.separatorStyle = .none
        tableView.delaysContentTouches = false
        tableView.keyboardDismissMode = AutomationHelper.sharedHelper.disableInteractiveKeyboardDismissal ? .none : .interactive

        tableView.backgroundColor = SemanticColors.View.backgroundConversationView
        view.backgroundColor = SemanticColors.View.backgroundConversationView

        setupMentionsResultsView()

        NotificationCenter.default.addObserver(self, selector: #selector(UIApplicationDelegate.applicationDidBecomeActive(_:)), name: UIApplication.didBecomeActiveNotification, object: nil)

        NotificationCenter.default.addObserver(self, selector: #selector(showErrorAlertToSendMessage), name: ZMConversation.failedToSendMessageNotificationName, object: .none)
    }

    @objc
    private func applicationDidBecomeActive(_ notification: Notification) {
        dataSource.resetSectionControllers()
        tableView.reloadData()
    }

    private func handleScrollToBottomTapped() {
        scrollToBottom()
    }

    @objc
    private func showErrorAlertToSendMessage() {
        typealias MessageSendError = L10n.Localizable.Error.Message.Send
        UIAlertController.showErrorAlertWithLink(title: MessageSendError.title,
                                                 message: MessageSendError.missingLegalholdConsent)
    }

    override func viewDidAppear(_ animated: Bool) {
        super.viewDidAppear(animated)
        updateVisibleMessagesWindow()

        if #unavailable(iOS 13) {
            if traitCollection.forceTouchCapability == .available {
                registerForPreviewing(with: self, sourceView: view)
            }
        } else {
            // handle Context menu in table view delegate
        }

        UIAccessibility.post(notification: .screenChanged, argument: nil)
        setNeedsStatusBarAppearanceUpdate()
    }

    override func viewWillAppear(_ animated: Bool) {
        super.viewWillAppear(animated)
        onScreen = true

        for cell in tableView.visibleCells {
            cell.willDisplayCell()
        }

        messagePresenter.modalTargetController = parent

        updateHeaderHeight()

        setNeedsStatusBarAppearanceUpdate()
    }

    override func viewWillDisappear(_ animated: Bool) {
        onScreen = false
        removeHighlightsAndMenu()
        super.viewWillDisappear(animated)
    }

    override func viewDidLayoutSubviews() {
        super.viewDidLayoutSubviews()

        scrollToFirstUnreadMessageIfNeeded()
        updatePopover()
    }

    override var supportedInterfaceOrientations: UIInterfaceOrientationMask {
        return wr_supportedInterfaceOrientations
    }

    override func viewWillTransition(to size: CGSize, with coordinator: UIViewControllerTransitionCoordinator?) {

        guard let coordinator = coordinator else { return }

        super.viewWillTransition(to: size, with: coordinator)

        coordinator.animate(alongsideTransition: nil) { _ in
            self.updatePopoverSourceRect()
        }
    }

    func setupMentionsResultsView() {
        mentionsSearchResultsViewController.view.translatesAutoresizingMaskIntoConstraints = false

        addChild(mentionsSearchResultsViewController)
        view.addSubview(mentionsSearchResultsViewController.view)

        mentionsSearchResultsViewController.view.fitIn(view: view)
    }

    func scrollToFirstUnreadMessageIfNeeded() {
        if !hasDoneInitialLayout {
            hasDoneInitialLayout = true
            scroll(to: messageVisibleOnLoad)
        }
    }

    override var shouldAutorotate: Bool {
        return true
    }

    override func didReceiveMemoryWarning() {
        zmLog.warn("Received system memory warning.")
        super.didReceiveMemoryWarning()
    }

    func setConversationHeaderView(_ headerView: UIView) {
        headerView.frame = headerViewFrame(view: headerView)
        tableView.tableHeaderView = headerView
    }

    @discardableResult
    func willSelectRow(at indexPath: IndexPath, tableView: UITableView) -> IndexPath? {
        guard dataSource.messages.indices.contains(indexPath.section) == true else { return nil }

        // If the menu is visible, hide it and do nothing
        if UIMenuController.shared.isMenuVisible {
            UIMenuController.shared.hideMenu()
            return nil
        }

        let message = dataSource.messages[indexPath.section] as? ZMMessage

        if message == dataSource.selectedMessage {

            // If this cell is already selected, deselect it.
            dataSource.selectedMessage = nil
            dataSource.deselect(indexPath: indexPath)
            tableView.deselectRow(at: indexPath, animated: true)

            return nil
        } else {
            if let indexPathForSelectedRow = tableView.indexPathForSelectedRow {
                dataSource.deselect(indexPath: indexPathForSelectedRow)
            }
            dataSource.selectedMessage = message
            dataSource.select(indexPath: indexPath)

            return indexPath
        }
    }

    // MARK: - Get/set

    func setTableViewBottomMargin(_ bottomMargin: CGFloat) {
        var insets = tableView.correctedContentInset
        insets.bottom = bottomMargin
        tableView.correctedContentInset = insets
        tableView.contentOffset = CGPoint(x: tableView.contentOffset.x, y: -bottomMargin)
    }

    var isScrolledToBottom: Bool {
        return !dataSource.hasNewerMessagesToLoad &&
        tableView.contentOffset.y + tableView.correctedContentInset.bottom <= 0
    }

    // MARK: - Actions
    func highlight(_ message: ZMConversationMessage) {
        dataSource.highlight(message: message)
    }

    private func updateVisibleMessagesWindow() {
        guard UIApplication.shared.applicationState == .active else {
            return // We only update the last read if the app is active
        }

        // We should not update last read if the view is not visible to the user

        guard let window = view.window,
              window.convert(view.bounds, from: view).intersects(window.bounds) else {
            return
        }

        guard !view.isHidden, view.alpha != 0 else {
            return
        }

        //  Workaround to fix incorrect first/last cells in conversation
        //  As described in http://stackoverflow.com/questions/4099188/uitableviews-indexpathsforvisiblerows-incorrect
        _ = tableView.visibleCells

        let indexPathsForVisibleRows = tableView.indexPathsForVisibleRows

        if let firstIndexPath = indexPathsForVisibleRows?.first {
            let lastVisibleMessage = dataSource.messages[firstIndexPath.section]
            conversation.markMessagesAsRead(until: lastVisibleMessage)
        }

        // Update media bar visiblity
        updateMediaBar()
    }

    // MARK: - Custom UI, utilities

    func removeHighlightsAndMenu() {
        UIMenuController.shared.hideMenu()
    }

    func didFinishEditing(_ message: ZMConversationMessage?) {
        dataSource.editingMessage = nil
    }

    // MARK: - MediaPlayer
    /// Update media bar visiblity
    private func updateMediaBar() {
        let mediaPlayingMessage = AppDelegate.shared.mediaPlaybackManager?.activeMediaPlayer?.sourceMessage

        if let mediaPlayingMessage = mediaPlayingMessage,
           mediaPlayingMessage.conversationLike === conversation,
           !displaysMessage(mediaPlayingMessage),
           !mediaPlayingMessage.isVideo {
            DispatchQueue.main.async(execute: {
                self.delegate?.conversationContentViewController(self, didEndDisplayingActiveMediaPlayerFor: mediaPlayingMessage)
            })
        } else {
            DispatchQueue.main.async(execute: {
                self.delegate?.conversationContentViewController(self, willDisplayActiveMediaPlayerFor: mediaPlayingMessage)
            })
        }
    }

    private func displaysMessage(_ message: ZMConversationMessage) -> Bool {
        guard let indexPathsForVisibleRows = tableView.indexPathsForVisibleRows else { return false }
        let index = dataSource.indexOfMessage(message)
        return indexPathsForVisibleRows.contains { $0.section == index }
    }

    // MARK: - Feature config changes

    private func updateVisibleCells() {
        guard let visibleRows = tableView.indexPathsForVisibleRows else { return }
        tableView.beginUpdates()
        tableView.reloadRows(at: visibleRows, with: .none)
        tableView.endUpdates()
    }
}

// MARK: - TableView

extension ConversationContentViewController: UITableViewDelegate {
    func tableView(_ tableView: UITableView, willDisplay cell: UITableViewCell, forRowAt indexPath: IndexPath) {
        if onScreen {
            cell.willDisplayCell()
        }

        // using dispatch_async because when this method gets run, the cell is not yet in visible cells,
        // so the update will fail
        // dispatch_async runs it with next runloop, when the cell has been added to visible cells
        DispatchQueue.main.async(execute: {
            self.updateVisibleMessagesWindow()
        })

        cachedRowHeights[indexPath] = cell.frame.size.height
    }

    func tableView(_ tableView: UITableView, didEndDisplaying cell: UITableViewCell, forRowAt indexPath: IndexPath) {
        cell.didEndDisplayingCell()

        cachedRowHeights[indexPath] = cell.frame.size.height
    }

    func tableView(_ tableView: UITableView, estimatedHeightForRowAt indexPath: IndexPath) -> CGFloat {
        return cachedRowHeights[indexPath] ?? UITableView.automaticDimension
    }

    func tableView(_ tableView: UITableView, willSelectRowAt indexPath: IndexPath) -> IndexPath? {
        return willSelectRow(at: indexPath, tableView: tableView)
    }
}

extension ConversationContentViewController: UITableViewDataSourcePrefetching {
    func tableView(_ tableView: UITableView, prefetchRowsAt indexPaths: [IndexPath]) {
        // no-op
    }
}

private extension UIAlertController {

    static func showErrorAlertWithLink(title: String,
                                       message: String) {
        let topmostViewController = UIApplication.shared.topmostViewController(onlyFullScreen: false)

        let legalHoldLearnMoreHandler: ((UIAlertAction) -> Swift.Void) = { _ in
            let browserViewController = BrowserViewController(url: URL.wr_legalHoldLearnMore.appendingLocaleParameter)
            topmostViewController?.present(browserViewController, animated: true)
        }

        let alertController = UIAlertController(title: title,
                                                message: message,
                                                preferredStyle: .alert)

        alertController.addAction(.ok(style: .cancel))
        alertController.addAction(UIAlertAction(title: L10n.Localizable.LegalholdActive.Alert.learnMore,
                                                style: .default,
                                                handler: legalHoldLearnMoreHandler))

        topmostViewController?.present(alertController, animated: true)
    }

}<|MERGE_RESOLUTION|>--- conflicted
+++ resolved
@@ -105,19 +105,10 @@
     private weak var messageVisibleOnLoad: ZMConversationMessage?
     private var token: NSObjectProtocol?
 
-<<<<<<< HEAD
-    init(
-        conversation: ZMConversation,
-        message: ZMConversationMessage? = nil,
-        mediaPlaybackManager: MediaPlaybackManager?,
-        session: ZMUserSessionInterface
-    ) {
-=======
     init(conversation: ZMConversation,
          message: ZMConversationMessage? = nil,
          mediaPlaybackManager: MediaPlaybackManager?,
          userSession: UserSession) {
->>>>>>> 77fe23d6
         messagePresenter = MessagePresenter(mediaPlaybackManager: mediaPlaybackManager)
         self.userSession = userSession
         self.conversation = conversation
