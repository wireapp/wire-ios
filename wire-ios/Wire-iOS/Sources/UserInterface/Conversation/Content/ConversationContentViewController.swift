//
// Wire
// Copyright (C) 2024 Wire Swiss GmbH
//
// This program is free software: you can redistribute it and/or modify
// it under the terms of the GNU General Public License as published by
// the Free Software Foundation, either version 3 of the License, or
// (at your option) any later version.
//
// This program is distributed in the hope that it will be useful,
// but WITHOUT ANY WARRANTY; without even the implied warranty of
// MERCHANTABILITY or FITNESS FOR A PARTICULAR PURPOSE. See the
// GNU General Public License for more details.
//
// You should have received a copy of the GNU General Public License
// along with this program. If not, see http://www.gnu.org/licenses/.
//

import UIKit
import WireCommonComponents
import WireDataModel
import WireDesign
import WireRequestStrategy
import WireReusableUIComponents
import WireSyncEngine

private let zmLog = ZMSLog(tag: "ConversationContentViewController")

/// The main conversation view controller
final class ConversationContentViewController: UIViewController, SpinnerCapable {

<<<<<<< HEAD
    var dismissSpinner: (() -> Void)?
    let accessibilityAnnouncement = L10n.Localizable.General.loading
=======
    var dismissSpinner: SpinnerCompletion?
>>>>>>> 46a152e4

    weak var delegate: ConversationContentViewControllerDelegate?
    let conversation: ZMConversation
    var bottomMargin: CGFloat = 0 {
        didSet {
            setTableViewBottomMargin(bottomMargin)
        }
    }

    let scrollToBottomButtonTrailingMargin: CGFloat = 10
    let scrollToBottomButtonBottomMargin: CGFloat = 10
    let scrollToBottomButtonWidth: CGFloat = 44
    let scrollToBottomButtonHeight: CGFloat = 44

    /// A button that, when tapped, scrolls the conversation view to the latest messages.
    /// It appears when the user has scrolled up past a certain point in the conversation.
    lazy var scrollToBottomButton = {
        let button = ZMButton(style: .scrollToBottomButtonStyle, cornerRadius: scrollToBottomButtonHeight / 2)
        let icon = UIImage(resource: .downArrow)

        button.setImage(icon, for: .normal)
        button.setImage(icon, for: .highlighted)

        button.tintColor = SemanticColors.Icon.foregroundDefaultWhite

        button.translatesAutoresizingMaskIntoConstraints = false

        button.accessibilityLabel = L10n.Accessibility.Conversation.ScrollToBottomButton.description
        button.accessibilityHint = L10n.Accessibility.Conversation.ScrollToBottomButton.hint

        let action = UIAction { [weak self] _ in
            self?.handleScrollToBottomTapped()
        }

        button.addAction(action, for: .touchUpInside)

        button.imageView?.contentMode = .center

        return button
    }()

    let tableView: UpsideDownTableView = UpsideDownTableView(frame: .zero, style: .plain)
    let bottomContainer: UIView = UIView(frame: .zero)
    var searchQueries: [String]? {
        didSet {
            guard let searchQueries,
                  !searchQueries.isEmpty else { return }

            dataSource.searchQueries = searchQueries
        }
    }

    let mentionsSearchResultsViewController: UserSearchResultsViewController = UserSearchResultsViewController()

    lazy var dataSource: ConversationTableViewDataSource = {
        return ConversationTableViewDataSource(
            conversation: conversation,
            tableView: tableView,
            actionResponder: self,
            cellDelegate: self,
            userSession: userSession
        )
    }()

    let messagePresenter: MessagePresenter
    var deletionDialogPresenter: DeletionDialogPresenter?
    let userSession: UserSession
    let mainCoordinator: MainCoordinating
    var connectionViewController: UserConnectionViewController?
    var digitalSignatureToken: Any?
    var userClientToken: Any?
    var isDigitalSignatureVerificationShown: Bool = false

    private var mediaPlaybackManager: MediaPlaybackManager?
    private var cachedRowHeights: [IndexPath: CGFloat] = [:]
    private var hasDoneInitialLayout = false
    private var onScreen = false
    private weak var messageVisibleOnLoad: ZMConversationMessage?
    private var token: NSObjectProtocol?

    init(
        conversation: ZMConversation,
        message: ZMConversationMessage? = nil,
        mediaPlaybackManager: MediaPlaybackManager?,
        userSession: UserSession,
        mainCoordinator: some MainCoordinating
    ) {
        messagePresenter = MessagePresenter(mediaPlaybackManager: mediaPlaybackManager)
        self.userSession = userSession
        self.mainCoordinator = mainCoordinator
        self.conversation = conversation
        messageVisibleOnLoad = message ?? conversation.firstUnreadMessage

        super.init(nibName: nil, bundle: nil)

        self.mediaPlaybackManager = mediaPlaybackManager

        messagePresenter.targetViewController = self
        messagePresenter.modalTargetController = parent

        token = NotificationCenter.default.addObserver(forName: .activeMediaPlayerChanged, object: nil, queue: .main) { [weak self] _ in
            self?.updateMediaBar()
        }

        NotificationCenter.default.addObserver(forName: .featureDidChangeNotification,
                                               object: nil,
                                               queue: .main) { [weak self] note in
            guard let change = note.object as? FeatureRepository.FeatureChange else { return }

            switch change {
            case .fileSharingEnabled, .fileSharingDisabled:
                self?.updateVisibleCells()

            default:
                break
            }
        }
    }

    deinit {
        NotificationCenter.default.removeObserver(self, name: ZMConversation.failedToSendMessageNotificationName, object: nil)
    }

    @available(*, unavailable)
    required init?(coder aDecoder: NSCoder) {
        fatalError("init(coder:) has not been implemented")
    }

    override func loadView() {
        super.loadView()

        view.addSubview(tableView)

        view.addSubview(scrollToBottomButton)

        bottomContainer.translatesAutoresizingMaskIntoConstraints = false
        view.addSubview(bottomContainer)

        NSLayoutConstraint.activate(
            [
                tableView.topAnchor.constraint(equalTo: view.topAnchor),
                tableView.leadingAnchor.constraint(equalTo: view.leadingAnchor),
                tableView.trailingAnchor.constraint(equalTo: view.trailingAnchor),
                bottomContainer.topAnchor.constraint(equalTo: tableView.bottomAnchor),
                bottomContainer.leadingAnchor.constraint(equalTo: view.leadingAnchor),
                bottomContainer.trailingAnchor.constraint(equalTo: view.trailingAnchor),
                bottomContainer.bottomAnchor.constraint(equalTo: view.bottomAnchor),
                scrollToBottomButton.trailingAnchor.constraint(
                    equalTo: view.safeAreaLayoutGuide.trailingAnchor,
                    constant: -scrollToBottomButtonTrailingMargin
                ),
                scrollToBottomButton.bottomAnchor.constraint(
                    equalTo: view.safeAreaLayoutGuide.bottomAnchor,
                    constant: -scrollToBottomButtonBottomMargin
                ),
                scrollToBottomButton.widthAnchor.constraint(equalToConstant: scrollToBottomButtonWidth),
                scrollToBottomButton.heightAnchor.constraint(equalToConstant: scrollToBottomButtonHeight)
            ]
        )
        let heightCollapsingConstraint = bottomContainer.heightAnchor.constraint(equalToConstant: 0)
        heightCollapsingConstraint.priority = .defaultHigh
        heightCollapsingConstraint.isActive = true
    }

    override func viewDidLoad() {
        super.viewDidLoad()

        tableView.rowHeight = UITableView.automaticDimension
        tableView.estimatedRowHeight = 80
        tableView.translatesAutoresizingMaskIntoConstraints = false
        tableView.allowsSelection = true
        tableView.allowsMultipleSelection = false
        tableView.delegate = self
        tableView.separatorStyle = .none
        tableView.delaysContentTouches = false
        tableView.keyboardDismissMode = AutomationHelper.sharedHelper.disableInteractiveKeyboardDismissal ? .none : .interactive

        tableView.backgroundColor = SemanticColors.View.backgroundConversationView
        view.backgroundColor = SemanticColors.View.backgroundConversationView

        setupMentionsResultsView()

        NotificationCenter.default.addObserver(
            self,
            selector: #selector(applicationDidBecomeActive(_:)),
            name: UIApplication.didBecomeActiveNotification,
            object: nil
        )

        NotificationCenter.default.addObserver(
            self,
            selector: #selector(showErrorAlertToSendMessage),
            name: ZMConversation.failedToSendMessageNotificationName,
            object: .none
        )
    }

    @objc
    private func applicationDidBecomeActive(_ notification: Notification) {
        dataSource.resetSectionControllers()
        tableView.reloadData()
    }

    private func handleScrollToBottomTapped() {
        scrollToBottomIfNeeded()
    }

    @objc
    private func showErrorAlertToSendMessage(_ notification: Notification) {
        typealias MessageSendError = L10n.Localizable.Error.Message.Send
        UIAlertController.showErrorAlertWithLink(title: MessageSendError.title,
                                                 message: MessageSendError.missingLegalholdConsent)
    }

    override func viewDidAppear(_ animated: Bool) {
        super.viewDidAppear(animated)
        updateVisibleMessagesWindow()

        if #unavailable(iOS 13) {
            if traitCollection.forceTouchCapability == .available {
                registerForPreviewing(with: self, sourceView: view)
            }
        } else {
            // handle Context menu in table view delegate
        }

        UIAccessibility.post(notification: .screenChanged, argument: nil)
        setNeedsStatusBarAppearanceUpdate()
    }

    override func viewWillAppear(_ animated: Bool) {
        super.viewWillAppear(animated)
        onScreen = true

        for cell in tableView.visibleCells {
            cell.willDisplayCell()
        }

        messagePresenter.modalTargetController = parent

        updateHeaderHeight()

        setNeedsStatusBarAppearanceUpdate()
    }

    override func viewWillDisappear(_ animated: Bool) {
        onScreen = false
        removeHighlightsAndMenu()
        super.viewWillDisappear(animated)
    }

    override func viewDidLayoutSubviews() {
        super.viewDidLayoutSubviews()

        scrollToFirstUnreadMessageIfNeeded()
    }

    override var supportedInterfaceOrientations: UIInterfaceOrientationMask {
        return wr_supportedInterfaceOrientations
    }

    func setupMentionsResultsView() {
        mentionsSearchResultsViewController.view.translatesAutoresizingMaskIntoConstraints = false

        addChild(mentionsSearchResultsViewController)
        view.addSubview(mentionsSearchResultsViewController.view)

        mentionsSearchResultsViewController.view.fitIn(view: view)
    }

    func scrollToFirstUnreadMessageIfNeeded() {
        if !hasDoneInitialLayout {
            hasDoneInitialLayout = true
            scroll(to: messageVisibleOnLoad)
        }
    }

    override var shouldAutorotate: Bool {
        return true
    }

    override func didReceiveMemoryWarning() {
        zmLog.warn("Received system memory warning.")
        super.didReceiveMemoryWarning()
    }

    func setConversationHeaderView(_ headerView: UIView) {
        headerView.frame = headerViewFrame(view: headerView)
        tableView.tableHeaderView = headerView
    }

    @discardableResult
    func willSelectRow(at indexPath: IndexPath, tableView: UITableView) -> IndexPath? {
        guard dataSource.messages.indices.contains(indexPath.section) == true else { return nil }

        // If the menu is visible, hide it and do nothing
        if UIMenuController.shared.isMenuVisible {
            UIMenuController.shared.hideMenu()
            return nil
        }

        let message = dataSource.messages[indexPath.section] as? ZMMessage

        if message == dataSource.selectedMessage {

            // If this cell is already selected, deselect it.
            dataSource.selectedMessage = nil
            dataSource.deselect(indexPath: indexPath)
            tableView.deselectRow(at: indexPath, animated: true)

            return nil
        } else {
            if let indexPathForSelectedRow = tableView.indexPathForSelectedRow {
                dataSource.deselect(indexPath: indexPathForSelectedRow)
            }
            dataSource.selectedMessage = message
            dataSource.select(indexPath: indexPath)

            return indexPath
        }
    }

    // MARK: - Get/set

    func setTableViewBottomMargin(_ bottomMargin: CGFloat) {
        var insets = tableView.correctedContentInset
        insets.bottom = bottomMargin
        tableView.correctedContentInset = insets
        tableView.contentOffset = CGPoint(x: tableView.contentOffset.x, y: -bottomMargin)
    }

    var isScrolledToBottom: Bool {
        return !dataSource.hasNewerMessagesToLoad &&
        tableView.contentOffset.y + tableView.correctedContentInset.bottom <= 0
    }

    // MARK: - Actions
    func highlight(_ message: ZMConversationMessage) {
        dataSource.highlight(message: message)
    }

    private func updateVisibleMessagesWindow() {
        guard UIApplication.shared.applicationState == .active else {
            return // We only update the last read if the app is active
        }

        // We should not update last read if the view is not visible to the user

        guard let window = view.window,
              window.convert(view.bounds, from: view).intersects(window.bounds) else {
            return
        }

        guard !view.isHidden, view.alpha != 0 else {
            return
        }

        //  Workaround to fix incorrect first/last cells in conversation
        //  As described in http://stackoverflow.com/questions/4099188/uitableviews-indexpathsforvisiblerows-incorrect
        _ = tableView.visibleCells

        let indexPathsForVisibleRows = tableView.indexPathsForVisibleRows

        if let firstIndexPath = indexPathsForVisibleRows?.first {
            let lastVisibleMessage = dataSource.messages[firstIndexPath.section]
            conversation.markMessagesAsRead(until: lastVisibleMessage)
        }

        // Update media bar visiblity
        updateMediaBar()
    }

    // MARK: - Custom UI, utilities

    func removeHighlightsAndMenu() {
        UIMenuController.shared.hideMenu()
    }

    func didFinishEditing(_ message: ZMConversationMessage?) {
        dataSource.editingMessage = nil
    }

    // MARK: - MediaPlayer
    /// Update media bar visiblity
    private func updateMediaBar() {
        let mediaPlayingMessage = AppDelegate.shared.mediaPlaybackManager?.activeMediaPlayer?.sourceMessage

        if let mediaPlayingMessage,
           mediaPlayingMessage.conversationLike === conversation,
           !displaysMessage(mediaPlayingMessage),
           !mediaPlayingMessage.isVideo {
            DispatchQueue.main.async(execute: {
                self.delegate?.conversationContentViewController(self, didEndDisplayingActiveMediaPlayerFor: mediaPlayingMessage)
            })
        } else {
            DispatchQueue.main.async(execute: {
                self.delegate?.conversationContentViewController(self, willDisplayActiveMediaPlayerFor: mediaPlayingMessage)
            })
        }
    }

    private func displaysMessage(_ message: ZMConversationMessage) -> Bool {
        guard let indexPathsForVisibleRows = tableView.indexPathsForVisibleRows else { return false }
        let index = dataSource.indexOfMessage(message)
        return indexPathsForVisibleRows.contains { $0.section == index }
    }

    // MARK: - Feature config changes

    private func updateVisibleCells() {
        guard let visibleRows = tableView.indexPathsForVisibleRows else { return }
        tableView.beginUpdates()
        tableView.reloadRows(at: visibleRows, with: .none)
        tableView.endUpdates()
    }
}

// MARK: - TableView

extension ConversationContentViewController: UITableViewDelegate {
    func tableView(_ tableView: UITableView, willDisplay cell: UITableViewCell, forRowAt indexPath: IndexPath) {
        if onScreen {
            cell.willDisplayCell()
        }

        // using dispatch_async because when this method gets run, the cell is not yet in visible cells,
        // so the update will fail
        // dispatch_async runs it with next runloop, when the cell has been added to visible cells
        DispatchQueue.main.async(execute: {
            self.updateVisibleMessagesWindow()
        })

        cachedRowHeights[indexPath] = cell.frame.size.height
    }

    func tableView(_ tableView: UITableView, didEndDisplaying cell: UITableViewCell, forRowAt indexPath: IndexPath) {
        cell.didEndDisplayingCell()

        cachedRowHeights[indexPath] = cell.frame.size.height
    }

    func tableView(_ tableView: UITableView, estimatedHeightForRowAt indexPath: IndexPath) -> CGFloat {
        return cachedRowHeights[indexPath] ?? UITableView.automaticDimension
    }

    func tableView(_ tableView: UITableView, willSelectRowAt indexPath: IndexPath) -> IndexPath? {
        return willSelectRow(at: indexPath, tableView: tableView)
    }
}

extension ConversationContentViewController: UITableViewDataSourcePrefetching {
    func tableView(_ tableView: UITableView, prefetchRowsAt indexPaths: [IndexPath]) {
        // no-op
    }
}

private extension UIAlertController {

    static func showErrorAlertWithLink(title: String,
                                       message: String) {
        let topmostViewController = UIApplication.shared.topmostViewController(onlyFullScreen: false)

        let legalHoldLearnMoreHandler: ((UIAlertAction) -> Swift.Void) = { _ in
            let browserViewController = BrowserViewController(url: URL.wr_legalHoldLearnMore.appendingLocaleParameter)
            topmostViewController?.present(browserViewController, animated: true)
        }

        let alertController = UIAlertController(title: title,
                                                message: message,
                                                preferredStyle: .alert)

        alertController.addAction(UIAlertAction(
            title: L10n.Localizable.General.ok,
            style: .cancel
        ))
        alertController.addAction(UIAlertAction(title: L10n.Localizable.LegalholdActive.Alert.learnMore,
                                                style: .default,
                                                handler: legalHoldLearnMoreHandler))

        topmostViewController?.present(alertController, animated: true)
    }

}<|MERGE_RESOLUTION|>--- conflicted
+++ resolved
@@ -29,12 +29,7 @@
 /// The main conversation view controller
 final class ConversationContentViewController: UIViewController, SpinnerCapable {
 
-<<<<<<< HEAD
     var dismissSpinner: (() -> Void)?
-    let accessibilityAnnouncement = L10n.Localizable.General.loading
-=======
-    var dismissSpinner: SpinnerCompletion?
->>>>>>> 46a152e4
 
     weak var delegate: ConversationContentViewControllerDelegate?
     let conversation: ZMConversation
