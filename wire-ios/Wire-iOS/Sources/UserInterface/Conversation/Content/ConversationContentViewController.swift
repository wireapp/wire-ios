--- conflicted
+++ resolved
@@ -29,12 +29,8 @@
 /// The main conversation view controller
 final class ConversationContentViewController: UIViewController, SpinnerCapable {
 
-<<<<<<< HEAD
     var dismissSpinner: (() -> Void)?
-=======
-    var dismissSpinner: SpinnerCompletion?
     let accessibilityAnnouncement = L10n.Localizable.General.loading
->>>>>>> 48f6dc3d
 
     weak var delegate: ConversationContentViewControllerDelegate?
     let conversation: ZMConversation
