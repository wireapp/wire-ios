//
// Wire
// Copyright (C) 2024 Wire Swiss GmbH
//
// This program is free software: you can redistribute it and/or modify
// it under the terms of the GNU General Public License as published by
// the Free Software Foundation, either version 3 of the License, or
// (at your option) any later version.
//
// This program is distributed in the hope that it will be useful,
// but WITHOUT ANY WARRANTY; without even the implied warranty of
// MERCHANTABILITY or FITNESS FOR A PARTICULAR PURPOSE. See the
// GNU General Public License for more details.
//
// You should have received a copy of the GNU General Public License
// along with this program. If not, see http://www.gnu.org/licenses/.
//

import UIKit
import WireCommonComponents
import WireDataModel
import WireDesign
import WireRequestStrategy
import WireSyncEngine

private let zmLog = ZMSLog(tag: "ConversationContentViewController")

/// The main conversation view controller
<<<<<<< HEAD
final class ConversationContentViewController: UIViewController, PopoverPresenter, SpinnerCapable {
    // MARK: PopoverPresenter
    var presentedPopover: UIPopoverPresentationController?
    var popoverPointToView: UIView?
    var dismissSpinner: (() -> Void)?
=======
final class ConversationContentViewController: UIViewController, SpinnerCapable {

    var dismissSpinner: SpinnerCompletion?
>>>>>>> c9c86cb4

    weak var delegate: ConversationContentViewControllerDelegate?
    let conversation: ZMConversation
    var bottomMargin: CGFloat = 0 {
        didSet {
            setTableViewBottomMargin(bottomMargin)
        }
    }

    let scrollToBottomButtonTrailingMargin: CGFloat = 10
    let scrollToBottomButtonBottomMargin: CGFloat = 10
    let scrollToBottomButtonWidth: CGFloat = 44
    let scrollToBottomButtonHeight: CGFloat = 44

    /// A button that, when tapped, scrolls the conversation view to the latest messages.
    /// It appears when the user has scrolled up past a certain point in the conversation.
    lazy var scrollToBottomButton = {
        let button = ZMButton(style: .scrollToBottomButtonStyle, cornerRadius: scrollToBottomButtonHeight / 2)
        let icon = UIImage(resource: .downArrow)

        button.setImage(icon, for: .normal)
        button.setImage(icon, for: .highlighted)

        button.tintColor = SemanticColors.Icon.foregroundDefaultWhite

        button.translatesAutoresizingMaskIntoConstraints = false

        button.accessibilityLabel = L10n.Accessibility.Conversation.ScrollToBottomButton.description
        button.accessibilityHint = L10n.Accessibility.Conversation.ScrollToBottomButton.hint

        let action = UIAction { [weak self] _ in
            self?.handleScrollToBottomTapped()
        }

        button.addAction(action, for: .touchUpInside)

        button.imageView?.contentMode = .center

        return button
    }()

    let tableView: UpsideDownTableView = UpsideDownTableView(frame: .zero, style: .plain)
    let bottomContainer: UIView = UIView(frame: .zero)
    var searchQueries: [String]? {
        didSet {
            guard let searchQueries,
                  !searchQueries.isEmpty else { return }

            dataSource.searchQueries = searchQueries
        }
    }

    let mentionsSearchResultsViewController: UserSearchResultsViewController = UserSearchResultsViewController()

    lazy var dataSource: ConversationTableViewDataSource = {
        return ConversationTableViewDataSource(
            conversation: conversation,
            tableView: tableView,
            actionResponder: self,
            cellDelegate: self,
            userSession: userSession
        )
    }()

    let messagePresenter: MessagePresenter
    var deletionDialogPresenter: DeletionDialogPresenter?
    let userSession: UserSession
    let mainCoordinator: MainCoordinating
    var connectionViewController: UserConnectionViewController?
    var digitalSignatureToken: Any?
    var userClientToken: Any?
    var isDigitalSignatureVerificationShown: Bool = false

    private var mediaPlaybackManager: MediaPlaybackManager?
    private var cachedRowHeights: [IndexPath: CGFloat] = [:]
    private var hasDoneInitialLayout = false
    private var onScreen = false
    private weak var messageVisibleOnLoad: ZMConversationMessage?
    private var token: NSObjectProtocol?

    init(
        conversation: ZMConversation,
        message: ZMConversationMessage? = nil,
        mediaPlaybackManager: MediaPlaybackManager?,
        userSession: UserSession,
        mainCoordinator: some MainCoordinating
    ) {
        messagePresenter = MessagePresenter(mediaPlaybackManager: mediaPlaybackManager)
        self.userSession = userSession
        self.mainCoordinator = mainCoordinator
        self.conversation = conversation
        messageVisibleOnLoad = message ?? conversation.firstUnreadMessage

        super.init(nibName: nil, bundle: nil)

        self.mediaPlaybackManager = mediaPlaybackManager

        messagePresenter.targetViewController = self
        messagePresenter.modalTargetController = parent

        token = NotificationCenter.default.addObserver(forName: .activeMediaPlayerChanged, object: nil, queue: .main) { [weak self] _ in
            self?.updateMediaBar()
        }

        NotificationCenter.default.addObserver(forName: .featureDidChangeNotification,
                                               object: nil,
                                               queue: .main) { [weak self] note in
            guard let change = note.object as? FeatureRepository.FeatureChange else { return }

            switch change {
            case .fileSharingEnabled, .fileSharingDisabled:
                self?.updateVisibleCells()

            default:
                break
            }
        }
    }

    deinit {
        NotificationCenter.default.removeObserver(self, name: ZMConversation.failedToSendMessageNotificationName, object: nil)
    }

    @available(*, unavailable)
    required init?(coder aDecoder: NSCoder) {
        fatalError("init(coder:) has not been implemented")
    }

    override func loadView() {
        super.loadView()

        view.addSubview(tableView)

        view.addSubview(scrollToBottomButton)

        bottomContainer.translatesAutoresizingMaskIntoConstraints = false
        view.addSubview(bottomContainer)

        NSLayoutConstraint.activate(
            [
                tableView.topAnchor.constraint(equalTo: view.topAnchor),
                tableView.leadingAnchor.constraint(equalTo: view.leadingAnchor),
                tableView.trailingAnchor.constraint(equalTo: view.trailingAnchor),
                bottomContainer.topAnchor.constraint(equalTo: tableView.bottomAnchor),
                bottomContainer.leadingAnchor.constraint(equalTo: view.leadingAnchor),
                bottomContainer.trailingAnchor.constraint(equalTo: view.trailingAnchor),
                bottomContainer.bottomAnchor.constraint(equalTo: view.bottomAnchor),
                scrollToBottomButton.trailingAnchor.constraint(
                    equalTo: view.safeAreaLayoutGuide.trailingAnchor,
                    constant: -scrollToBottomButtonTrailingMargin
                ),
                scrollToBottomButton.bottomAnchor.constraint(
                    equalTo: view.safeAreaLayoutGuide.bottomAnchor,
                    constant: -scrollToBottomButtonBottomMargin
                ),
                scrollToBottomButton.widthAnchor.constraint(equalToConstant: scrollToBottomButtonWidth),
                scrollToBottomButton.heightAnchor.constraint(equalToConstant: scrollToBottomButtonHeight)
            ]
        )
        let heightCollapsingConstraint = bottomContainer.heightAnchor.constraint(equalToConstant: 0)
        heightCollapsingConstraint.priority = .defaultHigh
        heightCollapsingConstraint.isActive = true
    }

    override func viewDidLoad() {
        super.viewDidLoad()

        tableView.rowHeight = UITableView.automaticDimension
        tableView.estimatedRowHeight = 80
        tableView.translatesAutoresizingMaskIntoConstraints = false
        tableView.allowsSelection = true
        tableView.allowsMultipleSelection = false
        tableView.delegate = self
        tableView.separatorStyle = .none
        tableView.delaysContentTouches = false
        tableView.keyboardDismissMode = AutomationHelper.sharedHelper.disableInteractiveKeyboardDismissal ? .none : .interactive

        tableView.backgroundColor = SemanticColors.View.backgroundConversationView
        view.backgroundColor = SemanticColors.View.backgroundConversationView

        setupMentionsResultsView()

        NotificationCenter.default.addObserver(
            self,
            selector: #selector(applicationDidBecomeActive(_:)),
            name: UIApplication.didBecomeActiveNotification,
            object: nil
        )

        NotificationCenter.default.addObserver(
            self,
            selector: #selector(showErrorAlertToSendMessage),
            name: ZMConversation.failedToSendMessageNotificationName,
            object: .none
        )
    }

    @objc
    private func applicationDidBecomeActive(_ notification: Notification) {
        dataSource.resetSectionControllers()
        tableView.reloadData()
    }

    private func handleScrollToBottomTapped() {
        scrollToBottomIfNeeded()
    }

    @objc
    private func showErrorAlertToSendMessage(_ notification: Notification) {
        typealias MessageSendError = L10n.Localizable.Error.Message.Send
        UIAlertController.showErrorAlertWithLink(title: MessageSendError.title,
                                                 message: MessageSendError.missingLegalholdConsent)
    }

    override func viewDidAppear(_ animated: Bool) {
        super.viewDidAppear(animated)
        updateVisibleMessagesWindow()

        if #unavailable(iOS 13) {
            if traitCollection.forceTouchCapability == .available {
                registerForPreviewing(with: self, sourceView: view)
            }
        } else {
            // handle Context menu in table view delegate
        }

        UIAccessibility.post(notification: .screenChanged, argument: nil)
        setNeedsStatusBarAppearanceUpdate()
    }

    override func viewWillAppear(_ animated: Bool) {
        super.viewWillAppear(animated)
        onScreen = true

        for cell in tableView.visibleCells {
            cell.willDisplayCell()
        }

        messagePresenter.modalTargetController = parent

        updateHeaderHeight()

        setNeedsStatusBarAppearanceUpdate()
    }

    override func viewWillDisappear(_ animated: Bool) {
        onScreen = false
        removeHighlightsAndMenu()
        super.viewWillDisappear(animated)
    }

    override func viewDidLayoutSubviews() {
        super.viewDidLayoutSubviews()

        scrollToFirstUnreadMessageIfNeeded()
    }

    override var supportedInterfaceOrientations: UIInterfaceOrientationMask {
        return wr_supportedInterfaceOrientations
    }

    func setupMentionsResultsView() {
        mentionsSearchResultsViewController.view.translatesAutoresizingMaskIntoConstraints = false

        addChild(mentionsSearchResultsViewController)
        view.addSubview(mentionsSearchResultsViewController.view)

        mentionsSearchResultsViewController.view.fitIn(view: view)
    }

    func scrollToFirstUnreadMessageIfNeeded() {
        if !hasDoneInitialLayout {
            hasDoneInitialLayout = true
            scroll(to: messageVisibleOnLoad)
        }
    }

    override var shouldAutorotate: Bool {
        return true
    }

    override func didReceiveMemoryWarning() {
        zmLog.warn("Received system memory warning.")
        super.didReceiveMemoryWarning()
    }

    func setConversationHeaderView(_ headerView: UIView) {
        headerView.frame = headerViewFrame(view: headerView)
        tableView.tableHeaderView = headerView
    }

    @discardableResult
    func willSelectRow(at indexPath: IndexPath, tableView: UITableView) -> IndexPath? {
        guard dataSource.messages.indices.contains(indexPath.section) == true else { return nil }

        // If the menu is visible, hide it and do nothing
        if UIMenuController.shared.isMenuVisible {
            UIMenuController.shared.hideMenu()
            return nil
        }

        let message = dataSource.messages[indexPath.section] as? ZMMessage

        if message == dataSource.selectedMessage {

            // If this cell is already selected, deselect it.
            dataSource.selectedMessage = nil
            dataSource.deselect(indexPath: indexPath)
            tableView.deselectRow(at: indexPath, animated: true)

            return nil
        } else {
            if let indexPathForSelectedRow = tableView.indexPathForSelectedRow {
                dataSource.deselect(indexPath: indexPathForSelectedRow)
            }
            dataSource.selectedMessage = message
            dataSource.select(indexPath: indexPath)

            return indexPath
        }
    }

    // MARK: - Get/set

    func setTableViewBottomMargin(_ bottomMargin: CGFloat) {
        var insets = tableView.correctedContentInset
        insets.bottom = bottomMargin
        tableView.correctedContentInset = insets
        tableView.contentOffset = CGPoint(x: tableView.contentOffset.x, y: -bottomMargin)
    }

    var isScrolledToBottom: Bool {
        return !dataSource.hasNewerMessagesToLoad &&
        tableView.contentOffset.y + tableView.correctedContentInset.bottom <= 0
    }

    // MARK: - Actions
    func highlight(_ message: ZMConversationMessage) {
        dataSource.highlight(message: message)
    }

    private func updateVisibleMessagesWindow() {
        guard UIApplication.shared.applicationState == .active else {
            return // We only update the last read if the app is active
        }

        // We should not update last read if the view is not visible to the user

        guard let window = view.window,
              window.convert(view.bounds, from: view).intersects(window.bounds) else {
            return
        }

        guard !view.isHidden, view.alpha != 0 else {
            return
        }

        //  Workaround to fix incorrect first/last cells in conversation
        //  As described in http://stackoverflow.com/questions/4099188/uitableviews-indexpathsforvisiblerows-incorrect
        _ = tableView.visibleCells

        let indexPathsForVisibleRows = tableView.indexPathsForVisibleRows

        if let firstIndexPath = indexPathsForVisibleRows?.first {
            let lastVisibleMessage = dataSource.messages[firstIndexPath.section]
            conversation.markMessagesAsRead(until: lastVisibleMessage)
        }

        // Update media bar visiblity
        updateMediaBar()
    }

    // MARK: - Custom UI, utilities

    func removeHighlightsAndMenu() {
        UIMenuController.shared.hideMenu()
    }

    func didFinishEditing(_ message: ZMConversationMessage?) {
        dataSource.editingMessage = nil
    }

    // MARK: - MediaPlayer
    /// Update media bar visiblity
    private func updateMediaBar() {
        let mediaPlayingMessage = AppDelegate.shared.mediaPlaybackManager?.activeMediaPlayer?.sourceMessage

        if let mediaPlayingMessage,
           mediaPlayingMessage.conversationLike === conversation,
           !displaysMessage(mediaPlayingMessage),
           !mediaPlayingMessage.isVideo {
            DispatchQueue.main.async(execute: {
                self.delegate?.conversationContentViewController(self, didEndDisplayingActiveMediaPlayerFor: mediaPlayingMessage)
            })
        } else {
            DispatchQueue.main.async(execute: {
                self.delegate?.conversationContentViewController(self, willDisplayActiveMediaPlayerFor: mediaPlayingMessage)
            })
        }
    }

    private func displaysMessage(_ message: ZMConversationMessage) -> Bool {
        guard let indexPathsForVisibleRows = tableView.indexPathsForVisibleRows else { return false }
        let index = dataSource.indexOfMessage(message)
        return indexPathsForVisibleRows.contains { $0.section == index }
    }

    // MARK: - Feature config changes

    private func updateVisibleCells() {
        guard let visibleRows = tableView.indexPathsForVisibleRows else { return }
        tableView.beginUpdates()
        tableView.reloadRows(at: visibleRows, with: .none)
        tableView.endUpdates()
    }
}

// MARK: - TableView

extension ConversationContentViewController: UITableViewDelegate {
    func tableView(_ tableView: UITableView, willDisplay cell: UITableViewCell, forRowAt indexPath: IndexPath) {
        if onScreen {
            cell.willDisplayCell()
        }

        // using dispatch_async because when this method gets run, the cell is not yet in visible cells,
        // so the update will fail
        // dispatch_async runs it with next runloop, when the cell has been added to visible cells
        DispatchQueue.main.async(execute: {
            self.updateVisibleMessagesWindow()
        })

        cachedRowHeights[indexPath] = cell.frame.size.height
    }

    func tableView(_ tableView: UITableView, didEndDisplaying cell: UITableViewCell, forRowAt indexPath: IndexPath) {
        cell.didEndDisplayingCell()

        cachedRowHeights[indexPath] = cell.frame.size.height
    }

    func tableView(_ tableView: UITableView, estimatedHeightForRowAt indexPath: IndexPath) -> CGFloat {
        return cachedRowHeights[indexPath] ?? UITableView.automaticDimension
    }

    func tableView(_ tableView: UITableView, willSelectRowAt indexPath: IndexPath) -> IndexPath? {
        return willSelectRow(at: indexPath, tableView: tableView)
    }
}

extension ConversationContentViewController: UITableViewDataSourcePrefetching {
    func tableView(_ tableView: UITableView, prefetchRowsAt indexPaths: [IndexPath]) {
        // no-op
    }
}

private extension UIAlertController {

    static func showErrorAlertWithLink(title: String,
                                       message: String) {
        let topmostViewController = UIApplication.shared.topmostViewController(onlyFullScreen: false)

        let legalHoldLearnMoreHandler: ((UIAlertAction) -> Swift.Void) = { _ in
            let browserViewController = BrowserViewController(url: URL.wr_legalHoldLearnMore.appendingLocaleParameter)
            topmostViewController?.present(browserViewController, animated: true)
        }

        let alertController = UIAlertController(title: title,
                                                message: message,
                                                preferredStyle: .alert)

        alertController.addAction(UIAlertAction(
            title: L10n.Localizable.General.ok,
            style: .cancel
        ))
        alertController.addAction(UIAlertAction(title: L10n.Localizable.LegalholdActive.Alert.learnMore,
                                                style: .default,
                                                handler: legalHoldLearnMoreHandler))

        topmostViewController?.present(alertController, animated: true)
    }

}<|MERGE_RESOLUTION|>--- conflicted
+++ resolved
@@ -26,17 +26,9 @@
 private let zmLog = ZMSLog(tag: "ConversationContentViewController")
 
 /// The main conversation view controller
-<<<<<<< HEAD
-final class ConversationContentViewController: UIViewController, PopoverPresenter, SpinnerCapable {
-    // MARK: PopoverPresenter
-    var presentedPopover: UIPopoverPresentationController?
-    var popoverPointToView: UIView?
+final class ConversationContentViewController: UIViewController, SpinnerCapable {
+
     var dismissSpinner: (() -> Void)?
-=======
-final class ConversationContentViewController: UIViewController, SpinnerCapable {
-
-    var dismissSpinner: SpinnerCompletion?
->>>>>>> c9c86cb4
 
     weak var delegate: ConversationContentViewControllerDelegate?
     let conversation: ZMConversation
