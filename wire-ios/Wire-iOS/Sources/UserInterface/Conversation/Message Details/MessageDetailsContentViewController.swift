//
// Wire
// Copyright (C) 2018 Wire Swiss GmbH
//
// This program is free software: you can redistribute it and/or modify
// it under the terms of the GNU General Public License as published by
// the Free Software Foundation, either version 3 of the License, or
// (at your option) any later version.
//
// This program is distributed in the hope that it will be useful,
// but WITHOUT ANY WARRANTY; without even the implied warranty of
// MERCHANTABILITY or FITNESS FOR A PARTICULAR PURPOSE. See the
// GNU General Public License for more details.
//
// You should have received a copy of the GNU General Public License
// along with this program. If not, see http://www.gnu.org/licenses/.
//

import UIKit
import WireDataModel
import WireCommonComponents

// MARK: - MessageDetailsSectionDescription

struct MessageDetailsSectionDescription {

    var headerText: String?
    var items: [MessageDetailsCellDescription]

}

/**
 * Displays the list of users for a specified message detail content type.
 */

final class MessageDetailsContentViewController: UIViewController {

    typealias MessageDetails = L10n.Localizable.MessageDetails

    /// The type of the displayed content.
    enum ContentType {
        case reactions, receipts(enabled: Bool)
    }

    // MARK: - Configuration

    /// The conversation that is being accessed.
    let conversation: ZMConversation

    /// The type of the displayed content.
    let contentType: ContentType

    /// The subtitle displaying message details.
    var subtitle: String? {
        get {
            return subtitleLabel.text
        }
        set {
            subtitleLabel.text = newValue
            collectionView.map(updateFooterPosition)
        }
    }

    /// The subtitle displaying message details in Voice Over.
    var accessibleSubtitle: String? {
        get {
            return subtitleLabel.accessibilityValue
        }
        set {
            subtitleLabel.accessibilityValue = newValue
        }
    }

    private let sectionHeaderIdentifier = "SectionHeader"

    /// The displayed sections.
    private(set) var sections = [MessageDetailsSectionDescription]()

    // MARK: - UI Elements

    fileprivate let noResultsView = NoResultsView()
    fileprivate var collectionView: UICollectionView!
    fileprivate var subtitleLabel = UILabel()
    fileprivate var subtitleBottom: NSLayoutConstraint?

    // MARK: - Initialization

    /**
     * Creates a view controller to display message details of a certain type.
     */

    init(contentType: ContentType, conversation: ZMConversation) {
        self.contentType = contentType
        self.conversation = conversation
        super.init(nibName: nil, bundle: nil)
        updateTitle()
    }

    @available(*, unavailable)
    required init?(coder aDecoder: NSCoder) {
        fatalError("init(coder:) has not been implemented")
    }

    // MARK: - Override Methods

    override func viewDidLoad() {
        super.viewDidLoad()
        configureSubviews()
    }

    override func viewDidLayoutSubviews() {
        super.viewDidLayoutSubviews()
        collectionView.map(updateFooterPosition)
    }

    override func viewWillTransition(
        to size: CGSize,
        with coordinator: UIViewControllerTransitionCoordinator
    ) {
        coordinator.animate(alongsideTransition: { _ in
            self.collectionView.collectionViewLayout.invalidateLayout()
        })
    }

    // MARK: - Configure Views and set constraints

    private func configureSubviews() {
        view.backgroundColor = SemanticColors.View.backgroundDefault

        collectionView = UICollectionView(forGroupedSections: ())
        collectionView.contentInset = UIEdgeInsets(top: 12, left: 0, bottom: 64, right: 0)
        collectionView.allowsMultipleSelection = false
        collectionView.allowsSelection = true
        collectionView.alwaysBounceVertical = true
        collectionView.isScrollEnabled = true
        collectionView.backgroundColor = UIColor.clear
        collectionView.dataSource = self
        collectionView.delegate = self
        UserCell.register(in: collectionView)

        collectionView?.register(
            SectionHeader.self,
            forSupplementaryViewOfKind: UICollectionView.elementKindSectionHeader,
            withReuseIdentifier: sectionHeaderIdentifier
        )
        view.addSubview(collectionView)

        subtitleLabel.numberOfLines = 0
        subtitleLabel.textAlignment = .center
        subtitleLabel.font = FontSpec.mediumFont.font!
        subtitleLabel.textColor = SemanticColors.Label.textSettingsPasswordPlaceholder
        subtitleLabel.accessibilityIdentifier = "DeliveryStatus"
        subtitleLabel.accessibilityLabel = MessageDetails.subtitleLabelVoiceOver
        view.addSubview(subtitleLabel)

        noResultsView.isHidden = true
        configureForContentType()
        view.addSubview(noResultsView)
        updateData(sections)
        configureConstraints()
        updateFooterPosition(for: collectionView)
    }

    private func configureConstraints() {
        collectionView.translatesAutoresizingMaskIntoConstraints = false
        noResultsView.translatesAutoresizingMaskIntoConstraints = false
        subtitleLabel.translatesAutoresizingMaskIntoConstraints = false

        collectionView.fitIn(view: view)
        subtitleBottom = subtitleLabel.bottomAnchor.constraint(equalTo: safeBottomAnchor)
        subtitleBottom?.priority = .defaultHigh

        NSLayoutConstraint.activate([
            // noResultsView
            noResultsView.topAnchor.constraint(greaterThanOrEqualTo: view.topAnchor, constant: 12),
            noResultsView.centerXAnchor.constraint(equalTo: view.centerXAnchor),
            noResultsView.centerYAnchor.constraint(equalTo: view.centerYAnchor, constant: -44),
            noResultsView.bottomAnchor.constraint(lessThanOrEqualTo: view.bottomAnchor, constant: -12),
            noResultsView.leadingAnchor.constraint(greaterThanOrEqualTo: view.leadingAnchor, constant: 24),
            noResultsView.trailingAnchor.constraint(lessThanOrEqualTo: view.trailingAnchor, constant: -24),

            // subtitleLabel
            subtitleLabel.centerXAnchor.constraint(equalTo: view.centerXAnchor),
            subtitleBottom!
        ])
    }

    // MARK: - Update and Configuration

    private func updateTitle() {
        let count = sections.flatMap(\.items).count
        switch contentType {
        case .receipts:
            if sections.isEmpty {
                title = MessageDetails.receiptsTitle.capitalizingFirstCharacterOnly
            } else {
                title = MessageDetails.Tabs.seen(count).capitalizingFirstCharacterOnly

            }

        case .reactions:
            if sections.isEmpty {
                title = MessageDetails.reactionsTitle.capitalizingFirstCharacterOnly
            } else {
                title = MessageDetails.Tabs.reactions(count).capitalizingFirstCharacterOnly
            }
        }
    }

    private func updateFooterPosition(for scrollView: UIScrollView) {
        let padding: CGFloat = 8
        let footerHeight = subtitleLabel.frame.height.rounded(.up)
        let footerRegionHeight = 28 + footerHeight + padding

        guard !sections.isEmpty else {
            subtitleBottom?.constant = -padding
            return
        }

        // Update the bottom cell padding to fit the text
        collectionView.contentInset.bottom = footerRegionHeight

        /*
         We calculate the distance between the bottom of the last cell and the bottom of the view.

         We use this height to move the status label offscreen if needed, and move it up alongside the
         content if the user scroll up.
         */

        let offset = scrollView.contentOffset.y + scrollView.contentInset.top
        let scrollableContentHeight = scrollView.contentInset.top + scrollView.contentSize.height + footerRegionHeight
        let visibleOnScreen = min(scrollableContentHeight - offset, scrollView.bounds.height - scrollView.contentInset.top)
        let bottomSpace = scrollableContentHeight - (visibleOnScreen + offset)

        let constant = bottomSpace - padding
        subtitleBottom?.constant = constant
    }

    private func configureForContentType() {
        switch contentType {
        case .reactions:
            noResultsView.label.accessibilityIdentifier = "placeholder.no_likes"
            noResultsView.placeholderText = MessageDetails.emptyLikes.capitalizingFirstCharacterOnly
            noResultsView.icon = .like

        case .receipts(enabled: true):
            noResultsView.label.accessibilityIdentifier = "placeholder.no_read_receipts"
            noResultsView.placeholderText = MessageDetails.emptyReadReceipts.capitalizingFirstCharacterOnly
            noResultsView.icon = .eye

        case .receipts(enabled: false):
            noResultsView.label.accessibilityIdentifier = "placeholder.read_receipts_disabled"
            noResultsView.placeholderText = MessageDetails.readReceiptsDisabled.capitalizingFirstCharacterOnly
            noResultsView.icon = .eye
        }
    }

    // MARK: - Updating the Data

    /**
     * Updates the list of users for the details.
     * - parameter sections: The new list of sections to display.
     */

    func updateData(_ sections: [MessageDetailsSectionDescription]) {
        noResultsView.isHidden = !sections.isEmpty
        self.sections = sections
        self.updateTitle()

        guard let collectionView = self.collectionView else {
            return
        }

        collectionView.reloadData()
        self.updateFooterPosition(for: collectionView)
    }

}

// MARK: - UICollectionViewDataSource

extension MessageDetailsContentViewController: UICollectionViewDataSource, UICollectionViewDelegateFlowLayout {

    func collectionView(_ collectionView: UICollectionView, numberOfItemsInSection section: Int) -> Int {
        return sections[section].items.count
    }

    func numberOfSections(in collectionView: UICollectionView) -> Int {
        return sections.count
    }

    func collectionView(
        _ collectionView: UICollectionView,
        layout collectionViewLayout: UICollectionViewLayout,
        referenceSizeForHeaderInSection section: Int
    ) -> CGSize {
        let section = sections[section]
        guard let text = section.headerText else { return .zero }
        let header = SectionHeader(frame: .zero)
        header.titleLabel.text = text
        header.size(fittingWidth: collectionView.bounds.width)
        return header.bounds.size
    }

    func collectionView(
        _ collectionView: UICollectionView,
        viewForSupplementaryElementOfKind kind: String,
        at indexPath: IndexPath
    ) -> UICollectionReusableView {
        let view = collectionView.dequeueReusableSupplementaryView(
            ofKind: UICollectionView.elementKindSectionHeader,
            withReuseIdentifier: sectionHeaderIdentifier,
            for: indexPath
        )
        let section = sections[indexPath.section]
        (view as? SectionHeader)?.titleLabel.text = section.headerText
        (view as? SectionHeader)?.titleLabel.font = FontSpec.headerRegularFont.font!

        return view
    }

    func collectionView(
        _ collectionView: UICollectionView,
        cellForItemAt indexPath: IndexPath
    ) -> UICollectionViewCell {
        let description = sections[indexPath.section].items[indexPath.row]
        let cell = collectionView.dequeueReusableCell(ofType: UserCell.self, for: indexPath)

        cell.configure(
            with: description.user,
            selfUser: SelfUser.current,
            subtitle: description.attributedSubtitle,
            conversation: conversation
        )
        cell.showSeparator = indexPath.item != (sections.endIndex - 1)
        cell.subtitleLabel.accessibilityLabel = description.accessibleSubtitleLabel
        cell.subtitleLabel.accessibilityValue = description.accessibleSubtitleValue

        return cell
    }

    func collectionView(
        _ collectionView: UICollectionView,
        layout collectionViewLayout: UICollectionViewLayout,
        sizeForItemAt indexPath: IndexPath
    ) -> CGSize {
        return CGSize(width: collectionView.bounds.size.width, height: 56)
    }

    /// When the user selects a cell, show the details for this user.
    func collectionView(_ collectionView: UICollectionView, didSelectItemAt indexPath: IndexPath) {

        let user = sections[indexPath.section].items[indexPath.item].user

        let cell = collectionView.cellForItem(at: indexPath) as! UserCell

        let profileViewController = ProfileViewController(user: user, viewer: SelfUser.current, conversation: conversation)
        profileViewController.delegate = self
        profileViewController.viewControllerDismisser = self

        presentDetailsViewController(profileViewController, above: cell)
    }

    func scrollViewDidScroll(_ scrollView: UIScrollView) {
        updateFooterPosition(for: scrollView)
    }

}

// MARK: - ViewControllerDismisser

extension MessageDetailsContentViewController: ViewControllerDismisser {
    func dismiss(viewController: UIViewController, completion: (() -> Void)?) {
        viewController.dismiss(animated: true, completion: nil)
    }
}

// MARK: - ProfileViewControllerDelegate

extension MessageDetailsContentViewController: ProfileViewControllerDelegate {
    func profileViewController(
        _ controller: ProfileViewController?,
        wantsToNavigateTo conversation: ZMConversation
    ) {
        dismiss(animated: true) {
            ZClientViewController.shared?.load(conversation, scrollTo: nil, focusOnView: true, animated: true)
        }
    }
<<<<<<< HEAD

    func profileViewController(
        _ controller: ProfileViewController?,
        wantsToCreateConversationWithName name: String?,
        users: UserSet
    ) {
        // no-op
    }
=======
>>>>>>> 86fde56e
}

// MARK: - Adaptive Presentation

extension MessageDetailsContentViewController {

    /// Presents a profile view controller as a popover or a modal depending on the context.
    fileprivate func presentDetailsViewController(_ controller: ProfileViewController, above cell: UserCell) {
        let presentedController = controller.wrapInNavigationController(setBackgroundColor: true)
        presentedController.modalPresentationStyle = .formSheet

        if let popover = presentedController.popoverPresentationController {
            popover.sourceRect = cell.avatar.bounds
            popover.sourceView = cell.avatar
            popover.backgroundColor = .white
        }

        present(presentedController, animated: true)
    }

}<|MERGE_RESOLUTION|>--- conflicted
+++ resolved
@@ -386,17 +386,6 @@
             ZClientViewController.shared?.load(conversation, scrollTo: nil, focusOnView: true, animated: true)
         }
     }
-<<<<<<< HEAD
-
-    func profileViewController(
-        _ controller: ProfileViewController?,
-        wantsToCreateConversationWithName name: String?,
-        users: UserSet
-    ) {
-        // no-op
-    }
-=======
->>>>>>> 86fde56e
 }
 
 // MARK: - Adaptive Presentation
