//
// Wire
// Copyright (C) 2018 Wire Swiss GmbH
//
// This program is free software: you can redistribute it and/or modify
// it under the terms of the GNU General Public License as published by
// the Free Software Foundation, either version 3 of the License, or
// (at your option) any later version.
//
// This program is distributed in the hope that it will be useful,
// but WITHOUT ANY WARRANTY; without even the implied warranty of
// MERCHANTABILITY or FITNESS FOR A PARTICULAR PURPOSE. See the
// GNU General Public License for more details.
//
// You should have received a copy of the GNU General Public License
// along with this program. If not, see http://www.gnu.org/licenses/.
//

import Foundation
import WireDataModel
import WireSyncEngine

/// The way the details are displayed.
enum MessageDetailsDisplayMode: Int {
    case reactions, receipts, combined
}

/**
 * An object that observes changes in the message data source.
 */

protocol MessageDetailsDataSourceObserver: AnyObject {
    /// Called when the message details change.
    func dataSourceDidChange(_ dataSource: MessageDetailsDataSource)
    
    /// Called when the message subtitle changes.
    func detailsFooterDidChange(_ dataSource: MessageDetailsDataSource)
}

/**
 * The data source to present message details.
 */

final class MessageDetailsDataSource: NSObject, ZMMessageObserver, ZMUserObserver {
    
    typealias MessageDetails = L10n.Localizable.MessageDetails
    
    /// The presented message.
    let message: ZMConversationMessage
    
    /// The conversation where the message is
    let conversation: ZMConversation
    
    /// How to display the message details.
    let displayMode: MessageDetailsDisplayMode
    
    /// Whether read receipts are supported.
    let supportsReadReceipts: Bool
    
    /// The title of the message details.
    let title: String
    
    /// The subtitle of the message details.
    private(set) var subtitle: String!
    
    /// The subtitle of the message details for accessibility purposes.
    private(set) var accessibilitySubtitle: String!
    
    /// The list of likes.
    private(set) var reactions: [MessageDetailsSectionDescription] = []
<<<<<<< HEAD
    
    /// The list of read receipts with the associated date.
    private(set) var readReceipts: [MessageDetailsSectionDescription] = []
    
=======

    /// The list of read receipts with the associated date.
    private(set) var readReceipts: [MessageDetailsSectionDescription] = []

>>>>>>> 43c505ff
    /// The object that receives information when the message details changes.
    weak var observer: MessageDetailsDataSourceObserver?
    
    // MARK: - Initialization
    
    private var observationTokens: [Any] = []
    
    init(message: ZMConversationMessage) {
        self.message = message
        self.conversation = message.conversation!
<<<<<<< HEAD
        
=======

>>>>>>> 43c505ff
        // Compute the title and display mode
        let showLikesTab = message.canAddReaction
        let showReceiptsTab = message.areReadReceiptsDetailsAvailable
        supportsReadReceipts = message.needsReadConfirmation
        
        switch (showLikesTab, showReceiptsTab) {
        case (true, true):
            self.displayMode = .combined
            self.title = MessageDetails.combinedTitle.capitalized
        case (false, true):
            self.displayMode = .receipts
            self.title = MessageDetails.receiptsTitle.capitalized
        case (true, false):
            self.displayMode = .reactions
            self.title = MessageDetails.reactionsTitle.capitalized
        default:
            fatal("Trying to display a message that does not support reactions or receipts.")
        }
        
        super.init()

        // Assign the initial data
        setupReactions()
        setupReadReceipts()

        updateSubtitle()
        setupObservers()
    }
    
    // MARK: - Interface Properties
    
    private func updateSubtitle() {
        guard let sentDate = message.formattedReceivedDate() else {
            return
        }
<<<<<<< HEAD
        
        let sentString = MessageDetails.subtitleSendDate(sentDate)
        
=======

        let sentString = MessageDetails.subtitleSendDate(sentDate)

>>>>>>> 43c505ff
        var subtitle = sentString
        
        if let editedDate = message.formattedEditedDate() {
            let editedString = MessageDetails.subtitleEditDate(editedDate)
            subtitle += "\n" + editedString
        }
        
        self.subtitle = subtitle
        self.accessibilitySubtitle = message.formattedAccessibleMessageDetails()
        self.observer?.detailsFooterDidChange(self)
    }
    
    // MARK: - Changes
    
    func messageDidChange(_ changeInfo: MessageChangeInfo) {
        // Detect changes in reactions
        if changeInfo.reactionsChanged {
            performChanges {
                setupReactions()
            }
        }
        
        // Detect changes in read receipts
        if changeInfo.confirmationsChanged {
            performChanges {
                setupReadReceipts()
            }
        }
        
        // Detect message edits
        if message.updatedAt != nil {
            updateSubtitle()
        }
    }
    
    func userDidChange(_ changeInfo: UserChangeInfo) {
        performChanges {
            setupReactions()
            setupReadReceipts()
<<<<<<< HEAD
=======
        }
    }

    private func setupReactions() {
        reactions = message.usersByReaction.map { reaction, users in
            MessageDetailsSectionDescription(
                headerText: "\(reaction.unicodeValue) \(reaction.displayValue) (\(users.count))",
                items: MessageDetailsCellDescription.makeReactionCells(users)
            )
        }.filter {
            !$0.items.isEmpty
        }

        self.reactions.sort(by: { $0.items.count > $1.items.count })
    }

    func setupReadReceipts() {
        readReceipts = [
            MessageDetailsSectionDescription(items: MessageDetailsCellDescription.makeReceiptCell(message.sortedReadReceipts))
        ].filter {
            !$0.items.isEmpty
>>>>>>> 43c505ff
        }
    }
    
    
    private func setupReactions() {
        reactions = message.usersReaction.map { reaction, users in
            let emoji = Emoji(value: reaction)
            return MessageDetailsSectionDescription(
                headerText: "\(emoji.value) \(emoji.name ?? "") (\(users.count))",
                items: MessageDetailsCellDescription.makeReactionCells(users)
            )
        }.filter {
            !$0.items.isEmpty
        }
        
        self.reactions.sort(by: { $0.items.count > $1.items.count })
    }
    
    func setupReadReceipts() {
        readReceipts = [
            MessageDetailsSectionDescription(items: MessageDetailsCellDescription.makeReceiptCell(message.sortedReadReceipts))
        ]
    }
    
    private func setupObservers() {
        if let userSession = ZMUserSession.shared() {
            let messageObserver = MessageChangeInfo.add(observer: self, for: message, userSession: userSession)
            let userObserver = UserChangeInfo.add(userObserver: self, in: userSession)
            observationTokens = [messageObserver, userObserver]
        }
    }
    
    /// Commits changes to the data source and notifies the observer.
    private func performChanges(_ block: () -> Void) {
        block()
        observer?.dataSourceDidChange(self)
    }
    
}<|MERGE_RESOLUTION|>--- conflicted
+++ resolved
@@ -66,19 +66,12 @@
     /// The subtitle of the message details for accessibility purposes.
     private(set) var accessibilitySubtitle: String!
     
-    /// The list of likes.
+    /// The list of reactions.
     private(set) var reactions: [MessageDetailsSectionDescription] = []
-<<<<<<< HEAD
-    
+
     /// The list of read receipts with the associated date.
     private(set) var readReceipts: [MessageDetailsSectionDescription] = []
-    
-=======
-
-    /// The list of read receipts with the associated date.
-    private(set) var readReceipts: [MessageDetailsSectionDescription] = []
-
->>>>>>> 43c505ff
+
     /// The object that receives information when the message details changes.
     weak var observer: MessageDetailsDataSourceObserver?
     
@@ -89,11 +82,7 @@
     init(message: ZMConversationMessage) {
         self.message = message
         self.conversation = message.conversation!
-<<<<<<< HEAD
-        
-=======
-
->>>>>>> 43c505ff
+
         // Compute the title and display mode
         let showLikesTab = message.canAddReaction
         let showReceiptsTab = message.areReadReceiptsDetailsAvailable
@@ -129,15 +118,9 @@
         guard let sentDate = message.formattedReceivedDate() else {
             return
         }
-<<<<<<< HEAD
-        
+
         let sentString = MessageDetails.subtitleSendDate(sentDate)
-        
-=======
-
-        let sentString = MessageDetails.subtitleSendDate(sentDate)
-
->>>>>>> 43c505ff
+
         var subtitle = sentString
         
         if let editedDate = message.formattedEditedDate() {
@@ -177,8 +160,6 @@
         performChanges {
             setupReactions()
             setupReadReceipts()
-<<<<<<< HEAD
-=======
         }
     }
 
@@ -200,31 +181,9 @@
             MessageDetailsSectionDescription(items: MessageDetailsCellDescription.makeReceiptCell(message.sortedReadReceipts))
         ].filter {
             !$0.items.isEmpty
->>>>>>> 43c505ff
-        }
-    }
-    
-    
-    private func setupReactions() {
-        reactions = message.usersReaction.map { reaction, users in
-            let emoji = Emoji(value: reaction)
-            return MessageDetailsSectionDescription(
-                headerText: "\(emoji.value) \(emoji.name ?? "") (\(users.count))",
-                items: MessageDetailsCellDescription.makeReactionCells(users)
-            )
-        }.filter {
-            !$0.items.isEmpty
-        }
-        
-        self.reactions.sort(by: { $0.items.count > $1.items.count })
-    }
-    
-    func setupReadReceipts() {
-        readReceipts = [
-            MessageDetailsSectionDescription(items: MessageDetailsCellDescription.makeReceiptCell(message.sortedReadReceipts))
-        ]
-    }
-    
+        }
+    }
+
     private func setupObservers() {
         if let userSession = ZMUserSession.shared() {
             let messageObserver = MessageChangeInfo.add(observer: self, for: message, userSession: userSession)
