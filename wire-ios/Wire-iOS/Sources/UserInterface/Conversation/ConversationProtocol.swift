--- conflicted
+++ resolved
@@ -108,11 +108,8 @@
 
     var securityLevel: ZMConversationSecurityLevel { get }
 
-<<<<<<< HEAD
-=======
     var isE2EIEnabled: Bool { get }
 
->>>>>>> fddbd34a
 }
 
 typealias GroupDetailsConversationType = GroupDetailsConversation & Conversation
@@ -129,15 +126,12 @@
         return messageDestructionTimeoutValue(for: .groupConversation).rawValue
     }
 
-<<<<<<< HEAD
-=======
     var isE2EIEnabled: Bool {
         guard let context = managedObjectContext else { return false }
         let feature = FeatureRepository(context: context).fetchE2EI()
         return feature.status == .enabled
     }
 
->>>>>>> fddbd34a
 }
 
 extension GroupDetailsConversation {
@@ -147,11 +141,7 @@
         case .proteus, .mixed:
             return securityLevel == .secure
         case .mls:
-<<<<<<< HEAD
-            return mlsVerificationStatus == .verified
-=======
             return isE2EIEnabled && mlsVerificationStatus == .verified
->>>>>>> fddbd34a
         }
     }
 
