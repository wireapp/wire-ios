//
// Wire
// Copyright (C) 2019 Wire Swiss GmbH
//
// This program is free software: you can redistribute it and/or modify
// it under the terms of the GNU General Public License as published by
// the Free Software Foundation, either version 3 of the License, or
// (at your option) any later version.
//
// This program is distributed in the hope that it will be useful,
// but WITHOUT ANY WARRANTY; without even the implied warranty of
// MERCHANTABILITY or FITNESS FOR A PARTICULAR PURPOSE. See the
// GNU General Public License for more details.
//
// You should have received a copy of the GNU General Public License
// along with this program. If not, see http://www.gnu.org/licenses/.
//

import UIKit
import WireDataModel

extension ConversationViewController {

    private enum PrivacyAlertAction {
        case verifyDevices
        case sendAnyway
        case sendAnywayWithAction((Bool) -> Void)
        case legalHoldDetails
        case cancelWithAction((Bool) -> Void)
        case cancel

        var localizedTitle: String {
            switch self {
            case .verifyDevices:
                return L10n.Localizable.Meta.Degraded.verifyDevicesButton
            case .sendAnyway, .sendAnywayWithAction:
                return L10n.Localizable.Meta.Degraded.sendAnywayButton
            case .legalHoldDetails:
                return L10n.Localizable.Meta.Legalhold.infoButton
            case .cancel, .cancelWithAction:
                return L10n.Localizable.General.cancel
            }
        }

        var preferredStyle: UIAlertAction.Style {
            switch self {
            case .cancel, .cancelWithAction:
                return .cancel
            default:
                return .default
            }
        }
    }

    // MARK: - Alert

    private typealias AlertContent = (title: String, message: String, actions: [PrivacyAlertAction])

    /// Presents an alert in response to a change in privacy (legal hold or client verification or e2ei).
    func presentPrivacyWarningAlert(for changeInfo: ConversationChangeInfo) {
        let alertContent: AlertContent

        if conversation.legalHoldStatus == .pendingApproval {
            alertContent = legalHoldPrivacyWarningAlertContent()
        } else if conversation.securityLevel == .secureWithIgnored {
            alertContent = clientVerificationPrivacyWarningAlertContent(
                degradedUsers: changeInfo.usersThatCausedConversationToDegrade)
        } else {
            // no-op: there is no privacy warning
            return
        }

        presentAlert(with: alertContent)
    }

    private func presentAlert(with alertContent: AlertContent) {

        let alert = UIAlertController(title: alertContent.title, message: alertContent.message, preferredStyle: .alert)

        for action in alertContent.actions {
            let alertAction = UIAlertAction(title: action.localizedTitle, style: action.preferredStyle) { [weak self] _ in
                self?.performPrivacyAction(action)
            }

            alert.addAction(alertAction)
        }

        present(alert, animated: true)
    }

    private func clientVerificationPrivacyWarningAlertContent(degradedUsers: Set<ZMUser>) -> AlertContent {
        typealias DegradationReasonMessage = L10n.Localizable.Meta.Degraded.DegradationReasonMessage

        let names = degradedUsers.compactMap(\.name).joined(separator: ", ")
        let title = degradedUsers.count <= 1
                    ? DegradationReasonMessage.singular(names)
                    : DegradationReasonMessage.plural(names)
        let message = L10n.Localizable.Meta.Degraded.dialogMessage

        let actions: [PrivacyAlertAction] = [.verifyDevices, .sendAnyway, .cancel]

        return (title, message, actions)
    }

    private func legalHoldPrivacyWarningAlertContent() -> AlertContent {
        let title = L10n.Localizable.Meta.Legalhold.sendAlertTitle
        let message = L10n.Localizable.Meta.Degraded.dialogMessage
        var actions: [PrivacyAlertAction] = [.legalHoldDetails]

        if conversation.securityLevel == .secureWithIgnored {
            actions.append(.verifyDevices)
        }
        actions += [.sendAnyway, .cancel]

        return (title, message, actions)
    }

    private func e2eIPrivacyWarningAlertContent(action: @escaping (Bool) -> Void) -> AlertContent {
        let title = L10n.Localizable.Meta.Mls.Degraded.Alert.title
        let message = L10n.Localizable.Meta.Mls.Degraded.Alert.message

        let actions: [PrivacyAlertAction] = [.sendAnywayWithAction(action), .cancelWithAction(action)]

        return (title, message, actions)
    }

    // MARK: - Handling the Result

    private func performPrivacyAction(_ action: PrivacyAlertAction) {
        switch action {
        case .verifyDevices:
            conversation.acknowledgePrivacyWarning(withResendIntent: false)
            presentVerificationScreen()
        case .legalHoldDetails:
            conversation.acknowledgePrivacyWarning(withResendIntent: false)
            presentLegalHoldDetails()
        case .sendAnyway:
            conversation.acknowledgePrivacyWarning(withResendIntent: true)
        case .cancel:
            conversation.acknowledgePrivacyWarning(withResendIntent: false)
        case .sendAnywayWithAction(let closure):
            closure(true)
        case .cancelWithAction(let closure):
            closure(false)
        }
    }

    private func presentVerificationScreen() {
        guard let selfUser = ZMUser.selfUser() else {
            return
        }

        if selfUser.hasUntrustedClients {
            ZClientViewController.shared?.openClientListScreen(for: selfUser)
        } else if let connectedUser = conversation.connectedUser, conversation.conversationType == .oneOnOne {
            let profileViewController = ProfileViewController(user: connectedUser, viewer: selfUser, conversation: conversation, context: .deviceList, userSession: userSession)
            profileViewController.delegate = self
            profileViewController.viewControllerDismisser = self
            let navigationController = profileViewController.wrapInNavigationController(setBackgroundColor: true)
            navigationController.modalPresentationStyle = .formSheet
            present(navigationController, animated: true)
        } else if conversation.conversationType == .group {
            let participantsViewController = GroupParticipantsDetailViewController(
                selectedParticipants: [],
                conversation: conversation,
                userSession: userSession
            )
            let navigationController = participantsViewController.wrapInNavigationController(setBackgroundColor: true)
            navigationController.modalPresentationStyle = .formSheet
            present(navigationController, animated: true)
        }
    }

    private func presentLegalHoldDetails() {
        LegalHoldDetailsViewController.present(in: self, conversation: conversation, userSession: userSession)
    }

}
<<<<<<< HEAD
<<<<<<< HEAD
=======
=======
>>>>>>> 2e45fb18

// MARK: - E2EIPrivacyWarningPresenter

extension ConversationViewController: E2EIPrivacyWarningPresenter {

    func presentE2EIPrivacyWarningAlert(_ notification: Notification) {
        switch notification.alertType {
<<<<<<< HEAD
        case .incomingCall?:
            let alert = UIAlertController.makeIncomingDegradedMLSCall { continueDegradedCall in

                if continueDegradedCall {
                    self.conversation.acknowledgePrivacyChanges()
                }
                E2EIPrivacyWarningChecker.e2eiPrivacyWarningConfirm(sendAnyway: continueDegradedCall)
            }

            present(alert, animated: true)

        case .outgoingCall?:
            let alert = UIAlertController.makeOutgoingDegradedMLSCall { continueDegradedCall in

                if continueDegradedCall {
                    self.conversation.acknowledgePrivacyChanges()
                }
                E2EIPrivacyWarningChecker.e2eiPrivacyWarningConfirm(sendAnyway: continueDegradedCall)
            }

            present(alert, animated: true)
=======
>>>>>>> 2e45fb18

        case .message?:
            let content = e2eIPrivacyWarningAlertContent { sendAnyway in

                if sendAnyway {
                    self.conversation.acknowledgePrivacyChanges()
                }

                E2EIPrivacyWarningChecker.e2eiPrivacyWarningConfirm(sendAnyway: sendAnyway)
            }

            presentAlert(with: content)

        case .none:
            assertionFailure("wrong type of notification sent!")
        }
    }
<<<<<<< HEAD
}
>>>>>>> def1817577 (fix: degraded popup for calling on mls conversation - WPB-7238 (#1199))
=======
}
>>>>>>> 2e45fb18
<|MERGE_RESOLUTION|>--- conflicted
+++ resolved
@@ -176,11 +176,6 @@
     }
 
 }
-<<<<<<< HEAD
-<<<<<<< HEAD
-=======
-=======
->>>>>>> 2e45fb18
 
 // MARK: - E2EIPrivacyWarningPresenter
 
@@ -188,7 +183,6 @@
 
     func presentE2EIPrivacyWarningAlert(_ notification: Notification) {
         switch notification.alertType {
-<<<<<<< HEAD
         case .incomingCall?:
             let alert = UIAlertController.makeIncomingDegradedMLSCall { continueDegradedCall in
 
@@ -210,8 +204,6 @@
             }
 
             present(alert, animated: true)
-=======
->>>>>>> 2e45fb18
 
         case .message?:
             let content = e2eIPrivacyWarningAlertContent { sendAnyway in
@@ -229,9 +221,4 @@
             assertionFailure("wrong type of notification sent!")
         }
     }
-<<<<<<< HEAD
-}
->>>>>>> def1817577 (fix: degraded popup for calling on mls conversation - WPB-7238 (#1199))
-=======
-}
->>>>>>> 2e45fb18
+}