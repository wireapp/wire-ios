--- conflicted
+++ resolved
@@ -22,11 +22,7 @@
  * A set of password rules that can be used to check if a password is valid.
  */
 
-<<<<<<< HEAD
 public struct PasswordRuleSet: Decodable, Equatable {
-=======
-struct PasswordRuleSet: Decodable {
->>>>>>> 4bb4423d
 
     /// The minimum length of the password.
     let minimumLength: UInt
