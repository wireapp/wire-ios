//
// Wire
// Copyright (C) 2022 Wire Swiss GmbH
//
// This program is free software: you can redistribute it and/or modify
// it under the terms of the GNU General Public License as published by
// the Free Software Foundation, either version 3 of the License, or
// (at your option) any later version.
//
// This program is distributed in the hope that it will be useful,
// but WITHOUT ANY WARRANTY; without even the implied warranty of
// MERCHANTABILITY or FITNESS FOR A PARTICULAR PURPOSE. See the
// GNU General Public License for more details.
//
// You should have received a copy of the GNU General Public License
// along with this program. If not, see http://www.gnu.org/licenses/.
//

import UIKit
import WireDataModel
import WireCommonComponents
import SwiftUI

/// Naming convention:
///
/// The names of all SemanticColors should follow the format:
///
///  "<usage>.<context/role>.<state?>"
/// The last part is optional
public enum SemanticColors {

    public enum Switch {
        static let backgroundOnStateEnabled = UIColor(light: Asset.Colors.green600Light, dark: Asset.Colors.green700Dark)
        static let backgroundOffStateEnabled = UIColor(light: Asset.Colors.gray70, dark: Asset.Colors.gray70)
        static let borderOnStateEnabled = UIColor(light: Asset.Colors.green600Light, dark: Asset.Colors.green500Dark)
        static let borderOffStateEnabled = UIColor(light: Asset.Colors.gray70, dark: Asset.Colors.gray60)
    }

    public enum Label {
        static let textDefault = UIColor(light: Asset.Colors.black, dark: Asset.Colors.white)
        static let textDefaultWhite = UIColor(light: Asset.Colors.white, dark: Asset.Colors.black)
        static let textWhite = UIColor(light: Asset.Colors.white, dark: Asset.Colors.white)
        static let textMessageDate = UIColor(light: Asset.Colors.gray70, dark: Asset.Colors.gray60)
        static let textSectionFooter = UIColor(light: Asset.Colors.gray90, dark: Asset.Colors.gray20)
        static let textSectionHeader = UIColor(light: Asset.Colors.gray70, dark: Asset.Colors.gray50)
        static let textCellSubtitle = UIColor(light: Asset.Colors.gray90, dark: Asset.Colors.white)
        static let textNoResults = UIColor(light: Asset.Colors.black, dark: Asset.Colors.gray20)
        static let textSettingsPasswordPlaceholder = UIColor(light: Asset.Colors.gray70, dark: Asset.Colors.gray60)
        static let textLinkHeaderCellTitle = UIColor(light: Asset.Colors.gray100, dark: Asset.Colors.white)
        static let textUserPropertyCellName = UIColor(light: Asset.Colors.gray80, dark: Asset.Colors.gray40)
        static let textConversationQuestOptionInfo = UIColor(light: Asset.Colors.gray90, dark: Asset.Colors.gray20)
        static let textConversationListItemSubtitleField = UIColor(light: Asset.Colors.gray90, dark: Asset.Colors.gray20)
        static let textMessageDetails = UIColor(light: Asset.Colors.gray70, dark: Asset.Colors.gray40)
        static let textCollectionSecondary = UIColor(light: Asset.Colors.gray70, dark: Asset.Colors.gray60)
        static let textErrorDefault = UIColor(light: Asset.Colors.red500Light, dark: Asset.Colors.red500Dark)
        static let textPasswordRulesCheck = UIColor(light: Asset.Colors.gray80, dark: Asset.Colors.gray20)
        static let textTabBar = UIColor(light: Asset.Colors.gray70, dark: Asset.Colors.gray60)
        static let textFieldFloatingLabel = UIColor(light: Asset.Colors.gray80, dark: Asset.Colors.gray50)
        static let textSecurityEnabled = UIColor(light: Asset.Colors.green500Light, dark: Asset.Colors.green500Dark)

        static let textReactionCounterSelected = UIColor(light: Asset.Colors.blue500Light, dark: Asset.Colors.blue500Dark)
        static let textInactive = UIColor(light: Asset.Colors.gray60, dark: Asset.Colors.gray70)
        static let textParticipantDisconnected = UIColor(light: Asset.Colors.red300Light, dark: Asset.Colors.red300Dark)

<<<<<<< HEAD
        static let textProteusVerificationStatus = UIColor(light: Asset.Colors.blue500Light, dark: Asset.Colors.blue500Dark)
        static let textE2EIVerificationStatus = UIColor(light: Asset.Colors.green500Light, dark: Asset.Colors.green500Dark)
=======
        static let textCertificateValid = UIColor(light: Asset.Colors.green500Light, dark: Asset.Colors.green500Dark)
        static let textCertificateInvalid = UIColor(light: Asset.Colors.red500Light, dark: Asset.Colors.red500Dark)
        static let textCertificateVerified = UIColor(light: Asset.Colors.blue500Light, dark: Asset.Colors.blue500Dark)
>>>>>>> 9b93582e
    }

    public enum SearchBar {
        static let textInputView = UIColor(light: Asset.Colors.black, dark: Asset.Colors.white)
        static let textInputViewPlaceholder = UIColor(light: Asset.Colors.gray70, dark: Asset.Colors.gray60)
        static let backgroundInputView = UIColor(light: Asset.Colors.white, dark: Asset.Colors.black)
        static let borderInputView = UIColor(light: Asset.Colors.gray40, dark: Asset.Colors.gray80)
        static let backgroundButton = UIColor(light: Asset.Colors.black, dark: Asset.Colors.white)
    }

    public enum Icon {
        static let backgroundDefault = UIColor(light: Asset.Colors.gray70, dark: Asset.Colors.gray60)
        static let foregroundPlainCheckMark = UIColor(light: Asset.Colors.black, dark: Asset.Colors.white)
        static let foregroundCheckMarkSelected = UIColor(light: Asset.Colors.white, dark: Asset.Colors.black)
        static let foregroundPlaceholder = UIColor(light: Asset.Colors.gray70, dark: Asset.Colors.gray60)
        static let borderCheckMark = UIColor(light: Asset.Colors.gray80, dark: Asset.Colors.gray60)
        static let backgroundCheckMark = UIColor(light: Asset.Colors.gray20, dark: Asset.Colors.gray90)
        static let backgroundCheckMarkSelected = UIColor(light: Asset.Colors.blue500Light, dark: Asset.Colors.blue500Dark)
        static let backgroundSecurityEnabledCheckMark = UIColor(light: Asset.Colors.green500Light, dark: Asset.Colors.green500Dark)
        static let foregroundDefault = UIColor(light: Asset.Colors.gray90, dark: Asset.Colors.white)
        static let foregroundDefaultBlack = UIColor(light: Asset.Colors.black, dark: Asset.Colors.white)
        static let foregroundDefaultWhite = UIColor(light: Asset.Colors.white, dark: Asset.Colors.black)
        static let foregroundDefaultRed = UIColor(light: Asset.Colors.red500Light, dark: Asset.Colors.red500Dark)
        static let foregroundPlainDownArrow = UIColor(light: Asset.Colors.gray90, dark: Asset.Colors.gray20)
        static let backgroundJoinCall = UIColor(light: Asset.Colors.green500Light, dark: Asset.Colors.green500Dark)
        static let foregroundAvailabilityAvailable = UIColor(light: Asset.Colors.green500Light, dark: Asset.Colors.green500Dark)
        static let foregroundAvailabilityBusy = UIColor(light: Asset.Colors.amber500Light, dark: Asset.Colors.amber500Dark)
        static let foregroundAvailabilityAway = UIColor(light: Asset.Colors.red500Light, dark: Asset.Colors.red500Dark)
        static let backgroundPasswordRuleCheck = UIColor(light: Asset.Colors.gray80, dark: Asset.Colors.gray20)
        static let backgroundPhoneCall = UIColor(light: Asset.Colors.green500Light, dark: Asset.Colors.green500Dark)
        static let backgroundMissedPhoneCall = UIColor(light: Asset.Colors.red500Light, dark: Asset.Colors.red500Dark)
        static let foregroundMicrophone = UIColor(light: Asset.Colors.red500Light, dark: Asset.Colors.red500Dark)
        static let emojiCategoryDefault = UIColor(light: Asset.Colors.gray80, dark: Asset.Colors.gray60)
        static let emojiCategorySelected = UIColor(light: Asset.Colors.black, dark: Asset.Colors.white)

        // The init here is different because in light mode we would like the color of the border
        // to be clear. The initializer in all other cases in this file expects a type of ColorAsset
        // in both light and dark mode.
        static let borderMutedNotifications = UIColor { traits in
            traits.userInterfaceStyle == .dark ? Asset.Colors.gray70.color : .clear
        }

        static let foregroundElapsedTimeSelfDeletingMessage = UIColor(light: Asset.Colors.gray50, dark: Asset.Colors.gray80)
        static let foregroundRemainingTimeSelfDeletingMessage = UIColor(light: Asset.Colors.gray80, dark: Asset.Colors.gray50)

        //  ThreeDotsLoadingView
        static let foregroundLoadingDotInactive = UIColor(light: Asset.Colors.gray50, dark: Asset.Colors.gray80)
        static let foregroundLoadingDotActive = UIColor(light: Asset.Colors.gray80, dark: Asset.Colors.gray50)

        // Audio Icon
        static let foregroundAudio = UIColor(light: Asset.Colors.black, dark: Asset.Colors.white)

        // System Message Icon Colors
        static let foregroundExclamationMarkInSystemMessage = UIColor(light: Asset.Colors.red500Light, dark: Asset.Colors.red500Dark)
        static let foregroundCheckMarkInSystemMessage = UIColor(light: Asset.Colors.green500Light, dark: Asset.Colors.green500Dark)

        static let backgroundLegalHold = UIColor(light: Asset.Colors.red500Light, dark: Asset.Colors.red500Dark)
    }

    public enum View {
        static let backgroundDefault = UIColor(light: Asset.Colors.gray20, dark: Asset.Colors.gray100)
        static let backgroundDefaultBlack = UIColor(light: Asset.Colors.black, dark: Asset.Colors.white)
        static let backgroundDefaultWhite = UIColor(light: Asset.Colors.white, dark: Asset.Colors.black)
        static let backgroundConversationView = UIColor(light: Asset.Colors.gray10, dark: Asset.Colors.gray95)
        static let backgroundUserCell = UIColor(light: Asset.Colors.white, dark: Asset.Colors.gray95)
        static let backgroundUserCellHightLighted = UIColor(light: Asset.Colors.gray40, dark: Asset.Colors.gray100)
        static let backgroundSeparatorCell = UIColor(light: Asset.Colors.gray40, dark: Asset.Colors.gray90)
        static let backgroundSeparatorEditView = UIColor(light: Asset.Colors.gray60, dark: Asset.Colors.gray70)
        static let backgroundConversationList = UIColor(light: Asset.Colors.gray20, dark: Asset.Colors.gray100)
        static let backgroundConversationListTableViewCell = UIColor(light: Asset.Colors.white, dark: Asset.Colors.gray95)
        static let borderConversationListTableViewCell = UIColor(light: Asset.Colors.gray40, dark: Asset.Colors.gray90)
        static let backgroundCollectionCell = UIColor(light: Asset.Colors.white, dark: Asset.Colors.gray90)
        static let borderCollectionCell = UIColor(light: Asset.Colors.gray30, dark: Asset.Colors.gray80)
        static let backgroundSecurityLevel = UIColor(light: Asset.Colors.gray20, dark: Asset.Colors.gray95)
        static let borderSecurityEnabled = UIColor(light: Asset.Colors.green500Light, dark: Asset.Colors.green500Dark)
        static let backgroundSecurityEnabled = UIColor(light: Asset.Colors.green50Light, dark: Asset.Colors.green900Dark)
        static let backgroundSecurityDisabled = UIColor(light: Asset.Colors.red600Light, dark: Asset.Colors.red500Dark)
        static let backgroundSeparatorConversationView = UIColor(light: Asset.Colors.gray70, dark: Asset.Colors.gray60)
        static let backgroundReplyMessageViewHighlighted = UIColor(light: Asset.Colors.gray40, dark: Asset.Colors.gray80)
        static let borderAvailabilityIcon = UIColor(light: Asset.Colors.gray10, dark: Asset.Colors.gray90)
        static let borderCharacterInputField = UIColor(light: Asset.Colors.gray80, dark: Asset.Colors.gray40)
        static let borderCharacterInputFieldEnabled = UIColor(light: Asset.Colors.blue500Light, dark: Asset.Colors.blue500Dark)
        static let borderInputBar = UIColor(light: Asset.Colors.gray40, dark: Asset.Colors.gray100)
        static let backgroundCallDragBarIndicator = UIColor(light: Asset.Colors.gray70, dark: Asset.Colors.gray70)
        static let backgroundBlue = UIColor(light: Asset.Colors.blue100Light, dark: Asset.Colors.blue900Dark)
        static let backgroundGreen = UIColor(light: Asset.Colors.green100Light, dark: Asset.Colors.green900Dark)
        static let backgroundAmber = UIColor(light: Asset.Colors.amber100Light, dark: Asset.Colors.amber900Dark)
        static let backgroundRed = UIColor(light: Asset.Colors.red100Light, dark: Asset.Colors.red900Dark)
        static let backgroundPurple = UIColor(light: Asset.Colors.purple100Light, dark: Asset.Colors.purple900Dark)
        static let backgroundTurqoise = UIColor(light: Asset.Colors.turquoise100Light, dark: Asset.Colors.turquoise900Dark)
        static let backgroundCallOverlay = UIColor(light: Asset.Colors.black, dark: Asset.Colors.black)
        static let backgroundCallTopOverlay = UIColor(light: Asset.Colors.green500Light, dark: Asset.Colors.green500Dark)

        // Mention
        static let backgroundBlueUsernameMention = UIColor(light: Asset.Colors.blue50Light, dark: Asset.Colors.blue800Dark)
        static let backgroundGreenUsernameMention = UIColor(light: Asset.Colors.green50Light, dark: Asset.Colors.green800Dark)
        static let backgroundAmberUsernameMention = UIColor(light: Asset.Colors.amber50Light, dark: Asset.Colors.amber800Dark)
        static let backgroundRedUsernameMention = UIColor(light: Asset.Colors.red50Light, dark: Asset.Colors.red800Dark)
        static let backgroundPurpleUsernameMention = UIColor(light: Asset.Colors.purple50Light, dark: Asset.Colors.purple800Dark)
        static let backgroundTurqoiseUsernameMention = UIColor(light: Asset.Colors.turquoise50Light, dark: Asset.Colors.turquoise800Dark)

        // AudioView
        static let backgroundAudioViewOverlay = UIColor(light: Asset.Colors.gray20, dark: Asset.Colors.gray100)
        static let backgroundAudioViewOverlayActive = UIColor(light: Asset.Colors.white, dark: Asset.Colors.gray95)

    }

    public enum TabBar {
        static let backgroundSeperatorSelected = UIColor(light: Asset.Colors.black, dark: Asset.Colors.white)
        static let backgroundSeparator = UIColor(light: Asset.Colors.gray50, dark: Asset.Colors.gray80)
    }

    public enum PageIndicator {
        static let backgroundDefault = UIColor(light: Asset.Colors.gray40, dark: Asset.Colors.gray90)
    }

    public enum Button {
        static let backgroundBarItem = UIColor(light: Asset.Colors.white, dark: Asset.Colors.gray90)
        static let backgroundSecondaryEnabled = UIColor(light: Asset.Colors.white, dark: Asset.Colors.gray95)
        static let backgroundSecondaryInConversationViewEnabled = UIColor(light: Asset.Colors.white, dark: Asset.Colors.gray100)
        static let backgroundSecondaryHighlighted = UIColor(light: Asset.Colors.white, dark: Asset.Colors.gray80)
        static let textSecondaryEnabled = UIColor(light: Asset.Colors.black, dark: Asset.Colors.white)
        static let borderSecondaryEnabled = UIColor(light: Asset.Colors.gray40, dark: Asset.Colors.gray80)
        static let borderSecondaryHighlighted = UIColor(light: Asset.Colors.gray40, dark: Asset.Colors.gray60)
        static let backgroundPrimaryEnabled = UIColor(light: Asset.Colors.blue500Light, dark: Asset.Colors.blue500Dark)
        static let backgroundPrimaryHighlighted = UIColor(light: Asset.Colors.blue500Light, dark: Asset.Colors.blue400Light)
        static let backgroundPrimaryDisabled = UIColor(light: Asset.Colors.gray50, dark: Asset.Colors.gray70)
        static let textPrimaryEnabled = UIColor(light: Asset.Colors.white, dark: Asset.Colors.black)
        static let textPrimaryDisabled = UIColor(light: Asset.Colors.gray80, dark: Asset.Colors.black)
        static let textEmptyEnabled = UIColor(light: Asset.Colors.black, dark: Asset.Colors.white)
        static let textBottomBarNormal = UIColor(light: Asset.Colors.gray90, dark: Asset.Colors.gray50)
        static let textBottomBarSelected = UIColor(light: Asset.Colors.white, dark: Asset.Colors.black)
        static let textUnderlineEnabled = UIColor(light: Asset.Colors.blue500Light, dark: Asset.Colors.blue500Dark)
        static let borderBarItem = UIColor(light: Asset.Colors.gray40, dark: Asset.Colors.gray100)
        static let backgroundLikeEnabled = UIColor(light: Asset.Colors.gray70, dark: Asset.Colors.gray60)
        static let backgroundLikeHighlighted = UIColor(light: Asset.Colors.red500Light, dark: Asset.Colors.red500Dark)
        static let backgroundSendDisabled = UIColor(light: Asset.Colors.gray70, dark: Asset.Colors.gray70)
        static let backgroundInputBarItemEnabled = UIColor(light: Asset.Colors.white, dark: Asset.Colors.gray90)
        static let backgroundInputBarItemHighlighted = UIColor(light: Asset.Colors.blue50Light, dark: Asset.Colors.blue800Dark)
        static let borderInputBarItemEnabled = UIColor(light: Asset.Colors.gray40, dark: Asset.Colors.gray100)
        static let borderInputBarItemHighlighted = UIColor(light: Asset.Colors.blue300Light, dark: Asset.Colors.blue700Dark)
        static let textInputBarItemEnabled = UIColor(light: Asset.Colors.black, dark: Asset.Colors.white)
        static let textInputBarItemHighlighted = UIColor(light: Asset.Colors.blue500Light, dark: Asset.Colors.white)
        static let reactionBorderSelected = UIColor(light: Asset.Colors.blue300Light, dark: Asset.Colors.blue700Dark)
        static let reactionBackgroundSelected = UIColor(light: Asset.Colors.blue50Light, dark: Asset.Colors.blue800Dark)

        /// Calling buttons
        static let backgroundCallingNormal = UIColor(light: Asset.Colors.white, dark: Asset.Colors.gray90)
        static let backgroundCallingSelected = UIColor(light: Asset.Colors.black, dark: Asset.Colors.white)
        static let backgroundCallingDisabled = UIColor(light: Asset.Colors.gray20, dark: Asset.Colors.gray95)

        static let borderCallingNormal = UIColor(light: Asset.Colors.gray40, dark: Asset.Colors.gray100)
        static let borderCallingSelected = UIColor(light: Asset.Colors.black, dark: Asset.Colors.white)
        static let borderCallingDisabled = UIColor(light: Asset.Colors.gray40, dark: Asset.Colors.gray95)

        static let iconCallingNormal = UIColor(light: Asset.Colors.black, dark: Asset.Colors.white)
        static let iconCallingSelected = UIColor(light: Asset.Colors.white, dark: Asset.Colors.black)
        static let iconCallingDisabled = UIColor(light: Asset.Colors.gray60, dark: Asset.Colors.gray70)

        static let textCallingNormal = UIColor(light: Asset.Colors.black, dark: Asset.Colors.white)
        static let textCallingDisabled = UIColor(light: Asset.Colors.gray60, dark: Asset.Colors.gray70)

        static let backgroundPickUp = UIColor(light: Asset.Colors.green500Light, dark: Asset.Colors.green500Dark)
        static let backgroundHangUp = UIColor(light: Asset.Colors.red500Light, dark: Asset.Colors.red500Dark)
        static let textUnderlineEnabledDefault = UIColor(light: Asset.Colors.black, dark: Asset.Colors.white)

        // Reaction Button
        static let backroundReactionNormal = UIColor(light: Asset.Colors.white, dark: Asset.Colors.black)
        static let borderReactionNormal = UIColor(light: Asset.Colors.gray50, dark: Asset.Colors.gray80)
        static let backgroundReactionSelected = UIColor(light: Asset.Colors.blue50Light, dark: Asset.Colors.blue900Dark)
        static let borderReactionSelected = UIColor(light: Asset.Colors.blue300Light, dark: Asset.Colors.blue700Dark)

        /// Audio Buttons
        static let backgroundAudioMessageOverlay = UIColor(light: Asset.Colors.green500Light, dark: Asset.Colors.green500Dark)
        static let backgroundconfirmSendingAudioMessage = UIColor(light: Asset.Colors.green500Light, dark: Asset.Colors.green500Dark)

        // Scroll To Bottom Button
        static let backgroundScrollToBottonEnabled = UIColor(light: Asset.Colors.gray70, dark: Asset.Colors.gray60)
    }

    public enum DrawingColors {
        static let black = UIColor(light: Asset.Colors.black, dark: Asset.Colors.black)
        static let white = UIColor(light: Asset.Colors.white, dark: Asset.Colors.white)
        static let blue = UIColor(light: Asset.Colors.blue500Light, dark: Asset.Colors.blue500Light)
        static let green = UIColor(light: Asset.Colors.green500Light, dark: Asset.Colors.green500Light)
        static let yellow = UIColor(light: Asset.Colors.amber500Dark, dark: Asset.Colors.amber500Dark)
        static let red = UIColor(light: Asset.Colors.red500Light, dark: Asset.Colors.red500Light)
        static let orange = UIColor(red: 0.992, green: 0.514, blue: 0.071, alpha: 1)
        static let purple = UIColor(light: Asset.Colors.purple600Light, dark: Asset.Colors.purple600Light)
        static let brown = UIColor(light: Asset.Colors.amber500Light, dark: Asset.Colors.amber500Light)
        static let turquoise = UIColor(light: Asset.Colors.turquoise500Light, dark: Asset.Colors.turquoise500Light)
        static let sky = UIColor(light: Asset.Colors.blue500Dark, dark: Asset.Colors.blue500Dark)
        static let lime = UIColor(light: Asset.Colors.green500Dark, dark: Asset.Colors.green500Dark)
        static let cyan = UIColor(light: Asset.Colors.turquoise500Dark, dark: Asset.Colors.turquoise500Dark)
        static let lilac = UIColor(light: Asset.Colors.purple500Dark, dark: Asset.Colors.purple500Dark)
        static let coral = UIColor(light: Asset.Colors.red500Dark, dark: Asset.Colors.red500Dark)
        static let pink = UIColor(red: 0.922, green: 0.137, blue: 0.608, alpha: 1)
        static let chocolate = UIColor(red: 0.384, green: 0.184, blue: 0, alpha: 1)
        static let gray = UIColor(light: Asset.Colors.gray70, dark: Asset.Colors.gray70)
    }
}

extension UIColor {
    convenience init(light: ColorAsset, dark: ColorAsset) {
        self.init { traits in
            return traits.userInterfaceStyle == .dark ? dark.color : light.color
        }
    }
}

public extension UIColor {
    var swiftUIColor: Color {
        return Color(uiColor: self)
    }

    convenience init(for accentColor: AccentColor) {
        switch accentColor {
        case .blue:
            self.init(light: Asset.Colors.blue500Light, dark: Asset.Colors.blue500Dark)
        case .green:
            self.init(light: Asset.Colors.green500Light, dark: Asset.Colors.green500Dark)
        case .yellow: // Deprecated
            self.init(red: 0.996, green: 0.749, blue: 0.007, alpha: 1)
        case .red:
            self.init(light: Asset.Colors.red500Light, dark: Asset.Colors.red500Dark)
        case .amber:
            self.init(light: Asset.Colors.amber500Light, dark: Asset.Colors.amber500Dark)
        case .turquoise:
            self.init(light: Asset.Colors.turquoise500Light, dark: Asset.Colors.turquoise500Dark)
        case .purple:
            self.init(light: Asset.Colors.purple500Light, dark: Asset.Colors.purple500Dark)
        }
    }

    convenience init(fromZMAccentColor accentColor: ZMAccentColor) {
        let safeAccentColor = AccentColor(ZMAccentColor: accentColor) ?? .blue
        self.init(for: safeAccentColor)
    }
}<|MERGE_RESOLUTION|>--- conflicted
+++ resolved
@@ -62,14 +62,12 @@
         static let textInactive = UIColor(light: Asset.Colors.gray60, dark: Asset.Colors.gray70)
         static let textParticipantDisconnected = UIColor(light: Asset.Colors.red300Light, dark: Asset.Colors.red300Dark)
 
-<<<<<<< HEAD
         static let textProteusVerificationStatus = UIColor(light: Asset.Colors.blue500Light, dark: Asset.Colors.blue500Dark)
         static let textE2EIVerificationStatus = UIColor(light: Asset.Colors.green500Light, dark: Asset.Colors.green500Dark)
-=======
+
         static let textCertificateValid = UIColor(light: Asset.Colors.green500Light, dark: Asset.Colors.green500Dark)
         static let textCertificateInvalid = UIColor(light: Asset.Colors.red500Light, dark: Asset.Colors.red500Dark)
         static let textCertificateVerified = UIColor(light: Asset.Colors.blue500Light, dark: Asset.Colors.blue500Dark)
->>>>>>> 9b93582e
     }
 
     public enum SearchBar {
