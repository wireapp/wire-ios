//
// Wire
// Copyright (C) 2022 Wire Swiss GmbH
//
// This program is free software: you can redistribute it and/or modify
// it under the terms of the GNU General Public License as published by
// the Free Software Foundation, either version 3 of the License, or
// (at your option) any later version.
//
// This program is distributed in the hope that it will be useful,
// but WITHOUT ANY WARRANTY; without even the implied warranty of
// MERCHANTABILITY or FITNESS FOR A PARTICULAR PURPOSE. See the
// GNU General Public License for more details.
//
// You should have received a copy of the GNU General Public License
// along with this program. If not, see http://www.gnu.org/licenses/.
//

import UIKit
import WireDataModel
import WireCommonComponents

/// Naming convention:
///
/// The names of all SemanticColors should follow the format:
///
///  "<usage>.<context/role>.<state?>"
/// The last part is optional
public enum SemanticColors {

    public enum LegacyColors {
        // Legacy accent colors
        static let strongLimeGreen = UIColor(red: 0, green: 0.784, blue: 0, alpha: 1)
        static let vividRed = UIColor(red: 1, green: 0.152, blue: 0, alpha: 1)
    }

    public enum Switch {
        static let backgroundOnStateEnabled = UIColor(light: Asset.Colors.green600Light, dark: Asset.Colors.green700Dark)
        static let backgroundOffStateEnabled = UIColor(light: Asset.Colors.gray70, dark: Asset.Colors.gray70)
        static let borderOnStateEnabled = UIColor(light: Asset.Colors.green600Light, dark: Asset.Colors.green500Dark)
        static let borderOffStateEnabled = UIColor(light: Asset.Colors.gray70, dark: Asset.Colors.gray60)
    }

    public enum Label {
        static let textDefault = UIColor(light: Asset.Colors.black, dark: Asset.Colors.white)
        static let textDefaultWhite = UIColor(light: Asset.Colors.white, dark: Asset.Colors.black)
        static let textWhite = UIColor(light: Asset.Colors.white, dark: Asset.Colors.white)
        static let textSectionFooter = UIColor(light: Asset.Colors.gray90, dark: Asset.Colors.gray20)
        static let textSectionHeader = UIColor(light: Asset.Colors.gray70, dark: Asset.Colors.gray50)
        static let textCellSubtitle = UIColor(light: Asset.Colors.gray90, dark: Asset.Colors.white)
        static let textNoResults = UIColor(light: Asset.Colors.black, dark: Asset.Colors.gray20)
        static let textSettingsPasswordPlaceholder = UIColor(light: Asset.Colors.gray70, dark: Asset.Colors.gray60)
        static let textLinkHeaderCellTitle = UIColor(light: Asset.Colors.gray100, dark: Asset.Colors.white)
        static let textUserPropertyCellName = UIColor(light: Asset.Colors.gray80, dark: Asset.Colors.gray40)
        static let textConversationQuestOptionInfo = UIColor(light: Asset.Colors.gray90, dark: Asset.Colors.gray20)
        static let textConversationListItemSubtitleField = UIColor(light: Asset.Colors.gray90, dark: Asset.Colors.gray20)
        static let textMessageDetails = UIColor(light: Asset.Colors.gray70, dark: Asset.Colors.gray40)
        static let textCollectionSecondary = UIColor(light: Asset.Colors.gray70, dark: Asset.Colors.gray60)
        static let textErrorDefault = UIColor(light: Asset.Colors.red500Light, dark: Asset.Colors.red500Dark)
        static let textPasswordRulesCheck = UIColor(light: Asset.Colors.gray80, dark: Asset.Colors.gray20)
        static let textTabBar = UIColor(light: Asset.Colors.gray70, dark: Asset.Colors.gray60)
        static let textFieldFloatingLabel = UIColor(light: Asset.Colors.gray80, dark: Asset.Colors.gray50)
        static let textSecurityEnabled = UIColor(light: Asset.Colors.green500Light, dark: Asset.Colors.green500Dark)
    }

    public enum SearchBar {
        static let textInputView = UIColor(light: Asset.Colors.black, dark: Asset.Colors.white)
        static let textInputViewPlaceholder = UIColor(light: Asset.Colors.gray70, dark: Asset.Colors.gray60)
        static let backgroundInputView = UIColor(light: Asset.Colors.white, dark: Asset.Colors.black)
        static let borderInputView = UIColor(light: Asset.Colors.gray40, dark: Asset.Colors.gray80)
        static let backgroundButton = UIColor(light: Asset.Colors.black, dark: Asset.Colors.white)
    }

    public enum Icon {
        static let backgroundDefault = UIColor(light: Asset.Colors.gray70, dark: Asset.Colors.gray60)
        static let foregroundPlainCheckMark = UIColor(light: Asset.Colors.black, dark: Asset.Colors.white)
        static let foregroundCheckMarkSelected = UIColor(light: Asset.Colors.white, dark: Asset.Colors.black)
        static let foregroundPlaceholder = UIColor(light: Asset.Colors.gray70, dark: Asset.Colors.gray60)
        static let borderCheckMark = UIColor(light: Asset.Colors.gray80, dark: Asset.Colors.gray60)
        static let backgroundCheckMark = UIColor(light: Asset.Colors.gray20, dark: Asset.Colors.gray90)
        static let backgroundCheckMarkSelected = UIColor(light: Asset.Colors.blue500Light, dark: Asset.Colors.blue500Dark)
        static let backgroundSecurityEnabledCheckMark = UIColor(light: Asset.Colors.green500Light, dark: Asset.Colors.green500Dark)
        static let foregroundDefault = UIColor(light: Asset.Colors.gray90, dark: Asset.Colors.white)
        static let foregroundDefaultBlack = UIColor(light: Asset.Colors.black, dark: Asset.Colors.white)
        static let foregroundDefaultWhite = UIColor(light: Asset.Colors.white, dark: Asset.Colors.black)
        static let foregroundDefaultRed = UIColor(light: Asset.Colors.red500Light, dark: Asset.Colors.red500Dark)
        static let foregroundPlainDownArrow = UIColor(light: Asset.Colors.gray90, dark: Asset.Colors.gray20)
        static let backgroundJoinCall = UIColor(light: Asset.Colors.green500Light, dark: Asset.Colors.green500Dark)
        static let foregroundAvailabilityAvailable = UIColor(light: Asset.Colors.green500Light, dark: Asset.Colors.green500Dark)
        static let foregroundAvailabilityBusy = UIColor(light: Asset.Colors.amber500Light, dark: Asset.Colors.amber500Dark)
        static let foregroundAvailabilityAway = UIColor(light: Asset.Colors.red500Light, dark: Asset.Colors.red500Dark)
        static let backgroundPasswordRuleCheck = UIColor(light: Asset.Colors.gray80, dark: Asset.Colors.gray20)
        static let backgroundPhoneCall = UIColor(light: Asset.Colors.green500Light, dark: Asset.Colors.green500Dark)
        static let backgroundMissedPhoneCall = UIColor(light: Asset.Colors.red500Light, dark: Asset.Colors.red500Dark)
        static let foregroundMicrophone = UIColor(light: Asset.Colors.red500Light, dark: Asset.Colors.red500Dark)

        // Audio Icon
        static let foregroundAudio = UIColor(light: Asset.Colors.black, dark: Asset.Colors.white)
    }

    public enum View {
        static let backgroundDefault = UIColor(light: Asset.Colors.gray20, dark: Asset.Colors.gray100)
        static let backgroundDefaultBlack = UIColor(light: Asset.Colors.black, dark: Asset.Colors.white)
        static let backgroundDefaultWhite = UIColor(light: Asset.Colors.white, dark: Asset.Colors.black)
        static let backgroundConversationView = UIColor(light: Asset.Colors.gray10, dark: Asset.Colors.gray95)
        static let backgroundUserCell = UIColor(light: Asset.Colors.white, dark: Asset.Colors.gray95)
        static let backgroundUserCellHightLighted = UIColor(light: Asset.Colors.gray40, dark: Asset.Colors.gray100)
        static let backgroundSeparatorCell = UIColor(light: Asset.Colors.gray40, dark: Asset.Colors.gray90)
        static let backgroundSeparatorEditView = UIColor(light: Asset.Colors.gray60, dark: Asset.Colors.gray70)
        static let backgroundConversationList = UIColor(light: Asset.Colors.gray20, dark: Asset.Colors.gray100)
        static let backgroundConversationListTableViewCell = UIColor(light: Asset.Colors.white, dark: Asset.Colors.gray95)
        static let borderConversationListTableViewCell = UIColor(light: Asset.Colors.gray40, dark: Asset.Colors.gray90)
        static let borderConversationListTableViewCellBadgeReverted = UIColor(light: Asset.Colors.gray40, dark: Asset.Colors.gray70)
        static let backgroundCollectionCell = UIColor(light: Asset.Colors.white, dark: Asset.Colors.gray90)
        static let borderCollectionCell = UIColor(light: Asset.Colors.gray30, dark: Asset.Colors.gray80)
        static let backgroundSecurityLevel = UIColor(light: Asset.Colors.gray20, dark: Asset.Colors.gray95)
        static let borderSecurityEnabled = UIColor(light: Asset.Colors.green500Light, dark: Asset.Colors.green500Dark)
        static let backgroundSecurityEnabled = UIColor(light: Asset.Colors.green50Light, dark: Asset.Colors.green900Dark)
        static let backgroundSecurityDisabled = UIColor(light: Asset.Colors.red600Light, dark: Asset.Colors.red500Dark)
        static let backgroundSeparatorConversationView = UIColor(light: Asset.Colors.gray70, dark: Asset.Colors.gray60)
        static let backgroundReplyMessageViewHighlighted = UIColor(light: Asset.Colors.gray40, dark: Asset.Colors.gray80)
        static let borderAvailabilityIcon = UIColor(light: Asset.Colors.gray10, dark: Asset.Colors.gray90)
        static let borderCharacterInputField = UIColor(light: Asset.Colors.gray80, dark: Asset.Colors.gray40)
        static let borderCharacterInputFieldEnabled = UIColor(light: Asset.Colors.blue500Light, dark: Asset.Colors.blue500Dark)
        static let borderInputBar = UIColor(light: Asset.Colors.gray40, dark: Asset.Colors.gray100)
        static let backgroundCallDragBarIndicator = UIColor(light: Asset.Colors.gray70, dark: Asset.Colors.gray70)
        static let backgroundBlue = UIColor(light: Asset.Colors.blue100Light, dark: Asset.Colors.blue900Dark)
        static let backgroundGreen = UIColor(light: Asset.Colors.green100Light, dark: Asset.Colors.green900Dark)
        static let backgroundAmber = UIColor(light: Asset.Colors.amber100Light, dark: Asset.Colors.amber900Dark)
        static let backgroundRed = UIColor(light: Asset.Colors.red100Light, dark: Asset.Colors.red900Dark)
        static let backgroundPurple = UIColor(light: Asset.Colors.purple100Light, dark: Asset.Colors.purple900Dark)
        static let backgroundTurqoise = UIColor(light: Asset.Colors.turquoise100Light, dark: Asset.Colors.turquoise900Dark)
        static let backgroundCallOverlay = UIColor(light: Asset.Colors.black, dark: Asset.Colors.black)
<<<<<<< HEAD
        static let backgroundCallTopOverlay = UIColor(light: Asset.Colors.green500Light, dark: Asset.Colors.green500Dark)
=======

        // AudioView
        static let backgroundAudioViewOverlay = UIColor(light: Asset.Colors.gray20, dark: Asset.Colors.gray100)
        static let backgroundAudioViewOverlayActive = UIColor(light: Asset.Colors.white, dark: Asset.Colors.gray95)
>>>>>>> 8f18aaff
    }

    public enum TabBar {
        static let backgroundSeperatorSelected = UIColor(light: Asset.Colors.black, dark: Asset.Colors.white)
        static let backgroundSeparator = UIColor(light: Asset.Colors.gray50, dark: Asset.Colors.gray80)
    }

    public enum PageIndicator {
        static let backgroundDefault = UIColor(light: Asset.Colors.gray40, dark: Asset.Colors.gray90)
    }

    public enum Button {
        static let backgroundBarItem = UIColor(light: Asset.Colors.white, dark: Asset.Colors.gray90)
        static let backgroundSecondaryEnabled = UIColor(light: Asset.Colors.white, dark: Asset.Colors.gray95)
        static let backgroundSecondaryInConversationViewEnabled = UIColor(light: Asset.Colors.white, dark: Asset.Colors.gray100)
        static let backgroundSecondaryHighlighted = UIColor(light: Asset.Colors.white, dark: Asset.Colors.gray80)
        static let textSecondaryEnabled = UIColor(light: Asset.Colors.black, dark: Asset.Colors.white)
        static let borderSecondaryEnabled = UIColor(light: Asset.Colors.gray40, dark: Asset.Colors.gray80)
        static let borderSecondaryHighlighted = UIColor(light: Asset.Colors.gray40, dark: Asset.Colors.gray60)
        static let backgroundPrimaryEnabled = UIColor(light: Asset.Colors.blue500Light, dark: Asset.Colors.blue500Dark)
        static let backgroundPrimaryHighlighted = UIColor(light: Asset.Colors.blue500Light, dark: Asset.Colors.blue400Light)
        static let backgroundPrimaryDisabled = UIColor(light: Asset.Colors.gray50, dark: Asset.Colors.gray70)
        static let textPrimaryEnabled = UIColor(light: Asset.Colors.white, dark: Asset.Colors.black)
        static let textPrimaryDisabled = UIColor(light: Asset.Colors.gray80, dark: Asset.Colors.black)
        static let textEmptyEnabled = UIColor(light: Asset.Colors.black, dark: Asset.Colors.white)
        static let textBottomBarNormal = UIColor(light: Asset.Colors.gray90, dark: Asset.Colors.gray50)
        static let textBottomBarSelected = UIColor(light: Asset.Colors.white, dark: Asset.Colors.black)
        static let textUnderlineEnabled = UIColor(light: Asset.Colors.blue500Light, dark: Asset.Colors.blue500Dark)
        static let borderBarItem = UIColor(light: Asset.Colors.gray40, dark: Asset.Colors.gray100)
        static let backgroundLikeEnabled = UIColor(light: Asset.Colors.gray70, dark: Asset.Colors.gray60)
        static let backgroundLikeHighlighted = UIColor(light: Asset.Colors.red500Light, dark: Asset.Colors.red500Dark)
        static let backgroundSendDisabled = UIColor(light: Asset.Colors.gray70, dark: Asset.Colors.gray70)
        static let backgroundInputBarItemEnabled = UIColor(light: Asset.Colors.white, dark: Asset.Colors.gray90)
        static let backgroundInputBarItemHighlighted = UIColor(light: Asset.Colors.blue50Light, dark: Asset.Colors.blue800Dark)
        static let borderInputBarItemEnabled = UIColor(light: Asset.Colors.gray40, dark: Asset.Colors.gray100)
        static let borderInputBarItemHighlighted = UIColor(light: Asset.Colors.blue300Light, dark: Asset.Colors.blue700Dark)
        static let textInputBarItemEnabled = UIColor(light: Asset.Colors.black, dark: Asset.Colors.white)
        static let textInputBarItemHighlighted = UIColor(light: Asset.Colors.blue500Light, dark: Asset.Colors.white)

        /// Calling buttons
        static let backgroundCallingNormal = UIColor(light: Asset.Colors.white, dark: Asset.Colors.gray90)
        static let backgroundCallingSelected = UIColor(light: Asset.Colors.black, dark: Asset.Colors.white)
        static let backgroundCallingDisabled = UIColor(light: Asset.Colors.gray20, dark: Asset.Colors.gray95)

        static let borderCallingNormal = UIColor(light: Asset.Colors.gray40, dark: Asset.Colors.gray100)
        static let borderCallingSelected = UIColor(light: Asset.Colors.black, dark: Asset.Colors.white)
        static let borderCallingDisabled = UIColor(light: Asset.Colors.gray40, dark: Asset.Colors.gray95)

        static let iconCallingNormal = UIColor(light: Asset.Colors.black, dark: Asset.Colors.white)
        static let iconCallingSelected = UIColor(light: Asset.Colors.white, dark: Asset.Colors.black)
        static let iconCallingDisabled = UIColor(light: Asset.Colors.gray60, dark: Asset.Colors.gray70)

        static let textCallingNormal = UIColor(light: Asset.Colors.black, dark: Asset.Colors.white)
        static let textCallingDisabled = UIColor(light: Asset.Colors.gray60, dark: Asset.Colors.gray70)

        static let backgroundPickUp = UIColor(light: Asset.Colors.green500Light, dark: Asset.Colors.green500Dark)
        static let textUnderlineEnabledDefault = UIColor(light: Asset.Colors.black, dark: Asset.Colors.white)

        /// Audio Buttons
        static let backgroundAudioMessageOverlay = UIColor(light: Asset.Colors.green500Light, dark: Asset.Colors.green500Dark)

        static let backgroundconfirmSendingAudioMessage = UIColor(light: Asset.Colors.green500Light, dark: Asset.Colors.green500Dark)
    }

    public enum DrawingColors {
        static let black = UIColor(light: Asset.Colors.black, dark: Asset.Colors.black)
        static let white = UIColor(light: Asset.Colors.white, dark: Asset.Colors.white)
        static let blue = UIColor(light: Asset.Colors.blue500Light, dark: Asset.Colors.blue500Light)
        static let green = UIColor(light: Asset.Colors.green500Light, dark: Asset.Colors.green500Light)
        static let yellow = UIColor(light: Asset.Colors.amber500Dark, dark: Asset.Colors.amber500Dark)
        static let red = UIColor(light: Asset.Colors.red500Light, dark: Asset.Colors.red500Light)
        static let orange = UIColor(red: 0.992, green: 0.514, blue: 0.071, alpha: 1)
        static let purple = UIColor(light: Asset.Colors.purple600Light, dark: Asset.Colors.purple600Light)
        static let brown = UIColor(light: Asset.Colors.amber500Light, dark: Asset.Colors.amber500Light)
        static let turquoise = UIColor(light: Asset.Colors.turquoise500Light, dark: Asset.Colors.turquoise500Light)
        static let sky = UIColor(light: Asset.Colors.blue500Dark, dark: Asset.Colors.blue500Dark)
        static let lime = UIColor(light: Asset.Colors.green500Dark, dark: Asset.Colors.green500Dark)
        static let cyan = UIColor(light: Asset.Colors.turquoise500Dark, dark: Asset.Colors.turquoise500Dark)
        static let lilac = UIColor(light: Asset.Colors.purple500Dark, dark: Asset.Colors.purple500Dark)
        static let coral = UIColor(light: Asset.Colors.red500Dark, dark: Asset.Colors.red500Dark)
        static let pink = UIColor(red: 0.922, green: 0.137, blue: 0.608, alpha: 1)
        static let chocolate = UIColor(red: 0.384, green: 0.184, blue: 0, alpha: 1)
        static let gray = UIColor(light: Asset.Colors.gray70, dark: Asset.Colors.gray70)
    }
}

extension UIColor {
    convenience init(light: ColorAsset, dark: ColorAsset) {
        self.init { traits in
            return traits.userInterfaceStyle == .dark ? dark.color : light.color
        }
    }
}

public extension UIColor {

    convenience init(for accentColor: AccentColor) {
        switch accentColor {
        case .blue:
            self.init(light: Asset.Colors.blue500Light, dark: Asset.Colors.blue500Dark)
        case .green:
            self.init(light: Asset.Colors.green500Light, dark: Asset.Colors.green500Dark)
        case .yellow: // Deprecated
            self.init(red: 0.996, green: 0.749, blue: 0.007, alpha: 1)
        case .red:
            self.init(light: Asset.Colors.red500Light, dark: Asset.Colors.red500Dark)
        case .amber:
            self.init(light: Asset.Colors.amber500Light, dark: Asset.Colors.amber500Dark)
        case .turquoise:
            self.init(light: Asset.Colors.turquoise500Light, dark: Asset.Colors.turquoise500Dark)
        case .purple:
            self.init(light: Asset.Colors.purple500Light, dark: Asset.Colors.purple500Dark)
        }
    }
    convenience init(fromZMAccentColor accentColor: ZMAccentColor) {
        let safeAccentColor = AccentColor(ZMAccentColor: accentColor) ?? .blue
        self.init(for: safeAccentColor)
    }
}<|MERGE_RESOLUTION|>--- conflicted
+++ resolved
@@ -131,14 +131,11 @@
         static let backgroundPurple = UIColor(light: Asset.Colors.purple100Light, dark: Asset.Colors.purple900Dark)
         static let backgroundTurqoise = UIColor(light: Asset.Colors.turquoise100Light, dark: Asset.Colors.turquoise900Dark)
         static let backgroundCallOverlay = UIColor(light: Asset.Colors.black, dark: Asset.Colors.black)
-<<<<<<< HEAD
         static let backgroundCallTopOverlay = UIColor(light: Asset.Colors.green500Light, dark: Asset.Colors.green500Dark)
-=======
 
         // AudioView
         static let backgroundAudioViewOverlay = UIColor(light: Asset.Colors.gray20, dark: Asset.Colors.gray100)
         static let backgroundAudioViewOverlayActive = UIColor(light: Asset.Colors.white, dark: Asset.Colors.gray95)
->>>>>>> 8f18aaff
     }
 
     public enum TabBar {
