//
// Wire
// Copyright (C) 2021 Wire Swiss GmbH
//
// This program is free software: you can redistribute it and/or modify
// it under the terms of the GNU General Public License as published by
// the Free Software Foundation, either version 3 of the License, or
// (at your option) any later version.
//
// This program is distributed in the hope that it will be useful,
// but WITHOUT ANY WARRANTY; without even the implied warranty of
// MERCHANTABILITY or FITNESS FOR A PARTICULAR PURPOSE. See the
// GNU General Public License for more details.
//
// You should have received a copy of the GNU General Public License
// along with this program. If not, see http://www.gnu.org/licenses/.
//

import Foundation
import WireSyncEngine

protocol FeatureChangeAcknowledger {

    func acknowledgeChange(for featureName: Feature.Name)

}

extension FeatureRepository: FeatureChangeAcknowledger {

    func acknowledgeChange(for featureName: Feature.Name) {
        setNeedsToNotifyUser(false, for: featureName)
    }

}

extension UIAlertController {

    class func fromFeatureChange(_ change: FeatureRepository.FeatureChange,
                                 acknowledger: FeatureChangeAcknowledger) -> UIAlertController? {
        switch change {
        case .conferenceCallingIsAvailable, .e2eIEnabled:
            // Handled elsewhere.
            return nil

        case .selfDeletingMessagesIsDisabled:
            return alertForFeatureChange(message: Strings.Alert.SelfDeletingMessages.Message.disabled,
                                         onOK: { acknowledger.acknowledgeChange(for: .selfDeletingMessages) })

        case .selfDeletingMessagesIsEnabled(enforcedTimeout: nil):
            return alertForFeatureChange(message: Strings.Alert.SelfDeletingMessages.Message.enabled,
                                         onOK: { acknowledger.acknowledgeChange(for: .selfDeletingMessages) })

        case .selfDeletingMessagesIsEnabled(let enforcedTimeout?):
            let timeout = MessageDestructionTimeoutValue(rawValue: TimeInterval(enforcedTimeout))
            guard let timeoutString = timeout.displayString else { return nil }

            return alertForFeatureChange(message: Strings.Alert.SelfDeletingMessages.Message.forcedOn(timeoutString),
                                         onOK: { acknowledger.acknowledgeChange(for: .selfDeletingMessages) })

        case .fileSharingEnabled:
            return alertForFeatureChange(message: Strings.Update.FileSharing.Alert.Message.enabled,
                                         onOK: { acknowledger.acknowledgeChange(for: .fileSharing) })

        case .fileSharingDisabled:
            return alertForFeatureChange(message: Strings.Update.FileSharing.Alert.Message.disabled,
                                         onOK: { acknowledger.acknowledgeChange(for: .fileSharing) })

        case .conversationGuestLinksEnabled:
            return alertForFeatureChange(message: Strings.Alert.ConversationGuestLinks.Message.enabled,
                                         onOK: { acknowledger.acknowledgeChange(for: .conversationGuestLinks) })

        case .conversationGuestLinksDisabled:
            return alertForFeatureChange(message: Strings.Alert.ConversationGuestLinks.Message.disabled,
                                         onOK: { acknowledger.acknowledgeChange(for: .conversationGuestLinks) })
        }
    }

    class func fromFeatureChangeWithActions(_ change: FeatureRepository.FeatureChange,
                                            acknowledger: FeatureChangeAcknowledger,
<<<<<<< HEAD
                                            actionsHandler: E2eINotificationActions) -> UIAlertController? {
        switch change {
        case .e2eIEnabled(let gracePeriod):
            return alertForE2eIChangeWithActions { action in
                acknowledger.acknowledgeChange(for: .e2ei)
                switch action {
                case .getCertificate:
                    actionsHandler.enrollCertificate()
=======
                                            actionsHandler: E2EINotificationActions) -> UIAlertController? {
        switch change {
        case .e2eIEnabled:
            return alertForE2EIChangeWithActions { action in
                acknowledger.acknowledgeChange(for: .e2ei)
                switch action {
                case .getCertificate:
                    Task {
                        await actionsHandler.getCertificate()
                    }
>>>>>>> fddbd34a
                case .remindLater:
                    Task {
                        await actionsHandler.snoozeReminder()
                    }
<<<<<<< HEAD
=======
                case .learnMore:
                    break
>>>>>>> fddbd34a
                }
            }

        default:
            // Handled elsewhere.
            return nil
        }

    }

}

private extension UIAlertController {

    // MARK: - Helpers

    typealias Strings = L10n.Localizable.FeatureConfig

    static func alertForFeatureChange(message: String,
                                      onOK: @escaping () -> Void) -> UIAlertController {

        return UIAlertController(title: Strings.Alert.genericTitle,
                                 message: message,
                                 alertAction: .ok { _ in onOK() })
    }

}<|MERGE_RESOLUTION|>--- conflicted
+++ resolved
@@ -77,16 +77,6 @@
 
     class func fromFeatureChangeWithActions(_ change: FeatureRepository.FeatureChange,
                                             acknowledger: FeatureChangeAcknowledger,
-<<<<<<< HEAD
-                                            actionsHandler: E2eINotificationActions) -> UIAlertController? {
-        switch change {
-        case .e2eIEnabled(let gracePeriod):
-            return alertForE2eIChangeWithActions { action in
-                acknowledger.acknowledgeChange(for: .e2ei)
-                switch action {
-                case .getCertificate:
-                    actionsHandler.enrollCertificate()
-=======
                                             actionsHandler: E2EINotificationActions) -> UIAlertController? {
         switch change {
         case .e2eIEnabled:
@@ -97,16 +87,12 @@
                     Task {
                         await actionsHandler.getCertificate()
                     }
->>>>>>> fddbd34a
                 case .remindLater:
                     Task {
                         await actionsHandler.snoozeReminder()
                     }
-<<<<<<< HEAD
-=======
                 case .learnMore:
                     break
->>>>>>> fddbd34a
                 }
             }
 
