//
// Wire
// Copyright (C) 2024 Wire Swiss GmbH
//
// This program is free software: you can redistribute it and/or modify
// it under the terms of the GNU General Public License as published by
// the Free Software Foundation, either version 3 of the License, or
// (at your option) any later version.
//
// This program is distributed in the hope that it will be useful,
// but WITHOUT ANY WARRANTY; without even the implied warranty of
// MERCHANTABILITY or FITNESS FOR A PARTICULAR PURPOSE. See the
// GNU General Public License for more details.
//
// You should have received a copy of the GNU General Public License
// along with this program. If not, see http://www.gnu.org/licenses/.
//

import avs
import UIKit
import WireCommonComponents
import WireDesign
import WireSyncEngine

// MARK: - AppRootRouter
final class AppRootRouter {

    // MARK: - Private Property

    private let appStateCalculator: AppStateCalculator
    private let urlActionRouter: URLActionRouter

    private var authenticationCoordinator: AuthenticationCoordinator?
    private let switchingAccountRouter: SwitchingAccountRouter
    private let sessionManagerLifeCycleObserver: SessionManagerLifeCycleObserver
    private let foregroundNotificationFilter: ForegroundNotificationFilter
    private let quickActionsManager: QuickActionsManager
    private var authenticatedRouter: AuthenticatedRouter? {
        didSet { setupAnalyticsSharing() }
    }

    private var observerTokens: [NSObjectProtocol] = []
    private var authenticatedBlocks: [() -> Void] = []
    private let teamMetadataRefresher = TeamMetadataRefresher(selfUserProvider: SelfUser.provider)

    // MARK: - Private Set Property

    let sessionManager: SessionManager

    private let mainWindow: UIWindow
    private let screenCurtainWindow = ScreenCurtainWindow()

    private var lastLaunchOptions: LaunchOptions?

    @available(*, deprecated, message: "Please don't access this property")
    var zClientViewController: ZClientViewController? {
        mainWindow.rootViewController as? ZClientViewController
    }

    // MARK: - Initialization

    init(
        mainWindow: UIWindow,
        sessionManager: SessionManager,
        appStateCalculator: AppStateCalculator
    ) {
        self.mainWindow = mainWindow
        self.sessionManager = sessionManager
        self.appStateCalculator = appStateCalculator
        self.urlActionRouter = URLActionRouter(
            viewController: { mainWindow.rootViewController! },
            sessionManager: sessionManager
        )
        self.switchingAccountRouter = SwitchingAccountRouter()
        self.quickActionsManager = QuickActionsManager()
        self.foregroundNotificationFilter = ForegroundNotificationFilter()
        self.sessionManagerLifeCycleObserver = SessionManagerLifeCycleObserver()

        sessionManagerLifeCycleObserver.sessionManager = sessionManager
        foregroundNotificationFilter.sessionManager = sessionManager
        quickActionsManager.sessionManager = sessionManager

        sessionManager.foregroundNotificationResponder = foregroundNotificationFilter
        sessionManager.switchingDelegate = switchingAccountRouter
        sessionManager.presentationDelegate = urlActionRouter

        setupAppStateCalculator()
        setupURLActionRouter()
        setupNotifications()

        AppRootRouter.configureAppearance()

        createLifeCycleObserverTokens()
        setCallingSettings()
    }

    // MARK: - Public implementation

    func start(launchOptions: LaunchOptions) {
        self.lastLaunchOptions = launchOptions
        showInitial(launchOptions: launchOptions)
        sessionManager.resolveAPIVersion()
    }

    func openDeepLinkURL(_ deepLinkURL: URL) -> Bool {
        return urlActionRouter.open(url: deepLinkURL)
    }

    func performQuickAction(
        for shortcutItem: UIApplicationShortcutItem,
        completionHandler: ((Bool) -> Void)?
    ) {
        quickActionsManager.performAction(for: shortcutItem, completionHandler: completionHandler)
    }

    // MARK: - Private implementation

    private func replaceRootViewController(
        by viewController: UIViewController,
        completion: @escaping () -> Void
    ) {
        mainWindow.rootViewController = viewController
        UIView.transition(with: mainWindow, duration: 0.2, options: .transitionCrossDissolve, animations: {}) { isCompleted in
            completion()
        }
    }

    private func setupAppStateCalculator() {
        appStateCalculator.delegate = self
    }

    private func setupURLActionRouter() {
        urlActionRouter.delegate = self
    }

    private func setupNotifications() {
        setupApplicationNotifications()
        setupContentSizeCategoryNotifications()
        setupAudioPermissionsNotifications()
    }

    private func createLifeCycleObserverTokens() {
        sessionManagerLifeCycleObserver.createLifeCycleObserverTokens()
    }

    private func setCallingSettings() {
        sessionManager.updateCallNotificationStyleFromSettings()
        sessionManager.updateMuteOtherCallsFromSettings()
        sessionManager.usePackagingFeatureConfig = true
        let useCBR = SecurityFlags.forceConstantBitRateCalls.isEnabled ? true : Settings.shared[.callingConstantBitRate] ?? false
        sessionManager.useConstantBitRateAudio = useCBR
    }

    // MARK: - Transition

    /// A queue on which we dispatch app state transitions.

    private let appStateTransitionQueue = DispatchQueue(label: "AppRootRouter.appStateTransitionQueue")

    /// A group to encapsulate the entire transition to a new app state.

    private let appStateTransitionGroup = DispatchGroup()

    /// Synchronously enqueues a transition to a new app state.
    ///
    /// The transition will only begin once a previous transition has completed.
    ///
    /// - Parameters:
    ///     - appState: The new state to transition to.
    ///     - completion: A block executed after the transition has completed.

    private func enqueueTransition(to appState: AppState, completion: @escaping () -> Void = {}) {
        // Perform the wait on a background queue so we don't cause a
        // deadlock on the main queue.
        appStateTransitionQueue.async { [weak self] in
            guard let self else { return }

            self.appStateTransitionGroup.wait()

            DispatchQueue.main.async {
                self.transition(to: appState, completion: completion)
            }
        }
    }

}

// MARK: - AppStateCalculatorDelegate
extension AppRootRouter: AppStateCalculatorDelegate {
    func appStateCalculator(_: AppStateCalculator,
                            didCalculate appState: AppState,
                            completion: @escaping () -> Void) {
        enqueueTransition(to: appState, completion: completion)
    }

    @MainActor
    private func transition(to appState: AppState, completion: @escaping () -> Void) {
        applicationWillTransition(to: appState)

        resetAuthenticationCoordinatorIfNeeded(for: appState)

        let completion = { [weak self] in
            completion()
            self?.applicationDidTransition(to: appState)
        }

        switch appState {
        case .retryStart:
            retryStart(completion: completion)
        case .blacklisted(reason: let reason):
            showBlacklisted(reason: reason, completion: completion)
        case .jailbroken:
            showJailbroken(completion: completion)
        case .certificateEnrollmentRequired:
            showCertificateEnrollRequest(completion: completion)
        case .databaseFailure(let error):
            showDatabaseLoadingFailure(error: error, completion: completion)
        case .migrating:
            showLaunchScreen(isLoading: true, completion: completion)
        case .unauthenticated(error: let error):
            screenCurtainWindow.userSession = nil
            configureUnauthenticatedAppearance()
            showUnauthenticatedFlow(error: error, completion: completion)
        case let .authenticated(userSession):
            configureAuthenticatedAppearance()
            executeAuthenticatedBlocks()
            screenCurtainWindow.userSession = userSession
            showAuthenticated(
                userSession: userSession,
                completion: completion
            )
        case .headless:
            showLaunchScreen(completion: completion)
        case .loading:
            completion()
        case let .locked(userSession):
            screenCurtainWindow.userSession = userSession
            showAppLock(userSession: userSession, completion: completion)
        }
    }

    private func resetAuthenticationCoordinatorIfNeeded(for state: AppState) {
        switch state {
        case .authenticated:
            authenticationCoordinator?.tearDown()
            authenticationCoordinator = nil
        default:
            break
        }
    }

    func performWhenAuthenticated(_ block: @escaping () -> Void) {
        if case .authenticated = appStateCalculator.appState {
            block()
        } else {
            authenticatedBlocks.append(block)
        }
    }

    func executeAuthenticatedBlocks() {
        while !authenticatedBlocks.isEmpty {
            authenticatedBlocks.removeFirst()()
        }
    }

    func reload() {
        enqueueTransition(to: .headless)
        enqueueTransition(to: appStateCalculator.appState)
    }

    // MARK: - Navigation Helpers

    private func showInitial(launchOptions: LaunchOptions) {
        enqueueTransition(to: .headless) { [weak self] in
            Analytics.shared.tagEvent("app.open")
            self?.sessionManager.start(launchOptions: launchOptions)
        }
    }

    private func showBlacklisted(reason: BlacklistReason, completion: @escaping () -> Void) {
        let blockerViewController = BlockerViewController(context: reason.blockerViewControllerContext)
        replaceRootViewController(by: blockerViewController, completion: completion)
    }

    private func showJailbroken(completion: @escaping () -> Void) {
        let blockerViewController = BlockerViewController(context: .jailbroken)
        replaceRootViewController(by: blockerViewController, completion: completion)
    }

    private func showCertificateEnrollRequest(completion: @escaping () -> Void) {
        let blockerViewController = BlockerViewController(
            context: .pendingCertificateEnroll,
            sessionManager: sessionManager
        )
        replaceRootViewController(by: blockerViewController, completion: completion)
    }

    private func showDatabaseLoadingFailure(error: Error, completion: @escaping () -> Void) {
        let blockerViewController = BlockerViewController(
            context: .databaseFailure,
            sessionManager: sessionManager,
            error: error
        )
        replaceRootViewController(by: blockerViewController, completion: completion)
    }

    private func showLaunchScreen(isLoading: Bool = false, completion: @escaping () -> Void) {
        let launchViewController = LaunchImageViewController()

        if isLoading {
            launchViewController.showLoadingScreen()
        }
        replaceRootViewController(by: launchViewController, completion: completion)
    }

    private func showUnauthenticatedFlow(error: NSError?, completion: @escaping () -> Void) {
        // Only execute handle events if there is no current flow
        guard
            self.authenticationCoordinator == nil ||
                error?.userSessionErrorCode == .addAccountRequested ||
                error?.userSessionErrorCode == .accountDeleted ||
                error?.userSessionErrorCode == .canNotRegisterMoreClients ||
                error?.userSessionErrorCode == .needsAuthenticationAfterMigration,
            let sessionManager = SessionManager.shared
        else {
            completion()
            return
        }

        let navigationController = UINavigationController(
            navigationBarClass: AuthenticationNavigationBar.self,
            toolbarClass: nil
        )

        authenticationCoordinator?.tearDown()

        authenticationCoordinator = AuthenticationCoordinator(
            presenter: navigationController,
            sessionManager: sessionManager,
            featureProvider: BuildSettingAuthenticationFeatureProvider(),
            statusProvider: AuthenticationStatusProvider()
        )

        guard let authenticationCoordinator else {
            completion()
            return
        }

        authenticationCoordinator.delegate = appStateCalculator
        authenticationCoordinator.startAuthentication(
            with: error,
            numberOfAccounts: SessionManager.numberOfAccounts
        )

        replaceRootViewController(by: navigationController, completion: completion)
    }

    @MainActor
    private func showAuthenticated(
        userSession: UserSession,
        completion: @escaping () -> Void
    ) {
        guard
            let selectedAccount = SessionManager.shared?.accountManager.selectedAccount,
            let authenticatedRouter = buildAuthenticatedRouter(
                account: selectedAccount,
                userSession: userSession
            )
        else {
            completion()
            return
        }

        self.authenticatedRouter = authenticatedRouter

<<<<<<< HEAD
        windowScene.keyWindow!.rootViewController = authenticatedRouter.zClientController.wireSplitViewController
        completion()
=======
        replaceRootViewController(by: authenticatedRouter.viewController, completion: completion)
>>>>>>> e232ac60
    }

    private func showAppLock(userSession: UserSession, completion: @escaping () -> Void) {
        replaceRootViewController(by: AppLockModule.build(userSession: userSession), completion: completion)
    }

    private func retryStart(completion: @escaping () -> Void) {
        guard let launchOptions = lastLaunchOptions else { return }
        completion()
        enqueueTransition(to: .headless) { [weak self] in
            self?.sessionManager.start(launchOptions: launchOptions)
        }
    }

    // MARK: - Helpers

    private func configureUnauthenticatedAppearance() {
        mainWindow.tintColor = UIColor.Wire.primaryLabel
        ValidatedTextField.appearance(whenContainedInInstancesOf: [AuthenticationStepController.self]).tintColor = UIColor.Team.activeButton
    }

    private func configureAuthenticatedAppearance() {
        mainWindow.tintColor = .accent()
        UIColor.setAccentOverride(nil)
    }

    private func setupAnalyticsSharing() {
        guard
            let selfUser = SelfUser.provider?.providedSelfUser,
            selfUser.isTeamMember
        else {
            return
        }

        TrackingManager.shared.disableAnalyticsSharing = false
        Analytics.shared.provider?.selfUser = selfUser
    }

    @MainActor
    private func buildAuthenticatedRouter(
        account: Account,
        userSession: UserSession
    ) -> AuthenticatedRouter? {
        guard let userSession = ZMUserSession.shared() else { return  nil }

        let mainWindow = mainWindow
        return AuthenticatedRouter(
            rootViewController: { mainWindow.rootViewController! },
            account: account,
            userSession: userSession,
            featureRepositoryProvider: userSession,
            featureChangeActionsHandler: E2EINotificationActionsHandler(
                enrollCertificateUseCase: userSession.enrollE2EICertificate,
                snoozeCertificateEnrollmentUseCase: userSession.snoozeCertificateEnrollmentUseCase,
                stopCertificateEnrollmentSnoozerUseCase: userSession.stopCertificateEnrollmentSnoozerUseCase,
                e2eiActivationDateRepository: userSession.e2eiActivationDateRepository,
                e2eiFeature: userSession.e2eiFeature,
                lastE2EIdentityUpdateAlertDateRepository: userSession.lastE2EIUpdateDateRepository,
                e2eIdentityCertificateUpdateStatus: userSession.e2eIdentityUpdateCertificateUpdateStatus(),
                selfClientCertificateProvider: userSession.selfClientCertificateProvider,
                targetVC: { [weak self] in self!.mainWindow.rootViewController! }
            ),
            e2eiActivationDateRepository: userSession.e2eiActivationDateRepository
        )
    }
}

extension AppRootRouter {
    private func applicationWillTransition(to appState: AppState) {
        appStateTransitionGroup.enter()
        configureSelfUserProviderIfNeeded(for: appState)
        configureColorScheme()
    }

    private func applicationDidTransition(to appState: AppState) {
        switch appState {
        case .unauthenticated(error: let error):
            presentAlertForDeletedAccountIfNeeded(error)
            sessionManager.processPendingURLActionDoesNotRequireAuthentication()
        case .authenticated:
            // This is needed to display an ongoing call when coming from the background.
            authenticatedRouter?.updateActiveCallPresentationState()
            urlActionRouter.authenticatedRouter = authenticatedRouter
            ZClientViewController.shared?.legalHoldDisclosureController?.discloseCurrentState(cause: .appOpen)
            sessionManager.processPendingURLActionRequiresAuthentication()
            sessionManager.processPendingURLActionDoesNotRequireAuthentication()
        default:
            break
        }

        urlActionRouter.performPendingActions()
        resetSelfUserProviderIfNeeded(for: appState)
        resetAuthenticatedRouterIfNeeded(for: appState)
        appStateTransitionGroup.leave()
    }

    private func resetAuthenticatedRouterIfNeeded(for appState: AppState) {
        switch appState {
        case .authenticated: break
        default:
            authenticatedRouter = nil
        }
    }

    private func resetSelfUserProviderIfNeeded(for appState: AppState) {
        guard AppDelegate.shared.shouldConfigureSelfUserProvider else { return }

        switch appState {
        case .authenticated: break
        default:
            SelfUser.provider = nil
        }
    }

    private func configureSelfUserProviderIfNeeded(for appState: AppState) {
        guard AppDelegate.shared.shouldConfigureSelfUserProvider else { return }

        if case .authenticated = appState {
            SelfUser.provider = ZMUserSession.shared()
        }
    }

    private func configureColorScheme() {
        let colorScheme = ColorScheme.default
        colorScheme.accentColor = .accent()
        colorScheme.variant = Settings.shared.colorSchemeVariant

        UIApplication.shared.windows.forEach { window in
            window.overrideUserInterfaceStyle = Settings.shared.colorScheme.userInterfaceStyle
        }

    }

    private func presentAlertForDeletedAccountIfNeeded(_ error: NSError?) {
        guard
            error?.userSessionErrorCode == .accountDeleted,
            let reason = error?.userInfo[ZMAccountDeletedReasonKey] as? ZMAccountDeletedReason
        else {
            return
        }

        switch reason {
        case .sessionExpired:
            let alert = UIAlertController(
                title: L10n.Localizable.AccountDeletedSessionExpiredAlert.title,
                message: L10n.Localizable.AccountDeletedSessionExpiredAlert.message,
                preferredStyle: .alert
            )
            alert.addAction(UIAlertAction(
                title: L10n.Localizable.General.ok,
                style: .cancel
            ))
            mainWindow.rootViewController!.present(alert, animated: true)

        case .biometricPasscodeNotAvailable:
            let alert = UIAlertController(
                title: L10n.Localizable.AccountDeletedMissingPasscodeAlert.title,
                message: L10n.Localizable.AccountDeletedMissingPasscodeAlert.message,
                preferredStyle: .alert
            )
            alert.addAction(UIAlertAction(
                title: L10n.Localizable.General.ok,
                style: .cancel
            ))
            mainWindow.rootViewController!.present(alert, animated: true)

        case .databaseWiped:
            let wipeCompletionViewController = WipeCompletionViewController()
            wipeCompletionViewController.modalPresentationStyle = .fullScreen
            mainWindow.rootViewController!.present(wipeCompletionViewController, animated: true)

        default:
            break
        }
    }
}

// MARK: - URLActionRouterDelegate

extension AppRootRouter: URLActionRouterDelegate {

    func urlActionRouterWillShowCompanyLoginError() {
        authenticationCoordinator?.cancelCompanyLogin()
    }

    func urlActionRouterCanDisplayAlerts() -> Bool {
        switch appStateCalculator.appState {
        case .authenticated, .unauthenticated:
            return true
        default:
            return false
        }
    }

}

// MARK: - ApplicationStateObserving

extension AppRootRouter: ApplicationStateObserving {

    func addObserverToken(_ token: NSObjectProtocol) {
        observerTokens.append(token)
    }

    func applicationDidBecomeActive() {
        updateOverlayWindowFrame()
        teamMetadataRefresher.triggerRefreshIfNeeded()
    }

    func applicationDidEnterBackground() {
        let unreadConversations = sessionManager.accountManager.totalUnreadCount
        UIApplication.shared.applicationIconBadgeNumber = unreadConversations
    }

    func applicationWillEnterForeground() {
        updateOverlayWindowFrame()
        sessionManager.resolveAPIVersion()
    }

    func updateOverlayWindowFrame(size: CGSize? = nil) {
        if let size {
            screenCurtainWindow.frame.size = size
        } else {
            screenCurtainWindow.frame = mainWindow.screen.bounds
        }
    }
}

// MARK: - ContentSizeCategoryObserving

extension AppRootRouter: ContentSizeCategoryObserving {
    func contentSizeCategoryDidChange() {
        NSAttributedString.invalidateParagraphStyle()
        NSAttributedString.invalidateMarkdownStyle()
        ConversationListCell.invalidateCachedCellSize()
        FontScheme.shared.configure(with: UIApplication.shared.preferredContentSizeCategory)
        AppRootRouter.configureAppearance()
        mainWindow.rootViewController!.redrawAllFonts()
    }

    static func configureAppearance() {
        let navigationBarTitleBaselineOffset: CGFloat = 2.5

        let attributes: [NSAttributedString.Key: Any] = [.font: UIFont.systemFont(ofSize: 11, weight: .semibold), .baselineOffset: navigationBarTitleBaselineOffset]
        let barButtonItemAppearance = UIBarButtonItem.appearance(whenContainedInInstancesOf: [DefaultNavigationBar.self])
        barButtonItemAppearance.setTitleTextAttributes(attributes, for: .normal)
        barButtonItemAppearance.setTitleTextAttributes(attributes, for: .highlighted)
        barButtonItemAppearance.setTitleTextAttributes(attributes, for: .disabled)
    }
}

// MARK: - AudioPermissionsObserving

extension AppRootRouter: AudioPermissionsObserving {
    func userDidGrantAudioPermissions() {
        sessionManager.updateCallNotificationStyleFromSettings()
        sessionManager.updateMuteOtherCallsFromSettings()
    }
}<|MERGE_RESOLUTION|>--- conflicted
+++ resolved
@@ -373,12 +373,7 @@
 
         self.authenticatedRouter = authenticatedRouter
 
-<<<<<<< HEAD
-        windowScene.keyWindow!.rootViewController = authenticatedRouter.zClientController.wireSplitViewController
-        completion()
-=======
         replaceRootViewController(by: authenticatedRouter.viewController, completion: completion)
->>>>>>> e232ac60
     }
 
     private func showAppLock(userSession: UserSession, completion: @escaping () -> Void) {
