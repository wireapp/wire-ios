//
// Wire
// Copyright (C) 2020 Wire Swiss GmbH
//
// This program is free software: you can redistribute it and/or modify
// it under the terms of the GNU General Public License as published by
// the Free Software Foundation, either version 3 of the License, or
// (at your option) any later version.
//
// This program is distributed in the hope that it will be useful,
// but WITHOUT ANY WARRANTY; without even the implied warranty of
// MERCHANTABILITY or FITNESS FOR A PARTICULAR PURPOSE. See the
// GNU General Public License for more details.
//
// You should have received a copy of the GNU General Public License
// along with this program. If not, see http://www.gnu.org/licenses/.
//

import UIKit
import WireSyncEngine
import avs
import WireCommonComponents

// MARK: - AppRootRouter
public class AppRootRouter: NSObject {

    // MARK: - Public Property
    let screenCurtain = ScreenCurtain()

    // MARK: - Private Property
    private let navigator: NavigatorProtocol
    private var appStateCalculator: AppStateCalculator
    private var urlActionRouter: URLActionRouter

    private var authenticationCoordinator: AuthenticationCoordinator?
    private var switchingAccountRouter: SwitchingAccountRouter
    private var sessionManagerLifeCycleObserver: SessionManagerLifeCycleObserver
    private let foregroundNotificationFilter: ForegroundNotificationFilter
    private var quickActionsManager: QuickActionsManager
    private var authenticatedRouter: AuthenticatedRouter? {
        didSet {
            setupAnalyticsSharing()
        }
    }

    private var observerTokens: [NSObjectProtocol] = []
    private var authenticatedBlocks: [() -> Void] = []
    private let teamMetadataRefresher = TeamMetadataRefresher()

    // MARK: - Private Set Property
    private(set) var sessionManager: SessionManager

    // TO DO: This should be private
    private(set) var rootViewController: RootViewController

    // MARK: - Initialization

    init(viewController: RootViewController,
         navigator: NavigatorProtocol,
         sessionManager: SessionManager,
         appStateCalculator: AppStateCalculator
    ) {
        self.rootViewController = viewController
        self.navigator = navigator
        self.sessionManager = sessionManager
        self.appStateCalculator = appStateCalculator
        self.urlActionRouter = URLActionRouter(viewController: viewController)
        self.switchingAccountRouter = SwitchingAccountRouter()
        self.quickActionsManager = QuickActionsManager()
        self.foregroundNotificationFilter = ForegroundNotificationFilter()
        self.sessionManagerLifeCycleObserver = SessionManagerLifeCycleObserver()

        urlActionRouter.sessionManager = sessionManager
        sessionManagerLifeCycleObserver.sessionManager = sessionManager
        foregroundNotificationFilter.sessionManager = sessionManager
        quickActionsManager.sessionManager = sessionManager

        sessionManager.foregroundNotificationResponder = foregroundNotificationFilter
        sessionManager.switchingDelegate = switchingAccountRouter
        sessionManager.presentationDelegate = urlActionRouter

        super.init()

        setupAppStateCalculator()
        setupURLActionRouter()
        setupNotifications()
        setupAdditionalWindows()

        AppRootRouter.configureAppearance()

        createLifeCycleObserverTokens()
        setCallingSettings()
    }

    // MARK: - Public implementation

    public func start(launchOptions: LaunchOptions) {
        showInitial(launchOptions: launchOptions)
        sessionManager.resolveAPIVersion()
    }

    public func openDeepLinkURL(_ deepLinkURL: URL) -> Bool {
        return urlActionRouter.open(url: deepLinkURL)
    }

    public func performQuickAction(for shortcutItem: UIApplicationShortcutItem,
                                   completionHandler: ((Bool) -> Void)?) {
        quickActionsManager.performAction(for: shortcutItem, completionHandler: completionHandler)
    }

    // MARK: - Private implementation
    private func setupAppStateCalculator() {
        appStateCalculator.delegate = self
    }

    private func setupURLActionRouter() {
        urlActionRouter.delegate = self
    }

    private func setupNotifications() {
        setupApplicationNotifications()
        setupContentSizeCategoryNotifications()
        setupAudioPermissionsNotifications()
    }

    private func setupAdditionalWindows() {
        screenCurtain.makeKeyAndVisible()
        screenCurtain.isHidden = true
    }

    private func createLifeCycleObserverTokens() {
        sessionManagerLifeCycleObserver.createLifeCycleObserverTokens()
    }

    private func setCallingSettings() {
        sessionManager.updateCallNotificationStyleFromSettings()
        sessionManager.updateMuteOtherCallsFromSettings()
        sessionManager.usePackagingFeatureConfig = true
        let useCBR = SecurityFlags.forceConstantBitRateCalls.isEnabled ? true : Settings.shared[.callingConstantBitRate] ?? false
        sessionManager.useConstantBitRateAudio = useCBR
    }

    // MARK: - Transition

    /// A queue on which we dispatch app state transitions.

    private let appStateTransitionQueue = DispatchQueue(label: "AppRootRouter.appStateTransitionQueue")

    /// A group to encapsulate the entire transition to a new app state.

    private let appStateTransitionGroup = DispatchGroup()

    /// Synchronously enqueues a transition to a new app state.
    ///
    /// The transition will only begin once a previous transition has completed.
    ///
    /// - Parameters:
    ///     - appState: The new state to transition to.
    ///     - completion: A block executed after the transition has completed.

    private func enqueueTransition(to appState: AppState, completion: @escaping () -> Void = {}) {
        // Perform the wait on a background queue so we don't cause a
        // deadlock on the main queue.
        appStateTransitionQueue.async { [weak self] in
            guard let `self` = self else { return }

            self.appStateTransitionGroup.wait()

            DispatchQueue.main.async {
                self.transition(to: appState, completion: completion)
            }
        }
    }

}

// MARK: - AppStateCalculatorDelegate
extension AppRootRouter: AppStateCalculatorDelegate {
    func appStateCalculator(_: AppStateCalculator,
                            didCalculate appState: AppState,
                            completion: @escaping () -> Void) {
        enqueueTransition(to: appState, completion: completion)
    }

    private func transition(to appState: AppState, completion: @escaping () -> Void) {
        applicationWillTransition(to: appState)

        resetAuthenticationCoordinatorIfNeeded(for: appState)

        let completionBlock = { [weak self] in
            completion()
            self?.applicationDidTransition(to: appState)
        }

        switch appState {
        case .blacklisted(reason: let reason):
            showBlacklisted(reason: reason, completion: completionBlock)
        case .jailbroken:
            showJailbroken(completion: completionBlock)
        case .databaseFailure:
            showDatabaseLoadingFailure(completion: completionBlock)
        case .migrating:
            showLaunchScreen(isLoading: true, completion: completionBlock)
        case .unauthenticated(error: let error):
            screenCurtain.delegate = nil
            configureUnauthenticatedAppearance()
            showUnauthenticatedFlow(error: error, completion: completionBlock)
        case .authenticated(completedRegistration: let completedRegistration):
            configureAuthenticatedAppearance()
            executeAuthenticatedBlocks()
            // TODO: [John] Avoid singleton.
            screenCurtain.delegate = ZMUserSession.shared()
            showAuthenticated(isComingFromRegistration: completedRegistration,
                              completion: completionBlock)
        case .headless:
            showLaunchScreen(completion: completionBlock)
        case .loading(account: let toAccount, from: let fromAccount):
            showSkeleton(fromAccount: fromAccount,
                         toAccount: toAccount,
                         completion: completionBlock)
        case .locked:
            // TODO: [John] Avoid singleton.
            screenCurtain.delegate = ZMUserSession.shared()
            showAppLock(completion: completionBlock)
        }
    }

    private func resetAuthenticationCoordinatorIfNeeded(for state: AppState) {
        switch state {
        case .authenticated:
            authenticationCoordinator?.tearDown()
            authenticationCoordinator = nil
        default:
            break
        }
    }

    func performWhenAuthenticated(_ block: @escaping () -> Void) {
        if case .authenticated = appStateCalculator.appState {
            block()
        } else {
            authenticatedBlocks.append(block)
        }
    }

    func executeAuthenticatedBlocks() {
        while !authenticatedBlocks.isEmpty {
            authenticatedBlocks.removeFirst()()
        }
    }

    func reload() {
        enqueueTransition(to: .headless)
        enqueueTransition(to: appStateCalculator.appState)
    }
}

extension AppRootRouter {
    // MARK: - Navigation Helpers
    private func showInitial(launchOptions: LaunchOptions) {
        enqueueTransition(to: .headless) { [weak self] in
            Analytics.shared.tagEvent("app.open")
            self?.sessionManager.start(launchOptions: launchOptions)
        }
    }

    private func showBlacklisted(reason: BlacklistReason, completion: @escaping () -> Void) {
        let blockerViewController = BlockerViewController(context: reason.blockerViewControllerContext)
        rootViewController.set(childViewController: blockerViewController,
                               completion: completion)
    }

    private func showJailbroken(completion: @escaping () -> Void) {
        let blockerViewController = BlockerViewController(context: .jailbroken)
        rootViewController.set(childViewController: blockerViewController,
                               completion: completion)
    }

    private func showDatabaseLoadingFailure(completion: @escaping () -> Void) {
        let blockerViewController = BlockerViewController(
            context: .databaseFailure,
            sessionManager: sessionManager
        )

        rootViewController.set(childViewController: blockerViewController,
                               completion: completion)
    }

    private func showLaunchScreen(isLoading: Bool = false, completion: @escaping () -> Void) {
        let launchViewController = LaunchImageViewController()

        if isLoading {
            launchViewController.showLoadingScreen()
        }

        rootViewController.set(childViewController: launchViewController,
                               completion: completion)
    }

    private func showUnauthenticatedFlow(error: NSError?, completion: @escaping () -> Void) {
        // Only execute handle events if there is no current flow
        guard
            self.authenticationCoordinator == nil ||
                error?.userSessionErrorCode == .addAccountRequested ||
                error?.userSessionErrorCode == .accountDeleted ||
                error?.userSessionErrorCode == .needsAuthenticationAfterMigration,
            let sessionManager = SessionManager.shared
        else {
            completion()
            return
        }

        let navigationController = SpinnerCapableNavigationController(
            navigationBarClass: AuthenticationNavigationBar.self,
            toolbarClass: nil
        )

        authenticationCoordinator?.tearDown()

        authenticationCoordinator = AuthenticationCoordinator(
            presenter: navigationController,
            sessionManager: sessionManager,
            featureProvider: BuildSettingAuthenticationFeatureProvider(),
            statusProvider: AuthenticationStatusProvider()
        )

        guard let authenticationCoordinator = authenticationCoordinator else {
            completion()
            return
        }

        authenticationCoordinator.delegate = appStateCalculator
        authenticationCoordinator.startAuthentication(
            with: error,
            numberOfAccounts: SessionManager.numberOfAccounts
        )

        rootViewController.set(childViewController: navigationController,
                               completion: completion)
    }

    private func showAuthenticated(isComingFromRegistration: Bool, completion: @escaping () -> Void) {
        guard
            let selectedAccount = SessionManager.shared?.accountManager.selectedAccount,
            let authenticatedRouter = buildAuthenticatedRouter(account: selectedAccount,
                                                               isComingFromRegistration: isComingFromRegistration)
        else {
            completion()
            return
        }

        self.authenticatedRouter = authenticatedRouter

        rootViewController.set(childViewController: authenticatedRouter.viewController,
                               completion: completion)
    }

    private func showSkeleton(fromAccount: Account?, toAccount: Account, completion: @escaping () -> Void) {
        let skeletonViewController = SkeletonViewController(from: fromAccount, to: toAccount)
        rootViewController.set(childViewController: skeletonViewController,
                               completion: completion)
    }

    private func showAppLock(completion: @escaping () -> Void) {
        guard let session = ZMUserSession.shared() else { fatalError() }
        rootViewController.set(childViewController: AppLockModule.build(session: session),
                               completion: completion)
    }

    // MARK: - Helpers
    private func configureUnauthenticatedAppearance() {
        rootViewController.view.window?.tintColor = UIColor.Wire.primaryLabel
        ValidatedTextField.appearance(whenContainedInInstancesOf: [AuthenticationStepController.self]).tintColor = UIColor.Team.activeButton
    }

    private func configureAuthenticatedAppearance() {
        rootViewController.view.window?.tintColor = .accent()
        UIColor.setAccentOverride(.undefined)
    }

    private func setupAnalyticsSharing() {
        guard
            appStateCalculator.wasUnauthenticated,
            let selfUser = SelfUser.provider?.selfUser,
            selfUser.isTeamMember
        else {
            return
        }

        TrackingManager.shared.disableCrashSharing = true
        TrackingManager.shared.disableAnalyticsSharing = false
        Analytics.shared.provider?.selfUser = selfUser
    }

    private func buildAuthenticatedRouter(account: Account, isComingFromRegistration: Bool) -> AuthenticatedRouter? {

        let needToShowDataUsagePermissionDialog = appStateCalculator.wasUnauthenticated && !SelfUser.current.isTeamMember

        return AuthenticatedRouter(rootViewController: rootViewController,
                                   account: account,
                                   selfUser: ZMUser.selfUser(),
                                   isComingFromRegistration: isComingFromRegistration,
                                   needToShowDataUsagePermissionDialog: needToShowDataUsagePermissionDialog,
<<<<<<< HEAD
                                   featureRepository: ZMUserSession.shared()!)
=======
                                   featureRepositoryProvider: ZMUserSession.shared()!)
>>>>>>> 57ab4e23
    }
}

// TO DO: THIS PART MUST BE CLENED UP
extension AppRootRouter {
    private func applicationWillTransition(to appState: AppState) {
        appStateTransitionGroup.enter()
        configureSelfUserProviderIfNeeded(for: appState)
        configureColorScheme()
    }

    private func applicationDidTransition(to appState: AppState) {
        switch appState {
        case .unauthenticated(error: let error):
            presentAlertForDeletedAccountIfNeeded(error)
            sessionManager.processPendingURLActionDoesNotRequireAuthentication()
        case .authenticated:
            // This is needed to display an ongoing call when coming from the background.
            authenticatedRouter?.updateActiveCallPresentationState()
            urlActionRouter.authenticatedRouter = authenticatedRouter
            ZClientViewController.shared?.legalHoldDisclosureController?.discloseCurrentState(cause: .appOpen)
            sessionManager.processPendingURLActionRequiresAuthentication()
            sessionManager.processPendingURLActionDoesNotRequireAuthentication()
        default:
            break
        }

        urlActionRouter.performPendingActions()
        resetSelfUserProviderIfNeeded(for: appState)
        resetAuthenticatedRouterIfNeeded(for: appState)
        appStateTransitionGroup.leave()
    }

    private func resetAuthenticatedRouterIfNeeded(for appState: AppState) {
        switch appState {
        case .authenticated: break
        default:
            authenticatedRouter = nil
        }
    }

    private func resetSelfUserProviderIfNeeded(for appState: AppState) {
        guard AppDelegate.shared.shouldConfigureSelfUserProvider else { return }

        switch appState {
        case .authenticated: break
        default:
            SelfUser.provider = nil
        }
    }

    private func configureSelfUserProviderIfNeeded(for appState: AppState) {
        guard AppDelegate.shared.shouldConfigureSelfUserProvider else { return }

        if case .authenticated = appState {
            SelfUser.provider = ZMUserSession.shared()
        }
    }

    private func configureColorScheme() {
        let colorScheme = ColorScheme.default
        colorScheme.accentColor = .accent()
        colorScheme.variant = Settings.shared.colorSchemeVariant

        UIApplication.shared.windows.forEach { window in
            window.overrideUserInterfaceStyle = Settings.shared.colorScheme.userInterfaceStyle
        }

    }

    private func presentAlertForDeletedAccountIfNeeded(_ error: NSError?) {
        guard
            error?.userSessionErrorCode == .accountDeleted,
            let reason = error?.userInfo[ZMAccountDeletedReasonKey] as? ZMAccountDeletedReason
        else {
            return
        }

        switch reason {
        case .sessionExpired:
            rootViewController.presentAlertWithOKButton(
                title: L10n.Localizable.AccountDeletedSessionExpiredAlert.title,
                message: L10n.Localizable.AccountDeletedSessionExpiredAlert.message)

        case .biometricPasscodeNotAvailable:
            rootViewController.presentAlertWithOKButton(
                title: L10n.Localizable.AccountDeletedMissingPasscodeAlert.title,
                message: L10n.Localizable.AccountDeletedMissingPasscodeAlert.message)

        case .databaseWiped:
            let wipeCompletionViewController = WipeCompletionViewController()
            wipeCompletionViewController.modalPresentationStyle = .fullScreen
            rootViewController.present(wipeCompletionViewController, animated: true)

        default:
            break
        }
    }
}

// MARK: - URLActionRouterDelegate

extension AppRootRouter: URLActionRouterDelegate {

    func urlActionRouterWillShowCompanyLoginError() {
        authenticationCoordinator?.cancelCompanyLogin()
    }

    func urlActionRouterCanDisplayAlerts() -> Bool {
        switch appStateCalculator.appState {
        case .authenticated, .unauthenticated:
            return true
        default:
            return false
        }
    }

}

// MARK: - ApplicationStateObserving

extension AppRootRouter: ApplicationStateObserving {
    func addObserverToken(_ token: NSObjectProtocol) {
        observerTokens.append(token)
    }

    func applicationDidBecomeActive() {
        updateOverlayWindowFrame()
        teamMetadataRefresher.triggerRefreshIfNeeded()
    }

    func applicationDidEnterBackground() {
        let unreadConversations = sessionManager.accountManager.totalUnreadCount
        UIApplication.shared.applicationIconBadgeNumber = unreadConversations
    }

    func applicationWillEnterForeground() {
        updateOverlayWindowFrame()
        sessionManager.resolveAPIVersion()
    }

    func updateOverlayWindowFrame(size: CGSize? = nil) {
        if let size = size {
            screenCurtain.frame.size = size
        } else {
            screenCurtain.frame = UIApplication.shared.firstKeyWindow?.frame ?? UIScreen.main.bounds
        }
    }
}

// MARK: - ContentSizeCategoryObserving

extension AppRootRouter: ContentSizeCategoryObserving {
    func contentSizeCategoryDidChange() {
        NSAttributedString.invalidateParagraphStyle()
        NSAttributedString.invalidateMarkdownStyle()
        ConversationListCell.invalidateCachedCellSize()
        FontScheme.configure(with: UIApplication.shared.preferredContentSizeCategory)
        AppRootRouter.configureAppearance()
        rootViewController.redrawAllFonts()
    }

    public static func configureAppearance() {
        let navigationBarTitleBaselineOffset: CGFloat = 2.5

        let attributes: [NSAttributedString.Key: Any] = [.font: UIFont.systemFont(ofSize: 11, weight: .semibold), .baselineOffset: navigationBarTitleBaselineOffset]
        let barButtonItemAppearance = UIBarButtonItem.appearance(whenContainedInInstancesOf: [DefaultNavigationBar.self])
        barButtonItemAppearance.setTitleTextAttributes(attributes, for: .normal)
        barButtonItemAppearance.setTitleTextAttributes(attributes, for: .highlighted)
        barButtonItemAppearance.setTitleTextAttributes(attributes, for: .disabled)
    }
}

// MARK: - AudioPermissionsObserving

extension AppRootRouter: AudioPermissionsObserving {
    func userDidGrantAudioPermissions() {
        sessionManager.updateCallNotificationStyleFromSettings()
        sessionManager.updateMuteOtherCallsFromSettings()
    }
}<|MERGE_RESOLUTION|>--- conflicted
+++ resolved
@@ -401,11 +401,7 @@
                                    selfUser: ZMUser.selfUser(),
                                    isComingFromRegistration: isComingFromRegistration,
                                    needToShowDataUsagePermissionDialog: needToShowDataUsagePermissionDialog,
-<<<<<<< HEAD
-                                   featureRepository: ZMUserSession.shared()!)
-=======
                                    featureRepositoryProvider: ZMUserSession.shared()!)
->>>>>>> 57ab4e23
     }
 }
 
