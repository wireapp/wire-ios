//
// Wire
// Copyright (C) 2024 Wire Swiss GmbH
//
// This program is free software: you can redistribute it and/or modify
// it under the terms of the GNU General Public License as published by
// the Free Software Foundation, either version 3 of the License, or
// (at your option) any later version.
//
// This program is distributed in the hope that it will be useful,
// but WITHOUT ANY WARRANTY; without even the implied warranty of
// MERCHANTABILITY or FITNESS FOR A PARTICULAR PURPOSE. See the
// GNU General Public License for more details.
//
// You should have received a copy of the GNU General Public License
// along with this program. If not, see http://www.gnu.org/licenses/.
//

import avs
import UIKit
import WireAnalytics
import WireCommonComponents
import WireDesign
import WireSyncEngine

// MARK: - AppRootRouter
final class AppRootRouter: NSObject {

    // MARK: - Public Property

    let screenCurtain = ScreenCurtainWindow()

    // MARK: - Private Property

<<<<<<< HEAD
    private var appStateCalculator: AppStateCalculator
    private var urlActionRouter: URLActionRouter
    private let trackingManager: TrackingManager
=======
    private let appStateCalculator: AppStateCalculator
    private let urlActionRouter: URLActionRouter

>>>>>>> bc186b0a
    private var authenticationCoordinator: AuthenticationCoordinator?
    private let switchingAccountRouter: SwitchingAccountRouter
    private let sessionManagerLifeCycleObserver: SessionManagerLifeCycleObserver
    private let foregroundNotificationFilter: ForegroundNotificationFilter
<<<<<<< HEAD
    private var quickActionsManager: QuickActionsManager
    private var authenticatedRouter: AuthenticatedRouter?
=======
    private let quickActionsManager: QuickActionsManager
    private var authenticatedRouter: AuthenticatedRouter? {
        didSet {
            setupAnalyticsSharing()
        }
    }
>>>>>>> bc186b0a

    private var observerTokens: [NSObjectProtocol] = []
    private var authenticatedBlocks: [() -> Void] = []
    private let teamMetadataRefresher = TeamMetadataRefresher(selfUserProvider: SelfUser.provider)

    // MARK: - Private Set Property

    let sessionManager: SessionManager

    // swiftlint:disable:next todo_requires_jira_link
    // TODO: This should be private
    let rootViewController: RootViewController

    private var lastLaunchOptions: LaunchOptions?

    // MARK: - Initialization

    init(
        viewController: RootViewController,
        sessionManager: SessionManager,
        appStateCalculator: AppStateCalculator,
        trackingManager: TrackingManager
    ) {
        self.rootViewController = viewController
        self.sessionManager = sessionManager
        self.appStateCalculator = appStateCalculator
        self.urlActionRouter = URLActionRouter(viewController: viewController)
        self.switchingAccountRouter = SwitchingAccountRouter()
        self.quickActionsManager = QuickActionsManager()
        self.foregroundNotificationFilter = ForegroundNotificationFilter()
        self.sessionManagerLifeCycleObserver = SessionManagerLifeCycleObserver()
        self.trackingManager = trackingManager

        urlActionRouter.sessionManager = sessionManager
        sessionManagerLifeCycleObserver.sessionManager = sessionManager
        foregroundNotificationFilter.sessionManager = sessionManager
        quickActionsManager.sessionManager = sessionManager

        sessionManager.foregroundNotificationResponder = foregroundNotificationFilter
        sessionManager.switchingDelegate = switchingAccountRouter
        sessionManager.presentationDelegate = urlActionRouter

        super.init()

        setupAppStateCalculator()
        setupURLActionRouter()
        setupNotifications()
        setupAdditionalWindows()

        AppRootRouter.configureAppearance()

        createLifeCycleObserverTokens()
        setCallingSettings()
    }

    // MARK: - Public implementation

    func start(launchOptions: LaunchOptions) {
        self.lastLaunchOptions = launchOptions
        showInitial(launchOptions: launchOptions)
        sessionManager.resolveAPIVersion()
    }

    func openDeepLinkURL(_ deepLinkURL: URL) -> Bool {
        return urlActionRouter.open(url: deepLinkURL)
    }

    func performQuickAction(
        for shortcutItem: UIApplicationShortcutItem,
        completionHandler: ((Bool) -> Void)?
    ) {
        quickActionsManager.performAction(for: shortcutItem, completionHandler: completionHandler)
    }

    // MARK: - Private implementation
    private func setupAppStateCalculator() {
        appStateCalculator.delegate = self
    }

    private func setupURLActionRouter() {
        urlActionRouter.delegate = self
    }

    private func setupNotifications() {
        setupApplicationNotifications()
        setupContentSizeCategoryNotifications()
        setupAudioPermissionsNotifications()
    }

    private func setupAdditionalWindows() {
        screenCurtain.makeKeyAndVisible()
        screenCurtain.isHidden = true
    }

    private func createLifeCycleObserverTokens() {
        sessionManagerLifeCycleObserver.createLifeCycleObserverTokens()
    }

    private func setCallingSettings() {
        sessionManager.updateCallNotificationStyleFromSettings()
        sessionManager.updateMuteOtherCallsFromSettings()
        sessionManager.usePackagingFeatureConfig = true
        let useCBR = SecurityFlags.forceConstantBitRateCalls.isEnabled ? true : Settings.shared[.callingConstantBitRate] ?? false
        sessionManager.useConstantBitRateAudio = useCBR
    }

    // MARK: - Transition

    /// A queue on which we dispatch app state transitions.

    private let appStateTransitionQueue = DispatchQueue(label: "AppRootRouter.appStateTransitionQueue")

    /// A group to encapsulate the entire transition to a new app state.

    private let appStateTransitionGroup = DispatchGroup()

    /// Synchronously enqueues a transition to a new app state.
    ///
    /// The transition will only begin once a previous transition has completed.
    ///
    /// - Parameters:
    ///     - appState: The new state to transition to.
    ///     - completion: A block executed after the transition has completed.

    private func enqueueTransition(to appState: AppState, completion: @escaping () -> Void = {}) {
        // Perform the wait on a background queue so we don't cause a
        // deadlock on the main queue.
        appStateTransitionQueue.async { [weak self] in
            guard let self else { return }

            self.appStateTransitionGroup.wait()

            DispatchQueue.main.async {
                self.transition(to: appState, completion: completion)
            }
        }
    }

}

// MARK: - AppStateCalculatorDelegate
extension AppRootRouter: AppStateCalculatorDelegate {
    func appStateCalculator(_: AppStateCalculator,
                            didCalculate appState: AppState,
                            completion: @escaping () -> Void) {
        enqueueTransition(to: appState, completion: completion)
    }

    @MainActor
    private func transition(to appState: AppState, completion: @escaping () -> Void) {
        applicationWillTransition(to: appState)

        resetAuthenticationCoordinatorIfNeeded(for: appState)

        let completion = { [weak self] in
            completion()
            self?.applicationDidTransition(to: appState)
        }

        switch appState {
        case .retryStart:
            retryStart(completion: completion)
        case .blacklisted(reason: let reason):
            showBlacklisted(reason: reason, completion: completion)
        case .jailbroken:
            showJailbroken(completion: completion)
        case .certificateEnrollmentRequired:
            showCertificateEnrollRequest(completion: completion)
        case .databaseFailure(let error):
            showDatabaseLoadingFailure(error: error, completion: completion)
        case .migrating:
            showLaunchScreen(isLoading: true, completion: completion)
        case .unauthenticated(error: let error):
            screenCurtain.userSession = nil
            configureUnauthenticatedAppearance()
            showUnauthenticatedFlow(error: error, completion: completion)
        case let .authenticated(userSession):
            configureAuthenticatedAppearance()
            executeAuthenticatedBlocks()
            screenCurtain.userSession = userSession
            showAuthenticated(
                userSession: userSession,
                completion: completion
            )

        case .headless:
            showLaunchScreen(completion: completion)
        case .loading:
            completion()
        case let .locked(userSession):
            screenCurtain.userSession = userSession
            showAppLock(userSession: userSession, completion: completion)
        }
    }

    private func resetAuthenticationCoordinatorIfNeeded(for state: AppState) {
        switch state {
        case .authenticated:
            authenticationCoordinator?.tearDown()
            authenticationCoordinator = nil
        default:
            break
        }
    }

    func performWhenAuthenticated(_ block: @escaping () -> Void) {
        if case .authenticated = appStateCalculator.appState {
            block()
        } else {
            authenticatedBlocks.append(block)
        }
    }

    func executeAuthenticatedBlocks() {
        while !authenticatedBlocks.isEmpty {
            authenticatedBlocks.removeFirst()()
        }
    }

    func reload() {
        enqueueTransition(to: .headless)
        enqueueTransition(to: appStateCalculator.appState)
    }
}

extension AppRootRouter {
    // MARK: - Navigation Helpers
    private func showInitial(launchOptions: LaunchOptions) {
        enqueueTransition(to: .headless) { [weak self] in
            self?.sessionManager.start(launchOptions: launchOptions)
        }
    }

    private func showBlacklisted(reason: BlacklistReason, completion: @escaping () -> Void) {
        let blockerViewController = BlockerViewController(context: reason.blockerViewControllerContext)
        rootViewController.set(childViewController: blockerViewController,
                               completion: completion)
    }

    private func showJailbroken(completion: @escaping () -> Void) {
        let blockerViewController = BlockerViewController(context: .jailbroken)
        rootViewController.set(childViewController: blockerViewController,
                               completion: completion)
    }

    private func showCertificateEnrollRequest(completion: @escaping () -> Void) {
        let blockerViewController = BlockerViewController(
            context: .pendingCertificateEnroll,
            sessionManager: sessionManager)
        rootViewController.set(childViewController: blockerViewController,
                               completion: completion)
    }

    private func showDatabaseLoadingFailure(error: Error, completion: @escaping () -> Void) {
        let blockerViewController = BlockerViewController(
            context: .databaseFailure,
            sessionManager: sessionManager,
            error: error
        )

        rootViewController.set(childViewController: blockerViewController,
                               completion: completion)
    }

    private func showLaunchScreen(isLoading: Bool = false, completion: @escaping () -> Void) {
        let launchViewController = LaunchImageViewController()

        if isLoading {
            launchViewController.showLoadingScreen()
        }

        rootViewController.set(childViewController: launchViewController,
                               completion: completion)
    }

    private func showUnauthenticatedFlow(error: NSError?, completion: @escaping () -> Void) {
        // Only execute handle events if there is no current flow
        guard
            self.authenticationCoordinator == nil ||
                error?.userSessionErrorCode == .addAccountRequested ||
                error?.userSessionErrorCode == .accountDeleted ||
                error?.userSessionErrorCode == .canNotRegisterMoreClients ||
                error?.userSessionErrorCode == .needsAuthenticationAfterMigration,
            let sessionManager = SessionManager.shared
        else {
            completion()
            return
        }

        let navigationController = UINavigationController(
            navigationBarClass: AuthenticationNavigationBar.self,
            toolbarClass: nil
        )

        authenticationCoordinator?.tearDown()

        authenticationCoordinator = AuthenticationCoordinator(
            presenter: navigationController,
            sessionManager: sessionManager,
            featureProvider: BuildSettingAuthenticationFeatureProvider(),
            statusProvider: AuthenticationStatusProvider()
        )

        guard let authenticationCoordinator else {
            completion()
            return
        }

        authenticationCoordinator.delegate = appStateCalculator
        authenticationCoordinator.startAuthentication(
            with: error,
            numberOfAccounts: SessionManager.numberOfAccounts
        )

        rootViewController.set(childViewController: navigationController,
                               completion: completion)
    }

    @MainActor
    private func showAuthenticated(
        userSession: UserSession,
        completion: @escaping () -> Void
    ) {
        guard
            let selectedAccount = SessionManager.shared?.accountManager.selectedAccount,
            let authenticatedRouter = buildAuthenticatedRouter(
                account: selectedAccount,
                userSession: userSession,
                trackingManager: trackingManager
            )
        else {
            completion()
            return
        }

        self.authenticatedRouter = authenticatedRouter
        rootViewController.set(
            childViewController: authenticatedRouter.viewController,
            completion: completion
        )
    }

    private func showAppLock(userSession: UserSession, completion: @escaping () -> Void) {
        rootViewController.set(
            childViewController: AppLockModule.build(
                userSession: userSession
            ),
            completion: completion
        )
    }

    private func retryStart(completion: @escaping () -> Void) {
        guard let launchOptions = lastLaunchOptions else { return }
        completion()
        enqueueTransition(to: .headless) { [weak self] in
            self?.sessionManager.start(launchOptions: launchOptions)
        }
    }

    // MARK: - Helpers
    private func configureUnauthenticatedAppearance() {
        rootViewController.view.window?.tintColor = UIColor.Wire.primaryLabel
        ValidatedTextField.appearance(whenContainedInInstancesOf: [AuthenticationStepController.self]).tintColor = UIColor.Team.activeButton
    }

    private func configureAuthenticatedAppearance() {
        rootViewController.view.window?.tintColor = .accent()
        UIColor.setAccentOverride(nil)
    }

    @MainActor
    private func buildAuthenticatedRouter(
        account: Account,
        userSession: UserSession,
        trackingManager: TrackingManager
    ) -> AuthenticatedRouter? {
        guard let userSession = ZMUserSession.shared() else { return  nil }

        return AuthenticatedRouter(
            rootViewController: rootViewController,
            account: account,
            userSession: userSession,
            trackingManager: trackingManager,
            featureRepositoryProvider: userSession,
            featureChangeActionsHandler: E2EINotificationActionsHandler(
                enrollCertificateUseCase: userSession.enrollE2EICertificate,
                snoozeCertificateEnrollmentUseCase: userSession.snoozeCertificateEnrollmentUseCase,
                stopCertificateEnrollmentSnoozerUseCase: userSession.stopCertificateEnrollmentSnoozerUseCase,
                e2eiActivationDateRepository: userSession.e2eiActivationDateRepository,
                e2eiFeature: userSession.e2eiFeature,
                lastE2EIdentityUpdateAlertDateRepository: userSession.lastE2EIUpdateDateRepository,
                e2eIdentityCertificateUpdateStatus: userSession.e2eIdentityUpdateCertificateUpdateStatus(),
                selfClientCertificateProvider: userSession.selfClientCertificateProvider,
                targetVC: rootViewController),
            e2eiActivationDateRepository: userSession.e2eiActivationDateRepository
        )
    }
}

extension AppRootRouter {
    private func applicationWillTransition(to appState: AppState) {
        appStateTransitionGroup.enter()
        configureSelfUserProviderIfNeeded(for: appState)
        configureColorScheme()
    }

    private func applicationDidTransition(to appState: AppState) {
        switch appState {
        case .unauthenticated(error: let error):
            presentAlertForDeletedAccountIfNeeded(error)
            sessionManager.processPendingURLActionDoesNotRequireAuthentication()
        case .authenticated:
            // This is needed to display an ongoing call when coming from the background.
            authenticatedRouter?.updateActiveCallPresentationState()
            urlActionRouter.authenticatedRouter = authenticatedRouter
            ZClientViewController.shared?.legalHoldDisclosureController?.discloseCurrentState(cause: .appOpen)
            sessionManager.processPendingURLActionRequiresAuthentication()
            sessionManager.processPendingURLActionDoesNotRequireAuthentication()
        default:
            break
        }

        urlActionRouter.performPendingActions()
        resetSelfUserProviderIfNeeded(for: appState)
        resetAuthenticatedRouterIfNeeded(for: appState)
        appStateTransitionGroup.leave()
    }

    private func resetAuthenticatedRouterIfNeeded(for appState: AppState) {
        switch appState {
        case .authenticated: break
        default:
            authenticatedRouter = nil
        }
    }

    private func resetSelfUserProviderIfNeeded(for appState: AppState) {
        guard AppDelegate.shared.shouldConfigureSelfUserProvider else { return }

        switch appState {
        case .authenticated: break
        default:
            SelfUser.provider = nil
        }
    }

    private func configureSelfUserProviderIfNeeded(for appState: AppState) {
        guard AppDelegate.shared.shouldConfigureSelfUserProvider else { return }

        if case .authenticated = appState {
            SelfUser.provider = ZMUserSession.shared()
        }
    }

    private func configureColorScheme() {
        let colorScheme = ColorScheme.default
        colorScheme.accentColor = .accent()
        colorScheme.variant = Settings.shared.colorSchemeVariant

        UIApplication.shared.windows.forEach { window in
            window.overrideUserInterfaceStyle = Settings.shared.colorScheme.userInterfaceStyle
        }

    }

    private func presentAlertForDeletedAccountIfNeeded(_ error: NSError?) {
        guard
            error?.userSessionErrorCode == .accountDeleted,
            let reason = error?.userInfo[ZMAccountDeletedReasonKey] as? ZMAccountDeletedReason
        else {
            return
        }

        switch reason {
        case .sessionExpired:
            let alert = UIAlertController(
                title: L10n.Localizable.AccountDeletedSessionExpiredAlert.title,
                message: L10n.Localizable.AccountDeletedSessionExpiredAlert.message,
                preferredStyle: .alert
            )
            alert.addAction(UIAlertAction(
                title: L10n.Localizable.General.ok,
                style: .cancel
            ))

            rootViewController.present(alert, animated: true)

        case .biometricPasscodeNotAvailable:
            let alert = UIAlertController(
                title: L10n.Localizable.AccountDeletedMissingPasscodeAlert.title,
                message: L10n.Localizable.AccountDeletedMissingPasscodeAlert.message,
                preferredStyle: .alert
            )
            alert.addAction(UIAlertAction(
                title: L10n.Localizable.General.ok,
                style: .cancel
            ))

            rootViewController.present(alert, animated: true)

        case .databaseWiped:
            let wipeCompletionViewController = WipeCompletionViewController()
            wipeCompletionViewController.modalPresentationStyle = .fullScreen
            rootViewController.present(wipeCompletionViewController, animated: true)

        default:
            break
        }
    }
}

// MARK: - URLActionRouterDelegate

extension AppRootRouter: URLActionRouterDelegate {

    func urlActionRouterWillShowCompanyLoginError() {
        authenticationCoordinator?.cancelCompanyLogin()
    }

    func urlActionRouterCanDisplayAlerts() -> Bool {
        switch appStateCalculator.appState {
        case .authenticated, .unauthenticated:
            return true
        default:
            return false
        }
    }

}

// MARK: - ApplicationStateObserving

extension AppRootRouter: ApplicationStateObserving {
    func addObserverToken(_ token: NSObjectProtocol) {
        observerTokens.append(token)
    }

    func applicationDidBecomeActive() {
        updateOverlayWindowFrame()
        teamMetadataRefresher.triggerRefreshIfNeeded()
    }

    func applicationDidEnterBackground() {
        let unreadConversations = sessionManager.accountManager.totalUnreadCount
        UIApplication.shared.applicationIconBadgeNumber = unreadConversations
    }

    func applicationWillEnterForeground() {
        updateOverlayWindowFrame()
        sessionManager.resolveAPIVersion()
    }

    func updateOverlayWindowFrame(size: CGSize? = nil) {
        if let size {
            screenCurtain.frame.size = size
        } else {
            screenCurtain.frame = UIApplication.shared.firstKeyWindow?.frame ?? UIScreen.main.bounds
        }
    }
}

// MARK: - ContentSizeCategoryObserving

extension AppRootRouter: ContentSizeCategoryObserving {
    func contentSizeCategoryDidChange() {
        NSAttributedString.invalidateParagraphStyle()
        NSAttributedString.invalidateMarkdownStyle()
        ConversationListCell.invalidateCachedCellSize()
        FontScheme.shared.configure(with: UIApplication.shared.preferredContentSizeCategory)
        AppRootRouter.configureAppearance()
        rootViewController.redrawAllFonts()
    }

    static func configureAppearance() {
        let navigationBarTitleBaselineOffset: CGFloat = 2.5

        let attributes: [NSAttributedString.Key: Any] = [.font: UIFont.systemFont(ofSize: 11, weight: .semibold), .baselineOffset: navigationBarTitleBaselineOffset]
        let barButtonItemAppearance = UIBarButtonItem.appearance(whenContainedInInstancesOf: [DefaultNavigationBar.self])
        barButtonItemAppearance.setTitleTextAttributes(attributes, for: .normal)
        barButtonItemAppearance.setTitleTextAttributes(attributes, for: .highlighted)
        barButtonItemAppearance.setTitleTextAttributes(attributes, for: .disabled)
    }
}

// MARK: - AudioPermissionsObserving

extension AppRootRouter: AudioPermissionsObserving {
    func userDidGrantAudioPermissions() {
        sessionManager.updateCallNotificationStyleFromSettings()
        sessionManager.updateMuteOtherCallsFromSettings()
    }
}<|MERGE_RESOLUTION|>--- conflicted
+++ resolved
@@ -30,32 +30,17 @@
 
     let screenCurtain = ScreenCurtainWindow()
 
-    // MARK: - Private Property
-
-<<<<<<< HEAD
+    // MARK: - Private Properties
+
     private var appStateCalculator: AppStateCalculator
     private var urlActionRouter: URLActionRouter
     private let trackingManager: TrackingManager
-=======
-    private let appStateCalculator: AppStateCalculator
-    private let urlActionRouter: URLActionRouter
-
->>>>>>> bc186b0a
     private var authenticationCoordinator: AuthenticationCoordinator?
     private let switchingAccountRouter: SwitchingAccountRouter
     private let sessionManagerLifeCycleObserver: SessionManagerLifeCycleObserver
     private let foregroundNotificationFilter: ForegroundNotificationFilter
-<<<<<<< HEAD
     private var quickActionsManager: QuickActionsManager
     private var authenticatedRouter: AuthenticatedRouter?
-=======
-    private let quickActionsManager: QuickActionsManager
-    private var authenticatedRouter: AuthenticatedRouter? {
-        didSet {
-            setupAnalyticsSharing()
-        }
-    }
->>>>>>> bc186b0a
 
     private var observerTokens: [NSObjectProtocol] = []
     private var authenticatedBlocks: [() -> Void] = []
