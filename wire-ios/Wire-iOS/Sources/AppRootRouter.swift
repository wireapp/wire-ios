--- conflicted
+++ resolved
@@ -234,12 +234,6 @@
                 completion: completion
             )
 
-<<<<<<< HEAD
-=======
-            analyticsSession?.startSession()
-            analyticsSession?.trackEvent(.appOpen)
-
->>>>>>> f41807eb
         case .headless:
             showLaunchScreen(completion: completion)
         case .loading:
