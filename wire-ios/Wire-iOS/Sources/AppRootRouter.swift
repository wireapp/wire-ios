//
// Wire
// Copyright (C) 2020 Wire Swiss GmbH
//
// This program is free software: you can redistribute it and/or modify
// it under the terms of the GNU General Public License as published by
// the Free Software Foundation, either version 3 of the License, or
// (at your option) any later version.
//
// This program is distributed in the hope that it will be useful,
// but WITHOUT ANY WARRANTY; without even the implied warranty of
// MERCHANTABILITY or FITNESS FOR A PARTICULAR PURPOSE. See the
// GNU General Public License for more details.
//
// You should have received a copy of the GNU General Public License
// along with this program. If not, see http://www.gnu.org/licenses/.
//

import UIKit
import WireSyncEngine
import avs
import WireCommonComponents

// MARK: - AppRootRouter
public final class AppRootRouter: NSObject {

    // MARK: - Public Property
    let screenCurtain = ScreenCurtain()

    // MARK: - Private Property
    private let navigator: NavigatorProtocol
    private var appStateCalculator: AppStateCalculator
    private var urlActionRouter: URLActionRouter

    private var authenticationCoordinator: AuthenticationCoordinator?
    private var switchingAccountRouter: SwitchingAccountRouter
    private var sessionManagerLifeCycleObserver: SessionManagerLifeCycleObserver
    private let foregroundNotificationFilter: ForegroundNotificationFilter
    private var quickActionsManager: QuickActionsManager
    private var authenticatedRouter: AuthenticatedRouter? {
        didSet {
            setupAnalyticsSharing()
        }
    }

    private var observerTokens: [NSObjectProtocol] = []
    private var authenticatedBlocks: [() -> Void] = []
    private let teamMetadataRefresher = TeamMetadataRefresher()

    // MARK: - Private Set Property
    private(set) var sessionManager: SessionManager

    // TO DO: This should be private
    private(set) var rootViewController: RootViewController

    private var lastLaunchOptions: LaunchOptions?

    // MARK: - Initialization

    init(viewController: RootViewController,
         navigator: NavigatorProtocol,
         sessionManager: SessionManager,
         appStateCalculator: AppStateCalculator
    ) {
        self.rootViewController = viewController
        self.navigator = navigator
        self.sessionManager = sessionManager
        self.appStateCalculator = appStateCalculator
        self.urlActionRouter = URLActionRouter(viewController: viewController)
        self.switchingAccountRouter = SwitchingAccountRouter()
        self.quickActionsManager = QuickActionsManager()
        self.foregroundNotificationFilter = ForegroundNotificationFilter()
        self.sessionManagerLifeCycleObserver = SessionManagerLifeCycleObserver()

        urlActionRouter.sessionManager = sessionManager
        sessionManagerLifeCycleObserver.sessionManager = sessionManager
        foregroundNotificationFilter.sessionManager = sessionManager
        quickActionsManager.sessionManager = sessionManager

        sessionManager.foregroundNotificationResponder = foregroundNotificationFilter
        sessionManager.switchingDelegate = switchingAccountRouter
        sessionManager.presentationDelegate = urlActionRouter

        super.init()

        setupAppStateCalculator()
        setupURLActionRouter()
        setupNotifications()
        setupAdditionalWindows()

        AppRootRouter.configureAppearance()

        createLifeCycleObserverTokens()
        setCallingSettings()
    }

    // MARK: - Public implementation

    public func start(launchOptions: LaunchOptions) {
        self.lastLaunchOptions = launchOptions
        showInitial(launchOptions: launchOptions)
        sessionManager.resolveAPIVersion()
    }

    public func openDeepLinkURL(_ deepLinkURL: URL) -> Bool {
        return urlActionRouter.open(url: deepLinkURL)
    }

    public func performQuickAction(for shortcutItem: UIApplicationShortcutItem,
                                   completionHandler: ((Bool) -> Void)?) {
        quickActionsManager.performAction(for: shortcutItem, completionHandler: completionHandler)
    }

    // MARK: - Private implementation
    private func setupAppStateCalculator() {
        appStateCalculator.delegate = self
    }

    private func setupURLActionRouter() {
        urlActionRouter.delegate = self
    }

    private func setupNotifications() {
        setupApplicationNotifications()
        setupContentSizeCategoryNotifications()
        setupAudioPermissionsNotifications()
    }

    private func setupAdditionalWindows() {
        screenCurtain.makeKeyAndVisible()
        screenCurtain.isHidden = true
    }

    private func createLifeCycleObserverTokens() {
        sessionManagerLifeCycleObserver.createLifeCycleObserverTokens()
    }

    private func setCallingSettings() {
        sessionManager.updateCallNotificationStyleFromSettings()
        sessionManager.updateMuteOtherCallsFromSettings()
        sessionManager.usePackagingFeatureConfig = true
        let useCBR = SecurityFlags.forceConstantBitRateCalls.isEnabled ? true : Settings.shared[.callingConstantBitRate] ?? false
        sessionManager.useConstantBitRateAudio = useCBR
    }

    // MARK: - Transition

    /// A queue on which we dispatch app state transitions.

    private let appStateTransitionQueue = DispatchQueue(label: "AppRootRouter.appStateTransitionQueue")

    /// A group to encapsulate the entire transition to a new app state.

    private let appStateTransitionGroup = DispatchGroup()

    /// Synchronously enqueues a transition to a new app state.
    ///
    /// The transition will only begin once a previous transition has completed.
    ///
    /// - Parameters:
    ///     - appState: The new state to transition to.
    ///     - completion: A block executed after the transition has completed.

    private func enqueueTransition(to appState: AppState, completion: @escaping () -> Void = {}) {
        // Perform the wait on a background queue so we don't cause a
        // deadlock on the main queue.
        appStateTransitionQueue.async { [weak self] in
            guard let `self` = self else { return }

            self.appStateTransitionGroup.wait()

            DispatchQueue.main.async {
                self.transition(to: appState, completion: completion)
            }
        }
    }

}

// MARK: - AppStateCalculatorDelegate
extension AppRootRouter: AppStateCalculatorDelegate {
    func appStateCalculator(_: AppStateCalculator,
                            didCalculate appState: AppState,
                            completion: @escaping () -> Void) {
        enqueueTransition(to: appState, completion: completion)
    }

    @MainActor
    private func transition(to appState: AppState, completion: @escaping () -> Void) {
        applicationWillTransition(to: appState)

        resetAuthenticationCoordinatorIfNeeded(for: appState)

        let completionBlock = { [weak self] in
            completion()
            self?.applicationDidTransition(to: appState)
        }

        switch appState {
        case .retryStart:
            retryStart(completion: completionBlock)
        case .blacklisted(reason: let reason):
            showBlacklisted(reason: reason, completion: completionBlock)
        case .jailbroken:
            showJailbroken(completion: completionBlock)
        case .certificateEnrollmentRequired:
            showCertificateEnrollRequest(completion: completionBlock)
        case .databaseFailure(let error):
            showDatabaseLoadingFailure(error: error, completion: completionBlock)
        case .migrating:
            showLaunchScreen(isLoading: true, completion: completionBlock)
        case .unauthenticated(error: let error):
            screenCurtain.userSession = nil
            configureUnauthenticatedAppearance()
            showUnauthenticatedFlow(error: error, completion: completionBlock)
        case let .authenticated(userSession):
            configureAuthenticatedAppearance()
            executeAuthenticatedBlocks()
            screenCurtain.userSession = userSession
            showAuthenticated(
                userSession: userSession,
                completion: completionBlock
            )
        case .headless:
            showLaunchScreen(completion: completionBlock)
        case .loading(account: let toAccount, from: let fromAccount):
            showSkeleton(fromAccount: fromAccount,
                         toAccount: toAccount,
                         completion: completionBlock)
        case let .locked(userSession):
            screenCurtain.userSession = userSession
            showAppLock(userSession: userSession, completion: completionBlock)
        }
    }

    private func resetAuthenticationCoordinatorIfNeeded(for state: AppState) {
        switch state {
        case .authenticated:
            authenticationCoordinator?.tearDown()
            authenticationCoordinator = nil
        default:
            break
        }
    }

    func performWhenAuthenticated(_ block: @escaping () -> Void) {
        if case .authenticated = appStateCalculator.appState {
            block()
        } else {
            authenticatedBlocks.append(block)
        }
    }

    func executeAuthenticatedBlocks() {
        while !authenticatedBlocks.isEmpty {
            authenticatedBlocks.removeFirst()()
        }
    }

    func reload() {
        enqueueTransition(to: .headless)
        enqueueTransition(to: appStateCalculator.appState)
    }
}

extension AppRootRouter {
    // MARK: - Navigation Helpers
    private func showInitial(launchOptions: LaunchOptions) {
        enqueueTransition(to: .headless) { [weak self] in
            Analytics.shared.tagEvent("app.open")
            self?.sessionManager.start(launchOptions: launchOptions)
        }
    }

    private func showBlacklisted(reason: BlacklistReason, completion: @escaping () -> Void) {
        let blockerViewController = BlockerViewController(context: reason.blockerViewControllerContext)
        rootViewController.set(childViewController: blockerViewController,
                               completion: completion)
    }

    private func showJailbroken(completion: @escaping () -> Void) {
        let blockerViewController = BlockerViewController(context: .jailbroken)
        rootViewController.set(childViewController: blockerViewController,
                               completion: completion)
    }

    private func showCertificateEnrollRequest(completion: @escaping () -> Void) {
        let blockerViewController = BlockerViewController(
            context: .pendingCertificateEnroll,
            sessionManager: sessionManager)
        rootViewController.set(childViewController: blockerViewController,
                               completion: completion)
    }

    private func showDatabaseLoadingFailure(error: Error, completion: @escaping () -> Void) {
        let blockerViewController = BlockerViewController(
            context: .databaseFailure,
            sessionManager: sessionManager,
            error: error
        )

        rootViewController.set(childViewController: blockerViewController,
                               completion: completion)
    }

    private func showLaunchScreen(isLoading: Bool = false, completion: @escaping () -> Void) {
        let launchViewController = LaunchImageViewController()

        if isLoading {
            launchViewController.showLoadingScreen()
        }

        rootViewController.set(childViewController: launchViewController,
                               completion: completion)
    }

    private func showUnauthenticatedFlow(error: NSError?, completion: @escaping () -> Void) {
        // Only execute handle events if there is no current flow
        guard
            self.authenticationCoordinator == nil ||
                error?.userSessionErrorCode == .addAccountRequested ||
                error?.userSessionErrorCode == .accountDeleted ||
                error?.userSessionErrorCode == .needsAuthenticationAfterMigration,
            let sessionManager = SessionManager.shared
        else {
            completion()
            return
        }

        let navigationController = SpinnerCapableNavigationController(
            navigationBarClass: AuthenticationNavigationBar.self,
            toolbarClass: nil
        )

        authenticationCoordinator?.tearDown()

        authenticationCoordinator = AuthenticationCoordinator(
            presenter: navigationController,
            sessionManager: sessionManager,
            featureProvider: BuildSettingAuthenticationFeatureProvider(),
            statusProvider: AuthenticationStatusProvider()
        )

        guard let authenticationCoordinator = authenticationCoordinator else {
            completion()
            return
        }

        authenticationCoordinator.delegate = appStateCalculator
        authenticationCoordinator.startAuthentication(
            with: error,
            numberOfAccounts: SessionManager.numberOfAccounts
        )

        rootViewController.set(childViewController: navigationController,
                               completion: completion)
    }

    @MainActor
    private func showAuthenticated(
        userSession: UserSession,
        completion: @escaping () -> Void
    ) {
        guard
            let selectedAccount = SessionManager.shared?.accountManager.selectedAccount,
            let authenticatedRouter = buildAuthenticatedRouter(
                account: selectedAccount,
                userSession: userSession
            )
        else {
            completion()
            return
        }

        self.authenticatedRouter = authenticatedRouter
        rootViewController.set(
            childViewController: authenticatedRouter.viewController,
            completion: completion
        )
    }

    private func showSkeleton(fromAccount: Account?, toAccount: Account, completion: @escaping () -> Void) {
        let skeletonViewController = SkeletonViewController(from: fromAccount, to: toAccount)
        rootViewController.set(childViewController: skeletonViewController,
                               completion: completion)
    }

    private func showAppLock(userSession: UserSession, completion: @escaping () -> Void) {
        rootViewController.set(
            childViewController: AppLockModule.build(
                userSession: userSession
            ),
            completion: completion
        )
    }

    private func retryStart(completion: @escaping () -> Void) {
        guard let launchOptions = lastLaunchOptions else { return }
        completion()
        enqueueTransition(to: .headless) { [weak self] in
            self?.sessionManager.start(launchOptions: launchOptions)
        }
    }

    // MARK: - Helpers
    private func configureUnauthenticatedAppearance() {
        rootViewController.view.window?.tintColor = UIColor.Wire.primaryLabel
        ValidatedTextField.appearance(whenContainedInInstancesOf: [AuthenticationStepController.self]).tintColor = UIColor.Team.activeButton
    }

    private func configureAuthenticatedAppearance() {
        rootViewController.view.window?.tintColor = .accent()
        UIColor.setAccentOverride(.undefined)
    }

    private func setupAnalyticsSharing() {
        guard
            let selfUser = SelfUser.provider?.providedSelfUser,
            selfUser.isTeamMember
        else {
            return
        }

        TrackingManager.shared.disableCrashSharing = true
        TrackingManager.shared.disableAnalyticsSharing = false
        Analytics.shared.provider?.selfUser = selfUser
    }

    @MainActor
    private func buildAuthenticatedRouter(
        account: Account,
        userSession: UserSession
    ) -> AuthenticatedRouter? {
        guard let userSession = ZMUserSession.shared() else { return  nil }

        let isTeamMember: Bool
        if let user = SelfUser.provider?.providedSelfUser {
            isTeamMember = user.isTeamMember
        } else {
            assertionFailure("expected available 'user'!")
            isTeamMember = false
        }

        let needToShowDialog = appStateCalculator.wasUnauthenticated && !isTeamMember
        return AuthenticatedRouter(
            rootViewController: rootViewController,
            account: account,
            userSession: userSession,
            needToShowDataUsagePermissionDialog: needToShowDialog,
            featureRepositoryProvider: userSession,
            featureChangeActionsHandler: E2EINotificationActionsHandler(
                enrollCertificateUseCase: userSession.enrollE2EICertificate,
                snoozeCertificateEnrollmentUseCase: userSession.snoozeCertificateEnrollmentUseCase,
                stopCertificateEnrollmentSnoozerUseCase: userSession.stopCertificateEnrollmentSnoozerUseCase,
<<<<<<< HEAD
                gracePeriodEndDate: userSession.gracePeriodEndDate,
                userSession: userSession,
=======
                gracePeriodRepository: userSession.gracePeriodRepository,
                lastE2EIdentityUpdateAlertDateRepository: userSession.lastE2EIUpdateDateRepository,
                e2eIdentityCertificateUpdateStatus: userSession.e2eIdentityUpdateCertificateUpdateStatus(),
>>>>>>> 0e63acc1
                targetVC: rootViewController),
            e2eiActivationDateRepository: userSession.e2eiActivationDateRepository
        )
    }
}

// TO DO: THIS PART MUST BE CLENED UP
extension AppRootRouter {
    private func applicationWillTransition(to appState: AppState) {
        appStateTransitionGroup.enter()
        configureSelfUserProviderIfNeeded(for: appState)
        configureColorScheme()
    }

    private func applicationDidTransition(to appState: AppState) {
        switch appState {
        case .unauthenticated(error: let error):
            presentAlertForDeletedAccountIfNeeded(error)
            sessionManager.processPendingURLActionDoesNotRequireAuthentication()
        case .authenticated:
            // This is needed to display an ongoing call when coming from the background.
            authenticatedRouter?.updateActiveCallPresentationState()
            urlActionRouter.authenticatedRouter = authenticatedRouter
            ZClientViewController.shared?.legalHoldDisclosureController?.discloseCurrentState(cause: .appOpen)
            sessionManager.processPendingURLActionRequiresAuthentication()
            sessionManager.processPendingURLActionDoesNotRequireAuthentication()
        default:
            break
        }

        urlActionRouter.performPendingActions()
        resetSelfUserProviderIfNeeded(for: appState)
        resetAuthenticatedRouterIfNeeded(for: appState)
        appStateTransitionGroup.leave()
    }

    private func resetAuthenticatedRouterIfNeeded(for appState: AppState) {
        switch appState {
        case .authenticated: break
        default:
            authenticatedRouter = nil
        }
    }

    private func resetSelfUserProviderIfNeeded(for appState: AppState) {
        guard AppDelegate.shared.shouldConfigureSelfUserProvider else { return }

        switch appState {
        case .authenticated: break
        default:
            SelfUser.provider = nil
        }
    }

    private func configureSelfUserProviderIfNeeded(for appState: AppState) {
        guard AppDelegate.shared.shouldConfigureSelfUserProvider else { return }

        if case .authenticated = appState {
            SelfUser.provider = ZMUserSession.shared()
        }
    }

    private func configureColorScheme() {
        let colorScheme = ColorScheme.default
        colorScheme.accentColor = .accent()
        colorScheme.variant = Settings.shared.colorSchemeVariant

        UIApplication.shared.windows.forEach { window in
            window.overrideUserInterfaceStyle = Settings.shared.colorScheme.userInterfaceStyle
        }

    }

    private func presentAlertForDeletedAccountIfNeeded(_ error: NSError?) {
        guard
            error?.userSessionErrorCode == .accountDeleted,
            let reason = error?.userInfo[ZMAccountDeletedReasonKey] as? ZMAccountDeletedReason
        else {
            return
        }

        switch reason {
        case .sessionExpired:
            rootViewController.presentAlertWithOKButton(
                title: L10n.Localizable.AccountDeletedSessionExpiredAlert.title,
                message: L10n.Localizable.AccountDeletedSessionExpiredAlert.message)

        case .biometricPasscodeNotAvailable:
            rootViewController.presentAlertWithOKButton(
                title: L10n.Localizable.AccountDeletedMissingPasscodeAlert.title,
                message: L10n.Localizable.AccountDeletedMissingPasscodeAlert.message)

        case .databaseWiped:
            let wipeCompletionViewController = WipeCompletionViewController()
            wipeCompletionViewController.modalPresentationStyle = .fullScreen
            rootViewController.present(wipeCompletionViewController, animated: true)

        default:
            break
        }
    }
}

// MARK: - URLActionRouterDelegate

extension AppRootRouter: URLActionRouterDelegate {

    func urlActionRouterWillShowCompanyLoginError() {
        authenticationCoordinator?.cancelCompanyLogin()
    }

    func urlActionRouterCanDisplayAlerts() -> Bool {
        switch appStateCalculator.appState {
        case .authenticated, .unauthenticated:
            return true
        default:
            return false
        }
    }

}

// MARK: - ApplicationStateObserving

extension AppRootRouter: ApplicationStateObserving {
    func addObserverToken(_ token: NSObjectProtocol) {
        observerTokens.append(token)
    }

    func applicationDidBecomeActive() {
        updateOverlayWindowFrame()
        teamMetadataRefresher.triggerRefreshIfNeeded()
    }

    func applicationDidEnterBackground() {
        let unreadConversations = sessionManager.accountManager.totalUnreadCount
        UIApplication.shared.applicationIconBadgeNumber = unreadConversations
    }

    func applicationWillEnterForeground() {
        updateOverlayWindowFrame()
        sessionManager.resolveAPIVersion()
    }

    func updateOverlayWindowFrame(size: CGSize? = nil) {
        if let size = size {
            screenCurtain.frame.size = size
        } else {
            screenCurtain.frame = UIApplication.shared.firstKeyWindow?.frame ?? UIScreen.main.bounds
        }
    }
}

// MARK: - ContentSizeCategoryObserving

extension AppRootRouter: ContentSizeCategoryObserving {
    func contentSizeCategoryDidChange() {
        NSAttributedString.invalidateParagraphStyle()
        NSAttributedString.invalidateMarkdownStyle()
        ConversationListCell.invalidateCachedCellSize()
        FontScheme.configure(with: UIApplication.shared.preferredContentSizeCategory)
        AppRootRouter.configureAppearance()
        rootViewController.redrawAllFonts()
    }

    public static func configureAppearance() {
        let navigationBarTitleBaselineOffset: CGFloat = 2.5

        let attributes: [NSAttributedString.Key: Any] = [.font: UIFont.systemFont(ofSize: 11, weight: .semibold), .baselineOffset: navigationBarTitleBaselineOffset]
        let barButtonItemAppearance = UIBarButtonItem.appearance(whenContainedInInstancesOf: [DefaultNavigationBar.self])
        barButtonItemAppearance.setTitleTextAttributes(attributes, for: .normal)
        barButtonItemAppearance.setTitleTextAttributes(attributes, for: .highlighted)
        barButtonItemAppearance.setTitleTextAttributes(attributes, for: .disabled)
    }
}

// MARK: - AudioPermissionsObserving

extension AppRootRouter: AudioPermissionsObserving {
    func userDidGrantAudioPermissions() {
        sessionManager.updateCallNotificationStyleFromSettings()
        sessionManager.updateMuteOtherCallsFromSettings()
    }
}<|MERGE_RESOLUTION|>--- conflicted
+++ resolved
@@ -452,14 +452,9 @@
                 enrollCertificateUseCase: userSession.enrollE2EICertificate,
                 snoozeCertificateEnrollmentUseCase: userSession.snoozeCertificateEnrollmentUseCase,
                 stopCertificateEnrollmentSnoozerUseCase: userSession.stopCertificateEnrollmentSnoozerUseCase,
-<<<<<<< HEAD
                 gracePeriodEndDate: userSession.gracePeriodEndDate,
-                userSession: userSession,
-=======
-                gracePeriodRepository: userSession.gracePeriodRepository,
                 lastE2EIdentityUpdateAlertDateRepository: userSession.lastE2EIUpdateDateRepository,
                 e2eIdentityCertificateUpdateStatus: userSession.e2eIdentityUpdateCertificateUpdateStatus(),
->>>>>>> 0e63acc1
                 targetVC: rootViewController),
             e2eiActivationDateRepository: userSession.e2eiActivationDateRepository
         )
