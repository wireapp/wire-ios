--- conflicted
+++ resolved
@@ -226,55 +226,35 @@
 }
 
 extension DatadogWrapper: WireSystem.LoggerProtocol {
-<<<<<<< HEAD
-
-    public func debug(_ message: LogConvertible, attributes: LogAttributes?) {
-        log(level: .debug, message: message.logDescription, attributes: attributes)
-    }
-
-    public func info(_ message: LogConvertible, attributes: LogAttributes?) {
-        log(level: .info, message: message.logDescription, attributes: attributes)
-    }
-
-    public func notice(_ message: LogConvertible, attributes: LogAttributes?) {
-        log(level: .notice, message: message.logDescription, attributes: attributes)
-    }
-
-    public func warn(_ message: LogConvertible, attributes: LogAttributes?) {
-        log(level: .warn, message: message.logDescription, attributes: attributes)
-    }
-
-    public func error(_ message: LogConvertible, attributes: LogAttributes?) {
-        log(level: .error, message: message.logDescription, attributes: attributes)
-    }
-
-    public func critical(_ message: LogConvertible, attributes: LogAttributes?) {
-        log(level: .critical, message: message.logDescription, attributes: attributes)
-    }
-
-=======
     public func debug(_ message: LogConvertible, attributes: LogAttributes?) {
           log(level: .debug, message: message.logDescription, attributes: attributes)
       }
 
-      public func info(_ message: LogConvertible, attributes: LogAttributes?) {
-          log(level: .info, message: message.logDescription, attributes: attributes)
-      }
-
-      public func notice(_ message: LogConvertible, attributes: LogAttributes?) {
-          log(level: .notice, message: message.logDescription, attributes: attributes)
-      }
-
-      public func warn(_ message: LogConvertible, attributes: LogAttributes?) {
-          log(level: .warn, message: message.logDescription, attributes: attributes)
-      }
-
-      public func error(_ message: LogConvertible, attributes: LogAttributes?) {
-          log(level: .error, message: message.logDescription, attributes: attributes)
-      }
+    public func debug(_ message: LogConvertible, attributes: LogAttributes?) {
+        log(level: .debug, message: message.logDescription, attributes: attributes)
+    }
+
+    public func info(_ message: LogConvertible, attributes: LogAttributes?) {
+        log(level: .info, message: message.logDescription, attributes: attributes)
+    }
+
+    public func notice(_ message: LogConvertible, attributes: LogAttributes?) {
+        log(level: .notice, message: message.logDescription, attributes: attributes)
+    }
+
+    public func warn(_ message: LogConvertible, attributes: LogAttributes?) {
+        log(level: .warn, message: message.logDescription, attributes: attributes)
+    }
+
+    public func error(_ message: LogConvertible, attributes: LogAttributes?) {
+        log(level: .error, message: message.logDescription, attributes: attributes)
+    }
+
+    public func critical(_ message: LogConvertible, attributes: LogAttributes?) {
+        log(level: .critical, message: message.logDescription, attributes: attributes)
+    }
 
       public func critical(_ message: LogConvertible, attributes: LogAttributes?) {
           log(level: .critical, message: message.logDescription, attributes: attributes)
       }
->>>>>>> 33098a79
 }