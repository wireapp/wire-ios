//
// Wire
// Copyright (C) 2022 Wire Swiss GmbH
//
// This program is free software: you can redistribute it and/or modify
// it under the terms of the GNU General Public License as published by
// the Free Software Foundation, either version 3 of the License, or
// (at your option) any later version.
//
// This program is distributed in the hope that it will be useful,
// but WITHOUT ANY WARRANTY; without even the implied warranty of
// MERCHANTABILITY or FITNESS FOR A PARTICULAR PURPOSE. See the
// GNU General Public License for more details.
//
// You should have received a copy of the GNU General Public License
// along with this program. If not, see http://www.gnu.org/licenses/.
//

import Foundation
import WireSystem
import WireTransport

#if DATADOG_IMPORT

// MARK: - DATADOG ENABLED

import Datadog
import DatadogCrashReporting
import UIKit

public class DatadogWrapper {

    /// Get shared instance only if Developer Flag is on.

    public static var shared: DatadogWrapper? = {
        let bundle = Bundle(for: DatadogWrapper.self)

        guard
            let appID = bundle.infoForKey("DatadogAppId"),
            let clientToken = bundle.infoForKey("DatadogClientToken")
        else {
            print("missing Datadog appID and clientToken - logging disabled")
            return nil
        }

        return DatadogWrapper(appID: appID, clientToken: clientToken)
    }()

    /// SHA256 string to identify current Device across app and extensions.

    public var datadogUserId: String

    private let bundleVersion: String?

    var logger: Logger?
    var defaultLevel: LogLevel

    private init(
        appID: String,
        clientToken: String,
        environment: BackendEnvironmentProvider = BackendEnvironment.shared,
        level: LogLevel = .debug
    ) {
        Datadog.initialize(
            appContext: .init(),
            trackingConsent: .granted,
            configuration: Datadog.Configuration
                .builderUsing(
                    rumApplicationID: appID,
                    clientToken: clientToken,
                    environment: environment.title.alphanumericString
                )
                .set(endpoint: .eu1)
                .set(tracingSamplingRate: 100)
                .set(rumSessionsSamplingRate: 100)
                .trackUIKitRUMViews()
                .trackUIKitRUMActions()
                .trackBackgroundEvents()
                .trackRUMLongTasks()
                .enableCrashReporting(using: DDCrashReportingPlugin())
                .build()
        )

        bundleVersion = Bundle.main.object(forInfoDictionaryKey: "CFBundleVersion") as? String

        defaultLevel = level
        logger = Logger.builder
            .sendNetworkInfo(true)
            .sendLogsToDatadog(true)
            .set(loggerName: "iOS Wire App")
            .printLogsToConsole(true, usingFormat: .shortWith(prefix: "[iOS App] "))
            .set(datadogReportingThreshold: level)
            .build()

        datadogUserId = UIDevice.current.identifierForVendor?.uuidString.sha256String ?? "none"
        WireLogger.provider = self
    }

    public func startMonitoring() {
        Global.rum = RUMMonitor.initialize()
        Global.sharedTracer = Tracer.initialize(
            configuration: Tracer.Configuration(
              sendNetworkInfo: true
            )
          )
        Datadog.setUserInfo(id: datadogUserId)
        RemoteMonitoring.remoteLogger = self

        log(
            level: defaultLevel,
            message: "Datadog startMonitoring for device: \(datadogUserId)"
        )
    }

    public func log(
        level: LogLevel,
        message: String,
        error: Error? = nil,
        attributes: [String: Encodable]? = nil
    ) {
        var attributes = attributes ?? .init()
        attributes["build_number"] = bundleVersion

        logger?.log(
            level: level,
            message: message,
            error: error,
            attributes: attributes
        )
    }
}

extension DatadogWrapper: RemoteLogger {

    public func log(
        message: String,
        error: Error?,
        attributes: [String: Encodable]?,
        level: RemoteMonitoring.Level
    ) {
        log(
            level: level.logLevel,
            message: message,
            error: error,
            attributes: attributes
        )
    }

}

// MARK: Crypto helper

import CryptoKit

extension String {

    var sha256String: String {
        let inputData = Data(self.utf8)
        let hashed = SHA256.hash(data: inputData)
        return hashed.compactMap { String(format: "%02x", $0) }.joined()
    }

    var alphanumericString: String {
        let pattern = "[^A-Za-z0-9]+"
        return self.replacingOccurrences(of: pattern, with: "", options: [.regularExpression])
    }
}

#else

// MARK: - DATADOG DISABLED

public enum LogLevel {

    case debug
    case info
    case notice
    case warn
    case error
    case critical

}
public class DatadogWrapper {

    public static let shared: DatadogWrapper? = nil

    public func log(
        level: LogLevel,
        message: String,
        error: Error? = nil,
        attributes: [String: Encodable]? = nil
    ) {}

    public func startMonitoring() {}

    public var datadogUserId: String = "NONE"
}

#endif

// MARK: - COMMON

extension RemoteMonitoring.Level {

    var logLevel: LogLevel {
        switch self {
        case .debug:
            return .debug

        case .info:
            return .info

        case .notice:
            return .notice

        case .warn:
            return .warn

        case .error:
            return .error

        case .critical:
            return .critical
        }
    }
}

extension DatadogWrapper: WireSystem.LoggerProtocol {

<<<<<<< HEAD
    public func debug(_ message: String, attributes: LogAttributes?) {
        log(level: .debug, message: message, attributes: attributes)
    }

    public func info(_ message: String, attributes: LogAttributes?) {
        log(level: .info, message: message, attributes: attributes)
    }

    public func notice(_ message: String, attributes: LogAttributes?) {
        log(level: .notice, message: message, attributes: attributes)
    }

    public func warn(_ message: String, attributes: LogAttributes?) {
        log(level: .warn, message: message, attributes: attributes)
    }

    public func error(_ message: String, attributes: LogAttributes?) {
        log(level: .error, message: message, attributes: attributes)
    }

    public func critical(_ message: String, attributes: LogAttributes?) {
        log(level: .critical, message: message, attributes: attributes)
=======
    public func debug(_ message: LogConvertible, attributes: LogAttributes?) {
        log(level: .debug, message: message.logDescription, attributes: attributes)
    }

    public func info(_ message: LogConvertible, attributes: LogAttributes?) {
        log(level: .info, message: message.logDescription, attributes: attributes)
    }

    public func notice(_ message: LogConvertible, attributes: LogAttributes?) {
        log(level: .notice, message: message.logDescription, attributes: attributes)
    }

    public func warn(_ message: LogConvertible, attributes: LogAttributes?) {
        log(level: .warn, message: message.logDescription, attributes: attributes)
    }

    public func error(_ message: LogConvertible, attributes: LogAttributes?) {
        log(level: .error, message: message.logDescription, attributes: attributes)
    }

    public func critical(_ message: LogConvertible, attributes: LogAttributes?) {
        log(level: .critical, message: message.logDescription, attributes: attributes)
>>>>>>> 96dfd688
    }

}<|MERGE_RESOLUTION|>--- conflicted
+++ resolved
@@ -227,30 +227,6 @@
 
 extension DatadogWrapper: WireSystem.LoggerProtocol {
 
-<<<<<<< HEAD
-    public func debug(_ message: String, attributes: LogAttributes?) {
-        log(level: .debug, message: message, attributes: attributes)
-    }
-
-    public func info(_ message: String, attributes: LogAttributes?) {
-        log(level: .info, message: message, attributes: attributes)
-    }
-
-    public func notice(_ message: String, attributes: LogAttributes?) {
-        log(level: .notice, message: message, attributes: attributes)
-    }
-
-    public func warn(_ message: String, attributes: LogAttributes?) {
-        log(level: .warn, message: message, attributes: attributes)
-    }
-
-    public func error(_ message: String, attributes: LogAttributes?) {
-        log(level: .error, message: message, attributes: attributes)
-    }
-
-    public func critical(_ message: String, attributes: LogAttributes?) {
-        log(level: .critical, message: message, attributes: attributes)
-=======
     public func debug(_ message: LogConvertible, attributes: LogAttributes?) {
         log(level: .debug, message: message.logDescription, attributes: attributes)
     }
@@ -273,7 +249,6 @@
 
     public func critical(_ message: LogConvertible, attributes: LogAttributes?) {
         log(level: .critical, message: message.logDescription, attributes: attributes)
->>>>>>> 96dfd688
     }
 
 }