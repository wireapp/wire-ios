//
// Wire
// Copyright (C) 2023 Wire Swiss GmbH
//
// This program is free software: you can redistribute it and/or modify
// it under the terms of the GNU General Public License as published by
// the Free Software Foundation, either version 3 of the License, or
// (at your option) any later version.
//
// This program is distributed in the hope that it will be useful,
// but WITHOUT ANY WARRANTY; without even the implied warranty of
// MERCHANTABILITY or FITNESS FOR A PARTICULAR PURPOSE. See the
// GNU General Public License for more details.
//
// You should have received a copy of the GNU General Public License
// along with this program. If not, see http://www.gnu.org/licenses/.
//

import Foundation
import WireDataModel

// TODO: [WPB-6441] Remove this once this feature/e2ei is ready to be merged to develop

class DeveloperDeviceDetailsSettingsSelectionViewModel: ObservableObject {

    static var isE2eIdentityViewEnabled: Bool {
        get {
            UserDefaults.standard.bool(forKey: "isE2eIdentityViewEnabled")
        }
        set {
            UserDefaults.standard.setValue(newValue, forKey: "isE2eIdentityViewEnabled")
        }
    }

    static var selectedE2eIdentiyStatus: String? {
        get {
            UserDefaults.standard.string(forKey: "E2EIdentityCertificateStatus")
        }
        set {
            UserDefaults.standard.setValue(newValue, forKey: "E2EIdentityCertificateStatus")
        }
    }

    struct Section: Identifiable {
        let id = UUID()
        let header: String
        let items: [Item]
    }

    struct Item: Identifiable {
        let id = UUID()
        let title: String
        let value: String
    }

    enum Event {
        case itemTapped(Item)
    }

    // MARK: - State

    let sections: [Section]

    @Published
    var selectedItemID: Item.ID

    @Published
    var isE2eIdentityViewEnabled: Bool = DeveloperDeviceDetailsSettingsSelectionViewModel.isE2eIdentityViewEnabled {
        didSet {
            Self.isE2eIdentityViewEnabled = isE2eIdentityViewEnabled
        }
    }
    // MARK: - Life cycle

    init() {
        sections = [
            Section(
                header: "Select E2eIdentity Status",
                items: E2EIdentityCertificateStatus.allCases.map({
                    Item(title: $0.title, value: $0.title.count == 0 ? "None" : $0.title)
                })
            )
        ]
        selectedItemID = UUID()
<<<<<<< HEAD
        guard let status = E2EIdentityCertificateStatus.allCases
                                                        .first(where: { $0.title == Self.selectedE2eIdentiyStatus ?? "" }),
              let selectedItem = sections.flatMap(\.items).first(where: {
            $0.value == status.title
        }) else {
            return
        }
=======

        let status = E2EIdentityCertificateStatus
            .allCases
            .first { $0.title == Self.selectedE2eIdentiyStatus ?? "" }
        let selectedItem = sections
            .flatMap(\.items)
            .first { $0.value == status?.title }
        guard let status, let selectedItem else { return }

>>>>>>> a12ae09f
        // Initial selection
        selectedItemID = selectedItem.id
    }

    // MARK: - Events

    func handleEvent(_ event: Event) {
        switch event {
        case let .itemTapped(item):
            selectedItemID = item.id
            Self.selectedE2eIdentiyStatus = item.value
        }
    }

    static func mockCertifiateForSelectedStatus() -> E2eIdentityCertificate? {
        guard let selectedE2eIdentiyStatus = selectedE2eIdentiyStatus,
              let selectedStatus = E2EIdentityCertificateStatus.status(for: selectedE2eIdentiyStatus) else {
            return nil
        }
        switch selectedStatus {
        case .notActivated:
            return .mockNotActivated
        case .revoked:
            return .mockRevoked
        case .expired:
            return .mockExpired
        case .valid:
            return .mockValid
        }
    }

}

extension E2eIdentityCertificate {
    static let  dateFormatter = DateFormatter()

    static var mockRevoked: E2eIdentityCertificate {
        E2eIdentityCertificate(
            clientId: "sdfsdfsdfs",
            certificateDetails: .mockCertificate(),
            mlsThumbprint: "ABCDEFGHIJKLMNOPQRSTUVWX",
            notValidBefore: dateFormatter.date(from: "15.10.2023") ?? Date.now,
            expiryDate: dateFormatter.date(from: "15.10.2023") ?? Date.now,
            certificateStatus: .revoked,
            serialNumber: .mockSerialNumber
        )
    }

    static var mockValid: E2eIdentityCertificate {
        E2eIdentityCertificate(
            clientId: "sdfsdfsdfs",
            certificateDetails: .mockCertificate(),
            mlsThumbprint: "ABCDEFGHIJKLMNOPQRSTUVWX",
            notValidBefore: dateFormatter.date(from: "15.09.2023") ?? Date.now,
            expiryDate: dateFormatter.date(from: "15.10.2024") ?? Date.now,
            certificateStatus: .valid,
            serialNumber: .mockSerialNumber
        )
    }

    static var mockExpired: E2eIdentityCertificate {
        E2eIdentityCertificate(
            clientId: "sdfsdfsdfs",
            certificateDetails: .mockCertificate(),
            mlsThumbprint: "ABCDEFGHIJKLMNOPQRSTUVWX",
            notValidBefore: dateFormatter.date(from: "15.09.2023") ?? Date.now,
            expiryDate: dateFormatter.date(from: "15.10.2023") ?? Date.now,
            certificateStatus: .expired,
            serialNumber: .mockSerialNumber
        )
    }

    static var mockNotActivated: E2eIdentityCertificate {
        E2eIdentityCertificate(
            clientId: "sdfsdfsdfs",
            certificateDetails: "",
            mlsThumbprint: "ABCDEFGHIJKLMNOPQRSTUVWX",
            notValidBefore: Date.now,
            expiryDate: Date.now,
            certificateStatus: .notActivated,
            serialNumber: ""
        )
    }
}

private extension E2EIdentityCertificateStatus {
    static func status(for string: String) -> E2EIdentityCertificateStatus? {
        E2EIdentityCertificateStatus.allCases.filter({
            $0.title == string
        }).first
    }
}<|MERGE_RESOLUTION|>--- conflicted
+++ resolved
@@ -82,15 +82,6 @@
             )
         ]
         selectedItemID = UUID()
-<<<<<<< HEAD
-        guard let status = E2EIdentityCertificateStatus.allCases
-                                                        .first(where: { $0.title == Self.selectedE2eIdentiyStatus ?? "" }),
-              let selectedItem = sections.flatMap(\.items).first(where: {
-            $0.value == status.title
-        }) else {
-            return
-        }
-=======
 
         let status = E2EIdentityCertificateStatus
             .allCases
@@ -100,7 +91,6 @@
             .first { $0.value == status?.title }
         guard let status, let selectedItem else { return }
 
->>>>>>> a12ae09f
         // Initial selection
         selectedItemID = selectedItem.id
     }
