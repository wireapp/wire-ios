--- conflicted
+++ resolved
@@ -241,9 +241,6 @@
 
     private func startE2EI() {
         guard let session = ZMUserSession.shared() else { return }
-        session.managedObjectContext.performAndWait {
-            print(session.managedObjectContext.accessToken)
-        }
         let e2eiCertificateUseCase = createE2EICertificateUseCase(syncContext: session.syncContext, httpClient: session.httpClient)
 
         guard
@@ -259,19 +256,11 @@
         }
     }
 
-    private func createE2EICertificateUseCase(syncContext: NSManagedObjectContext, httpClient: HttpClientImpl) -> EnrollE2eICertificateUseCase? {
+    private func createE2EICertificateUseCase(syncContext: NSManagedObjectContext, httpClient: HttpClientE2EI) -> EnrollE2eICertificateUseCase? {
         var enrollE2eICertificate: EnrollE2eICertificateUseCase?
-<<<<<<< HEAD
-        // let httpClient = HttpClientImpl()
         let acmeApi = AcmeApi(httpClient: httpClient)
         let e2eIApi = E2eIApi(httpClient: httpClient)
-=======
-        let httpClient = HttpClientE2EI()
-        let acmeClient = AcmeClient(httpClient: httpClient)
->>>>>>> 10d902b2
-
         syncContext.performAndWait {
-            print(syncContext.accessToken?.httpHeaders)
             guard let coreCrypto = syncContext.coreCrypto else {
                 return
             }
