--- conflicted
+++ resolved
@@ -122,14 +122,9 @@
         sections.append(Section(
             header: "Actions",
             items: [
-<<<<<<< HEAD
                 .button(ButtonItem(title: "Enroll e2ei certificate", action: enrollE2EICertificate)),
-                .destination(DestinationItem(title: "Debug actions", makeView: {
-                    AnyView(DeveloperDebugActionsView(viewModel: DeveloperDebugActionsViewModel(selfClient: self.selfClient)))
-=======
                 .destination(DestinationItem(title: "Debug actions", makeView: { [weak self] in
                     AnyView(DeveloperDebugActionsView(viewModel: DeveloperDebugActionsViewModel(selfClient: self?.selfClient)))
->>>>>>> d67a248a
                 })),
                 .destination(DestinationItem(title: "Configure feature flags", makeView: {
                     AnyView(DeveloperFlagsView(viewModel: DeveloperFlagsViewModel()))
