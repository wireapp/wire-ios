--- conflicted
+++ resolved
@@ -122,13 +122,9 @@
         sections.append(Section(
             header: "Actions",
             items: [
-<<<<<<< HEAD
-                .button(ButtonItem(title: "Enroll e2ei certificate", action: enrollE2EICertificate)),
-=======
                 .destination(DestinationItem(title: "E2E Identity", makeView: {
                     AnyView(DeveloperE2eiView(viewModel: DeveloperE2eiViewModel()))
                 })),
->>>>>>> fddbd34a
                 .destination(DestinationItem(title: "Debug actions", makeView: { [weak self] in
                     AnyView(DeveloperDebugActionsView(viewModel: DeveloperDebugActionsViewModel(selfClient: self?.selfClient)))
                 })),
@@ -248,24 +244,6 @@
 
     // MARK: - Actions
 
-    private func enrollE2EICertificate() {
-        guard let session = ZMUserSession.shared() else { return }
-        let e2eiCertificateUseCase = session.enrollE2eICertificate
-        guard let rootViewController = AppDelegate.shared.window?.rootViewController else {
-            return
-        }
-        let oauthUseCase = OAuthUseCase(rootViewController: rootViewController)
-
-        Task {
-            do {
-                _ = try await e2eiCertificateUseCase?.invoke(
-                    authenticate: oauthUseCase.invoke)
-            } catch {
-                WireLogger.e2ei.error("failed to enroll e2ei: \(error)")
-            }
-        }
-    }
-
     private func checkRegisteredTokens() {
         guard
             let selfClient = selfClient,
