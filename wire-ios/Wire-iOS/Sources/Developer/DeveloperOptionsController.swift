--- conflicted
+++ resolved
@@ -58,11 +58,7 @@
 
     override func viewWillAppear(_ animated: Bool) {
         super.viewWillAppear(animated)
-<<<<<<< HEAD
-        setupNavigationBarTitle(with: L10n.Localizable.Self.Settings.DeveloperOptions.Loggin.title.capitalized)
-=======
         setupNavigationBarTitle(L10n.Localizable.Self.Settings.DeveloperOptions.Loggin.title.capitalized)
->>>>>>> 9c6022e7
     }
 
     // MARK: - Cells
