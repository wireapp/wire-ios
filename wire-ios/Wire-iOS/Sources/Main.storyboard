--- conflicted
+++ resolved
@@ -18,10 +18,6 @@
                         <subviews>
                             <imageView opaque="NO" clipsSubviews="YES" multipleTouchEnabled="YES" contentMode="scaleAspectFit" image="Wire/Shield" translatesAutoresizingMaskIntoConstraints="NO" id="KML-s6-hr3" userLabel="Image - Logo">
                                 <rect key="frame" x="105" y="315.5" width="204" height="265"/>
-<<<<<<< HEAD
-                                <color key="tintColor" white="1" alpha="1" colorSpace="custom" customColorSpace="genericGamma22GrayColorSpace"/>
-=======
->>>>>>> e94d855e
                             </imageView>
                         </subviews>
                         <viewLayoutGuide key="safeArea" id="MYb-r6-9JB"/>
