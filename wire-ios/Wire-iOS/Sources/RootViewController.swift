--- conflicted
+++ resolved
@@ -21,14 +21,6 @@
 
 final class RootViewController: UIViewController {
 
-<<<<<<< HEAD
-=======
-    // MARK: - SpinnerCapable
-
-    var dismissSpinner: SpinnerCompletion?
-    let accessibilityAnnouncement = L10n.Localizable.General.loading
-
->>>>>>> 48f6dc3d
     // MARK: - Private Property
 
     private var childViewController: UIViewController?
@@ -170,10 +162,4 @@
             NotificationCenter.default.post(name: .SettingsColorSchemeChanged, object: nil)
         }
     }
-<<<<<<< HEAD
-}
-=======
-}
-
-extension RootViewController: SpinnerCapable {}
->>>>>>> 48f6dc3d
+}