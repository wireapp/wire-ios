--- conflicted
+++ resolved
@@ -20,13 +20,6 @@
 
 final class RootViewController: UIViewController {
 
-<<<<<<< HEAD
-=======
-    // MARK: - SpinnerCapable
-
-    var dismissSpinner: SpinnerCompletion?
-
->>>>>>> 46a152e4
     // MARK: - Private Property
 
     private var childViewController: UIViewController?
