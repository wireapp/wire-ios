--- conflicted
+++ resolved
@@ -37,14 +37,8 @@
     enum Kind: Equatable {
         case email
         case name(isTeam: Bool)
-<<<<<<< HEAD
         case password(PasswordRuleSet, isNew: Bool)
         case passcode(PasswordRuleSet, isNew: Bool)
-        case phoneNumber
-=======
-        case password(isNew: Bool)
-        case passcode(isNew: Bool)
->>>>>>> f3bd84a5
         case username
         case unknown
     }
