--- conflicted
+++ resolved
@@ -56,11 +56,7 @@
 
     override func viewWillAppear(_ animated: Bool) {
         super.viewWillAppear(animated)
-<<<<<<< HEAD
-        setupNavigationBarTitle(with: L10n.Localizable.Registration.Signin.TooManyDevices.ManageScreen.title)
-=======
         setupNavigationBarTitle(L10n.Localizable.Registration.Signin.TooManyDevices.ManageScreen.title)
->>>>>>> 9c6022e7
     }
 
     private func configureSubviews() {
