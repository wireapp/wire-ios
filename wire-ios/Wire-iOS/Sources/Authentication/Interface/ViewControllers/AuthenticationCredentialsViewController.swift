--- conflicted
+++ resolved
@@ -398,13 +398,6 @@
         switch prefilledCredentials.primaryCredentialsType {
         case .email:
             emailPasswordInputField.prefill(email: prefilledCredentials.credentials.emailAddress)
-<<<<<<< HEAD
-=======
-        case .phone:
-            if let phoneNumber = prefilledCredentials.credentials.phoneNumber.flatMap({ phoneNumber in PhoneNumber(fullNumber: phoneNumber, userPropertyValidator: UserPropertyValidator() ) }) {
-                phoneInputView.setPhoneNumber(phoneNumber)
-            }
->>>>>>> 640b4fd1
         }
     }
 
