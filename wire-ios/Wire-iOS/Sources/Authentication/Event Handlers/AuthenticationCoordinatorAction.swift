//
// Wire
// Copyright (C) 2018 Wire Swiss GmbH
//
// This program is free software: you can redistribute it and/or modify
// it under the terms of the GNU General Public License as published by
// the Free Software Foundation, either version 3 of the License, or
// (at your option) any later version.
//
// This program is distributed in the hope that it will be useful,
// but WITHOUT ANY WARRANTY; without even the implied warranty of
// MERCHANTABILITY or FITNESS FOR A PARTICULAR PURPOSE. See the
// GNU General Public License for more details.
//
// You should have received a copy of the GNU General Public License
// along with this program. If not, see http://www.gnu.org/licenses/.
//

import Foundation
import UIKit
import WireSyncEngine

/**
 * Valid response actions for authentication events.
 */

enum AuthenticationCoordinatorAction {
    case showLoadingView
    case hideLoadingView
    case unwindState(withInterface: Bool)
    case executeFeedbackAction(AuthenticationErrorFeedbackAction)
    case presentAlert(AuthenticationCoordinatorAlert)
    case presentErrorAlert(AuthenticationCoordinatorErrorAlert)
    case completeBackupStep
    case completeLoginFlow
    case startPostLoginFlow
    case transition(AuthenticationFlowStep, mode: AuthenticationStateController.StateChangeMode)
    case performPhoneLoginFromRegistration(phoneNumber: String)
    case requestEmailVerificationCode(email: String, password: String)
    case configureNotifications
    case startIncrementalUserCreation(UnregisteredUser)
    case setMarketingConsent(Bool)
    case completeUserRegistration
    case openURL(URL)
    case repeatAction
    case displayInlineError(NSError)
    case continueFlowWithLoginCode(String)
    case switchCredentialsType(AuthenticationCredentialsType)
    case startRegistrationFlow(UnverifiedCredentials)
    case startLoginFlow(AuthenticationLoginRequest, AuthenticationProxyCredentialsInput?)
    case setFullName(String)
    case setUsername(String)
    case setUserPassword(String)
    case updateBackendEnvironment(url: URL)
    case startCompanyLogin(code: UUID?)
    case startSSOFlow
    case startBackupFlow
    case signOut(warn: Bool)
    case addEmailAndPassword(ZMEmailCredentials)
    case configureDevicePermissions
<<<<<<< HEAD
    case enrollE2EI
=======
    case startE2EIEnrollment
    case completeE2EIEnrollment
>>>>>>> fddbd34a

    var retainsModal: Bool {
        switch self {
        case .openURL:
            return true
        default:
            return false
        }
    }
}

// MARK: - Alerts

/**
 * A customizable alert to display inside the coordinator's presenter.
 */

struct AuthenticationCoordinatorAlert {
    let title: String?
    let message: String?
    let actions: [AuthenticationCoordinatorAlertAction]
}

/**
 * An action that is part of an authentication coordinator alert.
 */

struct AuthenticationCoordinatorAlertAction {
    let title: String
    let coordinatorActions: [AuthenticationCoordinatorAction]
    let style: UIAlertAction.Style

    init(title: String, coordinatorActions: [AuthenticationCoordinatorAction], style: UIAlertAction.Style = .default) {
        self.title = title
        self.coordinatorActions = coordinatorActions
        self.style = style
    }
}

extension AuthenticationCoordinatorAlertAction {
    static let ok: AuthenticationCoordinatorAlertAction = AuthenticationCoordinatorAlertAction(title: L10n.Localizable.General.ok, coordinatorActions: [])
    static let cancel: AuthenticationCoordinatorAlertAction = AuthenticationCoordinatorAlertAction(title: L10n.Localizable.General.cancel, coordinatorActions: [], style: .cancel)
}

/**
 * A customizable alert to display inside the coordinator's presenter.
 */

struct AuthenticationCoordinatorErrorAlert {
    let error: NSError
    let completionActions: [AuthenticationCoordinatorAction]
}

enum AuthenticationLoginRequest {
    case email(address: String, password: String)
    case phoneNumber(String)
}

struct AuthenticationProxyCredentialsInput {
    var username: String
    var password: String
}

extension AuthenticationCoordinatorAction {

    static var presentCustomBackendAlert: Self {
        typealias Alert = L10n.Localizable.Landing.CustomBackend.Alert

        let env = BackendEnvironment.shared

        let info = [
            Alert.Message.backendName,
            env.title,
            Alert.Message.backendUrl,
            env.backendURL.absoluteString
        ].joined(separator: "\n")

        return .presentAlert(.init(title: Alert.title,
                                            message: info,
                                            actions: [.ok]))
    }
}<|MERGE_RESOLUTION|>--- conflicted
+++ resolved
@@ -58,12 +58,8 @@
     case signOut(warn: Bool)
     case addEmailAndPassword(ZMEmailCredentials)
     case configureDevicePermissions
-<<<<<<< HEAD
-    case enrollE2EI
-=======
     case startE2EIEnrollment
     case completeE2EIEnrollment
->>>>>>> fddbd34a
 
     var retainsModal: Bool {
         switch self {
