--- conflicted
+++ resolved
@@ -35,11 +35,7 @@
         // Only handle input during specified steps.
         switch currentStep {
         case .enrollE2EIdentity:
-<<<<<<< HEAD
-            return [.showLoadingView, .enrollE2EI]
-=======
             return [.showLoadingView, .startE2EIEnrollment]
->>>>>>> fddbd34a
         case .noHistory:
             return [.showLoadingView, .configureNotifications, .completeBackupStep]
         case .clientManagement(let clients, let credentials):
