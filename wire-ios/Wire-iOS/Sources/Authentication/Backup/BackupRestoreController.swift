--- conflicted
+++ resolved
@@ -44,14 +44,10 @@
 
     // MARK: - Initialization
 
-<<<<<<< HEAD
-    init(
-        target: SpinnerCapableViewController,
-        temporaryFilesService: TemporaryFileServiceInterface = TemporaryFileService()
-    ) {
-=======
-    init(target: UIViewController, temporaryFilesService: TemporaryFileServiceInterface = TemporaryFileService()) {
->>>>>>> e83fd5b8
+        init(
+            target: UIViewController,
+            temporaryFilesService: TemporaryFileServiceInterface = TemporaryFileService()
+        ) {
         self.target = target
         self.temporaryFilesService = temporaryFilesService
         activityIndicator = .init(view: target.view)
