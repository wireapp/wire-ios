--- conflicted
+++ resolved
@@ -486,13 +486,8 @@
                 style: .destructive
             )
 
-<<<<<<< HEAD
-            let alertModel = AuthenticationCoordinatorAlert(title: "self.settings.account_details.log_out.alert.title".localized,
-                                                            message: "self.settings.account_details.log_out.alert.message".localized,
-=======
             let alertModel = AuthenticationCoordinatorAlert(title: L10n.Localizable.Self.Settings.AccountDetails.LogOut.Alert.title,
                                                             message: L10n.Localizable.Self.Settings.AccountDetails.LogOut.Alert.message,
->>>>>>> 900971a3
                                                             actions: [.cancel, signOutAction])
 
             presentAlert(for: alertModel)
