//
// Wire
// Copyright (C) 2024 Wire Swiss GmbH
//
// This program is free software: you can redistribute it and/or modify
// it under the terms of the GNU General Public License as published by
// the Free Software Foundation, either version 3 of the License, or
// (at your option) any later version.
//
// This program is distributed in the hope that it will be useful,
// but WITHOUT ANY WARRANTY; without even the implied warranty of
// MERCHANTABILITY or FITNESS FOR A PARTICULAR PURPOSE. See the
// GNU General Public License for more details.
//
// You should have received a copy of the GNU General Public License
// along with this program. If not, see http://www.gnu.org/licenses/.
//

// Test CI: modify this line to run ci tests, sometimes it's the easiest way.

import avs
import UIKit
import WireCommonComponents
import WireCoreCrypto
import WireSyncEngine

enum ApplicationLaunchType {
    case unknown
    case direct
    case push
    case url
    case registration
    case passwordReset
}

extension Notification.Name {
    static let ZMUserSessionDidBecomeAvailable = Notification.Name("ZMUserSessionDidBecomeAvailableNotification")
}

final class AppDelegate: UIResponder, UIApplicationDelegate {

    // MARK: - Private Property

    private lazy var voIPPushManager: VoIPPushManager = {
        return VoIPPushManager(
            application: UIApplication.shared,
            requiredPushTokenType: requiredPushTokenType,
            pushTokenService: pushTokenService
        )
    }()

    private let pushTokenService = PushTokenService()

    private var launchOperations: [LaunchSequenceOperation] = [
        DeveloperFlagOperation(),
        BackendEnvironmentOperation(),
        TrackingOperation(),
        PerformanceDebuggerOperation(),
        AVSLoggingOperation(),
        AutomationHelperOperation(),
        MediaManagerOperation(),
        FileBackupExcluderOperation(),
        BackendInfoOperation(),
        FontSchemeOperation(),
        CleanUpDebugStateOperation()
    ]
    private var appStateCalculator = AppStateCalculator()

    // MARK: - Private Set Property
    private(set) var appRootRouter: AppRootRouter?
    private(set) var launchType: ApplicationLaunchType = .unknown

    // MARK: - Public Set Property

<<<<<<< HEAD
    // TODO: [WPB-8778] make private [not private(set)]
    /*private*/ private(set) var keyWindow: UIWindow!
=======
    private(set) var mainWindow: UIWindow!
>>>>>>> a366cafc

    // Singletons
    var unauthenticatedSession: UnauthenticatedSession? {
        return SessionManager.shared?.unauthenticatedSession
    }

    var launchOptions: LaunchOptions = [:]

    // TODO: [WPB-8778] remove this property
    @available(*, deprecated, message: "Will be removed")
    static var shared: AppDelegate {
        return UIApplication.shared.delegate as! AppDelegate
    }

    // TODO [WPB-9867]: remove this property
    @available(*, deprecated, message: "Will be removed")
    var mediaPlaybackManager: MediaPlaybackManager? {
        appRootRouter?.zClientViewController?.mediaPlaybackManager
    }

    // When running production code, this should always be true to ensure that we set the self user provider
    // on the `SelfUser` helper. The `TestingAppDelegate` subclass should override this with `false` in order
    // to require explict configuration of the self user.

    var shouldConfigureSelfUserProvider: Bool {
        return true
    }

    var temporaryFilesService: TemporaryFileServiceInterface = TemporaryFileService()

    func application(_ application: UIApplication,
                     willFinishLaunchingWithOptions launchOptions: [UIApplication.LaunchOptionsKey: Any]? = nil) -> Bool {

        guard !application.supportsMultipleScenes else {
            fatalError("Multiple scenes are currently not supported")
        }
        guard application.connectedScenes.count == 1, let windowScene = application.connectedScenes.first as? UIWindowScene else {
            fatalError("Expected a single scene of type `UIWindowScene`")
        }
        mainWindow = .init(windowScene: windowScene)

        // enable logs
        _ = Settings.shared
        // switch logs
        ZMSLog.switchCurrentLogToPrevious()

        // Set up Datadog as logger
        WireAnalytics.Datadog.enable()
        WireLogger.appDelegate.info(
            "application:willFinishLaunchingWithOptions \(String(describing: launchOptions)) (applicationState = \(application.applicationState))"
        )

        // Initial log line to indicate the client version and build
        WireLogger.appDelegate.info(
            Bundle.main.appInfo.safeForLoggingDescription,
            attributes: .safePublic
        )

        return true
    }

    func application(_ application: UIApplication, didRegisterForRemoteNotificationsWithDeviceToken deviceToken: Data) {
        WireLogger.push.info(
"application did register for remote notifications, storing standard token",
            attributes: .safePublic
        )
        pushTokenService.storeLocalToken(.createAPNSToken(from: deviceToken))
    }

    func application(_ application: UIApplication, didFinishLaunchingWithOptions launchOptions: [UIApplication.LaunchOptionsKey: Any]? = nil) -> Bool {

        voIPPushManager.registerForVoIPPushes()

        temporaryFilesService.removeTemporaryData()

        WireLogger.appDelegate.info("application:didFinishLaunchingWithOptions START \(String(describing: launchOptions)) (applicationState = \(application.applicationState))")

        NotificationCenter.default.addObserver(self,
                                               selector: #selector(userSessionDidBecomeAvailable(_:)),
                                               name: Notification.Name.ZMUserSessionDidBecomeAvailable,
                                               object: nil)

        self.launchOptions = launchOptions ?? [:]

        setupWindowAndRootViewController()

        if UIApplication.shared.isProtectedDataAvailable || ZMPersistentCookieStorage.hasAccessibleAuthenticationCookieData() {
            createAppRootRouterAndInitialiazeOperations(launchOptions ?? [:])
        }

        WireLogger.appDelegate.info("application:didFinishLaunchingWithOptions END \(String(describing: launchOptions))")
        WireLogger.appDelegate.info("Application was launched with arguments: \(ProcessInfo.processInfo.arguments)")
        return true
    }

    func applicationWillEnterForeground(_ application: UIApplication) {
        WireLogger.appDelegate.info(
            "applicationWillEnterForeground: (applicationState = \(application.applicationState)",
            attributes: .safePublic
        )
    }

    func applicationDidBecomeActive(_ application: UIApplication) {
        WireLogger.appDelegate.info(
            "applicationDidBecomeActive (applicationState = \(application.applicationState))",
            attributes: .safePublic
        )

        switch launchType {
        case .url,
             .push:
            break
        default:
            launchType = .direct
        }
    }

    func applicationWillResignActive(_ application: UIApplication) {
        WireLogger.appDelegate.info(
            "applicationWillResignActive: (applicationState = \(application.applicationState))",
            attributes: .safePublic
        )
    }

    func applicationDidEnterBackground(_ application: UIApplication) {
        WireLogger.appDelegate.info(
            "applicationDidEnterBackground: (applicationState = \(application.applicationState))",
            attributes: .safePublic
        )

        launchType = .unknown
    }

    func application(_ app: UIApplication,
                     open url: URL,
                     options: [UIApplication.OpenURLOptionsKey: Any] = [:]) -> Bool {
        WireLogger.appDelegate.info(
            "application:openURL:options",
            attributes: .safePublic
        )
        return appRootRouter?.openDeepLinkURL(url) ?? false
    }

    func applicationWillTerminate(_ application: UIApplication) {
        WireLogger.appDelegate.info(
            "applicationWillTerminate: (applicationState = \(application.applicationState))",
            attributes: .safePublic
        )
    }

    func application(_ application: UIApplication,
                     performActionFor shortcutItem: UIApplicationShortcutItem,
                     completionHandler: @escaping (Bool) -> Void) {
        appRootRouter?.performQuickAction(for: shortcutItem,
                                          completionHandler: completionHandler)
    }

    @objc
    func userSessionDidBecomeAvailable(_ notification: Notification?) {
        launchType = .direct
        if launchOptions[UIApplication.LaunchOptionsKey.url] != nil {
            launchType = .url
        }

        if launchOptions[UIApplication.LaunchOptionsKey.remoteNotification] != nil {
            launchType = .push
        }
    }

    // MARK: - URL handling

    func application(_ application: UIApplication,
                     continue userActivity: NSUserActivity,
                     restorationHandler: @escaping ([UIUserActivityRestoring]?) -> Void) -> Bool {
        WireLogger.appDelegate.info("application:continueUserActivity:restorationHandler: \(userActivity)")

        return SessionManager.shared?.continueUserActivity(userActivity) ?? false
    }

    // MARK: - BackgroundUpdates

    func application(_ application: UIApplication, didReceiveRemoteNotification userInfo: [AnyHashable: Any], fetchCompletionHandler completionHandler: @escaping (UIBackgroundFetchResult) -> Void) {
        WireLogger.appDelegate.info("application:didReceiveRemoteNotification:fetchCompletionHandler: notification: \(userInfo)")

        launchType = (application.applicationState == .inactive || application.applicationState == .background) ? .push : .direct
    }

    func application(_ application: UIApplication, performFetchWithCompletionHandler completionHandler: @escaping (UIBackgroundFetchResult) -> Void) {
        WireLogger.appDelegate.info("application:performFetchWithCompletionHandler:", attributes: .safePublic)

        appRootRouter?.performWhenAuthenticated {
            ZMUserSession.shared()?.application(application, performFetchWithCompletionHandler: completionHandler)
        }
    }

    func application(_ application: UIApplication, handleEventsForBackgroundURLSession identifier: String, completionHandler: @escaping () -> Void) {
        WireLogger.appDelegate.info("application:handleEventsForBackgroundURLSession:completionHandler: session identifier: \(identifier)")

        appRootRouter?.performWhenAuthenticated {
            ZMUserSession.shared()?.application(application, handleEventsForBackgroundURLSession: identifier, completionHandler: completionHandler)
        }
    }

    func applicationProtectedDataDidBecomeAvailable(_ application: UIApplication) {
        guard appRootRouter == nil else { return }
        createAppRootRouterAndInitialiazeOperations(launchOptions)
    }
}

// MARK: - Private Helpers

private extension AppDelegate {

    private func setupWindowAndRootViewController() {

        let shieldImageView = UIImageView(image: .init(resource: .Wire.shield))
        shieldImageView.translatesAutoresizingMaskIntoConstraints = false

        let rootViewController = UIViewController()
        rootViewController.navigationItem.hidesBackButton = true
        rootViewController.view.backgroundColor = .black
        rootViewController.view.addSubview(shieldImageView)
        NSLayoutConstraint.activate([
            shieldImageView.centerXAnchor.constraint(equalTo: rootViewController.view.safeAreaLayoutGuide.centerXAnchor),
            shieldImageView.centerYAnchor.constraint(equalTo: rootViewController.view.safeAreaLayoutGuide.centerYAnchor)
        ])

<<<<<<< HEAD
        let splitViewController = UISplitViewController(style: .tripleColumn)
        splitViewController.displayModeButtonVisibility = .never
        splitViewController.setViewController(rootViewController, for: .secondary)

        let splitViewControllerDelegate = SupportedInterfaceOrientationsDelegatingSplitViewControllerDelegate()
        splitViewControllerDelegate.setAsDelegateAndNontomicRetainedAssociatedObject(splitViewController)

        // a navigation controller has automatically been created by `splitViewController.setViewController(_:for:)`,
        // hide the navigation bar and ensure the supported interface orientations are propagated correctly
        if let navigationController = rootViewController.navigationController {
            navigationController.setNavigationBarHidden(true, animated: false)

            let navigationControllerDelegate = SupportedInterfaceOrientationsDelegatingNavigationControllerDelegate()
            navigationControllerDelegate.setAsDelegateAndNontomicRetainedAssociatedObject(navigationController)
        }

        keyWindow.rootViewController = splitViewController
        keyWindow.makeKeyAndVisible()
=======
        mainWindow.rootViewController = rootViewController
        mainWindow.makeKeyAndVisible()
>>>>>>> a366cafc
    }

    private func createAppRootRouterAndInitialiazeOperations(_ launchOptions: LaunchOptions) {
        // Fix: set the applicationGroup so updating the callkit enable is set to NSE
        VoIPPushHelperOperation().execute()
        createAppRootRouter(launchOptions)
        queueInitializationOperations(launchOptions: launchOptions)
    }

    private func createAppRootRouter(_ launchOptions: LaunchOptions) {

        guard let sessionManager = createSessionManager(launchOptions: launchOptions) else {
            fatalError("sessionManager is not created")
        }

        appRootRouter = AppRootRouter(
<<<<<<< HEAD
            windowScene: keyWindow.windowScene!,
=======
            rootViewController: mainWindow.rootViewController as! RootViewController,
>>>>>>> a366cafc
            sessionManager: sessionManager,
            appStateCalculator: appStateCalculator
        )
    }

    private func createSessionManager(launchOptions: LaunchOptions) -> SessionManager? {
        guard
            let appVersion = Bundle.main.infoDictionary?[kCFBundleVersionKey as String] as? String,
            let url = Bundle.main.url(forResource: "session_manager", withExtension: "json"),
            let configuration = SessionManagerConfiguration.load(from: url),
            let mediaManager = AVSMediaManager.sharedInstance()
        else {
            return nil
        }

        configuration.blacklistDownloadInterval = Settings.shared.blacklistDownloadInterval
        let jailbreakDetector = JailbreakDetector()

        // Get maxNumberAccounts form SecurityFlags or SessionManager.defaultMaxNumberAccounts if no MAX_NUMBER_ACCOUNTS flag defined
        let maxNumberAccounts = SecurityFlags.maxNumberAccounts.intValue ?? SessionManager.defaultMaxNumberAccounts

        let sessionManager = SessionManager(
            maxNumberAccounts: maxNumberAccounts,
            appVersion: appVersion,
            mediaManager: mediaManager,
            analytics: Analytics.shared,
            delegate: appStateCalculator,
            application: UIApplication.shared,
            environment: BackendEnvironment.shared,
            configuration: configuration,
            detector: jailbreakDetector,
            requiredPushTokenType: requiredPushTokenType,
            pushTokenService: pushTokenService,
            callKitManager: voIPPushManager.callKitManager,
            isDeveloperModeEnabled: Bundle.developerModeEnabled,
            sharedUserDefaults: .applicationGroup,
            minTLSVersion: SecurityFlags.minTLSVersion.stringValue,
            deleteUserLogs: LogFileDestination.deleteAllLogs
        )

        voIPPushManager.delegate = sessionManager
        return sessionManager
    }

    private func queueInitializationOperations(launchOptions: LaunchOptions) {
        var operations = launchOperations.map {
            BlockOperation(block: $0.execute)
        }

        operations.append(BlockOperation {
            self.startAppRouter(launchOptions: launchOptions)
        })

        OperationQueue.main.addOperations(operations, waitUntilFinished: false)
    }

    private func startAppRouter(launchOptions: LaunchOptions) {
        appRootRouter?.start(launchOptions: launchOptions)
    }

    private var requiredPushTokenType: PushToken.TokenType {
        // Previously VoIP push were available for iOS <15
        // this forces transition to standard ones.
        return .standard
    }
}<|MERGE_RESOLUTION|>--- conflicted
+++ resolved
@@ -72,12 +72,8 @@
 
     // MARK: - Public Set Property
 
-<<<<<<< HEAD
     // TODO: [WPB-8778] make private [not private(set)]
-    /*private*/ private(set) var keyWindow: UIWindow!
-=======
-    private(set) var mainWindow: UIWindow!
->>>>>>> a366cafc
+    /*private*/ private(set) var mainWindow: UIWindow!
 
     // Singletons
     var unauthenticatedSession: UnauthenticatedSession? {
@@ -305,7 +301,6 @@
             shieldImageView.centerYAnchor.constraint(equalTo: rootViewController.view.safeAreaLayoutGuide.centerYAnchor)
         ])
 
-<<<<<<< HEAD
         let splitViewController = UISplitViewController(style: .tripleColumn)
         splitViewController.displayModeButtonVisibility = .never
         splitViewController.setViewController(rootViewController, for: .secondary)
@@ -324,10 +319,6 @@
 
         keyWindow.rootViewController = splitViewController
         keyWindow.makeKeyAndVisible()
-=======
-        mainWindow.rootViewController = rootViewController
-        mainWindow.makeKeyAndVisible()
->>>>>>> a366cafc
     }
 
     private func createAppRootRouterAndInitialiazeOperations(_ launchOptions: LaunchOptions) {
@@ -344,11 +335,7 @@
         }
 
         appRootRouter = AppRootRouter(
-<<<<<<< HEAD
-            windowScene: keyWindow.windowScene!,
-=======
-            rootViewController: mainWindow.rootViewController as! RootViewController,
->>>>>>> a366cafc
+            windowScene: mainWindow.windowScene!,
             sessionManager: sessionManager,
             appStateCalculator: appStateCalculator
         )
