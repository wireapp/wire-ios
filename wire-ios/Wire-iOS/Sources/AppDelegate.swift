//
// Wire
// Copyright (C) 2024 Wire Swiss GmbH
//
// This program is free software: you can redistribute it and/or modify
// it under the terms of the GNU General Public License as published by
// the Free Software Foundation, either version 3 of the License, or
// (at your option) any later version.
//
// This program is distributed in the hope that it will be useful,
// but WITHOUT ANY WARRANTY; without even the implied warranty of
// MERCHANTABILITY or FITNESS FOR A PARTICULAR PURPOSE. See the
// GNU General Public License for more details.
//
// You should have received a copy of the GNU General Public License
// along with this program. If not, see http://www.gnu.org/licenses/.
//

// Test CI: modify this line to run ci tests, sometimes it's the easiest way.

import avs
import UIKit
import WireCommonComponents
<<<<<<< HEAD
import WireSyncEngine
=======
>>>>>>> f835f5e0
import WireCoreCrypto
import WireSyncEngine

enum ApplicationLaunchType {
    case unknown
    case direct
    case push
    case url
    case registration
    case passwordReset
}

extension Notification.Name {
    static let ZMUserSessionDidBecomeAvailable = Notification.Name("ZMUserSessionDidBecomeAvailableNotification")
}

final class AppDelegate: UIResponder, UIApplicationDelegate {

    // MARK: - Private Property

    private lazy var voIPPushManager: VoIPPushManager = {
        return VoIPPushManager(
            application: UIApplication.shared,
            requiredPushTokenType: requiredPushTokenType,
            pushTokenService: pushTokenService
        )
    }()

    private let pushTokenService = PushTokenService()

    private var launchOperations: [LaunchSequenceOperation] = [
        DeveloperFlagOperation(),
        BackendEnvironmentOperation(),
        TrackingOperation(),
        PerformanceDebuggerOperation(),
        AVSLoggingOperation(),
        AutomationHelperOperation(),
        MediaManagerOperation(),
        FileBackupExcluderOperation(),
        BackendInfoOperation(),
        FontSchemeOperation(),
        CleanUpDebugStateOperation()
    ]
    private var appStateCalculator = AppStateCalculator()

    // MARK: - Private Set Property
    private(set) var appRootRouter: AppRootRouter?
    private(set) var launchType: ApplicationLaunchType = .unknown

    // MARK: - Public Set Property
    var window: UIWindow?

    // Singletons
    var unauthenticatedSession: UnauthenticatedSession? {
        return SessionManager.shared?.unauthenticatedSession
    }

    var launchOptions: LaunchOptions = [:]

    static var shared: AppDelegate {
        return UIApplication.shared.delegate as! AppDelegate
    }

    // TODO [WPB-9867]: remove this property
    var mediaPlaybackManager: MediaPlaybackManager? {
        return appRootRouter?.rootViewController
            .firstChild(ofType: ZClientViewController.self)?.mediaPlaybackManager
    }

    // When running production code, this should always be true to ensure that we set the self user provider
    // on the `SelfUser` helper. The `TestingAppDelegate` subclass should override this with `false` in order
    // to require explict configuration of the self user.

    var shouldConfigureSelfUserProvider: Bool {
        return true
    }

    var temporaryFilesService: TemporaryFileServiceInterface = TemporaryFileService()

    func application(_ application: UIApplication,
                     willFinishLaunchingWithOptions launchOptions: [UIApplication.LaunchOptionsKey: Any]? = nil) -> Bool {
        // enable logs
        _ = Settings.shared
        // switch logs
        ZMSLog.switchCurrentLogToPrevious()

        // Set up Datadog as logger
        WireAnalytics.Datadog.enable()

        WireLogger.appDelegate.info(
            "application:willFinishLaunchingWithOptions \(String(describing: launchOptions)) (applicationState = \(application.applicationState.rawValue))"
        )

        // Initial log line to indicate the client version and build
        WireLogger.appDelegate.info(
            Bundle.main.appInfo.safeForLoggingDescription,
            attributes: .safePublic
        )

        return true
    }

    func application(_ application: UIApplication, didRegisterForRemoteNotificationsWithDeviceToken deviceToken: Data) {
        WireLogger.push.info(
"application did register for remote notifications, storing standard token",
            attributes: .safePublic
        )
        pushTokenService.storeLocalToken(.createAPNSToken(from: deviceToken))
    }

    func application(_ application: UIApplication, didFinishLaunchingWithOptions launchOptions: [UIApplication.LaunchOptionsKey: Any]? = nil) -> Bool {
        voIPPushManager.registerForVoIPPushes()

        temporaryFilesService.removeTemporaryData()

        WireLogger.appDelegate.info("application:didFinishLaunchingWithOptions START \(String(describing: launchOptions)) (applicationState = \(application.applicationState.rawValue))")

        NotificationCenter.default.addObserver(self,
                                               selector: #selector(userSessionDidBecomeAvailable(_:)),
                                               name: Notification.Name.ZMUserSessionDidBecomeAvailable,
                                               object: nil)

        self.launchOptions = launchOptions ?? [:]

        if UIApplication.shared.isProtectedDataAvailable || ZMPersistentCookieStorage.hasAccessibleAuthenticationCookieData() {
            createAppRootRouterAndInitialiazeOperations(launchOptions: launchOptions ?? [:])
        }

        WireLogger.appDelegate.info("application:didFinishLaunchingWithOptions END \(String(describing: launchOptions))")
        WireLogger.appDelegate.info("Application was launched with arguments: \(ProcessInfo.processInfo.arguments)")
        return true
    }

    func applicationWillEnterForeground(_ application: UIApplication) {
        WireLogger.appDelegate.info(
            "applicationWillEnterForeground: (applicationState = \(application.applicationState.rawValue)",
            attributes: .safePublic
        )
    }

    func applicationDidBecomeActive(_ application: UIApplication) {
        WireLogger.appDelegate.info(
            "applicationDidBecomeActive (applicationState = \(application.applicationState.rawValue))",
            attributes: .safePublic
        )

        switch launchType {
        case .url,
             .push:
            break
        default:
            launchType = .direct
        }
    }

    func applicationWillResignActive(_ application: UIApplication) {
        WireLogger.appDelegate.info(
            "applicationWillResignActive: (applicationState = \(application.applicationState.rawValue))",
            attributes: .safePublic
        )
    }

    func applicationDidEnterBackground(_ application: UIApplication) {
        WireLogger.appDelegate.info(
            "applicationDidEnterBackground: (applicationState = \(application.applicationState.rawValue))",
            attributes: .safePublic
        )

        launchType = .unknown

        UserDefaults.standard.synchronize()
    }

    func application(_ app: UIApplication,
                     open url: URL,
                     options: [UIApplication.OpenURLOptionsKey: Any] = [:]) -> Bool {
        WireLogger.appDelegate.info(
            "application:openURL:options",
            attributes: .safePublic
        )
        return appRootRouter?.openDeepLinkURL(url) ?? false
    }

    func applicationWillTerminate(_ application: UIApplication) {
        WireLogger.appDelegate.info(
            "applicationWillTerminate: (applicationState = \(application.applicationState.rawValue))",
            attributes: .safePublic
        )
    }

    func application(_ application: UIApplication,
                     performActionFor shortcutItem: UIApplicationShortcutItem,
                     completionHandler: @escaping (Bool) -> Void) {
        appRootRouter?.performQuickAction(for: shortcutItem,
                                          completionHandler: completionHandler)
    }

    @objc
    func userSessionDidBecomeAvailable(_ notification: Notification?) {
        launchType = .direct
        if launchOptions[UIApplication.LaunchOptionsKey.url] != nil {
            launchType = .url
        }

        if launchOptions[UIApplication.LaunchOptionsKey.remoteNotification] != nil {
            launchType = .push
        }
    }

    // MARK: - URL handling

    func application(_ application: UIApplication,
                     continue userActivity: NSUserActivity,
                     restorationHandler: @escaping ([UIUserActivityRestoring]?) -> Void) -> Bool {
        WireLogger.appDelegate.info("application:continueUserActivity:restorationHandler: \(userActivity)")

        return SessionManager.shared?.continueUserActivity(userActivity) ?? false
    }

    // MARK: - BackgroundUpdates

    func application(_ application: UIApplication, didReceiveRemoteNotification userInfo: [AnyHashable: Any], fetchCompletionHandler completionHandler: @escaping (UIBackgroundFetchResult) -> Void) {
        WireLogger.appDelegate.info("application:didReceiveRemoteNotification:fetchCompletionHandler: notification: \(userInfo)")

        launchType = (application.applicationState == .inactive || application.applicationState == .background) ? .push : .direct
    }

    func application(_ application: UIApplication, performFetchWithCompletionHandler completionHandler: @escaping (UIBackgroundFetchResult) -> Void) {
        WireLogger.appDelegate.info("application:performFetchWithCompletionHandler:", attributes: .safePublic)

        appRootRouter?.performWhenAuthenticated {
            ZMUserSession.shared()?.application(application, performFetchWithCompletionHandler: completionHandler)
        }
    }

    func application(_ application: UIApplication, handleEventsForBackgroundURLSession identifier: String, completionHandler: @escaping () -> Void) {
        WireLogger.appDelegate.info("application:handleEventsForBackgroundURLSession:completionHandler: session identifier: \(identifier)")

        appRootRouter?.performWhenAuthenticated {
            ZMUserSession.shared()?.application(application, handleEventsForBackgroundURLSession: identifier, completionHandler: completionHandler)
        }
    }

    func applicationProtectedDataDidBecomeAvailable(_ application: UIApplication) {
        guard appRootRouter == nil else { return }
        createAppRootRouterAndInitialiazeOperations(launchOptions: launchOptions)
    }
}

// MARK: - Private Helpers
private extension AppDelegate {
    private func createAppRootRouterAndInitialiazeOperations(launchOptions: LaunchOptions) {
        // Fix: set the applicationGroup so updating the callkit enable is set to NSE
        VoIPPushHelperOperation().execute()
        createAppRootRouter(launchOptions: launchOptions)
        queueInitializationOperations(launchOptions: launchOptions)
    }

    private func createAppRootRouter(launchOptions: LaunchOptions) {

        guard let viewController = window?.rootViewController as? RootViewController else {
            fatalError("rootViewController is not of type RootViewController")
        }
        guard let sessionManager = createSessionManager(launchOptions: launchOptions) else {
            fatalError("sessionManager is not created")
        }

        appRootRouter = AppRootRouter(
            viewController: viewController,
            sessionManager: sessionManager,
            appStateCalculator: appStateCalculator
        )
    }

    private func createSessionManager(launchOptions: LaunchOptions) -> SessionManager? {
        guard
            let appVersion = Bundle.main.infoDictionary?[kCFBundleVersionKey as String] as? String,
            let url = Bundle.main.url(forResource: "session_manager", withExtension: "json"),
            let configuration = SessionManagerConfiguration.load(from: url),
            let mediaManager = AVSMediaManager.sharedInstance()
        else {
            return nil
        }

        configuration.blacklistDownloadInterval = Settings.shared.blacklistDownloadInterval
        let jailbreakDetector = JailbreakDetector()

        // Get maxNumberAccounts form SecurityFlags or SessionManager.defaultMaxNumberAccounts if no MAX_NUMBER_ACCOUNTS flag defined
        let maxNumberAccounts = SecurityFlags.maxNumberAccounts.intValue ?? SessionManager.defaultMaxNumberAccounts

        let sessionManager = SessionManager(
            maxNumberAccounts: maxNumberAccounts,
            appVersion: appVersion,
            mediaManager: mediaManager,
            analytics: Analytics.shared,
            delegate: appStateCalculator,
            application: UIApplication.shared,
            environment: BackendEnvironment.shared,
            configuration: configuration,
            detector: jailbreakDetector,
            requiredPushTokenType: requiredPushTokenType,
            pushTokenService: pushTokenService,
            callKitManager: voIPPushManager.callKitManager,
            isDeveloperModeEnabled: Bundle.developerModeEnabled,
            sharedUserDefaults: .applicationGroup,
            minTLSVersion: SecurityFlags.minTLSVersion.stringValue,
            deleteUserLogs: LogFileDestination.deleteAllLogs
        )

        voIPPushManager.delegate = sessionManager
        return sessionManager
    }

    private func queueInitializationOperations(launchOptions: LaunchOptions) {
        var operations = launchOperations.map {
            BlockOperation(block: $0.execute)
        }

        operations.append(BlockOperation {
            self.startAppRouter(launchOptions: launchOptions)
        })

        OperationQueue.main.addOperations(operations, waitUntilFinished: false)
    }

    private func startAppRouter(launchOptions: LaunchOptions) {
        appRootRouter?.start(launchOptions: launchOptions)
    }

    private var requiredPushTokenType: PushToken.TokenType {
        // Previously VoIP push were available for iOS <15
        // this forces transition to standard ones.
        return .standard
    }

}<|MERGE_RESOLUTION|>--- conflicted
+++ resolved
@@ -21,10 +21,6 @@
 import avs
 import UIKit
 import WireCommonComponents
-<<<<<<< HEAD
-import WireSyncEngine
-=======
->>>>>>> f835f5e0
 import WireCoreCrypto
 import WireSyncEngine
 
