//
// Wire
// Copyright (C) 2024 Wire Swiss GmbH
//
// This program is free software: you can redistribute it and/or modify
// it under the terms of the GNU General Public License as published by
// the Free Software Foundation, either version 3 of the License, or
// (at your option) any later version.
//
// This program is distributed in the hope that it will be useful,
// but WITHOUT ANY WARRANTY; without even the implied warranty of
// MERCHANTABILITY or FITNESS FOR A PARTICULAR PURPOSE. See the
// GNU General Public License for more details.
//
// You should have received a copy of the GNU General Public License
// along with this program. If not, see http://www.gnu.org/licenses/.
//

import SwiftUI
import WireCommonComponents
import WireSyncEngine

extension Notification.Name {
    static let companyLoginDidFinish = Notification.Name("Wire.CompanyLoginDidFinish")
}

// MARK: - URLActionRouterDelegete
protocol URLActionRouterDelegate: AnyObject {

    func urlActionRouterWillShowCompanyLoginError()
    func urlActionRouterCanDisplayAlerts() -> Bool

}

// MARK: - URLActionRouterProtocol
protocol URLActionRouterProtocol {
    func open(url: URL) -> Bool
}

// MARK: - Logging
private let zmLog = ZMSLog(tag: "UI")

// MARK: - URLActionRouter
class URLActionRouter: URLActionRouterProtocol {

    // MARK: - Public Property
    var sessionManager: SessionManager?
    weak var delegate: URLActionRouterDelegate?
    weak var authenticatedRouter: AuthenticatedRouterProtocol?

    // MARK: - Private Property
    private let rootViewController: RootViewController
    private var pendingDestination: NavigationDestination?
    private var pendingAlert: UIAlertController?

    // MARK: - Initialization
    init(
        viewController: RootViewController,
        sessionManager: SessionManager? = nil
    ) {
        self.rootViewController = viewController
        self.sessionManager = sessionManager
    }

    // MARK: - Public Implementation
    @discardableResult
    func open(url: URL) -> Bool {
        do {
            return try sessionManager?.openURL(url) ?? false
        } catch let error as LocalizedError {
            if error is CompanyLoginError {
                delegate?.urlActionRouterWillShowCompanyLoginError()

                UIApplication.shared.topmostViewController()?.dismissIfNeeded(animated: true, completion: {
                    UIApplication.shared.topmostViewController()?.showAlert(for: error)
                })
            } else {
                UIApplication.shared.topmostViewController()?.showAlert(for: error)
            }
            return false
        } catch {
            return false
        }
    }

    func performPendingActions() {
        performPendingNavigation()
        presentPendingAlert()
    }

    // MARK: - Private Implementation

    func performPendingNavigation() {
        guard let destination = pendingDestination else {
            return
        }

        pendingDestination = nil
        navigate(to: destination)
    }

    func navigate(to destination: NavigationDestination) {
        guard authenticatedRouter != nil else {
            pendingDestination = destination
            return
        }

        authenticatedRouter?.navigate(to: destination)
    }

    func presentPendingAlert() {
        guard let alert = pendingAlert else {
            return
        }

        pendingAlert = nil
        presentAlert(alert)
    }

    func presentAlert(_ alert: UIAlertController) {
        guard delegate?.urlActionRouterCanDisplayAlerts() == true else {
            pendingAlert = alert
            return
        }

        internalPresentAlert(alert)
    }

    func internalPresentAlert(_ alert: UIAlertController) {
        rootViewController.present(alert, animated: true, completion: nil)
    }
}

// MARK: - PresentationDelegate
extension URLActionRouter: PresentationDelegate {

    // MARK: - Public Implementation
    func failedToPerformAction(_ action: URLAction, error: Error) {
        let localizedError = mapToLocalizedError(error)
        presentLocalizedErrorAlert(localizedError)
    }

    func completedURLAction(_ action: URLAction) {
        guard case URLAction.companyLoginSuccess = action else { return }
        notifyCompanyLoginCompletion()
    }

    func shouldPerformAction(_ action: URLAction, decisionHandler: @escaping (Bool) -> Void) {
        typealias UrlAction = L10n.Localizable.UrlAction
        switch action {
        case .connectBot:
            presentConfirmationAlert(title: UrlAction.title, message: UrlAction.ConnectToBot.message, decisionHandler: decisionHandler)
        case .accessBackend(let url):
            // Switching backend is handled below, so pass false here.
            decisionHandler(false)
            switchBackend(configURL: url)
        default:
            decisionHandler(true)
        }
    }

    func shouldPerformActionWithMessage(_ message: String, action: URLAction, decisionHandler: @escaping (_ shouldPerformAction: Bool) -> Void) {
        switch action {
        case .joinConversation:
            presentConfirmationAlert(title: nil,
                                     message: L10n.Localizable.UrlAction.JoinConversation.Confirmation.message(message),
                                     decisionHandler: decisionHandler)
        default:
            decisionHandler(true)
        }
    }

    func showConnectionRequest(userId: UUID) {
        navigate(to: .connectionRequest(userId))
    }

    func showUserProfile(user: UserType) {
        navigate(to: .userProfile(user))
    }

    func showConversation(_ conversation: ZMConversation, at message: ZMConversationMessage?) {
        navigate(to: .conversation(conversation, message))
    }

    func showConversationList() {
        navigate(to: .conversationList)
    }

    // MARK: - Private Implementation
    private func notifyCompanyLoginCompletion() {
        NotificationCenter.default.post(name: .companyLoginDidFinish, object: self)
    }

    private func presentConfirmationAlert(title: String?, message: String, decisionHandler: @escaping (Bool) -> Void) {

        let alert = UIAlertController(title: title,
                                      message: message,
                                      preferredStyle: .alert)

        let agreeAction = UIAlertAction.confirm(style: .default) { _ in decisionHandler(true) }
        alert.addAction(agreeAction)

        let cancelAction = UIAlertAction.cancel({ decisionHandler(false) })
        alert.addAction(cancelAction)

        presentAlert(alert)
    }

    private func switchBackend(configURL: URL) {
        guard
            SecurityFlags.customBackend.isEnabled,
            let sessionManager
        else {
            return
        }

        sessionManager.fetchBackendEnvironment(at: configURL) { [weak self] result in
            guard let self else { return }

            switch result {
<<<<<<< HEAD
            case let .success(environment):
                BackendEnvironment.shared = environment
            case let .failure(error):
                guard let self else { return }
                let localizedError = mapToLocalizedError(error)
                presentLocalizedErrorAlert(localizedError)
=======
            case .success(let backendEnvironment):
                self.requestUserConfirmationToSwitchBackend(backendEnvironment) { didConfirm in
                    guard didConfirm else { return }
                    sessionManager.switchBackend(to: backendEnvironment)
                    BackendEnvironment.shared = backendEnvironment
                }

            case .failure(let error):
                let localizedError = self.mapToLocalizedError(error)
                self.presentLocalizedErrorAlert(localizedError)
>>>>>>> d2122c31
            }
        }
    }

    private func requestUserConfirmationToSwitchBackend(
        _ environment: BackendEnvironment,
        didConfirm: @escaping (Bool) -> Void
    ) {
        let viewModel = SwitchBackendConfirmationViewModel(
            environment: environment,
            didConfirm: didConfirm
        )

        let view = SwitchBackendConfirmationView(viewModel: viewModel)
        let hostingController = UIHostingController(rootView: view)
        rootViewController.present(hostingController, animated: true)
    }

}

// MARK: - Errors

private extension URLActionRouter {

    enum URLActionError: LocalizedError {

        private typealias AlertStrings = L10n.Localizable.UrlAction.JoinConversation.Error.Alert

        /// Could not join a conversation because it is full.

        case conversationIsFull

        /// Converation link may have been revoked or it is corrupted.

        case conversationLinkIsInvalid

        /// The guest link feature is disabled and all guest links have been revoked

        case conversationLinkIsDisabled

        /// A generic error case.

        case unknown

        init(from error: Error) {
            switch error {
            case ConversationJoinError.invalidCode:
                self = .conversationLinkIsInvalid

            case ConversationJoinError.tooManyMembers:
                self = .conversationIsFull

            case ConversationJoinError.guestLinksDisabled, ConversationFetchError.guestLinksDisabled:
                self = .conversationLinkIsDisabled

            default:
                self = .unknown
            }
        }

        var errorDescription: String? {
            return AlertStrings.title
        }

        var failureReason: String? {
            switch self {
            case .conversationIsFull:
                return AlertStrings.ConverationIsFull.message

            case .conversationLinkIsInvalid, .conversationLinkIsDisabled:
                return AlertStrings.LinkIsInvalid.message

            case .unknown:
                return L10n.Localizable.Error.User.unkownError
            }
        }

    }

    private func mapToLocalizedError(_ error: Error) -> LocalizedError {
        return (error as? LocalizedError) ?? URLActionError(from: error)
    }

    private func presentLocalizedErrorAlert(_ error: LocalizedError) {
        let title = error.errorDescription
        let message = error.failureReason ?? L10n.Localizable.Error.User.unkownError
        let alert = UIAlertController(title: title, message: message, preferredStyle: .alert)
        alert.addAction(.ok(style: .cancel))

        switch error {
        case URLActionError.conversationLinkIsDisabled:
            let topmostViewController = UIApplication.shared.topmostViewController(onlyFullScreen: false)
            let guestLinksLearnMoreHandler: ((UIAlertAction) -> Swift.Void) = { _ in
                let browserViewController = BrowserViewController(url: URL.wr_guestLinksLearnMore.appendingLocaleParameter)
                topmostViewController?.present(browserViewController, animated: true)
            }
            alert.addAction(UIAlertAction(title: L10n.Localizable.UrlAction.JoinConversation.Error.Alert.LearnMore.action,
                                          style: .default,
                                          handler: guestLinksLearnMoreHandler))
        default:
            break
        }
        presentAlert(alert)
    }

}<|MERGE_RESOLUTION|>--- conflicted
+++ resolved
@@ -218,14 +218,6 @@
             guard let self else { return }
 
             switch result {
-<<<<<<< HEAD
-            case let .success(environment):
-                BackendEnvironment.shared = environment
-            case let .failure(error):
-                guard let self else { return }
-                let localizedError = mapToLocalizedError(error)
-                presentLocalizedErrorAlert(localizedError)
-=======
             case .success(let backendEnvironment):
                 self.requestUserConfirmationToSwitchBackend(backendEnvironment) { didConfirm in
                     guard didConfirm else { return }
@@ -236,7 +228,6 @@
             case .failure(let error):
                 let localizedError = self.mapToLocalizedError(error)
                 self.presentLocalizedErrorAlert(localizedError)
->>>>>>> d2122c31
             }
         }
     }
