//
// Wire
// Copyright (C) 2024 Wire Swiss GmbH
//
// This program is free software: you can redistribute it and/or modify
// it under the terms of the GNU General Public License as published by
// the Free Software Foundation, either version 3 of the License, or
// (at your option) any later version.
//
// This program is distributed in the hope that it will be useful,
// but WITHOUT ANY WARRANTY; without even the implied warranty of
// MERCHANTABILITY or FITNESS FOR A PARTICULAR PURPOSE. See the
// GNU General Public License for more details.
//
// You should have received a copy of the GNU General Public License
// along with this program. If not, see http://www.gnu.org/licenses/.
//

import AppCenter
import AppCenterAnalytics
import AppCenterDistribute
import avs
import WireCommonComponents
import WireSyncEngine
<<<<<<< HEAD
=======
import WireUtilities
>>>>>>> d3b618ee

protocol TrackingInterface {
    var disableCrashSharing: Bool { get set }
    var disableAnalyticsSharing: Bool { get set }
}

protocol AVSMediaManagerInterface {
    var intensityLevel: AVSIntensityLevel { get set }
    var isMicrophoneMuted: Bool { get set }
}

extension AVSMediaManager: AVSMediaManagerInterface {
}

typealias SettingsSelfUser = EditableUserType & UserType

enum SettingsPropertyError: Error {
    case WrongValue(String)
}

protocol SettingsPropertyFactoryDelegate: AnyObject {
    func asyncMethodDidStart(_ settingsPropertyFactory: SettingsPropertyFactory)
    func asyncMethodDidComplete(_ settingsPropertyFactory: SettingsPropertyFactory)

    func appLockOptionDidChange(_ settingsPropertyFactory: SettingsPropertyFactory, newValue: Bool, callback: @escaping  ResultHandler)
}

final class SettingsPropertyFactory {
    let userDefaults: UserDefaults
    var tracking: TrackingInterface?
    var mediaManager: AVSMediaManagerInterface?
    weak var userSession: UserSession?
    var selfUser: SettingsSelfUser?
    var marketingConsent: SettingsPropertyValue = .none
    let userPropertyValidator: UserPropertyValidating
    weak var delegate: SettingsPropertyFactoryDelegate?

    static let userDefaultsPropertiesToKeys: [SettingsPropertyName: SettingKey] = [
        SettingsPropertyName.disableMarkdown: .disableMarkdown,
        SettingsPropertyName.chatHeadsDisabled: .chatHeadsDisabled,
        SettingsPropertyName.messageSoundName: .messageSoundName,
        SettingsPropertyName.callSoundName: .callSoundName,
        SettingsPropertyName.pingSoundName: .pingSoundName,
        SettingsPropertyName.disableSendButton: .sendButtonDisabled,
        SettingsPropertyName.mapsOpeningOption: .mapsOpeningRawValue,
        SettingsPropertyName.browserOpeningOption: .browserOpeningRawValue,
        SettingsPropertyName.tweetOpeningOption: .twitterOpeningRawValue,
        SettingsPropertyName.callingProtocolStrategy: .callingProtocolStrategy,
        SettingsPropertyName.enableBatchCollections: .enableBatchCollections,
        SettingsPropertyName.callingConstantBitRate: .callingConstantBitRate
    ]

    convenience init(userSession: UserSession?, selfUser: SettingsSelfUser?) {
        self.init(
            userDefaults: UserDefaults.standard,
            tracking: TrackingManager.shared,
            mediaManager: AVSMediaManager.sharedInstance(),
            userSession: userSession,
            selfUser: selfUser
        )
    }

    init(
        userDefaults: UserDefaults,
        tracking: TrackingInterface?,
        mediaManager: AVSMediaManagerInterface?,
        userSession: UserSession?,
        selfUser: SettingsSelfUser?
    ) {
        self.userDefaults = userDefaults
        self.tracking = tracking
        self.mediaManager = mediaManager
        self.userSession = userSession
        self.selfUser = selfUser
        userPropertyValidator = UserPropertyValidator()

        userSession?.fetchMarketingConsent { [weak self] result in
            switch result {
            case .failure:
                self?.marketingConsent = .none
            case .success(let result):
                self?.marketingConsent = SettingsPropertyValue.bool(value: result)
            }
        }
    }

    private func getOnlyProperty(propertyName: SettingsPropertyName, value: String?) -> SettingsBlockProperty {
        let getAction: GetAction = { _ in
            SettingsPropertyValue.string(value: value ?? "")
        }
        let setAction: SetAction = { _, _ in }
        return SettingsBlockProperty(propertyName: propertyName, getAction: getAction, setAction: setAction)
    }

    func property(_ propertyName: SettingsPropertyName) -> SettingsProperty {

        switch propertyName {
        // Profile
        case .profileName:
            let getAction: GetAction = { [unowned self] _ in
                return SettingsPropertyValue.string(value: self.selfUser?.name ?? "")
            }

            let setAction: SetAction = { [unowned self] _, value in
                switch value {
                case .string(let stringValue):
                    guard let selfUser = self.selfUser else { requireInternal(false, "Attempt to modify a user property without a self user"); break }

                    var inOutString: String? = stringValue as String
                    _ = try userPropertyValidator.validate(name: &inOutString)
                    self.userSession?.enqueue {
                        selfUser.name = stringValue
                    }
                default:
                    throw SettingsPropertyError.WrongValue("Incorrect type \(value) for key \(propertyName)")
                }
            }

            return SettingsBlockProperty(propertyName: propertyName, getAction: getAction, setAction: setAction)
        case .email:
            return getOnlyProperty(propertyName: propertyName, value: selfUser?.emailAddress)

        case .phone:
            return getOnlyProperty(propertyName: propertyName, value: selfUser?.phoneNumber)

        case .handle:
            return getOnlyProperty(propertyName: propertyName, value: selfUser?.handleDisplayString(withDomain: BackendInfo.isFederationEnabled))

        case .team:
            return getOnlyProperty(propertyName: propertyName, value: selfUser?.teamName)

        case .domain:
            return getOnlyProperty(propertyName: propertyName, value: selfUser?.domain)

        case .accentColor:
            let getAction: GetAction = { [unowned self] _ in
                SettingsPropertyValue(self.selfUser?.accentColorValue ?? 0)
            }

            let setAction: SetAction = { [unowned self] _, value in
                switch value {
                case .number(let number):
                    self.userSession?.enqueue({
                        self.selfUser?.accentColorValue = number.int16Value
                    })
                default:
                    throw SettingsPropertyError.WrongValue("Incorrect type \(value) for key \(propertyName)")
                }
            }

            return SettingsBlockProperty(propertyName: propertyName, getAction: getAction, setAction: setAction)
        case .darkMode:
            let getAction: GetAction = { [unowned self] _ in

                let settingsColorScheme: SettingsColorScheme = SettingsColorScheme(from: self.userDefaults.string(forKey: SettingKey.colorScheme.rawValue))

                return SettingsPropertyValue(settingsColorScheme.rawValue)
            }

            let setAction: SetAction = { [unowned self] _, value in
                switch value {
                case .number(let number):
                    if let settingsColorScheme = SettingsColorScheme(rawValue: Int(number.int64Value)) {
                        self.userDefaults.set(settingsColorScheme.keyValueString,
                                              forKey: SettingKey.colorScheme.rawValue)
                    } else {
                        throw SettingsPropertyError.WrongValue("Incorrect type \(value) for key \(propertyName)")
                    }
                default:
                    throw SettingsPropertyError.WrongValue("Incorrect type \(value) for key \(propertyName)")
                }

                NotificationCenter.default.post(name: .SettingsColorSchemeChanged, object: nil)
            }

            return SettingsBlockProperty(propertyName: propertyName,
                                         getAction: getAction,
                                         setAction: setAction)
        case .soundAlerts:
            let getAction: GetAction = { [unowned self] _ in
                if let mediaManager = self.mediaManager {
                    return SettingsPropertyValue(mediaManager.intensityLevel.rawValue)
                } else {
                    return SettingsPropertyValue(0)
                }
            }

            let setAction: SetAction = { [unowned self] _, value in
                switch value {
                case .number(let intValue):
                    if let intensivityLevel = AVSIntensityLevel(rawValue: UInt(truncating: intValue)),
                        var mediaManager = self.mediaManager {
                        mediaManager.intensityLevel = intensivityLevel
                    } else {
                        throw SettingsPropertyError.WrongValue("Cannot use value \(intValue) for AVSIntensivityLevel at \(propertyName)")
                    }
                default:
                    throw SettingsPropertyError.WrongValue("Incorrect type \(value) for key \(propertyName)")
                }
            }
            return SettingsBlockProperty(propertyName: propertyName, getAction: getAction, setAction: setAction)

        case .disableAnalyticsSharing:
            let getAction: GetAction = { [unowned self] _ in
                if let tracking = self.tracking {
                    return SettingsPropertyValue(tracking.disableAnalyticsSharing)
                } else {
                    return SettingsPropertyValue(false)
                }
            }

            let setAction: SetAction = { [unowned self] _, value in
                if var tracking = self.tracking {
                    switch value {
                    case .number(let number):
                        tracking.disableAnalyticsSharing = number.boolValue
                    default:
                        throw SettingsPropertyError.WrongValue("Incorrect type \(value) for key \(propertyName)")
                    }
                }
            }
            return SettingsBlockProperty(propertyName: propertyName, getAction: getAction, setAction: setAction)
        case .disableCrashSharing:
            let getAction: GetAction = { [unowned self] _ in
                if let tracking = self.tracking {
                    return SettingsPropertyValue(tracking.disableCrashSharing)
                } else {
                    return SettingsPropertyValue(false)
                }
            }

            let setAction: SetAction = { [unowned self] _, value in
                if var tracking = self.tracking {
                    switch value {
                    case .number(let number):
                        tracking.disableCrashSharing = number.boolValue
                    default:
                        throw SettingsPropertyError.WrongValue("Incorrect type \(value) for key \(propertyName)")
                    }
                }
            }
            return SettingsBlockProperty(propertyName: propertyName, getAction: getAction, setAction: setAction)

        case .receiveNewsAndOffers:

            let getAction: GetAction = { [unowned self] _ in
                return self.marketingConsent
            }

            let setAction: SetAction = { [unowned self] _, value in
                switch value {
                case .number(let number):
                    guard let userSession = self.userSession else { return }

                    userSession.perform {
                        self.delegate?.asyncMethodDidStart(self)
                        userSession.setMarketingConsent(granted: number.boolValue) { [weak self] _ in
                            if let weakSelf = self {
                                weakSelf.marketingConsent = SettingsPropertyValue.number(value: number)
                                weakSelf.delegate?.asyncMethodDidComplete(weakSelf)
                            }
                        }
                    }

                default:
                    throw SettingsPropertyError.WrongValue("Incorrect type: \(value) for key \(propertyName)")
                }
            }

            return SettingsBlockProperty(propertyName: propertyName, getAction: getAction, setAction: setAction)

        case .notificationContentVisible:
            let getAction: GetAction = { [unowned self] _ in
                if let value = self.userSession?.isNotificationContentHidden {
                    return SettingsPropertyValue.number(value: NSNumber(value: value))
                } else {
                    return .none
                }
            }

            let setAction: SetAction = { [unowned self] _, value in
                switch value {
                case .number(let number):
                    self.userSession?.perform {
                        self.userSession?.isNotificationContentHidden = number.boolValue
                    }

                default:
                    throw SettingsPropertyError.WrongValue("Incorrect type: \(value) for key \(propertyName)")
                }
            }

            return SettingsBlockProperty(propertyName: propertyName, getAction: getAction, setAction: setAction)

        case .disableSendButton:
            return SettingsBlockProperty(
                propertyName: propertyName,
                getAction: { _ in
                    let disableSendButton: Bool? = Settings.shared[.sendButtonDisabled]
                    return SettingsPropertyValue(disableSendButton ?? false) },
                setAction: { _, value in
                    switch value {
                    case .number(value: let number):
                        Settings.shared[.sendButtonDisabled] = number.boolValue
                    default:
                        throw SettingsPropertyError.WrongValue("Incorrect type \(value) for key \(propertyName)")
                    }
            })
        case .lockApp:
            return SettingsBlockProperty(
                propertyName: propertyName,
                getAction: { _ in
                    return SettingsPropertyValue(self.isAppLockActive)
            },
                setAction: { _, value in
                    switch value {
                    case .number(value: let lockApp):
                        self.delegate?.appLockOptionDidChange(self,
                                                              newValue: lockApp.boolValue,
                                                              callback: { result in
                           self.userSession?.perform {
                               self.isAppLockActive = result
                           }
                        })

                    default:
                        throw SettingsPropertyError.WrongValue("Incorrect type \(value) for key \(propertyName)")
                    }
            })

        case .callingConstantBitRate:
            return SettingsBlockProperty(
                propertyName: propertyName,
                getAction: { _ in
                    let callingConstantBitRate: Bool = Settings.shared[.callingConstantBitRate] ?? false
                    return SettingsPropertyValue(callingConstantBitRate) },
                setAction: { _, value in
                    if case .number(let enabled) = value {
                        Settings.shared[.callingConstantBitRate] = enabled.boolValue
                    }
            })

        case .disableLinkPreviews:
            return SettingsBlockProperty(
                propertyName: propertyName,
                getAction: { _ in return SettingsPropertyValue(Settings.disableLinkPreviews) },
                setAction: { _, value in
                    switch value {
                    case .number(value: let number):
                        Settings.disableLinkPreviews = number.boolValue
                    default:
                        throw SettingsPropertyError.WrongValue("Incorrect type \(value) for key \(propertyName)")
                    }
            })
        case .disableCallKit:
            return SettingsBlockProperty(
                propertyName: propertyName,
                getAction: { _ in
                    let disableCallKit: Bool = Settings.shared[.disableCallKit] ?? false
                    return SettingsPropertyValue(disableCallKit) },
                setAction: { _, value in
                    if case .number(let disabled) = value {
                        Settings.shared[.disableCallKit] = disabled.boolValue
                    }
            })
        case .muteIncomingCallsWhileInACall:
            return SettingsBlockProperty(
                propertyName: propertyName,
                getAction: { _ in
                    let muteIncomingCallsWhileInACall: Bool = Settings.shared[.muteIncomingCallsWhileInACall] ?? false
                    return SettingsPropertyValue(muteIncomingCallsWhileInACall) },
                setAction: { _, value in
                    if case .number(let shouldMute) = value {
                        Settings.shared[.muteIncomingCallsWhileInACall] = shouldMute.boolValue
                    }
            })
        case .readReceiptsEnabled:
            return SettingsBlockProperty(
                propertyName: propertyName,
                getAction: { _ in
                    let value = self.selfUser?.readReceiptsEnabled ?? false
                    return SettingsPropertyValue(value)
            },
                setAction: { _, value in
                    if case .number(let enabled) = value,
                        let userSession = self.userSession {
                            userSession.perform {
                                self.selfUser?.readReceiptsEnabled = enabled.boolValue
                            }
                        }
            })
        case .encryptMessagesAtRest:
            return SettingsBlockProperty(
                propertyName: propertyName,
                getAction: { [weak self] _ in
                    let value = self?.userSession?.encryptMessagesAtRest ?? false
                    return SettingsPropertyValue(value)
            },
                setAction: { [weak self] _, value in
                    guard case .number(let enabled) = value else { return }
                    try? self?.userSession?.setEncryptionAtRest(enabled: enabled.boolValue, skipMigration: false)
            })
        default:
            if let userDefaultsKey = type(of: self).userDefaultsPropertiesToKeys[propertyName] {
                return SettingsUserDefaultsProperty(propertyName: propertyName, userDefaultsKey: userDefaultsKey.rawValue, userDefaults: userDefaults)
            }
        }

        fatalError("Cannot create SettingsProperty for \(propertyName)")
    }
}<|MERGE_RESOLUTION|>--- conflicted
+++ resolved
@@ -22,10 +22,7 @@
 import avs
 import WireCommonComponents
 import WireSyncEngine
-<<<<<<< HEAD
-=======
 import WireUtilities
->>>>>>> d3b618ee
 
 protocol TrackingInterface {
     var disableCrashSharing: Bool { get set }
