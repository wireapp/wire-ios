//
// Wire
// Copyright (C) 2024 Wire Swiss GmbH
//
// This program is free software: you can redistribute it and/or modify
// it under the terms of the GNU General Public License as published by
// the Free Software Foundation, either version 3 of the License, or
// (at your option) any later version.
//
// This program is distributed in the hope that it will be useful,
// but WITHOUT ANY WARRANTY; without even the implied warranty of
// MERCHANTABILITY or FITNESS FOR A PARTICULAR PURPOSE. See the
// GNU General Public License for more details.
//
// You should have received a copy of the GNU General Public License
// along with this program. If not, see http://www.gnu.org/licenses/.
//

import Foundation
import WireDataModel

enum ConversationType: Int {
    case oneToOne
    case group
}

extension ConversationType {
    var analyticsTypeString: String {
        switch  self {
        case .oneToOne:     return "one_to_one"
        case .group:        return "group"
        }
    }

    static func type(_ conversation: ZMConversation) -> ConversationType? {
        switch conversation.conversationType {
        case .oneOnOne:
            return .oneToOne
        case .group:
            return .group
        default:
            return nil
        }
    }
}

extension ZMConversation {

    var analyticsTypeString: String? {
        return ConversationType.type(self)?.analyticsTypeString
    }

    // swiftlint:disable:next todo_requires_jira_link
    // TODO: move to DM
<<<<<<< HEAD
    // swiftlint:enable todo_requires_jira_link
=======
>>>>>>> 81c52c63
    /// Whether the conversation includes at least 1 service user.
    var includesServiceUser: Bool {
        let participants = Array(localParticipants)
        return participants.any { $0.isServiceUser }
    }

    var attributesForConversation: [String: Any] {
        let participants = sortedActiveParticipants

        let attributes: [String: Any] = [
            "conversation_type": analyticsTypeString ?? "invalid",
            "with_service": includesServiceUser ? true : false,
            "is_allow_guests": accessMode == ConversationAccessMode.allowGuests ? true : false,
            "conversation_size": participants.count.logRound(),
            "is_global_ephemeral": hasSyncedMessageDestructionTimeout,
            "conversation_services": sortedServiceUsers.count.logRound(),
            "conversation_guests_wireless": participants.filter({
                $0.isWirelessUser && $0.isGuest(in: self)
            }).count.logRound(),
            "conversation_guests_pro": participants.filter({
                $0.isGuest(in: self) && $0.hasTeam
            }).count.logRound()
        ]

        return attributes.merging(guestAttributes) { _, new in new }
    }

    var guestAttributes: [String: Any] {

        let numGuests = sortedActiveParticipants.filter({
            $0.isGuest(in: self)
        }).count

        var attributes: [String: Any] = [
            "conversation_guests": numGuests.logRound()
        ]

        if let selfUser = SelfUser.provider?.providedSelfUser {
            attributes["user_type"] = selfUser.isGuest(in: self) ? "guest" : "user"
        }

        return attributes
    }
}<|MERGE_RESOLUTION|>--- conflicted
+++ resolved
@@ -52,10 +52,7 @@
 
     // swiftlint:disable:next todo_requires_jira_link
     // TODO: move to DM
-<<<<<<< HEAD
     // swiftlint:enable todo_requires_jira_link
-=======
->>>>>>> 81c52c63
     /// Whether the conversation includes at least 1 service user.
     var includesServiceUser: Bool {
         let participants = Array(localParticipants)
