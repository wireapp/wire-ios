//
// Wire
// Copyright (C) 2024 Wire Swiss GmbH
//
// This program is free software: you can redistribute it and/or modify
// it under the terms of the GNU General Public License as published by
// the Free Software Foundation, either version 3 of the License, or
// (at your option) any later version.
//
// This program is distributed in the hope that it will be useful,
// but WITHOUT ANY WARRANTY; without even the implied warranty of
// MERCHANTABILITY or FITNESS FOR A PARTICULAR PURPOSE. See the
// GNU General Public License for more details.
//
// You should have received a copy of the GNU General Public License
// along with this program. If not, see http://www.gnu.org/licenses/.
//

import UIKit

/**
 * The aspect ratio of the video view.
 */

enum PreviewDisplayMode {
    case video
    case link
    case placeholder
    indirect case mixed(Int, PreviewDisplayMode?)

    /// The size of the preview, in points.
    static var size: CGSize {
        return CGSize(width: 70, height: 70)
    }

    /// The maximum size of a preview, adjusted for the device scale.
    static var pixelSize: CGSize {
        let scale = UIScreen.main.scale
        return CGSize(width: 70 * scale, height: 70 * scale)
    }
}

<<<<<<< HEAD
extension Optional where Wrapped == PreviewDisplayMode {

    /// Combines the current display mode with the current one if they're compatible.
    func combine(with otherMode: PreviewDisplayMode?) -> PreviewDisplayMode? {
        guard let currentMode = self else {
            return otherMode
        }

        guard case let .mixed(count, _) = currentMode else {
            return currentMode
        }

        return .mixed(count, otherMode)
    }
}

=======
>>>>>>> a42e64f2
/**
 * An image view used to preview the content of a post.
 */

final class PreviewImageView: UIImageView {

    private let detailsContainer = UIView()
    private let videoBadgeImageView = UIImageView()
    private let countLabel = UILabel()

    // MARK: - Initialization

    override init(frame: CGRect) {
        super.init(frame: frame)
        configureSubviews()
        configureConstraints()
    }

    @available(*, unavailable)
    required init?(coder aDecoder: NSCoder) {
        fatalError("init?(coder aDecoder: NSCoder) is not implemented")
    }

    private func configureSubviews() {
        displayMode = nil

        detailsContainer.backgroundColor = UIColor.black.withAlphaComponent(0.75)
        videoBadgeImageView.setIcon(.movie, size: .small, color: .white)

        countLabel.font = UIFont.systemFont(ofSize: 14)
        countLabel.textColor = .white
        countLabel.textAlignment = .natural

        detailsContainer.addSubview(videoBadgeImageView)
        detailsContainer.addSubview(countLabel)
        addSubview(detailsContainer)
    }

    private func configureConstraints() {
        detailsContainer.translatesAutoresizingMaskIntoConstraints = false
        videoBadgeImageView.translatesAutoresizingMaskIntoConstraints = false
        countLabel.translatesAutoresizingMaskIntoConstraints = false

        let constraints = [
            // Video Indicator
            videoBadgeImageView.heightAnchor.constraint(equalToConstant: 16),
            videoBadgeImageView.widthAnchor.constraint(equalToConstant: 16),
            videoBadgeImageView.leadingAnchor.constraint(equalTo: detailsContainer.leadingAnchor, constant: 4),
            videoBadgeImageView.centerYAnchor.constraint(equalTo: detailsContainer.centerYAnchor),
            // Count Label
            countLabel.leadingAnchor.constraint(equalTo: detailsContainer.leadingAnchor, constant: 4),
            countLabel.trailingAnchor.constraint(equalTo: detailsContainer.trailingAnchor, constant: -4),
            countLabel.centerYAnchor.constraint(equalTo: detailsContainer.centerYAnchor),
            // Details Container
            detailsContainer.bottomAnchor.constraint(equalTo: bottomAnchor),
            detailsContainer.leadingAnchor.constraint(equalTo: leadingAnchor),
            detailsContainer.trailingAnchor.constraint(equalTo: trailingAnchor),
            detailsContainer.heightAnchor.constraint(equalToConstant: 24)
        ]

        NSLayoutConstraint.activate(constraints)
    }

    // MARK: - Display Mode

    /// How the content should be displayed.
    var displayMode: PreviewDisplayMode? {
        didSet {
            invalidateIntrinsicContentSize()
            updateContentMode(for: displayMode)
            updateBorders(for: displayMode)
            updateDetailsBadge(for: displayMode)
        }
    }

    private func updateContentMode(for displayMode: PreviewDisplayMode?) {
        switch displayMode {
        case .none:
            contentMode = .scaleAspectFit
        case .video?, .link?:
            contentMode = .scaleAspectFill
        case .placeholder?:
            contentMode = .center
        case .mixed(_, let mainMode)?:
            updateContentMode(for: mainMode)
        }
    }

    private func updateBorders(for displayMode: PreviewDisplayMode?) {
        switch displayMode {
        case .placeholder?, .link?:
            layer.borderColor = UIColor.gray.cgColor
            layer.borderWidth = UIScreen.hairline
        case .mixed(_, let mainMode)?:
            updateBorders(for: mainMode)
        default:
            layer.borderColor = nil
            layer.borderWidth = 0
        }
    }

    private func updateDetailsBadge(for displayMode: PreviewDisplayMode?) {
        switch displayMode {
        case .video?:
            detailsContainer.isHidden = false
            videoBadgeImageView.isHidden = false
            countLabel.isHidden = true
        case .mixed(let count, _)?:
            detailsContainer.isHidden = false
            videoBadgeImageView.isHidden = true
            countLabel.isHidden = false
            countLabel.text = String(count)
        default:
            detailsContainer.isHidden = true
            videoBadgeImageView.isHidden = true
            countLabel.isHidden = true
        }
    }

    override var intrinsicContentSize: CGSize {
        return PreviewDisplayMode.size
    }
}<|MERGE_RESOLUTION|>--- conflicted
+++ resolved
@@ -40,25 +40,6 @@
     }
 }
 
-<<<<<<< HEAD
-extension Optional where Wrapped == PreviewDisplayMode {
-
-    /// Combines the current display mode with the current one if they're compatible.
-    func combine(with otherMode: PreviewDisplayMode?) -> PreviewDisplayMode? {
-        guard let currentMode = self else {
-            return otherMode
-        }
-
-        guard case let .mixed(count, _) = currentMode else {
-            return currentMode
-        }
-
-        return .mixed(count, otherMode)
-    }
-}
-
-=======
->>>>>>> a42e64f2
 /**
  * An image view used to preview the content of a post.
  */
