--- conflicted
+++ resolved
@@ -172,16 +172,7 @@
         session = nil
     }
 
-<<<<<<< HEAD
-    private func createSession(accountID: UUID) throws -> NotificationSession {
-        let session = try NotificationSession(
-            applicationGroupIdentifier: appGroupID,
-            accountIdentifier: accountID,
-            environment: BackendEnvironment.shared,
-            analytics: nil
-        )
-=======
-  private func createSession(accountID: UUID) throws -> NotificationSession {
+   private func createSession(accountID: UUID) throws -> NotificationSession {
       let session = try NotificationSession(
           applicationGroupIdentifier: appGroupID,
           accountIdentifier: accountID,
@@ -189,11 +180,10 @@
           analytics: nil,
           sharedUserDefaults: .applicationGroup
       )
->>>>>>> 33098a79
-
-        session.delegate = self
-        return session
-    }
+
+      session.delegate = self
+      return session
+  }
 
     private func totalUnreadCount(_ unreadConversationCount: Int) -> NSNumber? {
         guard let session = session else {
