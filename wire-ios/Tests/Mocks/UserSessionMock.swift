--- conflicted
+++ resolved
@@ -26,23 +26,14 @@
 @testable import Wire
 
 final class UserSessionMock: UserSession {
-<<<<<<< HEAD
-    var lastE2EIUpdateDate: WireSyncEngine.LastE2EIdentityUpdateDateProtocol?
-=======
     var lastE2EIUpdateDateRepository: LastE2EIdentityUpdateDateRepositoryInterface?
->>>>>>> 0e63acc1
 
     func fetchSelfConversationMLSGroupID() async -> WireDataModel.MLSGroupID? {
         return MLSGroupID(Data())
     }
 
-<<<<<<< HEAD
-    func e2eIdentityUpdateCertificateUpdateStatus() async -> WireSyncEngine.E2EIdentityCertificateUpdateStatusProtocol? {
-        MockE2EIdentityCertificateUpdateStatusProtocol()
-=======
     func e2eIdentityUpdateCertificateUpdateStatus() -> E2EIdentityCertificateUpdateStatusUseCaseProtocol? {
         MockE2EIdentityCertificateUpdateStatusUseCaseProtocol()
->>>>>>> 0e63acc1
     }
 
     var isE2eIdentityEnabled = false
