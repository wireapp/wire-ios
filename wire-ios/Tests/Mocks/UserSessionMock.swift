--- conflicted
+++ resolved
@@ -298,12 +298,7 @@
     var getE2eIdentityCertificates: GetE2eIdentityCertificatesUseCaseProtocol {
         MockGetE2eIdentityCertificatesUseCaseProtocol()
     }
-
-<<<<<<< HEAD
-    var updateMLSGroupVerificationStatus: UpdateMLSGroupVerificationStatusUseCaseProtocol {
-        MockUpdateMLSGroupVerificationStatusUseCaseProtocol()
-    }
-
+  
     func makeConversationSecureGuestLinkUseCase() -> CreateConversationGuestLinkUseCaseProtocol {
         MockCreateConversationGuestLinkUseCaseProtocol()
     }
@@ -312,8 +307,6 @@
         MockSetAllowGuestAndServicesUseCaseProtocol()
     }
 
-=======
->>>>>>> 1e6d5a73
     var e2eiFeature: Feature.E2EI = Feature.E2EI(status: .enabled)
 
     var mlsFeature: Feature.MLS = Feature.MLS(
