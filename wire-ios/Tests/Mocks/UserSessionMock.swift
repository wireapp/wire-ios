--- conflicted
+++ resolved
@@ -27,11 +27,8 @@
 
 final class UserSessionMock: UserSession {
 
-<<<<<<< HEAD
     var useCaseFactory: UseCaseFactoryProtocol
 
-=======
->>>>>>> d5a87c6b
     var lastE2EIUpdateDateRepository: LastE2EIdentityUpdateDateRepositoryInterface?
 
     func fetchSelfConversationMLSGroupID() async -> WireDataModel.MLSGroupID? {
@@ -83,42 +80,17 @@
         return mock
     }
 
-<<<<<<< HEAD
     convenience init(mockUser: MockZMEditableUser, mockUseCaseFactory: MockUseCaseFactoryProtocol = MockUseCaseFactoryProtocol()) {
-        self.init(
-            selfUser: mockUser,
-            selfLegalHoldSubject: mockUser, useCaseFactory: mockUseCaseFactory
-        )
+        self.init(selfUser: mockUser, useCaseFactory: mockUseCaseFactory)
     }
 
     convenience init(mockUser: MockUserType = .createDefaultSelfUser(), mockUseCaseFactory: MockUseCaseFactoryProtocol = MockUseCaseFactoryProtocol()) {
-        self.init(
-            selfUser: mockUser,
-            selfLegalHoldSubject: mockUser,
-            useCaseFactory: mockUseCaseFactory
-        )
-    }
-
-    init(
-        selfUser: UserType,
-        selfLegalHoldSubject: SelfLegalHoldSubject & UserType,
-        useCaseFactory: MockUseCaseFactoryProtocol
-    ) {
+        self.init(selfUser: mockUser, useCaseFactory: mockUseCaseFactory)
+    }
+
+    init(selfUser: SelfUserType, mockUseCaseFactory: MockUseCaseFactoryProtocol = MockUseCaseFactoryProtocol()) {
         self.selfUser = selfUser
-        self.selfLegalHoldSubject = selfLegalHoldSubject
-        self.useCaseFactory = useCaseFactory
-=======
-    convenience init(mockUser: MockZMEditableUser) {
-        self.init(selfUser: mockUser)
-    }
-
-    convenience init(mockUser: MockUserType = .createDefaultSelfUser()) {
-        self.init(selfUser: mockUser)
-    }
-
-    init(selfUser: SelfUserType) {
-        self.selfUser = selfUser
->>>>>>> d5a87c6b
+        self.useCaseFactory = mockUseCaseFactory
     }
 
     var lock: SessionLock? = .screen
