--- conflicted
+++ resolved
@@ -69,12 +69,9 @@
         user.remoteIdentifier = UUID()
         return user
     }
-<<<<<<< HEAD
-=======
 
     var zmAccentColor: ZMAccentColor? {
         get { .from(rawValue: accentColorValue) }
         set { accentColorValue = newValue?.rawValue ?? 0 }
     }
->>>>>>> 9a984fde
 }