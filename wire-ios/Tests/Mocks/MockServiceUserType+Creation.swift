--- conflicted
+++ resolved
@@ -34,11 +34,7 @@
         serviceUser.displayName = name
         serviceUser.initials = PersonName.person(withName: name, schemeTagger: nil).initials
         serviceUser.handle = serviceUser.name?.lowercased()
-<<<<<<< HEAD
-        serviceUser.accentColor = .amber
-=======
         serviceUser.zmAccentColor = .amber
->>>>>>> 9a984fde
         serviceUser.providerIdentifier = UUID.create().transportString()
         serviceUser.serviceIdentifier = UUID.create().transportString()
         return serviceUser
