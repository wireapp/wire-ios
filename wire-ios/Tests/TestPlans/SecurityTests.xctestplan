{
  "configurations" : [
    {
      "id" : "4BED722B-A785-4AAB-B03E-16EC08BBED2E",
      "name" : "Configuration 1",
      "options" : {

      }
    }
  ],
  "defaultOptions" : {
    "commandLineArgumentEntries" : [
      {
        "argument" : "-com.apple.CoreData.ConcurrencyDebug 1"
      },
      {
<<<<<<< HEAD
        "argument" : "-NSShowNonLocalizedStrings YES"
=======
        "argument" : "-NSShowNonLocalizedStrings YES",
        "enabled" : false
>>>>>>> d829e61f
      },
      {
        "argument" : "--disable-interactive-keyboard-dismissal",
        "enabled" : false
      },
      {
        "argument" : "-com.apple.CoreData.SQLDebug 1",
        "enabled" : false
      },
      {
        "argument" : "--disable-call-quality-survey",
        "enabled" : false
      },
      {
        "argument" : "--debug-data-to-install=\/Users\/xxxxxxx\/Database2.41",
        "enabled" : false
      },
      {
        "argument" : "--addressbook-on-simulator",
        "enabled" : false
      },
      {
        "argument" : "--addressbook-search-delay 20",
        "enabled" : false
      },
      {
        "argument" : "--debug-log-network",
        "enabled" : false
      },
      {
        "argument" : "OPTIN_STDERR YES"
      },
      {
        "argument" : "-SkipFirstTimeUseChecks 1",
        "enabled" : false
      },
      {
        "argument" : "--use-app-center=0",
        "enabled" : false
      },
      {
        "argument" : "-BackendEnvironmentTypeOverrideKey staging",
        "enabled" : false
      },
      {
        "argument" : "--persist-backend-type",
        "enabled" : false
      },
      {
        "argument" : "-UseAnalytics 1",
        "enabled" : false
      },
      {
        "argument" : "-ConsoleAnalytics",
        "enabled" : false
      },
      {
        "argument" : "--keep-calling-overlay-visible",
        "enabled" : false
      }
    ],
    "environmentVariableEntries" : [
      {
        "enabled" : false,
        "key" : "DYLD_PRINT_RPATHS",
        "value" : ""
      },
      {
        "key" : "IMAGE_DIFF_DIR",
        "value" : "$(SOURCE_ROOT)\/SnapshotResults"
      },
      {
        "key" : "SNAPSHOT_REFERENCE_DIR",
        "value" : "$(SOURCE_ROOT)\/$(PROJECT_NAME) Tests\/ReferenceImages"
      },
      {
        "key" : "SNAPSHOT_ARTIFACTS",
        "value" : "$(SOURCE_ROOT)\/SnapshotResults"
      },
      {
        "key" : "ZMLOG_TAGS",
        "value" : "Network,Authentication,Performance,event-processing,Message Processing"
      },
      {
        "enabled" : false,
        "key" : "DYLD_PRINT_LIBRARIES",
        "value" : ""
      }
    ],
    "mainThreadCheckerEnabled" : false,
    "targetForVariableExpansion" : {
      "containerPath" : "container:Wire-iOS.xcodeproj",
      "identifier" : "8F42C537199244A700288E4D",
      "name" : "Wire-iOS"
    }
  },
  "testTargets" : [
    {
      "selectedTests" : [
        "AppLockModuleInteractorTests\/test_EvaluateAuthentication_Denied()",
        "AppLockModuleInteractorTests\/test_EvaluateAuthentication_Unavailable()",
        "AppLockModulePresenterTests\/test_AuthenticationDenied()",
        "AppLockModulePresenterTests\/test_AuthenticationUnavailable()",
        "AppLockModuleViewTests\/test_ItSendsEvent_WhenApplicationWillEnterForeground()",
        "AppLockModuleViewTests\/test_ItSendsEvent_WhenLockViewRequestReauthentication()",
        "PasswordRuleSetTests\/testPasswordNotMatchingRuleSet()",
        "PasswordRuleSetTests\/testThatItDetectsDisallowedCharacter()"
      ],
      "target" : {
        "containerPath" : "container:Wire-iOS.xcodeproj",
        "identifier" : "BACB88501AF7C48900DDCDB0",
        "name" : "Wire-iOS-Tests"
      }
    },
    {
      "selectedTests" : [
        "AppLockModuleInteractorTests\/test_EvaluateAuthentication_DatabaseLock()",
        "AppLockModuleInteractorTests\/test_EvaluateAuthentication_Denied()",
        "AppLockModuleInteractorTests\/test_EvaluateAuthentication_Granted()",
        "AppLockModuleInteractorTests\/test_EvaluateAuthentication_NeedCustomPasscode()",
        "AppLockModuleInteractorTests\/test_EvaluateAuthentication_ScreenLock()",
        "AppLockModuleInteractorTests\/test_EvaluateAuthentication_ScreenLock_RequireCustomPasscode()",
        "AppLockModuleInteractorTests\/test_EvaluateAuthentication_SessionIsAlreadyUnlocked()",
        "AppLockModuleInteractorTests\/test_EvaluateAuthentication_Unavailable()",
        "AppLockModuleInteractorTests\/test_InitiaAuthentication_NeedsToCreateCustomPasscode_NotRequired()",
        "AppLockModuleInteractorTests\/test_InitiaAuthentication_NeedsToCreatePasscode_InformingUserOfConfigChange()",
        "AppLockModuleInteractorTests\/test_InitiateAuthentication_DoesNotNeedToCreateCustomPasscode()",
        "AppLockModuleInteractorTests\/test_InitiateAuthentication_DoesNotNeedToCreateCustomPasscode_InformingUserOfConfigChange()",
        "AppLockModuleInteractorTests\/test_InitiateAuthentication_DoesNotNeedToCreateCustomPasscode_WhenDatabaseIsLocked()",
        "AppLockModuleInteractorTests\/test_InitiateAuthentication_NeedsToCreateCustomPasscodeAndRequireActiveApp_ReturnsNothingIfAppIsInBackground()",
        "AppLockModuleInteractorTests\/test_InitiateAuthentication_NeedsToCreateCustomPasscode_Required()",
        "AppLockModuleInteractorTests\/test_InitiateAuthentication_RequireActiveApp_ReturnsNothingIfAppIsInBackground()",
        "AppLockModuleInteractorTests\/test_InitiateAuthentication_SessionIsAlreadyUnlocked()",
        "AppLockModuleInteractorTests\/test_ItOpensAppLock()",
        "AppLockModulePresenterTests\/test_ApplicationWillEnterForeground()",
        "AppLockModulePresenterTests\/test_AuthenticationDenied()",
        "AppLockModulePresenterTests\/test_AuthenticationUnavailable()",
        "AppLockModulePresenterTests\/test_ConfigChangeAcknowledged()",
        "AppLockModulePresenterTests\/test_CustomPasscodeCreationNeeded_InformingUserOfConfigChange()",
        "AppLockModulePresenterTests\/test_CustomPasscodeCreationNeeded_WithoutInformingUserOfConfigChange()",
        "AppLockModulePresenterTests\/test_CustomPasscodeNeeded()",
        "AppLockModulePresenterTests\/test_CustomPasscodeVerified()",
        "AppLockModulePresenterTests\/test_OpenDeviceSettingsButtonTapped()",
        "AppLockModulePresenterTests\/test_PasscodeSetupCompleted()",
        "AppLockModulePresenterTests\/test_ReadyForAuthentication_InformingUserOfConfigChange()",
        "AppLockModulePresenterTests\/test_ReadyForAuthentication_WithoutInformingUserOfConfigChange()",
        "AppLockModulePresenterTests\/test_UnlockButtonTapped()",
        "AppLockModulePresenterTests\/test_ViewDidAppear()"
      ],
      "target" : {
        "containerPath" : "container:Wire-iOS.xcodeproj",
        "identifier" : "E6579E352AFF9B30004E7FD8",
        "name" : "Wire-iOS UnitTests"
      }
    }
  ],
  "version" : 1
}<|MERGE_RESOLUTION|>--- conflicted
+++ resolved
@@ -14,12 +14,8 @@
         "argument" : "-com.apple.CoreData.ConcurrencyDebug 1"
       },
       {
-<<<<<<< HEAD
-        "argument" : "-NSShowNonLocalizedStrings YES"
-=======
         "argument" : "-NSShowNonLocalizedStrings YES",
         "enabled" : false
->>>>>>> d829e61f
       },
       {
         "argument" : "--disable-interactive-keyboard-dismissal",
