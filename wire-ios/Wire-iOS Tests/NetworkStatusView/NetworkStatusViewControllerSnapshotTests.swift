//
// Wire
// Copyright (C) 2018 Wire Swiss GmbH
//
// This program is free software: you can redistribute it and/or modify
// it under the terms of the GNU General Public License as published by
// the Free Software Foundation, either version 3 of the License, or
// (at your option) any later version.
//
// This program is distributed in the hope that it will be useful,
// but WITHOUT ANY WARRANTY; without even the implied warranty of
// MERCHANTABILITY or FITNESS FOR A PARTICULAR PURPOSE. See the
// GNU General Public License for more details.
//
// You should have received a copy of the GNU General Public License
// along with this program. If not, see http://www.gnu.org/licenses/.
//

import XCTest
@testable import Wire

<<<<<<< HEAD
// MARK: - MockContainerViewController

class MockContainerViewController: UIViewController, NetworkStatusBarDelegate {
=======
final class MockContainerViewController: UIViewController, NetworkStatusBarDelegate {
>>>>>>> 3d766371
    var bottomMargin = CGFloat.NetworkStatusBar.bottomMargin

    func showInIPad(networkStatusViewController: NetworkStatusViewController, with orientation: UIInterfaceOrientation) -> Bool {
        return true
    }

    var shouldAnimateNetworkStatusView: Bool = true
}

// MARK: - NetworkStatusViewControllerSnapshotTests

/// Snapshot tests for different margin and size of NetworkStatusViewController.view for all value of ZMNetworkState with other UIView at the bottom.
final class NetworkStatusViewControllerSnapshotTests: BaseSnapshotTestCase {

    // MARK: - Properties

    var sut: NetworkStatusViewController!
    var mockContainerViewController: MockContainerViewController!
    var mockContentView: UIView!

    // MARK: - setUp

    override func setUp() {
        super.setUp()
        UIView.setAnimationsEnabled(false)

        mockContainerViewController = MockContainerViewController()
        mockContainerViewController.view.bounds.size = CGSize(width: 375.0, height: 667.0)
        mockContainerViewController.view.backgroundColor = .lightGray

        sut = NetworkStatusViewController()
        sut.view.backgroundColor = .gray
        mockContainerViewController.view.addSubview(sut.view)
        sut.delegate = mockContainerViewController

        mockContentView = UIView()
        mockContentView.backgroundColor = .white
        mockContainerViewController.view.addSubview(mockContentView)

        sut.view.translatesAutoresizingMaskIntoConstraints = false
        mockContentView.translatesAutoresizingMaskIntoConstraints = false

        NSLayoutConstraint.activate([
            sut.view.topAnchor.constraint(equalTo: mockContainerViewController.safeTopAnchor),
            sut.view.leadingAnchor.constraint(equalTo: mockContainerViewController.view.leadingAnchor),
            sut.view.trailingAnchor.constraint(equalTo: mockContainerViewController.view.trailingAnchor),
            sut.view.bottomAnchor.constraint(equalTo: mockContentView.topAnchor),
            mockContentView.leadingAnchor.constraint(equalTo: mockContainerViewController.view.leadingAnchor),
            mockContentView.trailingAnchor.constraint(equalTo: mockContainerViewController.view.trailingAnchor),
            mockContentView.bottomAnchor.constraint(equalTo: mockContainerViewController.safeBottomAnchor)
        ])
    }

    // MARK: - tearDown

    override func tearDown() {
        sut = nil
        mockContainerViewController = nil
        mockContentView = nil

        super.tearDown()
    }

    // MARK: Helper Method for snapshot testing

    private func verify(
        for newState: ZMNetworkState,
        file: StaticString = #file,
        testName: String = #function,
        line: UInt = #line
    ) {
        // GIVEN
        sut.didChangeAvailability(newState: newState)

        // WHEN
        sut.applyPendingState()
        sut.view.layer.speed = 0 // freeze animations for deterministic tests

        // THEN
        verify(
            matching: mockContainerViewController.view,
            file: file,
            testName: testName,
            line: line
        )
    }

    // MARK: Helper Method for snapshot testing

    func testOnlineState() {
        verify(for: .online)
    }

    func testOfflineState() {
        verify(for: .offline)
    }

    func testOnlineSynchronizing() {
        verify(for: .onlineSynchronizing)
    }

}<|MERGE_RESOLUTION|>--- conflicted
+++ resolved
@@ -19,13 +19,10 @@
 import XCTest
 @testable import Wire
 
-<<<<<<< HEAD
 // MARK: - MockContainerViewController
 
-class MockContainerViewController: UIViewController, NetworkStatusBarDelegate {
-=======
 final class MockContainerViewController: UIViewController, NetworkStatusBarDelegate {
->>>>>>> 3d766371
+
     var bottomMargin = CGFloat.NetworkStatusBar.bottomMargin
 
     func showInIPad(networkStatusViewController: NetworkStatusViewController, with orientation: UIInterfaceOrientation) -> Bool {
