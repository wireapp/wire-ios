--- conflicted
+++ resolved
@@ -303,6 +303,7 @@
     var zoomLevel: Int32 = 0
 }
 
+//
 class MockMessage: NSObject, ZMConversationMessage, ConversationCompositeMessage, SwiftConversationMessage {
 
     // MARK: - ConversationCompositeMessage
@@ -339,12 +340,8 @@
     var conversationLike: ConversationLike? = .none
 
     var deliveryState: ZMDeliveryState = .delivered
-<<<<<<< HEAD
-    var failedToSendReason: MessageSendFailure = .unknown
-    var failedToSendUsers: [UserType]? = nil
-=======
     var failedToSendReason: MessageSendFailure? = .unknown
->>>>>>> be7c5e79
+    var failedToSendUsers: [UserType] = []
 
     var imageMessageData: ZMImageMessageData? = .none
     var knockMessageData: ZMKnockMessageData? = .none
