//
// Wire
// Copyright (C) 2018 Wire Swiss GmbH
//
// This program is free software: you can redistribute it and/or modify
// it under the terms of the GNU General Public License as published by
// the Free Software Foundation, either version 3 of the License, or
// (at your option) any later version.
//
// This program is distributed in the hope that it will be useful,
// but WITHOUT ANY WARRANTY; without even the implied warranty of
// MERCHANTABILITY or FITNESS FOR A PARTICULAR PURPOSE. See the
// GNU General Public License for more details.
//
// You should have received a copy of the GNU General Public License
// along with this program. If not, see http://www.gnu.org/licenses/.
//

import SnapshotTesting
import WireDataModelSupport
import WireSyncEngineSupport
import XCTest

@testable import Wire

// MARK: - MockConversationList

final class MockConversationList: ConversationListHelperType {
    static var hasArchivedConversations: Bool = false
}

// MARK: - MockConversationListDelegate

final class MockConversationListDelegate: ConversationListTabBarControllerDelegate {
    func didChangeTab(with type: TabBarItemType) {
        switch type {
        case .archive:
            self.archiveTabCallCount += 1
        case .startUI:
            self.startUITabCallCount += 1
        case .list:
            self.listTabCallCount += 1
        case .folder:
            self.folderTabCallCount += 1
        }
    }

    var startUITabCallCount: Int = 0
    var archiveTabCallCount: Int = 0
    var listTabCallCount: Int = 0
    var folderTabCallCount: Int = 0
}

// MARK: - ConversationListViewControllerTests

final class ConversationListViewControllerTests: BaseSnapshotTestCase {

    // MARK: - Properties

    var sut: ConversationListViewController!
    var mockDelegate: MockConversationListDelegate!
    var userSession: UserSessionMock!
    private var mockIsSelfUserE2EICertifiedUseCase: MockIsSelfUserE2EICertifiedUseCaseProtocol!

    // MARK: - setUp

    override func setUp() {
        super.setUp()
        accentColor = .strongBlue

        userSession = UserSessionMock()

        mockIsSelfUserE2EICertifiedUseCase = .init()
        mockIsSelfUserE2EICertifiedUseCase.invoke_MockValue = false

        MockConversationList.hasArchivedConversations = false
        let selfUser = MockUserType.createSelfUser(name: "Johannes Chrysostomus Wolfgangus Theophilus Mozart", inTeam: UUID())
        let account = Account.mockAccount(imageData: mockImageData)
<<<<<<< HEAD
        let viewModel = ConversationListViewController.ViewModel(account: account, selfUser: selfUser, conversationListType: MockConversationList.self, userSession: userSession)

        let isSelfUserProteusVerifiedUseCase = MockIsSelfUserProteusVerifiedUseCaseProtocol()
        isSelfUserProteusVerifiedUseCase.invoke_MockValue = false
        let isSelfUserE2EICertifiedUseCase = MockIsSelfUserE2EICertifiedUseCaseProtocol()
        isSelfUserE2EICertifiedUseCase.invoke_MockValue = false

        sut = ConversationListViewController(
            viewModel: viewModel,
            isSelfUserProteusVerifiedUseCase: isSelfUserProteusVerifiedUseCase,
            isSelfUserE2EICertifiedUseCase: isSelfUserE2EICertifiedUseCase
        )
=======
        let viewModel = ConversationListViewController.ViewModel(
            account: account,
            selfUser: selfUser,
            conversationListType: MockConversationList.self,
            userSession: userSession,
            isSelfUserE2EICertifiedUseCase: mockIsSelfUserE2EICertifiedUseCase
        )

        sut = ConversationListViewController(viewModel: viewModel)
>>>>>>> fddbd34a
        viewModel.viewController = sut
        sut.onboardingHint.arrowPointToView = sut.tabBar
        sut.overrideUserInterfaceStyle = .dark
        sut.view.backgroundColor = .black
        mockDelegate = MockConversationListDelegate()
        sut.delegate = self.mockDelegate
    }

    // MARK: - tearDown

    override func tearDown() {
        sut = nil
        mockIsSelfUserE2EICertifiedUseCase = nil
        mockDelegate = nil
        userSession = nil

        super.tearDown()
    }

    // MARK: - View controller

    func testForNoConversations() {
        verify(matching: sut)
    }

    func testForEverythingArchived() {
        MockConversationList.hasArchivedConversations = true
        sut.showNoContactLabel(animated: false)

        verify(matching: sut)
    }

    // MARK: - PermissionDeniedViewController

    func testForPremissionDeniedViewController() {
        sut.showPermissionDeniedViewController()

        verify(matching: sut)
    }

    // MARK: - TabBar actions

    func testThatItCallsTheDelegateWhenTheContactsTabIsTapped() {
        // WHEN
        let item = UITabBarItem(type: .startUI)
        sut.tabBar(sut.tabBar, didSelect: item)

        // THEN
        XCTAssertEqual(mockDelegate.startUITabCallCount, 1)
    }

    func testThatItCallsTheDelegateWhenTheArchivedTabIsTapped() {
        // WHEN
        let item = UITabBarItem(type: .archive)
        sut.tabBar(sut.tabBar, didSelect: item)

        // THEN
        XCTAssertEqual(mockDelegate.archiveTabCallCount, 1)
    }

    func testThatItCallsTheDelegateWhenTheListTabIsTapped() {
        // WHEN
        let item = UITabBarItem(type: .list)
        sut.tabBar(sut.tabBar, didSelect: item)

        // THEN
        XCTAssertEqual(mockDelegate.listTabCallCount, 1)
    }

    func testThatItCallsTheDelegateWhenTheFolderTabIsTapped() {
        // WHEN
        let item = UITabBarItem(type: .folder)
        sut.tabBar(sut.tabBar, didSelect: item)

        // THEN
        XCTAssertEqual(mockDelegate.folderTabCallCount, 1)
    }

}<|MERGE_RESOLUTION|>--- conflicted
+++ resolved
@@ -76,20 +76,6 @@
         MockConversationList.hasArchivedConversations = false
         let selfUser = MockUserType.createSelfUser(name: "Johannes Chrysostomus Wolfgangus Theophilus Mozart", inTeam: UUID())
         let account = Account.mockAccount(imageData: mockImageData)
-<<<<<<< HEAD
-        let viewModel = ConversationListViewController.ViewModel(account: account, selfUser: selfUser, conversationListType: MockConversationList.self, userSession: userSession)
-
-        let isSelfUserProteusVerifiedUseCase = MockIsSelfUserProteusVerifiedUseCaseProtocol()
-        isSelfUserProteusVerifiedUseCase.invoke_MockValue = false
-        let isSelfUserE2EICertifiedUseCase = MockIsSelfUserE2EICertifiedUseCaseProtocol()
-        isSelfUserE2EICertifiedUseCase.invoke_MockValue = false
-
-        sut = ConversationListViewController(
-            viewModel: viewModel,
-            isSelfUserProteusVerifiedUseCase: isSelfUserProteusVerifiedUseCase,
-            isSelfUserE2EICertifiedUseCase: isSelfUserE2EICertifiedUseCase
-        )
-=======
         let viewModel = ConversationListViewController.ViewModel(
             account: account,
             selfUser: selfUser,
@@ -99,7 +85,6 @@
         )
 
         sut = ConversationListViewController(viewModel: viewModel)
->>>>>>> fddbd34a
         viewModel.viewController = sut
         sut.onboardingHint.arrowPointToView = sut.tabBar
         sut.overrideUserInterfaceStyle = .dark
