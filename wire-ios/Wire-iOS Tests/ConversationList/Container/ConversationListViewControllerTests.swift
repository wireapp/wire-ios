--- conflicted
+++ resolved
@@ -42,13 +42,9 @@
 
     override func setUp() {
         super.setUp()
-<<<<<<< HEAD
 
         mockMainCoordinator = .init()
-
-=======
         snapshotHelper = SnapshotHelper()
->>>>>>> 823ca694
         accentColor = .blue
 
         coreDataFixture = .init()
