--- conflicted
+++ resolved
@@ -73,12 +73,8 @@
 
         sut = ConversationListViewController(
             viewModel: viewModel,
-<<<<<<< HEAD
-=======
-            isFolderStatePersistenceEnabled: false,
             zClientViewController: .init(account: account, userSession: userSession),
             mainCoordinator: mockMainCoordinator,
->>>>>>> feefc70e
             selfProfileViewControllerBuilder: .mock
         )
 
@@ -109,11 +105,8 @@
         mockIsSelfUserE2EICertifiedUseCase = nil
         userSession = nil
         coreDataFixture = nil
-<<<<<<< HEAD
         modelHelper = nil
-=======
         mockMainCoordinator = nil
->>>>>>> feefc70e
 
         super.tearDown()
     }
