//
// Wire
// Copyright (C) 2024 Wire Swiss GmbH
//
// This program is free software: you can redistribute it and/or modify
// it under the terms of the GNU General Public License as published by
// the Free Software Foundation, either version 3 of the License, or
// (at your option) any later version.
//
// This program is distributed in the hope that it will be useful,
// but WITHOUT ANY WARRANTY; without even the implied warranty of
// MERCHANTABILITY or FITNESS FOR A PARTICULAR PURPOSE. See the
// GNU General Public License for more details.
//
// You should have received a copy of the GNU General Public License
// along with this program. If not, see http://www.gnu.org/licenses/.
//

import WireDataModelSupport
import WireMainNavigationUI
import WireSyncEngineSupport
import WireTestingPackage
import XCTest

@testable import Wire

// MARK: - ConversationListViewControllerTests

final class ConversationListViewControllerTests: XCTestCase {

    // MARK: - Properties

    private var mockMainCoordinator: MockMainCoordinator!
    private var sut: ConversationListViewController!
    private var window: UIWindow!
    private var tabBarController: MainTabBarController<ConversationListViewController, ConversationRootViewController>!
    private var userSession: UserSessionMock!
    private var coreDataFixture: CoreDataFixture!
    private var mockIsSelfUserE2EICertifiedUseCase: MockIsSelfUserE2EICertifiedUseCaseProtocol!
    private var mockGetUserAccountImageUseCase: MockGetUserAccountImageUseCase!
    private var modelHelper: ModelHelper!
    private var snapshotHelper: SnapshotHelper!

    // MARK: - setUp

    @MainActor
    override func setUp() async throws {

        mockMainCoordinator = .init()
        snapshotHelper = SnapshotHelper()
        accentColor = .blue

        coreDataFixture = .init()

        userSession = .init()
        userSession.coreDataStack = coreDataFixture.coreDataStack

        mockIsSelfUserE2EICertifiedUseCase = .init()
        mockIsSelfUserE2EICertifiedUseCase.invoke_MockValue = false

        mockGetUserAccountImageUseCase = .init()
        mockGetUserAccountImageUseCase.invoke_MockValue = .init()

        modelHelper = ModelHelper()

        let selfUser = modelHelper.createSelfUser(in: coreDataFixture.coreDataStack.viewContext)
        selfUser.name = "Johannes Chrysostomus Wolfgangus Theophilus Mozart"
        selfUser.accentColor = .red

        let account = Account.mockAccount(imageData: mockImageData)
        let viewModel = ConversationListViewController.ViewModel(
            account: account,
            selfUserLegalHoldSubject: selfUser,
            userSession: userSession,
            isSelfUserE2EICertifiedUseCase: mockIsSelfUserE2EICertifiedUseCase,
            mainCoordinator: .mock,
            getUserAccountImageUseCase: mockGetUserAccountImageUseCase
        )

        sut = ConversationListViewController(
            viewModel: viewModel,
            zClientViewController: .init(account: account, userSession: userSession),
            mainCoordinator: mockMainCoordinator,
            selfProfileViewControllerBuilder: .mock
        )
<<<<<<< HEAD

        tabBarController = MainTabBarController()
        tabBarController.conversationList = sut
=======
        tabBarController = .init()
        tabBarController.conversationListUI = sut
>>>>>>> 97ae8006

        window = UIWindow(frame: UIScreen.main.bounds)
        window.rootViewController = tabBarController
        window.makeKeyAndVisible()

        await fulfillment(of: [viewIfLoadedExpectation(for: sut)], timeout: 5)
        tabBarController.overrideUserInterfaceStyle = .dark
        UIView.setAnimationsEnabled(false)
    }

    // MARK: - tearDown

    override func tearDown() {
        snapshotHelper = nil
        window.isHidden = true
        window.rootViewController = nil
        window = nil
        tabBarController = nil
        sut = nil
        mockIsSelfUserE2EICertifiedUseCase = nil
        userSession = nil
        coreDataFixture = nil
        modelHelper = nil
        mockMainCoordinator = nil
        mockGetUserAccountImageUseCase = nil

        super.tearDown()
    }

    // MARK: - View Controller

    func testForNoConversations() {
        window.rootViewController = nil
        snapshotHelper.verify(matching: tabBarController)
    }

    func testForEverythingArchived() {
        let conversation = modelHelper.createGroupConversation(in: coreDataFixture.coreDataStack.viewContext)
        conversation.isArchived = true
        coreDataFixture.coreDataStack.viewContext.conversationListDirectory().refetchAllLists(in: coreDataFixture.coreDataStack.viewContext)
        sut.showNoContactLabel(animated: false)
        window.rootViewController = nil
        snapshotHelper.verify(matching: tabBarController)
    }

    // MARK: - Snapshot Tests for Filter View

    func testForShowingConversationsWithoutAnyFilterApplied() {
        // GIVEN
        let conversationData = [
            (name: "iOS Team", isFavorite: false),
            (name: "Web Team", isFavorite: false),
            (name: "QA Team", isFavorite: false),
            (name: "Design Team", isFavorite: false),
            (name: "iOS Bugs & Questions", isFavorite: false)
        ]

        let conversations = createConversations(conversationsData: conversationData)
        userSession.mockConversationDirectory.mockUnarchivedConversations = conversations

        // WHEN
        sut.hideNoContactLabel(animated: false)
        sut.clearFilter()

        // THEN
        snapshotHelper.verify(matching: tabBarController)
    }

    func testForShowingConversationsFilteredByGroups() {
        // GIVEN
        let conversationData = [
            (name: "iOS Team", isFavorite: false),
            (name: "Web Team", isFavorite: false)
        ]
        let conversations = createConversations(conversationsData: conversationData)
        userSession.mockConversationDirectory.mockGroupConversations = conversations

        // WHEN
        sut.hideNoContactLabel(animated: false)
        sut.applyFilter(.groups)

        // THEN
        snapshotHelper.verify(matching: tabBarController)
    }

    func testForShowingConversationsFilteredByFavourites() {
        // GIVEN
        let conversationData = [
            (name: "iOS Team", isFavorite: false),
            (name: "Web Team", isFavorite: true)
        ]
        let conversations = createConversations(conversationsData: conversationData)
        userSession.mockConversationDirectory.mockFavoritesConversations = conversations.filter { $0.isFavorite }

        // WHEN
        sut.hideNoContactLabel(animated: false)
        sut.applyFilter(.favorites)

        // THEN
        snapshotHelper.verify(matching: tabBarController)
    }

    func testForShowingConversationsFilteredByOneOnOne() throws {
        // GIVEN
        let user1 = modelHelper.createUser(in: coreDataFixture.coreDataStack.viewContext)
        user1.name = "Alice"

        let user2 = modelHelper.createUser(in: coreDataFixture.coreDataStack.viewContext)
        user2.name = "Bob"

        let oneOnOneConversation1 = modelHelper.createOneOnOne(with: user1, in: coreDataFixture.coreDataStack.viewContext)
        let oneOnOneConversation2 = modelHelper.createOneOnOne(with: user2, in: coreDataFixture.coreDataStack.viewContext)

        userSession.mockConversationDirectory.mockContactsConversations = [oneOnOneConversation1, oneOnOneConversation2]

        // WHEN
        sut.hideNoContactLabel(animated: false)
        sut.applyFilter(.oneOnOne)

        // THEN
        snapshotHelper.verify(matching: tabBarController)
    }

    // MARK: - Helper Methods

    private func createConversations(conversationsData: [(name: String, isFavorite: Bool)]) -> [ZMConversation] {
        var conversations: [ZMConversation] = []

        for (name, isFavorite) in conversationsData {
            let conversation = modelHelper.createGroupConversation(
                in: coreDataFixture.coreDataStack.viewContext
            )

            conversation.userDefinedName = name
            conversation.isFavorite = isFavorite
            conversations.append(conversation)
        }
        return conversations
    }

    private func viewIfLoadedExpectation(for viewController: UIViewController) -> XCTNSPredicateExpectation {
        let predicate = NSPredicate { _, _ in
            viewController.viewIfLoaded != nil
        }
        return XCTNSPredicateExpectation(predicate: predicate, object: nil)
    }
}

// MARK: MainCoordinatorInjectingViewControllerBuilder + mock

private extension MainCoordinatorInjectingViewControllerBuilder where Self == MockMainCoordinatorInjectingViewControllerBuilder {
    static var mock: Self { .init() }
}

private struct MockMainCoordinatorInjectingViewControllerBuilder: MainCoordinatorInjectingViewControllerBuilder {

    typealias Dependencies = Wire.MainCoordinatorDependencies

    func build<MainCoordinator: MainCoordinatorProtocol>(
        mainCoordinator: MainCoordinator
    ) -> UIViewController where
    MainCoordinator.Dependencies == Dependencies {
        .init()
    }
}<|MERGE_RESOLUTION|>--- conflicted
+++ resolved
@@ -83,14 +83,9 @@
             mainCoordinator: mockMainCoordinator,
             selfProfileViewControllerBuilder: .mock
         )
-<<<<<<< HEAD
 
         tabBarController = MainTabBarController()
-        tabBarController.conversationList = sut
-=======
-        tabBarController = .init()
         tabBarController.conversationListUI = sut
->>>>>>> 97ae8006
 
         window = UIWindow(frame: UIScreen.main.bounds)
         window.rootViewController = tabBarController
