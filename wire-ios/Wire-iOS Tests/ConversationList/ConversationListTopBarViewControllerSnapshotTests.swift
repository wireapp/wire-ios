//
// Wire
// Copyright (C) 2024 Wire Swiss GmbH
//
// This program is free software: you can redistribute it and/or modify
// it under the terms of the GNU General Public License as published by
// the Free Software Foundation, either version 3 of the License, or
// (at your option) any later version.
//
// This program is distributed in the hope that it will be useful,
// but WITHOUT ANY WARRANTY; without even the implied warranty of
// MERCHANTABILITY or FITNESS FOR A PARTICULAR PURPOSE. See the
// GNU General Public License for more details.
//
// You should have received a copy of the GNU General Public License
// along with this program. If not, see http://www.gnu.org/licenses/.
//

import SnapshotTesting
import WireDataModelSupport
import WireSyncEngineSupport
import XCTest

@testable import Wire

final class ConversationListTopBarViewControllerSnapshotTests: BaseSnapshotTestCase {

    var sut: ConversationListTopBarViewController!
    var mockAccount: Account!
    var mockSelfUser: MockUserType!
    var userSession: UserSessionMock!

    override func setUp() {
        super.setUp()
        mockAccount = Account.mockAccount(imageData: mockImageData)
        mockSelfUser = MockUserType.createSelfUser(name: "James Hetfield")
        userSession = UserSessionMock(mockUser: mockSelfUser)
    }

    override func tearDown() {
        sut = nil
        mockAccount = nil
        mockSelfUser = nil
        userSession = nil

        super.tearDown()
    }

    func setupSut() {
        sut = ConversationListTopBarViewController(
            account: mockAccount,
            selfUser: mockSelfUser,
            userSession: userSession,
<<<<<<< HEAD
            filterConversationsActionHandler: { _ in },
            newConversationActionHandler: { _ in }
=======
            selfProfileViewControllerBuilder: .mock
>>>>>>> ee01bf83
        )
        sut.view.frame = CGRect(x: 0, y: 0, width: 375, height: 48)
        sut.view.backgroundColor = .black
        sut.overrideUserInterfaceStyle = .dark
    }

    // MARK: - legal hold

    func testForLegalHoldEnabled() {
        mockSelfUser.isUnderLegalHold = true
        setupSut()

        verify(matching: sut)
    }

    func testForLegalHoldPending() {
        mockSelfUser.requestLegalHold()
        setupSut()

        verify(matching: sut)
    }

    func testForLegalHoldDisabled() {
        mockSelfUser.isUnderLegalHold = false
        setupSut()

        verify(matching: sut)
    }

    // MARK: - use cases

    func testForLongName() {
        mockSelfUser.name = "Johannes Chrysostomus Wolfgangus Theophilus Mozart"

        setupSut()

        verify(matching: sut)
    }

    func testForOverflowSeperatorIsShownWhenScrollViewScrollsDown() {
        setupSut()

        let mockScrollView = UIScrollView()
        mockScrollView.contentOffset.y = 100

        sut.scrollViewDidScroll(scrollView: mockScrollView)

        verify(matching: sut)
    }
}<|MERGE_RESOLUTION|>--- conflicted
+++ resolved
@@ -51,12 +51,9 @@
             account: mockAccount,
             selfUser: mockSelfUser,
             userSession: userSession,
-<<<<<<< HEAD
+            selfProfileViewControllerBuilder: .mock,
             filterConversationsActionHandler: { _ in },
             newConversationActionHandler: { _ in }
-=======
-            selfProfileViewControllerBuilder: .mock
->>>>>>> ee01bf83
         )
         sut.view.frame = CGRect(x: 0, y: 0, width: 375, height: 48)
         sut.view.backgroundColor = .black
