//
// Wire
// Copyright (C) 2019 Wire Swiss GmbH
//
// This program is free software: you can redistribute it and/or modify
// it under the terms of the GNU General Public License as published by
// the Free Software Foundation, either version 3 of the License, or
// (at your option) any later version.
//
// This program is distributed in the hope that it will be useful,
// but WITHOUT ANY WARRANTY; without even the implied warranty of
// MERCHANTABILITY or FITNESS FOR A PARTICULAR PURPOSE. See the
// GNU General Public License for more details.
//
// You should have received a copy of the GNU General Public License
// along with this program. If not, see http://www.gnu.org/licenses/.
//

import SnapshotTesting
import WireDataModelSupport
import WireSyncEngineSupport
import XCTest

@testable import Wire

final class ConversationListTopBarViewControllerSnapshotTests: BaseSnapshotTestCase {

    var sut: ConversationListTopBarViewController!
    var mockAccount: Account!
    var mockSelfUser: MockUserType!
    var userSession: UserSessionMock!

    override func setUp() {
        super.setUp()
        mockAccount = Account.mockAccount(imageData: mockImageData)
        mockSelfUser = MockUserType.createSelfUser(name: "James Hetfield")
        userSession = UserSessionMock(mockUser: mockSelfUser)
    }

    override func tearDown() {
        sut = nil
        mockAccount = nil
        mockSelfUser = nil
        userSession = nil

        super.tearDown()
    }

    func setupSut() {
<<<<<<< HEAD
        let isSelfUserProteusVerifiedUseCase = MockIsSelfUserProteusVerifiedUseCaseProtocol()
        isSelfUserProteusVerifiedUseCase.invoke_MockValue = false
        let isSelfUserE2EICertifiedUseCase = MockIsSelfUserE2EICertifiedUseCaseProtocol()
        isSelfUserE2EICertifiedUseCase.invoke_MockValue = false
        sut = ConversationListTopBarViewController(
            account: mockAccount,
            selfUser: mockSelfUser,
            userSession: userSession,
            isSelfUserProteusVerifiedUseCase: isSelfUserProteusVerifiedUseCase,
            isSelfUserE2EICertifiedUseCase: isSelfUserE2EICertifiedUseCase
=======
        sut = ConversationListTopBarViewController(
            account: mockAccount,
            selfUser: mockSelfUser,
            userSession: userSession
>>>>>>> fddbd34a
        )
        sut.view.frame = CGRect(x: 0, y: 0, width: 375, height: 48)
        sut.view.backgroundColor = .black
        sut.overrideUserInterfaceStyle = .dark
    }

    // MARK: - legal hold

    func testForLegalHoldEnabled() {
        mockSelfUser.isUnderLegalHold = true
        setupSut()

        verify(matching: sut)
    }

    func testForLegalHoldPending() {
        mockSelfUser.requestLegalHold()
        setupSut()

        verify(matching: sut)
    }

    func testForLegalHoldDisabled() {
        mockSelfUser.isUnderLegalHold = false
        setupSut()

        verify(matching: sut)
    }

    // MARK: - use cases

    func testForLongName() {
        mockSelfUser.name = "Johannes Chrysostomus Wolfgangus Theophilus Mozart"

        setupSut()

        verify(matching: sut)
    }

    func testForOverflowSeperatorIsShownWhenScrollViewScrollsDown() {
        setupSut()

        let mockScrollView = UIScrollView()
        mockScrollView.contentOffset.y = 100

        sut.scrollViewDidScroll(scrollView: mockScrollView)

        verify(matching: sut)
    }
}<|MERGE_RESOLUTION|>--- conflicted
+++ resolved
@@ -47,23 +47,10 @@
     }
 
     func setupSut() {
-<<<<<<< HEAD
-        let isSelfUserProteusVerifiedUseCase = MockIsSelfUserProteusVerifiedUseCaseProtocol()
-        isSelfUserProteusVerifiedUseCase.invoke_MockValue = false
-        let isSelfUserE2EICertifiedUseCase = MockIsSelfUserE2EICertifiedUseCaseProtocol()
-        isSelfUserE2EICertifiedUseCase.invoke_MockValue = false
-        sut = ConversationListTopBarViewController(
-            account: mockAccount,
-            selfUser: mockSelfUser,
-            userSession: userSession,
-            isSelfUserProteusVerifiedUseCase: isSelfUserProteusVerifiedUseCase,
-            isSelfUserE2EICertifiedUseCase: isSelfUserE2EICertifiedUseCase
-=======
         sut = ConversationListTopBarViewController(
             account: mockAccount,
             selfUser: mockSelfUser,
             userSession: userSession
->>>>>>> fddbd34a
         )
         sut.view.frame = CGRect(x: 0, y: 0, width: 375, height: 48)
         sut.view.backgroundColor = .black
