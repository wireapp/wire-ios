//
// Wire
// Copyright (C) 2024 Wire Swiss GmbH
//
// This program is free software: you can redistribute it and/or modify
// it under the terms of the GNU General Public License as published by
// the Free Software Foundation, either version 3 of the License, or
// (at your option) any later version.
//
// This program is distributed in the hope that it will be useful,
// but WITHOUT ANY WARRANTY; without even the implied warranty of
// MERCHANTABILITY or FITNESS FOR A PARTICULAR PURPOSE. See the
// GNU General Public License for more details.
//
// You should have received a copy of the GNU General Public License
// along with this program. If not, see http://www.gnu.org/licenses/.
//

import SnapshotTesting
import WireDataModelSupport
import WireSyncEngineSupport
import XCTest

@testable import Wire

final class ConversationListTopBarViewControllerSnapshotTests: BaseSnapshotTestCase {

    var sut: ConversationListTopBarViewController!
    var mockAccount: Account!
    var mockSelfUser: MockUserType!
    var userSession: UserSessionMock!

    override func setUp() {
        super.setUp()

        mockAccount = Account.mockAccount(imageData: mockImageData)
        mockSelfUser = MockUserType.createSelfUser(name: "James Hetfield")
        userSession = UserSessionMock(mockUser: mockSelfUser)
    }

    override func tearDown() {
        sut = nil
        mockAccount = nil
        mockSelfUser = nil
        userSession = nil

        super.tearDown()
    }

    func setupSut() {
        sut = ConversationListTopBarViewController(
            account: mockAccount,
            selfUser: mockSelfUser,
            userSession: userSession,
            selfProfileViewControllerBuilder: .mock
        )
        sut.view.frame = CGRect(x: 0, y: 0, width: 375, height: 48)
        sut.view.backgroundColor = .black
        sut.overrideUserInterfaceStyle = .dark
    }

    // MARK: - legal hold

    func testForLegalHoldEnabled() {
        mockSelfUser.isUnderLegalHold = true
        setupSut()

        verify(matching: sut)
    }

    func testForLegalHoldPending() {
        mockSelfUser.requestLegalHold()
        setupSut()

        verify(matching: sut)
    }

    func testForLegalHoldDisabled() {
        mockSelfUser.isUnderLegalHold = false
        setupSut()

        verify(matching: sut)
    }

    // MARK: - use cases

<<<<<<< HEAD
    func testForOverflowSeperatorIsShownWhenScrollViewScrollsDown() {
        setupSut()

        let mockScrollView = UIScrollView()
        mockScrollView.contentOffset.y = 100

        sut.scrollViewDidScroll(scrollView: mockScrollView)
=======
    func testForLongName() {
        mockSelfUser.name = "Johannes Chrysostomus Wolfgangus Theophilus Mozart"

        setupSut()
>>>>>>> 37284fac

        verify(matching: sut)
    }
}<|MERGE_RESOLUTION|>--- conflicted
+++ resolved
@@ -81,24 +81,4 @@
 
         verify(matching: sut)
     }
-
-    // MARK: - use cases
-
-<<<<<<< HEAD
-    func testForOverflowSeperatorIsShownWhenScrollViewScrollsDown() {
-        setupSut()
-
-        let mockScrollView = UIScrollView()
-        mockScrollView.contentOffset.y = 100
-
-        sut.scrollViewDidScroll(scrollView: mockScrollView)
-=======
-    func testForLongName() {
-        mockSelfUser.name = "Johannes Chrysostomus Wolfgangus Theophilus Mozart"
-
-        setupSut()
->>>>>>> 37284fac
-
-        verify(matching: sut)
-    }
 }