//
// Wire
// Copyright (C) 2024 Wire Swiss GmbH
//
// This program is free software: you can redistribute it and/or modify
// it under the terms of the GNU General Public License as published by
// the Free Software Foundation, either version 3 of the License, or
// (at your option) any later version.
//
// This program is distributed in the hope that it will be useful,
// but WITHOUT ANY WARRANTY; without even the implied warranty of
// MERCHANTABILITY or FITNESS FOR A PARTICULAR PURPOSE. See the
// GNU General Public License for more details.
//
// You should have received a copy of the GNU General Public License
// along with this program. If not, see http://www.gnu.org/licenses/.
//

import avs
import XCTest

@testable import Wire
@testable import WireCommonComponents

<<<<<<< HEAD
final class MockZMEditableUser: MockUser, ZMEditableUser {
=======
final class MockZMEditableUser: MockUser, ZMEditableUser, ValidatorType {

>>>>>>> b078a600
    var needsRichProfileUpdate: Bool = false

    var enableReadReceipts: Bool = false
    var originalProfileImageData: Data!

    func deleteProfileImage() {
        // no-op
    }

    static func validate(name: inout String?) throws -> Bool {
        return false
    }
}

final class ZMMockAVSMediaManager: AVSMediaManagerInterface {
    var isMicrophoneMuted: Bool = false

    var intensityLevel: AVSIntensityLevel = .none

    func playMediaByName(_ name: String!) { }
}

final class ZMMockTracking: TrackingInterface {
    var disableCrashSharing: Bool = false
    var disableAnalyticsSharing: Bool = false
    var disableCrashAndAnalyticsSharing: Bool = false
}

final class SettingsPropertyTests: XCTestCase {

    var userDefaults: UserDefaults!
    var userSession: UserSessionMock!

    override func setUp() {
        super.setUp()
        userDefaults = .standard
        userSession = UserSessionMock()
    }

    override func tearDown() {
        userDefaults = nil
        userSession = nil

        super.tearDown()
    }

    func saveAndCheck<T>(_ property: SettingsProperty,
                         value: T,
                         file: String = #file,
                         line: UInt = #line) throws where T: Equatable {
        var property = property
        try property << value
        if let readValue: T = property.rawValue() as? T {
            if value != readValue {
                recordFailure(
                    withDescription: "Wrong property value, read \(readValue) but expected \(value)",
                    inFile: file,
                    atLine: Int(line),
                    expected: true
                )
            }
        } else {
            recordFailure(
                withDescription: "Unable to read property value",
                inFile: file,
                atLine: Int(line),
                expected: true
            )
        }
    }

    // User defaults

    func testThatIntegerUserDefaultsSettingSave() {
        // given
        let property = SettingsUserDefaultsProperty(
            propertyName: SettingsPropertyName.darkMode,
            userDefaultsKey: SettingKey.colorScheme.rawValue,
            userDefaults: self.userDefaults
        )
        // when & then
        try! self.saveAndCheck(property, value: "light")
    }

    func testThatBoolUserDefaultsSettingSave() {
        // given
        let property = SettingsUserDefaultsProperty(
            propertyName: SettingsPropertyName.chatHeadsDisabled,
            userDefaultsKey: SettingKey.chatHeadsDisabled.rawValue,
            userDefaults: self.userDefaults
        )
        // when & then
        try! self.saveAndCheck(property, value: NSNumber(value: true))
    }

    func testThatNamePropertySetsValue() {
        // given
        let selfUser = MockZMEditableUser()
        let mediaManager = ZMMockAVSMediaManager()
        let tracking = ZMMockTracking()

        let factory = SettingsPropertyFactory(userDefaults: self.userDefaults, tracking: tracking, mediaManager: mediaManager, userSession: userSession, selfUser: selfUser)

        let property = factory.property(SettingsPropertyName.profileName)
        // when & then
        try! self.saveAndCheck(property, value: "Test")
    }

    private var settingsPropertyFactory: SettingsPropertyFactory {
        let selfUser = MockZMEditableUser()
        let mediaManager = ZMMockAVSMediaManager()
        let tracking = ZMMockTracking()

        return SettingsPropertyFactory(
            userDefaults: userDefaults,
            tracking: tracking,
            mediaManager: mediaManager,
            userSession: userSession,
            selfUser: selfUser
        )
    }

    func testThatDarkThemePropertySetsValue() {
        // given
        let factory = settingsPropertyFactory

        let property = factory.property(SettingsPropertyName.darkMode)
        // when & then
        try! saveAndCheck(property, value: 2)
    }

    func testThatSoundLevelPropertySetsValue() {
        // given
        let factory = settingsPropertyFactory

        let property = factory.property(SettingsPropertyName.soundAlerts)
        // when & then
        try! self.saveAndCheck(property, value: 1)
    }

    func testThatAnalyticsPropertySetsValue() {
        // given
        let selfUser = MockZMEditableUser()
        let mediaManager = ZMMockAVSMediaManager()
        let tracking = ZMMockTracking()

        let factory = SettingsPropertyFactory(
            userDefaults: self.userDefaults,
            tracking: tracking,
            mediaManager: mediaManager,
            userSession: userSession,
            selfUser: selfUser
        )

        let property = factory.property(SettingsPropertyName.disableCrashSharing)
        // when & then
        try! self.saveAndCheck(property, value: true)
    }

    func testThatIntegerBlockSettingSave() {
        // given
        let selfUser = MockZMEditableUser()
        let mediaManager = ZMMockAVSMediaManager()
        let tracking = ZMMockTracking()

        let factory = SettingsPropertyFactory(
            userDefaults: self.userDefaults,
            tracking: tracking,
            mediaManager: mediaManager,
            userSession: userSession,
            selfUser: selfUser
        )

        let property = factory.property(SettingsPropertyName.soundAlerts)
        // when & then
        try! self.saveAndCheck(property, value: 1)
    }

    func testThatItCanSetAIntegerUserDefaultsSettingsPropertyLargerThanOne() {
        // given
        let factory = SettingsPropertyFactory(
            userDefaults: userDefaults,
            tracking: ZMMockTracking(),
            mediaManager: ZMMockAVSMediaManager(),
            userSession: userSession,
            selfUser: MockZMEditableUser()
        )

        let property = factory.property(.tweetOpeningOption)
        // when & then
        try? saveAndCheck(property, value: 2)
    }

    // MARK: - Accounts

    func testThatIntegerUserDefaultsSettingForAccountSave() {
        // given
        let settings = Settings()
        let account = Account(userName: "bob", userIdentifier: UUID())
        let key = SettingKey.blackListDownloadInterval
        XCTAssertNil(settings.value(for: key, in: account) as Int?)

        // when
        settings.setValue(42, settingKey: key, in: account)

        // then
        let result: Int? = settings.value(for: key, in: account)
        XCTAssertEqual(result, 42)
    }

    func testThatBoolUserDefaultsSettingForAccountSave() {
        // given
        let settings = Settings()
        let account = Account(userName: "bob", userIdentifier: UUID())
        let key = SettingKey.disableMarkdown
        XCTAssertNil(settings.value(for: key, in: account) as Bool?)

        // when
        settings.setValue(true, settingKey: key, in: account)

        // then
        let result: Bool? = settings.value(for: key, in: account)
        XCTAssertEqual(result, true)
    }

    func testThatSharedSettingIsMigratedToAccount() {
        // given
        let settings = Settings()
        let account = Account(userName: "bob", userIdentifier: UUID())
        let key = SettingKey.blackListDownloadInterval
        let value: Int = 42
        settings[key] = value

        // when & then
        let result: Int? = settings.value(for: key, in: account)
        let settingVal: Int? = settings[key]
        XCTAssertNil(settingVal)
        XCTAssertEqual(result, value)
    }
}<|MERGE_RESOLUTION|>--- conflicted
+++ resolved
@@ -22,12 +22,8 @@
 @testable import Wire
 @testable import WireCommonComponents
 
-<<<<<<< HEAD
 final class MockZMEditableUser: MockUser, ZMEditableUser {
-=======
-final class MockZMEditableUser: MockUser, ZMEditableUser, ValidatorType {
-
->>>>>>> b078a600
+
     var needsRichProfileUpdate: Bool = false
 
     var enableReadReceipts: Bool = false
