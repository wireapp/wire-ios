//
// Wire
// Copyright (C) 2024 Wire Swiss GmbH
//
// This program is free software: you can redistribute it and/or modify
// it under the terms of the GNU General Public License as published by
// the Free Software Foundation, either version 3 of the License, or
// (at your option) any later version.
//
// This program is distributed in the hope that it will be useful,
// but WITHOUT ANY WARRANTY; without even the implied warranty of
// MERCHANTABILITY or FITNESS FOR A PARTICULAR PURPOSE. See the
// GNU General Public License for more details.
//
// You should have received a copy of the GNU General Public License
// along with this program. If not, see http://www.gnu.org/licenses/.
//

<<<<<<< HEAD
=======
import SnapshotTesting
import WireUITesting
>>>>>>> 053b543d
import XCTest

@testable import Wire

final class SettingsTechnicalReportViewControllerSnapshotTests: XCTestCase {

    // MARK: - Properties

    var snapshotHelper: SnapshotHelper!
    var sut: SettingsTechnicalReportViewController!

    // MARK: - setUp

    override func setUp() {
        super.setUp()
        snapshotHelper = SnapshotHelper()
        accentColor = .blue
    }

    // MARK: - tearDown

    override func tearDown() {
        snapshotHelper = nil
        sut = nil
        super.tearDown()
    }

    // MARK: - Snapshot Test

    func testForInitState() {
        snapshotHelper
            .withUserInterfaceStyle(.dark)
            .verify(matching: setupTechnicalViewController())
    }

    // MARK: - Helper method

    func setupTechnicalViewController() -> UINavigationController {
        sut = SettingsTechnicalReportViewController()

        let navigationViewController = sut.wrapInNavigationController(
            navigationControllerClass: SettingsStyleNavigationController.self
        )

        navigationViewController.view.backgroundColor = .black

       return navigationViewController
    }

}<|MERGE_RESOLUTION|>--- conflicted
+++ resolved
@@ -16,11 +16,8 @@
 // along with this program. If not, see http://www.gnu.org/licenses/.
 //
 
-<<<<<<< HEAD
-=======
 import SnapshotTesting
 import WireUITesting
->>>>>>> 053b543d
 import XCTest
 
 @testable import Wire
