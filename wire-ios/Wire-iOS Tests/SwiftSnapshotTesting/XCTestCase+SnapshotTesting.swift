//
// Wire
// Copyright (C) 2024 Wire Swiss GmbH
//
// This program is free software: you can redistribute it and/or modify
// it under the terms of the GNU General Public License as published by
// the Free Software Foundation, either version 3 of the License, or
// (at your option) any later version.
//
// This program is distributed in the hope that it will be useful,
// but WITHOUT ANY WARRANTY; without even the implied warranty of
// MERCHANTABILITY or FITNESS FOR A PARTICULAR PURPOSE. See the
// GNU General Public License for more details.
//
// You should have received a copy of the GNU General Public License
// along with this program. If not, see http://www.gnu.org/licenses/.
//

import SnapshotTesting
import UIKit
import XCTest

@testable import Wire

// Precision of matching snapshots. Lower this value to fix issue with difference with Intel and Apple Silicon
private let perceptualPrecision: Float = 0.98

// MARK: - snapshoting all iPhone sizes

extension XCTestCase {

    /// snapshot file name suffixs
    static func phoneConfigNames(orientation: ViewImageConfig.Orientation = .portrait) -> [(ViewImageConfig, String)] {
        [
            (.iPhoneSe(orientation), "iPhone-4_0_Inch"),
            (.iPhone8(orientation), "iPhone-4_7_Inch"),
            (.iPhone8Plus(orientation), "iPhone-5_5_Inch"),
            (.iPhoneX(orientation), "iPhone-5_8_Inch"),
            (.iPhoneXsMax(orientation), "iPhone-6_5_Inch")
        ]
    }

    static let padConfigNames: [(ViewImageConfig, String)] = [
        (.iPadMini(.landscape), "iPad-landscape"),
        (.iPadMini(.portrait), "iPad-portrait")
    ]

    func verifyAllIPhoneSizes(matching value: UIViewController,
                              orientation: ViewImageConfig.Orientation = .portrait,
                              file: StaticString = #file,
                              testName: String = #function,
                              line: UInt = #line) {

        for(config, name) in XCTestCase.phoneConfigNames(orientation: orientation) {
            verify(matching: value,
                   as: .image(on: config, perceptualPrecision: perceptualPrecision),
                   named: name,
                   file: file,
                   testName: testName,
                   line: line)
        }
    }

<<<<<<< HEAD
    func verifyAllIPhoneSizes(createSut: (CGSize) -> UIViewController,
                              file: StaticString = #file,
                              testName: String = #function,
                              line: UInt = #line) {

        for(config, name) in XCTestCase.phoneConfigNames() {
            verify(matching: createSut(config.size!),
                   as: .image(on: config, perceptualPrecision: perceptualPrecision),
                   named: name,
                   file: file,
                   testName: testName,
                   line: line)
=======
    func verifyInAllDeviceSizes(
        matching value: UIViewController,
        file: StaticString = #file,
        testName: String = #function,
        line: UInt = #line
    ) {
        let allDevices = XCTestCase.phoneConfigNames() + XCTestCase.padConfigNames
        for (config, name) in allDevices {

            verify(
                matching: value,
                as: .image(on: config, precision: precision, perceptualPrecision: perceptualPrecision),
                named: name,
                file: file,
                testName: testName,
                line: line
            )
>>>>>>> 3667ec9d
        }
    }

    func verifyInAllDeviceSizes_(
        matching value: UIViewController,
        file: StaticString = #file,
        testName: String = #function,
        line: UInt = #line
    ) {

        let allDevices: [(ViewImageConfig, String)] = [

            (.iPhoneSe(.portrait), "iPhone-4_0_Inch"),
            (.iPhone8(.portrait), "iPhone-4_7_Inch"),
            (.iPhone8Plus(.portrait), "iPhone-5_5_Inch"),
            (.iPhoneX(.portrait), "iPhone-5_8_Inch"),
            (.iPhoneXsMax(.portrait), "iPhone-6_5_Inch"),

<<<<<<< HEAD
            verify(matching: value,
                   as: .image(on: config, perceptualPrecision: perceptualPrecision),
                   named: name,
                   file: file,
                   testName: testName,
                   line: line)
=======
            (.iPadMini(.landscape), "iPad-landscape"),
            (.iPadMini(.portrait), "iPad-portrait")
        ]

        for (config, name) in allDevices {
            verify(
                matching: value,
                as: .image(on: config, precision: precision, perceptualPrecision: perceptualPrecision),
                named: name,
                file: file,
                testName: testName,
                line: line
            )
>>>>>>> 3667ec9d
        }
    }

    func verifyInWidths(matching value: UIView,
                        widths: Set<CGFloat>,
                        snapshotBackgroundColor: UIColor,
                        configuration: ((UIView) -> Swift.Void)? = nil,
                        named name: String? = nil,
                        file: StaticString = #file,
                        testName: String = #function,
                        line: UInt = #line) {
        let container = containerView(with: value,
                                      snapshotBackgroundColor: snapshotBackgroundColor)
        let widthConstraint = container.addWidthConstraint(width: 300)

        for width in widths {
            widthConstraint.constant = width

            configuration?(container)

            verifyWithWidthInName(matching: container,
                                  width: width,
                                  named: name,
                                  file: file,
                                  testName: testName,
                                  line: line)
        }
    }

    private func verifyWithWidthInName(matching value: UIView,
                                       width: CGFloat,
                                       named name: String? = nil,
                                       file: StaticString = #file,
                                       testName: String = #function,
                                       line: UInt = #line) {
        let nameWithProperty: String
        if let name {
            nameWithProperty = "\(name)-\(width)"
        } else {
            nameWithProperty = "\(width)"
        }

        verify(
            matching: value,
            named: nameWithProperty,
            file: file,
            testName: testName,
            line: line
        )
    }

    func verifyInAllPhoneWidths(
        matching value: UIViewController,
        snapshotBackgroundColor: UIColor? = nil,
        named name: String? = nil,
        file: StaticString = #file,
        testName: String = #function,
        line: UInt = #line
    ) {
        verifyInAllPhoneWidths(
            matching: value.view,
            snapshotBackgroundColor: snapshotBackgroundColor,
            named: name,
            file: file,
            testName: testName,
            line: line
        )
    }

    func verifyInAllPhoneWidths(matching value: UIView,
                                snapshotBackgroundColor: UIColor? = nil,
                                configuration: ((UIView) -> Swift.Void)? = nil,
                                named name: String? = nil,
                                file: StaticString = #file,
                                testName: String = #function,
                                line: UInt = #line) {
        verifyInWidths(matching: value,
                       widths: phoneWidths(),
                       snapshotBackgroundColor: snapshotBackgroundColor ?? (ColorScheme.default.variant == .light ? .white : .black),
                       configuration: configuration,
                       named: name,
                       file: file,
                       testName: testName,
                       line: line)
    }

}

extension XCTestCase {

    func snapshotDirectory(file: StaticString = #file) -> String {
        let fileName = "\(file)"
        let path = ProcessInfo.processInfo.environment["SNAPSHOT_REFERENCE_DIR"]! + "/" + URL(fileURLWithPath: fileName).deletingPathExtension().lastPathComponent
        return path
    }

    /// verify for a UIAlertController
    func verify(matching value: UIAlertController,
                file: StaticString = #file,
                testName: String = #function,
                line: UInt = #line) throws {
        throw XCTSkip("UIAlertController is not fully supported, please rewrite your test")

        // Reset default tint color to keep constant snapshot result
        UIView.appearance(whenContainedInInstancesOf: [UIAlertController.self]).tintColor = value.view.tintColor

        // Prevent showing cursor
        value.setEditing(false, animated: false)

        // workaround for UIAlertController with actionSheet style crashes for invalid size
        if value.preferredStyle == .actionSheet {
            presentViewController(value)
        }

<<<<<<< HEAD
        let failure = verifySnapshot(matching: value,
                                     as: .image(perceptualPrecision: perceptualPrecision),
=======
        let failure = verifySnapshot(of: value,
                                     as: .image(precision: precision, perceptualPrecision: perceptualPrecision),
>>>>>>> 3667ec9d
                                     snapshotDirectory: snapshotDirectory(file: file),
                                     file: file, testName: testName, line: line)

        XCTAssertNil(failure, file: file, line: line)

        // workaround for UIAlertController with actionSheet style crashes for invalid size
        if value.preferredStyle == .actionSheet {
            dismissViewController(value)
        }
    }

<<<<<<< HEAD
    func verify(matching value: UIViewController,
                customSize: CGSize? = nil,
                named name: String? = nil,
                record recording: Bool = false,
                file: StaticString = #file,
                testName: String = #function,
                line: UInt = #line) {

        var config: ViewImageConfig?
        if let customSize {
            config = ViewImageConfig(safeArea: UIEdgeInsets.zero,
                                     size: customSize,
                                     traits: UITraitCollection())
        }

        let failure = verifySnapshot(matching: value,
                                     as: config == nil ? .image(perceptualPrecision: perceptualPrecision) : .image(on: config!, perceptualPrecision: perceptualPrecision),
                                     named: name,
                                     record: recording,
                                     snapshotDirectory: snapshotDirectory(file: file),
                                     file: file,
                                     testName: testName,
                                     line: line)

        XCTAssertNil(failure, file: file, line: line)
    }

=======
    @available(*, deprecated, message: "Use methods from SnapshotHelper instead.")
>>>>>>> 3667ec9d
    func verify(matching value: UIView,
                named name: String? = nil,
                file: StaticString = #file,
                testName: String = #function,
                line: UInt = #line) {

        let failure = verifySnapshot(matching: value,
                                     as: .image(perceptualPrecision: perceptualPrecision),
                                     named: name,
                                     snapshotDirectory: snapshotDirectory(file: file),
                                     file: file,
                                     testName: testName,
                                     line: line)

        XCTAssertNil(failure, file: file, line: line)
<<<<<<< HEAD

    }

    func verifyForDynamicType(matching value: UIView,
                              named name: String? = nil,
                              file: StaticString = #file,
                              testName: String = #function,
                              line: UInt = #line) {
        [
            "extra-small": UIContentSizeCategory.extraSmall,
            "small": .small,
            "medium": .medium,
            "large": .large,
            "extra-large": .extraLarge,
            "extra-extra-large": .extraExtraLarge,
            "extra-extra-extra-large": .extraExtraExtraLarge,
            "accessibility-medium": .accessibilityMedium,
            "accessibility-large": .accessibilityLarge,
            "accessibility-extra-large": .accessibilityExtraLarge,
            "accessibility-extra-extra-large": .accessibilityExtraExtraLarge,
            "accessibility-extra-extra-extra-large": .accessibilityExtraExtraExtraLarge
        ].forEach { name, contentSize in
            let failure = verifySnapshot(matching: value,
                                         as: .image(perceptualPrecision: perceptualPrecision, traits: .init(preferredContentSizeCategory: contentSize)),
                                         named: name,
                                         snapshotDirectory: snapshotDirectory(file: file),
                                         file: file,
                                         testName: testName,
                                         line: line)

            XCTAssertNil(failure, file: file, line: line)
        }

=======
>>>>>>> 3667ec9d
    }

    func verify(matching value: UIImage,
                named name: String? = nil,
                file: StaticString = #file,
                testName: String = #function,
                line: UInt = #line) {

        let failure = verifySnapshot(of: value,
                                     as: .image,
                                     named: name,
                                     snapshotDirectory: snapshotDirectory(file: file),
                                     file: file,
                                     testName: testName,
                                     line: line)

        XCTAssertNil(failure, file: file, line: line)
    }

    func verify<Value, Format>(matching value: Value,
                               as snapshotting: Snapshotting<Value, Format>,
                               named name: String? = nil,
                               file: StaticString = #file,
                               testName: String = #function,
                               line: UInt = #line) {

        let failure = verifySnapshot(of: value,
                                     as: snapshotting,
                                     named: name,
                                     snapshotDirectory: snapshotDirectory(file: file),
                                     file: file,
                                     testName: testName,
                                     line: line)

        XCTAssertNil(failure, file: file, line: line)
    }
}

extension Snapshotting where Value == UIAlertController, Format == UIImage {

    /// A snapshot strategy for comparing UIAlertController views based on pixel equality.
    /// Compare UIAlertController.view to prevert the view is resized to fix the default UIViewController.view's size
    static var image: Snapshotting<UIAlertController, UIImage> {
        return Snapshotting<UIView, UIImage>.image(precision: 1, size: nil).pullback { $0.view }
    }
}

extension UIView {
    func addWidthConstraint(width: CGFloat) -> NSLayoutConstraint {
        translatesAutoresizingMaskIntoConstraints = false

        let widthConstraint = widthAnchor.constraint(equalToConstant: width)

        NSLayoutConstraint.activate([widthConstraint])

        layoutIfNeeded()

        return widthConstraint
    }
}

extension XCTestCase {

    // MARK: - verify in different width helper
    func containerView(with view: UIView, snapshotBackgroundColor: UIColor?) -> UIView {
        let container = UIView(frame: view.bounds)
        container.backgroundColor = snapshotBackgroundColor
        container.addSubview(view)

        view.translatesAutoresizingMaskIntoConstraints = false
        view.fitIn(view: container)
        return container
    }

    func setColorScheme(_ variant: ColorSchemeVariant) {
        ColorScheme.default.variant = variant
        NSAttributedString.invalidateMarkdownStyle()
        NSAttributedString.invalidateParagraphStyle()
    }

    // MARK: - UIAlertController hack
    func presentViewController(_ controller: UIViewController,
                               completion: Completion? = nil) {
        let window = UIWindow(frame: CGRect(origin: .zero, size: XCTestCase.DeviceSizeIPhone6))

        let container = UIViewController()
        container.loadViewIfNeeded()

        window.rootViewController = container
        window.makeKeyAndVisible()

        controller.loadViewIfNeeded()
        controller.view.layoutIfNeeded()

        container.present(controller, animated: false, completion: completion)
    }

    func dismissViewController(_ controller: UIViewController,
                               completion: Completion? = nil) {
        controller.dismiss(animated: false, completion: completion)
    }

    // MARK: - verify a UIViewController with a set of widths. The SUT is created in the closure instead of reusing

    func verifyInAllPhoneWidths(createSut: () -> UIView,
                                snapshotBackgroundColor: UIColor? = nil,
                                named name: String? = nil,
                                file: StaticString = #file,
                                testName: String = #function,
                                line: UInt = #line) {
        verifyInWidths(createSut: createSut,
                       widths: phoneWidths(),
                       snapshotBackgroundColor: snapshotBackgroundColor ?? (ColorScheme.default.variant == .light ? .white : .black),
                       named: name,
                       file: file,
                       testName: testName,
                       line: line)
    }

    func verifyInAllPhoneWidths(createSut: () -> UIViewController,
                                snapshotBackgroundColor: UIColor? = nil,
                                named name: String? = nil,
                                file: StaticString = #file,
                                testName: String = #function,
                                line: UInt = #line) {
        verifyInWidths(createSut: createSut,
                       widths: phoneWidths(),
                       snapshotBackgroundColor: snapshotBackgroundColor ?? (ColorScheme.default.variant == .light ? .white : .black),
                       named: name,
                       file: file,
                       testName: testName,
                       line: line)
    }

    func verifyInWidths(createSut: () -> UIView,
                        widths: Set<CGFloat>,
                        snapshotBackgroundColor: UIColor,
                        named name: String? = nil,
                        file: StaticString = #file,
                        testName: String = #function,
                        line: UInt = #line) {

        for width in widths {
            verifyInWidth(createSut: createSut,
                          width: width,
                          snapshotBackgroundColor: snapshotBackgroundColor,
                          named: name,
                          file: file,
                          testName: testName,
                          line: line)
        }
    }

    func verifyInWidths(createSut: () -> UIViewController,
                        widths: Set<CGFloat>,
                        snapshotBackgroundColor: UIColor,
                        named name: String? = nil,
                        file: StaticString = #file,
                        testName: String = #function,
                        line: UInt = #line) {

        for width in widths {
            verifyInWidth(createSut: createSut,
                          width: width,
                          snapshotBackgroundColor: snapshotBackgroundColor,
                          named: name,
                          file: file,
                          testName: testName,
                          line: line)
        }
    }

    func verifyInWidth(createSut: () -> UIView,
                       width: CGFloat,
                       snapshotBackgroundColor: UIColor,
                       named name: String? = nil,
                       file: StaticString = #file,
                       testName: String = #function,
                       line: UInt = #line) {
        let sut = createSut()
        let container = containerView(with: sut,
                                      snapshotBackgroundColor: snapshotBackgroundColor)
        _ = container.addWidthConstraint(width: width)

        if ColorScheme.default.variant == .light {
            container.overrideUserInterfaceStyle = .light
        } else {
            container.overrideUserInterfaceStyle = .dark
        }

        verifyWithWidthInName(matching: container,
                              width: width,
                              named: name,
                              file: file,
                              testName: testName,
                              line: line)
    }

    func verifyInWidth(createSut: () -> UIViewController,
                       width: CGFloat,
                       snapshotBackgroundColor: UIColor,
                       named name: String? = nil,
                       file: StaticString = #file,
                       testName: String = #function,
                       line: UInt = #line) {

        verifyInWidth(createSut: {
            createSut().view
        },
                      width: width,
                      snapshotBackgroundColor: snapshotBackgroundColor,
                      named: name,
                      file: file,
                      testName: testName,
                      line: line)
    }
}<|MERGE_RESOLUTION|>--- conflicted
+++ resolved
@@ -61,20 +61,6 @@
         }
     }
 
-<<<<<<< HEAD
-    func verifyAllIPhoneSizes(createSut: (CGSize) -> UIViewController,
-                              file: StaticString = #file,
-                              testName: String = #function,
-                              line: UInt = #line) {
-
-        for(config, name) in XCTestCase.phoneConfigNames() {
-            verify(matching: createSut(config.size!),
-                   as: .image(on: config, perceptualPrecision: perceptualPrecision),
-                   named: name,
-                   file: file,
-                   testName: testName,
-                   line: line)
-=======
     func verifyInAllDeviceSizes(
         matching value: UIViewController,
         file: StaticString = #file,
@@ -86,13 +72,12 @@
 
             verify(
                 matching: value,
-                as: .image(on: config, precision: precision, perceptualPrecision: perceptualPrecision),
+                as: .image(on: config, perceptualPrecision: perceptualPrecision),
                 named: name,
                 file: file,
                 testName: testName,
                 line: line
             )
->>>>>>> 3667ec9d
         }
     }
 
@@ -111,14 +96,6 @@
             (.iPhoneX(.portrait), "iPhone-5_8_Inch"),
             (.iPhoneXsMax(.portrait), "iPhone-6_5_Inch"),
 
-<<<<<<< HEAD
-            verify(matching: value,
-                   as: .image(on: config, perceptualPrecision: perceptualPrecision),
-                   named: name,
-                   file: file,
-                   testName: testName,
-                   line: line)
-=======
             (.iPadMini(.landscape), "iPad-landscape"),
             (.iPadMini(.portrait), "iPad-portrait")
         ]
@@ -126,13 +103,12 @@
         for (config, name) in allDevices {
             verify(
                 matching: value,
-                as: .image(on: config, precision: precision, perceptualPrecision: perceptualPrecision),
+                as: .image(on: config, perceptualPrecision: perceptualPrecision),
                 named: name,
                 file: file,
                 testName: testName,
                 line: line
             )
->>>>>>> 3667ec9d
         }
     }
 
@@ -247,13 +223,8 @@
             presentViewController(value)
         }
 
-<<<<<<< HEAD
-        let failure = verifySnapshot(matching: value,
+        let failure = verifySnapshot(of: value,
                                      as: .image(perceptualPrecision: perceptualPrecision),
-=======
-        let failure = verifySnapshot(of: value,
-                                     as: .image(precision: precision, perceptualPrecision: perceptualPrecision),
->>>>>>> 3667ec9d
                                      snapshotDirectory: snapshotDirectory(file: file),
                                      file: file, testName: testName, line: line)
 
@@ -265,37 +236,7 @@
         }
     }
 
-<<<<<<< HEAD
-    func verify(matching value: UIViewController,
-                customSize: CGSize? = nil,
-                named name: String? = nil,
-                record recording: Bool = false,
-                file: StaticString = #file,
-                testName: String = #function,
-                line: UInt = #line) {
-
-        var config: ViewImageConfig?
-        if let customSize {
-            config = ViewImageConfig(safeArea: UIEdgeInsets.zero,
-                                     size: customSize,
-                                     traits: UITraitCollection())
-        }
-
-        let failure = verifySnapshot(matching: value,
-                                     as: config == nil ? .image(perceptualPrecision: perceptualPrecision) : .image(on: config!, perceptualPrecision: perceptualPrecision),
-                                     named: name,
-                                     record: recording,
-                                     snapshotDirectory: snapshotDirectory(file: file),
-                                     file: file,
-                                     testName: testName,
-                                     line: line)
-
-        XCTAssertNil(failure, file: file, line: line)
-    }
-
-=======
     @available(*, deprecated, message: "Use methods from SnapshotHelper instead.")
->>>>>>> 3667ec9d
     func verify(matching value: UIView,
                 named name: String? = nil,
                 file: StaticString = #file,
@@ -311,42 +252,6 @@
                                      line: line)
 
         XCTAssertNil(failure, file: file, line: line)
-<<<<<<< HEAD
-
-    }
-
-    func verifyForDynamicType(matching value: UIView,
-                              named name: String? = nil,
-                              file: StaticString = #file,
-                              testName: String = #function,
-                              line: UInt = #line) {
-        [
-            "extra-small": UIContentSizeCategory.extraSmall,
-            "small": .small,
-            "medium": .medium,
-            "large": .large,
-            "extra-large": .extraLarge,
-            "extra-extra-large": .extraExtraLarge,
-            "extra-extra-extra-large": .extraExtraExtraLarge,
-            "accessibility-medium": .accessibilityMedium,
-            "accessibility-large": .accessibilityLarge,
-            "accessibility-extra-large": .accessibilityExtraLarge,
-            "accessibility-extra-extra-large": .accessibilityExtraExtraLarge,
-            "accessibility-extra-extra-extra-large": .accessibilityExtraExtraExtraLarge
-        ].forEach { name, contentSize in
-            let failure = verifySnapshot(matching: value,
-                                         as: .image(perceptualPrecision: perceptualPrecision, traits: .init(preferredContentSizeCategory: contentSize)),
-                                         named: name,
-                                         snapshotDirectory: snapshotDirectory(file: file),
-                                         file: file,
-                                         testName: testName,
-                                         line: line)
-
-            XCTAssertNil(failure, file: file, line: line)
-        }
-
-=======
->>>>>>> 3667ec9d
     }
 
     func verify(matching value: UIImage,
