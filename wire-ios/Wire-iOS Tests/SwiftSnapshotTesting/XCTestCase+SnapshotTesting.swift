--- conflicted
+++ resolved
@@ -22,13 +22,8 @@
 import UIKit
 
 // Precision of matching snapshots. Lower this value to fix issue with difference with Intel and Apple Silicon
-<<<<<<< HEAD
-private let precision: Float  = 1
-private let perceptualPrecision: Float = 1
-=======
 private let precision: Float = 0.90
 private let perceptualPrecision: Float = 0.98
->>>>>>> 9c507920
 
 extension ViewImageConfig: Hashable {
     public static func == (lhs: ViewImageConfig, rhs: ViewImageConfig) -> Bool {
