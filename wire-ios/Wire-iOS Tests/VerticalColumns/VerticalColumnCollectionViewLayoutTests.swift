--- conflicted
+++ resolved
@@ -17,13 +17,9 @@
 //
 
 import SnapshotTesting
-<<<<<<< HEAD
 @testable import Wire
 import WireCommonComponents
 import XCTest
-=======
-@testable import WireCommonComponents
->>>>>>> d3b618ee
 
 final class VerticalColumnCollectionViewLayoutTests: XCTestCase {
 
