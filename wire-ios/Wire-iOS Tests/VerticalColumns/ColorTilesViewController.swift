//
// Wire
// Copyright (C) 2024 Wire Swiss GmbH
//
// This program is free software: you can redistribute it and/or modify
// it under the terms of the GNU General Public License as published by
// the Free Software Foundation, either version 3 of the License, or
// (at your option) any later version.
//
// This program is distributed in the hope that it will be useful,
// but WITHOUT ANY WARRANTY; without even the implied warranty of
// MERCHANTABILITY or FITNESS FOR A PARTICULAR PURPOSE. See the
// GNU General Public License for more details.
//
// You should have received a copy of the GNU General Public License
// along with this program. If not, see http://www.gnu.org/licenses/.
//

import UIKit
<<<<<<< HEAD
@testable import Wire
import WireCommonComponents
=======

@testable import Wire
@testable import WireCommonComponents
>>>>>>> d3b618ee

struct ColorTile {
    let color: AccentColor
    let size: CGSize
}

final class ColorTilesViewController: VerticalColumnCollectionViewController, DeviceMockable {

    let tiles: [ColorTile]
    var device: DeviceProtocol = UIDevice.current

    init(tiles: [ColorTile], device: DeviceProtocol = UIDevice.current) {
        self.tiles = tiles
        self.device = device

        let columnCount = AdaptiveColumnCount(compact: 2, regular: 3, large: 4)
        super.init(interItemSpacing: 1, interColumnSpacing: 1, columnCount: columnCount)
    }

    @available(*, unavailable)
    required init?(coder aDecoder: NSCoder) {
        fatalError("init(coder:) has not been implemented")
    }

    override func viewDidLoad() {
        super.viewDidLoad()
        collectionView?.register(UICollectionViewCell.self, forCellWithReuseIdentifier: "tile")
    }

    // MARK: - Collection View

    override func numberOfSections(in collectionView: UICollectionView) -> Int {
        return 1
    }

    override func collectionView(_ collectionView: UICollectionView, numberOfItemsInSection section: Int) -> Int {
        return tiles.count
    }

    override func collectionView(_ collectionView: UICollectionView,
                                 cellForItemAt indexPath: IndexPath) -> UICollectionViewCell {
        let tile = tiles[indexPath.row]
        let cell = collectionView.dequeueReusableCell(withReuseIdentifier: "tile", for: indexPath)
        cell.contentView.backgroundColor = tile.color.uiColor
        return cell
    }

    override func collectionView(_ collectionView: UICollectionView, sizeOfItemAt indexPath: IndexPath) -> CGSize {
        return tiles[indexPath.row].size
    }

    override var isRegularLayout: Bool {
        return isIPadRegular(device: device)
    }

}<|MERGE_RESOLUTION|>--- conflicted
+++ resolved
@@ -17,14 +17,8 @@
 //
 
 import UIKit
-<<<<<<< HEAD
 @testable import Wire
 import WireCommonComponents
-=======
-
-@testable import Wire
-@testable import WireCommonComponents
->>>>>>> d3b618ee
 
 struct ColorTile {
     let color: AccentColor
