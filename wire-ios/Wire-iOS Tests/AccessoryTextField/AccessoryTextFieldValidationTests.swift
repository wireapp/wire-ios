--- conflicted
+++ resolved
@@ -21,17 +21,11 @@
 
 @testable import Wire
 
-<<<<<<< HEAD
 // MARK: - AccessoryTextFieldValidationTests
 
 final class AccessoryTextFieldValidationTests: XCTestCase {
 
     // MARK: - MockViewController
-=======
-final class AccessoryTextFieldValidationTests: XCTestCase {
-    var sut: ValidatedTextField!
-    var mockViewController: MockViewController!
->>>>>>> 57683031
 
     final class MockViewController: UIViewController, TextFieldValidationDelegate {
 
@@ -60,13 +54,9 @@
 
     override func setUp() {
         super.setUp()
-<<<<<<< HEAD
+      
         FontScheme.configure(with: .large)
-=======
-
-        FontScheme.configure(with: .large)
-
->>>>>>> 57683031
+      
         sut = ValidatedTextField(style: .default)
         mockViewController = MockViewController()
         sut.textFieldValidationDelegate = mockViewController
