//
// Wire
// Copyright (C) 2024 Wire Swiss GmbH
//
// This program is free software: you can redistribute it and/or modify
// it under the terms of the GNU General Public License as published by
// the Free Software Foundation, either version 3 of the License, or
// (at your option) any later version.
//
// This program is distributed in the hope that it will be useful,
// but WITHOUT ANY WARRANTY; without even the implied warranty of
// MERCHANTABILITY or FITNESS FOR A PARTICULAR PURPOSE. See the
// GNU General Public License for more details.
//
// You should have received a copy of the GNU General Public License
// along with this program. If not, see http://www.gnu.org/licenses/.
//

import SnapshotTesting
<<<<<<< HEAD
=======
import WireDesign
>>>>>>> c7fa7112
import WireUtilities
import XCTest

@testable import Wire

<<<<<<< HEAD
final class SecurityLevelViewTests: BaseSnapshotTestCase {
=======
final class SecurityLevelViewTests: XCTestCase {
>>>>>>> c7fa7112

    // MARK: - Properties

    private var sut: SecurityLevelView!
    private let helper = SnapshotHelper()

    // MARK: - setUp

    override func setUp() {
        super.setUp()
        sut = SecurityLevelView()
        sut.backgroundColor = SemanticColors.View.backgroundDefaultWhite
        sut.translatesAutoresizingMaskIntoConstraints = true
        sut.frame = CGRect(x: 0, y: 0, width: 375, height: 24)
    }

    // MARK: - tearDown

    override func tearDown() {
        sut = nil
        super.tearDown()
    }

    // MARK: - SnapshotTests

    func testThatItRendersWithNotClassified() {
        sut.configure(with: .notClassified)
        helper.verifyViewInAllColorSchemes(matching: sut)
    }

    func testThatItRendersWithClassified() {
        sut.configure(with: .classified)
        helper.verifyViewInAllColorSchemes(matching: sut)
    }

    func testThatItDoesNotRenderWithNone() {
        sut.configure(with: .none)
        helper.verifyViewInAllColorSchemes(matching: sut)
    }
}<|MERGE_RESOLUTION|>--- conflicted
+++ resolved
@@ -17,20 +17,13 @@
 //
 
 import SnapshotTesting
-<<<<<<< HEAD
-=======
 import WireDesign
->>>>>>> c7fa7112
 import WireUtilities
 import XCTest
 
 @testable import Wire
 
-<<<<<<< HEAD
-final class SecurityLevelViewTests: BaseSnapshotTestCase {
-=======
 final class SecurityLevelViewTests: XCTestCase {
->>>>>>> c7fa7112
 
     // MARK: - Properties
 
