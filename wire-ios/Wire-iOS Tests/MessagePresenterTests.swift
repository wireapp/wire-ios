//
// Wire
// Copyright (C) 2024 Wire Swiss GmbH
//
// This program is free software: you can redistribute it and/or modify
// it under the terms of the GNU General Public License as published by
// the Free Software Foundation, either version 3 of the License, or
// (at your option) any later version.
//
// This program is distributed in the hope that it will be useful,
// but WITHOUT ANY WARRANTY; without even the implied warranty of
// MERCHANTABILITY or FITNESS FOR A PARTICULAR PURPOSE. See the
// GNU General Public License for more details.
//
// You should have received a copy of the GNU General Public License
// along with this program. If not, see http://www.gnu.org/licenses/.
//

import AVKit
import PassKit
import XCTest

@testable import Wire

final class MessagePresenterTests: XCTestCase {

    var sut: MessagePresenter!
    var mediaPlaybackManager: MediaPlaybackManager!
    var originalRootViewController: UIViewController!
    var userSession: UserSessionMock!

    private var rootViewController: UIViewController! {
        get { (UIApplication.shared.delegate as? AppDelegate)?.keyWindow?.rootViewController }
        set { (UIApplication.shared.delegate as? AppDelegate)?.keyWindow?.rootViewController = newValue }
    }

    override func setUp() {
        super.setUp()
        userSession = UserSessionMock()
        mediaPlaybackManager = MediaPlaybackManager(name: nil, userSession: userSession)
        sut = MessagePresenter(mediaPlaybackManager: mediaPlaybackManager)
        UIView.setAnimationsEnabled(false)

<<<<<<< HEAD
        if originalRootViewConttoller == nil {
            originalRootViewConttoller = AppDelegate.shared.keyWindow?.rootViewController
=======
        if originalRootViewController == nil {
            originalRootViewController = rootViewController
>>>>>>> b3311c8b
        }
    }

    override func tearDown() {
        sut = nil
        mediaPlaybackManager = nil
        sut = nil
        super.tearDown()
        UIView.setAnimationsEnabled(true)
<<<<<<< HEAD
        AppDelegate.shared.keyWindow?.rootViewController = originalRootViewConttoller
=======
        rootViewController = originalRootViewController
>>>>>>> b3311c8b
    }

    // MARK: - Video
    func testThatAVPlayerViewControllerIsPresentedWhenOpeningAVideoFile() {
        // GIVEN
        let message = MockMessageFactory.videoMessage()
        let fileURL = Bundle(for: MockAudioRecorder.self).url(forResource: "video", withExtension: "mp4")
        message.backingFileMessageData?.fileURL = fileURL

        let targetViewController = UIViewController()
<<<<<<< HEAD
        AppDelegate.shared.keyWindow?.rootViewController = targetViewController
=======
        rootViewController = targetViewController
>>>>>>> b3311c8b
        sut.targetViewController = targetViewController
        _ = targetViewController.view

        // WHEN
        sut.openFileMessage(message, targetView: UIView())

        // THEN
        let playerViewController = targetViewController.presentedViewController!
        XCTAssert(playerViewController is AVPlayerViewController)
        XCTAssertNotNil(sut.videoPlayerObserver)

        // Dismiss
        playerViewController.beginAppearanceTransition(false, animated: false)
        playerViewController.endAppearanceTransition()

        // THEN
        XCTAssertNil(sut.videoPlayerObserver)
    }

    // MARK: - Pass

    func testThatMakePassesViewControllerThrowsErrorForInvalidFileURL() async throws {
        // GIVEN
        let fileURL = try XCTUnwrap(URL(string: "https://apple.com"))

        // WHEN && THEN
        do {
            _ = try await sut.makePassesViewController(fileURL: fileURL)
            XCTFail("expected to throw an error!")
        } catch {
            // success
        }
    }

    func testThatCreateAddPassesViewControllerReturnsAViewControllerForPassFileMessage() async throws {
        // GIVEN
        let message = MockMessageFactory.passFileTransferMessage()
        let fileURL = try XCTUnwrap(message.fileMessageData?.temporaryURLToDecryptedFile())

        // WHEN
        _ = try await sut.makePassesViewController(fileURL: fileURL)

        // THEN
        // expected not to throw an error!
    }
}<|MERGE_RESOLUTION|>--- conflicted
+++ resolved
@@ -41,13 +41,8 @@
         sut = MessagePresenter(mediaPlaybackManager: mediaPlaybackManager)
         UIView.setAnimationsEnabled(false)
 
-<<<<<<< HEAD
-        if originalRootViewConttoller == nil {
-            originalRootViewConttoller = AppDelegate.shared.keyWindow?.rootViewController
-=======
         if originalRootViewController == nil {
             originalRootViewController = rootViewController
->>>>>>> b3311c8b
         }
     }
 
@@ -57,11 +52,7 @@
         sut = nil
         super.tearDown()
         UIView.setAnimationsEnabled(true)
-<<<<<<< HEAD
-        AppDelegate.shared.keyWindow?.rootViewController = originalRootViewConttoller
-=======
         rootViewController = originalRootViewController
->>>>>>> b3311c8b
     }
 
     // MARK: - Video
@@ -72,11 +63,7 @@
         message.backingFileMessageData?.fileURL = fileURL
 
         let targetViewController = UIViewController()
-<<<<<<< HEAD
-        AppDelegate.shared.keyWindow?.rootViewController = targetViewController
-=======
         rootViewController = targetViewController
->>>>>>> b3311c8b
         sut.targetViewController = targetViewController
         _ = targetViewController.view
 
