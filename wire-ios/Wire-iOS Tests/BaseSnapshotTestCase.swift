--- conflicted
+++ resolved
@@ -19,15 +19,11 @@
 import XCTest
 import WireCommonComponents
 
-<<<<<<< HEAD
-class BaseSnapshotTestCase: BaseTestCase {
-=======
 class BaseSnapshotTestCase: XCTestCase {
 
     override func setUp() {
         super.setUp()
         FontScheme.configure(with: .large)
     }
->>>>>>> 488916d1
 
 }