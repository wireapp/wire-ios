--- conflicted
+++ resolved
@@ -16,13 +16,8 @@
 // along with this program. If not, see http://www.gnu.org/licenses/.
 //
 
-<<<<<<< HEAD
 import Foundation
-@testable import Wire
 import WireAnalytics
-=======
-import Countly
->>>>>>> b9b21b3f
 import XCTest
 
 @testable import Wire
