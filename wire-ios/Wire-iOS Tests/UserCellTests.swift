--- conflicted
+++ resolved
@@ -182,11 +182,7 @@
     func testSelfUser() throws {
         // GIVEN && WHEN
         mockUser = MockUserType.createUser(name: "Tarja Turunen")
-<<<<<<< HEAD
-        mockUser.accentColor = .red
-=======
         mockUser.zmAccentColor = .red
->>>>>>> 9a984fde
         mockUser.isConnected = true
         mockUser.handle = "tarja_turunen"
         mockUser.availability = .busy
@@ -199,11 +195,7 @@
     func testNonTeamUserWithoutHandle() {
         // GIVEN && WHEN
         mockUser = MockUserType.createUser(name: "Tarja Turunen")
-<<<<<<< HEAD
-        mockUser.accentColor = .red
-=======
         mockUser.zmAccentColor = .red
->>>>>>> 9a984fde
         mockUser.isConnected = true
         mockUser.handle = nil
 
