//
// Wire
// Copyright (C) 2024 Wire Swiss GmbH
//
// This program is free software: you can redistribute it and/or modify
// it under the terms of the GNU General Public License as published by
// the Free Software Foundation, either version 3 of the License, or
// (at your option) any later version.
//
// This program is distributed in the hope that it will be useful,
// but WITHOUT ANY WARRANTY; without even the implied warranty of
// MERCHANTABILITY or FITNESS FOR A PARTICULAR PURPOSE. See the
// GNU General Public License for more details.
//
// You should have received a copy of the GNU General Public License
// along with this program. If not, see http://www.gnu.org/licenses/.
//

import WireUtilities
import XCTest

<<<<<<< HEAD
@testable import Wire

final class UserCellTests: BaseSnapshotTestCase {
=======
final class UserCellTests: XCTestCase {
>>>>>>> c7fa7112

    // MARK: - Properties

    private var sut: UserCell!
    private var teamID = UUID()
    private var conversation: MockGroupDetailsConversation!
    private var mockUser: MockUserType!
    private let helper = SnapshotHelper()

    // MARK: - setUp

    override func setUp() {
        super.setUp()

        SelfUser.setupMockSelfUser(inTeam: teamID)

        mockUser = MockUserType.createUser(name: "James Hetfield", inTeam: teamID)
        mockUser.handle = "james_hetfield_1"

        conversation = MockGroupDetailsConversation()
    }

    // MARK: - tearDown

    override func tearDown() {
        conversation = nil
        sut = nil
        super.tearDown()
    }

    // MARK: - Helper method

    private func verify(
        mockUser: UserType,
        conversation: GroupDetailsConversationType,
        isE2EICertified: Bool,
        file: StaticString = #file,
        testName: String = #function,
        line: UInt = #line
    ) {
        guard let selfUser = SelfUser.provider?.providedSelfUser else {
            assertionFailure("expected available 'user'!")
            return
        }

        sut = UserCell(frame: CGRect(x: 0, y: 0, width: 320, height: 56))
        sut.configure(
            userStatus: .init(user: mockUser, isE2EICertified: isE2EICertified),
            user: mockUser,
            userIsSelfUser: mockUser.isSelfUser,
            isSelfUserPartOfATeam: selfUser.hasTeam,
            conversation: conversation
        )
        sut.accessoryIconView.isHidden = false

        helper.verifyViewInAllColorSchemes(matching: sut, file: file, testName: testName, line: line)
    }

    // MARK: - Snapshot Tests

    func testExternalUser() {
        // GIVEN && WHEN
        mockUser.teamRole = .partner

        // THEN
        verify(mockUser: mockUser, conversation: conversation, isE2EICertified: false)
    }

    func testServiceUser() {
        // GIVEN && WHEN
        mockUser.mockedIsServiceUser = true

        // THEN
        verify(mockUser: mockUser, conversation: conversation, isE2EICertified: false)
    }

    func testNonTeamUser() {
        // GIVEN && WHEN
        mockUser.teamIdentifier = nil
        mockUser.isConnected = true

        // THEN
        verify(mockUser: mockUser, conversation: conversation, isE2EICertified: false)
    }

    func testTrustedNonTeamUser() {
        // GIVEN && WHEN
        mockUser.isVerified = true

        // THEN
        verify(mockUser: mockUser, conversation: conversation, isE2EICertified: false)
    }

    func testCertifiedNonTeamUser() {
        // THEN
        verify(mockUser: mockUser, conversation: conversation, isE2EICertified: true)
    }

    func testTrustedAndCertifiedNonTeamUser() {
        // GIVEN && WHEN
        mockUser.isVerified = true

        // THEN
        verify(mockUser: mockUser, conversation: conversation, isE2EICertified: true)
    }

    func testFederatedUser() {
        // GIVEN && WHEN
        mockUser.isFederated = true
        mockUser.domain = "foo.com"

        // THEN
        verify(mockUser: mockUser, conversation: conversation, isE2EICertified: false)
    }

    func testGuestUser() {
        // GIVEN && WHEN
        mockUser.isGuestInConversation = true

        // THEN
        verify(mockUser: mockUser, conversation: conversation, isE2EICertified: false)
    }

    func testGuestUser_Wireless() {
        // GIVEN && WHEN
        mockUser.isGuestInConversation = true
        mockUser.expiresAfter = 5_200
        mockUser.handle = nil

        // THEN
        verify(mockUser: mockUser, conversation: conversation, isE2EICertified: false)
    }

    func testTrustedGuestUser() {
        // GIVEN && WHEN
        mockUser.isVerified = true
        mockUser.isGuestInConversation = true

        // THEN
        verify(mockUser: mockUser, conversation: conversation, isE2EICertified: false)
    }

    func testCertifiedGuestUser() {
        // GIVEN && WHEN
        mockUser.isGuestInConversation = true

        // THEN
        verify(mockUser: mockUser, conversation: conversation, isE2EICertified: true)
    }

    func testTrustedAndCertifiedGuestUser() {
        // GIVEN && WHEN
        mockUser.isVerified = true
        mockUser.isGuestInConversation = true

        // THEN
        verify(mockUser: mockUser, conversation: conversation, isE2EICertified: true)
    }

    func testSelfUser() throws {
        // GIVEN && WHEN
        mockUser = MockUserType.createUser(name: "Tarja Turunen")
        mockUser.zmAccentColor = .red
        mockUser.isConnected = true
        mockUser.handle = "tarja_turunen"
        mockUser.availability = .busy
        mockUser.isSelfUser = true

        // THEN
        verify(mockUser: mockUser, conversation: conversation, isE2EICertified: true)
    }

    func testNonTeamUserWithoutHandle() {
        // GIVEN && WHEN
        mockUser = MockUserType.createUser(name: "Tarja Turunen")
        mockUser.zmAccentColor = .red
        mockUser.isConnected = true
        mockUser.handle = nil

        // THEN
        verify(mockUser: mockUser, conversation: conversation, isE2EICertified: false)
    }

    func testUserInsideOngoingVideoCall() {
        guard let user = SelfUser.provider?.providedSelfUser else {
            assertionFailure("expected available 'user'!")
            return
        }

        let callParticipantState: CallParticipantState = .connected(videoState: .started, microphoneState: .unmuted)
        let config = CallParticipantsListCellConfiguration.callParticipant(user: HashBox(value: mockUser), callParticipantState: callParticipantState, activeSpeakerState: .inactive)
        sut = UserCell(frame: CGRect(x: 0, y: 0, width: 320, height: 56))
        sut.configure(with: config, selfUser: user)

        // THEN
        helper.verifyViewInAllColorSchemes(matching: sut)
    }

    func testUserScreenSharingInsideOngoingVideoCall() {
        guard let user = SelfUser.provider?.providedSelfUser else {
            assertionFailure("expected available 'user'!")
            return
        }

        let callParticipantState: CallParticipantState = .connected(videoState: .screenSharing, microphoneState: .unmuted)
        let config = CallParticipantsListCellConfiguration.callParticipant(user: HashBox(value: mockUser), callParticipantState: callParticipantState, activeSpeakerState: .inactive)
        sut = UserCell(frame: CGRect(x: 0, y: 0, width: 320, height: 56))
        sut.configure(with: config, selfUser: user)

        helper.verifyViewInAllColorSchemes(matching: sut)
    }

    // MARK: unit test

    func testThatAccessIDIsGenerated() {
        // GIVEN
        let user = SwiftMockLoader.mockUsers()[0]
        let cell = UserCell(frame: CGRect(x: 0, y: 0, width: 320, height: 56))
        cell.sectionName = "Members"
        cell.cellIdentifier = "participants.section.participants.cell"

        // WHEN
        cell.configure(
            user: user,
            isE2EICertified: false,
            conversation: conversation,
            showSeparator: true
        )

        // THEN
        XCTAssertEqual(cell.accessibilityIdentifier, "Members - participants.section.participants.cell")
    }
}<|MERGE_RESOLUTION|>--- conflicted
+++ resolved
@@ -19,13 +19,9 @@
 import WireUtilities
 import XCTest
 
-<<<<<<< HEAD
 @testable import Wire
 
-final class UserCellTests: BaseSnapshotTestCase {
-=======
 final class UserCellTests: XCTestCase {
->>>>>>> c7fa7112
 
     // MARK: - Properties
 
