//
// Wire
// Copyright (C) 2024 Wire Swiss GmbH
//
// This program is free software: you can redistribute it and/or modify
// it under the terms of the GNU General Public License as published by
// the Free Software Foundation, either version 3 of the License, or
// (at your option) any later version.
//
// This program is distributed in the hope that it will be useful,
// but WITHOUT ANY WARRANTY; without even the implied warranty of
// MERCHANTABILITY or FITNESS FOR A PARTICULAR PURPOSE. See the
// GNU General Public License for more details.
//
// You should have received a copy of the GNU General Public License
// along with this program. If not, see http://www.gnu.org/licenses/.
//

@testable import Wire
import XCTest

final class SwitchBackendConfirmationViewTests: XCTestCase {

<<<<<<< HEAD
    var snapshotHelper: SnapshotHelper!

    override func setUp() {
        super.setUp()
        snapshotHelper = SnapshotHelper().withLayout(.device(config: .iPhone13))
    }

    override func tearDown() {
        snapshotHelper = nil
        super.tearDown()
    }
=======
    let snapshotHelper = SnapshotHelper()
        .withLayout(.device(config: .iPhone13))
>>>>>>> d5a9f718

    private func createSUT() -> SwitchBackendConfirmationView {
        SwitchBackendConfirmationView(viewModel: SwitchBackendConfirmationViewModel(
            backendName: "Staging",
            backendURL: "www.staging.com",
            backendWSURL: "www.ws.staging.com",
            blacklistURL: "www.blacklist.staging.com",
            teamsURL: "www.teams.staging.com",
            accountsURL: "www.accounts.staging.com",
            websiteURL: "www.wire.com",
            didConfirm: { _ in }
        ))
    }

    func testLightUI() {
        snapshotHelper
            .withUserInterfaceStyle(.light)
            .verify(matching: createSUT)
    }

    func testDarkUI() {
        snapshotHelper
            .withUserInterfaceStyle(.dark)
            .verify(matching: createSUT)
    }

}<|MERGE_RESOLUTION|>--- conflicted
+++ resolved
@@ -21,8 +21,7 @@
 
 final class SwitchBackendConfirmationViewTests: XCTestCase {
 
-<<<<<<< HEAD
-    var snapshotHelper: SnapshotHelper!
+    private var snapshotHelper: SnapshotHelper!
 
     override func setUp() {
         super.setUp()
@@ -33,10 +32,6 @@
         snapshotHelper = nil
         super.tearDown()
     }
-=======
-    let snapshotHelper = SnapshotHelper()
-        .withLayout(.device(config: .iPhone13))
->>>>>>> d5a9f718
 
     private func createSUT() -> SwitchBackendConfirmationView {
         SwitchBackendConfirmationView(viewModel: SwitchBackendConfirmationViewModel(
