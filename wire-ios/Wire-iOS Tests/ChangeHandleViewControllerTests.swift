//
// Wire
// Copyright (C) 2024 Wire Swiss GmbH
//
// This program is free software: you can redistribute it and/or modify
// it under the terms of the GNU General Public License as published by
// the Free Software Foundation, either version 3 of the License, or
// (at your option) any later version.
//
// This program is distributed in the hope that it will be useful,
// but WITHOUT ANY WARRANTY; without even the implied warranty of
// MERCHANTABILITY or FITNESS FOR A PARTICULAR PURPOSE. See the
// GNU General Public License for more details.
//
// You should have received a copy of the GNU General Public License
// along with this program. If not, see http://www.gnu.org/licenses/.
//

import WireUITesting
import XCTest

@testable import Wire

final class ChangeHandleViewControllerTests: XCTestCase {

    // MARK: - Properties

    private var snapshotHelper: SnapshotHelper!
    private var mockSelfUser: MockUserType!

    // MARK: - setUp

    override func setUp() {
        super.setUp()
        snapshotHelper = SnapshotHelper()
        accentColor = .blue
        mockSelfUser = MockUserType.createSelfUser(name: "selfUser")
        mockSelfUser.handle = nil
        mockSelfUser.domain = "wire.com"
        SelfUser.provider = SelfProvider(providedSelfUser: mockSelfUser)
    }

    // MARK: - tearDown

    override func tearDown() {
        snapshotHelper = nil
        mockSelfUser = nil
        SelfUser.provider = nil

        super.tearDown()
    }

    // MARK: - Snapshot Tests

    func testThatItRendersCorrectInitially() {
        verify(newHandle: nil, availability: .unknown)
    }

    func testThatItRendersCorrectInitially_Federated() {
        verify(newHandle: nil, availability: .unknown, federationEnabled: true)
    }

    func testThatItRendersCorrectNewHandleUnavailable() {
        verify(newHandle: "james", availability: .taken)
    }

    func testThatItRendersCorrectNewHandleAvailable() {
        verify(newHandle: "james_xXx", availability: .available)
    }

    func testThatItRendersCorrectNewHandleNotYetChecked() {
        verify(newHandle: "vanessa92", availability: .unknown)
    }

    // MARK: - Helper methods

    private func verify(
        currentHandle: String = "bruno",
        newHandle: String?,
        availability: HandleChangeState.HandleAvailability,
        federationEnabled: Bool = false,
        file: StaticString = #file,
        testName: String = #function,
        line: UInt = #line
    ) {
        let state = HandleChangeState(currentHandle: currentHandle, newHandle: newHandle, availability: availability)
<<<<<<< HEAD
        let sut = ChangeHandleViewController(state: state, useTypeIntrinsicSizeTableView: true, federationEnabled: federationEnabled)
        sut.overrideUserInterfaceStyle = .light
        verify(matching: sut.prepareForSettingsSnapshots(), file: file, testName: testName, line: line)
=======
        let sut = ChangeHandleViewController(state: state, federationEnabled: federationEnabled)
        snapshotHelper.verify(matching: sut.prepareForSettingsSnapshots(), file: file, testName: testName, line: line)
>>>>>>> 761dcd61
    }
}

fileprivate extension UIViewController {

    func prepareForSettingsSnapshots() -> UIView {
        let navigationController = wrapInNavigationController(navigationControllerClass: NavigationController.self)

        beginAppearanceTransition(true, animated: false)
        endAppearanceTransition()

        view.setNeedsLayout()
        view.layoutIfNeeded()

        return navigationController.view
    }
}<|MERGE_RESOLUTION|>--- conflicted
+++ resolved
@@ -84,14 +84,9 @@
         line: UInt = #line
     ) {
         let state = HandleChangeState(currentHandle: currentHandle, newHandle: newHandle, availability: availability)
-<<<<<<< HEAD
         let sut = ChangeHandleViewController(state: state, useTypeIntrinsicSizeTableView: true, federationEnabled: federationEnabled)
         sut.overrideUserInterfaceStyle = .light
-        verify(matching: sut.prepareForSettingsSnapshots(), file: file, testName: testName, line: line)
-=======
-        let sut = ChangeHandleViewController(state: state, federationEnabled: federationEnabled)
         snapshotHelper.verify(matching: sut.prepareForSettingsSnapshots(), file: file, testName: testName, line: line)
->>>>>>> 761dcd61
     }
 }
 
