--- conflicted
+++ resolved
@@ -16,19 +16,13 @@
 // along with this program. If not, see http://www.gnu.org/licenses/.
 //
 
-<<<<<<< HEAD
-=======
+
 import WireDesign
->>>>>>> c7fa7112
 import XCTest
 
 @testable import Wire
 
-<<<<<<< HEAD
-final class UserSearchResultsViewControllerTests: BaseSnapshotTestCase {
-=======
 final class UserSearchResultsViewControllerTests: XCTestCase {
->>>>>>> c7fa7112
 
     // MARK: - Properties
 
