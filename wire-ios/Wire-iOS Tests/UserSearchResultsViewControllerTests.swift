--- conflicted
+++ resolved
@@ -29,12 +29,7 @@
     private var serviceUser: MockServiceUserType!
     private var selfUser: MockUserType!
     private var otherUser: MockUserType!
-
-<<<<<<< HEAD
     private var snapshotHelper: SnapshotHelper!
-=======
-    private let snapshotHelper = SnapshotHelper()
->>>>>>> d5a9f718
 
     // MARK: setUp
 
