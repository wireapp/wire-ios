//
// Wire
// Copyright (C) 2019 Wire Swiss GmbH
//
// This program is free software: you can redistribute it and/or modify
// it under the terms of the GNU General Public License as published by
// the Free Software Foundation, either version 3 of the License, or
// (at your option) any later version.
//
// This program is distributed in the hope that it will be useful,
// but WITHOUT ANY WARRANTY; without even the implied warranty of
// MERCHANTABILITY or FITNESS FOR A PARTICULAR PURPOSE. See the
// GNU General Public License for more details.
//
// You should have received a copy of the GNU General Public License
// along with this program. If not, see http://www.gnu.org/licenses/.
//

import XCTest
@testable import Wire

final class ProfileViewTests: ZMSnapshotTestCase {

    func test_DefaultOptions() {
        verifyProfile(options: [])
    }

    func testDefaultOptions_NoAvailability() {
        verifyProfile(options: [], availability: .none)
    }

    func testDefaultOptions_NoAvailability_Edit() {
        verifyProfile(options: [.allowEditingAvailability], availability: .none)
    }

    func test_DefaultOptions_AllowEditing() {
        verifyProfile(options: [.allowEditingAvailability])
    }

    func test_HideName() {
        verifyProfile(options: [.hideUsername])
    }

    func test_HideTeamName() {
        verifyProfile(options: [.hideTeamName])
    }

    func test_HideHandle() {
        verifyProfile(options: [.hideHandle])
    }

    func test_HideNameAndHandle() {
        verifyProfile(options: [.hideUsername, .hideHandle])
    }

    func test_HideAvailability() {
        verifyProfile(options: [.hideAvailability])
    }

    func test_notConnectedUser() {
<<<<<<< HEAD

=======
>>>>>>> 559999bb
        //given
        let selfUser = MockUserType.createSelfUser(name: "selfUser", inTeam: UUID())
        let testUser = MockUserType.createUser(name: "Test")
        testUser.isConnected = false

        //when
        let sut = ProfileHeaderViewController(user: testUser, viewer: selfUser, options: [])
        sut.view.frame.size = sut.view.systemLayoutSizeFitting(UIView.layoutFittingCompressedSize)
        sut.view.backgroundColor = SemanticColors.View.backgroundDefault
        sut.overrideUserInterfaceStyle = .dark

        //then
        verify(view: sut.view)
    }

    // MARK: - Helpers

    func verifyProfile(options: ProfileHeaderViewController.Options, availability: AvailabilityKind = .available, file: StaticString = #file, line: UInt = #line) {
        let selfUser = MockUserType.createSelfUser(name: "selfUser", inTeam: UUID())
        selfUser.teamName = "Stunning"
        selfUser.handle = "browncow"
        selfUser.availability = availability

        let sut = ProfileHeaderViewController(user: selfUser, viewer: selfUser, options: options)
        sut.view.frame.size = sut.view.systemLayoutSizeFitting(UIView.layoutFittingCompressedSize)
        sut.view.backgroundColor = SemanticColors.View.backgroundDefault
        sut.overrideUserInterfaceStyle = .dark

        verify(view: sut.view, file: file, line: line)
    }

}<|MERGE_RESOLUTION|>--- conflicted
+++ resolved
@@ -58,10 +58,6 @@
     }
 
     func test_notConnectedUser() {
-<<<<<<< HEAD
-
-=======
->>>>>>> 559999bb
         //given
         let selfUser = MockUserType.createSelfUser(name: "selfUser", inTeam: UUID())
         let testUser = MockUserType.createUser(name: "Test")
