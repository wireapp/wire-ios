//
// Wire
// Copyright (C) 2019 Wire Swiss GmbH
//
// This program is free software: you can redistribute it and/or modify
// it under the terms of the GNU General Public License as published by
// the Free Software Foundation, either version 3 of the License, or
// (at your option) any later version.
//
// This program is distributed in the hope that it will be useful,
// but WITHOUT ANY WARRANTY; without even the implied warranty of
// MERCHANTABILITY or FITNESS FOR A PARTICULAR PURPOSE. See the
// GNU General Public License for more details.
//
// You should have received a copy of the GNU General Public License
// along with this program. If not, see http://www.gnu.org/licenses/.
//

import WireDataModelSupport
import WireSyncEngineSupport
import XCTest

@testable import Wire

final class ProfileViewTests: BaseSnapshotTestCase {

    var userSession: UserSessionMock!

<<<<<<< HEAD
    var isSelfUserProteusVerifiedUseCase: MockIsSelfUserProteusVerifiedUseCaseProtocol!
=======
    var isUserE2EICertifiedUseCase: MockIsUserE2EICertifiedUseCaseProtocol!
>>>>>>> fddbd34a
    var isSelfUserE2EICertifiedUseCase: MockIsSelfUserE2EICertifiedUseCaseProtocol!

    override func setUp() {
        super.setUp()

        userSession = UserSessionMock()
<<<<<<< HEAD
        isSelfUserProteusVerifiedUseCase = .init()
        isSelfUserProteusVerifiedUseCase.invoke_MockValue = false
=======
        isUserE2EICertifiedUseCase = .init()
        isUserE2EICertifiedUseCase.invokeConversationUser_MockValue = false
>>>>>>> fddbd34a
        isSelfUserE2EICertifiedUseCase = .init()
        isSelfUserE2EICertifiedUseCase.invoke_MockValue = false
    }

    override func tearDown() {
<<<<<<< HEAD
        isSelfUserProteusVerifiedUseCase = nil
        isSelfUserE2EICertifiedUseCase = nil
=======
        isUserE2EICertifiedUseCase = nil
>>>>>>> fddbd34a
        userSession = nil

        super.tearDown()
    }

    func test_DefaultOptions() {
        verifyProfile(options: [])
    }

    func testDefaultOptions_NoAvailability() {
        verifyProfile(options: [], availability: .none)
    }

    func testDefaultOptions_NoAvailability_Edit() {
        verifyProfile(options: [.allowEditingAvailability], availability: .none)
    }

    func test_DefaultOptions_AllowEditing() {
        verifyProfile(options: [.allowEditingAvailability])
    }

    func test_HideTeamName() {
        verifyProfile(options: [.hideTeamName])
    }

    func test_HideAvailability() {
        verifyProfile(options: [.hideAvailability])
    }

    func test_notConnectedUser() {
        // GIVEN
        let selfUser = MockUserType.createSelfUser(name: "selfUser", inTeam: UUID())
        let testUser = MockUserType.createUser(name: "Test")
        testUser.isConnected = false

        // when
        let sut = ProfileHeaderViewController(
            user: testUser,
            viewer: selfUser,
            conversation: nil,
            options: [],
            userSession: userSession,
<<<<<<< HEAD
            isSelfUserProteusVerifiedUseCase: isSelfUserProteusVerifiedUseCase,
=======
            isUserE2EICertifiedUseCase: isUserE2EICertifiedUseCase,
>>>>>>> fddbd34a
            isSelfUserE2EICertifiedUseCase: isSelfUserE2EICertifiedUseCase
        )

        sut.view.frame.size = sut.view.systemLayoutSizeFitting(UIView.layoutFittingCompressedSize)
        sut.view.backgroundColor = SemanticColors.View.backgroundDefault
        sut.overrideUserInterfaceStyle = .dark

        // THEN
        verify(matching: sut.view)
    }

    func verifyProfile(
        options: ProfileHeaderViewController.Options,
        availability: Availability = .available,
        file: StaticString = #file,
        testName: String = #function,
        line: UInt = #line
    ) {
        let selfUser = MockUserType.createSelfUser(name: "selfUser", inTeam: UUID())
        selfUser.teamName = "Stunning"
        selfUser.handle = "browncow"
        selfUser.availability = availability

        let sut = setupProfileHeaderViewController(user: selfUser, viewer: selfUser, options: options)

        verify(matching: sut.view, file: file, testName: testName, line: line)
    }

    func setupProfileHeaderViewController(
        user: UserType,
        viewer: UserType,
        options: ProfileHeaderViewController.Options = []
    ) -> ProfileHeaderViewController {
        let sut = ProfileHeaderViewController(
            user: user,
            viewer: viewer,
            conversation: nil,
            options: options,
            userSession: userSession,
<<<<<<< HEAD
            isSelfUserProteusVerifiedUseCase: isSelfUserProteusVerifiedUseCase,
=======
            isUserE2EICertifiedUseCase: isUserE2EICertifiedUseCase,
>>>>>>> fddbd34a
            isSelfUserE2EICertifiedUseCase: isSelfUserE2EICertifiedUseCase
        )
        sut.view.frame.size = sut.view.systemLayoutSizeFitting(UIView.layoutFittingCompressedSize)
        sut.view.backgroundColor = SemanticColors.View.backgroundDefault
        sut.overrideUserInterfaceStyle = .dark
        return sut
    }
}<|MERGE_RESOLUTION|>--- conflicted
+++ resolved
@@ -26,35 +26,21 @@
 
     var userSession: UserSessionMock!
 
-<<<<<<< HEAD
-    var isSelfUserProteusVerifiedUseCase: MockIsSelfUserProteusVerifiedUseCaseProtocol!
-=======
     var isUserE2EICertifiedUseCase: MockIsUserE2EICertifiedUseCaseProtocol!
->>>>>>> fddbd34a
     var isSelfUserE2EICertifiedUseCase: MockIsSelfUserE2EICertifiedUseCaseProtocol!
 
     override func setUp() {
         super.setUp()
 
         userSession = UserSessionMock()
-<<<<<<< HEAD
-        isSelfUserProteusVerifiedUseCase = .init()
-        isSelfUserProteusVerifiedUseCase.invoke_MockValue = false
-=======
         isUserE2EICertifiedUseCase = .init()
         isUserE2EICertifiedUseCase.invokeConversationUser_MockValue = false
->>>>>>> fddbd34a
         isSelfUserE2EICertifiedUseCase = .init()
         isSelfUserE2EICertifiedUseCase.invoke_MockValue = false
     }
 
     override func tearDown() {
-<<<<<<< HEAD
-        isSelfUserProteusVerifiedUseCase = nil
-        isSelfUserE2EICertifiedUseCase = nil
-=======
         isUserE2EICertifiedUseCase = nil
->>>>>>> fddbd34a
         userSession = nil
 
         super.tearDown()
@@ -97,11 +83,7 @@
             conversation: nil,
             options: [],
             userSession: userSession,
-<<<<<<< HEAD
-            isSelfUserProteusVerifiedUseCase: isSelfUserProteusVerifiedUseCase,
-=======
             isUserE2EICertifiedUseCase: isUserE2EICertifiedUseCase,
->>>>>>> fddbd34a
             isSelfUserE2EICertifiedUseCase: isSelfUserE2EICertifiedUseCase
         )
 
@@ -141,11 +123,7 @@
             conversation: nil,
             options: options,
             userSession: userSession,
-<<<<<<< HEAD
-            isSelfUserProteusVerifiedUseCase: isSelfUserProteusVerifiedUseCase,
-=======
             isUserE2EICertifiedUseCase: isUserE2EICertifiedUseCase,
->>>>>>> fddbd34a
             isSelfUserE2EICertifiedUseCase: isSelfUserE2EICertifiedUseCase
         )
         sut.view.frame.size = sut.view.systemLayoutSizeFitting(UIView.layoutFittingCompressedSize)
