--- conflicted
+++ resolved
@@ -39,7 +39,6 @@
 
         mockConversation = createTeamGroupConversation()
         userSession = UserSessionMock(mockUser: .createSelfUser(name: "Bob"))
-<<<<<<< HEAD
         userSession.mockConversationList = ZMConversationList(
             allConversations: [mockConversation!],
             filteringPredicate: NSPredicate(
@@ -48,24 +47,12 @@
             moc: uiMOC,
             description: "all conversations"
         )
-=======
-      
-        userSession.mockConversationList = ZMConversationList(
-            allConversations: [mockConversation!],
-            filteringPredicate: NSPredicate(value: true),
-            moc: uiMOC,
-            description: "all conversations"
-        )
 
->>>>>>> 6f6e1908
         serviceUser = coreDataFixture.createServiceUser()
 
         let mockAccount = Account(userName: "mock user", userIdentifier: UUID())
         let zClientViewController = ZClientViewController(account: mockAccount, userSession: userSession)
-<<<<<<< HEAD
-=======
 
->>>>>>> 6f6e1908
         sut = ConversationViewController(
             conversation: mockConversation,
             visibleMessage: nil,
