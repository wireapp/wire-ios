--- conflicted
+++ resolved
@@ -42,27 +42,17 @@
 
     override func setUp() {
         super.setUp()
-<<<<<<< HEAD
 
         mockMainCoordinator = .init()
-=======
         snapshotHelper = SnapshotHelper()
->>>>>>> 823ca694
         imageTransformerMock = .init()
         mockConversation = createTeamGroupConversation()
         userSession = UserSessionMock(mockUser: .createSelfUser(name: "Bob"))
         userSession.contextProvider = coreDataStack
         userSession.mockConversationList = ConversationList(
             allConversations: [mockConversation!],
-<<<<<<< HEAD
             filteringPredicate: NSPredicate(value: true),
-            moc: uiMOC,
-=======
-            filteringPredicate: NSPredicate(
-                value: true
-            ),
             managedObjectContext: uiMOC,
->>>>>>> 823ca694
             description: "all conversations"
         )
 
@@ -75,13 +65,9 @@
             conversation: mockConversation,
             visibleMessage: nil,
             userSession: userSession,
-<<<<<<< HEAD
             mainCoordinator: mockMainCoordinator,
             mediaPlaybackManager: .init(name: nil, userSession: userSession),
-            classificationProvider: mockClassificationProvider,
-=======
             classificationProvider: nil,
->>>>>>> 823ca694
             networkStatusObservable: MockNetworkStatusObservable()
         )
     }
