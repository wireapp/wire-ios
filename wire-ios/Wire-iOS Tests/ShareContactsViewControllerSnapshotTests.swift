//
// Wire
// Copyright (C) 2024 Wire Swiss GmbH
//
// This program is free software: you can redistribute it and/or modify
// it under the terms of the GNU General Public License as published by
// the Free Software Foundation, either version 3 of the License, or
// (at your option) any later version.
//
// This program is distributed in the hope that it will be useful,
// but WITHOUT ANY WARRANTY; without even the implied warranty of
// MERCHANTABILITY or FITNESS FOR A PARTICULAR PURPOSE. See the
// GNU General Public License for more details.
//
// You should have received a copy of the GNU General Public License
// along with this program. If not, see http://www.gnu.org/licenses/.
//

import WireUITesting
import XCTest

@testable import Wire

final class ShareContactsViewControllerSnapshotTests: XCTestCase {

    var sut: ShareContactsViewController!
    private var snapshotHelper: SnapshotHelper!

    override func setUp() {
        super.setUp()
        snapshotHelper = SnapshotHelper()
<<<<<<< HEAD
        XCTestCase.accentColor = .red
=======
>>>>>>> 723fdc36
        sut = ShareContactsViewController()
    }

    override func tearDown() {
        snapshotHelper = nil
        sut = nil
        super.tearDown()
    }

    func testForInitState() {
        snapshotHelper.verify(matching: sut)
    }

    func testForContactsPermissionDenied() {
        sut.displayContactsAccessDeniedMessage(animated: false)
        snapshotHelper.verify(matching: sut)
    }
}<|MERGE_RESOLUTION|>--- conflicted
+++ resolved
@@ -29,10 +29,6 @@
     override func setUp() {
         super.setUp()
         snapshotHelper = SnapshotHelper()
-<<<<<<< HEAD
-        XCTestCase.accentColor = .red
-=======
->>>>>>> 723fdc36
         sut = ShareContactsViewController()
     }
 
