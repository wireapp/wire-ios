//
// Wire
// Copyright (C) 2024 Wire Swiss GmbH
//
// This program is free software: you can redistribute it and/or modify
// it under the terms of the GNU General Public License as published by
// the Free Software Foundation, either version 3 of the License, or
// (at your option) any later version.
//
// This program is distributed in the hope that it will be useful,
// but WITHOUT ANY WARRANTY; without even the implied warranty of
// MERCHANTABILITY or FITNESS FOR A PARTICULAR PURPOSE. See the
// GNU General Public License for more details.
//
// You should have received a copy of the GNU General Public License
// along with this program. If not, see http://www.gnu.org/licenses/.
//

import SnapshotTesting
<<<<<<< HEAD
=======
import XCTest

>>>>>>> d3b618ee
@testable import Wire
import XCTest

final class ShareContactsViewControllerSnapshotTests: BaseSnapshotTestCase {

    var sut: ShareContactsViewController!

    override func setUp() {
        super.setUp()
        XCTestCase.accentColor = .red
        sut = ShareContactsViewController()
    }

    override func tearDown() {
        sut = nil
        super.tearDown()
    }

    func testForInitState() {
        verify(matching: sut)
    }

    func testForContactsPermissionDenied() {
        sut.displayContactsAccessDeniedMessage(animated: false)
        verify(matching: sut)
    }
}<|MERGE_RESOLUTION|>--- conflicted
+++ resolved
@@ -17,11 +17,6 @@
 //
 
 import SnapshotTesting
-<<<<<<< HEAD
-=======
-import XCTest
-
->>>>>>> d3b618ee
 @testable import Wire
 import XCTest
 
