//
// Wire
// Copyright (C) 2024 Wire Swiss GmbH
//
// This program is free software: you can redistribute it and/or modify
// it under the terms of the GNU General Public License as published by
// the Free Software Foundation, either version 3 of the License, or
// (at your option) any later version.
//
// This program is distributed in the hope that it will be useful,
// but WITHOUT ANY WARRANTY; without even the implied warranty of
// MERCHANTABILITY or FITNESS FOR A PARTICULAR PURPOSE. See the
// GNU General Public License for more details.
//
// You should have received a copy of the GNU General Public License
// along with this program. If not, see http://www.gnu.org/licenses/.
//

import WireUITesting
import XCTest

@testable import Wire

final class SettingsTableViewControllerSnapshotTests: XCTestCase {

    // MARK: - Properties

    var sut: SettingsTableViewController!
    var settingsCellDescriptorFactory: SettingsCellDescriptorFactory!
    var settingsPropertyFactory: SettingsPropertyFactory!
    var userSession: UserSessionMock!
    var selfUser: MockZMEditableUser!
    private var snapshotHelper: SnapshotHelper!

    // MARK: - setUp

    override func setUp() {
        super.setUp()
        snapshotHelper = SnapshotHelper()
        selfUser = MockZMEditableUser()

        selfUser.teamName = "Wire"
        selfUser.handle = "johndoe"
        selfUser.name = "John Doe"
        selfUser.domain = "wire.com"
        selfUser.emailAddress = "john.doe@wire.com"
        selfUser.remoteIdentifier = UUID(uuidString: "AFBDFB29-AA40-4444-94D2-F484D0A44600")

        userSession = UserSessionMock(mockUser: selfUser)

        SelfUser.provider = SelfProvider(providedSelfUser: selfUser)

        settingsPropertyFactory = SettingsPropertyFactory(userSession: userSession, selfUser: selfUser)

        settingsCellDescriptorFactory = SettingsCellDescriptorFactory(
            settingsPropertyFactory: settingsPropertyFactory,
            userRightInterfaceType: MockUserRight.self
        )

        MockUserRight.isPermitted = true
    }

    // MARK: - tearDown

    override func tearDown() {
        snapshotHelper = nil
        sut = nil
        settingsCellDescriptorFactory = nil
        settingsPropertyFactory = nil

        userSession = nil
        selfUser = nil
        SelfUser.provider = nil
        Settings.shared.reset()
        BackendInfo.storage = .standard
        BackendInfo.isFederationEnabled = false
        super.tearDown()
    }

    // MARK: - Snapshot Tests

    func testForSettingGroup() throws {
        // prevent app crash when checking Analytics.shared.isOptout
        Analytics.shared = Analytics(optedOut: true)
<<<<<<< HEAD
        let group = settingsCellDescriptorFactory.settingsGroup(isTeamMember: true, userSession: userSession, useTypeIntrinsicSizeTableView: true)
        verify(group: group)
=======
        let group = settingsCellDescriptorFactory.settingsGroup(isTeamMember: true, userSession: userSession)
        try verify(group: group)
>>>>>>> 761dcd61
    }

    private func testForAccountGroup(
        federated: Bool,
        disabledEditing: Bool = false,
        file: StaticString = #file,
        testName: String = #function,
        line: UInt = #line
    ) throws {
        BackendInfo.storage = UserDefaults(suiteName: UUID().uuidString)!
        BackendInfo.isFederationEnabled = federated

        MockUserRight.isPermitted = !disabledEditing
<<<<<<< HEAD
        let group = settingsCellDescriptorFactory.accountGroup(isTeamMember: true, userSession: userSession, useTypeIntrinsicSizeTableView: true)
        verify(group: group, file: file, testName: testName, line: line)
=======
        let group = settingsCellDescriptorFactory.accountGroup(isTeamMember: true, userSession: userSession)
        try verify(group: group, file: file, testName: testName, line: line)
>>>>>>> 761dcd61
    }

    func testForAccountGroup_Federated() throws {
        try testForAccountGroup(federated: true)
    }

    func testForAccountGroup_NotFederated() throws {
        try testForAccountGroup(federated: false)
    }

    func testForAccountGroupWithDisabledEditing_Federated() throws {
        try testForAccountGroup(federated: true, disabledEditing: true)
    }

    func testForAccountGroupWithDisabledEditing_NotFederated() throws {
        try testForAccountGroup(federated: false, disabledEditing: true)
    }

    // MARK: - options

    func testForOptionsGroup() throws {
        Settings.shared[.chatHeadsDisabled] = false
        let group = settingsCellDescriptorFactory.optionsGroup
        try verify(group: group)
    }

    func testForOptionsGroupFullTableView() {
        setToLightTheme()
        userSession.isAppLockAvailable = true

        let group = settingsCellDescriptorFactory.optionsGroup
        sut = SettingsTableViewController(group: group as! SettingsInternalGroupCellDescriptorType)

        sut.view.backgroundColor = .black
        sut.view.overrideUserInterfaceStyle = .dark

        // set the width of the VC, to calculate the height on content size
        sut.view.frame = CGRect(origin: .zero, size: CGSize.iPhoneSize.iPhone4_7)
        sut.view.layoutIfNeeded()

        snapshotHelper.verify(matching: sut, size: CGSize(width: CGSize.iPhoneSize.iPhone4_7.width, height: sut.tableView.contentSize.height))
    }

    func testThatApplockIsAvailableInOptionsGroup_WhenIsAvailable() {
        // given
        userSession.isAppLockAvailable = true

        settingsPropertyFactory = .init(userSession: userSession, selfUser: selfUser)
        settingsCellDescriptorFactory = .init(settingsPropertyFactory: settingsPropertyFactory,
                                              userRightInterfaceType: MockUserRight.self)

        // then
        XCTAssertTrue(settingsCellDescriptorFactory.isAppLockAvailable)
    }

    func testThatApplockIsNotAvailableInOptionsGroup_WhenIsNotAvailable() {
        // given
        userSession.isAppLockAvailable = false

        settingsPropertyFactory = .init(userSession: userSession, selfUser: selfUser)
        settingsCellDescriptorFactory = .init(settingsPropertyFactory: settingsPropertyFactory,
                                              userRightInterfaceType: MockUserRight.self)

        // then
        XCTAssertFalse(settingsCellDescriptorFactory.isAppLockAvailable)
    }

    // MARK: - dark theme

    func testForDarkThemeOptionsGroup() throws {
        setToLightTheme()

        let group = SettingsCellDescriptorFactory.darkThemeGroup(for: settingsPropertyFactory.property(.darkMode))
        try verify(group: group)
    }

    private func verify(
        group: Any,
        file: StaticString = #file,
        testName: String = #function,
        line: UInt = #line
    ) throws {
        let group = try XCTUnwrap(group as? SettingsInternalGroupCellDescriptorType)
        sut = SettingsTableViewController(group: group)

        sut.view.backgroundColor = .black
        snapshotHelper
            .withUserInterfaceStyle(.dark)
            .verify(matching: sut, file: file, testName: testName, line: line)
    }

    // MARK: - advanced

    func testForAdvancedGroup() throws {
        let group = settingsCellDescriptorFactory.advancedGroup(userSession: userSession)
        try verify(group: group)
    }

    // MARK: - data usage permissions

    func testForDataUsagePermissionsForTeamMember() throws {
        let group = settingsCellDescriptorFactory.dataUsagePermissionsGroup(isTeamMember: true)
        try verify(group: group)
    }
}<|MERGE_RESOLUTION|>--- conflicted
+++ resolved
@@ -82,13 +82,8 @@
     func testForSettingGroup() throws {
         // prevent app crash when checking Analytics.shared.isOptout
         Analytics.shared = Analytics(optedOut: true)
-<<<<<<< HEAD
         let group = settingsCellDescriptorFactory.settingsGroup(isTeamMember: true, userSession: userSession, useTypeIntrinsicSizeTableView: true)
-        verify(group: group)
-=======
-        let group = settingsCellDescriptorFactory.settingsGroup(isTeamMember: true, userSession: userSession)
-        try verify(group: group)
->>>>>>> 761dcd61
+        try verify(group: group)
     }
 
     private func testForAccountGroup(
@@ -102,13 +97,8 @@
         BackendInfo.isFederationEnabled = federated
 
         MockUserRight.isPermitted = !disabledEditing
-<<<<<<< HEAD
         let group = settingsCellDescriptorFactory.accountGroup(isTeamMember: true, userSession: userSession, useTypeIntrinsicSizeTableView: true)
-        verify(group: group, file: file, testName: testName, line: line)
-=======
-        let group = settingsCellDescriptorFactory.accountGroup(isTeamMember: true, userSession: userSession)
         try verify(group: group, file: file, testName: testName, line: line)
->>>>>>> 761dcd61
     }
 
     func testForAccountGroup_Federated() throws {
