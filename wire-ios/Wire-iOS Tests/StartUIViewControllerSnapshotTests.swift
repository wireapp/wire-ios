--- conflicted
+++ resolved
@@ -49,10 +49,10 @@
 
 final class StartUIViewControllerSnapshotTests: CoreDataSnapshotTestCase {
 
-<<<<<<< HEAD
     // MARK: - Properties
 
     private var snapshotHelper: SnapshotHelper!
+    private var mockMainCoordinator: MockMainCoordinator!
     private var sut: StartUIViewController!
     private var mockAddressBookHelper: MockAddressBookHelper!
     private var userSession: UserSessionMock!
@@ -61,18 +61,8 @@
 
     override func setUp() {
         super.setUp()
+        mockMainCoordinator = .init()
         snapshotHelper = SnapshotHelper()
-=======
-    private var mockMainCoordinator: MockMainCoordinator!
-    var sut: StartUIViewController!
-    var mockAddressBookHelper: MockAddressBookHelper!
-    var userSession: UserSessionMock!
-
-    override func setUp() {
-        super.setUp()
-
-        mockMainCoordinator = .init()
->>>>>>> 723fdc36
         mockAddressBookHelper = MockAddressBookHelper()
         SelfUser.provider = selfUserProvider
         userSession = UserSessionMock()
@@ -86,10 +76,7 @@
         mockAddressBookHelper = nil
         SelfUser.provider = nil
         userSession = nil
-<<<<<<< HEAD
-=======
         mockMainCoordinator = nil
->>>>>>> 723fdc36
 
         super.tearDown()
     }
