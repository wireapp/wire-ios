--- conflicted
+++ resolved
@@ -49,12 +49,9 @@
 
 final class StartUIViewControllerSnapshotTests: CoreDataSnapshotTestCase {
 
-<<<<<<< HEAD
     // MARK: - Properties
 
-=======
     private var mockMainCoordinator: MockMainCoordinator!
->>>>>>> feefc70e
     var sut: StartUIViewController!
     var mockAddressBookHelper: MockAddressBookHelper!
     var userSession: UserSessionMock!
