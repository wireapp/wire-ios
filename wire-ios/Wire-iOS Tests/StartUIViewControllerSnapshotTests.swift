//
// Wire
// Copyright (C) 2024 Wire Swiss GmbH
//
// This program is free software: you can redistribute it and/or modify
// it under the terms of the GNU General Public License as published by
// the Free Software Foundation, either version 3 of the License, or
// (at your option) any later version.
//
// This program is distributed in the hope that it will be useful,
// but WITHOUT ANY WARRANTY; without even the implied warranty of
// MERCHANTABILITY or FITNESS FOR A PARTICULAR PURPOSE. See the
// GNU General Public License for more details.
//
// You should have received a copy of the GNU General Public License
// along with this program. If not, see http://www.gnu.org/licenses/.
//

import WireDesign
import WireUITesting
import XCTest

@testable import Wire

final class MockAddressBookHelper: NSObject, AddressBookHelperProtocol {

    var isAddressBookAccessDisabled: Bool = false

    var accessStatusDidChangeToGranted: Bool = true

    static var sharedHelper: AddressBookHelperProtocol = MockAddressBookHelper()

    func persistCurrentAccessStatus() {

    }

    var isAddressBookAccessGranted: Bool {
        return false
    }

    var isAddressBookAccessUnknown: Bool {
        return true
    }

    func requestPermissions(_ callback: ((Bool) -> Void)?) {
        // no-op
        callback?(false)
    }
}

final class StartUIViewControllerSnapshotTests: CoreDataSnapshotTestCase {

    // MARK: - Properties

<<<<<<< HEAD
=======
    private var snapshotHelper: SnapshotHelper!
>>>>>>> 761dcd61
    private var mockMainCoordinator: MockMainCoordinator!
    private var sut: StartUIViewController!
    private var mockAddressBookHelper: MockAddressBookHelper!
    private var userSession: UserSessionMock!

    // MARK: - setUp

    // MARK: - setUp

    override func setUp() {
        super.setUp()
        mockMainCoordinator = .init()
        snapshotHelper = SnapshotHelper()
        mockAddressBookHelper = MockAddressBookHelper()
        SelfUser.provider = selfUserProvider
        userSession = UserSessionMock(
            selfUser: selfUser,
            selfUserLegalHoldSubject: selfUser,
            editableSelfUser: selfUser
        )
    }

    // MARK: - tearDown

    override func tearDown() {
        snapshotHelper = nil
        sut = nil
        mockAddressBookHelper = nil
        SelfUser.provider = nil
        userSession = nil
        mockMainCoordinator = nil

        super.tearDown()
    }

<<<<<<< HEAD
    // MARK: - Helper Methods
=======
    // MARK: - Helper Method
>>>>>>> 761dcd61

    func setupSut() {
        sut = StartUIViewController(
            addressBookHelperType: MockAddressBookHelper.self,
            userSession: userSession,
            mainCoordinator: mockMainCoordinator
        )
        sut.view.backgroundColor = SemanticColors.View.backgroundDefault

        // Set the size for the SUT to match iPhone 14 dimensions
        let screenSize = CGSize(width: 390, height: 844)
        sut.view.frame = CGRect(origin: .zero, size: screenSize)
    }

<<<<<<< HEAD
    func setupNavigationController() -> UINavigationController {
        setupSut()
        let navigationController = UINavigationController(rootViewController: sut)
        navigationController.view.backgroundColor = SemanticColors.View.backgroundDefault
        navigationController.overrideUserInterfaceStyle = .dark
        return navigationController
    }

    // MARK: - Snapshot Tests
=======
    // MARK: - Snapshot Tests

    func testForWrappedInNavigationViewController() {
        nonTeamTest {
            setupSut()

            let navigationController = UIViewController().wrapInNavigationController(navigationControllerClass: NavigationController.self)
>>>>>>> 761dcd61

    func testStartUIViewControllerWrappedInNavigationController() {
        nonTeamTest {
            let navigationController = setupNavigationController()

<<<<<<< HEAD
            verify(matching: navigationController.view)
=======
            snapshotHelper
                .withUserInterfaceStyle(.dark)
                .verify(matching: sut.view)
>>>>>>> 761dcd61
        }
    }

    func testStartUIViewControllerNoContact() {
        nonTeamTest {
            let navigationController = setupNavigationController()

<<<<<<< HEAD
            verify(matching: navigationController.view)
=======
            snapshotHelper
                .withUserInterfaceStyle(.dark)
                .verify(matching: sut.view)
>>>>>>> 761dcd61
        }
    }

    func testStartUIViewControllerNoContactWhenSelfIsTeamMember() {
        teamTest {
            let navigationController = setupNavigationController()

<<<<<<< HEAD
            verify(matching: navigationController.view)
=======
            snapshotHelper
                .withUserInterfaceStyle(.dark)
                .verify(matching: sut.view)
>>>>>>> 761dcd61
        }
    }

    func testStartUIViewControllerNoContactWhenSelfIsPartner() {
        teamTest {
            selfUser.membership?.setTeamRole(.partner)
            let navigationController = setupNavigationController()

<<<<<<< HEAD
            verify(matching: navigationController.view)
=======
            setupSut()

            snapshotHelper
                .withUserInterfaceStyle(.dark)
                .verify(matching: sut.view)
>>>>>>> 761dcd61
        }
    }
}<|MERGE_RESOLUTION|>--- conflicted
+++ resolved
@@ -52,16 +52,11 @@
 
     // MARK: - Properties
 
-<<<<<<< HEAD
-=======
     private var snapshotHelper: SnapshotHelper!
->>>>>>> 761dcd61
     private var mockMainCoordinator: MockMainCoordinator!
     private var sut: StartUIViewController!
     private var mockAddressBookHelper: MockAddressBookHelper!
     private var userSession: UserSessionMock!
-
-    // MARK: - setUp
 
     // MARK: - setUp
 
@@ -91,11 +86,7 @@
         super.tearDown()
     }
 
-<<<<<<< HEAD
     // MARK: - Helper Methods
-=======
-    // MARK: - Helper Method
->>>>>>> 761dcd61
 
     func setupSut() {
         sut = StartUIViewController(
@@ -110,7 +101,6 @@
         sut.view.frame = CGRect(origin: .zero, size: screenSize)
     }
 
-<<<<<<< HEAD
     func setupNavigationController() -> UINavigationController {
         setupSut()
         let navigationController = UINavigationController(rootViewController: sut)
@@ -120,55 +110,31 @@
     }
 
     // MARK: - Snapshot Tests
-=======
-    // MARK: - Snapshot Tests
-
-    func testForWrappedInNavigationViewController() {
-        nonTeamTest {
-            setupSut()
-
-            let navigationController = UIViewController().wrapInNavigationController(navigationControllerClass: NavigationController.self)
->>>>>>> 761dcd61
 
     func testStartUIViewControllerWrappedInNavigationController() {
         nonTeamTest {
             let navigationController = setupNavigationController()
-
-<<<<<<< HEAD
-            verify(matching: navigationController.view)
-=======
             snapshotHelper
                 .withUserInterfaceStyle(.dark)
-                .verify(matching: sut.view)
->>>>>>> 761dcd61
+                .verify(matching: navigationController.view)
         }
     }
 
     func testStartUIViewControllerNoContact() {
         nonTeamTest {
             let navigationController = setupNavigationController()
-
-<<<<<<< HEAD
-            verify(matching: navigationController.view)
-=======
             snapshotHelper
                 .withUserInterfaceStyle(.dark)
-                .verify(matching: sut.view)
->>>>>>> 761dcd61
+                .verify(matching: navigationController.view)
         }
     }
 
     func testStartUIViewControllerNoContactWhenSelfIsTeamMember() {
         teamTest {
             let navigationController = setupNavigationController()
-
-<<<<<<< HEAD
-            verify(matching: navigationController.view)
-=======
             snapshotHelper
                 .withUserInterfaceStyle(.dark)
-                .verify(matching: sut.view)
->>>>>>> 761dcd61
+                .verify(matching: navigationController.view)
         }
     }
 
@@ -176,16 +142,9 @@
         teamTest {
             selfUser.membership?.setTeamRole(.partner)
             let navigationController = setupNavigationController()
-
-<<<<<<< HEAD
-            verify(matching: navigationController.view)
-=======
-            setupSut()
-
             snapshotHelper
                 .withUserInterfaceStyle(.dark)
-                .verify(matching: sut.view)
->>>>>>> 761dcd61
+                .verify(matching: navigationController.view)
         }
     }
 }