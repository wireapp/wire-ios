--- conflicted
+++ resolved
@@ -16,12 +16,8 @@
 // along with this program. If not, see http://www.gnu.org/licenses/.
 //
 
-<<<<<<< HEAD
 import WireLinkPreview
-import WireUITesting
-=======
 import WireTestingPackage
->>>>>>> 0721ddb5
 import XCTest
 
 @testable import Wire
