//
// Wire
// Copyright (C) 2023 Wire Swiss GmbH
//
// This program is free software: you can redistribute it and/or modify
// it under the terms of the GNU General Public License as published by
// the Free Software Foundation, either version 3 of the License, or
// (at your option) any later version.
//
// This program is distributed in the hope that it will be useful,
// but WITHOUT ANY WARRANTY; without even the implied warranty of
// MERCHANTABILITY or FITNESS FOR A PARTICULAR PURPOSE. See the
// GNU General Public License for more details.
//
// You should have received a copy of the GNU General Public License
// along with this program. If not, see http://www.gnu.org/licenses/.
//

@testable import Wire
import XCTest

final class CompleteReactionPickerViewControllerTests: BaseSnapshotTestCase {

    // MARK: Properties

    var sut: CompleteReactionPickerViewController!

    // MARK: setUp

    override func setUp() {
        super.setUp()
        sut = setUpCompleteReactionPickerViewController()
    }

    // MARK: tearDown

    override func tearDown() {
        sut = nil
        RecentlyUsedEmojiPeristenceCoordinator.store(RecentlyUsedEmojiSection(capacity: 15))
        super.tearDown()
    }

    // MARK: Snapshot Tests

    func testReactionPicker() {
        sut = setUpCompleteReactionPickerViewController(selectedReactions: [.monkey])
        scrollToSection(1)
        verify(matching: sut)
    }

    func testReactionPicker_scrolledToMiddle() {
        // GIVEN & WHEN
        sut = setUpCompleteReactionPickerViewController(selectedReactions: [.videoGameController])
        scrollToSection(4)

        // THEN
        verify(matching: sut)
    }

    func testReactionPicker_scrolledToBottom() {
        // GIVEN & WHEN
        sut = setUpCompleteReactionPickerViewController(selectedReactions: [.argentinaFlag])
        scrollToSection(7)
        // THEN
        verify(matching: sut)
    }

<<<<<<< HEAD
=======

>>>>>>> 0df3c5bd
    func testReactionPicker_withRecentReactionsSection() {
        // GIVEN
        let emojis = [Emoji(value: "😂"), Emoji(value: "🆎"), Emoji(value: "🫥"), Emoji(value: "🐞"), .monkey]
        let emojiSection = RecentlyUsedEmojiSection(capacity: 15, elements: emojis)

        // WHEN
        RecentlyUsedEmojiPeristenceCoordinator.store(emojiSection)
        sut = setUpCompleteReactionPickerViewController(selectedReactions: [.monkey])

        // // THEN
        verify(matching: sut)
    }

<<<<<<< HEAD
=======
    func testReactionPicker_withSearchQuery() {
        // GIVEN & WHEN
        sut = setUpCompleteReactionPickerViewController(selectedReactions: [.videoGameController])
        sut.searchBar(UISearchBar(), textDidChange: "su")
        scrollToSection(1)

        // THEN
        verify(matching: sut)
    }

>>>>>>> 0df3c5bd
    // MARK: Helper Methods

    private func setUpCompleteReactionPickerViewController(
        selectedReactions: Set<Emoji> = [.smile]
    ) -> CompleteReactionPickerViewController {
        let vc = CompleteReactionPickerViewController(selectedReactions: selectedReactions)
        vc.view.setNeedsLayout()
        vc.view.layoutIfNeeded()

        return vc
    }

    private func scrollToSection(_ section: Int) {
        sut.view.subviews.forEach {
            if let collectionView = $0 as? UICollectionView {
                collectionView.scrollToItem(at: IndexPath(item: 0, section: section),
                                            at: .top,
                                            animated: false)
            }
        }
    }

}

// MARK: - Emoji extension

fileprivate extension Emoji {

    static var videoGameController: Emoji {
        return Emoji(value: "🎮")
    }

    static var argentinaFlag: Emoji {
        return Emoji(value: "🇦🇷")
    }

    static var monkey: Emoji {
        return Emoji(value: "🐒")
    }
}<|MERGE_RESOLUTION|>--- conflicted
+++ resolved
@@ -65,10 +65,6 @@
         verify(matching: sut)
     }
 
-<<<<<<< HEAD
-=======
-
->>>>>>> 0df3c5bd
     func testReactionPicker_withRecentReactionsSection() {
         // GIVEN
         let emojis = [Emoji(value: "😂"), Emoji(value: "🆎"), Emoji(value: "🫥"), Emoji(value: "🐞"), .monkey]
@@ -82,8 +78,6 @@
         verify(matching: sut)
     }
 
-<<<<<<< HEAD
-=======
     func testReactionPicker_withSearchQuery() {
         // GIVEN & WHEN
         sut = setUpCompleteReactionPickerViewController(selectedReactions: [.videoGameController])
@@ -94,7 +88,6 @@
         verify(matching: sut)
     }
 
->>>>>>> 0df3c5bd
     // MARK: Helper Methods
 
     private func setUpCompleteReactionPickerViewController(
