--- conflicted
+++ resolved
@@ -60,13 +60,9 @@
     }
 }
 
-<<<<<<< HEAD
 // MARK: - ConversationOptionsViewControllerTests
 
-final class ConversationOptionsViewControllerTests: ZMSnapshotTestCase {
-=======
 final class ConversationOptionsViewControllerTests: BaseSnapshotTestCase {
->>>>>>> 30ad2ff9
 
     // MARK: - setUp method
 
