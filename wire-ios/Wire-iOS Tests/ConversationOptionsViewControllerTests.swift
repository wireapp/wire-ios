//
// Wire
// Copyright (C) 2024 Wire Swiss GmbH
//
// This program is free software: you can redistribute it and/or modify
// it under the terms of the GNU General Public License as published by
// the Free Software Foundation, either version 3 of the License, or
// (at your option) any later version.
//
// This program is distributed in the hope that it will be useful,
// but WITHOUT ANY WARRANTY; without even the implied warranty of
// MERCHANTABILITY or FITNESS FOR A PARTICULAR PURPOSE. See the
// GNU General Public License for more details.
//
// You should have received a copy of the GNU General Public License
// along with this program. If not, see http://www.gnu.org/licenses/.
//

import SnapshotTesting
<<<<<<< HEAD
@testable import Wire
import WireSyncEngine
import WireSyncEngineSupport
=======
>>>>>>> 7ad00876
import XCTest

@testable import Wire

final class MockOptionsViewModelConfiguration: ConversationGuestOptionsViewModelConfiguration {

    typealias SetHandler = (Bool, (Result<Void, Error>) -> Void) -> Void

    var allowGuests: Bool
    var guestLinkFeatureStatus: GuestLinkFeatureStatus
    var setAllowGuests: SetHandler?
    var allowGuestsChangedHandler: ((Bool) -> Void)?
    var guestLinkFeatureStatusChangedHandler: ((GuestLinkFeatureStatus) -> Void)?
    var linkResult: Result<(uri: String?, secured: Bool), Error>?
    var deleteResult: Result<Void, Error> = .success(())
    var createResult: Result<String, Error>?
    var isCodeEnabled = true
    var areGuestPresent = true
    var isConversationFromSelfTeam = true

    init(
        allowGuests: Bool,
        guestLinkFeatureStatus: GuestLinkFeatureStatus = .enabled,
        setAllowGuests: SetHandler? = nil
    ) {
        self.allowGuests = allowGuests
        self.guestLinkFeatureStatus = guestLinkFeatureStatus
        self.setAllowGuests = setAllowGuests
    }

    func setAllowGuests(_ allowGuests: Bool, completion: @escaping (Result<Void, Error>) -> Void) {
        setAllowGuests?(allowGuests, completion)
    }

<<<<<<< HEAD
    func fetchConversationLink(completion: @escaping (Result<(uri: String?, secured: Bool), Error>) -> Void) {
        linkResult.apply(completion)
=======
    func createConversationLink(completion: @escaping (Result<String, Error>) -> Void) {
        createResult.map(completion)
    }

    func fetchConversationLink(completion: @escaping (Result<String?, Error>) -> Void) {
        linkResult.map(completion)
>>>>>>> 7ad00876
    }

    func deleteLink(completion: @escaping (Result<Void, Error>) -> Void) {
        completion(deleteResult)
    }
}

// MARK: - ConversationOptionsViewControllerTests

final class ConversationOptionsViewControllerTests: BaseSnapshotTestCase {

    // MARK: - Properties

    var mockConversation: MockConversation!
    var mockUserSession: UserSessionMock!
    var mockCreateSecuredGuestLinkUseCase: MockCreateConversationGuestLinkUseCaseProtocol!

    // MARK: - setUp method

    override func setUp() {
        super.setUp()
        BackendInfo.storage = .temporary()
        mockConversation = MockConversation()
        mockUserSession = UserSessionMock()
        mockCreateSecuredGuestLinkUseCase = MockCreateConversationGuestLinkUseCaseProtocol()
    }

    // MARK: - tearDown method

    override func tearDown() {
        BackendInfo.storage = UserDefaults.standard
        mockConversation = nil
        mockUserSession = nil
        mockCreateSecuredGuestLinkUseCase = nil
        super.tearDown()
    }

    // MARK: - Helper methods

    private func makeViewModel(config: MockOptionsViewModelConfiguration) -> ConversationGuestOptionsViewModel {
        ConversationGuestOptionsViewModel(
            configuration: config,
            conversation: mockConversation.convertToRegularConversation(),
            createSecureGuestLinkUseCase: mockCreateSecuredGuestLinkUseCase
        )
    }

    // MARK: Renders Guests Screen when AllowGuests is either enabled or disabled

    func testThatItRendersGuestsScreenWhenAllowGuestsIsEnabled() {
        // GIVEN
        let config = MockOptionsViewModelConfiguration(allowGuests: true)
        let viewModel = makeViewModel(config: config)
        let sut = ConversationGuestOptionsViewController(viewModel: viewModel)

        // THEN
        verify(matching: sut)
    }

    func testThatItRendersGuestsScreenWhenAllowGuestsIsEnabled_DarkTheme() {
        // GIVEN
        let config = MockOptionsViewModelConfiguration(allowGuests: true)
        let viewModel = makeViewModel(config: config)

        let sut = ConversationGuestOptionsViewController(viewModel: viewModel)
        sut.overrideUserInterfaceStyle = .dark

        // THEN
        verify(matching: sut)
    }

    func testThatItRendersGuestsScreenWhenAllowGuestsIsDisabled() {
        // GIVEN
        let config = MockOptionsViewModelConfiguration(allowGuests: false)

        let viewModel = makeViewModel(config: config)

        let sut = ConversationGuestOptionsViewController(viewModel: viewModel)
        // THEN
        verify(matching: sut)
    }

    func testThatItRendersGuestsScreenWhenAllowGuestsIsDisabled_DarkTheme() {
        // GIVEN
        let config = MockOptionsViewModelConfiguration(allowGuests: false)
        let viewModel = makeViewModel(config: config)

        let sut = ConversationGuestOptionsViewController(viewModel: viewModel)
        sut.overrideUserInterfaceStyle = .dark

        // THEN
        verify(matching: sut)
    }

    // MARK: Renders Guests Screen when Guests link is enabled/disabled etc

    func testThatItRendersAllowGuests_WithLink() {
        // GIVEN
        let config = MockOptionsViewModelConfiguration(allowGuests: true)
        config.linkResult = .success((uri: "https://app.wire.com/772bfh1bbcssjs9826373nbbdsn9917nbbdaehkej827648-72bns9", secured: false))
        let viewModel = makeViewModel(config: config)
        let sut = ConversationGuestOptionsViewController(viewModel: viewModel)
        // THEN
        verify(matching: sut)
    }

    func testThatItRendersAllowGuests_WithLink_DarkTheme() {
        // GIVEN
        let config = MockOptionsViewModelConfiguration(allowGuests: true)
        config.linkResult = .success((uri: "https://app.wire.com/772bfh1bbcssjs9826373nbbdsn9917nbbdaehkej827648-72bns9", secured: false))
        let viewModel = makeViewModel(config: config)
        let sut = ConversationGuestOptionsViewController(viewModel: viewModel)
        sut.overrideUserInterfaceStyle = .dark

        // THEN
        verify(matching: sut)
    }

    func testThatItRendersAllowGuests_WithLink_Copying() {
        // GIVEN
        let config = MockOptionsViewModelConfiguration(allowGuests: true)

        config.linkResult = .success((uri: "https://app.wire.com/772bfh1bbcssjs9826373nbbdsn9917nbbdaehkej827648-72bns9", secured: false))
        let viewModel = makeViewModel(config: config)

        let sut = ConversationGuestOptionsViewController(viewModel: viewModel)
        viewModel.copyInProgress = true
        // THEN
        verify(matching: sut)
    }

    func testThatItRendersAllowGuests_WithLink_DarkTheme_Copying() {
        // GIVEN
        let config = MockOptionsViewModelConfiguration(allowGuests: true)
        config.linkResult = .success((uri: "https://app.wire.com/772bfh1bbcssjs9826373nbbdsn9917nbbdaehkej827648-72bns9", secured: false))
        let viewModel = makeViewModel(config: config)

        let sut = ConversationGuestOptionsViewController(viewModel: viewModel)
        viewModel.copyInProgress = true
        sut.overrideUserInterfaceStyle = .dark

        // THEN
        verify(matching: sut)
    }

    func testThatItRendersAllowGuests_WithoutLink() {
        // GIVEN
        let config = MockOptionsViewModelConfiguration(allowGuests: true)
        config.linkResult = .success((uri: nil, secured: false))
        let viewModel = makeViewModel(config: config)

        let sut = ConversationGuestOptionsViewController(viewModel: viewModel)
        // THEN
        verify(matching: sut)
    }

    func testThatItRendersAllowGuests_WithoutLink_DarkTheme() {
        // GIVEN
        let config = MockOptionsViewModelConfiguration(allowGuests: true)
        config.linkResult = .success((uri: nil, secured: false))
        let viewModel = makeViewModel(config: config)

        let sut = ConversationGuestOptionsViewController(viewModel: viewModel)
        sut.overrideUserInterfaceStyle = .dark

        // THEN
        verify(matching: sut)
    }

    func testThatItRendersAllowGuests_WhenGuestsLinksAreDisabled_IsSelfTeamConversation() {
        // GIVEN
        let config = MockOptionsViewModelConfiguration(allowGuests: true, guestLinkFeatureStatus: .disabled)
        config.isConversationFromSelfTeam = true

        config.linkResult = .success((uri: nil, secured: false))
        let viewModel = makeViewModel(config: config)

        let sut = ConversationGuestOptionsViewController(viewModel: viewModel)
        // THEN
        verify(matching: sut)
    }

    func testThatItRendersAllowGuests_WhenGuestsLinksAreDisabled_IsSelfTeamConversation_DarkTheme() {
        // GIVEN
        let config = MockOptionsViewModelConfiguration(allowGuests: true, guestLinkFeatureStatus: .disabled)
        config.isConversationFromSelfTeam = true
        config.linkResult = .success((uri: nil, secured: false))
        let viewModel = makeViewModel(config: config)

        let sut = ConversationGuestOptionsViewController(viewModel: viewModel)
        sut.overrideUserInterfaceStyle = .dark

        // THEN
        verify(matching: sut)
    }

    func testThatItRendersAllowGuests_WhenGuestsLinksAreDisabled_IsOtherTeamConversation() {
        // GIVEN
        let config = MockOptionsViewModelConfiguration(allowGuests: true, guestLinkFeatureStatus: .disabled)
        config.isConversationFromSelfTeam = false
        config.linkResult = .success((uri: nil, secured: false))
        let viewModel = makeViewModel(config: config)

        let sut = ConversationGuestOptionsViewController(viewModel: viewModel)
        // THEN
        verify(matching: sut)
    }

    func testThatItRendersAllowGuests_WhenGuestsLinksAreDisabled_IsOtherTeamConversation_DarkTheme() {
        // GIVEN
        let config = MockOptionsViewModelConfiguration(allowGuests: true, guestLinkFeatureStatus: .disabled)
        config.isConversationFromSelfTeam = false
        config.linkResult = .success((uri: nil, secured: false))
        let viewModel = makeViewModel(config: config)

        let sut = ConversationGuestOptionsViewController(viewModel: viewModel)
        sut.overrideUserInterfaceStyle = .dark

        // THEN
        verify(matching: sut)
    }

    func testThatItRendersAllowGuests_WhenGuestsLinksAreEnabled_IsOtherTeamConversation() {
        // GIVEN
        let config = MockOptionsViewModelConfiguration(allowGuests: true, guestLinkFeatureStatus: .enabled)
        config.isConversationFromSelfTeam = false

        config.linkResult = .success((uri: nil, secured: false))
        let viewModel = makeViewModel(config: config)

        let sut = ConversationGuestOptionsViewController(viewModel: viewModel)
        // THEN
        verify(matching: sut)
    }

    func testThatItRendersAllowGuests_WhenGuestsLinksAreEnabled_IsOtherTeamConversation_DarkTheme() {
        // GIVEN
        let config = MockOptionsViewModelConfiguration(allowGuests: true, guestLinkFeatureStatus: .enabled)
        config.isConversationFromSelfTeam = false

        config.linkResult = .success((uri: nil, secured: false))
        let viewModel = makeViewModel(config: config)

        let sut = ConversationGuestOptionsViewController(viewModel: viewModel)
        sut.overrideUserInterfaceStyle = .dark

        // THEN
        verify(matching: sut)
    }

    func testThatItRendersAllowGuests_WhenGuestLinkFeatureStatusIsUnknown() {
        // GIVEN
        let config = MockOptionsViewModelConfiguration(allowGuests: true, guestLinkFeatureStatus: .unknown)

        let viewModel = makeViewModel(config: config)
        let sut = ConversationGuestOptionsViewController(viewModel: viewModel)
        // THEN
        verify(matching: sut)
    }

    func testThatItRendersAllowGuests_WhenGuestLinkFeatureStatusIsUnknown_DarkTheme() {
        // GIVEN
        let config = MockOptionsViewModelConfiguration(allowGuests: true, guestLinkFeatureStatus: .unknown)
        let viewModel = makeViewModel(config: config)

        let sut = ConversationGuestOptionsViewController(viewModel: viewModel)
        sut.overrideUserInterfaceStyle = .dark

        // THEN
        verify(matching: sut)
    }

    // MARK: Renders Group's Title in Guests Screen

    func testThatItRendersItsTitle() {
        // GIVEN
        let config = MockOptionsViewModelConfiguration(allowGuests: true)
        let viewModel = makeViewModel(config: config)
        let sut = ConversationGuestOptionsViewController(viewModel: viewModel)
        // THEN
        verify(matching: sut.wrapInNavigationController())
    }

    // MARK: Renders Guests Screen when a change is occured

    func testThatItUpdatesWhenItReceivesAChange() {
        // GIVEN
        let config = MockOptionsViewModelConfiguration(allowGuests: false)
        config.linkResult = .success((uri: nil, secured: false))
        let viewModel = makeViewModel(config: config)

        let sut = ConversationGuestOptionsViewController(viewModel: viewModel)
        XCTAssertNotNil(config.allowGuestsChangedHandler)
        config.allowGuests = true
        config.allowGuestsChangedHandler?(true)
        // THEN
        verify(matching: sut)
    }

    func testThatItUpdatesWhenItReceivesAChange_Loading() {
        // GIVEN
        let config = MockOptionsViewModelConfiguration(allowGuests: false)
        let viewModel = makeViewModel(config: config)
        let sut = ConversationGuestOptionsViewController(viewModel: viewModel)
        XCTAssertNotNil(config.allowGuestsChangedHandler)
        config.allowGuests = true
        config.allowGuestsChangedHandler?(true)
        // THEN
        verify(matching: sut)
    }

    func testThatItRendersLoading() {
        // GIVEN
        let config = MockOptionsViewModelConfiguration(allowGuests: false)
        let viewModel = makeViewModel(config: config)

        let sut = ConversationGuestOptionsViewController(viewModel: viewModel)
        let navigationController = sut.wrapInNavigationController()
        // WHEN
        viewModel.setAllowGuests(true)
        // THEN
        verify(matching: navigationController)
    }

    func testThatItRendersLoading_DarkTheme() {
        // GIVEN
        let config = MockOptionsViewModelConfiguration(allowGuests: false)
        let viewModel = makeViewModel(config: config)
        let sut = ConversationGuestOptionsViewController(viewModel: viewModel)
        sut.overrideUserInterfaceStyle = .dark
        let navigationController = sut.wrapInNavigationController()
        sut.overrideUserInterfaceStyle = .dark
        // WHEN
        viewModel.setAllowGuests(true)
        // THEN
        verify(matching: navigationController)
    }

    // MARK: Renders different kind of alerts

    func testThatItRendersRemoveGuestsConfirmationAlert() throws {
        // WHEN & THEN
        let sut = UIAlertController.confirmRemovingGuests { _ in }
        try verify(matching: sut)
    }

    func testThatItRendersRevokeLinkConfirmationAlert() throws {
        // WHEN & THEN
        let sut = UIAlertController.confirmRevokingLink { _ in }
        try verify(matching: sut)
    }

    func testThatNoAlertIsShowIfNoGuestIsPresent() throws {
        // GIVEN
        let config = MockOptionsViewModelConfiguration(allowGuests: true)
        config.areGuestPresent = false
        let viewModel = makeViewModel(config: config)
        // Show the alert
        let sut = viewModel.setAllowGuests(false)
        // THEN
        XCTAssertNil(sut)
    }

    func testThatItRendersRemoveGuestsWarning() throws {
        // GIVEN
        let config = MockOptionsViewModelConfiguration(allowGuests: true)
        let viewModel = makeViewModel(config: config)
        // for ConversationOptionsViewModel's delegate
        _ = ConversationGuestOptionsViewController(viewModel: viewModel)
        // Show the alert
        guard let sut = viewModel.setAllowGuests(false) else {
            return XCTFail("This sut shouldn't be nil")
        }
        // THEN
        try verify(matching: sut)
    }

    // MARK: - Unit Tests

    func testThatGuestLinkWithOptionalPasswordAlertShowIfApiVersionIsFourAndAbove() {
        // GIVEN
        BackendInfo.apiVersion = .v4
        let config = MockOptionsViewModelConfiguration(allowGuests: true)
        let viewModel = makeViewModel(config: config)
        let mock = MockConversationGuestOptionsViewModelDelegate()
        mock.viewModelSourceViewPresentGuestLinkTypeSelection_MockMethod = { _, _, _ in }
        mock.viewModelDidUpdateState_MockMethod = { _, _ in }
        mock.viewModelDidReceiveError_MockMethod = { _, _ in }
        viewModel.delegate = mock

        mockCreateSecuredGuestLinkUseCase.invokeConversationPasswordCompletion_MockMethod = { _, _, _ in }

        // WHEN
        viewModel.startGuestLinkCreationFlow()

        // THEN
        XCTAssertEqual(mock.viewModelSourceViewPresentGuestLinkTypeSelection_Invocations.count, 1)
    }

    func testThatGuestLinkWithOptionalPasswordAlertIsNotShownIfApiVersionIsBelowFour() {
        // GIVEN
        BackendInfo.apiVersion = .v3
        let config = MockOptionsViewModelConfiguration(allowGuests: true)
        let viewModel = makeViewModel(config: config)

        let mock = MockConversationGuestOptionsViewModelDelegate()
        mock.viewModelSourceViewPresentGuestLinkTypeSelection_MockMethod = { _, _, _ in }

        mockCreateSecuredGuestLinkUseCase.invokeConversationPasswordCompletion_MockMethod = { _, _, _ in }

        mock.viewModelDidUpdateState_MockMethod = { _, _ in }
        mock.viewModelDidReceiveError_MockMethod = { _, _ in }
        viewModel.delegate = mock

        // WHEN
        viewModel.startGuestLinkCreationFlow()

        // THEN
        XCTAssertEqual(mock.viewModelSourceViewPresentGuestLinkTypeSelection_Invocations.count, 0)

    }

}<|MERGE_RESOLUTION|>--- conflicted
+++ resolved
@@ -17,12 +17,8 @@
 //
 
 import SnapshotTesting
-<<<<<<< HEAD
-@testable import Wire
 import WireSyncEngine
 import WireSyncEngineSupport
-=======
->>>>>>> 7ad00876
 import XCTest
 
 @testable import Wire
@@ -57,17 +53,8 @@
         setAllowGuests?(allowGuests, completion)
     }
 
-<<<<<<< HEAD
     func fetchConversationLink(completion: @escaping (Result<(uri: String?, secured: Bool), Error>) -> Void) {
         linkResult.apply(completion)
-=======
-    func createConversationLink(completion: @escaping (Result<String, Error>) -> Void) {
-        createResult.map(completion)
-    }
-
-    func fetchConversationLink(completion: @escaping (Result<String?, Error>) -> Void) {
-        linkResult.map(completion)
->>>>>>> 7ad00876
     }
 
     func deleteLink(completion: @escaping (Result<Void, Error>) -> Void) {
