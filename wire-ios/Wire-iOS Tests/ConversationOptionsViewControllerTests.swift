//
// Wire
// Copyright (C) 2024 Wire Swiss GmbH
//
// This program is free software: you can redistribute it and/or modify
// it under the terms of the GNU General Public License as published by
// the Free Software Foundation, either version 3 of the License, or
// (at your option) any later version.
//
// This program is distributed in the hope that it will be useful,
// but WITHOUT ANY WARRANTY; without even the implied warranty of
// MERCHANTABILITY or FITNESS FOR A PARTICULAR PURPOSE. See the
// GNU General Public License for more details.
//
// You should have received a copy of the GNU General Public License
// along with this program. If not, see http://www.gnu.org/licenses/.
//

import XCTest
import WireSyncEngine
@testable import Wire
import SnapshotTesting
import WireSyncEngineSupport

// MARK: - MockOptionsViewModelConfiguration

final class MockOptionsViewModelConfiguration: ConversationGuestOptionsViewModelConfiguration {

    typealias SetHandler = (Bool, (Result<Void, Error>) -> Void) -> Void
    var allowGuests: Bool
    var guestLinkFeatureStatus: GuestLinkFeatureStatus
    var setAllowGuests: SetHandler?
    var allowGuestsChangedHandler: ((Bool) -> Void)?
    var guestLinkFeatureStatusChangedHandler: ((GuestLinkFeatureStatus) -> Void)?
    var linkResult: Result<String?, Error>?
    var deleteResult: Result<Void, Error> = .success(())
    var createResult: Result<String, Error>?
    var isCodeEnabled = true
    var areGuestPresent = true
    var isConversationFromSelfTeam = true

    init(
        allowGuests: Bool,
        guestLinkFeatureStatus: GuestLinkFeatureStatus = .enabled,
        setAllowGuests: SetHandler? = nil
    ) {
        self.allowGuests = allowGuests
        self.guestLinkFeatureStatus = guestLinkFeatureStatus
        self.setAllowGuests = setAllowGuests
    }

    func setAllowGuests(_ allowGuests: Bool, completion: @escaping (Result<Void, Error>) -> Void) {
        setAllowGuests?(allowGuests, completion)
    }

    func fetchConversationLink(completion: @escaping (Result<String?, Error>) -> Void) {
        linkResult.apply(completion)
    }

    func deleteLink(completion: @escaping (Result<Void, Error>) -> Void) {
        completion(deleteResult)
    }
}

// MARK: - ConversationOptionsViewControllerTests

final class ConversationOptionsViewControllerTests: BaseSnapshotTestCase {

    var mockConversation: MockConversation!
    var mockUserSession: UserSessionMock!
    var mockUseCaseFactory: MockUseCaseFactoryProtocol!
    var mockCreateSecuredGuestLinkUseCase: MockCreateConversationGuestLinkUseCaseProtocol!

    // MARK: - setUp method

    override func setUp() {
        super.setUp()
<<<<<<< HEAD
        // BackendInfo.storage = .random()!
        mockConversation = MockConversation()
        mockUseCaseFactory = MockUseCaseFactoryProtocol()
        mockUserSession = UserSessionMock(mockUseCaseFactory: mockUseCaseFactory)
        mockCreateSecuredGuestLinkUseCase = MockCreateConversationGuestLinkUseCaseProtocol()
=======
        BackendInfo.storage = .temporary()
>>>>>>> a9bd92bc
    }

    // MARK: - tearDown method

    override func tearDown() {
        BackendInfo.storage = UserDefaults.standard
        mockConversation = nil
        mockUserSession = nil
        mockUseCaseFactory = nil
        mockCreateSecuredGuestLinkUseCase = nil
        super.tearDown()
    }

    // MARK: Renders Guests Screen when AllowGuests is either enabled or disabled

    func testThatItRendersGuestsScreenWhenAllowGuestsIsEnabled() {
        // GIVEN
        let config = MockOptionsViewModelConfiguration(allowGuests: true)
        let viewModel = ConversationGuestOptionsViewModel(
            configuration: config,
            conversation: mockConversation.convertToRegularConversation(),
            userSession: mockUserSession
        )
        let sut = ConversationGuestOptionsViewController(viewModel: viewModel)
        // THEN
        verify(matching: sut)
    }

    func testThatItRendersGuestsScreenWhenAllowGuestsIsEnabled_DarkTheme() {
        // GIVEN
        let config = MockOptionsViewModelConfiguration(allowGuests: true)
        let viewModel = ConversationGuestOptionsViewModel(configuration: config, conversation: mockConversation.convertToRegularConversation(), userSession: mockUserSession)
        let sut = ConversationGuestOptionsViewController(viewModel: viewModel)
        sut.overrideUserInterfaceStyle = .dark

        // THEN
        verify(matching: sut)
    }

    func testThatItRendersGuestsScreenWhenAllowGuestsIsDisabled() {
        // GIVEN
        let config = MockOptionsViewModelConfiguration(allowGuests: false)
        let viewModel = ConversationGuestOptionsViewModel(configuration: config, conversation: mockConversation.convertToRegularConversation(), userSession: mockUserSession)
        let sut = ConversationGuestOptionsViewController(viewModel: viewModel)
        // THEN
        verify(matching: sut)
    }

    func testThatItRendersGuestsScreenWhenAllowGuestsIsDisabled_DarkTheme() {
        // GIVEN
        let config = MockOptionsViewModelConfiguration(allowGuests: false)
        let viewModel = ConversationGuestOptionsViewModel(configuration: config, conversation: mockConversation.convertToRegularConversation(), userSession: mockUserSession)
        let sut = ConversationGuestOptionsViewController(viewModel: viewModel)
        sut.overrideUserInterfaceStyle = .dark

        // THEN
        verify(matching: sut)
    }

    // MARK: Renders Guests Screen when Guests link is enabled/disabled etc

    func testThatItRendersAllowGuests_WithLink() {
        // GIVEN
        let config = MockOptionsViewModelConfiguration(allowGuests: true)
        config.linkResult = .success("https://app.wire.com/772bfh1bbcssjs982637 3nbbdsn9917nbbdaehkej827648-72bns9")
        let viewModel = ConversationGuestOptionsViewModel(configuration: config, conversation: mockConversation.convertToRegularConversation(), userSession: mockUserSession)
        let sut = ConversationGuestOptionsViewController(viewModel: viewModel)
        // THEN
        verify(matching: sut)
    }

    func testThatItRendersAllowGuests_WithLink_DarkTheme() {
        // GIVEN
        let config = MockOptionsViewModelConfiguration(allowGuests: true)
        config.linkResult = .success("https://app.wire.com/772bfh1bbcssjs982637 3nbbdsn9917nbbdaehkej827648-72bns9")
        let viewModel = ConversationGuestOptionsViewModel(configuration: config, conversation: mockConversation.convertToRegularConversation(), userSession: mockUserSession)
        let sut = ConversationGuestOptionsViewController(viewModel: viewModel)
        sut.overrideUserInterfaceStyle = .dark

        // THEN
        verify(matching: sut)
    }

    func testThatItRendersAllowGuests_WithLink_Copying() {
        // GIVEN
        let config = MockOptionsViewModelConfiguration(allowGuests: true)
        config.linkResult = .success("https://app.wire.com/772bfh1bbcssjs982637 3nbbdsn9917nbbdaehkej827648-72bns9")
        let viewModel = ConversationGuestOptionsViewModel(configuration: config, conversation: mockConversation.convertToRegularConversation(), userSession: mockUserSession)
        let sut = ConversationGuestOptionsViewController(viewModel: viewModel)
        viewModel.copyInProgress = true
        // THEN
        verify(matching: sut)
    }

    func testThatItRendersAllowGuests_WithLink_DarkTheme_Copying() {
        // GIVEN
        let config = MockOptionsViewModelConfiguration(allowGuests: true)
        config.linkResult = .success("https://app.wire.com/772bfh1bbcssjs982637 3nbbdsn9917nbbdaehkej827648-72bns9")
        let viewModel = ConversationGuestOptionsViewModel(configuration: config, conversation: mockConversation.convertToRegularConversation(), userSession: mockUserSession)
        let sut = ConversationGuestOptionsViewController(viewModel: viewModel)
        viewModel.copyInProgress = true
        sut.overrideUserInterfaceStyle = .dark

        // THEN
        verify(matching: sut)
    }

    func testThatItRendersAllowGuests_WithoutLink() {
        // GIVEN
        let config = MockOptionsViewModelConfiguration(allowGuests: true)
        config.linkResult = .success(nil)
        let viewModel = ConversationGuestOptionsViewModel(configuration: config, conversation: mockConversation.convertToRegularConversation(), userSession: mockUserSession)
        let sut = ConversationGuestOptionsViewController(viewModel: viewModel)
        // THEN
        verify(matching: sut)
    }

    func testThatItRendersAllowGuests_WithoutLink_DarkTheme() {
        // GIVEN
        let config = MockOptionsViewModelConfiguration(allowGuests: true)
        config.linkResult = .success(nil)
        let viewModel = ConversationGuestOptionsViewModel(configuration: config, conversation: mockConversation.convertToRegularConversation(), userSession: mockUserSession)
        let sut = ConversationGuestOptionsViewController(viewModel: viewModel)
        sut.overrideUserInterfaceStyle = .dark

        // THEN
        verify(matching: sut)
    }

    func testThatItRendersAllowGuests_WhenGuestsLinksAreDisabled_IsSelfTeamConversation() {
        // GIVEN
        let config = MockOptionsViewModelConfiguration(allowGuests: true, guestLinkFeatureStatus: .disabled)
        config.isConversationFromSelfTeam = true
        config.linkResult = .success(nil)
        let viewModel = ConversationGuestOptionsViewModel(configuration: config, conversation: mockConversation.convertToRegularConversation(), userSession: mockUserSession)
        let sut = ConversationGuestOptionsViewController(viewModel: viewModel)
        // THEN
        verify(matching: sut)
    }

    func testThatItRendersAllowGuests_WhenGuestsLinksAreDisabled_IsSelfTeamConversation_DarkTheme() {
        // GIVEN
        let config = MockOptionsViewModelConfiguration(allowGuests: true, guestLinkFeatureStatus: .disabled)
        config.isConversationFromSelfTeam = true
        config.linkResult = .success(nil)
        let viewModel = ConversationGuestOptionsViewModel(configuration: config, conversation: mockConversation.convertToRegularConversation(), userSession: mockUserSession)
        let sut = ConversationGuestOptionsViewController(viewModel: viewModel)
        sut.overrideUserInterfaceStyle = .dark

        // THEN
        verify(matching: sut)
    }

    func testThatItRendersAllowGuests_WhenGuestsLinksAreDisabled_IsOtherTeamConversation() {
        // GIVEN
        let config = MockOptionsViewModelConfiguration(allowGuests: true, guestLinkFeatureStatus: .disabled)
        config.isConversationFromSelfTeam = false
        config.linkResult = .success(nil)
        let viewModel = ConversationGuestOptionsViewModel(configuration: config, conversation: mockConversation.convertToRegularConversation(), userSession: mockUserSession)
        let sut = ConversationGuestOptionsViewController(viewModel: viewModel)
        // THEN
        verify(matching: sut)
    }

    func testThatItRendersAllowGuests_WhenGuestsLinksAreDisabled_IsOtherTeamConversation_DarkTheme() {
        // GIVEN
        let config = MockOptionsViewModelConfiguration(allowGuests: true, guestLinkFeatureStatus: .disabled)
        config.isConversationFromSelfTeam = false
        config.linkResult = .success(nil)
        let viewModel = ConversationGuestOptionsViewModel(configuration: config, conversation: mockConversation.convertToRegularConversation(), userSession: mockUserSession)
        let sut = ConversationGuestOptionsViewController(viewModel: viewModel)
        sut.overrideUserInterfaceStyle = .dark

        // THEN
        verify(matching: sut)
    }

    func testThatItRendersAllowGuests_WhenGuestsLinksAreEnabled_IsOtherTeamConversation() {
        // GIVEN
        let config = MockOptionsViewModelConfiguration(allowGuests: true, guestLinkFeatureStatus: .enabled)
        config.isConversationFromSelfTeam = false
        config.linkResult = .success(nil)
        let viewModel = ConversationGuestOptionsViewModel(configuration: config, conversation: mockConversation.convertToRegularConversation(), userSession: mockUserSession)
        let sut = ConversationGuestOptionsViewController(viewModel: viewModel)
        // THEN
        verify(matching: sut)
    }

    func testThatItRendersAllowGuests_WhenGuestsLinksAreEnabled_IsOtherTeamConversation_DarkTheme() {
        // GIVEN
        let config = MockOptionsViewModelConfiguration(allowGuests: true, guestLinkFeatureStatus: .enabled)
        config.isConversationFromSelfTeam = false
        config.linkResult = .success(nil)
        let viewModel = ConversationGuestOptionsViewModel(configuration: config, conversation: mockConversation.convertToRegularConversation(), userSession: mockUserSession)
        let sut = ConversationGuestOptionsViewController(viewModel: viewModel)
        sut.overrideUserInterfaceStyle = .dark

        // THEN
        verify(matching: sut)
    }

    func testThatItRendersAllowGuests_WhenGuestLinkFeatureStatusIsUnknown() {
        // GIVEN
        let config = MockOptionsViewModelConfiguration(allowGuests: true, guestLinkFeatureStatus: .unknown)
        let viewModel = ConversationGuestOptionsViewModel(configuration: config, conversation: mockConversation.convertToRegularConversation(), userSession: mockUserSession)
        let sut = ConversationGuestOptionsViewController(viewModel: viewModel)
        // THEN
        verify(matching: sut)
    }

    func testThatItRendersAllowGuests_WhenGuestLinkFeatureStatusIsUnknown_DarkTheme() {
        // GIVEN
        let config = MockOptionsViewModelConfiguration(allowGuests: true, guestLinkFeatureStatus: .unknown)
        let viewModel = ConversationGuestOptionsViewModel(configuration: config, conversation: mockConversation.convertToRegularConversation(), userSession: mockUserSession)
        let sut = ConversationGuestOptionsViewController(viewModel: viewModel)
        sut.overrideUserInterfaceStyle = .dark

        // THEN
        verify(matching: sut)
    }

    // MARK: Renders Group's Title in Guests Screen

    func testThatItRendersItsTitle() {
        // GIVEN
        let config = MockOptionsViewModelConfiguration(allowGuests: true)
        let viewModel = ConversationGuestOptionsViewModel(configuration: config, conversation: mockConversation.convertToRegularConversation(), userSession: mockUserSession)
        let sut = ConversationGuestOptionsViewController(viewModel: viewModel)
        // THEN
        verify(matching: sut.wrapInNavigationController())
    }

    // MARK: Renders Guests Screen when a change is occured

    func testThatItUpdatesWhenItReceivesAChange() {
        // GIVEN
        let config = MockOptionsViewModelConfiguration(allowGuests: false)
        config.linkResult = .success(nil)
        let viewModel = ConversationGuestOptionsViewModel(configuration: config, conversation: mockConversation.convertToRegularConversation(), userSession: mockUserSession)
        let sut = ConversationGuestOptionsViewController(viewModel: viewModel)
        XCTAssertNotNil(config.allowGuestsChangedHandler)
        config.allowGuests = true
        config.allowGuestsChangedHandler?(true)
        // THEN
        verify(matching: sut)
    }

    func testThatItUpdatesWhenItReceivesAChange_Loading() {
        // GIVEN
        let config = MockOptionsViewModelConfiguration(allowGuests: false)
        let viewModel = ConversationGuestOptionsViewModel(configuration: config, conversation: mockConversation.convertToRegularConversation(), userSession: mockUserSession)
        let sut = ConversationGuestOptionsViewController(viewModel: viewModel)
        XCTAssertNotNil(config.allowGuestsChangedHandler)
        config.allowGuests = true
        config.allowGuestsChangedHandler?(true)
        // THEN
        verify(matching: sut)
    }

    func testThatItRendersLoading() {
        // GIVEN
        let config = MockOptionsViewModelConfiguration(allowGuests: false)
        let viewModel = ConversationGuestOptionsViewModel(configuration: config, conversation: mockConversation.convertToRegularConversation(), userSession: mockUserSession)
        let sut = ConversationGuestOptionsViewController(viewModel: viewModel)
        let navigationController = sut.wrapInNavigationController()
        // WHEN
        viewModel.setAllowGuests(true)
        // THEN
        verify(matching: navigationController)
    }

    func testThatItRendersLoading_DarkTheme() {
        // GIVEN
        let config = MockOptionsViewModelConfiguration(allowGuests: false)
        let viewModel = ConversationGuestOptionsViewModel(configuration: config, conversation: mockConversation.convertToRegularConversation(), userSession: mockUserSession)
        let sut = ConversationGuestOptionsViewController(viewModel: viewModel)
        sut.overrideUserInterfaceStyle = .dark
        let navigationController = sut.wrapInNavigationController()
        sut.overrideUserInterfaceStyle = .dark
        // WHEN
        viewModel.setAllowGuests(true)
        // THEN
        verify(matching: navigationController)
    }

    // MARK: Renders different kind of alerts

    func testThatItRendersRemoveGuestsConfirmationAlert() throws {
        // WHEN & THEN
        let sut = UIAlertController.confirmRemovingGuests { _ in }
        try verify(matching: sut)
    }

    func testThatItRendersRevokeLinkConfirmationAlert() throws {
        // WHEN & THEN
        let sut = UIAlertController.confirmRevokingLink { _ in }
        try verify(matching: sut)
    }

    func testThatNoAlertIsShowIfNoGuestIsPresent() throws {
        // GIVEN
        let config = MockOptionsViewModelConfiguration(allowGuests: true)
        config.areGuestPresent = false
        let viewModel = ConversationGuestOptionsViewModel(configuration: config, conversation: mockConversation.convertToRegularConversation(), userSession: mockUserSession)
        // Show the alert
        let sut = viewModel.setAllowGuests(false)
        // THEN
        XCTAssertNil(sut)
    }

    func testThatItRendersRemoveGuestsWarning() throws {
        // GIVEN
        let config = MockOptionsViewModelConfiguration(allowGuests: true)
        let viewModel = ConversationGuestOptionsViewModel(configuration: config, conversation: mockConversation.convertToRegularConversation(), userSession: mockUserSession)
        // for ConversationOptionsViewModel's delegate
        _ = ConversationGuestOptionsViewController(viewModel: viewModel)
        // Show the alert
        guard let sut = viewModel.setAllowGuests(false) else {
            return XCTFail("This sut shouldn't be nil")
        }
        // THEN
        try verify(matching: sut)
    }

    // MARK: - Unit Tests

    func testThatGuestLinkWithOptionalPasswordAlertShowIfApiVersionIsFourAndAbove() {
        // GIVEN
        BackendInfo.apiVersion = .v4
        let config = MockOptionsViewModelConfiguration(allowGuests: true)
        let viewModel = ConversationGuestOptionsViewModel(configuration: config, conversation: mockConversation.convertToRegularConversation(), userSession: mockUserSession)
        let mock = MockConversationGuestOptionsViewModelDelegate()
        mock.viewModelSourceViewPresentGuestLinkTypeSelection_MockMethod = { _, _, _ in }
        mock.viewModelDidUpdateState_MockMethod = { _, _ in }
        mock.viewModelDidReceiveError_MockMethod = { _, _ in }
        viewModel.delegate = mock

        mockUseCaseFactory.createConversationGuestLinkUseCase_MockMethod = {
            return self.mockCreateSecuredGuestLinkUseCase
        }

        mockCreateSecuredGuestLinkUseCase.invokeConversationPasswordCompletion_MockMethod = { _, _, _ in }

        // WHEN
        viewModel.startGuestLinkCreationFlow()

        // THEN
        XCTAssertEqual(mock.viewModelSourceViewPresentGuestLinkTypeSelection_Invocations.count, 1)
    }

    func testThatGuestLinkWithOptionalPasswordAlertIsNotShownIfApiVersionIsBelowFour() {
        // GIVEN
        BackendInfo.apiVersion = .v3
        let config = MockOptionsViewModelConfiguration(allowGuests: true)
        let viewModel = ConversationGuestOptionsViewModel(
            configuration: config,
            conversation: mockConversation.convertToRegularConversation(),
            userSession: mockUserSession
        )

        let mock = MockConversationGuestOptionsViewModelDelegate()
        mock.viewModelSourceViewPresentGuestLinkTypeSelection_MockMethod = { _, _, _ in }

        mockUseCaseFactory.createConversationGuestLinkUseCase_MockMethod = {
            return self.mockCreateSecuredGuestLinkUseCase
        }

        mockCreateSecuredGuestLinkUseCase.invokeConversationPasswordCompletion_MockMethod = { _, _, _ in }

        mock.viewModelDidUpdateState_MockMethod = { _, _ in }
        mock.viewModelDidReceiveError_MockMethod = { _, _ in }
        viewModel.delegate = mock

        // WHEN
        viewModel.startGuestLinkCreationFlow()

        // THEN
        XCTAssertEqual(mock.viewModelSourceViewPresentGuestLinkTypeSelection_Invocations.count, 0)

    }

}<|MERGE_RESOLUTION|>--- conflicted
+++ resolved
@@ -75,15 +75,11 @@
 
     override func setUp() {
         super.setUp()
-<<<<<<< HEAD
-        // BackendInfo.storage = .random()!
+        BackendInfo.storage = .temporary()
         mockConversation = MockConversation()
         mockUseCaseFactory = MockUseCaseFactoryProtocol()
         mockUserSession = UserSessionMock(mockUseCaseFactory: mockUseCaseFactory)
         mockCreateSecuredGuestLinkUseCase = MockCreateConversationGuestLinkUseCaseProtocol()
-=======
-        BackendInfo.storage = .temporary()
->>>>>>> a9bd92bc
     }
 
     // MARK: - tearDown method
