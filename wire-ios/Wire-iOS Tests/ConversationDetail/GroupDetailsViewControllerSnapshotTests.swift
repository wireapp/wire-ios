//
// Wire
// Copyright (C) 2018 Wire Swiss GmbH
//
// This program is free software: you can redistribute it and/or modify
// it under the terms of the GNU General Public License as published by
// the Free Software Foundation, either version 3 of the License, or
// (at your option) any later version.
//
// This program is distributed in the hope that it will be useful,
// but WITHOUT ANY WARRANTY; without even the implied warranty of
// MERCHANTABILITY or FITNESS FOR A PARTICULAR PURPOSE. See the
// GNU General Public License for more details.
//
// You should have received a copy of the GNU General Public License
// along with this program. If not, see http://www.gnu.org/licenses/.
//

import XCTest
@testable import Wire

final class GroupDetailsViewControllerSnapshotTests: BaseSnapshotTestCase {

    var sut: GroupDetailsViewController!
    var mockConversation: MockGroupDetailsConversation!
    var mockSelfUser: MockUserType!
    var otherUser: MockUserType!
    var userSession: UserSessionMock!

    override func setUp() {
        super.setUp()
        mockConversation = MockGroupDetailsConversation()
        mockConversation.displayName = "iOS Team"
        mockConversation.securityLevel = .notSecure

        mockSelfUser = MockUserType.createSelfUser(name: "selfUser")
        mockSelfUser.remoteIdentifier = .init()
        mockSelfUser.handle = nil

        SelfUser.provider = SelfProvider(providedSelfUser: mockSelfUser)

        otherUser = MockUserType.createUser(name: "Bruno")
        otherUser.remoteIdentifier = .init()
        otherUser.isConnected = true
        otherUser.handle = "bruno"
        otherUser.accentColorValue = .brightOrange

        userSession = UserSessionMock(mockUser: mockSelfUser)
    }

    override func tearDown() {
        sut = nil
        mockConversation = nil
        mockSelfUser = nil
        otherUser = nil
        userSession = nil
        super.tearDown()
    }

    private func setSelfUserInTeam() {
        mockSelfUser.hasTeam = true
        mockSelfUser.teamIdentifier = UUID()
        mockSelfUser.isGroupAdminInConversation = true
        mockSelfUser.canModifyNotificationSettingsInConversation = true
    }

    private func createGroupConversation() {
        mockConversation.sortedOtherParticipants = [otherUser, mockSelfUser]
    }

    func testForOptionsForTeamUserInNonTeamConversation() {
        // GIVEN & WHEN

        mockSelfUser.canModifyTitleInConversation = true
        mockSelfUser.canAddUserToConversation = true
        mockSelfUser.canModifyEphemeralSettingsInConversation = true

        // self user has team
        setSelfUserInTeam()

        otherUser.isGuestInConversation = true
        otherUser.teamRole = .none

        createGroupConversation()

        sut = GroupDetailsViewController(
            conversation: mockConversation,
            userSession: userSession,
            isUserE2EICertifiedUseCase: userSession.isUserE2EICertifiedUseCase
        )

        // THEN
        verify(matching: sut)
    }

    func testForOptionsForTeamUserInNonTeamConversation_Partner() {
        // GIVEN & WHEN
        setSelfUserInTeam()
        mockSelfUser.canAddUserToConversation = false

        mockSelfUser.teamRole = .partner

        createGroupConversation()

        sut = GroupDetailsViewController(
            conversation: mockConversation,
            userSession: userSession,
            isUserE2EICertifiedUseCase: userSession.isUserE2EICertifiedUseCase
        )

        // THEN
        verify(matching: sut)
    }

    func testForOptionsForTeamUserInTeamConversation() {
        // GIVEN
        setSelfUserInTeam()
        mockSelfUser.teamRole = .member

        mockSelfUser.canModifyTitleInConversation = true
        mockSelfUser.canModifyEphemeralSettingsInConversation = true
        mockSelfUser.canModifyNotificationSettingsInConversation = true
        mockSelfUser.canModifyReadReceiptSettingsInConversation = true
        mockSelfUser.canModifyAccessControlSettings = true

        createGroupConversation()
        mockConversation.teamRemoteIdentifier = mockSelfUser.teamIdentifier
        mockConversation.allowGuests = true
        mockConversation.allowServices = true

        sut = GroupDetailsViewController(
            conversation: mockConversation,
            userSession: userSession,
            isUserE2EICertifiedUseCase: userSession.isUserE2EICertifiedUseCase
        )

        // THEN
        verify(matching: sut)
    }

    func testForOptionsForTeamUserInTeamConversation_Partner() {
        // GIVEN & WHEN
        setSelfUserInTeam()
        mockSelfUser.teamRole = .partner
        mockSelfUser.canAddUserToConversation = false

        createGroupConversation()
        mockConversation.teamRemoteIdentifier = mockSelfUser.teamIdentifier

        sut = GroupDetailsViewController(
            conversation: mockConversation,
            userSession: userSession,
            isUserE2EICertifiedUseCase: userSession.isUserE2EICertifiedUseCase
        )

        // THEN
        verify(matching: sut)
    }

    func testForOptionsForNonTeamUser() {
        // GIVEN
        mockSelfUser.canModifyTitleInConversation = true
        mockSelfUser.isGroupAdminInConversation = true
        mockSelfUser.canModifyEphemeralSettingsInConversation = true

        mockConversation.sortedOtherParticipants = [otherUser, mockSelfUser]

        sut = GroupDetailsViewController(
            conversation: mockConversation,
            userSession: userSession,
            isUserE2EICertifiedUseCase: userSession.isUserE2EICertifiedUseCase
        )

        // THEN
        verify(matching: sut)
    }

    func testForOptionsForTeamUserInTeamConversation_Admins() throws {
        // GIVEN
        setSelfUserInTeam()
        mockSelfUser.teamRole = .admin
        mockSelfUser.canModifyEphemeralSettingsInConversation = true
        mockSelfUser.canModifyTitleInConversation = true

        mockConversation.sortedOtherParticipants = [mockSelfUser]
        mockConversation.displayName = "Empty group conversation"

        sut = GroupDetailsViewController(
            conversation: mockConversation,
            userSession: userSession,
            isUserE2EICertifiedUseCase: userSession.isUserE2EICertifiedUseCase
        )

        verify(matching: sut)
    }

    func testForMlsConversation_withVerifiedStatus() throws {
        // GIVEN & WHEN
        setSelfUserInTeam()
        mockSelfUser.teamRole = .admin
        mockConversation.sortedOtherParticipants = [mockSelfUser]

        mockConversation.messageProtocol = .mls
        mockConversation.mlsVerificationStatus = .verified

<<<<<<< HEAD
        sut = GroupDetailsViewController(conversation: mockConversation, userSession: userSession)
=======
        sut = GroupDetailsViewController(
            conversation: mockConversation,
            userSession: userSession,
            isUserE2EICertifiedUseCase: userSession.isUserE2EICertifiedUseCase
        )
>>>>>>> fddbd34a

        // THEN
        verify(matching: sut.wrapInNavigationController(setBackgroundColor: true))
    }

    func testForMlsConversation_withNotVerifiedStatus() throws {
        // GIVEN & WHEN
        setSelfUserInTeam()
        mockSelfUser.teamRole = .admin
        mockConversation.sortedOtherParticipants = [mockSelfUser]

        mockConversation.messageProtocol = .mls
        mockConversation.mlsVerificationStatus = .notVerified

<<<<<<< HEAD
        sut = GroupDetailsViewController(conversation: mockConversation, userSession: userSession)
=======
        sut = GroupDetailsViewController(
            conversation: mockConversation,
            userSession: userSession,
            isUserE2EICertifiedUseCase: userSession.isUserE2EICertifiedUseCase
        )
>>>>>>> fddbd34a

        // THEN
        verify(matching: sut.wrapInNavigationController(setBackgroundColor: true))
    }

    func testForProteusConversation_withVerifiedStatus() throws {
        // GIVEN & WHEN
        setSelfUserInTeam()
        mockSelfUser.teamRole = .admin
        mockConversation.sortedOtherParticipants = [mockSelfUser]

        mockConversation.messageProtocol = .proteus
        mockConversation.securityLevel = .secure

<<<<<<< HEAD
        sut = GroupDetailsViewController(conversation: mockConversation, userSession: userSession)
=======
        sut = GroupDetailsViewController(
            conversation: mockConversation,
            userSession: userSession,
            isUserE2EICertifiedUseCase: userSession.isUserE2EICertifiedUseCase
        )
>>>>>>> fddbd34a

        // THEN
        verify(matching: sut.wrapInNavigationController(setBackgroundColor: true))
    }

}<|MERGE_RESOLUTION|>--- conflicted
+++ resolved
@@ -203,15 +203,11 @@
         mockConversation.messageProtocol = .mls
         mockConversation.mlsVerificationStatus = .verified
 
-<<<<<<< HEAD
-        sut = GroupDetailsViewController(conversation: mockConversation, userSession: userSession)
-=======
-        sut = GroupDetailsViewController(
-            conversation: mockConversation,
-            userSession: userSession,
-            isUserE2EICertifiedUseCase: userSession.isUserE2EICertifiedUseCase
-        )
->>>>>>> fddbd34a
+        sut = GroupDetailsViewController(
+            conversation: mockConversation,
+            userSession: userSession,
+            isUserE2EICertifiedUseCase: userSession.isUserE2EICertifiedUseCase
+        )
 
         // THEN
         verify(matching: sut.wrapInNavigationController(setBackgroundColor: true))
@@ -226,15 +222,11 @@
         mockConversation.messageProtocol = .mls
         mockConversation.mlsVerificationStatus = .notVerified
 
-<<<<<<< HEAD
-        sut = GroupDetailsViewController(conversation: mockConversation, userSession: userSession)
-=======
-        sut = GroupDetailsViewController(
-            conversation: mockConversation,
-            userSession: userSession,
-            isUserE2EICertifiedUseCase: userSession.isUserE2EICertifiedUseCase
-        )
->>>>>>> fddbd34a
+        sut = GroupDetailsViewController(
+            conversation: mockConversation,
+            userSession: userSession,
+            isUserE2EICertifiedUseCase: userSession.isUserE2EICertifiedUseCase
+        )
 
         // THEN
         verify(matching: sut.wrapInNavigationController(setBackgroundColor: true))
@@ -249,15 +241,11 @@
         mockConversation.messageProtocol = .proteus
         mockConversation.securityLevel = .secure
 
-<<<<<<< HEAD
-        sut = GroupDetailsViewController(conversation: mockConversation, userSession: userSession)
-=======
-        sut = GroupDetailsViewController(
-            conversation: mockConversation,
-            userSession: userSession,
-            isUserE2EICertifiedUseCase: userSession.isUserE2EICertifiedUseCase
-        )
->>>>>>> fddbd34a
+        sut = GroupDetailsViewController(
+            conversation: mockConversation,
+            userSession: userSession,
+            isUserE2EICertifiedUseCase: userSession.isUserE2EICertifiedUseCase
+        )
 
         // THEN
         verify(matching: sut.wrapInNavigationController(setBackgroundColor: true))
