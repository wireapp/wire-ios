--- conflicted
+++ resolved
@@ -41,13 +41,9 @@
 
 final class GroupParticipantsDetailViewControllerTests: XCTestCase {
 
-<<<<<<< HEAD
     private var mockMainCoordinator: MockMainCoordinator!
     private var userSession: UserSessionMock!
-=======
-    private var userSession: UserSessionMock!
     private let snapshotHelper = SnapshotHelper()
->>>>>>> beca444c
 
     override func setUp() {
         super.setUp()
@@ -60,11 +56,8 @@
     override func tearDown() {
         SelfUser.provider = nil
         userSession = nil
-<<<<<<< HEAD
         mockMainCoordinator = nil
 
-=======
->>>>>>> beca444c
         super.tearDown()
     }
 
@@ -81,11 +74,7 @@
         conversation.sortedOtherParticipants = users
 
         // when & then
-<<<<<<< HEAD
         let createSut: () -> UIViewController = { [self] in
-=======
-        let createSut: () -> UIViewController = {
->>>>>>> beca444c
             let sut = GroupParticipantsDetailViewController(
                 selectedParticipants: selected,
                 conversation: conversation,
@@ -94,11 +83,8 @@
             )
             return sut.wrapInNavigationController()
         }
-<<<<<<< HEAD
-=======
 
         let sut = createSut()
->>>>>>> beca444c
 
         snapshotHelper
             .withUserInterfaceStyle(.light)
@@ -138,17 +124,14 @@
         conversation.sortedOtherParticipants = users
 
         // when & then
-        let createSut: () -> UIViewController = { [self] in
-            let sut = GroupParticipantsDetailViewController(
-                selectedParticipants: selected,
-                conversation: conversation,
-                userSession: userSession,
-                mainCoordinator: mockMainCoordinator
-            )
-            return sut.wrapInNavigationController()
-        }
+        let sut = GroupParticipantsDetailViewController(
+            selectedParticipants: selected,
+            conversation: conversation,
+            userSession: userSession,
+            mainCoordinator: mockMainCoordinator
+        )
 
-        verify(matching: createSut())
+        snapshotHelper.verify(matching: sut.wrapInNavigationController())
     }
 
     func testEmptyState() {
@@ -168,7 +151,6 @@
         sut.participantsDidChange()
 
         // then
-        let wrapped = sut.wrapInNavigationController()
-        verify(matching: wrapped)
+        snapshotHelper.verify(matching: sut.wrapInNavigationController())
     }
 }