//
// Wire
// Copyright (C) 2024 Wire Swiss GmbH
//
// This program is free software: you can redistribute it and/or modify
// it under the terms of the GNU General Public License as published by
// the Free Software Foundation, either version 3 of the License, or
// (at your option) any later version.
//
// This program is distributed in the hope that it will be useful,
// but WITHOUT ANY WARRANTY; without even the implied warranty of
// MERCHANTABILITY or FITNESS FOR A PARTICULAR PURPOSE. See the
// GNU General Public License for more details.
//
// You should have received a copy of the GNU General Public License
// along with this program. If not, see http://www.gnu.org/licenses/.
//

import SnapshotTesting
import WireUITesting
import XCTest

@testable import Wire

private final class MockConversation: MockStableRandomParticipantsConversation, GroupDetailsConversation {

    var userDefinedName: String?

    var hasReadReceiptsEnabled: Bool = false

    var freeParticipantSlots: Int = 1

    var syncedMessageDestructionTimeout: TimeInterval = 0

    var messageProtocol: MessageProtocol = .proteus

    var mlsGroupID: WireDataModel.MLSGroupID?

    var mlsVerificationStatus: WireDataModel.MLSVerificationStatus?

}

final class GroupParticipantsDetailViewControllerTests: XCTestCase {

    private var mockMainCoordinator: MockMainCoordinator!
    private var userSession: UserSessionMock!
    private var snapshotHelper: SnapshotHelper!

    override func setUp() {
        super.setUp()
<<<<<<< HEAD
=======

        mockMainCoordinator = .init()
>>>>>>> 723fdc36
        snapshotHelper = SnapshotHelper()
        SelfUser.setupMockSelfUser()
        userSession = UserSessionMock()
    }

    override func tearDown() {
        snapshotHelper = nil
        SelfUser.provider = nil
        userSession = nil
        mockMainCoordinator = nil

        super.tearDown()
    }

    func testThatItRendersALotOfUsers() {
        // given
        let users: [MockUserType] = (0..<20).map {
            let user = MockUserType.createUser(name: "User #\($0)")
            user.handle = nil
            return user
        }

        let selected = Array(users.dropLast(15))
        let conversation = MockConversation()
        conversation.sortedOtherParticipants = users

        // when & then
        let sut = GroupParticipantsDetailViewController(
            selectedParticipants: selected,
            conversation: conversation,
            userSession: userSession,
            mainCoordinator: mockMainCoordinator
        ).wrapInNavigationController()

        snapshotHelper
            .withUserInterfaceStyle(.light)
            .verify(
                matching: sut,
                named: "LightTheme",
                file: #file,
                testName: #function,
                line: #line
            )

        snapshotHelper
            .withUserInterfaceStyle(.dark)
            .verify(
                matching: sut,
                named: "DarkTheme",
                file: #file,
                testName: #function,
                line: #line
            )
    }

    func testThatItRendersALotOfUsers_WithoutNames() {
        // given
        let users: [MockUserType] = (0..<20).map {
            let user = MockUserType.createUser(name: "\($0)")
            user.name = nil
            user.handle = nil
            user.domain = "foma.wire.link"
            user.initials = ""

            return user
        }

        let selected = Array(users.dropLast(15))
        let conversation = MockConversation()
        conversation.sortedOtherParticipants = users

        // when & then
        let sut = GroupParticipantsDetailViewController(
            selectedParticipants: selected,
            conversation: conversation,
            userSession: userSession,
            mainCoordinator: mockMainCoordinator
        )

<<<<<<< HEAD
        snapshotHelper.verify(matching: createSut())
=======
        snapshotHelper.verify(matching: sut.wrapInNavigationController())
>>>>>>> 723fdc36
    }

    func testEmptyState() {
        // given
        let conversation = MockConversation()

        // when
        let sut = GroupParticipantsDetailViewController(
            selectedParticipants: [],
            conversation: conversation,
            userSession: userSession,
            mainCoordinator: mockMainCoordinator
        )
        sut.viewModel.admins = []
        sut.viewModel.members = []
        sut.setupViews()
        sut.participantsDidChange()

        // then
<<<<<<< HEAD
        let wrapped = sut.wrapInNavigationController()
        snapshotHelper.verify(matching: wrapped)
=======
        snapshotHelper.verify(matching: sut.wrapInNavigationController())
>>>>>>> 723fdc36
    }
}<|MERGE_RESOLUTION|>--- conflicted
+++ resolved
@@ -48,11 +48,7 @@
 
     override func setUp() {
         super.setUp()
-<<<<<<< HEAD
-=======
-
         mockMainCoordinator = .init()
->>>>>>> 723fdc36
         snapshotHelper = SnapshotHelper()
         SelfUser.setupMockSelfUser()
         userSession = UserSessionMock()
@@ -132,11 +128,7 @@
             mainCoordinator: mockMainCoordinator
         )
 
-<<<<<<< HEAD
-        snapshotHelper.verify(matching: createSut())
-=======
         snapshotHelper.verify(matching: sut.wrapInNavigationController())
->>>>>>> 723fdc36
     }
 
     func testEmptyState() {
@@ -156,11 +148,7 @@
         sut.participantsDidChange()
 
         // then
-<<<<<<< HEAD
         let wrapped = sut.wrapInNavigationController()
         snapshotHelper.verify(matching: wrapped)
-=======
-        snapshotHelper.verify(matching: sut.wrapInNavigationController())
->>>>>>> 723fdc36
     }
 }