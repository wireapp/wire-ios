//
// Wire
// Copyright (C) 2018 Wire Swiss GmbH
//
// This program is free software: you can redistribute it and/or modify
// it under the terms of the GNU General Public License as published by
// the Free Software Foundation, either version 3 of the License, or
// (at your option) any later version.
//
// This program is distributed in the hope that it will be useful,
// but WITHOUT ANY WARRANTY; without even the implied warranty of
// MERCHANTABILITY or FITNESS FOR A PARTICULAR PURPOSE. See the
// GNU General Public License for more details.
//
// You should have received a copy of the GNU General Public License
// along with this program. If not, see http://www.gnu.org/licenses/.
//

import SnapshotTesting
import XCTest
@testable import Wire

final class ProfileViewControllerTests: ZMSnapshotTestCase {

    private var sut: ProfileViewController!
    private var mockUser: MockUser!
    private var selfUser: MockUser!
    private var teamIdentifier: UUID!
    private var mockClassificationProvider: MockClassificationProvider!
    private var callingUIFlag: DeveloperFlag!
    private var deprecatedUIFlagStateBackup: Bool!

    override func setUp() {
        super.setUp()
        accentColor = .strongBlue
        teamIdentifier = UUID()
        selfUser = MockUser.createSelfUser(name: "George Johnson", inTeam: teamIdentifier)
        selfUser.handle = "georgejohnson"
        selfUser.feature(withUserClients: 6)

        mockUser = MockUser.createConnectedUser(name: "Catherine Jackson", inTeam: teamIdentifier)
        mockUser.handle = "catherinejackson"
        mockUser.feature(withUserClients: 6)

        mockClassificationProvider = MockClassificationProvider()
        callingUIFlag = DeveloperFlag.deprecatedCallingUI
        deprecatedUIFlagStateBackup = callingUIFlag.isOn
        callingUIFlag.isOn = false
    }

    override func tearDown() {
        sut = nil
        mockUser = nil
        selfUser = nil
        teamIdentifier = nil
        mockClassificationProvider = nil
        callingUIFlag.isOn = deprecatedUIFlagStateBackup
        callingUIFlag = nil
        
        super.tearDown()
    }

    // MARK: - .profileViewer  Context

    func testForContextProfileViewer() {
        // GIVEN
        selfUser.teamRole = .member
        mockUser.emailAddress = nil

        // WHEN
        sut = ProfileViewController(user: mockUser,
                                    viewer: selfUser,
                                    context: .profileViewer)

        // THEN
        verify(matching: sut)
    }

    func testForContextProfileViewerForSelfUser() {
        // GIVEN
        selfUser.teamRole = .member
        selfUser.emailAddress = nil

        // WHEN
        sut = ProfileViewController(user: selfUser,
                                    viewer: selfUser,
                                    context: .profileViewer)

        // THEN
        verify(matching: sut)
    }

    func testForUserName() {
        // GIVEN
        selfUser.teamRole = .member
        selfUser.emailAddress = nil
        selfUser.availability = .busy
        selfUser.isTrusted = true

        // WHEN
        sut = ProfileViewController(user: selfUser,
                                    viewer: selfUser,
                                    context: .profileViewer)
        sut.updateShowVerifiedShield()
        let navWrapperController = sut.wrapInNavigationController()
        sut.viewDidAppear(false)

        // THEN
        verify(matching: navWrapperController)
    }

    func testForContextProfileViewerUnderLegalHold() {
        // GIVEN
        selfUser.teamRole = .member
        mockUser.emailAddress = nil
        mockUser.isUnderLegalHold = true

        // WHEN
        sut = ProfileViewController(user: mockUser,
                                    viewer: selfUser,
                                    context: .profileViewer)
        let navWrapperController = sut.wrapInNavigationController()
        sut.viewDidAppear(false)

        // THEN
        verify(matching: navWrapperController)
    }

    func testForContextProfileViewerUnderLegalHold_WithSelfUserOutsideTeam() {
        // GIVEN
        let selfUserOutsideTeam = MockUser.createSelfUser(name: "John Johnson", inTeam: nil)
        selfUserOutsideTeam.handle = "johnjohnson"
        selfUserOutsideTeam.feature(withUserClients: 6)

        mockUser.emailAddress = nil
        mockUser.isUnderLegalHold = true

        // WHEN
        sut = ProfileViewController(user: mockUser,
                                    viewer: selfUserOutsideTeam,
                                    context: .profileViewer)
        let navWrapperController = sut.wrapInNavigationController()
        sut.viewDidAppear(false)

        // THEN
        verify(matching: navWrapperController)
    }

    func testForContextProfileViewerForSelfUserUnderLegalHold() {
        // GIVEN
        selfUser.teamRole = .member
        selfUser.emailAddress = nil
        selfUser.isUnderLegalHold = true

        // WHEN
        sut = ProfileViewController(user: selfUser,
                                    viewer: selfUser,
                                    context: .profileViewer)
        let navWrapperController = sut.wrapInNavigationController()
        sut.viewDidAppear(false)

        // THEN
        verify(matching: navWrapperController)
    }

    func testForContextProfileViewer_ForUserWithoutName() {
        // GIVEN
        selfUser.teamRole = .member
<<<<<<< HEAD
        mockUser.emailAddress = nil
        mockUser.name = nil
        mockUser.domain = "foma.wire.link"
        mockUser.handle = nil
=======
        mockUser = MockUser.createConnectedUser(name: "Catherine Jackson", inTeam: nil)
        mockUser.name = nil
        mockUser.domain = "foma.wire.link"
>>>>>>> 81b6672b
        mockUser.initials = ""

        // WHEN
        sut = ProfileViewController(user: mockUser,
                                    viewer: selfUser,
                                    context: .profileViewer)
        let navWrapperController = sut.wrapInNavigationController()
        sut.viewDidAppear(false)

        // THEN
        verify(matching: navWrapperController)
    }

    func testItRequestsDataRefeshForTeamMembers() {
        // GIVEN
        mockUser.isTeamMember = true

        // WHEN
        sut = ProfileViewController(user: mockUser,
                                    viewer: selfUser,
                                    context: .profileViewer)

        // THEN
        XCTAssertEqual(mockUser.refreshDataCount, 1)
        XCTAssertEqual(mockUser.refreshMembershipCount, 1)
    }

    func testItDoesNotRequestsDataRefeshForNonTeamMembers() {
        // GIVEN
        mockUser.isTeamMember = false

        // WHEN
        sut = ProfileViewController(user: mockUser,
                                    viewer: selfUser,
                                    context: .profileViewer)

        // THEN
        XCTAssertEqual(mockUser.refreshDataCount, 0)
        XCTAssertEqual(mockUser.refreshMembershipCount, 0)
    }

    // MARK: - .deviceList  Context

    func testForDeviceListContext() {
        // WHEN
        sut = ProfileViewController(user: mockUser, viewer: selfUser, context: .deviceList)

        // THEN
        verify(matching: sut)
    }

    func testForWrapInNavigationController() {
        // GIVEN
        sut = ProfileViewController(user: mockUser, viewer: selfUser, context: .deviceList)

        // WHEN
        let navWrapperController = sut.wrapInNavigationController()
        sut.viewDidAppear(false)

        // THEN
        verify(matching: navWrapperController)
    }

    // MARK: - .oneToOneConversation  Context

    func testForContextOneToOneConversation() {
        // GIVEN
        let selfUser = MockUserType.createSelfUser(name: "Bob", inTeam: UUID())
        mockUser.emailAddress = nil

        let conversation = MockConversation.oneOnOneConversation()
        conversation.activeParticipants = [selfUser, mockUser]

        // WHEN
        sut = ProfileViewController(user: mockUser,
                                    viewer: selfUser,
                                    conversation: conversation.convertToRegularConversation(),
                                    context: .oneToOneConversation)

        // THEN
        verify(matching: sut)
    }

    func testForContextOneToOneConversationForPartnerRole() {
        // GIVEN
        selfUser.teamRole = .partner
        selfUser.canCreateConversation = false
        mockUser.emailAddress = nil

        let conversation = MockConversation.oneOnOneConversation()
        conversation.activeParticipants = [selfUser, mockUser]

        // WHEN
        sut = ProfileViewController(user: mockUser,
                                    viewer: selfUser,
                                    conversation: conversation.convertToRegularConversation(),
                                    context: .oneToOneConversation)

        // THEN
        verify(matching: sut)
    }

    // MARK: - .groupConversation  Context

    func testForIncomingRequest() {
        // GIVEN
        mockUser.isConnected = false
        mockUser.canBeConnected = true
        mockUser.isPendingApprovalBySelfUser = true
        mockUser.emailAddress = nil
        mockUser.teamIdentifier = nil

        let conversation = MockConversation.groupConversation()
        conversation.activeParticipants = [selfUser, mockUser]

        // WHEN
        sut = ProfileViewController(user: mockUser,
                                    viewer: selfUser,
                                    conversation: conversation.convertToRegularConversation(),
                                    context: .groupConversation)

        // THEN
        verify(matching: sut)
    }

    func testForIncomingRequestFromClassifiedUser() {
        // GIVEN
        mockUser.isConnected = false
        mockUser.canBeConnected = true
        mockUser.isPendingApprovalBySelfUser = true
        mockUser.emailAddress = nil
        mockUser.teamIdentifier = nil

        mockClassificationProvider.returnClassification = .classified

        let conversation = MockConversation.groupConversation()
        conversation.activeParticipants = [selfUser, mockUser]

        // WHEN
        sut = ProfileViewController(user: mockUser,
                                    viewer: selfUser,
                                    conversation: conversation.convertToRegularConversation(),
                                    context: .groupConversation,
                                    classificationProvider: mockClassificationProvider)

        // THEN
        verify(matching: sut)
    }

    func testForIncomingRequestFromNotClassifiedUser() {
        // GIVEN
        mockUser.isConnected = false
        mockUser.canBeConnected = true
        mockUser.isPendingApprovalBySelfUser = true
        mockUser.emailAddress = nil
        mockUser.teamIdentifier = nil

        mockClassificationProvider.returnClassification = .notClassified

        let conversation = MockConversation.groupConversation()
        conversation.activeParticipants = [selfUser, mockUser]

        // WHEN
        sut = ProfileViewController(user: mockUser,
                                    viewer: selfUser,
                                    conversation: conversation.convertToRegularConversation(),
                                    context: .groupConversation,
                                    classificationProvider: mockClassificationProvider)

        // THEN
        verify(matching: sut)
    }

    func testForIncomingRequestFromNotTeamMember() {
        // GIVEN
        mockUser.isConnected = false
        mockUser.canBeConnected = true
        mockUser.isPendingApprovalBySelfUser = true
        mockUser.emailAddress = nil
        mockUser.teamIdentifier = nil
        mockUser.isTeamMember = false

        mockClassificationProvider.returnClassification = .classified

        let conversation = MockConversation.groupConversation()
        conversation.activeParticipants = [selfUser, mockUser]

        // WHEN
        sut = ProfileViewController(user: mockUser,
                                    viewer: selfUser,
                                    conversation: conversation.convertToRegularConversation(),
                                    context: .groupConversation,
                                    classificationProvider: mockClassificationProvider)

        // THEN
        verify(matching: sut)
    }

    func testForNotConnectedNonTeamMember() {
        // GIVEN
        selfUser.teamRole = .none
        mockUser.emailAddress = nil
        mockUser.isTeamMember = false
        mockUser.isConnected = false

        // WHEN
        sut = ProfileViewController(user: mockUser,
                                    viewer: selfUser,
                                    context: .profileViewer)
        sut.viewDidAppear(false)

        // THEN
        verify(matching: sut)
    }
}<|MERGE_RESOLUTION|>--- conflicted
+++ resolved
@@ -166,16 +166,9 @@
     func testForContextProfileViewer_ForUserWithoutName() {
         // GIVEN
         selfUser.teamRole = .member
-<<<<<<< HEAD
-        mockUser.emailAddress = nil
-        mockUser.name = nil
-        mockUser.domain = "foma.wire.link"
-        mockUser.handle = nil
-=======
         mockUser = MockUser.createConnectedUser(name: "Catherine Jackson", inTeam: nil)
         mockUser.name = nil
         mockUser.domain = "foma.wire.link"
->>>>>>> 81b6672b
         mockUser.initials = ""
 
         // WHEN
