//
// Wire
// Copyright (C) 2024 Wire Swiss GmbH
//
// This program is free software: you can redistribute it and/or modify
// it under the terms of the GNU General Public License as published by
// the Free Software Foundation, either version 3 of the License, or
// (at your option) any later version.
//
// This program is distributed in the hope that it will be useful,
// but WITHOUT ANY WARRANTY; without even the implied warranty of
// MERCHANTABILITY or FITNESS FOR A PARTICULAR PURPOSE. See the
// GNU General Public License for more details.
//
// You should have received a copy of the GNU General Public License
// along with this program. If not, see http://www.gnu.org/licenses/.
//

import XCTest

@testable import Wire

final class SuccessfulCertificateEnrollmentViewControllerSnapshotTests: BaseSnapshotTestCase {

<<<<<<< HEAD
    func testThatItShouldShowAppriateMessage_WhenEnrolE2eIdentityIsSuccessful() {
        let sut = SuccessfulCertificateEnrollmentViewController(lastE2EIdentityUpdateDate: nil, isUpdateMode: false)
        verify(matching: sut)
    }

    func testThatItShouldShowAppriateMessage_WhenUpdateE2eIdentityIsSuccessful() {
        let sut = SuccessfulCertificateEnrollmentViewController(lastE2EIdentityUpdateDate: nil, isUpdateMode: true)
=======
    func testThatItShouldShowAppropriateMessage_WhenEnrolE2eIdentityIsSuccessful() {
        let sut = SuccessfulCertificateEnrollmentViewController(isUpdateMode: false)
        verify(matching: sut)
    }

    func testThatItShouldShowAppropriateMessage_WhenUpdateE2eIdentityIsSuccessful() {
        let sut = SuccessfulCertificateEnrollmentViewController(isUpdateMode: true)
>>>>>>> 0e63acc1
        verify(matching: sut)
    }
}<|MERGE_RESOLUTION|>--- conflicted
+++ resolved
@@ -22,15 +22,6 @@
 
 final class SuccessfulCertificateEnrollmentViewControllerSnapshotTests: BaseSnapshotTestCase {
 
-<<<<<<< HEAD
-    func testThatItShouldShowAppriateMessage_WhenEnrolE2eIdentityIsSuccessful() {
-        let sut = SuccessfulCertificateEnrollmentViewController(lastE2EIdentityUpdateDate: nil, isUpdateMode: false)
-        verify(matching: sut)
-    }
-
-    func testThatItShouldShowAppriateMessage_WhenUpdateE2eIdentityIsSuccessful() {
-        let sut = SuccessfulCertificateEnrollmentViewController(lastE2EIdentityUpdateDate: nil, isUpdateMode: true)
-=======
     func testThatItShouldShowAppropriateMessage_WhenEnrolE2eIdentityIsSuccessful() {
         let sut = SuccessfulCertificateEnrollmentViewController(isUpdateMode: false)
         verify(matching: sut)
@@ -38,7 +29,6 @@
 
     func testThatItShouldShowAppropriateMessage_WhenUpdateE2eIdentityIsSuccessful() {
         let sut = SuccessfulCertificateEnrollmentViewController(isUpdateMode: true)
->>>>>>> 0e63acc1
         verify(matching: sut)
     }
 }