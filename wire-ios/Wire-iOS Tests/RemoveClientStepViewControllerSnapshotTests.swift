//
// Wire
// Copyright (C) 2024 Wire Swiss GmbH
//
// This program is free software: you can redistribute it and/or modify
// it under the terms of the GNU General Public License as published by
// the Free Software Foundation, either version 3 of the License, or
// (at your option) any later version.
//
// This program is distributed in the hope that it will be useful,
// but WITHOUT ANY WARRANTY; without even the implied warranty of
// MERCHANTABILITY or FITNESS FOR A PARTICULAR PURPOSE. See the
// GNU General Public License for more details.
//
// You should have received a copy of the GNU General Public License
// along with this program. If not, see http://www.gnu.org/licenses/.
//

<<<<<<< HEAD
import WireUITesting
=======
import WireTestingPackage
>>>>>>> caa6236e
import XCTest

@testable import Wire

final class RemoveClientStepViewControllerSnapshotTests: XCTestCase, CoreDataFixtureTestHelper {

    // MARK: - Properties

    private var sut: RemoveClientStepViewController!
    private var snapshotHelper: SnapshotHelper!
    var coreDataFixture: CoreDataFixture!

    // MARK: - setUp

    override func setUp() {
        super.setUp()
        snapshotHelper = SnapshotHelper()
        coreDataFixture = CoreDataFixture()
        sut = RemoveClientStepViewController(
            clients: [
                mockUserClient(),
                mockUserClient(),
                mockUserClient(),
                mockUserClient(),
                mockUserClient()
            ]
        )
    }

    // MARK: - tearDown

    override func tearDown() {
        snapshotHelper = nil
        sut = nil
        coreDataFixture = nil

        super.tearDown()
    }

    // MARK: - Snapshot Tests

    func testForWrappedInNavigationController() {
        // GIVEN & WHEN
        let navigationController = UINavigationController(
            navigationBarClass: AuthenticationNavigationBar.self,
            toolbarClass: nil
        )
        navigationController.viewControllers = [UIViewController(), sut]

        // THEN
        snapshotHelper.verify(matching: navigationController)
    }
}<|MERGE_RESOLUTION|>--- conflicted
+++ resolved
@@ -16,11 +16,7 @@
 // along with this program. If not, see http://www.gnu.org/licenses/.
 //
 
-<<<<<<< HEAD
-import WireUITesting
-=======
 import WireTestingPackage
->>>>>>> caa6236e
 import XCTest
 
 @testable import Wire
