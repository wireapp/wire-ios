//
// Wire
// Copyright (C) 2018 Wire Swiss GmbH
//
// This program is free software: you can redistribute it and/or modify
// it under the terms of the GNU General Public License as published by
// the Free Software Foundation, either version 3 of the License, or
// (at your option) any later version.
//
// This program is distributed in the hope that it will be useful,
// but WITHOUT ANY WARRANTY; without even the implied warranty of
// MERCHANTABILITY or FITNESS FOR A PARTICULAR PURPOSE. See the
// GNU General Public License for more details.
//
// You should have received a copy of the GNU General Public License
// along with this program. If not, see http://www.gnu.org/licenses/.
//

import XCTest
@testable import Wire
import WireSyncEngine

func == (lhs: CallInfoViewControllerInput, rhs: CallInfoViewControllerInput) -> Bool {
    return lhs.isEqual(toConfiguration: rhs)
}

final class CallInfoConfigurationTests: ZMSnapshotTestCase {

    var mockUsers: [MockUserType]!
    var selfUser: ZMUser!
    var otherUser: ZMUser!

    override func setUp() {
        super.setUp()

        mockUsers = SwiftMockLoader.mockUsers()
        CallingConfiguration.config = .largeConferenceCalls

        otherUser = ZMUser.insertNewObject(in: uiMOC)
        otherUser.remoteIdentifier = UUID()
        otherUser.name = "Bruno"

        selfUser = ZMUser.selfUser(in: uiMOC)
    }

    override func tearDown() {
        mockUsers = nil
        selfUser = nil
        otherUser = nil
        CallingConfiguration.resetDefaultConfig()

        super.tearDown()
    }

    func assertEquals(_ lhsConfig: CallInfoViewControllerInput, _ rhsConfig: CallInfoViewControllerInput, file: StaticString = #file, line: UInt = #line) {
        XCTAssertTrue(lhsConfig.accessoryType == rhsConfig.accessoryType,
                      "\n\(lhsConfig)\n\nis not equal to\n\n\(rhsConfig)",
                      file: file,
                      line: line)

        XCTAssertTrue(lhsConfig.degradationState == rhsConfig.degradationState,
                      "\n\(lhsConfig)\n\nis not equal to\n\n\(rhsConfig)",
                      file: file,
                      line: line)

        XCTAssertTrue(lhsConfig.videoPlaceholderState == rhsConfig.videoPlaceholderState,
                      "\n\(lhsConfig)\n\nis not equal to\n\n\(rhsConfig)",
                      file: file,
                      line: line)

        XCTAssertTrue(lhsConfig.disableIdleTimer == rhsConfig.disableIdleTimer,
                      "\n\(lhsConfig)\n\nis not equal to\n\n\(rhsConfig)",
                      file: file,
                      line: line)
    }

    private func mockCallParticipants(mockUsers: [MockUserType], count: Int, state: CallParticipantState) -> [CallParticipant] {
        return (mockUsers[0..<count]).map({
            CallParticipant(user: $0,
                            userId: AVSIdentifier.stub,
                            clientId: "123",
                            state: state,
                            activeSpeakerState: .inactive)
        })
    }

    // MARK: - OneToOne Audio

    func testOneToOneIncomingAudioRinging() {
        // given
<<<<<<< HEAD
        let mockConversation = createOneToOneConversation()
=======
        let mockConversation = createOneOnOneConversation()
>>>>>>> 86b0428a
        let mockVoiceChannel = MockVoiceChannel(conversation: mockConversation)
        let fixture = CallInfoTestFixture(otherUser: mockConversation.connectedUser!, selfUser: selfUser, mockUsers: [otherUser])

        mockVoiceChannel.mockCallState = .incoming(video: false, shouldRing: true, degraded: false)
        mockVoiceChannel.mockInitiator = otherUser

        // when
        let configuration = CallInfoConfiguration(voiceChannel: mockVoiceChannel, preferedVideoPlaceholderState: .hidden, permissions: CallPermissions(), cameraType: .front, userEnabledCBR: false, selfUser: selfUser)

        // then
        assertEquals(fixture.oneToOneIncomingAudioRinging, configuration)
    }

    func testOneToOneOutgoingAudioRinging() {
        // given
<<<<<<< HEAD
        let mockConversation = createOneToOneConversation()
=======
        let mockConversation = createOneOnOneConversation()
>>>>>>> 86b0428a
        let mockVoiceChannel = MockVoiceChannel(conversation: mockConversation)
        let fixture = CallInfoTestFixture(otherUser: mockConversation.connectedUser!, selfUser: selfUser, mockUsers: mockUsers)

        mockVoiceChannel.mockCallState = .outgoing(degraded: false)
        mockVoiceChannel.mockInitiator = selfUser

        // when
        let configuration = CallInfoConfiguration(voiceChannel: mockVoiceChannel, preferedVideoPlaceholderState: .hidden, permissions: CallPermissions(), cameraType: .front, userEnabledCBR: false, selfUser: selfUser)

        // then
        assertEquals(fixture.oneToOneOutgoingAudioRinging, configuration)
    }

    func testOneToOneProteusConversationIncomingAudioDegraded() {
        // given
<<<<<<< HEAD
        let mockConversation = createOneToOneConversation()
=======
        let mockConversation = createOneOnOneConversation()
>>>>>>> 86b0428a
        let mockVoiceChannel = MockVoiceChannel(conversation: mockConversation)
        let fixture = CallInfoTestFixture(otherUser: mockConversation.connectedUser!, selfUser: selfUser, mockUsers: [otherUser])

        ((mockConversation.sortedActiveParticipants.first as Any) as? MockUser)?.isTrusted = true
        mockVoiceChannel.mockCallState = .incoming(video: false, shouldRing: true, degraded: true)
        mockVoiceChannel.mockInitiator = otherUser
        mockVoiceChannel.mockFirstDegradedUser = otherUser

        // when
        let configuration = CallInfoConfiguration(voiceChannel: mockVoiceChannel,
                                                  preferedVideoPlaceholderState: .hidden,
                                                  permissions: CallPermissions(),
                                                  cameraType: .front,
                                                  userEnabledCBR: false,
                                                  selfUser: selfUser)

        // then
        assertEquals(fixture.oneToOneIncomingAudioDegraded, configuration)
    }

    func testOneToOneProteusConversationOutgoingAudioDegraded() {
        // given
<<<<<<< HEAD
        let mockConversation = createOneToOneConversation()
=======
        let mockConversation = createOneOnOneConversation()
>>>>>>> 86b0428a

        let mockVoiceChannel = MockVoiceChannel(conversation: mockConversation)
        let fixture = CallInfoTestFixture(otherUser: mockConversation.connectedUser!,
                                          selfUser: selfUser,
                                          mockUsers: [otherUser])

        ((mockConversation.sortedActiveParticipants.first as Any) as? MockUser)?.isTrusted = true
        mockVoiceChannel.mockCallState = .outgoing(degraded: true)
        mockVoiceChannel.mockInitiator = selfUser
        mockVoiceChannel.mockFirstDegradedUser = otherUser

        // when
        let configuration = CallInfoConfiguration(voiceChannel: mockVoiceChannel,
                                                  preferedVideoPlaceholderState: .hidden,
                                                  permissions: CallPermissions(),
                                                  cameraType: .front,
                                                  userEnabledCBR: false,
                                                  selfUser: selfUser)

        // then
        assertEquals(fixture.oneToOneOutgoingAudioDegraded, configuration)
    }

    func testOneToOneMlsConversationOutgoingAudioDegraded() {
        // given
<<<<<<< HEAD
        let mockConversation = createOneToOneConversation(messageProtocol: .mls)
=======
        let mockConversation = createOneOnOneConversation(messageProtocol: .mls)
>>>>>>> 86b0428a

        let mockVoiceChannel = MockVoiceChannel(conversation: mockConversation)
        let fixture = CallInfoTestFixture(otherUser: mockConversation.connectedUser!,
                                          selfUser: selfUser,
                                          mockUsers: [otherUser])

        mockVoiceChannel.mockCallState = .outgoing(degraded: true)
        mockVoiceChannel.mockInitiator = selfUser
        mockVoiceChannel.mockFirstDegradedUser = otherUser

        // when
        let configuration = CallInfoConfiguration(voiceChannel: mockVoiceChannel,
                                                  preferedVideoPlaceholderState: .hidden,
                                                  permissions: CallPermissions(),
                                                  cameraType: .front,
                                                  userEnabledCBR: false,
                                                  selfUser: selfUser)

        // then
        assertEquals(fixture.oneToOneMlsOutgoingAudioDegraded, configuration)
    }

    func testOneToOneAudioConnecting() {
        // given
<<<<<<< HEAD
        let mockConversation = createOneToOneConversation()
=======
        let mockConversation = createOneOnOneConversation()
>>>>>>> 86b0428a
        let mockVoiceChannel = MockVoiceChannel(conversation: mockConversation)
        let fixture = CallInfoTestFixture(otherUser: mockConversation.connectedUser!, selfUser: selfUser, mockUsers: [otherUser])

        mockVoiceChannel.mockCallState = .answered(degraded: false)
        mockVoiceChannel.mockInitiator = otherUser

        // when
        let configuration = CallInfoConfiguration(voiceChannel: mockVoiceChannel, preferedVideoPlaceholderState: .hidden, permissions: CallPermissions(), cameraType: .front, userEnabledCBR: false, selfUser: selfUser)

        // then
        assertEquals(fixture.oneToOneAudioConnecting, configuration)
    }

    func testOneToOneAudioEstablishedUpgradedToVideo() {
        // given
<<<<<<< HEAD
        let mockConversation = createOneToOneConversation()
=======
        let mockConversation = createOneOnOneConversation()
>>>>>>> 86b0428a
        let mockVoiceChannel = MockVoiceChannel(conversation: mockConversation)
        let fixture = CallInfoTestFixture(otherUser: mockConversation.connectedUser!, selfUser: selfUser, mockUsers: mockUsers)

        mockVoiceChannel.mockCallState = .established
        mockVoiceChannel.mockInitiator = otherUser
        mockVoiceChannel.mockCallDuration = 10
        mockVoiceChannel.videoState = .started
        mockVoiceChannel.mockParticipants = mockCallParticipants(mockUsers: mockUsers, count: 2, state: .connected(videoState: .started, microphoneState: .unmuted))

        // when
        let configuration = CallInfoConfiguration(voiceChannel: mockVoiceChannel, preferedVideoPlaceholderState: .hidden, permissions: MockCallPermissions.videoAllowedForever, cameraType: .front, userEnabledCBR: false, selfUser: selfUser)

        // then
        assertEquals(fixture.oneToOneVideoEstablished, configuration)
    }

    func testOneToOneAudioEstablished() {
        // given
<<<<<<< HEAD
        let mockConversation = createOneToOneConversation()
=======
        let mockConversation = createOneOnOneConversation()
>>>>>>> 86b0428a
        let mockVoiceChannel = MockVoiceChannel(conversation: mockConversation)
        let fixture = CallInfoTestFixture(otherUser: mockConversation.connectedUser!, selfUser: selfUser, mockUsers: mockUsers)

        mockVoiceChannel.mockCallState = .established
        mockVoiceChannel.mockInitiator = otherUser
        mockVoiceChannel.mockCallDuration = 10
        mockVoiceChannel.mockParticipants = mockCallParticipants(mockUsers: mockUsers, count: 2, state: .connected(videoState: .stopped, microphoneState: .unmuted))

        // when
        let configuration = CallInfoConfiguration(voiceChannel: mockVoiceChannel, preferedVideoPlaceholderState: .hidden, permissions: CallPermissions(), cameraType: .front, userEnabledCBR: false, selfUser: selfUser)

        // then
        assertEquals(fixture.oneToOneAudioEstablished, configuration)
    }

    func testOneToOneAudioEstablishedCBR() {
        // given
<<<<<<< HEAD
        let mockConversation = createOneToOneConversation()
=======
        let mockConversation = createOneOnOneConversation()
>>>>>>> 86b0428a
        let mockVoiceChannel = MockVoiceChannel(conversation: mockConversation)
        let fixture = CallInfoTestFixture(otherUser: mockConversation.connectedUser!, selfUser: selfUser, mockUsers: mockUsers)

        mockVoiceChannel.mockCallState = .established
        mockVoiceChannel.mockInitiator = otherUser
        mockVoiceChannel.mockCallDuration = 10
        mockVoiceChannel.mockIsConstantBitRateAudioActive = true
        mockVoiceChannel.mockParticipants = mockCallParticipants(mockUsers: mockUsers, count: 2, state: .connected(videoState: .stopped, microphoneState: .unmuted))

        // when
        let configuration = CallInfoConfiguration(voiceChannel: mockVoiceChannel, preferedVideoPlaceholderState: .hidden, permissions: CallPermissions(), cameraType: .front, userEnabledCBR: true, selfUser: selfUser)

        // then
        assertEquals(fixture.oneToOneAudioEstablishedCBR, configuration)
    }

    func testOneToOneAudioEstablishedVBR() {
        // given
<<<<<<< HEAD
        let mockConversation = createOneToOneConversation()
=======
        let mockConversation = createOneOnOneConversation()
>>>>>>> 86b0428a
        let mockVoiceChannel = MockVoiceChannel(conversation: mockConversation)
        let fixture = CallInfoTestFixture(otherUser: mockConversation.connectedUser!, selfUser: selfUser, mockUsers: mockUsers)

        mockVoiceChannel.mockCallState = .established
        mockVoiceChannel.mockInitiator = otherUser
        mockVoiceChannel.mockCallDuration = 10
        mockVoiceChannel.mockIsConstantBitRateAudioActive = false
        mockVoiceChannel.mockParticipants = mockCallParticipants(mockUsers: mockUsers, count: 2, state: .connected(videoState: .stopped, microphoneState: .unmuted))

        // when
        let configuration = CallInfoConfiguration(voiceChannel: mockVoiceChannel, preferedVideoPlaceholderState: .hidden, permissions: CallPermissions(), cameraType: .front, userEnabledCBR: true, selfUser: selfUser)

        // then
        assertEquals(fixture.oneToOneAudioEstablishedVBR, configuration)
    }

    // MARK: - OneToOne Video

    func testOneToOneIncomingVideoRinging() {
        // given
<<<<<<< HEAD
        let mockConversation = createOneToOneConversation()
=======
        let mockConversation = createOneOnOneConversation()
>>>>>>> 86b0428a
        let mockVoiceChannel = MockVoiceChannel(conversation: mockConversation)
        let fixture = CallInfoTestFixture(otherUser: mockConversation.connectedUser!, selfUser: selfUser, mockUsers: mockUsers)

        mockVoiceChannel.mockCallState = .incoming(video: true, shouldRing: true, degraded: false)
        mockVoiceChannel.mockInitiator = otherUser
        mockVoiceChannel.mockIsVideoCall = true
        mockVoiceChannel.mockVideoState = .started

        // when
        let configuration = CallInfoConfiguration(voiceChannel: mockVoiceChannel, preferedVideoPlaceholderState: .hidden, permissions: MockCallPermissions.videoAllowedForever, cameraType: .front, userEnabledCBR: false, selfUser: selfUser)

        // then
        assertEquals(fixture.oneToOneIncomingVideoRinging, configuration)
    }

    func testOneToOneIncomingVideoRingingVideoTurnedOff() {
        // given
<<<<<<< HEAD
        let mockConversation = createOneToOneConversation()
=======
        let mockConversation = createOneOnOneConversation()
>>>>>>> 86b0428a
        let mockVoiceChannel = MockVoiceChannel(conversation: mockConversation)
        let fixture = CallInfoTestFixture(otherUser: mockConversation.connectedUser!, selfUser: selfUser, mockUsers: [otherUser])

        mockVoiceChannel.mockCallState = .incoming(video: true, shouldRing: true, degraded: false)
        mockVoiceChannel.mockInitiator = otherUser
        mockVoiceChannel.mockIsVideoCall = true
        mockVoiceChannel.mockVideoState = .stopped

        // when
        let configuration = CallInfoConfiguration(voiceChannel: mockVoiceChannel, preferedVideoPlaceholderState: .statusTextHidden, permissions: CallPermissions(), cameraType: .front, userEnabledCBR: false, selfUser: selfUser)

        // then
        assertEquals(fixture.oneToOneIncomingVideoRingingVideoTurnedOff, configuration)
    }

    func testOneToOneOutgoingVideoRinging() {
        // given
<<<<<<< HEAD
        let mockConversation = createOneToOneConversation()
=======
        let mockConversation = createOneOnOneConversation()
>>>>>>> 86b0428a
        let mockVoiceChannel = MockVoiceChannel(conversation: mockConversation)
        let fixture = CallInfoTestFixture(otherUser: mockConversation.connectedUser!, selfUser: selfUser, mockUsers: mockUsers)

        mockVoiceChannel.mockCallState = .outgoing(degraded: false)
        mockVoiceChannel.mockInitiator = selfUser
        mockVoiceChannel.mockIsVideoCall = true
        mockVoiceChannel.mockVideoState = .started

        // when
        let configuration = CallInfoConfiguration(voiceChannel: mockVoiceChannel, preferedVideoPlaceholderState: .hidden, permissions: MockCallPermissions.videoAllowedForever, cameraType: .front, userEnabledCBR: false, selfUser: selfUser)

        // then
        assertEquals(fixture.oneToOneOutgoingVideoRinging, configuration)
    }

    func testOneToOneVideoConnecting() {
        // given
<<<<<<< HEAD
        let mockConversation = createOneToOneConversation()
=======
        let mockConversation = createOneOnOneConversation()
>>>>>>> 86b0428a
        let mockVoiceChannel = MockVoiceChannel(conversation: mockConversation)
        let fixture = CallInfoTestFixture(otherUser: mockConversation.connectedUser!, selfUser: selfUser, mockUsers: mockUsers)

        mockVoiceChannel.mockCallState = .answered(degraded: false)
        mockVoiceChannel.mockInitiator = otherUser
        mockVoiceChannel.mockIsVideoCall = true
        mockVoiceChannel.mockVideoState = .started

        // when
        let configuration = CallInfoConfiguration(voiceChannel: mockVoiceChannel, preferedVideoPlaceholderState: .hidden, permissions: MockCallPermissions.videoAllowedForever, cameraType: .front, userEnabledCBR: false, selfUser: selfUser)

        // then
        assertEquals(fixture.oneToOneVideoConnecting, configuration)
    }

    func testOneToOneVideoEstablished() {
        // given
<<<<<<< HEAD
        let mockConversation = createOneToOneConversation()
=======
        let mockConversation = createOneOnOneConversation()
>>>>>>> 86b0428a
        let mockVoiceChannel = MockVoiceChannel(conversation: mockConversation)
        let fixture = CallInfoTestFixture(otherUser: mockConversation.connectedUser!, selfUser: selfUser, mockUsers: mockUsers)

        mockVoiceChannel.mockCallState = .established
        mockVoiceChannel.mockInitiator = otherUser
        mockVoiceChannel.mockIsVideoCall = true
        mockVoiceChannel.mockVideoState = .started
        mockVoiceChannel.mockCallDuration = 10
        mockVoiceChannel.mockParticipants = mockCallParticipants(mockUsers: mockUsers, count: 2, state: .connected(videoState: .started, microphoneState: .unmuted))

        let permissions = MockCallPermissions()
        permissions.canAcceptVideoCalls = true
        permissions.isPendingVideoPermissionRequest = false

        // when
        let configuration = CallInfoConfiguration(voiceChannel: mockVoiceChannel, preferedVideoPlaceholderState: .hidden, permissions: MockCallPermissions.videoAllowedForever, cameraType: .front, userEnabledCBR: false, selfUser: selfUser)

        // then
        assertEquals(fixture.oneToOneVideoEstablished, configuration)
    }

    func testOneToOneVideoEstablishedWithScreenSharing() {
        // given
<<<<<<< HEAD
        let mockConversation = createOneToOneConversation()
=======
        let mockConversation = createOneOnOneConversation()
>>>>>>> 86b0428a
        let mockVoiceChannel = MockVoiceChannel(conversation: mockConversation)
        let fixture = CallInfoTestFixture(otherUser: mockConversation.connectedUser!, selfUser: selfUser, mockUsers: mockUsers)

        mockVoiceChannel.mockCallState = .established
        mockVoiceChannel.mockInitiator = otherUser
        mockVoiceChannel.mockIsVideoCall = true
        mockVoiceChannel.mockVideoState = .screenSharing
        mockVoiceChannel.mockCallDuration = 10
        mockVoiceChannel.mockParticipants = mockCallParticipants(mockUsers: mockUsers, count: 2, state: .connected(videoState: .started, microphoneState: .unmuted))

        let permissions = MockCallPermissions()
        permissions.canAcceptVideoCalls = true
        permissions.isPendingVideoPermissionRequest = false

        // when
        let configuration = CallInfoConfiguration(voiceChannel: mockVoiceChannel, preferedVideoPlaceholderState: .hidden, permissions: MockCallPermissions.videoAllowedForever, cameraType: .front, userEnabledCBR: false, selfUser: selfUser)

        // then
        assertEquals(fixture.oneToOneVideoEstablished, configuration)
    }

    func testOneToOneVideoEstablishedDowngradedToAudio() {
        // given
<<<<<<< HEAD
        let mockConversation = createOneToOneConversation()
=======
        let mockConversation = createOneOnOneConversation()
>>>>>>> 86b0428a
        let mockVoiceChannel = MockVoiceChannel(conversation: mockConversation)
        let fixture = CallInfoTestFixture(otherUser: mockConversation.connectedUser!, selfUser: selfUser, mockUsers: mockUsers)

        mockVoiceChannel.mockCallState = .established
        mockVoiceChannel.mockInitiator = otherUser
        mockVoiceChannel.mockIsVideoCall = true
        mockVoiceChannel.mockVideoState = .stopped
        mockVoiceChannel.mockCallDuration = 10
        mockVoiceChannel.mockParticipants = mockCallParticipants(mockUsers: mockUsers, count: 2, state: .connected(videoState: .stopped, microphoneState: .unmuted))

        // when
        let configuration = CallInfoConfiguration(voiceChannel: mockVoiceChannel, preferedVideoPlaceholderState: .hidden, permissions: CallPermissions(), cameraType: .front, userEnabledCBR: false, selfUser: selfUser)

        // then
        assertEquals(fixture.oneToOneAudioEstablished, configuration)
    }

    // MARK: - Group Audio

    func testGroupIncomingAudioRinging() {
        // given
        let mockConversation = createGroupConversation()
        let mockVoiceChannel = MockVoiceChannel(conversation: mockConversation)
        let fixture = CallInfoTestFixture(otherUser: otherUser, selfUser: selfUser, mockUsers: mockUsers)

        mockVoiceChannel.mockCallState = .incoming(video: false, shouldRing: true, degraded: false)
        mockVoiceChannel.mockInitiator = otherUser
        mockVoiceChannel.mockIsConferenceCall = true

        // when
        let configuration = CallInfoConfiguration(voiceChannel: mockVoiceChannel, preferedVideoPlaceholderState: .hidden, permissions: CallPermissions(), cameraType: .front, userEnabledCBR: false, selfUser: selfUser)

        // then
        assertEquals(fixture.groupIncomingAudioRinging, configuration)
    }

    func testGroupOutgoingAudioRinging() {
        // given
        let mockConversation = createGroupConversation()
        let mockVoiceChannel = MockVoiceChannel(conversation: mockConversation)
        let fixture = CallInfoTestFixture(otherUser: otherUser, selfUser: selfUser, mockUsers: mockUsers)

        mockVoiceChannel.mockCallState = .outgoing(degraded: false)
        mockVoiceChannel.mockInitiator = selfUser
        mockVoiceChannel.mockIsConferenceCall = true

        // when
        let configuration = CallInfoConfiguration(voiceChannel: mockVoiceChannel, preferedVideoPlaceholderState: .hidden, permissions: CallPermissions(), cameraType: .front, userEnabledCBR: false, selfUser: selfUser)

        // then
        assertEquals(fixture.groupOutgoingAudioRinging, configuration)
    }

    func testGroupAudioConnecting() {
        // given
        let mockConversation = createGroupConversation()
        let mockVoiceChannel = MockVoiceChannel(conversation: mockConversation)
        let fixture = CallInfoTestFixture(otherUser: otherUser, selfUser: selfUser, mockUsers: mockUsers)
        selfUser.teamIdentifier = UUID()

        mockVoiceChannel.mockCallState = .answered(degraded: false)
        mockVoiceChannel.mockInitiator = otherUser

        // when
        let configuration = CallInfoConfiguration(voiceChannel: mockVoiceChannel, preferedVideoPlaceholderState: .hidden, permissions: CallPermissions(), cameraType: .front, userEnabledCBR: false, selfUser: selfUser)

        // then
        assertEquals(fixture.groupAudioConnecting, configuration)
    }

    func testGroupAudioEstablished() {
        // given
        let mockConversation = createGroupConversation()
        let mockVoiceChannel = MockVoiceChannel(conversation: mockConversation)
        let fixture = CallInfoTestFixture(otherUser: otherUser, selfUser: selfUser, mockUsers: mockUsers)
        selfUser.teamIdentifier = UUID()

        mockVoiceChannel.mockCallState = .established
        mockVoiceChannel.mockCallDuration = 10
        mockVoiceChannel.mockInitiator = selfUser
        mockVoiceChannel.mockParticipants = mockCallParticipants(mockUsers: mockUsers, count: fixture.groupSize.rawValue, state: .connected(videoState: .stopped, microphoneState: .unmuted))

        // when
        let configuration = CallInfoConfiguration(voiceChannel: mockVoiceChannel, preferedVideoPlaceholderState: .hidden, permissions: CallPermissions(), cameraType: .front, userEnabledCBR: false, selfUser: selfUser)

        // then
        assertEquals(fixture.groupAudioEstablished(mockUsers: mockUsers), configuration)
    }

    func testGroupAudioEstablishedNonTeamUser() {
        // given
        let mockConversation = createGroupConversation()

        let mockVoiceChannel = MockVoiceChannel(conversation: mockConversation)

        otherUser.teamIdentifier = nil
        selfUser.teamIdentifier = nil

        let fixture = CallInfoTestFixture(otherUser: otherUser, selfUser: selfUser, mockUsers: mockUsers)

        mockVoiceChannel.mockCallState = .established
        mockVoiceChannel.mockCallDuration = 10
        mockVoiceChannel.mockInitiator = selfUser
        mockVoiceChannel.mockParticipants = mockCallParticipants(mockUsers: mockUsers, count: fixture.groupSize.rawValue, state: .connected(videoState: .stopped, microphoneState: .unmuted))

        // when
        let configuration = CallInfoConfiguration(voiceChannel: mockVoiceChannel, preferedVideoPlaceholderState: .hidden, permissions: CallPermissions(), cameraType: .front, userEnabledCBR: false, selfUser: selfUser)

        // then
        assertEquals(fixture.groupAudioEstablishedVideoUnavailable(mockUsers: mockUsers), configuration)// canToggleMediaType
    }

    func testGroupAudioEstablishedNonTeamUserRemoteTurnedVideoOn() {
        // given
        let mockConversation = createGroupConversation()
        let mockVoiceChannel = MockVoiceChannel(conversation: mockConversation)
        let fixture = CallInfoTestFixture(otherUser: otherUser, selfUser: selfUser, mockUsers: mockUsers)

        mockVoiceChannel.mockCallState = .established
        mockVoiceChannel.mockCallDuration = 10
        mockVoiceChannel.mockInitiator = selfUser
        mockVoiceChannel.mockParticipants = mockCallParticipants(mockUsers: mockUsers, count: fixture.groupSize.rawValue, state: .connected(videoState: .started, microphoneState: .unmuted))

        // when
        let configuration = CallInfoConfiguration(voiceChannel: mockVoiceChannel, preferedVideoPlaceholderState: .hidden, permissions: CallPermissions(), cameraType: .front, userEnabledCBR: false, selfUser: selfUser)

        // then
        assertEquals(fixture.groupAudioEstablishedRemoteTurnedVideoOn(mockUsers: mockUsers), configuration)
    }

    func testGroupAudioEstablishedLargeGroup() {
        // given        
        let fixture = CallInfoTestFixture(otherUser: otherUser, selfUser: selfUser, groupSize: .large, mockUsers: mockUsers)

        let mockConversation = createGroupConversation()
        let mockVoiceChannel = MockVoiceChannel(conversation: mockConversation)

        selfUser.teamIdentifier = UUID()

        mockVoiceChannel.mockCallState = .established
        mockVoiceChannel.mockCallDuration = 10
        mockVoiceChannel.mockInitiator = selfUser
        mockVoiceChannel.mockParticipants = mockCallParticipants(mockUsers: mockUsers, count: fixture.groupSize.rawValue, state: .connected(videoState: .stopped, microphoneState: .unmuted))

        // when
        let configuration = CallInfoConfiguration(voiceChannel: mockVoiceChannel, preferedVideoPlaceholderState: .hidden, permissions: CallPermissions(), cameraType: .front, userEnabledCBR: false, selfUser: selfUser)

        // then
        assertEquals(fixture.groupAudioEstablishedVideoUnavailable(mockUsers: mockUsers), configuration)
    }

    func testOneToOneIncomingVideoRingingWithVideoPermissionsDeniedForever() {
        // given
<<<<<<< HEAD
        let mockConversation = createOneToOneConversation()
=======
        let mockConversation = createOneOnOneConversation()
>>>>>>> 86b0428a
        let mockVoiceChannel = MockVoiceChannel(conversation: mockConversation)
        let fixture = CallInfoTestFixture(otherUser: mockConversation.connectedUser!, selfUser: selfUser, mockUsers: mockUsers)

        mockVoiceChannel.mockCallState = .incoming(video: true, shouldRing: true, degraded: false)
        mockVoiceChannel.mockInitiator = otherUser
        mockVoiceChannel.mockIsVideoCall = true
        mockVoiceChannel.mockVideoState = .started

        // when
        let configuration = CallInfoConfiguration(voiceChannel: mockVoiceChannel, preferedVideoPlaceholderState: .hidden, permissions: MockCallPermissions.videoDeniedForever, cameraType: .front, userEnabledCBR: false, selfUser: selfUser)

        // then
        assertEquals(fixture.oneToOneIncomingVideoRingingWithPermissionsDeniedForever, configuration)
    }

    func testOneToOneIncomingVideoRingingWithUndeterminedVideoPermissions() {
        // given
<<<<<<< HEAD
        let mockConversation = createOneToOneConversation()
=======
        let mockConversation = createOneOnOneConversation()
>>>>>>> 86b0428a
        let mockVoiceChannel = MockVoiceChannel(conversation: mockConversation)
        let fixture = CallInfoTestFixture(otherUser: mockConversation.connectedUser!, selfUser: selfUser, mockUsers: mockUsers)

        mockVoiceChannel.mockCallState = .incoming(video: true, shouldRing: true, degraded: false)
        mockVoiceChannel.mockInitiator = otherUser
        mockVoiceChannel.mockIsVideoCall = true
        mockVoiceChannel.mockVideoState = .started

        // when
        let configuration = CallInfoConfiguration(voiceChannel: mockVoiceChannel, preferedVideoPlaceholderState: .hidden, permissions: MockCallPermissions.videoPendingApproval, cameraType: .front, userEnabledCBR: false, selfUser: selfUser)

        // then
        assertEquals(fixture.oneToOneIncomingVideoRingingWithUndeterminedVideoPermissions, configuration)
    }

    // MARK: - Group Video

    func testGroupIncomingVideoRinging() {
        // given
        let mockConversation = createGroupConversation()
        let mockVoiceChannel = MockVoiceChannel(conversation: mockConversation)
        let fixture = CallInfoTestFixture(otherUser: otherUser, selfUser: selfUser, mockUsers: mockUsers)

        mockVoiceChannel.mockCallState = .incoming(video: true, shouldRing: true, degraded: false)
        mockVoiceChannel.mockInitiator = otherUser
        mockVoiceChannel.mockIsVideoCall = true
        mockVoiceChannel.videoState = .started

        // when
        let configuration = CallInfoConfiguration(voiceChannel: mockVoiceChannel, preferedVideoPlaceholderState: .hidden, permissions: MockCallPermissions.videoAllowedForever, cameraType: .front, userEnabledCBR: false, selfUser: selfUser)

        // then
        assertEquals(fixture.groupIncomingVideoRinging, configuration)
    }

    func testGroupOutgoingVideoRinging() {
        // given
        let mockConversation = createGroupConversation()
        let mockVoiceChannel = MockVoiceChannel(conversation: mockConversation)
        let fixture = CallInfoTestFixture(otherUser: otherUser, selfUser: selfUser, mockUsers: mockUsers)

        mockVoiceChannel.mockCallState = .outgoing(degraded: false)
        mockVoiceChannel.mockInitiator = selfUser
        mockVoiceChannel.mockIsVideoCall = true
        mockVoiceChannel.videoState = .started

        // when
        let configuration = CallInfoConfiguration(voiceChannel: mockVoiceChannel, preferedVideoPlaceholderState: .hidden, permissions: MockCallPermissions.videoAllowedForever, cameraType: .front, userEnabledCBR: false, selfUser: selfUser)

        // then
        assertEquals(fixture.groupOutgoingVideoRinging, configuration)
    }

    func testGroupVideoConnecting() {
        // given
        let mockConversation = createGroupConversation()
        let mockVoiceChannel = MockVoiceChannel(conversation: mockConversation)
        let fixture = CallInfoTestFixture(otherUser: otherUser, selfUser: selfUser, mockUsers: mockUsers)

        mockVoiceChannel.mockCallState = .answered(degraded: false)
        mockVoiceChannel.mockInitiator = otherUser
        mockVoiceChannel.mockIsVideoCall = true
        mockVoiceChannel.videoState = .started

        // when
        let configuration = CallInfoConfiguration(voiceChannel: mockVoiceChannel, preferedVideoPlaceholderState: .hidden, permissions: MockCallPermissions.videoAllowedForever, cameraType: .front, userEnabledCBR: false, selfUser: selfUser)

        // then
        assertEquals(fixture.groupVideoConnecting, configuration)
    }

    func testGroupVideoEstablished() {
        // given
        let mockConversation = createGroupConversation()
        let mockVoiceChannel = MockVoiceChannel(conversation: mockConversation)
        let fixture = CallInfoTestFixture(otherUser: otherUser, selfUser: selfUser, mockUsers: mockUsers)

        mockVoiceChannel.mockCallState = .established
        mockVoiceChannel.mockCallDuration = 10
        mockVoiceChannel.mockInitiator = selfUser
        mockVoiceChannel.mockIsVideoCall = true
        mockVoiceChannel.videoState = .started
        mockVoiceChannel.mockParticipants = mockCallParticipants(mockUsers: mockUsers, count: fixture.groupSize.rawValue, state: .connected(videoState: .started, microphoneState: .unmuted))

        // when
        let configuration = CallInfoConfiguration(voiceChannel: mockVoiceChannel, preferedVideoPlaceholderState: .hidden, permissions: MockCallPermissions.videoAllowedForever, cameraType: .front, userEnabledCBR: false, selfUser: selfUser)

        // then
        assertEquals(fixture.groupVideoEstablished(mockUsers: mockUsers), configuration)
    }

    // MARK: - Video Placeholder

    func testVideoPermissionsPlaceholderRespectsPreferenceInIncomingVideoCall() {
        // given
        let mockConversation = createGroupConversation()
        let mockVoiceChannel = MockVoiceChannel(conversation: mockConversation)
        let fixture = CallInfoTestFixture(otherUser: otherUser, selfUser: selfUser, mockUsers: mockUsers)

        mockVoiceChannel.mockCallState = .incoming(video: true, shouldRing: true, degraded: false)
        mockVoiceChannel.mockInitiator = otherUser
        mockVoiceChannel.mockIsVideoCall = true
        mockVoiceChannel.mockParticipants = mockCallParticipants(mockUsers: mockUsers, count: fixture.groupSize.rawValue, state: .connected(videoState: .started, microphoneState: .unmuted))

        // when
        let configuration = CallInfoConfiguration(voiceChannel: mockVoiceChannel, preferedVideoPlaceholderState: .statusTextHidden, permissions: CallPermissions(), cameraType: .front, userEnabledCBR: false, selfUser: selfUser)

        // then
        XCTAssertEqual(configuration.videoPlaceholderState, .statusTextHidden)
    }

    func testVideoPermissionsPlaceholderHiddenInIncomingAudioCall() {
        // given
        let mockConversation = createGroupConversation()
        let mockVoiceChannel = MockVoiceChannel(conversation: mockConversation)
        let fixture = CallInfoTestFixture(otherUser: otherUser, selfUser: selfUser, mockUsers: mockUsers)

        mockVoiceChannel.mockCallState = .incoming(video: false, shouldRing: true, degraded: false)
        mockVoiceChannel.mockInitiator = otherUser
        mockVoiceChannel.mockIsVideoCall = false
        mockVoiceChannel.mockParticipants = mockCallParticipants(mockUsers: mockUsers, count: fixture.groupSize.rawValue, state: .connected(videoState: .started, microphoneState: .unmuted))

        // when
        let configuration = CallInfoConfiguration(voiceChannel: mockVoiceChannel, preferedVideoPlaceholderState: .statusTextHidden, permissions: CallPermissions(), cameraType: .front, userEnabledCBR: false, selfUser: selfUser)

        // then
        XCTAssertEqual(configuration.videoPlaceholderState, .hidden)
    }

    func testVideoPermissionsPlaceholderHiddenInEstablishedVideoCall() {
        // given
        let mockConversation = createGroupConversation()
        let mockVoiceChannel = MockVoiceChannel(conversation: mockConversation)
        let fixture = CallInfoTestFixture(otherUser: otherUser, selfUser: selfUser, mockUsers: mockUsers)

        mockVoiceChannel.mockIsVideoCall = true
        mockVoiceChannel.mockCallState = .established
        mockVoiceChannel.mockInitiator = otherUser
        mockVoiceChannel.mockIsVideoCall = true
        mockVoiceChannel.mockParticipants = mockCallParticipants(mockUsers: mockUsers, count: fixture.groupSize.rawValue, state: .connected(videoState: .started, microphoneState: .unmuted))

        // when
        let configuration = CallInfoConfiguration(voiceChannel: mockVoiceChannel, preferedVideoPlaceholderState: .statusTextHidden, permissions: CallPermissions(), cameraType: .front, userEnabledCBR: false, selfUser: selfUser)

        // then
        XCTAssertEqual(configuration.videoPlaceholderState, .hidden)
    }

    // MARK: - Mock ZMConversation

<<<<<<< HEAD
    private func createOneToOneConversation(messageProtocol: MessageProtocol = .proteus) -> ZMConversation {
=======
    private func createOneOnOneConversation(messageProtocol: MessageProtocol = .proteus) -> ZMConversation {
>>>>>>> 86b0428a

        let mockConversation = ZMConversation.insertNewObject(in: uiMOC)
        mockConversation.messageProtocol = messageProtocol
        mockConversation.add(participants: selfUser)
<<<<<<< HEAD

        mockConversation.conversationType = .oneOnOne
        mockConversation.remoteIdentifier = UUID.create()
        let connection = ZMConnection.insertNewObject(in: uiMOC)
        connection.to = otherUser
        connection.status = .accepted
        connection.conversation = mockConversation

        connection.add(user: otherUser)
=======
        mockConversation.conversationType = .oneOnOne
        mockConversation.remoteIdentifier = UUID.create()
        mockConversation.oneOnOneUser = otherUser

        let connection = ZMConnection.insertNewObject(in: uiMOC)
        connection.to = otherUser
        connection.status = .accepted
>>>>>>> 86b0428a

        return mockConversation
    }

    private func createGroupConversation(messageProtocol: MessageProtocol = .proteus) -> ZMConversation {

        let mockConversation = ZMConversation.insertNewObject(in: uiMOC)
        mockConversation.messageProtocol = messageProtocol
        mockConversation.remoteIdentifier = UUID.create()
        mockConversation.conversationType = .group

        let role = Role(context: uiMOC)
        role.name = ZMConversation.defaultAdminRoleName
        mockConversation.addParticipantsAndUpdateConversationState(users: [selfUser], role: role)

        return mockConversation
    }

}<|MERGE_RESOLUTION|>--- conflicted
+++ resolved
@@ -88,11 +88,7 @@
 
     func testOneToOneIncomingAudioRinging() {
         // given
-<<<<<<< HEAD
-        let mockConversation = createOneToOneConversation()
-=======
-        let mockConversation = createOneOnOneConversation()
->>>>>>> 86b0428a
+        let mockConversation = createOneOnOneConversation()
         let mockVoiceChannel = MockVoiceChannel(conversation: mockConversation)
         let fixture = CallInfoTestFixture(otherUser: mockConversation.connectedUser!, selfUser: selfUser, mockUsers: [otherUser])
 
@@ -108,11 +104,7 @@
 
     func testOneToOneOutgoingAudioRinging() {
         // given
-<<<<<<< HEAD
-        let mockConversation = createOneToOneConversation()
-=======
-        let mockConversation = createOneOnOneConversation()
->>>>>>> 86b0428a
+        let mockConversation = createOneOnOneConversation()
         let mockVoiceChannel = MockVoiceChannel(conversation: mockConversation)
         let fixture = CallInfoTestFixture(otherUser: mockConversation.connectedUser!, selfUser: selfUser, mockUsers: mockUsers)
 
@@ -128,11 +120,7 @@
 
     func testOneToOneProteusConversationIncomingAudioDegraded() {
         // given
-<<<<<<< HEAD
-        let mockConversation = createOneToOneConversation()
-=======
-        let mockConversation = createOneOnOneConversation()
->>>>>>> 86b0428a
+        let mockConversation = createOneOnOneConversation()
         let mockVoiceChannel = MockVoiceChannel(conversation: mockConversation)
         let fixture = CallInfoTestFixture(otherUser: mockConversation.connectedUser!, selfUser: selfUser, mockUsers: [otherUser])
 
@@ -155,11 +143,7 @@
 
     func testOneToOneProteusConversationOutgoingAudioDegraded() {
         // given
-<<<<<<< HEAD
-        let mockConversation = createOneToOneConversation()
-=======
-        let mockConversation = createOneOnOneConversation()
->>>>>>> 86b0428a
+        let mockConversation = createOneOnOneConversation()
 
         let mockVoiceChannel = MockVoiceChannel(conversation: mockConversation)
         let fixture = CallInfoTestFixture(otherUser: mockConversation.connectedUser!,
@@ -185,11 +169,7 @@
 
     func testOneToOneMlsConversationOutgoingAudioDegraded() {
         // given
-<<<<<<< HEAD
-        let mockConversation = createOneToOneConversation(messageProtocol: .mls)
-=======
         let mockConversation = createOneOnOneConversation(messageProtocol: .mls)
->>>>>>> 86b0428a
 
         let mockVoiceChannel = MockVoiceChannel(conversation: mockConversation)
         let fixture = CallInfoTestFixture(otherUser: mockConversation.connectedUser!,
@@ -214,11 +194,7 @@
 
     func testOneToOneAudioConnecting() {
         // given
-<<<<<<< HEAD
-        let mockConversation = createOneToOneConversation()
-=======
-        let mockConversation = createOneOnOneConversation()
->>>>>>> 86b0428a
+        let mockConversation = createOneOnOneConversation()
         let mockVoiceChannel = MockVoiceChannel(conversation: mockConversation)
         let fixture = CallInfoTestFixture(otherUser: mockConversation.connectedUser!, selfUser: selfUser, mockUsers: [otherUser])
 
@@ -234,11 +210,7 @@
 
     func testOneToOneAudioEstablishedUpgradedToVideo() {
         // given
-<<<<<<< HEAD
-        let mockConversation = createOneToOneConversation()
-=======
-        let mockConversation = createOneOnOneConversation()
->>>>>>> 86b0428a
+        let mockConversation = createOneOnOneConversation()
         let mockVoiceChannel = MockVoiceChannel(conversation: mockConversation)
         let fixture = CallInfoTestFixture(otherUser: mockConversation.connectedUser!, selfUser: selfUser, mockUsers: mockUsers)
 
@@ -257,11 +229,7 @@
 
     func testOneToOneAudioEstablished() {
         // given
-<<<<<<< HEAD
-        let mockConversation = createOneToOneConversation()
-=======
-        let mockConversation = createOneOnOneConversation()
->>>>>>> 86b0428a
+        let mockConversation = createOneOnOneConversation()
         let mockVoiceChannel = MockVoiceChannel(conversation: mockConversation)
         let fixture = CallInfoTestFixture(otherUser: mockConversation.connectedUser!, selfUser: selfUser, mockUsers: mockUsers)
 
@@ -279,11 +247,7 @@
 
     func testOneToOneAudioEstablishedCBR() {
         // given
-<<<<<<< HEAD
-        let mockConversation = createOneToOneConversation()
-=======
-        let mockConversation = createOneOnOneConversation()
->>>>>>> 86b0428a
+        let mockConversation = createOneOnOneConversation()
         let mockVoiceChannel = MockVoiceChannel(conversation: mockConversation)
         let fixture = CallInfoTestFixture(otherUser: mockConversation.connectedUser!, selfUser: selfUser, mockUsers: mockUsers)
 
@@ -302,11 +266,7 @@
 
     func testOneToOneAudioEstablishedVBR() {
         // given
-<<<<<<< HEAD
-        let mockConversation = createOneToOneConversation()
-=======
-        let mockConversation = createOneOnOneConversation()
->>>>>>> 86b0428a
+        let mockConversation = createOneOnOneConversation()
         let mockVoiceChannel = MockVoiceChannel(conversation: mockConversation)
         let fixture = CallInfoTestFixture(otherUser: mockConversation.connectedUser!, selfUser: selfUser, mockUsers: mockUsers)
 
@@ -327,11 +287,7 @@
 
     func testOneToOneIncomingVideoRinging() {
         // given
-<<<<<<< HEAD
-        let mockConversation = createOneToOneConversation()
-=======
-        let mockConversation = createOneOnOneConversation()
->>>>>>> 86b0428a
+        let mockConversation = createOneOnOneConversation()
         let mockVoiceChannel = MockVoiceChannel(conversation: mockConversation)
         let fixture = CallInfoTestFixture(otherUser: mockConversation.connectedUser!, selfUser: selfUser, mockUsers: mockUsers)
 
@@ -349,11 +305,7 @@
 
     func testOneToOneIncomingVideoRingingVideoTurnedOff() {
         // given
-<<<<<<< HEAD
-        let mockConversation = createOneToOneConversation()
-=======
-        let mockConversation = createOneOnOneConversation()
->>>>>>> 86b0428a
+        let mockConversation = createOneOnOneConversation()
         let mockVoiceChannel = MockVoiceChannel(conversation: mockConversation)
         let fixture = CallInfoTestFixture(otherUser: mockConversation.connectedUser!, selfUser: selfUser, mockUsers: [otherUser])
 
@@ -371,11 +323,7 @@
 
     func testOneToOneOutgoingVideoRinging() {
         // given
-<<<<<<< HEAD
-        let mockConversation = createOneToOneConversation()
-=======
-        let mockConversation = createOneOnOneConversation()
->>>>>>> 86b0428a
+        let mockConversation = createOneOnOneConversation()
         let mockVoiceChannel = MockVoiceChannel(conversation: mockConversation)
         let fixture = CallInfoTestFixture(otherUser: mockConversation.connectedUser!, selfUser: selfUser, mockUsers: mockUsers)
 
@@ -393,11 +341,7 @@
 
     func testOneToOneVideoConnecting() {
         // given
-<<<<<<< HEAD
-        let mockConversation = createOneToOneConversation()
-=======
-        let mockConversation = createOneOnOneConversation()
->>>>>>> 86b0428a
+        let mockConversation = createOneOnOneConversation()
         let mockVoiceChannel = MockVoiceChannel(conversation: mockConversation)
         let fixture = CallInfoTestFixture(otherUser: mockConversation.connectedUser!, selfUser: selfUser, mockUsers: mockUsers)
 
@@ -415,11 +359,7 @@
 
     func testOneToOneVideoEstablished() {
         // given
-<<<<<<< HEAD
-        let mockConversation = createOneToOneConversation()
-=======
-        let mockConversation = createOneOnOneConversation()
->>>>>>> 86b0428a
+        let mockConversation = createOneOnOneConversation()
         let mockVoiceChannel = MockVoiceChannel(conversation: mockConversation)
         let fixture = CallInfoTestFixture(otherUser: mockConversation.connectedUser!, selfUser: selfUser, mockUsers: mockUsers)
 
@@ -443,11 +383,7 @@
 
     func testOneToOneVideoEstablishedWithScreenSharing() {
         // given
-<<<<<<< HEAD
-        let mockConversation = createOneToOneConversation()
-=======
-        let mockConversation = createOneOnOneConversation()
->>>>>>> 86b0428a
+        let mockConversation = createOneOnOneConversation()
         let mockVoiceChannel = MockVoiceChannel(conversation: mockConversation)
         let fixture = CallInfoTestFixture(otherUser: mockConversation.connectedUser!, selfUser: selfUser, mockUsers: mockUsers)
 
@@ -471,11 +407,7 @@
 
     func testOneToOneVideoEstablishedDowngradedToAudio() {
         // given
-<<<<<<< HEAD
-        let mockConversation = createOneToOneConversation()
-=======
-        let mockConversation = createOneOnOneConversation()
->>>>>>> 86b0428a
+        let mockConversation = createOneOnOneConversation()
         let mockVoiceChannel = MockVoiceChannel(conversation: mockConversation)
         let fixture = CallInfoTestFixture(otherUser: mockConversation.connectedUser!, selfUser: selfUser, mockUsers: mockUsers)
 
@@ -629,11 +561,7 @@
 
     func testOneToOneIncomingVideoRingingWithVideoPermissionsDeniedForever() {
         // given
-<<<<<<< HEAD
-        let mockConversation = createOneToOneConversation()
-=======
-        let mockConversation = createOneOnOneConversation()
->>>>>>> 86b0428a
+        let mockConversation = createOneOnOneConversation()
         let mockVoiceChannel = MockVoiceChannel(conversation: mockConversation)
         let fixture = CallInfoTestFixture(otherUser: mockConversation.connectedUser!, selfUser: selfUser, mockUsers: mockUsers)
 
@@ -651,11 +579,7 @@
 
     func testOneToOneIncomingVideoRingingWithUndeterminedVideoPermissions() {
         // given
-<<<<<<< HEAD
-        let mockConversation = createOneToOneConversation()
-=======
-        let mockConversation = createOneOnOneConversation()
->>>>>>> 86b0428a
+        let mockConversation = createOneOnOneConversation()
         let mockVoiceChannel = MockVoiceChannel(conversation: mockConversation)
         let fixture = CallInfoTestFixture(otherUser: mockConversation.connectedUser!, selfUser: selfUser, mockUsers: mockUsers)
 
@@ -806,34 +730,18 @@
 
     // MARK: - Mock ZMConversation
 
-<<<<<<< HEAD
-    private func createOneToOneConversation(messageProtocol: MessageProtocol = .proteus) -> ZMConversation {
-=======
     private func createOneOnOneConversation(messageProtocol: MessageProtocol = .proteus) -> ZMConversation {
->>>>>>> 86b0428a
 
         let mockConversation = ZMConversation.insertNewObject(in: uiMOC)
         mockConversation.messageProtocol = messageProtocol
         mockConversation.add(participants: selfUser)
-<<<<<<< HEAD
-
         mockConversation.conversationType = .oneOnOne
         mockConversation.remoteIdentifier = UUID.create()
+        mockConversation.oneOnOneUser = otherUser
+
         let connection = ZMConnection.insertNewObject(in: uiMOC)
         connection.to = otherUser
         connection.status = .accepted
-        connection.conversation = mockConversation
-
-        connection.add(user: otherUser)
-=======
-        mockConversation.conversationType = .oneOnOne
-        mockConversation.remoteIdentifier = UUID.create()
-        mockConversation.oneOnOneUser = otherUser
-
-        let connection = ZMConnection.insertNewObject(in: uiMOC)
-        connection.to = otherUser
-        connection.status = .accepted
->>>>>>> 86b0428a
 
         return mockConversation
     }
