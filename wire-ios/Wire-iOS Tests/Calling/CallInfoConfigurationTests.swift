--- conflicted
+++ resolved
@@ -734,11 +734,7 @@
 
         let mockConversation = ZMConversation.insertNewObject(in: uiMOC)
         mockConversation.messageProtocol = messageProtocol
-<<<<<<< HEAD
-        mockConversation.add(participants: selfUser)
-=======
         mockConversation.addParticipantAndUpdateConversationState(user: selfUser)
->>>>>>> fddbd34a
         mockConversation.conversationType = .oneOnOne
         mockConversation.remoteIdentifier = UUID.create()
         mockConversation.oneOnOneUser = otherUser
