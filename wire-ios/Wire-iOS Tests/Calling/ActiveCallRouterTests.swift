//
// Wire
// Copyright (C) 2024 Wire Swiss GmbH
//
// This program is free software: you can redistribute it and/or modify
// it under the terms of the GNU General Public License as published by
// the Free Software Foundation, either version 3 of the License, or
// (at your option) any later version.
//
// This program is distributed in the hope that it will be useful,
// but WITHOUT ANY WARRANTY; without even the implied warranty of
// MERCHANTABILITY or FITNESS FOR A PARTICULAR PURPOSE. See the
// GNU General Public License for more details.
//
// You should have received a copy of the GNU General Public License
// along with this program. If not, see http://www.gnu.org/licenses/.
//

import XCTest

@testable import Wire

final class ActiveCallRouterTests: ZMSnapshotTestCase {

    var mockTopOverlayPresenter: MockTopOverlayPresenting!
    var sut: ActiveCallRouter<MockTopOverlayPresenting>!
    var userSession: UserSessionMock!

    override func setUp() {
        super.setUp()

        mockTopOverlayPresenter = .init()
        userSession = UserSessionMock()
        sut = ActiveCallRouter(
<<<<<<< HEAD
            rootviewController: .init(),
=======
            rootViewController: .init(),
>>>>>>> b3311c8b
            userSession: userSession,
            topOverlayPresenter: mockTopOverlayPresenter
        )
    }

    override func tearDown() {
        userSession = nil
        sut = nil
        mockTopOverlayPresenter = nil

        super.tearDown()
    }

    func testThat_ItExecutesPostCallAction_IfActiveCall_IsNotShown() {
        // given
        sut.isActiveCallShown = false
        var executed = false

        // when
        sut.executeOrSchedulePostCallAction { _ in
            executed = true
        }

        // then
        XCTAssertTrue(executed)
        XCTAssertNil(sut.scheduledPostCallAction)
    }

    func testThat_ItSavesPostCallAction_IfActiveCall_IsShown() {
        // given
        sut.isActiveCallShown = true
        var executed = false

        // when
        sut.executeOrSchedulePostCallAction { _ in
            executed = true
        }

        // then
        XCTAssertNotNil(sut.scheduledPostCallAction)
        XCTAssertFalse(executed)
        sut.scheduledPostCallAction?({ })
        XCTAssertTrue(executed)
    }

    func testThat_ItSetIsActiveCallShown_ToFalse_When_RestoringCallFromTopOverlay() {
        // given
        let conversation = createOneOnOneConversation()
        let voiceChannel = MockVoiceChannel(conversation: conversation)
        let mockSelfClient = MockUserClient()
        mockSelfClient.remoteIdentifier = "selfClient123"
        MockUser.mockSelf().clients = Set([mockSelfClient])

        sut.isActiveCallShown = true

        // when
        sut.voiceChannelTopOverlayWantsToRestoreCall(voiceChannel: voiceChannel)

        // then
        XCTAssertFalse(sut.isActiveCallShown)
    }

    private func createOneOnOneConversation() -> ZMConversation {

        let selfUser = ZMUser.selfUser(in: uiMOC)
        let otherUser = ZMUser.insertNewObject(in: uiMOC)
        otherUser.remoteIdentifier = UUID()
        otherUser.name = "Bruno"

        let mockConversation = ZMConversation.insertNewObject(in: uiMOC)
        mockConversation.messageProtocol = .proteus
        mockConversation.addParticipantAndUpdateConversationState(user: selfUser)
        mockConversation.conversationType = .oneOnOne
        mockConversation.remoteIdentifier = UUID.create()
        mockConversation.oneOnOneUser = otherUser

        let connection = ZMConnection.insertNewObject(in: uiMOC)
        connection.to = otherUser
        connection.status = .accepted

        return mockConversation
    }
}<|MERGE_RESOLUTION|>--- conflicted
+++ resolved
@@ -32,11 +32,7 @@
         mockTopOverlayPresenter = .init()
         userSession = UserSessionMock()
         sut = ActiveCallRouter(
-<<<<<<< HEAD
-            rootviewController: .init(),
-=======
             rootViewController: .init(),
->>>>>>> b3311c8b
             userSession: userSession,
             topOverlayPresenter: mockTopOverlayPresenter
         )
