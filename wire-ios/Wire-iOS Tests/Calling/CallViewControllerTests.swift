--- conflicted
+++ resolved
@@ -54,11 +54,7 @@
         otherUser.remoteIdentifier = UUID()
         otherUser.name = "Bruno"
         userSession = UserSessionMock()
-<<<<<<< HEAD
-        conversation = createOneToOneConversation(selfUser: selfUser, otherUser: otherUser, messageProtocol: .proteus)
-=======
         conversation = createOneOnOneConversation(selfUser: selfUser, otherUser: otherUser, messageProtocol: .proteus)
->>>>>>> 86b0428a
         mockVoiceChannel = MockVoiceChannel(conversation: conversation)
         mockVoiceChannel.mockVideoState = VideoState.started
         mockVoiceChannel.mockIsVideoCall = true
@@ -164,32 +160,16 @@
 
     // MARK: - Mock ZMConversation
 
-<<<<<<< HEAD
-    func createOneToOneConversation(selfUser: ZMUser,
-                                    otherUser: ZMUser,
-                                    messageProtocol: MessageProtocol) -> ZMConversation {
-=======
     func createOneOnOneConversation(
         selfUser: ZMUser,
         otherUser: ZMUser,
         messageProtocol: MessageProtocol
     ) -> ZMConversation {
->>>>>>> 86b0428a
 
         let mockConversation = ZMConversation.insertNewObject(in: uiMOC)
         mockConversation.messageProtocol = messageProtocol
         mockConversation.add(participants: selfUser)
-<<<<<<< HEAD
 
-        mockConversation.conversationType = .oneOnOne
-        mockConversation.remoteIdentifier = UUID.create()
-        let connection = ZMConnection.insertNewObject(in: uiMOC)
-        connection.to = otherUser
-        connection.status = .accepted
-        connection.conversation = mockConversation
-
-        connection.add(user: otherUser)
-=======
         mockConversation.conversationType = .oneOnOne
         mockConversation.remoteIdentifier = UUID.create()
         mockConversation.oneOnOneUser = otherUser
@@ -197,7 +177,6 @@
         let connection = ZMConnection.insertNewObject(in: uiMOC)
         connection.to = otherUser
         connection.status = .accepted
->>>>>>> 86b0428a
 
         return mockConversation
     }
