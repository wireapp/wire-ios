//
// Wire
// Copyright (C) 2018 Wire Swiss GmbH
//
// This program is free software: you can redistribute it and/or modify
// it under the terms of the GNU General Public License as published by
// the Free Software Foundation, either version 3 of the License, or
// (at your option) any later version.
//
// This program is distributed in the hope that it will be useful,
// but WITHOUT ANY WARRANTY; without even the implied warranty of
// MERCHANTABILITY or FITNESS FOR A PARTICULAR PURPOSE. See the
// GNU General Public License for more details.
//
// You should have received a copy of the GNU General Public License
// along with this program. If not, see http://www.gnu.org/licenses/.
//

import XCTest
import SnapshotTesting
import WireCommonComponents
@testable import Wire

// MARK: - Mentions

<<<<<<< HEAD
final class TextMessageMentionsTests: ZMSnapshotTestCase {
=======
final class TextMessageMentionsTests: XCTestCase {

    // MARK: - Properties

>>>>>>> bb914bb4
    var otherUser: MockUserType!
    var selfUser: MockUserType!

    /// "Saturday, February 14, 2009 at 12:20:30 AM Central European Standard Time"
    static let dummyServerTimestamp = Date(timeIntervalSince1970: 1234567230)

    // MARK: - setUp

    override func setUp() {
        super.setUp()
        otherUser = MockUserType.createUser(name: "Bruno")
        selfUser = MockUserType.createDefaultSelfUser()
        FontScheme.configure(with: .large)
        UIColor.setAccentOverride(.vividRed)
    }

    // MARK: - tearDown

    override func tearDown() {
        otherUser = nil
        selfUser = nil
        setColorScheme(.light)
        super.tearDown()
    }

    // MARK: Helper method

    private func createMessage(messageText: String, mentions: [Mention]) -> MockMessage {
        let message = MockMessageFactory.messageTemplate(sender: selfUser)
        let textMessageData = MockTextMessageData()
        textMessageData.messageText = messageText
        message.backingTextMessageData = textMessageData

        textMessageData.mentions = mentions

        return message
    }

    // MARK: - Snapshot Tests

    func testThatItRendersMentions_OnlyMention() {
        let messageText = "@Bruno"
        let mention = Mention(range: NSRange(location: 0, length: 6), user: otherUser)

        verify(message: createMessage(messageText: messageText, mentions: [mention]),
               allColorSchemes: true)
    }

    func testThatItRendersMentions() {
        let messageText = "Hello @Bruno! I had some questions about your program. I think I found the bug 🐛."
        let mention = Mention(range: NSRange(location: 6, length: 6), user: otherUser)

        verify(message: createMessage(messageText: messageText, mentions: [mention]))
    }

    func testThatItRendersMentions_DifferentLength() {
        let messageText = "Hello @Br @Br @Br"
        let mention1 = Mention(range: NSRange(location: 6, length: 3), user: otherUser)
        let mention2 = Mention(range: NSRange(location: 10, length: 3), user: otherUser)
        let mention3 = Mention(range: NSRange(location: 14, length: 3), user: otherUser)

        verify(message: createMessage(messageText: messageText, mentions: [mention1, mention2, mention3]))
    }

    func testThatItRendersMentions_SelfMention() {
        let messageText = "Hello @Me! I had some questions about my program. I think I found the bug 🐛."
        let mention = Mention(range: NSRange(location: 6, length: 3), user: selfUser)

        verify(message: createMessage(messageText: messageText, mentions: [mention]))
    }

    func testThatItRendersMentionWithEmoji_MultipleMention() {
        let messageText = "Hello @Bill 👨‍👩‍👧‍👦 & @🏴󠁧󠁢󠁷󠁬󠁳󠁿🀄︎🧘🏿‍♀️其他人! I had some questions about your program. I think I found the bug 🐛."
        let mention1 = Mention(range: NSRange(location: 6, length: 17), user: selfUser)
        let mention2 = Mention(range: NSRange(location: 26, length: 28), user: otherUser)

        // The emoji 🀄︎ may be rendered on its corner on differnt versions of iOS, set tolerance to 0.01
        verify(message: createMessage(messageText: messageText, mentions: [mention1, mention2]))
    }

    func testThatItRendersMentions_SelfMention_LongText() {
        // swiftlint:disable line_length
        let messageText =
        """
        She was a liar. She had no diseases at all. I had seen her at Free and Clear, my blood parasites group Thursdays. Then at Hope, my bimonthly sickle cell circle. And again at Seize the Day, my tuberculosis Friday night. @Marla, the big tourist. Her lie reflected my lie, and suddenly, I felt nothing.
        """
        // swiftlint:enable line_length

        selfUser.name = "Tyler Durden"
        selfUser.initials = "TD"
        let mention = Mention(range: NSRange(location: 219, length: 6), user: selfUser)
        verify(message: createMessage(messageText: messageText, mentions: [mention]), waitForTextViewToLoad: true)
    }

    func testThatItRendersMentions_SelfMention_LongText_Dark() {
        setColorScheme(.dark)

        // swiftlint:disable line_length
        let messageText =
        """
        She was a liar. She had no diseases at all. I had seen her at Free and Clear, my blood parasites group Thursdays. Then at Hope, my bimonthly sickle cell circle. And again at Seize the Day, my tuberculosis Friday night. @Marla, the big tourist. Her lie reflected my lie, and suddenly, I felt nothing.
        """
        // swiftlint:enable line_length

        selfUser.name = "Tyler Durden"
        selfUser.initials = "TD"
        let mention = Mention(range: NSRange(location: 219, length: 6), user: selfUser)
        verify(message: createMessage(messageText: messageText,
                                      mentions: [mention]),
                                      waitForTextViewToLoad: true,
                                      snapshotBackgroundColor: .black)
    }

    func testThatItRendersMentions_InMarkdown() {
        let messageText = "# Hello @Bruno"
        let mention = Mention(range: NSRange(location: 8, length: 6), user: otherUser)
        verify(message: createMessage(messageText: messageText, mentions: [mention]))
    }

    func testThatItRendersMentions_MarkdownInMention_Code() {
        let messageText = "# Hello @`Bruno`"
        let mention = Mention(range: NSRange(location: 8, length: 8), user: otherUser)
        verify(message: createMessage(messageText: messageText, mentions: [mention]))
    }

    func testThatItRendersMentions_MarkdownInMention_Link() {
        let messageText = "# Hello @[Bruno](http://google.com)"
        let mention = Mention(range: NSRange(location: 8, length: 27), user: otherUser)
        verify(message: createMessage(messageText: messageText, mentions: [mention]))
    }

    func testThatItRendersMentions_MarkdownInUserName() {
        otherUser.name = "[Hello](http://google.com)"
        let messageText = "# Hello @Bruno"
        let mention = Mention(range: NSRange(location: 8, length: 6), user: otherUser)
        verify(message: createMessage(messageText: messageText, mentions: [mention]))
    }

    func testDarkModeSelf() {
        setColorScheme(.dark)

        let messageText = "@current"
        let mention = Mention(range: NSRange(location: 0, length: 8), user: selfUser)
        verify(message: createMessage(messageText: messageText, mentions: [mention]))
    }
}<|MERGE_RESOLUTION|>--- conflicted
+++ resolved
@@ -23,14 +23,10 @@
 
 // MARK: - Mentions
 
-<<<<<<< HEAD
-final class TextMessageMentionsTests: ZMSnapshotTestCase {
-=======
 final class TextMessageMentionsTests: XCTestCase {
 
     // MARK: - Properties
 
->>>>>>> bb914bb4
     var otherUser: MockUserType!
     var selfUser: MockUserType!
 
