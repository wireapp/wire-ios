//
// Wire
// Copyright (C) 2021 Wire Swiss GmbH
//
// This program is free software: you can redistribute it and/or modify
// it under the terms of the GNU General Public License as published by
// the Free Software Foundation, either version 3 of the License, or
// (at your option) any later version.
//
// This program is distributed in the hope that it will be useful,
// but WITHOUT ANY WARRANTY; without even the implied warranty of
// MERCHANTABILITY or FITNESS FOR A PARTICULAR PURPOSE. See the
// GNU General Public License for more details.
//
// You should have received a copy of the GNU General Public License
// along with this program. If not, see http://www.gnu.org/licenses/.
//

import XCTest
import SnapshotTesting
@testable import Wire

final class ConversationCellBurstTimestampViewSnapshotTests: BaseSnapshotTestCase {

    // MARK: - Properties

    var sut: ConversationCellBurstTimestampView!

    // MARK: - setUp

    override func setUp() {
        super.setUp()
        sut = ConversationCellBurstTimestampView()
        sut.frame = CGRect(origin: .zero, size: CGSize(width: 320, height: 40))
        sut.unreadDot.backgroundColor = .red
        sut.backgroundColor = SemanticColors.View.backgroundConversationView
    }

    // MARK: - tearDown

    override func tearDown() {
        sut = nil

        super.tearDown()
    }

    // MARK: - Snapshot Tests

    func testForInitState() {
        verify(matching: sut)
    }

    func testForIncludeDayOfWeekAndDot() {
        // GIVEN & WHEN
        sut.configure(
            with: Date(timeIntervalSinceReferenceDate: 0),
            includeDayOfWeek: true,
            showUnreadDot: true
        )

        // THEN
        verify(matching: sut)
    }

    func testForNotIncludeDayOfWeekAndDot() {
        // GIVEN & WHEN
        sut.configure(
            with: Date(timeIntervalSinceReferenceDate: 0),
            includeDayOfWeek: false,
            showUnreadDot: false
        )
<<<<<<< HEAD

        // THEN
        verify(matching: sut)
    }

    func testForJustNowAndNotIncludeDayOfWeekAndDot() {
        // GIVEN & WHEN
        sut.configure(
            with: Date(timeIntervalSinceNow: 5),
            includeDayOfWeek: false,
            showUnreadDot: false
        )
=======
>>>>>>> 0df3c5bd

        // THEN
        verify(matching: sut)
    }

}<|MERGE_RESOLUTION|>--- conflicted
+++ resolved
@@ -69,21 +69,6 @@
             includeDayOfWeek: false,
             showUnreadDot: false
         )
-<<<<<<< HEAD
-
-        // THEN
-        verify(matching: sut)
-    }
-
-    func testForJustNowAndNotIncludeDayOfWeekAndDot() {
-        // GIVEN & WHEN
-        sut.configure(
-            with: Date(timeIntervalSinceNow: 5),
-            includeDayOfWeek: false,
-            showUnreadDot: false
-        )
-=======
->>>>>>> 0df3c5bd
 
         // THEN
         verify(matching: sut)
