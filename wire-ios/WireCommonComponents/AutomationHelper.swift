//
// Wire
// Copyright (C) 2016 Wire Swiss GmbH
//
// This program is free software: you can redistribute it and/or modify
// it under the terms of the GNU General Public License as published by
// the Free Software Foundation, either version 3 of the License, or
// (at your option) any later version.
//
// This program is distributed in the hope that it will be useful,
// but WITHOUT ANY WARRANTY; without even the implied warranty of
// MERCHANTABILITY or FITNESS FOR A PARTICULAR PURPOSE. See the
// GNU General Public License for more details.
//
// You should have received a copy of the GNU General Public License
// along with this program. If not, see http://www.gnu.org/licenses/.
//

import Foundation
import WireSystem
import WireDataModel
import WireSyncEngine

final public class AutomationEmailCredentials: NSObject {
    public var email: String
    public var password: String
    init(email: String, password: String) {
        self.email = email
        self.password = password
        super.init()
    }
}

/// This class is used to retrieve specific arguments passed on the 
/// command line when running automation tests. 
/// These values typically do not need to be stored in `Settings`.
public final class AutomationHelper: NSObject {
    static public let sharedHelper = AutomationHelper()
    private var useAppCenterLaunchOption: Bool?
    /// Whether AppCenter should be used
    /// Launch option `--use-app-center` overrides user defaults setting.
    public var useAppCenter: Bool {
        // useAppCenterLaunchOption has higher priority
        if let useAppCenterLaunchOption = useAppCenterLaunchOption {
            return useAppCenterLaunchOption
        }
        if UserDefaults.standard.object(forKey: "UseAppCenter") != nil {
            return UserDefaults.standard.bool(forKey: "UseAppCenter")
        }
        // When UserDefaults's useAppCenter is not set, default is true to allow app center start
        return true
    }
    /// Whether analytics should be used
    public var useAnalytics: Bool {
    // TODO: get it from xcconfig?
    // return UserDefaults.standard.bool(forKey: "UseAnalytics")
        return true
    }
    /// Whether to skip the first login alert
    public var skipFirstLoginAlerts: Bool {
        return self.automationEmailCredentials != nil
    }
    /// The login credentials provides by command line
    public let automationEmailCredentials: AutomationEmailCredentials?
    /// Whether we push notification permissions alert is disabled
    public let disablePushNotificationAlert: Bool
    /// Whether autocorrection is disabled
    public let disableAutocorrection: Bool
    /// Whether address book upload is enabled on simulator
    public let uploadAddressbookOnSimulator: Bool
    /// Whether we should disable the call quality survey.
    public let disableCallQualitySurvey: Bool
    /// Whether we should disable dismissing the conversation input bar keyboard by dragging it downwards.
    public let disableInteractiveKeyboardDismissal: Bool
    /// Delay in address book remote search override
    public let delayInAddressBookRemoteSearch: TimeInterval?
    /// Debug data to install in the share container
    public let debugDataToInstall: URL?

    /// The name of the arguments file in the /tmp directory
    private let fileArgumentsName = "wire_arguments.txt"

    /// Whether the backend environment type should be persisted as a setting.
    public let shouldPersistBackendType: Bool

    /// Whether the calling overlay should disappear automatically.
    public let keepCallingOverlayVisible: Bool

<<<<<<< HEAD
=======
    public var preferredAPIversion: APIVersion?
    public var allowMLSGroupCreation: Bool?

    /// Whether to use the old calling overlay.
    public let deprecatedCallingUI: Bool

>>>>>>> 86b08767
    override init() {
        let url = URL(string: NSTemporaryDirectory())?.appendingPathComponent(fileArgumentsName)
        let arguments: ArgumentsType = url.flatMap(FileArguments.init) ?? CommandLineArguments()

        disablePushNotificationAlert = arguments.hasFlag(AutomationKey.disablePushNotificationAlert)
        disableAutocorrection = arguments.hasFlag(AutomationKey.disableAutocorrection)
        uploadAddressbookOnSimulator = arguments.hasFlag(AutomationKey.enableAddressBookOnSimulator)
        disableCallQualitySurvey = arguments.hasFlag(AutomationKey.disableCallQualitySurvey)
        shouldPersistBackendType = arguments.hasFlag(AutomationKey.persistBackendType)
        disableInteractiveKeyboardDismissal = arguments.hasFlag(AutomationKey.disableInteractiveKeyboardDismissal)
        keepCallingOverlayVisible = arguments.hasFlag(AutomationKey.keepCallingOverlayVisible)

        if let value = arguments.flagValueIfPresent(AutomationKey.useAppCenter.rawValue) {
            useAppCenterLaunchOption = (value != "0")
        }

        automationEmailCredentials = AutomationHelper.credentials(arguments)
        if arguments.hasFlag(AutomationKey.logNetwork) {
            ZMSLog.set(level: .debug, tag: "Network")
        }
        if arguments.hasFlag(AutomationKey.logCalling) {
            ZMSLog.set(level: .debug, tag: "calling")
        }
        AutomationHelper.enableLogTags(arguments)
        if let debugDataPath = arguments.flagValueIfPresent(AutomationKey.debugDataToInstall.rawValue),
            FileManager.default.fileExists(atPath: debugDataPath) {
            self.debugDataToInstall = URL(fileURLWithPath: debugDataPath)
        } else {
            self.debugDataToInstall = nil
        }
        self.delayInAddressBookRemoteSearch = AutomationHelper.addressBookSearchDelay(arguments)

        if
            let value = arguments.flagValueIfPresent(AutomationKey.preferredAPIversion.rawValue),
            let apiVersion = Int32(value)
        {
            WireLogger.environment.info("automation helper will set preferred api version to \(apiVersion)")
            BackendInfo.preferredAPIVersion = APIVersion(rawValue: apiVersion)
        }
<<<<<<< HEAD
=======

        deprecatedCallingUI = arguments.hasFlag(AutomationKey.deprecatedCallingUI)
>>>>>>> 86b08767

        allowMLSGroupCreation = arguments.hasFlag(AutomationKey.allowMLSGroupCreation.rawValue)

        super.init()
    }

    fileprivate enum AutomationKey: String {
        case email = "loginemail"
        case password = "loginpassword"
        case logNetwork = "debug-log-network"
        case logCalling = "debug-log-calling"
        case logTags = "debug-log"
        case disablePushNotificationAlert = "disable-push-alert"
        case disableAutocorrection = "disable-autocorrection"
        case enableAddressBookOnSimulator = "addressbook-on-simulator"
        case addressBookRemoteSearchDelay = "addressbook-search-delay"
        case debugDataToInstall = "debug-data-to-install"
        case disableCallQualitySurvey = "disable-call-quality-survey"
        case persistBackendType = "persist-backend-type"
        case disableInteractiveKeyboardDismissal = "disable-interactive-keyboard-dismissal"
        case useAppCenter = "use-app-center"
        case keepCallingOverlayVisible = "keep-calling-overlay-visible"
        case preferredAPIversion = "preferred-api-version"
        case allowMLSGroupCreation = "allow-mls-group-creation"
        case deprecatedCallingUI = "deprecated-calling-ui"
    }
    /// Returns the login email and password credentials if set in the given arguments
    fileprivate static func credentials(_ arguments: ArgumentsType) -> AutomationEmailCredentials? {
        guard let email = arguments.flagValueIfPresent(AutomationKey.email.rawValue),
            let password = arguments.flagValueIfPresent(AutomationKey.password.rawValue) else {
            return nil
        }
        return AutomationEmailCredentials(email: email, password: password)
    }
    // Switches on all flags that you would like to log listed after `--debug-log=` tags should be separated by comma
    fileprivate static func enableLogTags(_ arguments: ArgumentsType) {
        guard let tagsString = arguments.flagValueIfPresent(AutomationKey.logTags.rawValue) else { return }
        let tags = tagsString.components(separatedBy: ",")
        tags.forEach { ZMSLog.set(level: .debug, tag: $0) }
    }
    /// Returns the custom time interval for address book search delay if it set in the given arguments
    fileprivate static func addressBookSearchDelay(_ arguments: ArgumentsType) -> TimeInterval? {
        guard let delayString = arguments.flagValueIfPresent(AutomationKey.addressBookRemoteSearchDelay.rawValue),
            let delay = Int(delayString) else {
                return nil
        }
        return TimeInterval(delay)
    }
}

// MARK: - Helpers

protocol ArgumentsType {

    var flagPrefix: String { get }

    /// Argument strings
    var arguments: Set<String> { get }

    /// Returns whether the flag is set
    func hasFlag(_ name: String) -> Bool

    /// Returns the value of a flag, if present
    func flagValueIfPresent(_ commandLineArgument: String) -> String?
}

// MARK: - default implementation
extension ArgumentsType {

    var flagPrefix: String { return "--" }

    func hasFlag(_ name: String) -> Bool {
        return self.arguments.contains(flagPrefix + name)
    }

    func hasFlag<Flag: RawRepresentable>(_ flag: Flag) -> Bool where Flag.RawValue == String {
        return hasFlag(flag.rawValue)
    }

    func flagValueIfPresent(_ commandLineArgument: String) -> String? {
        for argument in arguments {
            let searchString = flagPrefix + commandLineArgument + "="
            if argument.hasPrefix(searchString) {
                return String(argument[searchString.index(searchString.startIndex, offsetBy: searchString.count)...])
            }
        }
        return nil
    }
}

/// Command line arguments
private struct CommandLineArguments: ArgumentsType {

    let arguments: Set<String>

    init() {
        arguments = Set(ProcessInfo.processInfo.arguments)
    }
}

/// Arguments read from a file on disk
private struct FileArguments: ArgumentsType {

    let arguments: Set<String>

    init?(url: URL) {
        guard let argumentsString = try? String(contentsOfFile: url.path, encoding: .utf8) else { return nil }
        arguments = Set(argumentsString.components(separatedBy: .whitespaces))
    }
}

// MARK: - Debug
extension AutomationHelper {
    /// Takes all files in the folder pointed at by `debugDataToInstall` and installs them
    /// in the shared folder, erasing any other file in that folder.
   public func installDebugDataIfNeeded() {
        guard let packageURL = self.debugDataToInstall,
            let appGroupIdentifier = Bundle.main.applicationGroupIdentifier else { return }
        let sharedContainerURL = FileManager.sharedContainerDirectory(for: appGroupIdentifier)
        // DELETE
        let filesToDelete = try! FileManager.default.contentsOfDirectory(atPath: sharedContainerURL.path)
        filesToDelete.forEach {
            try! FileManager.default.removeItem(atPath: sharedContainerURL.appendingPathComponent($0).path)
        }
        // COPY
        try! FileManager.default.copyFolderRecursively(from: packageURL, to: sharedContainerURL, overwriteExistingFiles: true)
    }
}<|MERGE_RESOLUTION|>--- conflicted
+++ resolved
@@ -86,15 +86,9 @@
     /// Whether the calling overlay should disappear automatically.
     public let keepCallingOverlayVisible: Bool
 
-<<<<<<< HEAD
-=======
     public var preferredAPIversion: APIVersion?
     public var allowMLSGroupCreation: Bool?
 
-    /// Whether to use the old calling overlay.
-    public let deprecatedCallingUI: Bool
-
->>>>>>> 86b08767
     override init() {
         let url = URL(string: NSTemporaryDirectory())?.appendingPathComponent(fileArgumentsName)
         let arguments: ArgumentsType = url.flatMap(FileArguments.init) ?? CommandLineArguments()
@@ -134,11 +128,6 @@
             WireLogger.environment.info("automation helper will set preferred api version to \(apiVersion)")
             BackendInfo.preferredAPIVersion = APIVersion(rawValue: apiVersion)
         }
-<<<<<<< HEAD
-=======
-
-        deprecatedCallingUI = arguments.hasFlag(AutomationKey.deprecatedCallingUI)
->>>>>>> 86b08767
 
         allowMLSGroupCreation = arguments.hasFlag(AutomationKey.allowMLSGroupCreation.rawValue)
 
