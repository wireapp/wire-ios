--- conflicted
+++ resolved
@@ -25,23 +25,11 @@
     static func exclude(filesToExclude: [FileInDirectory]) throws
 }
 
-<<<<<<< HEAD
 extension BackupExcluder {
     public static func exclude(filesToExclude: [FileInDirectory]) throws {
         try filesToExclude.forEach { directory, path in
             let url = URL.directory(for: directory).appendingPathComponent(path)
             try url.excludeFromBackupIfExists()
-=======
-public extension BackupExcluder {
-    static func exclude(filesToExclude: [FileInDirectory]) throws {
-        do {
-            try filesToExclude.forEach { directory, path in
-                let url = URL.directory(for: directory).appendingPathComponent(path)
-                try url.excludeFromBackupIfExists()
-            }
-        } catch {
-            throw error
->>>>>>> aba8d1b3
         }
     }
 
