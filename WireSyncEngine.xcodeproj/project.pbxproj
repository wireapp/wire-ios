--- conflicted
+++ resolved
@@ -1551,11 +1551,8 @@
 				169BA23C25EF6E2A00374343 /* MockRegistrationStatusDelegate.swift */,
 				169BA24325EF6FFA00374343 /* MockAnalytics.swift */,
 				169BA24B25EF753100374343 /* MockReachability.swift */,
-<<<<<<< HEAD
 				63FCE54528C7554200126D9D /* MockMLSController.swift */,
-=======
 				EECE27C5294362F100419A8B /* MockPushTokenService.swift */,
->>>>>>> 862ac1a3
 			);
 			path = Mocks;
 			sourceTree = "<group>";
@@ -1907,11 +1904,8 @@
 				16E0FBB4233119FE000E3235 /* ZMUserSessionTests+Authentication.swift */,
 				1673C35224CB36D800AE2714 /* ZMUserSessionTests+EncryptionAtRest.swift */,
 				707CEBB627B515B200E080A4 /* ZMUserSessionTests+SecurityClassification.swift */,
-<<<<<<< HEAD
 				63D5654C28B50CEB00BDFB49 /* ZMUserSessionTests+MLS.swift */,
-=======
 				636826F72953465F00D904C2 /* ZMUserSessionTests+AccessToken.swift */,
->>>>>>> 862ac1a3
 				0920C4D81B305FF500C55728 /* UserSessionGiphyRequestStateTests.swift */,
 				541228431AEE422C00D9ED1C /* ZMAuthenticationStatusTests.m */,
 				7CE017142317D07E00144905 /* ZMAuthenticationStatusTests.swift */,
@@ -2293,7 +2287,6 @@
 			path = AVSIdentifier;
 			sourceTree = "<group>";
 		};
-<<<<<<< HEAD
 		63D5655028B52ADA00BDFB49 /* MLS */ = {
 			isa = PBXGroup;
 			children = (
@@ -2301,7 +2294,8 @@
 				63D5655428B52D0300BDFB49 /* MockCoreCrypto.swift */,
 			);
 			path = MLS;
-=======
+            sourceTree = "<group>";
+		};
 		63F1DF22294B69E10061565E /* APIMigration */ = {
 			isa = PBXGroup;
 			children = (
@@ -2309,7 +2303,6 @@
 				63F1DF20294B69B20061565E /* AccessTokenMigration.swift */,
 			);
 			path = APIMigration;
->>>>>>> 862ac1a3
 			sourceTree = "<group>";
 		};
 		85D850FC5E45F9F688A64419 /* Synchronization */ = {
@@ -3045,11 +3038,8 @@
 				169BA1ED25ECEA9A00374343 /* OperationLoopNewRequestObserver.swift in Sources */,
 				169BA1FB25ED0CB200374343 /* MockPushChannel.swift in Sources */,
 				169BA20625ED0F3800374343 /* ClientManagementTests.m in Sources */,
-<<<<<<< HEAD
 				63D5655628B52D0300BDFB49 /* MockCoreCrypto.swift in Sources */,
-=======
 				EECE27C829436DC000419A8B /* SessionManager+PushTokenTests.swift in Sources */,
->>>>>>> 862ac1a3
 				169BA24A25EF744400374343 /* SessionManagerTests+URLActions.swift in Sources */,
 				63D5655328B52AF200BDFB49 /* MockCoreCryptoSetup.swift in Sources */,
 				169BA22325ED0FC400374343 /* ConversationTests+Archiving.swift in Sources */,
