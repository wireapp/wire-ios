--- conflicted
+++ resolved
@@ -27,11 +27,7 @@
 (
     cd "$REPO_ROOT"
     echo "Building $SCHEME ..."
-<<<<<<< HEAD
-    xcodebuild build -workspace wire-ios-mono.xcworkspace -scheme $SCHEME -destination 'platform=iOS Simulator,OS=17.5,name=iPhone 14'
-=======
     xcodebuild build-for-testing -workspace wire-ios-mono.xcworkspace -scheme $SCHEME -destination 'platform=iOS Simulator,OS=17.5,name=iPhone 14'
->>>>>>> 1f88ab0a
     echo "Testing $SCHEME ..."
     if [[ $SCHEME != 'Wire-iOS' ]]; then
         xcodebuild test -retry-tests-on-failure -workspace wire-ios-mono.xcworkspace -scheme $SCHEME -destination 'platform=iOS Simulator,OS=17.5,name=iPhone 14'
