// swift-tools-version: 5.9
// The swift-tools-version declares the minimum version of Swift required to build this package.

import PackageDescription

// How to update packages?
// 
// 1. Go to GitHub repository, the latest release.
// 2. Copy url of <*.artifactbundle.zip> and enter here as 'url'.
// 3. Download <*.artifactbundle.zip>, open terminal, go to the folder like '~/Downloads/'.
// 4. Run 'swift package compute-checksum <*.artifactbundle.zip>', copy the checksum and enter here as 'checksum'.
// 5. Save this file.
// 6. Go to repository './scripts/'.
// 7. Run `swift package update` to fetch new artifacts.

let package = Package(
    name: "Scripts",
    targets: [
        .binaryTarget(
            name: "SwiftLintBinary",
            url: "https://github.com/realm/SwiftLint/releases/download/0.54.0/SwiftLintBinary-macos.artifactbundle.zip",
            checksum: "963121d6babf2bf5fd66a21ac9297e86d855cbc9d28322790646b88dceca00f1"
        ),
        .binaryTarget(
          name: "swiftgen",
          url: "https://github.com/SwiftGen/SwiftGen/releases/download/6.6.2/swiftgen-6.6.2.artifactbundle.zip",
          checksum: "7586363e24edcf18c2da3ef90f379e9559c1453f48ef5e8fbc0b818fbbc3a045"
<<<<<<< HEAD
        ),
        .binaryTarget(
            name: "sourcery",
            url: "https://github.com/krzysztofzablocki/Sourcery/releases/download/2.2.4/sourcery-2.2.4.artifactbundle.zip",
            checksum: "79282fd22949653dcaf0ab6a215d33a913ce09840f577c5959b7e94292b12bd4"
=======
>>>>>>> cccc8fa7
        )
    ]
)<|MERGE_RESOLUTION|>--- conflicted
+++ resolved
@@ -25,14 +25,6 @@
           name: "swiftgen",
           url: "https://github.com/SwiftGen/SwiftGen/releases/download/6.6.2/swiftgen-6.6.2.artifactbundle.zip",
           checksum: "7586363e24edcf18c2da3ef90f379e9559c1453f48ef5e8fbc0b818fbbc3a045"
-<<<<<<< HEAD
-        ),
-        .binaryTarget(
-            name: "sourcery",
-            url: "https://github.com/krzysztofzablocki/Sourcery/releases/download/2.2.4/sourcery-2.2.4.artifactbundle.zip",
-            checksum: "79282fd22949653dcaf0ab6a215d33a913ce09840f577c5959b7e94292b12bd4"
-=======
->>>>>>> cccc8fa7
         )
     ]
 )