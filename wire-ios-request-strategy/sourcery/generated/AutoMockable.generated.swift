--- conflicted
+++ resolved
@@ -199,26 +199,14 @@
     }
 
 }
-<<<<<<< HEAD
-public class MockMLSEventProcessing: MLSEventProcessing {
-=======
 class MockMLSClientIDsProviding: MLSClientIDsProviding {
->>>>>>> 48002498
-
-    // MARK: - Life cycle
-
-    public init() {}
+
+    // MARK: - Life cycle
+
 
 
     // MARK: - fetchUserClients
 
-<<<<<<< HEAD
-    public var updateConversationIfNeededConversationGroupIDContext_Invocations: [(conversation: ZMConversation, groupID: String?, context: NSManagedObjectContext)] = []
-    public var updateConversationIfNeededConversationGroupIDContext_MockMethod: ((ZMConversation, String?, NSManagedObjectContext) async -> Void)?
-
-    public func updateConversationIfNeeded(conversation: ZMConversation, groupID: String?, context: NSManagedObjectContext) async {
-        updateConversationIfNeededConversationGroupIDContext_Invocations.append((conversation: conversation, groupID: groupID, context: context))
-=======
     var fetchUserClientsForIn_Invocations: [(userID: QualifiedID, context: NotificationContext)] = []
     var fetchUserClientsForIn_MockError: Error?
     var fetchUserClientsForIn_MockMethod: ((QualifiedID, NotificationContext) async throws -> [MLSClientID])?
@@ -226,7 +214,6 @@
 
     func fetchUserClients(for userID: QualifiedID, in context: NotificationContext) async throws -> [MLSClientID] {
         fetchUserClientsForIn_Invocations.append((userID: userID, context: context))
->>>>>>> 48002498
 
         if let error = fetchUserClientsForIn_MockError {
             throw error
@@ -247,19 +234,6 @@
     // MARK: - Life cycle
 
 
-<<<<<<< HEAD
-    public var processWelcomeMessageConversationIDIn_Invocations: [(welcomeMessage: String, conversationID: QualifiedID, context: NSManagedObjectContext)] = []
-    public var processWelcomeMessageConversationIDIn_MockMethod: ((String, QualifiedID, NSManagedObjectContext) async -> Void)?
-
-    public func process(welcomeMessage: String, conversationID: QualifiedID, in context: NSManagedObjectContext) async {
-        processWelcomeMessageConversationIDIn_Invocations.append((welcomeMessage: welcomeMessage, conversationID: conversationID, context: context))
-
-        guard let mock = processWelcomeMessageConversationIDIn_MockMethod else {
-            fatalError("no mock for `processWelcomeMessageConversationIDIn`")
-        }
-
-        await mock(welcomeMessage, conversationID, context)
-=======
 
     // MARK: - addParticipants
 
@@ -279,25 +253,16 @@
         }
 
         try await mock(users, conversation)
->>>>>>> 48002498
     }
 
     // MARK: - removeParticipant
 
-<<<<<<< HEAD
-    public var joinMLSGroupWhenReadyForConversationContext_Invocations: [(conversation: ZMConversation, context: NSManagedObjectContext)] = []
-    public var joinMLSGroupWhenReadyForConversationContext_MockMethod: ((ZMConversation, NSManagedObjectContext) -> Void)?
-
-    public func joinMLSGroupWhenReady(forConversation conversation: ZMConversation, context: NSManagedObjectContext) {
-        joinMLSGroupWhenReadyForConversationContext_Invocations.append((conversation: conversation, context: context))
-=======
     var removeParticipantFrom_Invocations: [(user: ZMUser, conversation: ZMConversation)] = []
     var removeParticipantFrom_MockError: Error?
     var removeParticipantFrom_MockMethod: ((ZMUser, ZMConversation) async throws -> Void)?
 
     func removeParticipant(_ user: ZMUser, from conversation: ZMConversation) async throws {
         removeParticipantFrom_Invocations.append((user: user, conversation: conversation))
->>>>>>> 48002498
 
         if let error = removeParticipantFrom_MockError {
             throw error
