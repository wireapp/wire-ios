--- conflicted
+++ resolved
@@ -199,17 +199,12 @@
     }
 
 }
-<<<<<<< HEAD
 class MockMLSClientIDsProviding: MLSClientIDsProviding {
-=======
-class MockMLSEventProcessing: MLSEventProcessing {
->>>>>>> f49a742e
-
-    // MARK: - Life cycle
-
-
-
-<<<<<<< HEAD
+
+    // MARK: - Life cycle
+
+
+
     // MARK: - fetchUserClients
 
     var fetchUserClientsForIn_Invocations: [(userID: QualifiedID, context: NotificationContext)] = []
@@ -278,7 +273,15 @@
         }
 
         try await mock(user, conversation)
-=======
+    }
+
+}
+class MockMLSEventProcessing: MLSEventProcessing {
+
+    // MARK: - Life cycle
+
+
+
     // MARK: - updateConversationIfNeeded
 
     var updateConversationIfNeededConversationGroupIDContext_Invocations: [(conversation: ZMConversation, groupID: String?, context: NSManagedObjectContext)] = []
@@ -322,7 +325,6 @@
         }
 
         await mock(conversation, context)
->>>>>>> f49a742e
     }
 
 }
