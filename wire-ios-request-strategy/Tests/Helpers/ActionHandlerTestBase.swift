//
// Wire
// Copyright (C) 2022 Wire Swiss GmbH
//
// This program is free software: you can redistribute it and/or modify
// it under the terms of the GNU General Public License as published by
// the Free Software Foundation, either version 3 of the License, or
// (at your option) any later version.
//
// This program is distributed in the hope that it will be useful,
// but WITHOUT ANY WARRANTY; without even the implied warranty of
// MERCHANTABILITY or FITNESS FOR A PARTICULAR PURPOSE. See the
// GNU General Public License for more details.
//
// You should have received a copy of the GNU General Public License
// along with this program. If not, see http://www.gnu.org/licenses/.
//

import UIKit
import XCTest
<<<<<<< HEAD
=======

>>>>>>> 15d85683
@testable import WireRequestStrategy

class ActionHandlerTestBase<Action: EntityAction, Handler: ActionHandler<Action>>: MessagingTestBase {

    typealias Result = Action.Result
    typealias Failure = Action.Failure
    typealias ValidationBlock = (Swift.Result<Result, Failure>) -> Bool

    var action: Action!
    var handler: Handler!

    override func tearDown() {
        action = nil
        super.tearDown()
    }

    // MARK: Request Generation

    @discardableResult
    func test_itGeneratesARequest<Payload: Equatable>(
        for action: Action,
        expectedPath: String,
        expectedPayload: Payload?,
        expectedMethod: ZMTransportRequestMethod,
        expectedAcceptType: ZMTransportAccept? = nil,
        apiVersion: APIVersion = .v1
    ) throws -> ZMTransportRequest {
        // When
        let request = try XCTUnwrap(handler.request(for: action, apiVersion: apiVersion))

        // Then
        XCTAssertEqual(request.path, expectedPath)
        XCTAssertEqual(request.method, expectedMethod)

        if let expectedPayload {
            XCTAssertEqual(request.payload as? Payload, expectedPayload)
        }

        if let expectedAcceptType = expectedAcceptType {
            XCTAssertEqual(request.acceptedResponseMediaTypes, expectedAcceptType)
        }

        return request
    }

    func test_itGeneratesARequest(
        for action: Action,
        expectedPath: String,
        expectedMethod: ZMTransportRequestMethod,
        expectedData: Data?,
        expectedContentType: String?,
        apiVersion: APIVersion = .v1,
        file: StaticString = #filePath,
        line: UInt = #line
    ) throws {
        // When
        let request = try XCTUnwrap(handler.request(for: action, apiVersion: apiVersion))

        // Then
        XCTAssertEqual(request.path, expectedPath, file: file, line: line)
        XCTAssertEqual(request.method, expectedMethod, file: file, line: line)
        XCTAssertEqual(request.binaryData, expectedData, file: file, line: line)
        XCTAssertEqual(request.binaryDataType, expectedContentType, file: file, line: line)
    }

    func test_itDoesntGenerateARequest(
        action: Action,
        apiVersion: APIVersion,
        validation: @escaping ValidationBlock
    ) {
        // Given
        var action = action

        // Expectation
        expect(action: &action, toPassValidation: validation)

        // When
        let request = handler.request(for: action, apiVersion: apiVersion)

        // Then
        XCTAssert(waitForCustomExpectations(withTimeout: 0.5))
        XCTAssertNil(request)
    }

    // MARK: - Response Handling

    /// This methods helps testing that the sut handles the transport response as expected
    /// - Parameters:
    ///   - action: The action on which to expect validation
    ///   - status: The reponse status
    ///   - payload: The payload returned by the response
    ///   - label: The error label returned in the response payload (won't be included if `payload` is not `nil`)
    ///   - apiVersion: The api version of the response
    ///   - validation: The validation block to perform on the action result
    func test_itHandlesResponse(
        sut: Handler? = nil,
        action: Action,
        status: Int,
        payload: ZMTransportData? = nil,
        label: String? = nil,
        apiVersion: APIVersion = .v1,
<<<<<<< HEAD
        file: StaticString = #filePath,
=======
        file: StaticString = #file,
>>>>>>> 15d85683
        line: UInt = #line,
        validation: @escaping ValidationBlock
    ) {
        // Given
<<<<<<< HEAD
        let sut = sut ?? Handler(context: syncMOC)
=======
>>>>>>> 15d85683
        var action = action

        // Expectation
        expect(action: &action, toPassValidation: validation)

        // When
        let response = self.response(
            status: status,
            payload: payload,
            label: label,
            apiVersion: apiVersion
        )
        handler.handleResponse(response, action: action)

        // Then
        XCTAssert(waitForCustomExpectations(withTimeout: 0.5), file: file, line: line)
    }
}

extension ActionHandlerTestBase {

    struct DefaultEquatable: Equatable {}

    @discardableResult
    func test_itGeneratesARequest(
        for action: Action,
        expectedPath: String,
        expectedMethod: ZMTransportRequestMethod,
        expectedAcceptType: ZMTransportAccept? = nil,
        apiVersion: APIVersion = .v1
    ) throws -> ZMTransportRequest {
        return try test_itGeneratesARequest(
            for: action,
            expectedPath: expectedPath,
            expectedPayload: DefaultEquatable?.none,
            expectedMethod: expectedMethod,
            expectedAcceptType: expectedAcceptType,
            apiVersion: apiVersion
        )
    }

    func test_itHandlesResponse(
        sut: Handler? = nil,
        status: Int,
        payload: ZMTransportData? = nil,
        label: String? = nil,
<<<<<<< HEAD
        apiVersion: APIVersion = .v1,
        file: StaticString = #filePath,
=======
        file: StaticString = #file,
>>>>>>> 15d85683
        line: UInt = #line,
        validation: @escaping ValidationBlock
    ) {
        guard let action = self.action else {
            return XCTFail("action must be set in child class' setup")
        }

        test_itHandlesResponse(
            sut: sut,
            action: action,
            status: status,
            payload: payload,
            label: label,
<<<<<<< HEAD
            apiVersion: apiVersion,
=======
>>>>>>> 15d85683
            file: file,
            line: line,
            validation: validation
        )
    }

    @discardableResult
    func test_itHandlesSuccess(
<<<<<<< HEAD
        sut: Handler? = nil,
        status: Int,
        payload: ZMTransportData? = nil,
        apiVersion: APIVersion = .v1
=======
        status: Int,
        payload: ZMTransportData? = nil,
        file: StaticString = #file,
        line: UInt = #line
>>>>>>> 15d85683
    ) -> Result? {
        var result: Result?

        test_itHandlesResponse(
<<<<<<< HEAD
            sut: sut,
            status: status,
            payload: payload,
            apiVersion: apiVersion
=======
            status: status,
            payload: payload,
            file: file,
            line: line
>>>>>>> 15d85683
        ) {
            guard case .success(let res) = $0 else { return false }
            result = res
            return true
        }

        return result
    }
}

extension ActionHandlerTestBase where Failure: Equatable {

    // MARK: Failures Assessment

    func test_itDoesntGenerateARequest(
        action: Action,
        apiVersion: APIVersion,
        expectedError: Failure
    ) {
        test_itDoesntGenerateARequest(action: action, apiVersion: apiVersion, validation: {
            guard case .failure(let error) = $0 else { return false}
            return error == expectedError
        })
    }

    func test_itHandlesFailure(
        status: Int,
        payload: ZMTransportData? = nil,
        expectedError: Failure,
        file: StaticString = #filePath,
        line: UInt = #line
    ) {
        test_itHandlesResponse(
            status: status,
            payload: payload,
            file: file,
            line: line
        ) {
            guard case .failure(let error) = $0 else { return false }
            return error == expectedError
        }
    }

    func test_itHandlesFailure(
        status: Int,
        label: String? = nil,
        apiVersion: APIVersion = .v1,
        expectedError: Failure
    ) {
        test_itHandlesResponse(status: status, label: label, apiVersion: apiVersion) {
            guard case .failure(let error) = $0 else { return false }
            return error == expectedError
        }
    }

    func test_itHandlesFailures(_ failures: [FailureCase]) {
        failures.forEach(test_itHandlesFailure)
    }

    func test_itHandlesFailure(_ failure: FailureCase) {
        test_itHandlesFailure(status: failure.status, label: failure.label, expectedError: failure.error)
    }

    struct FailureCase {
        let status: Int
        let error: Failure
        let label: String?

        static func failure(status: Int, error: Failure, label: String? = nil) -> Self {
            return .init(status: status, error: error, label: label)
        }
    }
}

extension ActionHandlerTestBase {

    // MARK: Payload Encoding

    func transportData<Payload: Encodable>(for payload: Payload?) -> ZMTransportData? {
        let data = try! JSONEncoder.defaultEncoder.encode(payload)
        return String(bytes: data, encoding: .utf8) as ZMTransportData?
    }
}

extension ActionHandlerTestBase {

    // MARK: - Helpers

    private func expect(
        action: inout Action,
        toPassValidation validateResult: @escaping ValidationBlock
    ) {
        let expectation = self.expectation(description: "didPassValidation")

        action.onResult { result in
            guard validateResult(result) else { return }
            expectation.fulfill()
        }
    }

    private func response(
        status: Int,
        payload: ZMTransportData?,
        label: String?,
        apiVersion: APIVersion
    ) -> ZMTransportResponse {
        var payload = payload

        if payload == nil, let label = label {
            payload = ["label": label] as ZMTransportData
        }

        return ZMTransportResponse(
            payload: payload,
            httpStatus: status,
            transportSessionError: nil,
            apiVersion: apiVersion.rawValue
        )
    }
}<|MERGE_RESOLUTION|>--- conflicted
+++ resolved
@@ -18,10 +18,7 @@
 
 import UIKit
 import XCTest
-<<<<<<< HEAD
-=======
-
->>>>>>> 15d85683
+
 @testable import WireRequestStrategy
 
 class ActionHandlerTestBase<Action: EntityAction, Handler: ActionHandler<Action>>: MessagingTestBase {
@@ -35,6 +32,7 @@
 
     override func tearDown() {
         action = nil
+        handler = nil
         super.tearDown()
     }
 
@@ -117,25 +115,16 @@
     ///   - apiVersion: The api version of the response
     ///   - validation: The validation block to perform on the action result
     func test_itHandlesResponse(
-        sut: Handler? = nil,
         action: Action,
         status: Int,
         payload: ZMTransportData? = nil,
         label: String? = nil,
         apiVersion: APIVersion = .v1,
-<<<<<<< HEAD
-        file: StaticString = #filePath,
-=======
         file: StaticString = #file,
->>>>>>> 15d85683
         line: UInt = #line,
         validation: @escaping ValidationBlock
     ) {
         // Given
-<<<<<<< HEAD
-        let sut = sut ?? Handler(context: syncMOC)
-=======
->>>>>>> 15d85683
         var action = action
 
         // Expectation
@@ -178,16 +167,11 @@
     }
 
     func test_itHandlesResponse(
-        sut: Handler? = nil,
         status: Int,
         payload: ZMTransportData? = nil,
         label: String? = nil,
-<<<<<<< HEAD
-        apiVersion: APIVersion = .v1,
-        file: StaticString = #filePath,
-=======
+        apiVersion: APIVersion = .v1,
         file: StaticString = #file,
->>>>>>> 15d85683
         line: UInt = #line,
         validation: @escaping ValidationBlock
     ) {
@@ -196,15 +180,11 @@
         }
 
         test_itHandlesResponse(
-            sut: sut,
             action: action,
             status: status,
             payload: payload,
             label: label,
-<<<<<<< HEAD
             apiVersion: apiVersion,
-=======
->>>>>>> 15d85683
             file: file,
             line: line,
             validation: validation
@@ -213,32 +193,20 @@
 
     @discardableResult
     func test_itHandlesSuccess(
-<<<<<<< HEAD
-        sut: Handler? = nil,
         status: Int,
         payload: ZMTransportData? = nil,
-        apiVersion: APIVersion = .v1
-=======
-        status: Int,
-        payload: ZMTransportData? = nil,
+        apiVersion: APIVersion = .v1,
         file: StaticString = #file,
         line: UInt = #line
->>>>>>> 15d85683
     ) -> Result? {
         var result: Result?
 
         test_itHandlesResponse(
-<<<<<<< HEAD
-            sut: sut,
             status: status,
             payload: payload,
-            apiVersion: apiVersion
-=======
-            status: status,
-            payload: payload,
+            apiVersion: apiVersion,
             file: file,
             line: line
->>>>>>> 15d85683
         ) {
             guard case .success(let res) = $0 else { return false }
             result = res
