--- conflicted
+++ resolved
@@ -158,8 +158,6 @@
             type: "conversation.otr-asset-add",
             eventDecoder: eventDecoder
         )
-<<<<<<< HEAD
-=======
     }
 
     func encryptedUpdateEventToSelfFromOtherClient(
@@ -184,7 +182,6 @@
             source: source,
             type: "conversation.otr-message-add"
         )
->>>>>>> 299d06aa
     }
 
     /// Creates an update event with encrypted message from the other client, decrypts it and returns it
@@ -195,8 +192,6 @@
         type: String,
         eventDecoder: EventDecoder
     ) -> ZMUpdateEvent {
-<<<<<<< HEAD
-=======
         let event = encryptedUpdateEventFromOtherClient(
             innerPayload: innerPayload,
             conversation: conversation,
@@ -237,7 +232,6 @@
         source: ZMUpdateEventSource,
         type: String
     ) -> ZMUpdateEvent {
->>>>>>> 299d06aa
         let payload = [
             "type": type,
             "from": otherUser.remoteIdentifier!.transportString(),
@@ -250,20 +244,7 @@
             "payload": [payload]
             ] as [String: Any]
 
-<<<<<<< HEAD
-        let event = ZMUpdateEvent.eventsArray(from: wrapper as NSDictionary, source: source)!.first!
-
-        var decryptedEvent: ZMUpdateEvent?
-        // TODO: [John] use flag here
-        selfClient.keysStore.encryptionContext.perform { session in
-            decryptedEvent = eventDecoder.decryptProteusEventAndAddClient(event, in: self.syncMOC) { sessionID, encryptedData in
-                try session.decryptData(encryptedData, for: sessionID.mapToEncryptionSessionID())
-            }
-        }
-        return decryptedEvent!
-=======
         return ZMUpdateEvent.eventsArray(from: wrapper as NSDictionary, source: source)!.first!
->>>>>>> 299d06aa
     }
 
     /// Extract the outgoing message wrapper (non-encrypted) protobuf
