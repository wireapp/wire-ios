--- conflicted
+++ resolved
@@ -138,11 +138,6 @@
         calls.joinSelfGroup.append(groupID)
     }
 
-<<<<<<< HEAD
-    // MARK: - New epoch
-
-    func generateNewEpoch(groupID: MLSGroupID) async throws {
-=======
     func leaveSubconversation(
         parentQualifiedID: QualifiedID,
         parentGroupID: MLSGroupID,
@@ -157,7 +152,12 @@
         subconversationType: SubgroupType,
         selfClientID: MLSClientID
     ) async throws {
->>>>>>> df3b8fcf
+        fatalError("not implemented")
+    }
+
+    // MARK: - New epoch
+
+    func generateNewEpoch(groupID: MLSGroupID) async throws {
         fatalError("not implemented")
     }
 
