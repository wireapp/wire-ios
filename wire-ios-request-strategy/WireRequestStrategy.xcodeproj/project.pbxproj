--- conflicted
+++ resolved
@@ -190,15 +190,12 @@
 		6308F8AE2A273FBB0072A177 /* BaseFetchMLSGroupInfoActionHandlerTests.swift in Sources */ = {isa = PBXBuildFile; fileRef = 6308F8AD2A273FBB0072A177 /* BaseFetchMLSGroupInfoActionHandlerTests.swift */; };
 		6308F8B02A27403B0072A177 /* FetchMLSConversationGroupInfoActionHandlerTests.swift in Sources */ = {isa = PBXBuildFile; fileRef = 6308F8AF2A27403B0072A177 /* FetchMLSConversationGroupInfoActionHandlerTests.swift */; };
 		6308F8B22A2740C30072A177 /* FetchMLSSubconversationGroupInfoActionHandlerTests.swift in Sources */ = {isa = PBXBuildFile; fileRef = 6308F8B12A2740C30072A177 /* FetchMLSSubconversationGroupInfoActionHandlerTests.swift */; };
-<<<<<<< HEAD
 		630D41B22B0784FB00633867 /* AutoMockable.generated.swift in Sources */ = {isa = PBXBuildFile; fileRef = 630D41AF2B0784FB00633867 /* AutoMockable.generated.swift */; };
 		630D41B32B0784FB00633867 /* AutoMockable.stencil in Resources */ = {isa = PBXBuildFile; fileRef = 630D41B02B0784FB00633867 /* AutoMockable.stencil */; };
 		630D41B42B0784FB00633867 /* config.yml in Resources */ = {isa = PBXBuildFile; fileRef = 630D41B12B0784FB00633867 /* config.yml */; };
 		630D41B82B07BDB600633867 /* ConversationParticipantsServiceTests.swift in Sources */ = {isa = PBXBuildFile; fileRef = 630D41B62B07BD8A00633867 /* ConversationParticipantsServiceTests.swift */; };
 		630D41BA2B07D9F400633867 /* MLSConversationParticipantsServiceTests.swift in Sources */ = {isa = PBXBuildFile; fileRef = 630D41B92B07D9F400633867 /* MLSConversationParticipantsServiceTests.swift */; };
 		630D41BC2B07DA3E00633867 /* ProteusConversationParticipantsServiceTests.swift in Sources */ = {isa = PBXBuildFile; fileRef = 630D41BB2B07DA3E00633867 /* ProteusConversationParticipantsServiceTests.swift */; };
-=======
->>>>>>> cff66791
 		631216392881D10100FF9A56 /* ZMUpdateEvent+Payload.swift in Sources */ = {isa = PBXBuildFile; fileRef = 631216382881D10100FF9A56 /* ZMUpdateEvent+Payload.swift */; };
 		633B396A2891890600208124 /* ZMUpdateEvent+Decryption.swift in Sources */ = {isa = PBXBuildFile; fileRef = 633B39692891890500208124 /* ZMUpdateEvent+Decryption.swift */; };
 		633B396C2892D53300208124 /* MockMLSService.swift in Sources */ = {isa = PBXBuildFile; fileRef = 633B396B2892D53300208124 /* MockMLSService.swift */; };
@@ -649,7 +646,6 @@
 		6308F8AD2A273FBB0072A177 /* BaseFetchMLSGroupInfoActionHandlerTests.swift */ = {isa = PBXFileReference; lastKnownFileType = sourcecode.swift; path = BaseFetchMLSGroupInfoActionHandlerTests.swift; sourceTree = "<group>"; };
 		6308F8AF2A27403B0072A177 /* FetchMLSConversationGroupInfoActionHandlerTests.swift */ = {isa = PBXFileReference; lastKnownFileType = sourcecode.swift; path = FetchMLSConversationGroupInfoActionHandlerTests.swift; sourceTree = "<group>"; };
 		6308F8B12A2740C30072A177 /* FetchMLSSubconversationGroupInfoActionHandlerTests.swift */ = {isa = PBXFileReference; lastKnownFileType = sourcecode.swift; path = FetchMLSSubconversationGroupInfoActionHandlerTests.swift; sourceTree = "<group>"; };
-<<<<<<< HEAD
 		630D41A82B07790900633867 /* MLSConversationParticipantsService.swift */ = {isa = PBXFileReference; lastKnownFileType = sourcecode.swift; path = MLSConversationParticipantsService.swift; sourceTree = "<group>"; };
 		630D41AB2B077F3900633867 /* ProteusConversationParticipantsService.swift */ = {isa = PBXFileReference; lastKnownFileType = sourcecode.swift; path = ProteusConversationParticipantsService.swift; sourceTree = "<group>"; };
 		630D41AF2B0784FB00633867 /* AutoMockable.generated.swift */ = {isa = PBXFileReference; fileEncoding = 4; lastKnownFileType = sourcecode.swift; path = AutoMockable.generated.swift; sourceTree = "<group>"; };
@@ -658,8 +654,6 @@
 		630D41B62B07BD8A00633867 /* ConversationParticipantsServiceTests.swift */ = {isa = PBXFileReference; lastKnownFileType = sourcecode.swift; path = ConversationParticipantsServiceTests.swift; sourceTree = "<group>"; };
 		630D41B92B07D9F400633867 /* MLSConversationParticipantsServiceTests.swift */ = {isa = PBXFileReference; lastKnownFileType = sourcecode.swift; path = MLSConversationParticipantsServiceTests.swift; sourceTree = "<group>"; };
 		630D41BB2B07DA3E00633867 /* ProteusConversationParticipantsServiceTests.swift */ = {isa = PBXFileReference; lastKnownFileType = sourcecode.swift; path = ProteusConversationParticipantsServiceTests.swift; sourceTree = "<group>"; };
-=======
->>>>>>> cff66791
 		631216382881D10100FF9A56 /* ZMUpdateEvent+Payload.swift */ = {isa = PBXFileReference; lastKnownFileType = sourcecode.swift; path = "ZMUpdateEvent+Payload.swift"; sourceTree = "<group>"; };
 		633B39692891890500208124 /* ZMUpdateEvent+Decryption.swift */ = {isa = PBXFileReference; lastKnownFileType = sourcecode.swift; path = "ZMUpdateEvent+Decryption.swift"; sourceTree = "<group>"; };
 		633B396B2892D53300208124 /* MockMLSService.swift */ = {isa = PBXFileReference; lastKnownFileType = sourcecode.swift; path = MockMLSService.swift; sourceTree = "<group>"; };
@@ -2218,12 +2212,9 @@
 				EECBE8F028E71F57005DE5DD /* SyncConversationActionHandlerTests.swift in Sources */,
 				1621D26B1D75C7FF007108C2 /* ZMUpstreamInsertedObjectSyncTests.m in Sources */,
 				7A111DEA285C90B70085BF91 /* SendMLSMessageActionHandlerTests.swift in Sources */,
-<<<<<<< HEAD
+				F18401EB2073C26700E9F4CC /* MockOTREntity.swift in Sources */,
 				630D41BC2B07DA3E00633867 /* ProteusConversationParticipantsServiceTests.swift in Sources */,
 				F18401EB2073C26700E9F4CC /* OTREntityTranscoderTests.swift in Sources */,
-=======
-				F18401EB2073C26700E9F4CC /* MockOTREntity.swift in Sources */,
->>>>>>> cff66791
 				06474D5E24B30C79002C695D /* PushNotificationStatusTests.swift in Sources */,
 				F18401E52073C26200E9F4CC /* FetchingClientRequestStrategyTests.swift in Sources */,
 				70C781FD2732B0100059DF07 /* UpdateRoleActionHandlerTests.swift in Sources */,
