// !$*UTF8*$!
{
	archiveVersion = 1;
	classes = {
	};
	objectVersion = 54;
	objects = {

/* Begin PBXBuildFile section */
		06025662248E467B00E060E1 /* NotificationStreamSync.swift in Sources */ = {isa = PBXBuildFile; fileRef = 06025661248E467B00E060E1 /* NotificationStreamSync.swift */; };
		06025666248E616C00E060E1 /* ZMSimpleListRequestPaginator.m in Sources */ = {isa = PBXBuildFile; fileRef = 06025665248E616C00E060E1 /* ZMSimpleListRequestPaginator.m */; };
		0605DB902511622100443219 /* ZMLocalNotificationTests_UnreadCount.swift in Sources */ = {isa = PBXBuildFile; fileRef = 0605DB8F2511622100443219 /* ZMLocalNotificationTests_UnreadCount.swift */; };
		060ED6D62499F41000412C4A /* PushNotificationStatus.swift in Sources */ = {isa = PBXBuildFile; fileRef = 060ED6D52499F41000412C4A /* PushNotificationStatus.swift */; };
		061389F42B178EBE0053B7B5 /* E2eIAPI.swift in Sources */ = {isa = PBXBuildFile; fileRef = 061389F32B178EBE0053B7B5 /* E2eIAPI.swift */; };
		062285C8276BB5B000B87C91 /* UpdateEventProcessor.swift in Sources */ = {isa = PBXBuildFile; fileRef = 062285C7276BB5B000B87C91 /* UpdateEventProcessor.swift */; };
<<<<<<< HEAD
		0640BF6F2B0F6B78008866E4 /* E2eIEnrollment.swift in Sources */ = {isa = PBXBuildFile; fileRef = 0640BF6E2B0F6B78008866E4 /* E2eIEnrollment.swift */; };
=======
		0640BF6F2B0F6B78008866E4 /* E2EIEnrollment.swift in Sources */ = {isa = PBXBuildFile; fileRef = 0640BF6E2B0F6B78008866E4 /* E2EIEnrollment.swift */; };
>>>>>>> fddbd34a
		06474D4B24AF6858002C695D /* EventDecoder.swift in Sources */ = {isa = PBXBuildFile; fileRef = 06474D4A24AF6858002C695D /* EventDecoder.swift */; };
		06474D4D24AF68AD002C695D /* StoreUpdateEvent.swift in Sources */ = {isa = PBXBuildFile; fileRef = 06474D4C24AF68AD002C695D /* StoreUpdateEvent.swift */; };
		06474D5E24B30C79002C695D /* PushNotificationStatusTests.swift in Sources */ = {isa = PBXBuildFile; fileRef = 06474D5C24B30C75002C695D /* PushNotificationStatusTests.swift */; };
		06474D6024B310B6002C695D /* NotificationsTrackerTests.swift in Sources */ = {isa = PBXBuildFile; fileRef = 06474D5F24B310B6002C695D /* NotificationsTrackerTests.swift */; };
		06474D6624B3227E002C695D /* ZMSimpleListRequestPaginatorTests.m in Sources */ = {isa = PBXBuildFile; fileRef = 06474D6524B3227E002C695D /* ZMSimpleListRequestPaginatorTests.m */; };
<<<<<<< HEAD
		064824982B10E32C00115329 /* EnrollE2eICertificateUseCase.swift in Sources */ = {isa = PBXBuildFile; fileRef = 064824972B10E32C00115329 /* EnrollE2eICertificateUseCase.swift */; };
=======
		064824982B10E32C00115329 /* EnrollE2EICertificateUseCase.swift in Sources */ = {isa = PBXBuildFile; fileRef = 064824972B10E32C00115329 /* EnrollE2EICertificateUseCase.swift */; };
>>>>>>> fddbd34a
		0648FC1227851661006519D1 /* audio.m4a in Resources */ = {isa = PBXBuildFile; fileRef = 0648FC1027851623006519D1 /* audio.m4a */; };
		0649D12224F5C5EF001DDC78 /* ZMLocalNotification.swift in Sources */ = {isa = PBXBuildFile; fileRef = 0649D12124F5C5EF001DDC78 /* ZMLocalNotification.swift */; };
		0649D14024F63AA0001DDC78 /* LocalNotificationContentType.swift in Sources */ = {isa = PBXBuildFile; fileRef = 0649D13F24F63AA0001DDC78 /* LocalNotificationContentType.swift */; };
		0649D14324F63B52001DDC78 /* NotificationUserInfo.swift in Sources */ = {isa = PBXBuildFile; fileRef = 0649D14224F63B52001DDC78 /* NotificationUserInfo.swift */; };
		0649D14524F63BBD001DDC78 /* LocalNotificationType+Configuration.swift in Sources */ = {isa = PBXBuildFile; fileRef = 0649D14424F63BBD001DDC78 /* LocalNotificationType+Configuration.swift */; };
		0649D14724F63C02001DDC78 /* PushNotificationCategory.swift in Sources */ = {isa = PBXBuildFile; fileRef = 0649D14624F63C02001DDC78 /* PushNotificationCategory.swift */; };
		0649D14924F63C51001DDC78 /* NotificationSound.swift in Sources */ = {isa = PBXBuildFile; fileRef = 0649D14824F63C51001DDC78 /* NotificationSound.swift */; };
		0649D14B24F63C8F001DDC78 /* NotificationAction.swift in Sources */ = {isa = PBXBuildFile; fileRef = 0649D14A24F63C8F001DDC78 /* NotificationAction.swift */; };
		0649D14D24F63D3E001DDC78 /* LocalNotificationType+Localization.swift in Sources */ = {isa = PBXBuildFile; fileRef = 0649D14C24F63D3E001DDC78 /* LocalNotificationType+Localization.swift */; };
		0649D14F24F63DCC001DDC78 /* ZMSound.swift in Sources */ = {isa = PBXBuildFile; fileRef = 0649D14E24F63DCC001DDC78 /* ZMSound.swift */; };
		0649D15424F64335001DDC78 /* Push.stringsdict in Resources */ = {isa = PBXBuildFile; fileRef = 0649D15024F64335001DDC78 /* Push.stringsdict */; };
		0649D15524F64335001DDC78 /* Push.strings in Resources */ = {isa = PBXBuildFile; fileRef = 0649D15224F64335001DDC78 /* Push.strings */; };
		0649D19B24F66E9E001DDC78 /* ZMLocalNotification+Events.swift in Sources */ = {isa = PBXBuildFile; fileRef = 0649D19A24F66E9E001DDC78 /* ZMLocalNotification+Events.swift */; };
		0649D19F24F6717C001DDC78 /* ZMLocalNotificationSet.swift in Sources */ = {isa = PBXBuildFile; fileRef = 0649D19E24F6717C001DDC78 /* ZMLocalNotificationSet.swift */; };
		0649D1A124F671E6001DDC78 /* UserNotificationCenter.swift in Sources */ = {isa = PBXBuildFile; fileRef = 0649D1A024F671E6001DDC78 /* UserNotificationCenter.swift */; };
		0649D1A624F673E7001DDC78 /* Logging.swift in Sources */ = {isa = PBXBuildFile; fileRef = 0649D1A524F673E7001DDC78 /* Logging.swift */; };
		0671976E2AE951F400D96598 /* AcmeAPI.swift in Sources */ = {isa = PBXBuildFile; fileRef = 0671976D2AE951F400D96598 /* AcmeAPI.swift */; };
		0671979A2AFBE9FD00D96598 /* AcmeResponse.swift in Sources */ = {isa = PBXBuildFile; fileRef = 067197992AFBE9FD00D96598 /* AcmeResponse.swift */; };
<<<<<<< HEAD
		067215AD2B10DCA300CF4AD4 /* E2eIRepository.swift in Sources */ = {isa = PBXBuildFile; fileRef = 067215AC2B10DCA300CF4AD4 /* E2eIRepository.swift */; };
=======
		067215AD2B10DCA300CF4AD4 /* E2EIRepository.swift in Sources */ = {isa = PBXBuildFile; fileRef = 067215AC2B10DCA300CF4AD4 /* E2EIRepository.swift */; };
>>>>>>> fddbd34a
		068084962563B6940047899C /* FeatureConfigRequestStrategy.swift in Sources */ = {isa = PBXBuildFile; fileRef = 068084952563B6940047899C /* FeatureConfigRequestStrategy.swift */; };
		068084982563B7310047899C /* FeatureConfigRequestStrategyTests.swift in Sources */ = {isa = PBXBuildFile; fileRef = 068084972563B7310047899C /* FeatureConfigRequestStrategyTests.swift */; };
		0693114A24F799F400D14DF5 /* ZMLocalNotificationTests.swift in Sources */ = {isa = PBXBuildFile; fileRef = 0693113F24F7995F00D14DF5 /* ZMLocalNotificationTests.swift */; };
		0693114B24F79A0500D14DF5 /* ZMLocalNotificationTests_Event.swift in Sources */ = {isa = PBXBuildFile; fileRef = 0693114124F7996D00D14DF5 /* ZMLocalNotificationTests_Event.swift */; };
		0693114C24F79A0E00D14DF5 /* ZMLocalNotificationSetTests.swift in Sources */ = {isa = PBXBuildFile; fileRef = 0693114324F7999800D14DF5 /* ZMLocalNotificationSetTests.swift */; };
		0693114D24F79A1100D14DF5 /* ZMLocalNotificationLocalizationTests.swift in Sources */ = {isa = PBXBuildFile; fileRef = 0693114524F799B200D14DF5 /* ZMLocalNotificationLocalizationTests.swift */; };
		0693114E24F79A1300D14DF5 /* LocalNotificationContentTypeTest.swift in Sources */ = {isa = PBXBuildFile; fileRef = 0693114724F799BE00D14DF5 /* LocalNotificationContentTypeTest.swift */; };
		0693115024F79E2500D14DF5 /* UserNotificationCenterMock.swift in Sources */ = {isa = PBXBuildFile; fileRef = 0693114F24F79E2500D14DF5 /* UserNotificationCenterMock.swift */; };
		0693115624F7B17300D14DF5 /* ZMLocalNotificationTests_SystemMessage.swift in Sources */ = {isa = PBXBuildFile; fileRef = 0693115524F7B17300D14DF5 /* ZMLocalNotificationTests_SystemMessage.swift */; };
		0693115724F7B1A200D14DF5 /* ZMLocalNotificationTests_Message.swift in Sources */ = {isa = PBXBuildFile; fileRef = 0693115124F7B15500D14DF5 /* ZMLocalNotificationTests_Message.swift */; };
		06A1966E2A7BEAE300B43BA5 /* TerminateFederationRequestStrategy.swift in Sources */ = {isa = PBXBuildFile; fileRef = 06A1966D2A7BEAE300B43BA5 /* TerminateFederationRequestStrategy.swift */; };
		06A196702A7BEBD100B43BA5 /* TerminateFederationRequestStrategyTests.swift in Sources */ = {isa = PBXBuildFile; fileRef = 06A1966F2A7BEBD100B43BA5 /* TerminateFederationRequestStrategyTests.swift */; };
		06A9FDD228B36FF500B3C730 /* UpdateAccessRolesAction.swift in Sources */ = {isa = PBXBuildFile; fileRef = 06A9FDD128B36FF500B3C730 /* UpdateAccessRolesAction.swift */; };
		06A9FDD428B3701000B3C730 /* UpdateAccessRolesActionHandler.swift in Sources */ = {isa = PBXBuildFile; fileRef = 06A9FDD328B3701000B3C730 /* UpdateAccessRolesActionHandler.swift */; };
		06A9FDD628B3702700B3C730 /* UpdateAccessRolesActionHandlerTests.swift in Sources */ = {isa = PBXBuildFile; fileRef = 06A9FDD528B3702700B3C730 /* UpdateAccessRolesActionHandlerTests.swift */; };
		06ADF694264B467E002E0C7A /* MockAnalytics.swift in Sources */ = {isa = PBXBuildFile; fileRef = 06ADF693264B467E002E0C7A /* MockAnalytics.swift */; };
		06C394B6248E6FDA00AE736A /* ZMSimpleListRequestPaginator.h in Headers */ = {isa = PBXBuildFile; fileRef = 06025667248E617D00E060E1 /* ZMSimpleListRequestPaginator.h */; settings = {ATTRIBUTES = (Public, ); }; };
		06C394B7248E6FDE00AE736A /* ZMSimpleListRequestPaginator+Internal.h in Headers */ = {isa = PBXBuildFile; fileRef = 06025669248E61BF00E060E1 /* ZMSimpleListRequestPaginator+Internal.h */; };
		06C394C5248E851000AE736A /* NotificationsTracker.swift in Sources */ = {isa = PBXBuildFile; fileRef = 06C394C4248E851000AE736A /* NotificationsTracker.swift */; };
		06CDDE9F282E9CC200F9360F /* RemovePushTokenAction.swift in Sources */ = {isa = PBXBuildFile; fileRef = 06CDDE9E282E9CC200F9360F /* RemovePushTokenAction.swift */; };
		06CDDEA1282E9E7F00F9360F /* RemovePushTokenActionHandler.swift in Sources */ = {isa = PBXBuildFile; fileRef = 06CDDEA0282E9E7F00F9360F /* RemovePushTokenActionHandler.swift */; };
		06CDDEA3282E9E9800F9360F /* RemovePushTokenActionHandlerTests.swift in Sources */ = {isa = PBXBuildFile; fileRef = 06CDDEA2282E9E9800F9360F /* RemovePushTokenActionHandlerTests.swift */; };
		06CF5DFA27FC900F00822FAB /* ZMLocalNotification+Calling.swift in Sources */ = {isa = PBXBuildFile; fileRef = 06CF5DF927FC900F00822FAB /* ZMLocalNotification+Calling.swift */; };
		06D61FB62B0CBE1E00C2699A /* AcmeAPITests.swift in Sources */ = {isa = PBXBuildFile; fileRef = 06D61FB52B0CBE1E00C2699A /* AcmeAPITests.swift */; };
<<<<<<< HEAD
		06D61FB82B0CBE3100C2699A /* E2eIEnrollmentTests.swift in Sources */ = {isa = PBXBuildFile; fileRef = 06D61FB72B0CBE3100C2699A /* E2eIEnrollmentTests.swift */; };
=======
		06D61FB82B0CBE3100C2699A /* E2EIEnrollmentTests.swift in Sources */ = {isa = PBXBuildFile; fileRef = 06D61FB72B0CBE3100C2699A /* E2EIEnrollmentTests.swift */; };
>>>>>>> fddbd34a
		06FDC62F28354DAE008300DB /* PushTokenStorage.swift in Sources */ = {isa = PBXBuildFile; fileRef = 06FDC62E28354DAE008300DB /* PushTokenStorage.swift */; };
		06FDC63128354DBD008300DB /* PushTokenStorageTests.swift in Sources */ = {isa = PBXBuildFile; fileRef = 06FDC63028354DBD008300DB /* PushTokenStorageTests.swift */; };
		160ADE9C270DBD0A003FA638 /* ConnectToUserActionHandlerTests.swift in Sources */ = {isa = PBXBuildFile; fileRef = 160ADE9B270DBD0A003FA638 /* ConnectToUserActionHandlerTests.swift */; };
		16189D06268B214E004831BE /* InsertedObjectSyncTests.swift in Sources */ = {isa = PBXBuildFile; fileRef = 16189D05268B214E004831BE /* InsertedObjectSyncTests.swift */; };
		16189D0A268B2C34004831BE /* ModifiedKeyObjectSyncTests.swift in Sources */ = {isa = PBXBuildFile; fileRef = 16189D09268B2C34004831BE /* ModifiedKeyObjectSyncTests.swift */; };
		161E05442665465A00DADC3D /* SyncProgress.swift in Sources */ = {isa = PBXBuildFile; fileRef = 161E05432665465A00DADC3D /* SyncProgress.swift */; };
		161E055026655E4500DADC3D /* UserProfileRequestStrategy.swift in Sources */ = {isa = PBXBuildFile; fileRef = 161E054F26655E4500DADC3D /* UserProfileRequestStrategy.swift */; };
		1621D2281D75AB2D007108C2 /* MockEntity.m in Sources */ = {isa = PBXBuildFile; fileRef = 1621D2231D75AB2D007108C2 /* MockEntity.m */; };
		1621D2291D75AB2D007108C2 /* MockEntity2.m in Sources */ = {isa = PBXBuildFile; fileRef = 1621D2251D75AB2D007108C2 /* MockEntity2.m */; };
		1621D22A1D75AB2D007108C2 /* MockModelObjectContextFactory.m in Sources */ = {isa = PBXBuildFile; fileRef = 1621D2271D75AB2D007108C2 /* MockModelObjectContextFactory.m */; };
		1621D22E1D75AC36007108C2 /* ZMChangeTrackerBootstrap.h in Headers */ = {isa = PBXBuildFile; fileRef = 1621D22B1D75AC36007108C2 /* ZMChangeTrackerBootstrap.h */; settings = {ATTRIBUTES = (Public, ); }; };
		1621D22F1D75AC36007108C2 /* ZMChangeTrackerBootstrap.m in Sources */ = {isa = PBXBuildFile; fileRef = 1621D22C1D75AC36007108C2 /* ZMChangeTrackerBootstrap.m */; };
		1621D2301D75AC36007108C2 /* ZMChangeTrackerBootstrap+Testing.h in Headers */ = {isa = PBXBuildFile; fileRef = 1621D22D1D75AC36007108C2 /* ZMChangeTrackerBootstrap+Testing.h */; settings = {ATTRIBUTES = (Public, ); }; };
		1621D2621D75C745007108C2 /* ZMDownstreamObjectSyncWithWhitelistTests.m in Sources */ = {isa = PBXBuildFile; fileRef = 166902191D709110000FE4AF /* ZMDownstreamObjectSyncWithWhitelistTests.m */; };
		1621D2651D75C750007108C2 /* ZMLocallyModifiedObjectSetTests.m in Sources */ = {isa = PBXBuildFile; fileRef = 1669021C1D709110000FE4AF /* ZMLocallyModifiedObjectSetTests.m */; };
		1621D2661D75C755007108C2 /* ZMLocallyModifiedObjectSyncStatusTests.m in Sources */ = {isa = PBXBuildFile; fileRef = 1669021D1D709110000FE4AF /* ZMLocallyModifiedObjectSyncStatusTests.m */; };
		1621D2671D75C776007108C2 /* ZMRemoteIdentifierObjectSyncTests.m in Sources */ = {isa = PBXBuildFile; fileRef = 1669021E1D709110000FE4AF /* ZMRemoteIdentifierObjectSyncTests.m */; };
		1621D26A1D75C782007108C2 /* ZMTimedSingleRequestSyncTests.m in Sources */ = {isa = PBXBuildFile; fileRef = 166902211D709110000FE4AF /* ZMTimedSingleRequestSyncTests.m */; };
		1621D26B1D75C7FF007108C2 /* ZMUpstreamInsertedObjectSyncTests.m in Sources */ = {isa = PBXBuildFile; fileRef = 166902221D709110000FE4AF /* ZMUpstreamInsertedObjectSyncTests.m */; };
		1621D26D1D75C806007108C2 /* NSManagedObjectContext+TestHelpers.m in Sources */ = {isa = PBXBuildFile; fileRef = 1621D2321D75B221007108C2 /* NSManagedObjectContext+TestHelpers.m */; };
		1621D2741D7715EA007108C2 /* ZMObjectSyncStrategy.h in Headers */ = {isa = PBXBuildFile; fileRef = 1621D2721D7715EA007108C2 /* ZMObjectSyncStrategy.h */; settings = {ATTRIBUTES = (Public, ); }; };
		1621D2751D7715EA007108C2 /* ZMObjectSyncStrategy.m in Sources */ = {isa = PBXBuildFile; fileRef = 1621D2731D7715EA007108C2 /* ZMObjectSyncStrategy.m */; };
		1622946B221C18BE00A98679 /* AssetV3UploadRequestStrategy.swift in Sources */ = {isa = PBXBuildFile; fileRef = 1622946A221C18BE00A98679 /* AssetV3UploadRequestStrategy.swift */; };
		1622946D221C56E500A98679 /* AssetsPreprocessor.swift in Sources */ = {isa = PBXBuildFile; fileRef = 1622946C221C56E500A98679 /* AssetsPreprocessor.swift */; };
		16229486221EBB8100A98679 /* ZMImagePreprocessingTracker.h in Headers */ = {isa = PBXBuildFile; fileRef = 16229482221EBB8000A98679 /* ZMImagePreprocessingTracker.h */; settings = {ATTRIBUTES = (Public, ); }; };
		16229487221EBB8100A98679 /* ZMImagePreprocessingTracker.m in Sources */ = {isa = PBXBuildFile; fileRef = 16229483221EBB8000A98679 /* ZMImagePreprocessingTracker.m */; };
		16229488221EBB8100A98679 /* ZMImagePreprocessingTracker+Testing.h in Headers */ = {isa = PBXBuildFile; fileRef = 16229484221EBB8000A98679 /* ZMImagePreprocessingTracker+Testing.h */; settings = {ATTRIBUTES = (Public, ); }; };
		1623F8D32AE66F28004F0319 /* MessageSender.swift in Sources */ = {isa = PBXBuildFile; fileRef = 1623F8D22AE66F28004F0319 /* MessageSender.swift */; };
		1623F8D52AE6729D004F0319 /* SessionEstablisher.swift in Sources */ = {isa = PBXBuildFile; fileRef = 1623F8D42AE6729D004F0319 /* SessionEstablisher.swift */; };
		1623F8D82AE7FB7E004F0319 /* PrekeyAPI.swift in Sources */ = {isa = PBXBuildFile; fileRef = 1623F8D72AE7FB7E004F0319 /* PrekeyAPI.swift */; };
		1623F8DA2AE7FBD6004F0319 /* NetworkError.swift in Sources */ = {isa = PBXBuildFile; fileRef = 1623F8D92AE7FBD6004F0319 /* NetworkError.swift */; };
		1623F8DC2AE7FD54004F0319 /* APIProvider.swift in Sources */ = {isa = PBXBuildFile; fileRef = 1623F8DB2AE7FD54004F0319 /* APIProvider.swift */; };
		1623F8DE2AE945E2004F0319 /* MessageAPI.swift in Sources */ = {isa = PBXBuildFile; fileRef = 1623F8DD2AE945E2004F0319 /* MessageAPI.swift */; };
		1623F8E02AEAAF0E004F0319 /* MessageDependencyResolver.swift in Sources */ = {isa = PBXBuildFile; fileRef = 1623F8DF2AEAAF0E004F0319 /* MessageDependencyResolver.swift */; };
		16367F1E26FDB0740028AF8B /* Payload+Connection.swift in Sources */ = {isa = PBXBuildFile; fileRef = 16367F1D26FDB0740028AF8B /* Payload+Connection.swift */; };
		16367F2626FDB4720028AF8B /* ConnectionRequestStrategy.swift in Sources */ = {isa = PBXBuildFile; fileRef = 16367F2526FDB4720028AF8B /* ConnectionRequestStrategy.swift */; };
		164D00742225624E00A8F264 /* ZMImagePreprocessingTrackerTests.m in Sources */ = {isa = PBXBuildFile; fileRef = 16229485221EBB8000A98679 /* ZMImagePreprocessingTrackerTests.m */; };
		164D007622256C6E00A8F264 /* AssetV3UploadRequestStrategyTests.swift in Sources */ = {isa = PBXBuildFile; fileRef = 164D007522256C6E00A8F264 /* AssetV3UploadRequestStrategyTests.swift */; };
		1658EA6226DE22C0003D0090 /* ConversationRequestStrategy.swift in Sources */ = {isa = PBXBuildFile; fileRef = 1658EA6126DE22C0003D0090 /* ConversationRequestStrategy.swift */; };
		1662ADB322B0E8B300D84071 /* VerifyLegalHoldRequestStrategy.swift in Sources */ = {isa = PBXBuildFile; fileRef = 1662ADB222B0E8B300D84071 /* VerifyLegalHoldRequestStrategy.swift */; };
		1662ADD122B14CBA00D84071 /* VerifyLegalHoldRequestStrategyTests.swift in Sources */ = {isa = PBXBuildFile; fileRef = 1662ADD022B14CBA00D84071 /* VerifyLegalHoldRequestStrategyTests.swift */; };
		1669016E1D707509000FE4AF /* WireRequestStrategy.h in Headers */ = {isa = PBXBuildFile; fileRef = 1669016D1D707509000FE4AF /* WireRequestStrategy.h */; settings = {ATTRIBUTES = (Public, ); }; };
		166901D01D7081C7000FE4AF /* ZMContextChangeTracker.h in Headers */ = {isa = PBXBuildFile; fileRef = 166901A81D7081C7000FE4AF /* ZMContextChangeTracker.h */; settings = {ATTRIBUTES = (Public, ); }; };
		166901D31D7081C7000FE4AF /* ZMDownstreamObjectSync.h in Headers */ = {isa = PBXBuildFile; fileRef = 166901AB1D7081C7000FE4AF /* ZMDownstreamObjectSync.h */; settings = {ATTRIBUTES = (Public, ); }; };
		166901D41D7081C7000FE4AF /* ZMDownstreamObjectSync.m in Sources */ = {isa = PBXBuildFile; fileRef = 166901AC1D7081C7000FE4AF /* ZMDownstreamObjectSync.m */; };
		166901D51D7081C7000FE4AF /* ZMDownstreamObjectSyncWithWhitelist.h in Headers */ = {isa = PBXBuildFile; fileRef = 166901AD1D7081C7000FE4AF /* ZMDownstreamObjectSyncWithWhitelist.h */; settings = {ATTRIBUTES = (Public, ); }; };
		166901D61D7081C7000FE4AF /* ZMDownstreamObjectSyncWithWhitelist.m in Sources */ = {isa = PBXBuildFile; fileRef = 166901AE1D7081C7000FE4AF /* ZMDownstreamObjectSyncWithWhitelist.m */; };
		166901D71D7081C7000FE4AF /* ZMDownstreamObjectSyncWithWhitelist+Internal.h in Headers */ = {isa = PBXBuildFile; fileRef = 166901AF1D7081C7000FE4AF /* ZMDownstreamObjectSyncWithWhitelist+Internal.h */; };
		166901D81D7081C7000FE4AF /* ZMLocallyInsertedObjectSet.h in Headers */ = {isa = PBXBuildFile; fileRef = 166901B01D7081C7000FE4AF /* ZMLocallyInsertedObjectSet.h */; settings = {ATTRIBUTES = (Public, ); }; };
		166901D91D7081C7000FE4AF /* ZMLocallyInsertedObjectSet.m in Sources */ = {isa = PBXBuildFile; fileRef = 166901B11D7081C7000FE4AF /* ZMLocallyInsertedObjectSet.m */; };
		166901DA1D7081C7000FE4AF /* ZMLocallyModifiedObjectSet.h in Headers */ = {isa = PBXBuildFile; fileRef = 166901B21D7081C7000FE4AF /* ZMLocallyModifiedObjectSet.h */; settings = {ATTRIBUTES = (Public, ); }; };
		166901DB1D7081C7000FE4AF /* ZMLocallyModifiedObjectSet.m in Sources */ = {isa = PBXBuildFile; fileRef = 166901B31D7081C7000FE4AF /* ZMLocallyModifiedObjectSet.m */; };
		166901DC1D7081C7000FE4AF /* ZMLocallyModifiedObjectSyncStatus.h in Headers */ = {isa = PBXBuildFile; fileRef = 166901B41D7081C7000FE4AF /* ZMLocallyModifiedObjectSyncStatus.h */; settings = {ATTRIBUTES = (Public, ); }; };
		166901DD1D7081C7000FE4AF /* ZMLocallyModifiedObjectSyncStatus.m in Sources */ = {isa = PBXBuildFile; fileRef = 166901B51D7081C7000FE4AF /* ZMLocallyModifiedObjectSyncStatus.m */; };
		166901DE1D7081C7000FE4AF /* ZMObjectSync.h in Headers */ = {isa = PBXBuildFile; fileRef = 166901B61D7081C7000FE4AF /* ZMObjectSync.h */; settings = {ATTRIBUTES = (Public, ); }; };
		166901DF1D7081C7000FE4AF /* ZMRemoteIdentifierObjectSync.h in Headers */ = {isa = PBXBuildFile; fileRef = 166901B71D7081C7000FE4AF /* ZMRemoteIdentifierObjectSync.h */; settings = {ATTRIBUTES = (Public, ); }; };
		166901E01D7081C7000FE4AF /* ZMRemoteIdentifierObjectSync.m in Sources */ = {isa = PBXBuildFile; fileRef = 166901B81D7081C7000FE4AF /* ZMRemoteIdentifierObjectSync.m */; };
		166901E11D7081C7000FE4AF /* ZMRequestGenerator.h in Headers */ = {isa = PBXBuildFile; fileRef = 166901B91D7081C7000FE4AF /* ZMRequestGenerator.h */; settings = {ATTRIBUTES = (Public, ); }; };
		166901E21D7081C7000FE4AF /* ZMRequestGenerator.m in Sources */ = {isa = PBXBuildFile; fileRef = 166901BA1D7081C7000FE4AF /* ZMRequestGenerator.m */; };
		166901E31D7081C7000FE4AF /* ZMSingleRequestSync.h in Headers */ = {isa = PBXBuildFile; fileRef = 166901BB1D7081C7000FE4AF /* ZMSingleRequestSync.h */; settings = {ATTRIBUTES = (Public, ); }; };
		166901E41D7081C7000FE4AF /* ZMSingleRequestSync.m in Sources */ = {isa = PBXBuildFile; fileRef = 166901BC1D7081C7000FE4AF /* ZMSingleRequestSync.m */; };
		166901E51D7081C7000FE4AF /* ZMSyncOperationSet.h in Headers */ = {isa = PBXBuildFile; fileRef = 166901BD1D7081C7000FE4AF /* ZMSyncOperationSet.h */; settings = {ATTRIBUTES = (Public, ); }; };
		166901E61D7081C7000FE4AF /* ZMSyncOperationSet.m in Sources */ = {isa = PBXBuildFile; fileRef = 166901BE1D7081C7000FE4AF /* ZMSyncOperationSet.m */; };
		166901EB1D7081C7000FE4AF /* ZMTimedSingleRequestSync.h in Headers */ = {isa = PBXBuildFile; fileRef = 166901C31D7081C7000FE4AF /* ZMTimedSingleRequestSync.h */; settings = {ATTRIBUTES = (Public, ); }; };
		166901EC1D7081C7000FE4AF /* ZMTimedSingleRequestSync.m in Sources */ = {isa = PBXBuildFile; fileRef = 166901C41D7081C7000FE4AF /* ZMTimedSingleRequestSync.m */; };
		166901EF1D7081C7000FE4AF /* ZMUpstreamInsertedObjectSync.h in Headers */ = {isa = PBXBuildFile; fileRef = 166901C71D7081C7000FE4AF /* ZMUpstreamInsertedObjectSync.h */; settings = {ATTRIBUTES = (Public, ); }; };
		166901F01D7081C7000FE4AF /* ZMUpstreamInsertedObjectSync.m in Sources */ = {isa = PBXBuildFile; fileRef = 166901C81D7081C7000FE4AF /* ZMUpstreamInsertedObjectSync.m */; };
		166901F11D7081C7000FE4AF /* ZMUpstreamModifiedObjectSync.h in Headers */ = {isa = PBXBuildFile; fileRef = 166901C91D7081C7000FE4AF /* ZMUpstreamModifiedObjectSync.h */; settings = {ATTRIBUTES = (Public, ); }; };
		166901F21D7081C7000FE4AF /* ZMUpstreamModifiedObjectSync.m in Sources */ = {isa = PBXBuildFile; fileRef = 166901CA1D7081C7000FE4AF /* ZMUpstreamModifiedObjectSync.m */; };
		166901F31D7081C7000FE4AF /* ZMUpstreamModifiedObjectSync+Testing.h in Headers */ = {isa = PBXBuildFile; fileRef = 166901CB1D7081C7000FE4AF /* ZMUpstreamModifiedObjectSync+Testing.h */; };
		166901F41D7081C7000FE4AF /* ZMUpstreamRequest.h in Headers */ = {isa = PBXBuildFile; fileRef = 166901CC1D7081C7000FE4AF /* ZMUpstreamRequest.h */; settings = {ATTRIBUTES = (Public, ); }; };
		166901F51D7081C7000FE4AF /* ZMUpstreamRequest.m in Sources */ = {isa = PBXBuildFile; fileRef = 166901CD1D7081C7000FE4AF /* ZMUpstreamRequest.m */; };
		166901F61D7081C7000FE4AF /* ZMUpstreamTranscoder.h in Headers */ = {isa = PBXBuildFile; fileRef = 166901CE1D7081C7000FE4AF /* ZMUpstreamTranscoder.h */; settings = {ATTRIBUTES = (Public, ); }; };
		166902121D70851E000FE4AF /* ZMOutstandingItems.h in Headers */ = {isa = PBXBuildFile; fileRef = 166902111D70851E000FE4AF /* ZMOutstandingItems.h */; settings = {ATTRIBUTES = (Public, ); }; };
		166A22912577C06B00EF313D /* ResetSessionRequestStrategy.swift in Sources */ = {isa = PBXBuildFile; fileRef = 166A22902577C06B00EF313D /* ResetSessionRequestStrategy.swift */; };
		16751E8524CF72970099AE09 /* DeliveryReceiptRequestStrategy.swift in Sources */ = {isa = PBXBuildFile; fileRef = 16751E8424CF72970099AE09 /* DeliveryReceiptRequestStrategy.swift */; };
		16751EBB24D1BDA00099AE09 /* DeliveryReceiptRequestStrategyTests.swift in Sources */ = {isa = PBXBuildFile; fileRef = 16751EBA24D1BDA00099AE09 /* DeliveryReceiptRequestStrategyTests.swift */; };
		167BCBC426087F8900E9D7E3 /* ZMTBaseTests+CoreDataStack.swift in Sources */ = {isa = PBXBuildFile; fileRef = 167BCBC326087F8900E9D7E3 /* ZMTBaseTests+CoreDataStack.swift */; };
		1682462F257A1FB7002AF17B /* KeyPathObjectSync.swift in Sources */ = {isa = PBXBuildFile; fileRef = 1682462E257A1FB7002AF17B /* KeyPathObjectSync.swift */; };
		16824631257A23E8002AF17B /* KeyPathObjectSyncTests.swift in Sources */ = {isa = PBXBuildFile; fileRef = 16824630257A23E8002AF17B /* KeyPathObjectSyncTests.swift */; };
		16824633257A2B47002AF17B /* ResetSessionRequestStrategyTests.swift in Sources */ = {isa = PBXBuildFile; fileRef = 16824632257A2B47002AF17B /* ResetSessionRequestStrategyTests.swift */; };
		168414192228365D00FCB9BC /* AssetsPreprocessorTests.swift in Sources */ = {isa = PBXBuildFile; fileRef = 168414182228365D00FCB9BC /* AssetsPreprocessorTests.swift */; };
		168D7BBC26F330DE00789960 /* MessagingTest+Payloads.swift in Sources */ = {isa = PBXBuildFile; fileRef = 168D7BBB26F330DE00789960 /* MessagingTest+Payloads.swift */; };
		168D7CA526FB0CFD00789960 /* ActionHandler.swift in Sources */ = {isa = PBXBuildFile; fileRef = 168D7CA426FB0CFD00789960 /* ActionHandler.swift */; };
		168D7CB226FB0E3F00789960 /* EntityActionSync.swift in Sources */ = {isa = PBXBuildFile; fileRef = 168D7CB126FB0E3F00789960 /* EntityActionSync.swift */; };
		168D7CB726FB0E9200789960 /* AddParticipantActionHandler.swift in Sources */ = {isa = PBXBuildFile; fileRef = 168D7CB626FB0E9200789960 /* AddParticipantActionHandler.swift */; };
		168D7CBB26FB21D900789960 /* RemoveParticipantActionHandler.swift in Sources */ = {isa = PBXBuildFile; fileRef = 168D7CBA26FB21D900789960 /* RemoveParticipantActionHandler.swift */; };
		168D7CCE26FB303A00789960 /* AddParticipantActionHandlerTests.swift in Sources */ = {isa = PBXBuildFile; fileRef = 168D7CCD26FB303A00789960 /* AddParticipantActionHandlerTests.swift */; };
		168D7CF626FC6D3400789960 /* RemoveParticipantActionHandlerTests.swift in Sources */ = {isa = PBXBuildFile; fileRef = 168D7CF526FC6D3300789960 /* RemoveParticipantActionHandlerTests.swift */; };
		168D7D0C26FC81AD00789960 /* ActionHandlerTests.swift in Sources */ = {isa = PBXBuildFile; fileRef = 168D7D0B26FC81AD00789960 /* ActionHandlerTests.swift */; };
		1695B9D42B87FFF100E9342A /* StubPayloadConversationEvent.swift in Sources */ = {isa = PBXBuildFile; fileRef = 1695B9D32B87FFF100E9342A /* StubPayloadConversationEvent.swift */; };
		16972DED2668E699008AF3A2 /* UserProfileRequestStrategyTests.swift in Sources */ = {isa = PBXBuildFile; fileRef = 16972DEC2668E699008AF3A2 /* UserProfileRequestStrategyTests.swift */; };
		169BA1CB25E9507600374343 /* Payload+Coding.swift in Sources */ = {isa = PBXBuildFile; fileRef = 169BA1CA25E9507600374343 /* Payload+Coding.swift */; };
		16A4891A2685CECD001F9127 /* ProteusMessage.swift in Sources */ = {isa = PBXBuildFile; fileRef = 16A489192685CECC001F9127 /* ProteusMessage.swift */; };
		16A48936268A0665001F9127 /* ModifiedKeyObjectSync.swift in Sources */ = {isa = PBXBuildFile; fileRef = 16A48935268A0665001F9127 /* ModifiedKeyObjectSync.swift */; };
		16A4893A268A080E001F9127 /* InsertedObjectSync.swift in Sources */ = {isa = PBXBuildFile; fileRef = 16A48939268A080E001F9127 /* InsertedObjectSync.swift */; };
		16A4893F268B0C82001F9127 /* ClientMessageRequestStrategy.swift in Sources */ = {isa = PBXBuildFile; fileRef = 16A4893E268B0C82001F9127 /* ClientMessageRequestStrategy.swift */; };
		16A4894B268B0D1D001F9127 /* LinkPreviewUpdateRequestStrategy.swift in Sources */ = {isa = PBXBuildFile; fileRef = 16A4894A268B0D1D001F9127 /* LinkPreviewUpdateRequestStrategy.swift */; };
		16A86B2722A128A800A674F8 /* IdentifierObjectSync.swift in Sources */ = {isa = PBXBuildFile; fileRef = 16A86B2622A128A800A674F8 /* IdentifierObjectSync.swift */; };
		16A86B4622A5485E00A674F8 /* IdentifierObjectSyncTests.swift in Sources */ = {isa = PBXBuildFile; fileRef = 16A86B4522A5485E00A674F8 /* IdentifierObjectSyncTests.swift */; };
		16B5B33726FDDD8A001A3216 /* ConnectToUserActionHandler.swift in Sources */ = {isa = PBXBuildFile; fileRef = 16B5B33626FDDD8A001A3216 /* ConnectToUserActionHandler.swift */; };
		16B5B3462701A713001A3216 /* UpdateConnectionActionHandler.swift in Sources */ = {isa = PBXBuildFile; fileRef = 16B5B3452701A713001A3216 /* UpdateConnectionActionHandler.swift */; };
		16B5B42B2705E163001A3216 /* ConnectionRequestStrategyTests.swift in Sources */ = {isa = PBXBuildFile; fileRef = 16B5B42A2705E163001A3216 /* ConnectionRequestStrategyTests.swift */; };
		16BA786B2AFE69FB006D8CCF /* EventConsumer.swift in Sources */ = {isa = PBXBuildFile; fileRef = 16BA786A2AFE69FB006D8CCF /* EventConsumer.swift */; };
		16BA786C2AFE7119006D8CCF /* EventDecoderTest.swift in Sources */ = {isa = PBXBuildFile; fileRef = 06474DA524B4B1EA002C695D /* EventDecoderTest.swift */; };
		16BA786D2AFE712B006D8CCF /* StoreUpdateEventTests.swift in Sources */ = {isa = PBXBuildFile; fileRef = 06474DA724B4BB01002C695D /* StoreUpdateEventTests.swift */; };
		16BBA1F22AF2678200CDF38A /* SessionEstablisherTests.swift in Sources */ = {isa = PBXBuildFile; fileRef = 16BBA1F12AF2678200CDF38A /* SessionEstablisherTests.swift */; };
		16BBA1F42AF3952300CDF38A /* MessageSenderTests.swift in Sources */ = {isa = PBXBuildFile; fileRef = 16BBA1F32AF3952300CDF38A /* MessageSenderTests.swift */; };
		16BBA1F62AF3D41200CDF38A /* MessageDependencyResolverTests.swift in Sources */ = {isa = PBXBuildFile; fileRef = 16BBA1F52AF3D41200CDF38A /* MessageDependencyResolverTests.swift */; };
		16BBA1F82AFC36DF00CDF38A /* QuickSyncCompletedNotification.swift in Sources */ = {isa = PBXBuildFile; fileRef = 16BBA1F72AFC36DF00CDF38A /* QuickSyncCompletedNotification.swift */; };
		16BBA1FA2AFC3BAB00CDF38A /* QuickSyncObserver.swift in Sources */ = {isa = PBXBuildFile; fileRef = 16BBA1F92AFC3BAB00CDF38A /* QuickSyncObserver.swift */; };
		16BBA1FC2AFC44B100CDF38A /* QuickSyncObserverTests.swift in Sources */ = {isa = PBXBuildFile; fileRef = 16BBA1FB2AFC44B100CDF38A /* QuickSyncObserverTests.swift */; };
		16BBA1FE2AFC5E1600CDF38A /* DependentObjects.swift in Sources */ = {isa = PBXBuildFile; fileRef = 16BBA1FD2AFC5E1600CDF38A /* DependentObjects.swift */; };
		16CC0833268DC32D00C0613C /* LinkPreviewUpdateRequestStrategyTests.swift in Sources */ = {isa = PBXBuildFile; fileRef = 16CC0832268DC32D00C0613C /* LinkPreviewUpdateRequestStrategyTests.swift */; };
		16CC083B268E075100C0613C /* ClientMessageRequestStrategyTests.swift in Sources */ = {isa = PBXBuildFile; fileRef = 16CC083A268E075100C0613C /* ClientMessageRequestStrategyTests.swift */; };
		16DABDA225D69335005F4C3A /* Payload.swift in Sources */ = {isa = PBXBuildFile; fileRef = 16DABDA125D69335005F4C3A /* Payload.swift */; };
		16E5F6D626EF1BE100F35FBA /* PaginatedSync.swift in Sources */ = {isa = PBXBuildFile; fileRef = 16E5F6D526EF1BE000F35FBA /* PaginatedSync.swift */; };
		16E5F6DD26EF1E3200F35FBA /* Payload+Conversation.swift in Sources */ = {isa = PBXBuildFile; fileRef = 16E5F6DC26EF1E3200F35FBA /* Payload+Conversation.swift */; };
		16E5F71826EF4DBF00F35FBA /* ConversationRequestStrategyTests.swift in Sources */ = {isa = PBXBuildFile; fileRef = 16E5F71726EF4DBF00F35FBA /* ConversationRequestStrategyTests.swift */; };
		16E70F5B270DCCB900718E5D /* UpdateConnectionActionHandlerTests.swift in Sources */ = {isa = PBXBuildFile; fileRef = 16E70F5A270DCCB900718E5D /* UpdateConnectionActionHandlerTests.swift */; };
		547E664D1F7512FE008CB1FA /* Default-568h@2x.png in Resources */ = {isa = PBXBuildFile; fileRef = 547E664C1F7512FE008CB1FA /* Default-568h@2x.png */; };
		591802D52B7127F1003B7353 /* WireRequestStrategy.framework in Frameworks */ = {isa = PBXBuildFile; fileRef = 1669016A1D707509000FE4AF /* WireRequestStrategy.framework */; };
		59271BED2B90D2140019B726 /* ClientRegistrationDelegate.swift in Sources */ = {isa = PBXBuildFile; fileRef = 59271BEC2B90D2140019B726 /* ClientRegistrationDelegate.swift */; };
		59271BF02B90D2510019B726 /* MockOTREntity.swift in Sources */ = {isa = PBXBuildFile; fileRef = 59271BEE2B90D24A0019B726 /* MockOTREntity.swift */; };
		597B70C92B03CC76006C2121 /* UpdateConversationProtocolActionHandler.swift in Sources */ = {isa = PBXBuildFile; fileRef = 597B70C82B03CC76006C2121 /* UpdateConversationProtocolActionHandler.swift */; };
		597B70CC2B03CC83006C2121 /* UpdateConversationProtocolActionHandlerTests.swift in Sources */ = {isa = PBXBuildFile; fileRef = 597B70CA2B03CC7D006C2121 /* UpdateConversationProtocolActionHandlerTests.swift */; };
		59D1C3122B1DF3AD0016F6B2 /* WireDataModelSupport.framework in Frameworks */ = {isa = PBXBuildFile; fileRef = 59D1C3112B1DF3AD0016F6B2 /* WireDataModelSupport.framework */; };
		5E68F22722452CDC00298376 /* LinkPreprocessor.swift in Sources */ = {isa = PBXBuildFile; fileRef = 5E68F22622452CDC00298376 /* LinkPreprocessor.swift */; };
		5E9EA4DE2243C10400D401B2 /* LinkAttachmentsPreprocessor.swift in Sources */ = {isa = PBXBuildFile; fileRef = 5E9EA4DD2243C10400D401B2 /* LinkAttachmentsPreprocessor.swift */; };
		5E9EA4E02243C6B200D401B2 /* LinkAttachmentsPreprocessorTests.swift in Sources */ = {isa = PBXBuildFile; fileRef = 5E9EA4DF2243C6B200D401B2 /* LinkAttachmentsPreprocessorTests.swift */; };
		6308F8A82A273D1E0072A177 /* BaseFetchMLSGroupInfoActionHandler.swift in Sources */ = {isa = PBXBuildFile; fileRef = 6308F8A72A273D1E0072A177 /* BaseFetchMLSGroupInfoActionHandler.swift */; };
		6308F8AA2A273DB00072A177 /* FetchMLSSubconversationGroupInfoActionHandler.swift in Sources */ = {isa = PBXBuildFile; fileRef = 6308F8A92A273DB00072A177 /* FetchMLSSubconversationGroupInfoActionHandler.swift */; };
		6308F8AC2A273E7A0072A177 /* FetchMLSConversationGroupInfoActionHandler.swift in Sources */ = {isa = PBXBuildFile; fileRef = 6308F8AB2A273E7A0072A177 /* FetchMLSConversationGroupInfoActionHandler.swift */; };
		6308F8AE2A273FBB0072A177 /* BaseFetchMLSGroupInfoActionHandlerTests.swift in Sources */ = {isa = PBXBuildFile; fileRef = 6308F8AD2A273FBB0072A177 /* BaseFetchMLSGroupInfoActionHandlerTests.swift */; };
		6308F8B02A27403B0072A177 /* FetchMLSConversationGroupInfoActionHandlerTests.swift in Sources */ = {isa = PBXBuildFile; fileRef = 6308F8AF2A27403B0072A177 /* FetchMLSConversationGroupInfoActionHandlerTests.swift */; };
		6308F8B22A2740C30072A177 /* FetchMLSSubconversationGroupInfoActionHandlerTests.swift in Sources */ = {isa = PBXBuildFile; fileRef = 6308F8B12A2740C30072A177 /* FetchMLSSubconversationGroupInfoActionHandlerTests.swift */; };
		630D41AA2B07793D00633867 /* MLSConversationParticipantsService.swift in Sources */ = {isa = PBXBuildFile; fileRef = 630D41A82B07790900633867 /* MLSConversationParticipantsService.swift */; };
		630D41AC2B077F3900633867 /* ProteusConversationParticipantsService.swift in Sources */ = {isa = PBXBuildFile; fileRef = 630D41AB2B077F3900633867 /* ProteusConversationParticipantsService.swift */; };
		630D41B82B07BDB600633867 /* ConversationParticipantsServiceTests.swift in Sources */ = {isa = PBXBuildFile; fileRef = 630D41B62B07BD8A00633867 /* ConversationParticipantsServiceTests.swift */; };
		630D41BA2B07D9F400633867 /* MLSConversationParticipantsServiceTests.swift in Sources */ = {isa = PBXBuildFile; fileRef = 630D41B92B07D9F400633867 /* MLSConversationParticipantsServiceTests.swift */; };
		630D41BC2B07DA3E00633867 /* ProteusConversationParticipantsServiceTests.swift in Sources */ = {isa = PBXBuildFile; fileRef = 630D41BB2B07DA3E00633867 /* ProteusConversationParticipantsServiceTests.swift */; };
		6313CF252B67C13400B41A33 /* CertificateRevocationListAPI.swift in Sources */ = {isa = PBXBuildFile; fileRef = 6313CF242B67C13400B41A33 /* CertificateRevocationListAPI.swift */; };
		633B396A2891890600208124 /* ZMUpdateEvent+Decryption.swift in Sources */ = {isa = PBXBuildFile; fileRef = 633B39692891890500208124 /* ZMUpdateEvent+Decryption.swift */; };
		63457C062B2C6F4200AFFEF3 /* ReplaceSelfMLSKeyPackagesActionHandlerTests.swift in Sources */ = {isa = PBXBuildFile; fileRef = 63457C052B2C6F4200AFFEF3 /* ReplaceSelfMLSKeyPackagesActionHandlerTests.swift */; };
<<<<<<< HEAD
		63457C082B2CA8E300AFFEF3 /* E2eIKeyPackageRotatorTests.swift in Sources */ = {isa = PBXBuildFile; fileRef = 63457C072B2CA8E300AFFEF3 /* E2eIKeyPackageRotatorTests.swift */; };
=======
		63457C082B2CA8E300AFFEF3 /* E2EIKeyPackageRotatorTests.swift in Sources */ = {isa = PBXBuildFile; fileRef = 63457C072B2CA8E300AFFEF3 /* E2EIKeyPackageRotatorTests.swift */; };
>>>>>>> fddbd34a
		6360A2132B0B722700A5D5FB /* MLSClientIDsProvider.swift in Sources */ = {isa = PBXBuildFile; fileRef = 6360A2112B0B721F00A5D5FB /* MLSClientIDsProvider.swift */; };
		636758242BA0AC7C00837803 /* FederationCertificates.swift in Sources */ = {isa = PBXBuildFile; fileRef = 636758232BA0AC7C00837803 /* FederationCertificates.swift */; };
		638941F02AF50EB10051ABFD /* MockLocalConversationRemovalUseCase.swift in Sources */ = {isa = PBXBuildFile; fileRef = 638941EF2AF50EB10051ABFD /* MockLocalConversationRemovalUseCase.swift */; };
		638941FA2AFBED880051ABFD /* ConversationParticipantsService.swift in Sources */ = {isa = PBXBuildFile; fileRef = 638941F92AFBED880051ABFD /* ConversationParticipantsService.swift */; };
		6397F6E228F447F800298DB1 /* SendCommitBundleActionHandler.swift in Sources */ = {isa = PBXBuildFile; fileRef = 6397F6E128F447F800298DB1 /* SendCommitBundleActionHandler.swift */; };
		6397F6E628F6DD8B00298DB1 /* SendCommitBundleActionHandlerTests.swift in Sources */ = {isa = PBXBuildFile; fileRef = 6397F6E528F6DD8B00298DB1 /* SendCommitBundleActionHandlerTests.swift */; };
		639971AC2B1E3072009DD5CF /* ReplaceSelfMLSKeyPackagesActionHandler.swift in Sources */ = {isa = PBXBuildFile; fileRef = 639971AB2B1E3072009DD5CF /* ReplaceSelfMLSKeyPackagesActionHandler.swift */; };
<<<<<<< HEAD
		639971B42B2779A9009DD5CF /* E2eIKeyPackageRotator.swift in Sources */ = {isa = PBXBuildFile; fileRef = 639971B32B2779A9009DD5CF /* E2eIKeyPackageRotator.swift */; };
=======
		639971B42B2779A9009DD5CF /* E2EIKeyPackageRotator.swift in Sources */ = {isa = PBXBuildFile; fileRef = 639971B32B2779A9009DD5CF /* E2EIKeyPackageRotator.swift */; };
>>>>>>> fddbd34a
		63CC83B12859D488008549AD /* ClaimMLSKeyPackageActionHandler.swift in Sources */ = {isa = PBXBuildFile; fileRef = 63CC83B02859D488008549AD /* ClaimMLSKeyPackageActionHandler.swift */; };
		63CC83B3285A1E59008549AD /* ClaimMLSKeyPackageActionHandlerTests.swift in Sources */ = {isa = PBXBuildFile; fileRef = 63CC83B2285A1E59008549AD /* ClaimMLSKeyPackageActionHandlerTests.swift */; };
		63CC83B9285B4845008549AD /* String+Empty.swift in Sources */ = {isa = PBXBuildFile; fileRef = 63CC83B8285B4845008549AD /* String+Empty.swift */; };
		63CC83E2285C9C6C008549AD /* UploadSelfMLSKeyPackagesActionHandler.swift in Sources */ = {isa = PBXBuildFile; fileRef = 63CC83DF285C9C6C008549AD /* UploadSelfMLSKeyPackagesActionHandler.swift */; };
		63CC83E5285C9C72008549AD /* UploadSelfMLSKeyPackagesActionHandlerTests.swift in Sources */ = {isa = PBXBuildFile; fileRef = 63CC83E0285C9C6C008549AD /* UploadSelfMLSKeyPackagesActionHandlerTests.swift */; };
		63CC83F2285CB96A008549AD /* ActionHandlerTestBase.swift in Sources */ = {isa = PBXBuildFile; fileRef = 63CC83F1285CB96A008549AD /* ActionHandlerTestBase.swift */; };
		63DA339F286DF6ED00818C3C /* MLSEventProcessor.swift in Sources */ = {isa = PBXBuildFile; fileRef = 63DA339E286DF6ED00818C3C /* MLSEventProcessor.swift */; };
		63DA33A8286F27DD00818C3C /* MLSEventProcessorTests.swift in Sources */ = {isa = PBXBuildFile; fileRef = 63DA33A7286F27DD00818C3C /* MLSEventProcessorTests.swift */; };
		63F0780B29F292220031E19D /* FetchSubgroupActionHandler.swift in Sources */ = {isa = PBXBuildFile; fileRef = 63F0780A29F292220031E19D /* FetchSubgroupActionHandler.swift */; };
		63F0781029F2D65C0031E19D /* FetchSubgroupActionHandlerTests.swift in Sources */ = {isa = PBXBuildFile; fileRef = 63F0780E29F2D6220031E19D /* FetchSubgroupActionHandlerTests.swift */; };
		63F5AAC7298A96C000712528 /* Payload+CodingTests.swift in Sources */ = {isa = PBXBuildFile; fileRef = 63F5AAC6298A96C000712528 /* Payload+CodingTests.swift */; };
		63F5AAC9298A974F00712528 /* Payload+ConversationTests.swift in Sources */ = {isa = PBXBuildFile; fileRef = 63F5AAC8298A974F00712528 /* Payload+ConversationTests.swift */; };
		63FD7E9F2B7E5EE300C9B210 /* CertificateRevocationListAPITests.swift in Sources */ = {isa = PBXBuildFile; fileRef = 63FD7E9E2B7E5EE300C9B210 /* CertificateRevocationListAPITests.swift */; };
		70C781FD2732B0100059DF07 /* UpdateRoleActionHandlerTests.swift in Sources */ = {isa = PBXBuildFile; fileRef = 70C781FC2732B0100059DF07 /* UpdateRoleActionHandlerTests.swift */; };
		70E77B79273187660021EE70 /* UpdateRoleActionHandler.swift in Sources */ = {isa = PBXBuildFile; fileRef = 70E77B78273187660021EE70 /* UpdateRoleActionHandler.swift */; };
		7A111DE8285C90A90085BF91 /* SendMLSMessageActionHandler.swift in Sources */ = {isa = PBXBuildFile; fileRef = 7A111DE7285C90A90085BF91 /* SendMLSMessageActionHandler.swift */; };
		7A111DEA285C90B70085BF91 /* SendMLSMessageActionHandlerTests.swift in Sources */ = {isa = PBXBuildFile; fileRef = 7A111DE9285C90B70085BF91 /* SendMLSMessageActionHandlerTests.swift */; };
		7AEBB677285A10620090B524 /* CountSelfMLSKeyPackagesActionHandler.swift in Sources */ = {isa = PBXBuildFile; fileRef = 7AEBB676285A10620090B524 /* CountSelfMLSKeyPackagesActionHandler.swift */; };
		7AEBB679285A16400090B524 /* CountSelfMLSKeyPackagesActionHandlerTests.swift in Sources */ = {isa = PBXBuildFile; fileRef = 7AEBB678285A16400090B524 /* CountSelfMLSKeyPackagesActionHandlerTests.swift */; };
		8792F55721AD944100795027 /* UserPropertyRequestStrategy.swift in Sources */ = {isa = PBXBuildFile; fileRef = 8792F55621AD944100795027 /* UserPropertyRequestStrategy.swift */; };
		87F7288521AFF37D000ED371 /* UserPropertyRequestStrategyTests.swift in Sources */ = {isa = PBXBuildFile; fileRef = 87F7288421AFF37D000ED371 /* UserPropertyRequestStrategyTests.swift */; };
		A90C56E62685C20E00F1007B /* ZMImagePreprocessingTrackerTests.swift in Sources */ = {isa = PBXBuildFile; fileRef = A90C56E52685C20E00F1007B /* ZMImagePreprocessingTrackerTests.swift */; };
		BF1F52C61ECC74E5002FB553 /* Array+RequestGenerator.swift in Sources */ = {isa = PBXBuildFile; fileRef = BF1F52C51ECC74E5002FB553 /* Array+RequestGenerator.swift */; };
		BF7D9BE11D8C351900949267 /* WireRequestStrategy.framework in Frameworks */ = {isa = PBXBuildFile; fileRef = 1669016A1D707509000FE4AF /* WireRequestStrategy.framework */; };
		BFF9446620F5F79F00531BC3 /* ImageV2DownloadRequestStrategyTests.swift in Sources */ = {isa = PBXBuildFile; fileRef = BFF9446520F5F79F00531BC3 /* ImageV2DownloadRequestStrategyTests.swift */; };
		D33B57B12A56BDCA0078A4F9 /* FederationTerminationManager.swift in Sources */ = {isa = PBXBuildFile; fileRef = D33B57B02A56BDCA0078A4F9 /* FederationTerminationManager.swift */; };
		D3DA067C2A5D9EF700BA9CEB /* FederationTerminationManagerTest.swift in Sources */ = {isa = PBXBuildFile; fileRef = D3DA067B2A5D9EF700BA9CEB /* FederationTerminationManagerTest.swift */; };
		D5D65A062073C8F800D7F3C3 /* AssetRequestFactoryTests.swift in Sources */ = {isa = PBXBuildFile; fileRef = D5D65A052073C8F800D7F3C3 /* AssetRequestFactoryTests.swift */; };
		D5D65A072074C23D00D7F3C3 /* AssetRequestFactory.swift in Sources */ = {isa = PBXBuildFile; fileRef = F963E8D91D955D4600098AD3 /* AssetRequestFactory.swift */; };
		E60CBEC32B45CCBF00958C10 /* EventPayloadDecoder.swift in Sources */ = {isa = PBXBuildFile; fileRef = E60CBEC22B45CCBF00958C10 /* EventPayloadDecoder.swift */; };
		E60E82A42B837B7A00F8DA5C /* FeatureConfigsPayload.swift in Sources */ = {isa = PBXBuildFile; fileRef = E60E82A32B837B7A00F8DA5C /* FeatureConfigsPayload.swift */; };
		E60E82A62B837C7E00F8DA5C /* FeatureConfigsPayloadProcessor.swift in Sources */ = {isa = PBXBuildFile; fileRef = E60E82A52B837C7E00F8DA5C /* FeatureConfigsPayloadProcessor.swift */; };
		E614D4D72B480BA7000A44B4 /* Payload+UpdateConversationProtocolChange.swift in Sources */ = {isa = PBXBuildFile; fileRef = E614D4D62B480BA7000A44B4 /* Payload+UpdateConversationProtocolChange.swift */; };
		E629E39A2B46A1AC00D526AD /* EventPayloadDecoderTests.swift in Sources */ = {isa = PBXBuildFile; fileRef = E629E3992B46A1AC00D526AD /* EventPayloadDecoderTests.swift */; };
		E629E39F2B4700B600D526AD /* Payload+NewConversation.swift in Sources */ = {isa = PBXBuildFile; fileRef = E629E39E2B4700B600D526AD /* Payload+NewConversation.swift */; };
		E629E3A32B47015300D526AD /* EventData.swift in Sources */ = {isa = PBXBuildFile; fileRef = E629E3A22B47015300D526AD /* EventData.swift */; };
		E629E3A52B4701E200D526AD /* Payload+ConversationList.swift in Sources */ = {isa = PBXBuildFile; fileRef = E629E3A42B4701E200D526AD /* Payload+ConversationList.swift */; };
		E629E3A72B47020C00D526AD /* Payload+QualifiedConversationList.swift in Sources */ = {isa = PBXBuildFile; fileRef = E629E3A62B47020C00D526AD /* Payload+QualifiedConversationList.swift */; };
		E629E3A92B47026200D526AD /* Payload+PaginatedConversationIDList.swift in Sources */ = {isa = PBXBuildFile; fileRef = E629E3A82B47026200D526AD /* Payload+PaginatedConversationIDList.swift */; };
		E629E3AB2B47028600D526AD /* Payload+PaginatedQualifiedConversationIDList.swift in Sources */ = {isa = PBXBuildFile; fileRef = E629E3AA2B47028600D526AD /* Payload+PaginatedQualifiedConversationIDList.swift */; };
		E629E3AD2B4702C000D526AD /* Payload+ConversationMember.swift in Sources */ = {isa = PBXBuildFile; fileRef = E629E3AC2B4702C000D526AD /* Payload+ConversationMember.swift */; };
		E629E3AF2B47031800D526AD /* Payload+ConversationMembers.swift in Sources */ = {isa = PBXBuildFile; fileRef = E629E3AE2B47031800D526AD /* Payload+ConversationMembers.swift */; };
		E629E3B12B47036D00D526AD /* Payload+ConversationTeamInfo.swift in Sources */ = {isa = PBXBuildFile; fileRef = E629E3B02B47036D00D526AD /* Payload+ConversationTeamInfo.swift */; };
		E629E3B32B4703A000D526AD /* Payload+UpdateConversationStatus.swift in Sources */ = {isa = PBXBuildFile; fileRef = E629E3B22B4703A000D526AD /* Payload+UpdateConversationStatus.swift */; };
		E629E3B52B4703E100D526AD /* Payload+ConversationAddMember.swift in Sources */ = {isa = PBXBuildFile; fileRef = E629E3B42B4703E100D526AD /* Payload+ConversationAddMember.swift */; };
		E629E3B72B47041700D526AD /* Payload+ConversationUpdateRole.swift in Sources */ = {isa = PBXBuildFile; fileRef = E629E3B62B47041700D526AD /* Payload+ConversationUpdateRole.swift */; };
		E629E3BC2B4704B200D526AD /* Payload+ConversationEvent.swift in Sources */ = {isa = PBXBuildFile; fileRef = E629E3BB2B4704B200D526AD /* Payload+ConversationEvent.swift */; };
		E629E3BE2B4704E900D526AD /* Payload+UpdateConverationMemberLeave.swift in Sources */ = {isa = PBXBuildFile; fileRef = E629E3BD2B4704E900D526AD /* Payload+UpdateConverationMemberLeave.swift */; };
		E629E3C02B47051D00D526AD /* Payload+UpdateConverationMemberJoin.swift in Sources */ = {isa = PBXBuildFile; fileRef = E629E3BF2B47051D00D526AD /* Payload+UpdateConverationMemberJoin.swift */; };
		E629E3C22B47054400D526AD /* Payload+UpdateConversationConnectionRequest.swift in Sources */ = {isa = PBXBuildFile; fileRef = E629E3C12B47054400D526AD /* Payload+UpdateConversationConnectionRequest.swift */; };
		E629E3C42B47056B00D526AD /* Payload+UpdateConversationDeleted.swift in Sources */ = {isa = PBXBuildFile; fileRef = E629E3C32B47056B00D526AD /* Payload+UpdateConversationDeleted.swift */; };
		E629E3C62B470A8200D526AD /* Payload+UpdateConversationReceiptMode.swift in Sources */ = {isa = PBXBuildFile; fileRef = E629E3C52B470A8200D526AD /* Payload+UpdateConversationReceiptMode.swift */; };
		E629E3C82B470AB600D526AD /* Payload+UpdateConversationMessageTimer.swift in Sources */ = {isa = PBXBuildFile; fileRef = E629E3C72B470AB600D526AD /* Payload+UpdateConversationMessageTimer.swift */; };
		E629E3CA2B470AE600D526AD /* Payload+UpdateConversationAccess.swift in Sources */ = {isa = PBXBuildFile; fileRef = E629E3C92B470AE600D526AD /* Payload+UpdateConversationAccess.swift */; };
		E629E3CC2B470B3500D526AD /* Payload+UpdateConversationName.swift in Sources */ = {isa = PBXBuildFile; fileRef = E629E3CB2B470B3500D526AD /* Payload+UpdateConversationName.swift */; };
		E629E3CE2B470B7900D526AD /* Payload+UpdateConversationMLSMessageAdd.swift in Sources */ = {isa = PBXBuildFile; fileRef = E629E3CD2B470B7900D526AD /* Payload+UpdateConversationMLSMessageAdd.swift */; };
		E629E3D02B470BAE00D526AD /* Payload+UpdateConversationMLSWelcome.swift in Sources */ = {isa = PBXBuildFile; fileRef = E629E3CF2B470BAE00D526AD /* Payload+UpdateConversationMLSWelcome.swift */; };
		E662588F2B4D644B00C23E79 /* PayloadUpdateConversationProtocolChangeTests.swift in Sources */ = {isa = PBXBuildFile; fileRef = E662588E2B4D644B00C23E79 /* PayloadUpdateConversationProtocolChangeTests.swift */; };
		E69A02152B84E49C00126FF6 /* SelfSupportedProtocolsRequestStrategy.swift in Sources */ = {isa = PBXBuildFile; fileRef = E69A02142B84E49C00126FF6 /* SelfSupportedProtocolsRequestStrategy.swift */; };
		E69A02172B84F02800126FF6 /* SelfSupportedProtocolsRequestBuilder.swift in Sources */ = {isa = PBXBuildFile; fileRef = E69A02162B84F02800126FF6 /* SelfSupportedProtocolsRequestBuilder.swift */; };
		E69A02222B85096000126FF6 /* ProteusToMLSMigrationState.swift in Sources */ = {isa = PBXBuildFile; fileRef = E69A02202B85095F00126FF6 /* ProteusToMLSMigrationState.swift */; };
		E69A02232B85096000126FF6 /* SupportedProtocolsService.swift in Sources */ = {isa = PBXBuildFile; fileRef = E69A02212B85095F00126FF6 /* SupportedProtocolsService.swift */; };
		E69A02262B85097F00126FF6 /* SupportedProtocolsServiceTests.swift in Sources */ = {isa = PBXBuildFile; fileRef = E69A02252B85097F00126FF6 /* SupportedProtocolsServiceTests.swift */; };
		E69A022A2B85EDC400126FF6 /* SelfSupportedProtocolsRequestBuilderTests.swift in Sources */ = {isa = PBXBuildFile; fileRef = E69A02292B85EDC400126FF6 /* SelfSupportedProtocolsRequestBuilderTests.swift */; };
		E69A022C2B85F77300126FF6 /* SelfSupportedProtocolsRequestStrategyTests.swift in Sources */ = {isa = PBXBuildFile; fileRef = E69A022B2B85F77300126FF6 /* SelfSupportedProtocolsRequestStrategyTests.swift */; };
		E6E0CE872B70D2C60004ED88 /* SyncPhase.swift in Sources */ = {isa = PBXBuildFile; fileRef = E6E0CE862B70D2C60004ED88 /* SyncPhase.swift */; };
		E6E0CE892B70DDAB0004ED88 /* SynchronizationState.swift in Sources */ = {isa = PBXBuildFile; fileRef = E6E0CE882B70DDAB0004ED88 /* SynchronizationState.swift */; };
		E6E0CE8B2B70DE430004ED88 /* OperationState.swift in Sources */ = {isa = PBXBuildFile; fileRef = E6E0CE8A2B70DE430004ED88 /* OperationState.swift */; };
		E6E59B082B56D04500E90D36 /* StubPayloadConversation.swift in Sources */ = {isa = PBXBuildFile; fileRef = E6E59B072B56D04500E90D36 /* StubPayloadConversation.swift */; };
		E99D18EB2B177F3500751183 /* SyncUsersActionHandlerTests.swift in Sources */ = {isa = PBXBuildFile; fileRef = E99D18EA2B177F3500751183 /* SyncUsersActionHandlerTests.swift */; };
		E9A96E7C2B88D22400914FDD /* PushSupportedProtocolsActionHandler.swift in Sources */ = {isa = PBXBuildFile; fileRef = E9A96E7B2B88D22400914FDD /* PushSupportedProtocolsActionHandler.swift */; };
		E9E2AA5E2B163A56008CC2DF /* SyncUsersActionHandler.swift in Sources */ = {isa = PBXBuildFile; fileRef = E9E2AA5D2B163A56008CC2DF /* SyncUsersActionHandler.swift */; };
		E9E61C682B8E36D7008FB5A6 /* PushSupportedProtocolActionHandlerTests.swift in Sources */ = {isa = PBXBuildFile; fileRef = E9E61C672B8E36D7008FB5A6 /* PushSupportedProtocolActionHandlerTests.swift */; };
		EE04084828C9E2FA009E4B8D /* FetchBackendMLSPublicKeysActionHandler.swift in Sources */ = {isa = PBXBuildFile; fileRef = EE04084728C9E2FA009E4B8D /* FetchBackendMLSPublicKeysActionHandler.swift */; };
		EE04084A28C9E63E009E4B8D /* FetchBackendMLSPublicKeysActionHandlerTests.swift in Sources */ = {isa = PBXBuildFile; fileRef = EE04084928C9E63E009E4B8D /* FetchBackendMLSPublicKeysActionHandlerTests.swift */; };
		EE0CEB462893E9390055ECE5 /* ConversationEventProcessor.swift in Sources */ = {isa = PBXBuildFile; fileRef = EE0CEB452893E9390055ECE5 /* ConversationEventProcessor.swift */; };
		EE0DE5062A24D4F70029746C /* DeleteSubgroupActionHandler.swift in Sources */ = {isa = PBXBuildFile; fileRef = EE0DE5052A24D4F70029746C /* DeleteSubgroupActionHandler.swift */; };
		EE0DE5082A24D9C20029746C /* DeleteSubgroupActionHandlerTests.swift in Sources */ = {isa = PBXBuildFile; fileRef = EE0DE5072A24D9C20029746C /* DeleteSubgroupActionHandlerTests.swift */; };
		EE19CE212AEBE52F00CB8641 /* SyncMLSOneToOneConversationActionHandler.swift in Sources */ = {isa = PBXBuildFile; fileRef = EE19CE202AEBE52F00CB8641 /* SyncMLSOneToOneConversationActionHandler.swift */; };
		EE19CE232AEBE56F00CB8641 /* SyncMLSOneToOneConversationActionHandlerTests.swift in Sources */ = {isa = PBXBuildFile; fileRef = EE19CE222AEBE56F00CB8641 /* SyncMLSOneToOneConversationActionHandlerTests.swift */; };
		EE202DAB27F1F4CC00083AB3 /* VoIPPushPayload.swift in Sources */ = {isa = PBXBuildFile; fileRef = EE202DAA27F1F4CC00083AB3 /* VoIPPushPayload.swift */; };
		EE3245FC2821D41000F2A84A /* VoIPPushHelper.swift in Sources */ = {isa = PBXBuildFile; fileRef = EE3245FB2821D41000F2A84A /* VoIPPushHelper.swift */; };
		EE3246042823196100F2A84A /* VoIPPushHelperTests.swift in Sources */ = {isa = PBXBuildFile; fileRef = EE3246032823196100F2A84A /* VoIPPushHelperTests.swift */; };
		EE402C0528996C6900CA0E40 /* MLSMessage.swift in Sources */ = {isa = PBXBuildFile; fileRef = EE402C0428996C6900CA0E40 /* MLSMessage.swift */; };
		EE4345DF2865D0FB0090AC34 /* ConversationByQualifiedIDListTranscoderTests.swift in Sources */ = {isa = PBXBuildFile; fileRef = EE4345DE2865D0FB0090AC34 /* ConversationByQualifiedIDListTranscoderTests.swift */; };
		EE47346C29A39E8A00E6C04E /* EventDecoder+Proteus.swift in Sources */ = {isa = PBXBuildFile; fileRef = EE47346B29A39E8A00E6C04E /* EventDecoder+Proteus.swift */; };
		EE47346E29A3A17900E6C04E /* EventDecoder+MLS.swift in Sources */ = {isa = PBXBuildFile; fileRef = EE47346D29A3A17900E6C04E /* EventDecoder+MLS.swift */; };
		EE4C5FBE27D2C5CD000C0D45 /* BundledMessageNotificationBuilder.swift in Sources */ = {isa = PBXBuildFile; fileRef = EE4C5FBD27D2C5CD000C0D45 /* BundledMessageNotificationBuilder.swift */; };
		EE668BB22954A7C700D939E7 /* WireDataModel.framework in Frameworks */ = {isa = PBXBuildFile; fileRef = EE668BB12954A7C700D939E7 /* WireDataModel.framework */; };
		EE67F72C296F0CE4001D7C88 /* WireTesting.framework in Frameworks */ = {isa = PBXBuildFile; fileRef = EE67F72B296F0CE4001D7C88 /* WireTesting.framework */; };
		EE67F72D296F0CE4001D7C88 /* WireTesting.framework in Embed Frameworks */ = {isa = PBXBuildFile; fileRef = EE67F72B296F0CE4001D7C88 /* WireTesting.framework */; settings = {ATTRIBUTES = (CodeSignOnCopy, RemoveHeadersOnCopy, ); }; };
		EE7F02272A80E5F400FE5695 /* CreateGroupConversationActionHandler.swift in Sources */ = {isa = PBXBuildFile; fileRef = EE7F02262A80E5F400FE5695 /* CreateGroupConversationActionHandler.swift */; };
		EE7F02292A835FBA00FE5695 /* CreateGroupConversationActionHandlerTests.swift in Sources */ = {isa = PBXBuildFile; fileRef = EE7F02282A835FBA00FE5695 /* CreateGroupConversationActionHandlerTests.swift */; };
		EE7F022B2A8391C500FE5695 /* ConversationServiceTests.swift in Sources */ = {isa = PBXBuildFile; fileRef = EE7F022A2A8391C500FE5695 /* ConversationServiceTests.swift */; };
		EE88078D2AC31FAE00278E3C /* ConversationEventPayloadProcessor.swift in Sources */ = {isa = PBXBuildFile; fileRef = EE88078C2AC31FAE00278E3C /* ConversationEventPayloadProcessor.swift */; };
		EE88078F2AC376B300278E3C /* ConversationEventPayloadProcessorTests.swift in Sources */ = {isa = PBXBuildFile; fileRef = EE88078E2AC376B300278E3C /* ConversationEventPayloadProcessorTests.swift */; };
		EE8807912AC4080A00278E3C /* ConnectionPayloadProcessor.swift in Sources */ = {isa = PBXBuildFile; fileRef = EE8807902AC4080900278E3C /* ConnectionPayloadProcessor.swift */; };
		EE8807932AC40AB100278E3C /* ConnectionPayloadProcessorTests.swift in Sources */ = {isa = PBXBuildFile; fileRef = EE8807922AC40AB100278E3C /* ConnectionPayloadProcessorTests.swift */; };
		EE8807952AC40CA600278E3C /* UserProfilePayloadProcessor.swift in Sources */ = {isa = PBXBuildFile; fileRef = EE8807942AC40CA600278E3C /* UserProfilePayloadProcessor.swift */; };
		EE8807972AC40E1400278E3C /* UserProfilePayloadProcessorTests.swift in Sources */ = {isa = PBXBuildFile; fileRef = EE8807962AC40E1400278E3C /* UserProfilePayloadProcessorTests.swift */; };
		EE8807992AC423A200278E3C /* MessageSendingStatusPayloadProcessor.swift in Sources */ = {isa = PBXBuildFile; fileRef = EE8807982AC423A200278E3C /* MessageSendingStatusPayloadProcessor.swift */; };
		EE88079B2AC425CB00278E3C /* MessageSendingStatusPayloadProcessorTests.swift in Sources */ = {isa = PBXBuildFile; fileRef = EE88079A2AC425CB00278E3C /* MessageSendingStatusPayloadProcessorTests.swift */; };
		EE88079D2AC427D600278E3C /* MLSMessageSendingStatusPayloadProcessor.swift in Sources */ = {isa = PBXBuildFile; fileRef = EE88079C2AC427D600278E3C /* MLSMessageSendingStatusPayloadProcessor.swift */; };
		EE88079F2AC4288200278E3C /* MLSMessageSendingStatusPayloadProcessorTests.swift in Sources */ = {isa = PBXBuildFile; fileRef = EE88079E2AC4288200278E3C /* MLSMessageSendingStatusPayloadProcessorTests.swift */; };
		EE8807A12AC4669D00278E3C /* UserClientPayloadProcessor.swift in Sources */ = {isa = PBXBuildFile; fileRef = EE8807A02AC4669D00278E3C /* UserClientPayloadProcessor.swift */; };
		EE8DC53728C0EFA700AC4E3D /* FetchUserClientsActionHandler.swift in Sources */ = {isa = PBXBuildFile; fileRef = EE8DC53628C0EFA700AC4E3D /* FetchUserClientsActionHandler.swift */; };
		EE8DC53928C0F04B00AC4E3D /* FetchUserClientsActionHandlerTests.swift in Sources */ = {isa = PBXBuildFile; fileRef = EE8DC53828C0F04B00AC4E3D /* FetchUserClientsActionHandlerTests.swift */; };
		EE90C29E282E785800474379 /* PushTokenStrategy.swift in Sources */ = {isa = PBXBuildFile; fileRef = EE90C29D282E785800474379 /* PushTokenStrategy.swift */; };
		EE90C2A7282E7EC800474379 /* RegisterPushTokenActionHandler.swift in Sources */ = {isa = PBXBuildFile; fileRef = EE90C2A6282E7EC800474379 /* RegisterPushTokenActionHandler.swift */; };
		EE90C2A8282E7ECF00474379 /* RegisterPushTokenAction.swift in Sources */ = {isa = PBXBuildFile; fileRef = EE90C2A4282E7EA900474379 /* RegisterPushTokenAction.swift */; };
		EE90C2AA282E855B00474379 /* RegisterPushTokenActionHandlerTests.swift in Sources */ = {isa = PBXBuildFile; fileRef = EE90C2A9282E855B00474379 /* RegisterPushTokenActionHandlerTests.swift */; };
		EE90C2AC282EA1D200474379 /* GetPushTokensAction.swift in Sources */ = {isa = PBXBuildFile; fileRef = EE90C2AB282EA1D200474379 /* GetPushTokensAction.swift */; };
		EE90C2AE282EA1E000474379 /* GetPushTokensActionHandler.swift in Sources */ = {isa = PBXBuildFile; fileRef = EE90C2AD282EA1E000474379 /* GetPushTokensActionHandler.swift */; };
		EE90C2B0282EA1F200474379 /* GetPushTokensActionHandlerTests.swift in Sources */ = {isa = PBXBuildFile; fileRef = EE90C2AF282EA1F200474379 /* GetPushTokensActionHandlerTests.swift */; };
		EE9BC57E28785FB100AF9AEE /* XCTestCase+APIVersion.swift in Sources */ = {isa = PBXBuildFile; fileRef = EE9BC57D28785FB100AF9AEE /* XCTestCase+APIVersion.swift */; };
		EEA2EE8A28F021C100A2CBE1 /* UserClientByQualifiedUserIDTranscoderTests.swift in Sources */ = {isa = PBXBuildFile; fileRef = EEA2EE8928F021C100A2CBE1 /* UserClientByQualifiedUserIDTranscoderTests.swift */; };
		EEA58F1C2B71179D006DEE32 /* WireRequestStrategySupport.h in Headers */ = {isa = PBXBuildFile; fileRef = EEA58F1B2B71179D006DEE32 /* WireRequestStrategySupport.h */; settings = {ATTRIBUTES = (Public, ); }; };
		EEA58F202B7117EA006DEE32 /* AutoMockable.generated.swift in Sources */ = {isa = PBXBuildFile; fileRef = 59AF8F4B2B19CD34000A09BF /* AutoMockable.generated.swift */; };
		EEA58F212B711951006DEE32 /* WireRequestStrategySupport.framework in Frameworks */ = {isa = PBXBuildFile; fileRef = EEA58F192B71179D006DEE32 /* WireRequestStrategySupport.framework */; };
		EEAC16D4281AE5F700B7A34D /* CallEventContent.swift in Sources */ = {isa = PBXBuildFile; fileRef = EEAC16D3281AE5F700B7A34D /* CallEventContent.swift */; };
		EEAC16D6281AEB0200B7A34D /* CallEventContentTests.swift in Sources */ = {isa = PBXBuildFile; fileRef = EEAC16D5281AEB0200B7A34D /* CallEventContentTests.swift */; };
		EEB5DE05283773C3009B4741 /* GetFeatureConfigsAction.swift in Sources */ = {isa = PBXBuildFile; fileRef = EEB5DE04283773C3009B4741 /* GetFeatureConfigsAction.swift */; };
		EEB5DE0728377635009B4741 /* GetFeatureConfigsActionHandler.swift in Sources */ = {isa = PBXBuildFile; fileRef = EEB5DE0628377635009B4741 /* GetFeatureConfigsActionHandler.swift */; };
		EEB5DE0F28379A19009B4741 /* GetFeatureConfigsActionHandlerTests.swift in Sources */ = {isa = PBXBuildFile; fileRef = EEB5DE0E28379A19009B4741 /* GetFeatureConfigsActionHandlerTests.swift */; };
		EEB930B72ABD5C1400FB35B2 /* FetchSupportedProtocolsActionHandler.swift in Sources */ = {isa = PBXBuildFile; fileRef = EEB930B62ABD5C1400FB35B2 /* FetchSupportedProtocolsActionHandler.swift */; };
		EEB930B92ABD6FCB00FB35B2 /* FetchSupportedProtocolsActionHandlerTests.swift in Sources */ = {isa = PBXBuildFile; fileRef = EEB930B82ABD6FCB00FB35B2 /* FetchSupportedProtocolsActionHandlerTests.swift */; };
		EECBE8EE28E71F19005DE5DD /* SyncConversationActionHandler.swift in Sources */ = {isa = PBXBuildFile; fileRef = EECBE8ED28E71F19005DE5DD /* SyncConversationActionHandler.swift */; };
		EECBE8F028E71F57005DE5DD /* SyncConversationActionHandlerTests.swift in Sources */ = {isa = PBXBuildFile; fileRef = EECBE8EF28E71F57005DE5DD /* SyncConversationActionHandlerTests.swift */; };
		EEDBD0A92A7B7F0C00F3956F /* SelfUserRequestStrategy.swift in Sources */ = {isa = PBXBuildFile; fileRef = EEDBD0A82A7B7F0C00F3956F /* SelfUserRequestStrategy.swift */; };
		EEDBD0AB2A7B83B100F3956F /* SelfUserRequestStrategyTests.swift in Sources */ = {isa = PBXBuildFile; fileRef = EEDBD0AA2A7B83B100F3956F /* SelfUserRequestStrategyTests.swift */; };
		EEDE7DAD28EAE538007DC6A3 /* ConversationEventProcessorTests.swift in Sources */ = {isa = PBXBuildFile; fileRef = EEDE7DAC28EAE538007DC6A3 /* ConversationEventProcessorTests.swift */; };
		EEDE7DB128EAEEC3007DC6A3 /* ConversationService.swift in Sources */ = {isa = PBXBuildFile; fileRef = EEDE7DB028EAEEC3007DC6A3 /* ConversationService.swift */; };
		EEE0EDB12858906500BBEE29 /* MLSRequestStrategy.swift in Sources */ = {isa = PBXBuildFile; fileRef = EEE0EDB02858906500BBEE29 /* MLSRequestStrategy.swift */; };
		EEE0EE0528591D3200BBEE29 /* OptionalString+NonEmptyValue.swift in Sources */ = {isa = PBXBuildFile; fileRef = EEE0EE0328591D2C00BBEE29 /* OptionalString+NonEmptyValue.swift */; };
		EEE0EE0728591E9C00BBEE29 /* AssetDownloadRequestFactoryTests.swift in Sources */ = {isa = PBXBuildFile; fileRef = EEE0EE0628591E9C00BBEE29 /* AssetDownloadRequestFactoryTests.swift */; };
		EEE46E5428C5EE48005F48D7 /* ZMTransportResponse+ErrorInfo.swift in Sources */ = {isa = PBXBuildFile; fileRef = EEE46E5328C5EE48005F48D7 /* ZMTransportResponse+ErrorInfo.swift */; };
		EEE95CD72A4330D900E136CB /* LeaveSubconversationActionHandler.swift in Sources */ = {isa = PBXBuildFile; fileRef = EEE95CD62A4330D900E136CB /* LeaveSubconversationActionHandler.swift */; };
		EEE95CD92A43324F00E136CB /* LeaveSubconversationActionHandlerTests.swift in Sources */ = {isa = PBXBuildFile; fileRef = EEE95CD82A43324F00E136CB /* LeaveSubconversationActionHandlerTests.swift */; };
		EEFB2DFE2ACD530F0094F877 /* PrekeyPayloadProcessor.swift in Sources */ = {isa = PBXBuildFile; fileRef = EEFB2DFD2ACD530F0094F877 /* PrekeyPayloadProcessor.swift */; };
		F14B7AEA222009BA00458624 /* UserRichProfileRequestStrategy.swift in Sources */ = {isa = PBXBuildFile; fileRef = F14B7AE9222009BA00458624 /* UserRichProfileRequestStrategy.swift */; };
		F14B7AEC222009C200458624 /* UserRichProfileRequestStrategyTests.swift in Sources */ = {isa = PBXBuildFile; fileRef = F14B7AEB222009C200458624 /* UserRichProfileRequestStrategyTests.swift */; };
		F154EDC71F447B6C00CB8184 /* AppDelegate.swift in Sources */ = {isa = PBXBuildFile; fileRef = F154EDC61F447B6C00CB8184 /* AppDelegate.swift */; };
		F184019A2073BE0800E9F4CC /* ClientMessageRequestFactory.swift in Sources */ = {isa = PBXBuildFile; fileRef = F184014F2073BE0800E9F4CC /* ClientMessageRequestFactory.swift */; };
		F18401A42073BE0800E9F4CC /* GenericMessageEntity.swift in Sources */ = {isa = PBXBuildFile; fileRef = F184015A2073BE0800E9F4CC /* GenericMessageEntity.swift */; };
		F18401AA2073BE0800E9F4CC /* FetchingClientRequestStrategy.swift in Sources */ = {isa = PBXBuildFile; fileRef = F18401612073BE0800E9F4CC /* FetchingClientRequestStrategy.swift */; };
		F18401AF2073BE0800E9F4CC /* AvailabilityRequestStrategy.swift in Sources */ = {isa = PBXBuildFile; fileRef = F18401682073BE0800E9F4CC /* AvailabilityRequestStrategy.swift */; };
		F18401B02073BE0800E9F4CC /* AbstractRequestStrategy.swift in Sources */ = {isa = PBXBuildFile; fileRef = F184016A2073BE0800E9F4CC /* AbstractRequestStrategy.swift */; };
		F18401B32073BE0800E9F4CC /* ZMAbstractRequestStrategy.h in Headers */ = {isa = PBXBuildFile; fileRef = F184016D2073BE0800E9F4CC /* ZMAbstractRequestStrategy.h */; settings = {ATTRIBUTES = (Public, ); }; };
		F18401B42073BE0800E9F4CC /* ZMAbstractRequestStrategy.m in Sources */ = {isa = PBXBuildFile; fileRef = F184016E2073BE0800E9F4CC /* ZMAbstractRequestStrategy.m */; };
		F18401BB2073BE0800E9F4CC /* LinkPreviewAssetDownloadRequestStrategy.swift in Sources */ = {isa = PBXBuildFile; fileRef = F18401772073BE0800E9F4CC /* LinkPreviewAssetDownloadRequestStrategy.swift */; };
		F18401BD2073BE0800E9F4CC /* LinkPreviewAssetUploadRequestStrategy.swift in Sources */ = {isa = PBXBuildFile; fileRef = F18401792073BE0800E9F4CC /* LinkPreviewAssetUploadRequestStrategy.swift */; };
		F18401BF2073BE0800E9F4CC /* AssetClientMessageRequestStrategy.swift in Sources */ = {isa = PBXBuildFile; fileRef = F184017B2073BE0800E9F4CC /* AssetClientMessageRequestStrategy.swift */; };
		F18401C12073BE0800E9F4CC /* ImageV2DownloadRequestStrategy.swift in Sources */ = {isa = PBXBuildFile; fileRef = F184017E2073BE0800E9F4CC /* ImageV2DownloadRequestStrategy.swift */; };
		F18401C22073BE0800E9F4CC /* AssetV2DownloadRequestStrategy.swift in Sources */ = {isa = PBXBuildFile; fileRef = F184017F2073BE0800E9F4CC /* AssetV2DownloadRequestStrategy.swift */; };
		F18401C32073BE0800E9F4CC /* AssetV3DownloadRequestStrategy.swift in Sources */ = {isa = PBXBuildFile; fileRef = F18401802073BE0800E9F4CC /* AssetV3DownloadRequestStrategy.swift */; };
		F18401C72073BE0800E9F4CC /* AssetV3PreviewDownloadStrategy.swift in Sources */ = {isa = PBXBuildFile; fileRef = F18401842073BE0800E9F4CC /* AssetV3PreviewDownloadStrategy.swift */; };
		F18401C82073BE0800E9F4CC /* AssetDownloadRequestFactory.swift in Sources */ = {isa = PBXBuildFile; fileRef = F18401862073BE0800E9F4CC /* AssetDownloadRequestFactory.swift */; };
		F18401CD2073BE0800E9F4CC /* LinkPreviewPreprocessor.swift in Sources */ = {isa = PBXBuildFile; fileRef = F184018B2073BE0800E9F4CC /* LinkPreviewPreprocessor.swift */; };
		F18401D02073BE0800E9F4CC /* PushMessageHandler.swift in Sources */ = {isa = PBXBuildFile; fileRef = F184018F2073BE0800E9F4CC /* PushMessageHandler.swift */; };
		F18401D12073BE0800E9F4CC /* ApplicationStatus.swift in Sources */ = {isa = PBXBuildFile; fileRef = F18401902073BE0800E9F4CC /* ApplicationStatus.swift */; };
		F18401D22073BE0800E9F4CC /* OTREntity.swift in Sources */ = {isa = PBXBuildFile; fileRef = F18401912073BE0800E9F4CC /* OTREntity.swift */; };
		F18401D32073BE0800E9F4CC /* ZMMessage+Dependency.swift in Sources */ = {isa = PBXBuildFile; fileRef = F18401932073BE0800E9F4CC /* ZMMessage+Dependency.swift */; };
		F18401D42073BE0800E9F4CC /* MessageExpirationTimer.swift in Sources */ = {isa = PBXBuildFile; fileRef = F18401942073BE0800E9F4CC /* MessageExpirationTimer.swift */; };
		F18401D62073BE0800E9F4CC /* ZMStrategyConfigurationOption.h in Headers */ = {isa = PBXBuildFile; fileRef = F18401962073BE0800E9F4CC /* ZMStrategyConfigurationOption.h */; settings = {ATTRIBUTES = (Public, ); }; };
		F18401D82073BE0800E9F4CC /* ZMConversation+Notifications.swift in Sources */ = {isa = PBXBuildFile; fileRef = F18401982073BE0800E9F4CC /* ZMConversation+Notifications.swift */; };
		F18401D92073BE0800E9F4CC /* EncryptionSessionDirectory+UpdateEvents.swift in Sources */ = {isa = PBXBuildFile; fileRef = F18401992073BE0800E9F4CC /* EncryptionSessionDirectory+UpdateEvents.swift */; };
		F18401DB2073C25300E9F4CC /* EventDecoderDecryptionTests.swift in Sources */ = {isa = PBXBuildFile; fileRef = F18401952073BE0800E9F4CC /* EventDecoderDecryptionTests.swift */; };
		F18401DC2073C25300E9F4CC /* MessageExpirationTimerTests.swift in Sources */ = {isa = PBXBuildFile; fileRef = F18401972073BE0800E9F4CC /* MessageExpirationTimerTests.swift */; };
		F18401E02073C25900E9F4CC /* ClientMessageRequestFactoryTests.swift in Sources */ = {isa = PBXBuildFile; fileRef = F18401542073BE0800E9F4CC /* ClientMessageRequestFactoryTests.swift */; };
		F18401E12073C25900E9F4CC /* OTREntityTests+Dependency.swift in Sources */ = {isa = PBXBuildFile; fileRef = F18401552073BE0800E9F4CC /* OTREntityTests+Dependency.swift */; };
		F18401E52073C26200E9F4CC /* FetchingClientRequestStrategyTests.swift in Sources */ = {isa = PBXBuildFile; fileRef = F184015E2073BE0800E9F4CC /* FetchingClientRequestStrategyTests.swift */; };
		F18401E92073C26700E9F4CC /* AvailabilityRequestStrategyTests.swift in Sources */ = {isa = PBXBuildFile; fileRef = F18401672073BE0800E9F4CC /* AvailabilityRequestStrategyTests.swift */; };
		F18401EA2073C26700E9F4CC /* AbstractRequestStrategyTests.swift in Sources */ = {isa = PBXBuildFile; fileRef = F184016B2073BE0800E9F4CC /* AbstractRequestStrategyTests.swift */; };
		F18401EC2073C26700E9F4CC /* AssetV3PreviewDownloadRequestStrategyTests.swift in Sources */ = {isa = PBXBuildFile; fileRef = F18401712073BE0800E9F4CC /* AssetV3PreviewDownloadRequestStrategyTests.swift */; };
		F18401EE2073C26C00E9F4CC /* LinkPreviewAssetUploadRequestStrategyTests.swift in Sources */ = {isa = PBXBuildFile; fileRef = F18401742073BE0800E9F4CC /* LinkPreviewAssetUploadRequestStrategyTests.swift */; };
		F18401F02073C26C00E9F4CC /* LinkPreviewAssetDownloadRequestStrategyTests.swift in Sources */ = {isa = PBXBuildFile; fileRef = F18401782073BE0800E9F4CC /* LinkPreviewAssetDownloadRequestStrategyTests.swift */; };
		F18401F12073C26C00E9F4CC /* AssetV3DownloadRequestStrategyTests.swift in Sources */ = {isa = PBXBuildFile; fileRef = F18401812073BE0800E9F4CC /* AssetV3DownloadRequestStrategyTests.swift */; };
		F18401F32073C26C00E9F4CC /* AssetClientMessageRequestStrategyTests.swift in Sources */ = {isa = PBXBuildFile; fileRef = F18401832073BE0800E9F4CC /* AssetClientMessageRequestStrategyTests.swift */; };
		F18401F42073C27200E9F4CC /* LinkPreviewPreprocessorTests.swift in Sources */ = {isa = PBXBuildFile; fileRef = F18401892073BE0800E9F4CC /* LinkPreviewPreprocessorTests.swift */; };
		F18401FE2073C2EA00E9F4CC /* MessagingTest+Encryption.swift in Sources */ = {isa = PBXBuildFile; fileRef = F18401F82073C2E600E9F4CC /* MessagingTest+Encryption.swift */; };
		F18401FF2073C2EA00E9F4CC /* MessagingTestBase.swift in Sources */ = {isa = PBXBuildFile; fileRef = F18401F62073C2E500E9F4CC /* MessagingTestBase.swift */; };
		F18402002073C2EA00E9F4CC /* MockObjects.swift in Sources */ = {isa = PBXBuildFile; fileRef = F18401F92073C2E600E9F4CC /* MockObjects.swift */; };
		F18402012073C2EA00E9F4CC /* RequestStrategyTestBase.swift in Sources */ = {isa = PBXBuildFile; fileRef = F18401F72073C2E600E9F4CC /* RequestStrategyTestBase.swift */; };
		F184020F2073C30000E9F4CC /* Bridging-Header.h in Headers */ = {isa = PBXBuildFile; fileRef = F18402072073C30000E9F4CC /* Bridging-Header.h */; };
		F18402132073C56C00E9F4CC /* RequestStrategy.h in Headers */ = {isa = PBXBuildFile; fileRef = F18402122073C56C00E9F4CC /* RequestStrategy.h */; settings = {ATTRIBUTES = (Public, ); }; };
		F18402142073C6B100E9F4CC /* 1900x1500.jpg in Resources */ = {isa = PBXBuildFile; fileRef = F18402042073C2FF00E9F4CC /* 1900x1500.jpg */; };
		F18402152073C6B100E9F4CC /* animated.gif in Resources */ = {isa = PBXBuildFile; fileRef = F18402022073C2FF00E9F4CC /* animated.gif */; };
		F18402162073C6B100E9F4CC /* Lorem Ipsum.txt in Resources */ = {isa = PBXBuildFile; fileRef = F18402092073C30000E9F4CC /* Lorem Ipsum.txt */; };
		F18402172073C6B100E9F4CC /* medium.jpg in Resources */ = {isa = PBXBuildFile; fileRef = F18402052073C30000E9F4CC /* medium.jpg */; };
		F18402182073C6B100E9F4CC /* not_animated.gif in Resources */ = {isa = PBXBuildFile; fileRef = F18402062073C30000E9F4CC /* not_animated.gif */; };
		F18402192073C6B100E9F4CC /* tiny.jpg in Resources */ = {isa = PBXBuildFile; fileRef = F18402082073C30000E9F4CC /* tiny.jpg */; };
		F184021A2073C6B100E9F4CC /* video.mp4 in Resources */ = {isa = PBXBuildFile; fileRef = F18402032073C2FF00E9F4CC /* video.mp4 */; };
		F19561F1202A1325005347C0 /* ZMSingleRequestSyncTests.m in Sources */ = {isa = PBXBuildFile; fileRef = 166902201D709110000FE4AF /* ZMSingleRequestSyncTests.m */; };
		F19561F5202A1361005347C0 /* ZMUpstreamModifiedObjectSyncTests.m in Sources */ = {isa = PBXBuildFile; fileRef = 166902231D709110000FE4AF /* ZMUpstreamModifiedObjectSyncTests.m */; };
		F19561F7202A1389005347C0 /* ZMLocallyInsertedObjectSetTests.m in Sources */ = {isa = PBXBuildFile; fileRef = 1669021B1D709110000FE4AF /* ZMLocallyInsertedObjectSetTests.m */; };
		F19561F9202A13B4005347C0 /* ZMChangeTrackerBootstrapTests.m in Sources */ = {isa = PBXBuildFile; fileRef = 1666AA2B1D93FA0B00164C06 /* ZMChangeTrackerBootstrapTests.m */; };
		F19561FB202A13C3005347C0 /* ZMSyncOperationSetTests.m in Sources */ = {isa = PBXBuildFile; fileRef = 1666AA2D1D93FBE200164C06 /* ZMSyncOperationSetTests.m */; };
		F1956200202A141B005347C0 /* ZMDownstreamObjectSyncOrderingTests.m in Sources */ = {isa = PBXBuildFile; fileRef = 166902171D709110000FE4AF /* ZMDownstreamObjectSyncOrderingTests.m */; };
		F1956201202A141E005347C0 /* ZMDownstreamObjectSyncTests.m in Sources */ = {isa = PBXBuildFile; fileRef = 166902181D709110000FE4AF /* ZMDownstreamObjectSyncTests.m */; };
		F1956204202A1506005347C0 /* ZMRequestGeneratorTests.m in Sources */ = {isa = PBXBuildFile; fileRef = 1669021F1D709110000FE4AF /* ZMRequestGeneratorTests.m */; };
/* End PBXBuildFile section */

/* Begin PBXContainerItemProxy section */
		166901761D707509000FE4AF /* PBXContainerItemProxy */ = {
			isa = PBXContainerItemProxy;
			containerPortal = 166901611D707509000FE4AF /* Project object */;
			proxyType = 1;
			remoteGlobalIDString = 166901691D707509000FE4AF;
			remoteInfo = WireRequestStrategy;
		};
		591802D72B7127F1003B7353 /* PBXContainerItemProxy */ = {
			isa = PBXContainerItemProxy;
			containerPortal = 166901611D707509000FE4AF /* Project object */;
			proxyType = 1;
			remoteGlobalIDString = 166901691D707509000FE4AF;
			remoteInfo = WireRequestStrategy;
		};
		F154EDD61F447BB600CB8184 /* PBXContainerItemProxy */ = {
			isa = PBXContainerItemProxy;
			containerPortal = 166901611D707509000FE4AF /* Project object */;
			proxyType = 1;
			remoteGlobalIDString = F154EDC31F447B6C00CB8184;
			remoteInfo = WireRequestStrategyTestHost;
		};
/* End PBXContainerItemProxy section */

/* Begin PBXCopyFilesBuildPhase section */
		BF7D9BD21D8C312F00949267 /* CopyFiles */ = {
			isa = PBXCopyFilesBuildPhase;
			buildActionMask = 2147483647;
			dstPath = "";
			dstSubfolderSpec = 10;
			files = (
			);
			runOnlyForDeploymentPostprocessing = 0;
		};
		EE67F72E296F0CE5001D7C88 /* Embed Frameworks */ = {
			isa = PBXCopyFilesBuildPhase;
			buildActionMask = 2147483647;
			dstPath = "";
			dstSubfolderSpec = 10;
			files = (
				EE67F72D296F0CE4001D7C88 /* WireTesting.framework in Embed Frameworks */,
			);
			name = "Embed Frameworks";
			runOnlyForDeploymentPostprocessing = 0;
		};
/* End PBXCopyFilesBuildPhase section */

/* Begin PBXFileReference section */
		06025661248E467B00E060E1 /* NotificationStreamSync.swift */ = {isa = PBXFileReference; lastKnownFileType = sourcecode.swift; path = NotificationStreamSync.swift; sourceTree = "<group>"; };
		06025665248E616C00E060E1 /* ZMSimpleListRequestPaginator.m */ = {isa = PBXFileReference; lastKnownFileType = sourcecode.c.objc; path = ZMSimpleListRequestPaginator.m; sourceTree = "<group>"; };
		06025667248E617D00E060E1 /* ZMSimpleListRequestPaginator.h */ = {isa = PBXFileReference; lastKnownFileType = sourcecode.c.h; path = ZMSimpleListRequestPaginator.h; sourceTree = "<group>"; };
		06025669248E61BF00E060E1 /* ZMSimpleListRequestPaginator+Internal.h */ = {isa = PBXFileReference; lastKnownFileType = sourcecode.c.h; path = "ZMSimpleListRequestPaginator+Internal.h"; sourceTree = "<group>"; };
		0605DB8F2511622100443219 /* ZMLocalNotificationTests_UnreadCount.swift */ = {isa = PBXFileReference; lastKnownFileType = sourcecode.swift; path = ZMLocalNotificationTests_UnreadCount.swift; sourceTree = "<group>"; };
		060ED6D52499F41000412C4A /* PushNotificationStatus.swift */ = {isa = PBXFileReference; lastKnownFileType = sourcecode.swift; path = PushNotificationStatus.swift; sourceTree = "<group>"; };
		061389F32B178EBE0053B7B5 /* E2eIAPI.swift */ = {isa = PBXFileReference; lastKnownFileType = sourcecode.swift; path = E2eIAPI.swift; sourceTree = "<group>"; };
		062285C7276BB5B000B87C91 /* UpdateEventProcessor.swift */ = {isa = PBXFileReference; lastKnownFileType = sourcecode.swift; path = UpdateEventProcessor.swift; sourceTree = "<group>"; };
<<<<<<< HEAD
		0640BF6E2B0F6B78008866E4 /* E2eIEnrollment.swift */ = {isa = PBXFileReference; lastKnownFileType = sourcecode.swift; path = E2eIEnrollment.swift; sourceTree = "<group>"; };
=======
		0640BF6E2B0F6B78008866E4 /* E2EIEnrollment.swift */ = {isa = PBXFileReference; lastKnownFileType = sourcecode.swift; path = E2EIEnrollment.swift; sourceTree = "<group>"; };
>>>>>>> fddbd34a
		06474D4A24AF6858002C695D /* EventDecoder.swift */ = {isa = PBXFileReference; lastKnownFileType = sourcecode.swift; path = EventDecoder.swift; sourceTree = "<group>"; };
		06474D4C24AF68AD002C695D /* StoreUpdateEvent.swift */ = {isa = PBXFileReference; lastKnownFileType = sourcecode.swift; path = StoreUpdateEvent.swift; sourceTree = "<group>"; };
		06474D5C24B30C75002C695D /* PushNotificationStatusTests.swift */ = {isa = PBXFileReference; lastKnownFileType = sourcecode.swift; path = PushNotificationStatusTests.swift; sourceTree = "<group>"; };
		06474D5F24B310B6002C695D /* NotificationsTrackerTests.swift */ = {isa = PBXFileReference; lastKnownFileType = sourcecode.swift; path = NotificationsTrackerTests.swift; sourceTree = "<group>"; };
		06474D6524B3227E002C695D /* ZMSimpleListRequestPaginatorTests.m */ = {isa = PBXFileReference; lastKnownFileType = sourcecode.c.objc; path = ZMSimpleListRequestPaginatorTests.m; sourceTree = "<group>"; };
		06474DA524B4B1EA002C695D /* EventDecoderTest.swift */ = {isa = PBXFileReference; lastKnownFileType = sourcecode.swift; path = EventDecoderTest.swift; sourceTree = "<group>"; };
		06474DA724B4BB01002C695D /* StoreUpdateEventTests.swift */ = {isa = PBXFileReference; lastKnownFileType = sourcecode.swift; path = StoreUpdateEventTests.swift; sourceTree = "<group>"; };
<<<<<<< HEAD
		064824972B10E32C00115329 /* EnrollE2eICertificateUseCase.swift */ = {isa = PBXFileReference; lastKnownFileType = sourcecode.swift; path = EnrollE2eICertificateUseCase.swift; sourceTree = "<group>"; };
=======
		064824972B10E32C00115329 /* EnrollE2EICertificateUseCase.swift */ = {isa = PBXFileReference; lastKnownFileType = sourcecode.swift; path = EnrollE2EICertificateUseCase.swift; sourceTree = "<group>"; };
>>>>>>> fddbd34a
		0648FC1027851623006519D1 /* audio.m4a */ = {isa = PBXFileReference; lastKnownFileType = file; path = audio.m4a; sourceTree = "<group>"; };
		0649D12124F5C5EF001DDC78 /* ZMLocalNotification.swift */ = {isa = PBXFileReference; lastKnownFileType = sourcecode.swift; path = ZMLocalNotification.swift; sourceTree = "<group>"; };
		0649D13F24F63AA0001DDC78 /* LocalNotificationContentType.swift */ = {isa = PBXFileReference; lastKnownFileType = sourcecode.swift; path = LocalNotificationContentType.swift; sourceTree = "<group>"; };
		0649D14224F63B52001DDC78 /* NotificationUserInfo.swift */ = {isa = PBXFileReference; lastKnownFileType = sourcecode.swift; path = NotificationUserInfo.swift; sourceTree = "<group>"; };
		0649D14424F63BBD001DDC78 /* LocalNotificationType+Configuration.swift */ = {isa = PBXFileReference; lastKnownFileType = sourcecode.swift; path = "LocalNotificationType+Configuration.swift"; sourceTree = "<group>"; };
		0649D14624F63C02001DDC78 /* PushNotificationCategory.swift */ = {isa = PBXFileReference; lastKnownFileType = sourcecode.swift; path = PushNotificationCategory.swift; sourceTree = "<group>"; };
		0649D14824F63C51001DDC78 /* NotificationSound.swift */ = {isa = PBXFileReference; lastKnownFileType = sourcecode.swift; path = NotificationSound.swift; sourceTree = "<group>"; };
		0649D14A24F63C8F001DDC78 /* NotificationAction.swift */ = {isa = PBXFileReference; lastKnownFileType = sourcecode.swift; path = NotificationAction.swift; sourceTree = "<group>"; };
		0649D14C24F63D3E001DDC78 /* LocalNotificationType+Localization.swift */ = {isa = PBXFileReference; lastKnownFileType = sourcecode.swift; path = "LocalNotificationType+Localization.swift"; sourceTree = "<group>"; };
		0649D14E24F63DCC001DDC78 /* ZMSound.swift */ = {isa = PBXFileReference; lastKnownFileType = sourcecode.swift; path = ZMSound.swift; sourceTree = "<group>"; };
		0649D15124F64335001DDC78 /* Base */ = {isa = PBXFileReference; lastKnownFileType = text.plist.stringsdict; name = Base; path = Base.lproj/Push.stringsdict; sourceTree = "<group>"; };
		0649D15324F64335001DDC78 /* Base */ = {isa = PBXFileReference; lastKnownFileType = text.plist.strings; name = Base; path = Base.lproj/Push.strings; sourceTree = "<group>"; };
		0649D15824F644A9001DDC78 /* de */ = {isa = PBXFileReference; lastKnownFileType = text.plist.strings; name = de; path = de.lproj/Push.strings; sourceTree = "<group>"; };
		0649D15924F644A9001DDC78 /* de */ = {isa = PBXFileReference; lastKnownFileType = text.plist.stringsdict; name = de; path = de.lproj/Push.stringsdict; sourceTree = "<group>"; };
		0649D15A24F644B7001DDC78 /* pt-BR */ = {isa = PBXFileReference; lastKnownFileType = text.plist.strings; name = "pt-BR"; path = "pt-BR.lproj/Push.strings"; sourceTree = "<group>"; };
		0649D15B24F644B7001DDC78 /* pt-BR */ = {isa = PBXFileReference; lastKnownFileType = text.plist.stringsdict; name = "pt-BR"; path = "pt-BR.lproj/Push.stringsdict"; sourceTree = "<group>"; };
		0649D15C24F644DB001DDC78 /* es */ = {isa = PBXFileReference; lastKnownFileType = text.plist.strings; name = es; path = es.lproj/Push.strings; sourceTree = "<group>"; };
		0649D15D24F644DB001DDC78 /* es */ = {isa = PBXFileReference; lastKnownFileType = text.plist.stringsdict; name = es; path = es.lproj/Push.stringsdict; sourceTree = "<group>"; };
		0649D15E24F644E7001DDC78 /* uk */ = {isa = PBXFileReference; lastKnownFileType = text.plist.strings; name = uk; path = uk.lproj/Push.strings; sourceTree = "<group>"; };
		0649D15F24F644E7001DDC78 /* uk */ = {isa = PBXFileReference; lastKnownFileType = text.plist.stringsdict; name = uk; path = uk.lproj/Push.stringsdict; sourceTree = "<group>"; };
		0649D16024F644F3001DDC78 /* ru */ = {isa = PBXFileReference; lastKnownFileType = text.plist.strings; name = ru; path = ru.lproj/Push.strings; sourceTree = "<group>"; };
		0649D16124F644F3001DDC78 /* ru */ = {isa = PBXFileReference; lastKnownFileType = text.plist.stringsdict; name = ru; path = ru.lproj/Push.stringsdict; sourceTree = "<group>"; };
		0649D16224F644F7001DDC78 /* ja */ = {isa = PBXFileReference; lastKnownFileType = text.plist.strings; name = ja; path = ja.lproj/Push.strings; sourceTree = "<group>"; };
		0649D16324F644F8001DDC78 /* ja */ = {isa = PBXFileReference; lastKnownFileType = text.plist.stringsdict; name = ja; path = ja.lproj/Push.stringsdict; sourceTree = "<group>"; };
		0649D16424F64520001DDC78 /* it */ = {isa = PBXFileReference; lastKnownFileType = text.plist.strings; name = it; path = it.lproj/Push.strings; sourceTree = "<group>"; };
		0649D16524F64520001DDC78 /* it */ = {isa = PBXFileReference; lastKnownFileType = text.plist.stringsdict; name = it; path = it.lproj/Push.stringsdict; sourceTree = "<group>"; };
		0649D16624F6452C001DDC78 /* nl */ = {isa = PBXFileReference; lastKnownFileType = text.plist.strings; name = nl; path = nl.lproj/Push.strings; sourceTree = "<group>"; };
		0649D16724F6452C001DDC78 /* nl */ = {isa = PBXFileReference; lastKnownFileType = text.plist.stringsdict; name = nl; path = nl.lproj/Push.stringsdict; sourceTree = "<group>"; };
		0649D16824F64537001DDC78 /* tr */ = {isa = PBXFileReference; lastKnownFileType = text.plist.strings; name = tr; path = tr.lproj/Push.strings; sourceTree = "<group>"; };
		0649D16924F64537001DDC78 /* tr */ = {isa = PBXFileReference; lastKnownFileType = text.plist.stringsdict; name = tr; path = tr.lproj/Push.stringsdict; sourceTree = "<group>"; };
		0649D16A24F64540001DDC78 /* fr */ = {isa = PBXFileReference; lastKnownFileType = text.plist.strings; name = fr; path = fr.lproj/Push.strings; sourceTree = "<group>"; };
		0649D16B24F64540001DDC78 /* fr */ = {isa = PBXFileReference; lastKnownFileType = text.plist.stringsdict; name = fr; path = fr.lproj/Push.stringsdict; sourceTree = "<group>"; };
		0649D16C24F64549001DDC78 /* da */ = {isa = PBXFileReference; lastKnownFileType = text.plist.strings; name = da; path = da.lproj/Push.strings; sourceTree = "<group>"; };
		0649D16D24F6454A001DDC78 /* da */ = {isa = PBXFileReference; lastKnownFileType = text.plist.stringsdict; name = da; path = da.lproj/Push.stringsdict; sourceTree = "<group>"; };
		0649D16E24F6454E001DDC78 /* ar */ = {isa = PBXFileReference; lastKnownFileType = text.plist.strings; name = ar; path = ar.lproj/Push.strings; sourceTree = "<group>"; };
		0649D16F24F6454E001DDC78 /* ar */ = {isa = PBXFileReference; lastKnownFileType = text.plist.stringsdict; name = ar; path = ar.lproj/Push.stringsdict; sourceTree = "<group>"; };
		0649D17024F64565001DDC78 /* zh-Hans */ = {isa = PBXFileReference; lastKnownFileType = text.plist.strings; name = "zh-Hans"; path = "zh-Hans.lproj/Push.strings"; sourceTree = "<group>"; };
		0649D17124F64565001DDC78 /* zh-Hans */ = {isa = PBXFileReference; lastKnownFileType = text.plist.stringsdict; name = "zh-Hans"; path = "zh-Hans.lproj/Push.stringsdict"; sourceTree = "<group>"; };
		0649D17224F6458E001DDC78 /* sl */ = {isa = PBXFileReference; lastKnownFileType = text.plist.strings; name = sl; path = sl.lproj/Push.strings; sourceTree = "<group>"; };
		0649D17324F6458F001DDC78 /* sl */ = {isa = PBXFileReference; lastKnownFileType = text.plist.stringsdict; name = sl; path = sl.lproj/Push.stringsdict; sourceTree = "<group>"; };
		0649D17424F6459F001DDC78 /* fi */ = {isa = PBXFileReference; lastKnownFileType = text.plist.strings; name = fi; path = fi.lproj/Push.strings; sourceTree = "<group>"; };
		0649D17524F6459F001DDC78 /* fi */ = {isa = PBXFileReference; lastKnownFileType = text.plist.stringsdict; name = fi; path = fi.lproj/Push.stringsdict; sourceTree = "<group>"; };
		0649D17624F645B1001DDC78 /* et */ = {isa = PBXFileReference; lastKnownFileType = text.plist.strings; name = et; path = et.lproj/Push.strings; sourceTree = "<group>"; };
		0649D17724F645B1001DDC78 /* et */ = {isa = PBXFileReference; lastKnownFileType = text.plist.stringsdict; name = et; path = et.lproj/Push.stringsdict; sourceTree = "<group>"; };
		0649D17824F645C6001DDC78 /* pl */ = {isa = PBXFileReference; lastKnownFileType = text.plist.strings; name = pl; path = pl.lproj/Push.strings; sourceTree = "<group>"; };
		0649D17924F645C6001DDC78 /* pl */ = {isa = PBXFileReference; lastKnownFileType = text.plist.stringsdict; name = pl; path = pl.lproj/Push.stringsdict; sourceTree = "<group>"; };
		0649D17A24F645CC001DDC78 /* zh-Hant */ = {isa = PBXFileReference; lastKnownFileType = text.plist.strings; name = "zh-Hant"; path = "zh-Hant.lproj/Push.strings"; sourceTree = "<group>"; };
		0649D17B24F645CC001DDC78 /* zh-Hant */ = {isa = PBXFileReference; lastKnownFileType = text.plist.stringsdict; name = "zh-Hant"; path = "zh-Hant.lproj/Push.stringsdict"; sourceTree = "<group>"; };
		0649D17C24F645E8001DDC78 /* lt */ = {isa = PBXFileReference; lastKnownFileType = text.plist.strings; name = lt; path = lt.lproj/Push.strings; sourceTree = "<group>"; };
		0649D17D24F645E8001DDC78 /* lt */ = {isa = PBXFileReference; lastKnownFileType = text.plist.stringsdict; name = lt; path = lt.lproj/Push.stringsdict; sourceTree = "<group>"; };
		0649D19A24F66E9E001DDC78 /* ZMLocalNotification+Events.swift */ = {isa = PBXFileReference; lastKnownFileType = sourcecode.swift; path = "ZMLocalNotification+Events.swift"; sourceTree = "<group>"; };
		0649D19E24F6717C001DDC78 /* ZMLocalNotificationSet.swift */ = {isa = PBXFileReference; lastKnownFileType = sourcecode.swift; path = ZMLocalNotificationSet.swift; sourceTree = "<group>"; };
		0649D1A024F671E6001DDC78 /* UserNotificationCenter.swift */ = {isa = PBXFileReference; lastKnownFileType = sourcecode.swift; path = UserNotificationCenter.swift; sourceTree = "<group>"; };
		0649D1A524F673E7001DDC78 /* Logging.swift */ = {isa = PBXFileReference; lastKnownFileType = sourcecode.swift; path = Logging.swift; sourceTree = "<group>"; };
		0671976D2AE951F400D96598 /* AcmeAPI.swift */ = {isa = PBXFileReference; lastKnownFileType = sourcecode.swift; path = AcmeAPI.swift; sourceTree = "<group>"; };
		067197992AFBE9FD00D96598 /* AcmeResponse.swift */ = {isa = PBXFileReference; lastKnownFileType = sourcecode.swift; path = AcmeResponse.swift; sourceTree = "<group>"; };
<<<<<<< HEAD
		067215AC2B10DCA300CF4AD4 /* E2eIRepository.swift */ = {isa = PBXFileReference; lastKnownFileType = sourcecode.swift; path = E2eIRepository.swift; sourceTree = "<group>"; };
=======
		067215AC2B10DCA300CF4AD4 /* E2EIRepository.swift */ = {isa = PBXFileReference; lastKnownFileType = sourcecode.swift; path = E2EIRepository.swift; sourceTree = "<group>"; };
>>>>>>> fddbd34a
		068084952563B6940047899C /* FeatureConfigRequestStrategy.swift */ = {isa = PBXFileReference; fileEncoding = 4; lastKnownFileType = sourcecode.swift; path = FeatureConfigRequestStrategy.swift; sourceTree = "<group>"; };
		068084972563B7310047899C /* FeatureConfigRequestStrategyTests.swift */ = {isa = PBXFileReference; lastKnownFileType = sourcecode.swift; path = FeatureConfigRequestStrategyTests.swift; sourceTree = "<group>"; };
		0693113F24F7995F00D14DF5 /* ZMLocalNotificationTests.swift */ = {isa = PBXFileReference; lastKnownFileType = sourcecode.swift; path = ZMLocalNotificationTests.swift; sourceTree = "<group>"; };
		0693114124F7996D00D14DF5 /* ZMLocalNotificationTests_Event.swift */ = {isa = PBXFileReference; lastKnownFileType = sourcecode.swift; path = ZMLocalNotificationTests_Event.swift; sourceTree = "<group>"; };
		0693114324F7999800D14DF5 /* ZMLocalNotificationSetTests.swift */ = {isa = PBXFileReference; lastKnownFileType = sourcecode.swift; path = ZMLocalNotificationSetTests.swift; sourceTree = "<group>"; };
		0693114524F799B200D14DF5 /* ZMLocalNotificationLocalizationTests.swift */ = {isa = PBXFileReference; lastKnownFileType = sourcecode.swift; path = ZMLocalNotificationLocalizationTests.swift; sourceTree = "<group>"; };
		0693114724F799BE00D14DF5 /* LocalNotificationContentTypeTest.swift */ = {isa = PBXFileReference; lastKnownFileType = sourcecode.swift; path = LocalNotificationContentTypeTest.swift; sourceTree = "<group>"; };
		0693114F24F79E2500D14DF5 /* UserNotificationCenterMock.swift */ = {isa = PBXFileReference; lastKnownFileType = sourcecode.swift; path = UserNotificationCenterMock.swift; sourceTree = "<group>"; };
		0693115124F7B15500D14DF5 /* ZMLocalNotificationTests_Message.swift */ = {isa = PBXFileReference; lastKnownFileType = sourcecode.swift; path = ZMLocalNotificationTests_Message.swift; sourceTree = "<group>"; };
		0693115524F7B17300D14DF5 /* ZMLocalNotificationTests_SystemMessage.swift */ = {isa = PBXFileReference; lastKnownFileType = sourcecode.swift; path = ZMLocalNotificationTests_SystemMessage.swift; sourceTree = "<group>"; };
		06A1966D2A7BEAE300B43BA5 /* TerminateFederationRequestStrategy.swift */ = {isa = PBXFileReference; lastKnownFileType = sourcecode.swift; path = TerminateFederationRequestStrategy.swift; sourceTree = "<group>"; };
		06A1966F2A7BEBD100B43BA5 /* TerminateFederationRequestStrategyTests.swift */ = {isa = PBXFileReference; lastKnownFileType = sourcecode.swift; path = TerminateFederationRequestStrategyTests.swift; sourceTree = "<group>"; };
		06A9FDD128B36FF500B3C730 /* UpdateAccessRolesAction.swift */ = {isa = PBXFileReference; lastKnownFileType = sourcecode.swift; path = UpdateAccessRolesAction.swift; sourceTree = "<group>"; };
		06A9FDD328B3701000B3C730 /* UpdateAccessRolesActionHandler.swift */ = {isa = PBXFileReference; lastKnownFileType = sourcecode.swift; path = UpdateAccessRolesActionHandler.swift; sourceTree = "<group>"; };
		06A9FDD528B3702700B3C730 /* UpdateAccessRolesActionHandlerTests.swift */ = {isa = PBXFileReference; lastKnownFileType = sourcecode.swift; path = UpdateAccessRolesActionHandlerTests.swift; sourceTree = "<group>"; };
		06ADF693264B467E002E0C7A /* MockAnalytics.swift */ = {isa = PBXFileReference; lastKnownFileType = sourcecode.swift; path = MockAnalytics.swift; sourceTree = "<group>"; };
		06C394C4248E851000AE736A /* NotificationsTracker.swift */ = {isa = PBXFileReference; lastKnownFileType = sourcecode.swift; path = NotificationsTracker.swift; sourceTree = "<group>"; };
		06CDDE9E282E9CC200F9360F /* RemovePushTokenAction.swift */ = {isa = PBXFileReference; lastKnownFileType = sourcecode.swift; path = RemovePushTokenAction.swift; sourceTree = "<group>"; };
		06CDDEA0282E9E7F00F9360F /* RemovePushTokenActionHandler.swift */ = {isa = PBXFileReference; lastKnownFileType = sourcecode.swift; path = RemovePushTokenActionHandler.swift; sourceTree = "<group>"; };
		06CDDEA2282E9E9800F9360F /* RemovePushTokenActionHandlerTests.swift */ = {isa = PBXFileReference; lastKnownFileType = sourcecode.swift; path = RemovePushTokenActionHandlerTests.swift; sourceTree = "<group>"; };
		06CF5DF927FC900F00822FAB /* ZMLocalNotification+Calling.swift */ = {isa = PBXFileReference; lastKnownFileType = sourcecode.swift; path = "ZMLocalNotification+Calling.swift"; sourceTree = "<group>"; };
		06D61FB52B0CBE1E00C2699A /* AcmeAPITests.swift */ = {isa = PBXFileReference; lastKnownFileType = sourcecode.swift; path = AcmeAPITests.swift; sourceTree = "<group>"; };
<<<<<<< HEAD
		06D61FB72B0CBE3100C2699A /* E2eIEnrollmentTests.swift */ = {isa = PBXFileReference; lastKnownFileType = sourcecode.swift; path = E2eIEnrollmentTests.swift; sourceTree = "<group>"; };
=======
		06D61FB72B0CBE3100C2699A /* E2EIEnrollmentTests.swift */ = {isa = PBXFileReference; lastKnownFileType = sourcecode.swift; path = E2EIEnrollmentTests.swift; sourceTree = "<group>"; };
>>>>>>> fddbd34a
		06FDC62E28354DAE008300DB /* PushTokenStorage.swift */ = {isa = PBXFileReference; lastKnownFileType = sourcecode.swift; path = PushTokenStorage.swift; sourceTree = "<group>"; };
		06FDC63028354DBD008300DB /* PushTokenStorageTests.swift */ = {isa = PBXFileReference; lastKnownFileType = sourcecode.swift; path = PushTokenStorageTests.swift; sourceTree = "<group>"; };
		160ADE9B270DBD0A003FA638 /* ConnectToUserActionHandlerTests.swift */ = {isa = PBXFileReference; lastKnownFileType = sourcecode.swift; path = ConnectToUserActionHandlerTests.swift; sourceTree = "<group>"; };
		16189D05268B214E004831BE /* InsertedObjectSyncTests.swift */ = {isa = PBXFileReference; lastKnownFileType = sourcecode.swift; path = InsertedObjectSyncTests.swift; sourceTree = "<group>"; };
		16189D09268B2C34004831BE /* ModifiedKeyObjectSyncTests.swift */ = {isa = PBXFileReference; lastKnownFileType = sourcecode.swift; path = ModifiedKeyObjectSyncTests.swift; sourceTree = "<group>"; };
		161E05432665465A00DADC3D /* SyncProgress.swift */ = {isa = PBXFileReference; lastKnownFileType = sourcecode.swift; path = SyncProgress.swift; sourceTree = "<group>"; };
		161E054F26655E4500DADC3D /* UserProfileRequestStrategy.swift */ = {isa = PBXFileReference; lastKnownFileType = sourcecode.swift; path = UserProfileRequestStrategy.swift; sourceTree = "<group>"; };
		1621D2221D75AB2D007108C2 /* MockEntity.h */ = {isa = PBXFileReference; fileEncoding = 4; lastKnownFileType = sourcecode.c.h; path = MockEntity.h; sourceTree = "<group>"; };
		1621D2231D75AB2D007108C2 /* MockEntity.m */ = {isa = PBXFileReference; fileEncoding = 4; lastKnownFileType = sourcecode.c.objc; path = MockEntity.m; sourceTree = "<group>"; };
		1621D2241D75AB2D007108C2 /* MockEntity2.h */ = {isa = PBXFileReference; fileEncoding = 4; lastKnownFileType = sourcecode.c.h; path = MockEntity2.h; sourceTree = "<group>"; };
		1621D2251D75AB2D007108C2 /* MockEntity2.m */ = {isa = PBXFileReference; fileEncoding = 4; lastKnownFileType = sourcecode.c.objc; path = MockEntity2.m; sourceTree = "<group>"; };
		1621D2261D75AB2D007108C2 /* MockModelObjectContextFactory.h */ = {isa = PBXFileReference; fileEncoding = 4; lastKnownFileType = sourcecode.c.h; path = MockModelObjectContextFactory.h; sourceTree = "<group>"; };
		1621D2271D75AB2D007108C2 /* MockModelObjectContextFactory.m */ = {isa = PBXFileReference; fileEncoding = 4; lastKnownFileType = sourcecode.c.objc; path = MockModelObjectContextFactory.m; sourceTree = "<group>"; };
		1621D22B1D75AC36007108C2 /* ZMChangeTrackerBootstrap.h */ = {isa = PBXFileReference; fileEncoding = 4; lastKnownFileType = sourcecode.c.h; path = ZMChangeTrackerBootstrap.h; sourceTree = "<group>"; };
		1621D22C1D75AC36007108C2 /* ZMChangeTrackerBootstrap.m */ = {isa = PBXFileReference; fileEncoding = 4; lastKnownFileType = sourcecode.c.objc; path = ZMChangeTrackerBootstrap.m; sourceTree = "<group>"; };
		1621D22D1D75AC36007108C2 /* ZMChangeTrackerBootstrap+Testing.h */ = {isa = PBXFileReference; fileEncoding = 4; lastKnownFileType = sourcecode.c.h; path = "ZMChangeTrackerBootstrap+Testing.h"; sourceTree = "<group>"; };
		1621D2311D75B221007108C2 /* NSManagedObjectContext+TestHelpers.h */ = {isa = PBXFileReference; fileEncoding = 4; lastKnownFileType = sourcecode.c.h; path = "NSManagedObjectContext+TestHelpers.h"; sourceTree = "<group>"; };
		1621D2321D75B221007108C2 /* NSManagedObjectContext+TestHelpers.m */ = {isa = PBXFileReference; fileEncoding = 4; lastKnownFileType = sourcecode.c.objc; path = "NSManagedObjectContext+TestHelpers.m"; sourceTree = "<group>"; };
		1621D2721D7715EA007108C2 /* ZMObjectSyncStrategy.h */ = {isa = PBXFileReference; fileEncoding = 4; lastKnownFileType = sourcecode.c.h; path = ZMObjectSyncStrategy.h; sourceTree = "<group>"; };
		1621D2731D7715EA007108C2 /* ZMObjectSyncStrategy.m */ = {isa = PBXFileReference; fileEncoding = 4; lastKnownFileType = sourcecode.c.objc; path = ZMObjectSyncStrategy.m; sourceTree = "<group>"; };
		1622946A221C18BE00A98679 /* AssetV3UploadRequestStrategy.swift */ = {isa = PBXFileReference; lastKnownFileType = sourcecode.swift; path = AssetV3UploadRequestStrategy.swift; sourceTree = "<group>"; };
		1622946C221C56E500A98679 /* AssetsPreprocessor.swift */ = {isa = PBXFileReference; lastKnownFileType = sourcecode.swift; path = AssetsPreprocessor.swift; sourceTree = "<group>"; };
		16229482221EBB8000A98679 /* ZMImagePreprocessingTracker.h */ = {isa = PBXFileReference; fileEncoding = 4; lastKnownFileType = sourcecode.c.h; path = ZMImagePreprocessingTracker.h; sourceTree = "<group>"; };
		16229483221EBB8000A98679 /* ZMImagePreprocessingTracker.m */ = {isa = PBXFileReference; fileEncoding = 4; lastKnownFileType = sourcecode.c.objc; path = ZMImagePreprocessingTracker.m; sourceTree = "<group>"; };
		16229484221EBB8000A98679 /* ZMImagePreprocessingTracker+Testing.h */ = {isa = PBXFileReference; fileEncoding = 4; lastKnownFileType = sourcecode.c.h; path = "ZMImagePreprocessingTracker+Testing.h"; sourceTree = "<group>"; };
		16229485221EBB8000A98679 /* ZMImagePreprocessingTrackerTests.m */ = {isa = PBXFileReference; fileEncoding = 4; lastKnownFileType = sourcecode.c.objc; path = ZMImagePreprocessingTrackerTests.m; sourceTree = "<group>"; };
		1623F8D22AE66F28004F0319 /* MessageSender.swift */ = {isa = PBXFileReference; lastKnownFileType = sourcecode.swift; path = MessageSender.swift; sourceTree = "<group>"; };
		1623F8D42AE6729D004F0319 /* SessionEstablisher.swift */ = {isa = PBXFileReference; lastKnownFileType = sourcecode.swift; path = SessionEstablisher.swift; sourceTree = "<group>"; };
		1623F8D72AE7FB7E004F0319 /* PrekeyAPI.swift */ = {isa = PBXFileReference; lastKnownFileType = sourcecode.swift; path = PrekeyAPI.swift; sourceTree = "<group>"; };
		1623F8D92AE7FBD6004F0319 /* NetworkError.swift */ = {isa = PBXFileReference; lastKnownFileType = sourcecode.swift; path = NetworkError.swift; sourceTree = "<group>"; };
		1623F8DB2AE7FD54004F0319 /* APIProvider.swift */ = {isa = PBXFileReference; lastKnownFileType = sourcecode.swift; path = APIProvider.swift; sourceTree = "<group>"; };
		1623F8DD2AE945E2004F0319 /* MessageAPI.swift */ = {isa = PBXFileReference; lastKnownFileType = sourcecode.swift; path = MessageAPI.swift; sourceTree = "<group>"; };
		1623F8DF2AEAAF0E004F0319 /* MessageDependencyResolver.swift */ = {isa = PBXFileReference; lastKnownFileType = sourcecode.swift; path = MessageDependencyResolver.swift; sourceTree = "<group>"; };
		16367F1D26FDB0740028AF8B /* Payload+Connection.swift */ = {isa = PBXFileReference; lastKnownFileType = sourcecode.swift; path = "Payload+Connection.swift"; sourceTree = "<group>"; };
		16367F2526FDB4720028AF8B /* ConnectionRequestStrategy.swift */ = {isa = PBXFileReference; lastKnownFileType = sourcecode.swift; path = ConnectionRequestStrategy.swift; sourceTree = "<group>"; };
		164D007522256C6E00A8F264 /* AssetV3UploadRequestStrategyTests.swift */ = {isa = PBXFileReference; lastKnownFileType = sourcecode.swift; path = AssetV3UploadRequestStrategyTests.swift; sourceTree = "<group>"; };
		1658EA6126DE22C0003D0090 /* ConversationRequestStrategy.swift */ = {isa = PBXFileReference; lastKnownFileType = sourcecode.swift; path = ConversationRequestStrategy.swift; sourceTree = "<group>"; };
		1662ADB222B0E8B300D84071 /* VerifyLegalHoldRequestStrategy.swift */ = {isa = PBXFileReference; lastKnownFileType = sourcecode.swift; path = VerifyLegalHoldRequestStrategy.swift; sourceTree = "<group>"; };
		1662ADD022B14CBA00D84071 /* VerifyLegalHoldRequestStrategyTests.swift */ = {isa = PBXFileReference; lastKnownFileType = sourcecode.swift; path = VerifyLegalHoldRequestStrategyTests.swift; sourceTree = "<group>"; };
		1666AA2B1D93FA0B00164C06 /* ZMChangeTrackerBootstrapTests.m */ = {isa = PBXFileReference; fileEncoding = 4; lastKnownFileType = sourcecode.c.objc; path = ZMChangeTrackerBootstrapTests.m; sourceTree = "<group>"; };
		1666AA2D1D93FBE200164C06 /* ZMSyncOperationSetTests.m */ = {isa = PBXFileReference; fileEncoding = 4; lastKnownFileType = sourcecode.c.objc; path = ZMSyncOperationSetTests.m; sourceTree = "<group>"; };
		1669016A1D707509000FE4AF /* WireRequestStrategy.framework */ = {isa = PBXFileReference; explicitFileType = wrapper.framework; includeInIndex = 0; path = WireRequestStrategy.framework; sourceTree = BUILT_PRODUCTS_DIR; };
		1669016D1D707509000FE4AF /* WireRequestStrategy.h */ = {isa = PBXFileReference; lastKnownFileType = sourcecode.c.h; path = WireRequestStrategy.h; sourceTree = "<group>"; };
		1669016F1D707509000FE4AF /* Info.plist */ = {isa = PBXFileReference; lastKnownFileType = text.plist.xml; path = Info.plist; sourceTree = "<group>"; };
		166901741D707509000FE4AF /* WireRequestStrategyTests.xctest */ = {isa = PBXFileReference; explicitFileType = wrapper.cfbundle; includeInIndex = 0; path = WireRequestStrategyTests.xctest; sourceTree = BUILT_PRODUCTS_DIR; };
		1669017B1D707509000FE4AF /* Info.plist */ = {isa = PBXFileReference; lastKnownFileType = text.plist.xml; path = Info.plist; sourceTree = "<group>"; };
		166901861D7075D7000FE4AF /* version.xcconfig */ = {isa = PBXFileReference; fileEncoding = 4; lastKnownFileType = text.xcconfig; path = version.xcconfig; sourceTree = "<group>"; };
		166901961D7075D7000FE4AF /* WireRequestStrategy.xcconfig */ = {isa = PBXFileReference; fileEncoding = 4; lastKnownFileType = text.xcconfig; path = WireRequestStrategy.xcconfig; sourceTree = "<group>"; };
		166901A81D7081C7000FE4AF /* ZMContextChangeTracker.h */ = {isa = PBXFileReference; fileEncoding = 4; lastKnownFileType = sourcecode.c.h; path = ZMContextChangeTracker.h; sourceTree = "<group>"; };
		166901AB1D7081C7000FE4AF /* ZMDownstreamObjectSync.h */ = {isa = PBXFileReference; fileEncoding = 4; lastKnownFileType = sourcecode.c.h; path = ZMDownstreamObjectSync.h; sourceTree = "<group>"; };
		166901AC1D7081C7000FE4AF /* ZMDownstreamObjectSync.m */ = {isa = PBXFileReference; fileEncoding = 4; lastKnownFileType = sourcecode.c.objc; path = ZMDownstreamObjectSync.m; sourceTree = "<group>"; };
		166901AD1D7081C7000FE4AF /* ZMDownstreamObjectSyncWithWhitelist.h */ = {isa = PBXFileReference; fileEncoding = 4; lastKnownFileType = sourcecode.c.h; path = ZMDownstreamObjectSyncWithWhitelist.h; sourceTree = "<group>"; };
		166901AE1D7081C7000FE4AF /* ZMDownstreamObjectSyncWithWhitelist.m */ = {isa = PBXFileReference; fileEncoding = 4; lastKnownFileType = sourcecode.c.objc; path = ZMDownstreamObjectSyncWithWhitelist.m; sourceTree = "<group>"; };
		166901AF1D7081C7000FE4AF /* ZMDownstreamObjectSyncWithWhitelist+Internal.h */ = {isa = PBXFileReference; fileEncoding = 4; lastKnownFileType = sourcecode.c.h; path = "ZMDownstreamObjectSyncWithWhitelist+Internal.h"; sourceTree = "<group>"; };
		166901B01D7081C7000FE4AF /* ZMLocallyInsertedObjectSet.h */ = {isa = PBXFileReference; fileEncoding = 4; lastKnownFileType = sourcecode.c.h; path = ZMLocallyInsertedObjectSet.h; sourceTree = "<group>"; };
		166901B11D7081C7000FE4AF /* ZMLocallyInsertedObjectSet.m */ = {isa = PBXFileReference; fileEncoding = 4; lastKnownFileType = sourcecode.c.objc; path = ZMLocallyInsertedObjectSet.m; sourceTree = "<group>"; };
		166901B21D7081C7000FE4AF /* ZMLocallyModifiedObjectSet.h */ = {isa = PBXFileReference; fileEncoding = 4; lastKnownFileType = sourcecode.c.h; path = ZMLocallyModifiedObjectSet.h; sourceTree = "<group>"; };
		166901B31D7081C7000FE4AF /* ZMLocallyModifiedObjectSet.m */ = {isa = PBXFileReference; fileEncoding = 4; lastKnownFileType = sourcecode.c.objc; path = ZMLocallyModifiedObjectSet.m; sourceTree = "<group>"; };
		166901B41D7081C7000FE4AF /* ZMLocallyModifiedObjectSyncStatus.h */ = {isa = PBXFileReference; fileEncoding = 4; lastKnownFileType = sourcecode.c.h; path = ZMLocallyModifiedObjectSyncStatus.h; sourceTree = "<group>"; };
		166901B51D7081C7000FE4AF /* ZMLocallyModifiedObjectSyncStatus.m */ = {isa = PBXFileReference; fileEncoding = 4; lastKnownFileType = sourcecode.c.objc; path = ZMLocallyModifiedObjectSyncStatus.m; sourceTree = "<group>"; };
		166901B61D7081C7000FE4AF /* ZMObjectSync.h */ = {isa = PBXFileReference; fileEncoding = 4; lastKnownFileType = sourcecode.c.h; path = ZMObjectSync.h; sourceTree = "<group>"; };
		166901B71D7081C7000FE4AF /* ZMRemoteIdentifierObjectSync.h */ = {isa = PBXFileReference; fileEncoding = 4; lastKnownFileType = sourcecode.c.h; path = ZMRemoteIdentifierObjectSync.h; sourceTree = "<group>"; };
		166901B81D7081C7000FE4AF /* ZMRemoteIdentifierObjectSync.m */ = {isa = PBXFileReference; fileEncoding = 4; lastKnownFileType = sourcecode.c.objc; path = ZMRemoteIdentifierObjectSync.m; sourceTree = "<group>"; };
		166901B91D7081C7000FE4AF /* ZMRequestGenerator.h */ = {isa = PBXFileReference; fileEncoding = 4; lastKnownFileType = sourcecode.c.h; path = ZMRequestGenerator.h; sourceTree = "<group>"; };
		166901BA1D7081C7000FE4AF /* ZMRequestGenerator.m */ = {isa = PBXFileReference; fileEncoding = 4; lastKnownFileType = sourcecode.c.objc; path = ZMRequestGenerator.m; sourceTree = "<group>"; };
		166901BB1D7081C7000FE4AF /* ZMSingleRequestSync.h */ = {isa = PBXFileReference; fileEncoding = 4; lastKnownFileType = sourcecode.c.h; path = ZMSingleRequestSync.h; sourceTree = "<group>"; };
		166901BC1D7081C7000FE4AF /* ZMSingleRequestSync.m */ = {isa = PBXFileReference; fileEncoding = 4; lastKnownFileType = sourcecode.c.objc; path = ZMSingleRequestSync.m; sourceTree = "<group>"; };
		166901BD1D7081C7000FE4AF /* ZMSyncOperationSet.h */ = {isa = PBXFileReference; fileEncoding = 4; lastKnownFileType = sourcecode.c.h; path = ZMSyncOperationSet.h; sourceTree = "<group>"; };
		166901BE1D7081C7000FE4AF /* ZMSyncOperationSet.m */ = {isa = PBXFileReference; fileEncoding = 4; lastKnownFileType = sourcecode.c.objc; path = ZMSyncOperationSet.m; sourceTree = "<group>"; };
		166901C31D7081C7000FE4AF /* ZMTimedSingleRequestSync.h */ = {isa = PBXFileReference; fileEncoding = 4; lastKnownFileType = sourcecode.c.h; path = ZMTimedSingleRequestSync.h; sourceTree = "<group>"; };
		166901C41D7081C7000FE4AF /* ZMTimedSingleRequestSync.m */ = {isa = PBXFileReference; fileEncoding = 4; lastKnownFileType = sourcecode.c.objc; path = ZMTimedSingleRequestSync.m; sourceTree = "<group>"; };
		166901C71D7081C7000FE4AF /* ZMUpstreamInsertedObjectSync.h */ = {isa = PBXFileReference; fileEncoding = 4; lastKnownFileType = sourcecode.c.h; path = ZMUpstreamInsertedObjectSync.h; sourceTree = "<group>"; };
		166901C81D7081C7000FE4AF /* ZMUpstreamInsertedObjectSync.m */ = {isa = PBXFileReference; fileEncoding = 4; lastKnownFileType = sourcecode.c.objc; path = ZMUpstreamInsertedObjectSync.m; sourceTree = "<group>"; };
		166901C91D7081C7000FE4AF /* ZMUpstreamModifiedObjectSync.h */ = {isa = PBXFileReference; fileEncoding = 4; lastKnownFileType = sourcecode.c.h; path = ZMUpstreamModifiedObjectSync.h; sourceTree = "<group>"; };
		166901CA1D7081C7000FE4AF /* ZMUpstreamModifiedObjectSync.m */ = {isa = PBXFileReference; fileEncoding = 4; lastKnownFileType = sourcecode.c.objc; path = ZMUpstreamModifiedObjectSync.m; sourceTree = "<group>"; };
		166901CB1D7081C7000FE4AF /* ZMUpstreamModifiedObjectSync+Testing.h */ = {isa = PBXFileReference; fileEncoding = 4; lastKnownFileType = sourcecode.c.h; path = "ZMUpstreamModifiedObjectSync+Testing.h"; sourceTree = "<group>"; };
		166901CC1D7081C7000FE4AF /* ZMUpstreamRequest.h */ = {isa = PBXFileReference; fileEncoding = 4; lastKnownFileType = sourcecode.c.h; path = ZMUpstreamRequest.h; sourceTree = "<group>"; };
		166901CD1D7081C7000FE4AF /* ZMUpstreamRequest.m */ = {isa = PBXFileReference; fileEncoding = 4; lastKnownFileType = sourcecode.c.objc; path = ZMUpstreamRequest.m; sourceTree = "<group>"; };
		166901CE1D7081C7000FE4AF /* ZMUpstreamTranscoder.h */ = {isa = PBXFileReference; fileEncoding = 4; lastKnownFileType = sourcecode.c.h; path = ZMUpstreamTranscoder.h; sourceTree = "<group>"; };
		166902111D70851E000FE4AF /* ZMOutstandingItems.h */ = {isa = PBXFileReference; fileEncoding = 4; lastKnownFileType = sourcecode.c.h; path = ZMOutstandingItems.h; sourceTree = "<group>"; };
		166902171D709110000FE4AF /* ZMDownstreamObjectSyncOrderingTests.m */ = {isa = PBXFileReference; fileEncoding = 4; lastKnownFileType = sourcecode.c.objc; path = ZMDownstreamObjectSyncOrderingTests.m; sourceTree = "<group>"; };
		166902181D709110000FE4AF /* ZMDownstreamObjectSyncTests.m */ = {isa = PBXFileReference; fileEncoding = 4; lastKnownFileType = sourcecode.c.objc; path = ZMDownstreamObjectSyncTests.m; sourceTree = "<group>"; };
		166902191D709110000FE4AF /* ZMDownstreamObjectSyncWithWhitelistTests.m */ = {isa = PBXFileReference; fileEncoding = 4; lastKnownFileType = sourcecode.c.objc; path = ZMDownstreamObjectSyncWithWhitelistTests.m; sourceTree = "<group>"; };
		1669021B1D709110000FE4AF /* ZMLocallyInsertedObjectSetTests.m */ = {isa = PBXFileReference; fileEncoding = 4; lastKnownFileType = sourcecode.c.objc; path = ZMLocallyInsertedObjectSetTests.m; sourceTree = "<group>"; };
		1669021C1D709110000FE4AF /* ZMLocallyModifiedObjectSetTests.m */ = {isa = PBXFileReference; fileEncoding = 4; lastKnownFileType = sourcecode.c.objc; path = ZMLocallyModifiedObjectSetTests.m; sourceTree = "<group>"; };
		1669021D1D709110000FE4AF /* ZMLocallyModifiedObjectSyncStatusTests.m */ = {isa = PBXFileReference; fileEncoding = 4; lastKnownFileType = sourcecode.c.objc; path = ZMLocallyModifiedObjectSyncStatusTests.m; sourceTree = "<group>"; };
		1669021E1D709110000FE4AF /* ZMRemoteIdentifierObjectSyncTests.m */ = {isa = PBXFileReference; fileEncoding = 4; lastKnownFileType = sourcecode.c.objc; path = ZMRemoteIdentifierObjectSyncTests.m; sourceTree = "<group>"; };
		1669021F1D709110000FE4AF /* ZMRequestGeneratorTests.m */ = {isa = PBXFileReference; fileEncoding = 4; lastKnownFileType = sourcecode.c.objc; path = ZMRequestGeneratorTests.m; sourceTree = "<group>"; };
		166902201D709110000FE4AF /* ZMSingleRequestSyncTests.m */ = {isa = PBXFileReference; fileEncoding = 4; lastKnownFileType = sourcecode.c.objc; path = ZMSingleRequestSyncTests.m; sourceTree = "<group>"; };
		166902211D709110000FE4AF /* ZMTimedSingleRequestSyncTests.m */ = {isa = PBXFileReference; fileEncoding = 4; lastKnownFileType = sourcecode.c.objc; path = ZMTimedSingleRequestSyncTests.m; sourceTree = "<group>"; };
		166902221D709110000FE4AF /* ZMUpstreamInsertedObjectSyncTests.m */ = {isa = PBXFileReference; fileEncoding = 4; lastKnownFileType = sourcecode.c.objc; path = ZMUpstreamInsertedObjectSyncTests.m; sourceTree = "<group>"; };
		166902231D709110000FE4AF /* ZMUpstreamModifiedObjectSyncTests.m */ = {isa = PBXFileReference; fileEncoding = 4; lastKnownFileType = sourcecode.c.objc; path = ZMUpstreamModifiedObjectSyncTests.m; sourceTree = "<group>"; };
		166A22902577C06B00EF313D /* ResetSessionRequestStrategy.swift */ = {isa = PBXFileReference; lastKnownFileType = sourcecode.swift; path = ResetSessionRequestStrategy.swift; sourceTree = "<group>"; };
		16751E8424CF72970099AE09 /* DeliveryReceiptRequestStrategy.swift */ = {isa = PBXFileReference; fileEncoding = 4; lastKnownFileType = sourcecode.swift; path = DeliveryReceiptRequestStrategy.swift; sourceTree = "<group>"; };
		16751EBA24D1BDA00099AE09 /* DeliveryReceiptRequestStrategyTests.swift */ = {isa = PBXFileReference; lastKnownFileType = sourcecode.swift; path = DeliveryReceiptRequestStrategyTests.swift; sourceTree = "<group>"; };
		167BCBC326087F8900E9D7E3 /* ZMTBaseTests+CoreDataStack.swift */ = {isa = PBXFileReference; lastKnownFileType = sourcecode.swift; path = "ZMTBaseTests+CoreDataStack.swift"; sourceTree = "<group>"; };
		1682462E257A1FB7002AF17B /* KeyPathObjectSync.swift */ = {isa = PBXFileReference; lastKnownFileType = sourcecode.swift; path = KeyPathObjectSync.swift; sourceTree = "<group>"; };
		16824630257A23E8002AF17B /* KeyPathObjectSyncTests.swift */ = {isa = PBXFileReference; lastKnownFileType = sourcecode.swift; path = KeyPathObjectSyncTests.swift; sourceTree = "<group>"; };
		16824632257A2B47002AF17B /* ResetSessionRequestStrategyTests.swift */ = {isa = PBXFileReference; lastKnownFileType = sourcecode.swift; path = ResetSessionRequestStrategyTests.swift; sourceTree = "<group>"; };
		168414182228365D00FCB9BC /* AssetsPreprocessorTests.swift */ = {isa = PBXFileReference; lastKnownFileType = sourcecode.swift; path = AssetsPreprocessorTests.swift; sourceTree = "<group>"; };
		168D7BBB26F330DE00789960 /* MessagingTest+Payloads.swift */ = {isa = PBXFileReference; lastKnownFileType = sourcecode.swift; path = "MessagingTest+Payloads.swift"; sourceTree = "<group>"; };
		168D7CA426FB0CFD00789960 /* ActionHandler.swift */ = {isa = PBXFileReference; lastKnownFileType = sourcecode.swift; path = ActionHandler.swift; sourceTree = "<group>"; };
		168D7CB126FB0E3F00789960 /* EntityActionSync.swift */ = {isa = PBXFileReference; lastKnownFileType = sourcecode.swift; path = EntityActionSync.swift; sourceTree = "<group>"; };
		168D7CB626FB0E9200789960 /* AddParticipantActionHandler.swift */ = {isa = PBXFileReference; lastKnownFileType = sourcecode.swift; path = AddParticipantActionHandler.swift; sourceTree = "<group>"; };
		168D7CBA26FB21D900789960 /* RemoveParticipantActionHandler.swift */ = {isa = PBXFileReference; lastKnownFileType = sourcecode.swift; path = RemoveParticipantActionHandler.swift; sourceTree = "<group>"; };
		168D7CCD26FB303A00789960 /* AddParticipantActionHandlerTests.swift */ = {isa = PBXFileReference; lastKnownFileType = sourcecode.swift; path = AddParticipantActionHandlerTests.swift; sourceTree = "<group>"; };
		168D7CF526FC6D3300789960 /* RemoveParticipantActionHandlerTests.swift */ = {isa = PBXFileReference; lastKnownFileType = sourcecode.swift; path = RemoveParticipantActionHandlerTests.swift; sourceTree = "<group>"; };
		168D7D0B26FC81AD00789960 /* ActionHandlerTests.swift */ = {isa = PBXFileReference; lastKnownFileType = sourcecode.swift; path = ActionHandlerTests.swift; sourceTree = "<group>"; };
		1695B9D32B87FFF100E9342A /* StubPayloadConversationEvent.swift */ = {isa = PBXFileReference; lastKnownFileType = sourcecode.swift; path = StubPayloadConversationEvent.swift; sourceTree = "<group>"; };
		16972DEC2668E699008AF3A2 /* UserProfileRequestStrategyTests.swift */ = {isa = PBXFileReference; lastKnownFileType = sourcecode.swift; path = UserProfileRequestStrategyTests.swift; sourceTree = "<group>"; };
		169BA1CA25E9507600374343 /* Payload+Coding.swift */ = {isa = PBXFileReference; lastKnownFileType = sourcecode.swift; path = "Payload+Coding.swift"; sourceTree = "<group>"; };
		16A489192685CECC001F9127 /* ProteusMessage.swift */ = {isa = PBXFileReference; lastKnownFileType = sourcecode.swift; path = ProteusMessage.swift; sourceTree = "<group>"; };
		16A48935268A0665001F9127 /* ModifiedKeyObjectSync.swift */ = {isa = PBXFileReference; lastKnownFileType = sourcecode.swift; path = ModifiedKeyObjectSync.swift; sourceTree = "<group>"; };
		16A48939268A080E001F9127 /* InsertedObjectSync.swift */ = {isa = PBXFileReference; lastKnownFileType = sourcecode.swift; path = InsertedObjectSync.swift; sourceTree = "<group>"; };
		16A4893E268B0C82001F9127 /* ClientMessageRequestStrategy.swift */ = {isa = PBXFileReference; lastKnownFileType = sourcecode.swift; path = ClientMessageRequestStrategy.swift; sourceTree = "<group>"; };
		16A4894A268B0D1D001F9127 /* LinkPreviewUpdateRequestStrategy.swift */ = {isa = PBXFileReference; lastKnownFileType = sourcecode.swift; path = LinkPreviewUpdateRequestStrategy.swift; sourceTree = "<group>"; };
		16A86B2622A128A800A674F8 /* IdentifierObjectSync.swift */ = {isa = PBXFileReference; lastKnownFileType = sourcecode.swift; path = IdentifierObjectSync.swift; sourceTree = "<group>"; };
		16A86B4522A5485E00A674F8 /* IdentifierObjectSyncTests.swift */ = {isa = PBXFileReference; lastKnownFileType = sourcecode.swift; path = IdentifierObjectSyncTests.swift; sourceTree = "<group>"; };
		16B5B33626FDDD8A001A3216 /* ConnectToUserActionHandler.swift */ = {isa = PBXFileReference; lastKnownFileType = sourcecode.swift; path = ConnectToUserActionHandler.swift; sourceTree = "<group>"; };
		16B5B3452701A713001A3216 /* UpdateConnectionActionHandler.swift */ = {isa = PBXFileReference; lastKnownFileType = sourcecode.swift; path = UpdateConnectionActionHandler.swift; sourceTree = "<group>"; };
		16B5B42A2705E163001A3216 /* ConnectionRequestStrategyTests.swift */ = {isa = PBXFileReference; lastKnownFileType = sourcecode.swift; path = ConnectionRequestStrategyTests.swift; sourceTree = "<group>"; };
		16BA786A2AFE69FB006D8CCF /* EventConsumer.swift */ = {isa = PBXFileReference; lastKnownFileType = sourcecode.swift; path = EventConsumer.swift; sourceTree = "<group>"; };
		16BBA1F12AF2678200CDF38A /* SessionEstablisherTests.swift */ = {isa = PBXFileReference; lastKnownFileType = sourcecode.swift; path = SessionEstablisherTests.swift; sourceTree = "<group>"; };
		16BBA1F32AF3952300CDF38A /* MessageSenderTests.swift */ = {isa = PBXFileReference; lastKnownFileType = sourcecode.swift; path = MessageSenderTests.swift; sourceTree = "<group>"; };
		16BBA1F52AF3D41200CDF38A /* MessageDependencyResolverTests.swift */ = {isa = PBXFileReference; lastKnownFileType = sourcecode.swift; path = MessageDependencyResolverTests.swift; sourceTree = "<group>"; };
		16BBA1F72AFC36DF00CDF38A /* QuickSyncCompletedNotification.swift */ = {isa = PBXFileReference; lastKnownFileType = sourcecode.swift; path = QuickSyncCompletedNotification.swift; sourceTree = "<group>"; };
		16BBA1F92AFC3BAB00CDF38A /* QuickSyncObserver.swift */ = {isa = PBXFileReference; lastKnownFileType = sourcecode.swift; path = QuickSyncObserver.swift; sourceTree = "<group>"; };
		16BBA1FB2AFC44B100CDF38A /* QuickSyncObserverTests.swift */ = {isa = PBXFileReference; lastKnownFileType = sourcecode.swift; path = QuickSyncObserverTests.swift; sourceTree = "<group>"; };
		16BBA1FD2AFC5E1600CDF38A /* DependentObjects.swift */ = {isa = PBXFileReference; fileEncoding = 4; lastKnownFileType = sourcecode.swift; path = DependentObjects.swift; sourceTree = "<group>"; };
		16CC0832268DC32D00C0613C /* LinkPreviewUpdateRequestStrategyTests.swift */ = {isa = PBXFileReference; lastKnownFileType = sourcecode.swift; path = LinkPreviewUpdateRequestStrategyTests.swift; sourceTree = "<group>"; };
		16CC083A268E075100C0613C /* ClientMessageRequestStrategyTests.swift */ = {isa = PBXFileReference; lastKnownFileType = sourcecode.swift; path = ClientMessageRequestStrategyTests.swift; sourceTree = "<group>"; };
		16DABDA125D69335005F4C3A /* Payload.swift */ = {isa = PBXFileReference; lastKnownFileType = sourcecode.swift; path = Payload.swift; sourceTree = "<group>"; };
		16E5F6D526EF1BE000F35FBA /* PaginatedSync.swift */ = {isa = PBXFileReference; lastKnownFileType = sourcecode.swift; path = PaginatedSync.swift; sourceTree = "<group>"; };
		16E5F6DC26EF1E3200F35FBA /* Payload+Conversation.swift */ = {isa = PBXFileReference; lastKnownFileType = sourcecode.swift; path = "Payload+Conversation.swift"; sourceTree = "<group>"; };
		16E5F71726EF4DBF00F35FBA /* ConversationRequestStrategyTests.swift */ = {isa = PBXFileReference; lastKnownFileType = sourcecode.swift; path = ConversationRequestStrategyTests.swift; sourceTree = "<group>"; };
		16E70F5A270DCCB900718E5D /* UpdateConnectionActionHandlerTests.swift */ = {isa = PBXFileReference; lastKnownFileType = sourcecode.swift; path = UpdateConnectionActionHandlerTests.swift; sourceTree = "<group>"; };
		547E664C1F7512FE008CB1FA /* Default-568h@2x.png */ = {isa = PBXFileReference; lastKnownFileType = image.png; path = "Default-568h@2x.png"; sourceTree = "<group>"; };
		59271BEC2B90D2140019B726 /* ClientRegistrationDelegate.swift */ = {isa = PBXFileReference; fileEncoding = 4; lastKnownFileType = sourcecode.swift; path = ClientRegistrationDelegate.swift; sourceTree = "<group>"; };
		59271BEE2B90D24A0019B726 /* MockOTREntity.swift */ = {isa = PBXFileReference; fileEncoding = 4; lastKnownFileType = sourcecode.swift; path = MockOTREntity.swift; sourceTree = "<group>"; };
		597B70C82B03CC76006C2121 /* UpdateConversationProtocolActionHandler.swift */ = {isa = PBXFileReference; fileEncoding = 4; lastKnownFileType = sourcecode.swift; path = UpdateConversationProtocolActionHandler.swift; sourceTree = "<group>"; };
		597B70CA2B03CC7D006C2121 /* UpdateConversationProtocolActionHandlerTests.swift */ = {isa = PBXFileReference; fileEncoding = 4; lastKnownFileType = sourcecode.swift; path = UpdateConversationProtocolActionHandlerTests.swift; sourceTree = "<group>"; };
		59AF8F4B2B19CD34000A09BF /* AutoMockable.generated.swift */ = {isa = PBXFileReference; fileEncoding = 4; lastKnownFileType = sourcecode.swift; path = AutoMockable.generated.swift; sourceTree = "<group>"; };
		59D1C3112B1DF3AD0016F6B2 /* WireDataModelSupport.framework */ = {isa = PBXFileReference; explicitFileType = wrapper.framework; path = WireDataModelSupport.framework; sourceTree = BUILT_PRODUCTS_DIR; };
		5E68F22622452CDC00298376 /* LinkPreprocessor.swift */ = {isa = PBXFileReference; lastKnownFileType = sourcecode.swift; path = LinkPreprocessor.swift; sourceTree = "<group>"; };
		5E9EA4DD2243C10400D401B2 /* LinkAttachmentsPreprocessor.swift */ = {isa = PBXFileReference; lastKnownFileType = sourcecode.swift; path = LinkAttachmentsPreprocessor.swift; sourceTree = "<group>"; };
		5E9EA4DF2243C6B200D401B2 /* LinkAttachmentsPreprocessorTests.swift */ = {isa = PBXFileReference; lastKnownFileType = sourcecode.swift; path = LinkAttachmentsPreprocessorTests.swift; sourceTree = "<group>"; };
		6308F8A72A273D1E0072A177 /* BaseFetchMLSGroupInfoActionHandler.swift */ = {isa = PBXFileReference; lastKnownFileType = sourcecode.swift; path = BaseFetchMLSGroupInfoActionHandler.swift; sourceTree = "<group>"; };
		6308F8A92A273DB00072A177 /* FetchMLSSubconversationGroupInfoActionHandler.swift */ = {isa = PBXFileReference; lastKnownFileType = sourcecode.swift; path = FetchMLSSubconversationGroupInfoActionHandler.swift; sourceTree = "<group>"; };
		6308F8AB2A273E7A0072A177 /* FetchMLSConversationGroupInfoActionHandler.swift */ = {isa = PBXFileReference; lastKnownFileType = sourcecode.swift; path = FetchMLSConversationGroupInfoActionHandler.swift; sourceTree = "<group>"; };
		6308F8AD2A273FBB0072A177 /* BaseFetchMLSGroupInfoActionHandlerTests.swift */ = {isa = PBXFileReference; lastKnownFileType = sourcecode.swift; path = BaseFetchMLSGroupInfoActionHandlerTests.swift; sourceTree = "<group>"; };
		6308F8AF2A27403B0072A177 /* FetchMLSConversationGroupInfoActionHandlerTests.swift */ = {isa = PBXFileReference; lastKnownFileType = sourcecode.swift; path = FetchMLSConversationGroupInfoActionHandlerTests.swift; sourceTree = "<group>"; };
		6308F8B12A2740C30072A177 /* FetchMLSSubconversationGroupInfoActionHandlerTests.swift */ = {isa = PBXFileReference; lastKnownFileType = sourcecode.swift; path = FetchMLSSubconversationGroupInfoActionHandlerTests.swift; sourceTree = "<group>"; };
		630D41A82B07790900633867 /* MLSConversationParticipantsService.swift */ = {isa = PBXFileReference; lastKnownFileType = sourcecode.swift; path = MLSConversationParticipantsService.swift; sourceTree = "<group>"; };
		630D41AB2B077F3900633867 /* ProteusConversationParticipantsService.swift */ = {isa = PBXFileReference; lastKnownFileType = sourcecode.swift; path = ProteusConversationParticipantsService.swift; sourceTree = "<group>"; };
		630D41B62B07BD8A00633867 /* ConversationParticipantsServiceTests.swift */ = {isa = PBXFileReference; lastKnownFileType = sourcecode.swift; path = ConversationParticipantsServiceTests.swift; sourceTree = "<group>"; };
		630D41B92B07D9F400633867 /* MLSConversationParticipantsServiceTests.swift */ = {isa = PBXFileReference; lastKnownFileType = sourcecode.swift; path = MLSConversationParticipantsServiceTests.swift; sourceTree = "<group>"; };
		630D41BB2B07DA3E00633867 /* ProteusConversationParticipantsServiceTests.swift */ = {isa = PBXFileReference; lastKnownFileType = sourcecode.swift; path = ProteusConversationParticipantsServiceTests.swift; sourceTree = "<group>"; };
		6313CF242B67C13400B41A33 /* CertificateRevocationListAPI.swift */ = {isa = PBXFileReference; lastKnownFileType = sourcecode.swift; path = CertificateRevocationListAPI.swift; sourceTree = "<group>"; };
		633B39692891890500208124 /* ZMUpdateEvent+Decryption.swift */ = {isa = PBXFileReference; lastKnownFileType = sourcecode.swift; path = "ZMUpdateEvent+Decryption.swift"; sourceTree = "<group>"; };
		63457C052B2C6F4200AFFEF3 /* ReplaceSelfMLSKeyPackagesActionHandlerTests.swift */ = {isa = PBXFileReference; lastKnownFileType = sourcecode.swift; path = ReplaceSelfMLSKeyPackagesActionHandlerTests.swift; sourceTree = "<group>"; };
<<<<<<< HEAD
		63457C072B2CA8E300AFFEF3 /* E2eIKeyPackageRotatorTests.swift */ = {isa = PBXFileReference; lastKnownFileType = sourcecode.swift; path = E2eIKeyPackageRotatorTests.swift; sourceTree = "<group>"; };
=======
		63457C072B2CA8E300AFFEF3 /* E2EIKeyPackageRotatorTests.swift */ = {isa = PBXFileReference; lastKnownFileType = sourcecode.swift; path = E2EIKeyPackageRotatorTests.swift; sourceTree = "<group>"; };
>>>>>>> fddbd34a
		6360A2112B0B721F00A5D5FB /* MLSClientIDsProvider.swift */ = {isa = PBXFileReference; lastKnownFileType = sourcecode.swift; path = MLSClientIDsProvider.swift; sourceTree = "<group>"; };
		636758232BA0AC7C00837803 /* FederationCertificates.swift */ = {isa = PBXFileReference; lastKnownFileType = sourcecode.swift; path = FederationCertificates.swift; sourceTree = "<group>"; };
		638941EF2AF50EB10051ABFD /* MockLocalConversationRemovalUseCase.swift */ = {isa = PBXFileReference; lastKnownFileType = sourcecode.swift; path = MockLocalConversationRemovalUseCase.swift; sourceTree = "<group>"; };
		638941F92AFBED880051ABFD /* ConversationParticipantsService.swift */ = {isa = PBXFileReference; lastKnownFileType = sourcecode.swift; path = ConversationParticipantsService.swift; sourceTree = "<group>"; };
		6397F6E128F447F800298DB1 /* SendCommitBundleActionHandler.swift */ = {isa = PBXFileReference; lastKnownFileType = sourcecode.swift; path = SendCommitBundleActionHandler.swift; sourceTree = "<group>"; };
		6397F6E528F6DD8B00298DB1 /* SendCommitBundleActionHandlerTests.swift */ = {isa = PBXFileReference; lastKnownFileType = sourcecode.swift; path = SendCommitBundleActionHandlerTests.swift; sourceTree = "<group>"; };
		639971AB2B1E3072009DD5CF /* ReplaceSelfMLSKeyPackagesActionHandler.swift */ = {isa = PBXFileReference; lastKnownFileType = sourcecode.swift; path = ReplaceSelfMLSKeyPackagesActionHandler.swift; sourceTree = "<group>"; };
<<<<<<< HEAD
		639971B32B2779A9009DD5CF /* E2eIKeyPackageRotator.swift */ = {isa = PBXFileReference; lastKnownFileType = sourcecode.swift; path = E2eIKeyPackageRotator.swift; sourceTree = "<group>"; };
=======
		639971B32B2779A9009DD5CF /* E2EIKeyPackageRotator.swift */ = {isa = PBXFileReference; lastKnownFileType = sourcecode.swift; path = E2EIKeyPackageRotator.swift; sourceTree = "<group>"; };
>>>>>>> fddbd34a
		63CC83B02859D488008549AD /* ClaimMLSKeyPackageActionHandler.swift */ = {isa = PBXFileReference; lastKnownFileType = sourcecode.swift; path = ClaimMLSKeyPackageActionHandler.swift; sourceTree = "<group>"; };
		63CC83B2285A1E59008549AD /* ClaimMLSKeyPackageActionHandlerTests.swift */ = {isa = PBXFileReference; lastKnownFileType = sourcecode.swift; path = ClaimMLSKeyPackageActionHandlerTests.swift; sourceTree = "<group>"; };
		63CC83B8285B4845008549AD /* String+Empty.swift */ = {isa = PBXFileReference; lastKnownFileType = sourcecode.swift; path = "String+Empty.swift"; sourceTree = "<group>"; };
		63CC83DF285C9C6C008549AD /* UploadSelfMLSKeyPackagesActionHandler.swift */ = {isa = PBXFileReference; fileEncoding = 4; lastKnownFileType = sourcecode.swift; path = UploadSelfMLSKeyPackagesActionHandler.swift; sourceTree = "<group>"; };
		63CC83E0285C9C6C008549AD /* UploadSelfMLSKeyPackagesActionHandlerTests.swift */ = {isa = PBXFileReference; fileEncoding = 4; lastKnownFileType = sourcecode.swift; path = UploadSelfMLSKeyPackagesActionHandlerTests.swift; sourceTree = "<group>"; };
		63CC83F1285CB96A008549AD /* ActionHandlerTestBase.swift */ = {isa = PBXFileReference; lastKnownFileType = sourcecode.swift; path = ActionHandlerTestBase.swift; sourceTree = "<group>"; };
		63DA339E286DF6ED00818C3C /* MLSEventProcessor.swift */ = {isa = PBXFileReference; lastKnownFileType = sourcecode.swift; path = MLSEventProcessor.swift; sourceTree = "<group>"; };
		63DA33A7286F27DD00818C3C /* MLSEventProcessorTests.swift */ = {isa = PBXFileReference; lastKnownFileType = sourcecode.swift; path = MLSEventProcessorTests.swift; sourceTree = "<group>"; };
		63F0780A29F292220031E19D /* FetchSubgroupActionHandler.swift */ = {isa = PBXFileReference; lastKnownFileType = sourcecode.swift; path = FetchSubgroupActionHandler.swift; sourceTree = "<group>"; };
		63F0780E29F2D6220031E19D /* FetchSubgroupActionHandlerTests.swift */ = {isa = PBXFileReference; lastKnownFileType = sourcecode.swift; path = FetchSubgroupActionHandlerTests.swift; sourceTree = "<group>"; };
		63F5AAC6298A96C000712528 /* Payload+CodingTests.swift */ = {isa = PBXFileReference; fileEncoding = 4; lastKnownFileType = sourcecode.swift; path = "Payload+CodingTests.swift"; sourceTree = "<group>"; };
		63F5AAC8298A974F00712528 /* Payload+ConversationTests.swift */ = {isa = PBXFileReference; fileEncoding = 4; lastKnownFileType = sourcecode.swift; path = "Payload+ConversationTests.swift"; sourceTree = "<group>"; };
		63FD7E9E2B7E5EE300C9B210 /* CertificateRevocationListAPITests.swift */ = {isa = PBXFileReference; lastKnownFileType = sourcecode.swift; path = CertificateRevocationListAPITests.swift; sourceTree = "<group>"; };
		70C781FC2732B0100059DF07 /* UpdateRoleActionHandlerTests.swift */ = {isa = PBXFileReference; lastKnownFileType = sourcecode.swift; path = UpdateRoleActionHandlerTests.swift; sourceTree = "<group>"; };
		70E77B78273187660021EE70 /* UpdateRoleActionHandler.swift */ = {isa = PBXFileReference; lastKnownFileType = sourcecode.swift; path = UpdateRoleActionHandler.swift; sourceTree = "<group>"; };
		7A111DE7285C90A90085BF91 /* SendMLSMessageActionHandler.swift */ = {isa = PBXFileReference; lastKnownFileType = sourcecode.swift; path = SendMLSMessageActionHandler.swift; sourceTree = "<group>"; };
		7A111DE9285C90B70085BF91 /* SendMLSMessageActionHandlerTests.swift */ = {isa = PBXFileReference; lastKnownFileType = sourcecode.swift; path = SendMLSMessageActionHandlerTests.swift; sourceTree = "<group>"; };
		7AEBB676285A10620090B524 /* CountSelfMLSKeyPackagesActionHandler.swift */ = {isa = PBXFileReference; lastKnownFileType = sourcecode.swift; path = CountSelfMLSKeyPackagesActionHandler.swift; sourceTree = "<group>"; };
		7AEBB678285A16400090B524 /* CountSelfMLSKeyPackagesActionHandlerTests.swift */ = {isa = PBXFileReference; lastKnownFileType = sourcecode.swift; path = CountSelfMLSKeyPackagesActionHandlerTests.swift; sourceTree = "<group>"; };
		8792F55621AD944100795027 /* UserPropertyRequestStrategy.swift */ = {isa = PBXFileReference; lastKnownFileType = sourcecode.swift; path = UserPropertyRequestStrategy.swift; sourceTree = "<group>"; };
		87F7288421AFF37D000ED371 /* UserPropertyRequestStrategyTests.swift */ = {isa = PBXFileReference; lastKnownFileType = sourcecode.swift; path = UserPropertyRequestStrategyTests.swift; sourceTree = "<group>"; };
		A90C56E52685C20E00F1007B /* ZMImagePreprocessingTrackerTests.swift */ = {isa = PBXFileReference; fileEncoding = 4; lastKnownFileType = sourcecode.swift; path = ZMImagePreprocessingTrackerTests.swift; sourceTree = "<group>"; };
		A90C56EB2685C23400F1007B /* ZMImagePreprocessingTrackerTests.h */ = {isa = PBXFileReference; lastKnownFileType = sourcecode.c.h; path = ZMImagePreprocessingTrackerTests.h; sourceTree = "<group>"; };
		BF1F52C51ECC74E5002FB553 /* Array+RequestGenerator.swift */ = {isa = PBXFileReference; fileEncoding = 4; lastKnownFileType = sourcecode.swift; path = "Array+RequestGenerator.swift"; sourceTree = "<group>"; };
		BFF9446520F5F79F00531BC3 /* ImageV2DownloadRequestStrategyTests.swift */ = {isa = PBXFileReference; lastKnownFileType = sourcecode.swift; path = ImageV2DownloadRequestStrategyTests.swift; sourceTree = "<group>"; };
		D33B57B02A56BDCA0078A4F9 /* FederationTerminationManager.swift */ = {isa = PBXFileReference; lastKnownFileType = sourcecode.swift; path = FederationTerminationManager.swift; sourceTree = "<group>"; };
		D3DA067B2A5D9EF700BA9CEB /* FederationTerminationManagerTest.swift */ = {isa = PBXFileReference; lastKnownFileType = sourcecode.swift; path = FederationTerminationManagerTest.swift; sourceTree = "<group>"; };
		D5D65A052073C8F800D7F3C3 /* AssetRequestFactoryTests.swift */ = {isa = PBXFileReference; lastKnownFileType = sourcecode.swift; path = AssetRequestFactoryTests.swift; sourceTree = "<group>"; };
		E60CBEC22B45CCBF00958C10 /* EventPayloadDecoder.swift */ = {isa = PBXFileReference; lastKnownFileType = sourcecode.swift; path = EventPayloadDecoder.swift; sourceTree = "<group>"; };
		E60E82A32B837B7A00F8DA5C /* FeatureConfigsPayload.swift */ = {isa = PBXFileReference; lastKnownFileType = sourcecode.swift; path = FeatureConfigsPayload.swift; sourceTree = "<group>"; };
		E60E82A52B837C7E00F8DA5C /* FeatureConfigsPayloadProcessor.swift */ = {isa = PBXFileReference; lastKnownFileType = sourcecode.swift; path = FeatureConfigsPayloadProcessor.swift; sourceTree = "<group>"; };
		E614D4D62B480BA7000A44B4 /* Payload+UpdateConversationProtocolChange.swift */ = {isa = PBXFileReference; lastKnownFileType = sourcecode.swift; path = "Payload+UpdateConversationProtocolChange.swift"; sourceTree = "<group>"; };
		E629E3992B46A1AC00D526AD /* EventPayloadDecoderTests.swift */ = {isa = PBXFileReference; lastKnownFileType = sourcecode.swift; path = EventPayloadDecoderTests.swift; sourceTree = "<group>"; };
		E629E39E2B4700B600D526AD /* Payload+NewConversation.swift */ = {isa = PBXFileReference; lastKnownFileType = sourcecode.swift; path = "Payload+NewConversation.swift"; sourceTree = "<group>"; };
		E629E3A22B47015300D526AD /* EventData.swift */ = {isa = PBXFileReference; lastKnownFileType = sourcecode.swift; path = EventData.swift; sourceTree = "<group>"; };
		E629E3A42B4701E200D526AD /* Payload+ConversationList.swift */ = {isa = PBXFileReference; lastKnownFileType = sourcecode.swift; path = "Payload+ConversationList.swift"; sourceTree = "<group>"; };
		E629E3A62B47020C00D526AD /* Payload+QualifiedConversationList.swift */ = {isa = PBXFileReference; lastKnownFileType = sourcecode.swift; path = "Payload+QualifiedConversationList.swift"; sourceTree = "<group>"; };
		E629E3A82B47026200D526AD /* Payload+PaginatedConversationIDList.swift */ = {isa = PBXFileReference; lastKnownFileType = sourcecode.swift; path = "Payload+PaginatedConversationIDList.swift"; sourceTree = "<group>"; };
		E629E3AA2B47028600D526AD /* Payload+PaginatedQualifiedConversationIDList.swift */ = {isa = PBXFileReference; lastKnownFileType = sourcecode.swift; path = "Payload+PaginatedQualifiedConversationIDList.swift"; sourceTree = "<group>"; };
		E629E3AC2B4702C000D526AD /* Payload+ConversationMember.swift */ = {isa = PBXFileReference; lastKnownFileType = sourcecode.swift; path = "Payload+ConversationMember.swift"; sourceTree = "<group>"; };
		E629E3AE2B47031800D526AD /* Payload+ConversationMembers.swift */ = {isa = PBXFileReference; lastKnownFileType = sourcecode.swift; path = "Payload+ConversationMembers.swift"; sourceTree = "<group>"; };
		E629E3B02B47036D00D526AD /* Payload+ConversationTeamInfo.swift */ = {isa = PBXFileReference; lastKnownFileType = sourcecode.swift; path = "Payload+ConversationTeamInfo.swift"; sourceTree = "<group>"; };
		E629E3B22B4703A000D526AD /* Payload+UpdateConversationStatus.swift */ = {isa = PBXFileReference; lastKnownFileType = sourcecode.swift; path = "Payload+UpdateConversationStatus.swift"; sourceTree = "<group>"; };
		E629E3B42B4703E100D526AD /* Payload+ConversationAddMember.swift */ = {isa = PBXFileReference; lastKnownFileType = sourcecode.swift; path = "Payload+ConversationAddMember.swift"; sourceTree = "<group>"; };
		E629E3B62B47041700D526AD /* Payload+ConversationUpdateRole.swift */ = {isa = PBXFileReference; lastKnownFileType = sourcecode.swift; path = "Payload+ConversationUpdateRole.swift"; sourceTree = "<group>"; };
		E629E3BB2B4704B200D526AD /* Payload+ConversationEvent.swift */ = {isa = PBXFileReference; lastKnownFileType = sourcecode.swift; path = "Payload+ConversationEvent.swift"; sourceTree = "<group>"; };
		E629E3BD2B4704E900D526AD /* Payload+UpdateConverationMemberLeave.swift */ = {isa = PBXFileReference; lastKnownFileType = sourcecode.swift; path = "Payload+UpdateConverationMemberLeave.swift"; sourceTree = "<group>"; };
		E629E3BF2B47051D00D526AD /* Payload+UpdateConverationMemberJoin.swift */ = {isa = PBXFileReference; lastKnownFileType = sourcecode.swift; path = "Payload+UpdateConverationMemberJoin.swift"; sourceTree = "<group>"; };
		E629E3C12B47054400D526AD /* Payload+UpdateConversationConnectionRequest.swift */ = {isa = PBXFileReference; lastKnownFileType = sourcecode.swift; path = "Payload+UpdateConversationConnectionRequest.swift"; sourceTree = "<group>"; };
		E629E3C32B47056B00D526AD /* Payload+UpdateConversationDeleted.swift */ = {isa = PBXFileReference; lastKnownFileType = sourcecode.swift; path = "Payload+UpdateConversationDeleted.swift"; sourceTree = "<group>"; };
		E629E3C52B470A8200D526AD /* Payload+UpdateConversationReceiptMode.swift */ = {isa = PBXFileReference; lastKnownFileType = sourcecode.swift; path = "Payload+UpdateConversationReceiptMode.swift"; sourceTree = "<group>"; };
		E629E3C72B470AB600D526AD /* Payload+UpdateConversationMessageTimer.swift */ = {isa = PBXFileReference; lastKnownFileType = sourcecode.swift; path = "Payload+UpdateConversationMessageTimer.swift"; sourceTree = "<group>"; };
		E629E3C92B470AE600D526AD /* Payload+UpdateConversationAccess.swift */ = {isa = PBXFileReference; lastKnownFileType = sourcecode.swift; path = "Payload+UpdateConversationAccess.swift"; sourceTree = "<group>"; };
		E629E3CB2B470B3500D526AD /* Payload+UpdateConversationName.swift */ = {isa = PBXFileReference; lastKnownFileType = sourcecode.swift; path = "Payload+UpdateConversationName.swift"; sourceTree = "<group>"; };
		E629E3CD2B470B7900D526AD /* Payload+UpdateConversationMLSMessageAdd.swift */ = {isa = PBXFileReference; lastKnownFileType = sourcecode.swift; path = "Payload+UpdateConversationMLSMessageAdd.swift"; sourceTree = "<group>"; };
		E629E3CF2B470BAE00D526AD /* Payload+UpdateConversationMLSWelcome.swift */ = {isa = PBXFileReference; lastKnownFileType = sourcecode.swift; path = "Payload+UpdateConversationMLSWelcome.swift"; sourceTree = "<group>"; };
		E662588E2B4D644B00C23E79 /* PayloadUpdateConversationProtocolChangeTests.swift */ = {isa = PBXFileReference; lastKnownFileType = sourcecode.swift; path = PayloadUpdateConversationProtocolChangeTests.swift; sourceTree = "<group>"; };
		E69A02142B84E49C00126FF6 /* SelfSupportedProtocolsRequestStrategy.swift */ = {isa = PBXFileReference; lastKnownFileType = sourcecode.swift; path = SelfSupportedProtocolsRequestStrategy.swift; sourceTree = "<group>"; };
		E69A02162B84F02800126FF6 /* SelfSupportedProtocolsRequestBuilder.swift */ = {isa = PBXFileReference; lastKnownFileType = sourcecode.swift; path = SelfSupportedProtocolsRequestBuilder.swift; sourceTree = "<group>"; };
		E69A02202B85095F00126FF6 /* ProteusToMLSMigrationState.swift */ = {isa = PBXFileReference; fileEncoding = 4; lastKnownFileType = sourcecode.swift; path = ProteusToMLSMigrationState.swift; sourceTree = "<group>"; };
		E69A02212B85095F00126FF6 /* SupportedProtocolsService.swift */ = {isa = PBXFileReference; fileEncoding = 4; lastKnownFileType = sourcecode.swift; path = SupportedProtocolsService.swift; sourceTree = "<group>"; };
		E69A02252B85097F00126FF6 /* SupportedProtocolsServiceTests.swift */ = {isa = PBXFileReference; fileEncoding = 4; lastKnownFileType = sourcecode.swift; path = SupportedProtocolsServiceTests.swift; sourceTree = "<group>"; };
		E69A02292B85EDC400126FF6 /* SelfSupportedProtocolsRequestBuilderTests.swift */ = {isa = PBXFileReference; lastKnownFileType = sourcecode.swift; path = SelfSupportedProtocolsRequestBuilderTests.swift; sourceTree = "<group>"; };
		E69A022B2B85F77300126FF6 /* SelfSupportedProtocolsRequestStrategyTests.swift */ = {isa = PBXFileReference; lastKnownFileType = sourcecode.swift; path = SelfSupportedProtocolsRequestStrategyTests.swift; sourceTree = "<group>"; };
		E6E0CE862B70D2C60004ED88 /* SyncPhase.swift */ = {isa = PBXFileReference; lastKnownFileType = sourcecode.swift; path = SyncPhase.swift; sourceTree = "<group>"; };
		E6E0CE882B70DDAB0004ED88 /* SynchronizationState.swift */ = {isa = PBXFileReference; lastKnownFileType = sourcecode.swift; path = SynchronizationState.swift; sourceTree = "<group>"; };
		E6E0CE8A2B70DE430004ED88 /* OperationState.swift */ = {isa = PBXFileReference; lastKnownFileType = sourcecode.swift; path = OperationState.swift; sourceTree = "<group>"; };
		E6E59B072B56D04500E90D36 /* StubPayloadConversation.swift */ = {isa = PBXFileReference; fileEncoding = 4; lastKnownFileType = sourcecode.swift; path = StubPayloadConversation.swift; sourceTree = "<group>"; };
		E99D18EA2B177F3500751183 /* SyncUsersActionHandlerTests.swift */ = {isa = PBXFileReference; lastKnownFileType = sourcecode.swift; path = SyncUsersActionHandlerTests.swift; sourceTree = "<group>"; };
		E9A96E7B2B88D22400914FDD /* PushSupportedProtocolsActionHandler.swift */ = {isa = PBXFileReference; lastKnownFileType = sourcecode.swift; path = PushSupportedProtocolsActionHandler.swift; sourceTree = "<group>"; };
		E9E2AA5D2B163A56008CC2DF /* SyncUsersActionHandler.swift */ = {isa = PBXFileReference; lastKnownFileType = sourcecode.swift; path = SyncUsersActionHandler.swift; sourceTree = "<group>"; };
		E9E61C672B8E36D7008FB5A6 /* PushSupportedProtocolActionHandlerTests.swift */ = {isa = PBXFileReference; lastKnownFileType = sourcecode.swift; path = PushSupportedProtocolActionHandlerTests.swift; sourceTree = "<group>"; };
		EE04084728C9E2FA009E4B8D /* FetchBackendMLSPublicKeysActionHandler.swift */ = {isa = PBXFileReference; lastKnownFileType = sourcecode.swift; path = FetchBackendMLSPublicKeysActionHandler.swift; sourceTree = "<group>"; };
		EE04084928C9E63E009E4B8D /* FetchBackendMLSPublicKeysActionHandlerTests.swift */ = {isa = PBXFileReference; lastKnownFileType = sourcecode.swift; path = FetchBackendMLSPublicKeysActionHandlerTests.swift; sourceTree = "<group>"; };
		EE0CEB452893E9390055ECE5 /* ConversationEventProcessor.swift */ = {isa = PBXFileReference; lastKnownFileType = sourcecode.swift; path = ConversationEventProcessor.swift; sourceTree = "<group>"; };
		EE0DE5052A24D4F70029746C /* DeleteSubgroupActionHandler.swift */ = {isa = PBXFileReference; lastKnownFileType = sourcecode.swift; path = DeleteSubgroupActionHandler.swift; sourceTree = "<group>"; };
		EE0DE5072A24D9C20029746C /* DeleteSubgroupActionHandlerTests.swift */ = {isa = PBXFileReference; lastKnownFileType = sourcecode.swift; path = DeleteSubgroupActionHandlerTests.swift; sourceTree = "<group>"; };
		EE19CE202AEBE52F00CB8641 /* SyncMLSOneToOneConversationActionHandler.swift */ = {isa = PBXFileReference; lastKnownFileType = sourcecode.swift; path = SyncMLSOneToOneConversationActionHandler.swift; sourceTree = "<group>"; };
		EE19CE222AEBE56F00CB8641 /* SyncMLSOneToOneConversationActionHandlerTests.swift */ = {isa = PBXFileReference; lastKnownFileType = sourcecode.swift; path = SyncMLSOneToOneConversationActionHandlerTests.swift; sourceTree = "<group>"; };
		EE202DAA27F1F4CC00083AB3 /* VoIPPushPayload.swift */ = {isa = PBXFileReference; lastKnownFileType = sourcecode.swift; path = VoIPPushPayload.swift; sourceTree = "<group>"; };
		EE3245FB2821D41000F2A84A /* VoIPPushHelper.swift */ = {isa = PBXFileReference; lastKnownFileType = sourcecode.swift; path = VoIPPushHelper.swift; sourceTree = "<group>"; };
		EE3246032823196100F2A84A /* VoIPPushHelperTests.swift */ = {isa = PBXFileReference; lastKnownFileType = sourcecode.swift; path = VoIPPushHelperTests.swift; sourceTree = "<group>"; };
		EE402C0428996C6900CA0E40 /* MLSMessage.swift */ = {isa = PBXFileReference; lastKnownFileType = sourcecode.swift; path = MLSMessage.swift; sourceTree = "<group>"; };
		EE4345DE2865D0FB0090AC34 /* ConversationByQualifiedIDListTranscoderTests.swift */ = {isa = PBXFileReference; lastKnownFileType = sourcecode.swift; path = ConversationByQualifiedIDListTranscoderTests.swift; sourceTree = "<group>"; };
		EE47346B29A39E8A00E6C04E /* EventDecoder+Proteus.swift */ = {isa = PBXFileReference; lastKnownFileType = sourcecode.swift; path = "EventDecoder+Proteus.swift"; sourceTree = "<group>"; };
		EE47346D29A3A17900E6C04E /* EventDecoder+MLS.swift */ = {isa = PBXFileReference; lastKnownFileType = sourcecode.swift; path = "EventDecoder+MLS.swift"; sourceTree = "<group>"; };
		EE4C5FBD27D2C5CD000C0D45 /* BundledMessageNotificationBuilder.swift */ = {isa = PBXFileReference; lastKnownFileType = sourcecode.swift; path = BundledMessageNotificationBuilder.swift; sourceTree = "<group>"; };
		EE668BB12954A7C700D939E7 /* WireDataModel.framework */ = {isa = PBXFileReference; explicitFileType = wrapper.framework; path = WireDataModel.framework; sourceTree = BUILT_PRODUCTS_DIR; };
		EE67F72B296F0CE4001D7C88 /* WireTesting.framework */ = {isa = PBXFileReference; explicitFileType = wrapper.framework; path = WireTesting.framework; sourceTree = BUILT_PRODUCTS_DIR; };
		EE7F02262A80E5F400FE5695 /* CreateGroupConversationActionHandler.swift */ = {isa = PBXFileReference; lastKnownFileType = sourcecode.swift; path = CreateGroupConversationActionHandler.swift; sourceTree = "<group>"; };
		EE7F02282A835FBA00FE5695 /* CreateGroupConversationActionHandlerTests.swift */ = {isa = PBXFileReference; lastKnownFileType = sourcecode.swift; path = CreateGroupConversationActionHandlerTests.swift; sourceTree = "<group>"; };
		EE7F022A2A8391C500FE5695 /* ConversationServiceTests.swift */ = {isa = PBXFileReference; lastKnownFileType = sourcecode.swift; path = ConversationServiceTests.swift; sourceTree = "<group>"; };
		EE88078C2AC31FAE00278E3C /* ConversationEventPayloadProcessor.swift */ = {isa = PBXFileReference; lastKnownFileType = sourcecode.swift; path = ConversationEventPayloadProcessor.swift; sourceTree = "<group>"; };
		EE88078E2AC376B300278E3C /* ConversationEventPayloadProcessorTests.swift */ = {isa = PBXFileReference; lastKnownFileType = sourcecode.swift; path = ConversationEventPayloadProcessorTests.swift; sourceTree = "<group>"; };
		EE8807902AC4080900278E3C /* ConnectionPayloadProcessor.swift */ = {isa = PBXFileReference; lastKnownFileType = sourcecode.swift; path = ConnectionPayloadProcessor.swift; sourceTree = "<group>"; };
		EE8807922AC40AB100278E3C /* ConnectionPayloadProcessorTests.swift */ = {isa = PBXFileReference; lastKnownFileType = sourcecode.swift; path = ConnectionPayloadProcessorTests.swift; sourceTree = "<group>"; };
		EE8807942AC40CA600278E3C /* UserProfilePayloadProcessor.swift */ = {isa = PBXFileReference; lastKnownFileType = sourcecode.swift; path = UserProfilePayloadProcessor.swift; sourceTree = "<group>"; };
		EE8807962AC40E1400278E3C /* UserProfilePayloadProcessorTests.swift */ = {isa = PBXFileReference; lastKnownFileType = sourcecode.swift; path = UserProfilePayloadProcessorTests.swift; sourceTree = "<group>"; };
		EE8807982AC423A200278E3C /* MessageSendingStatusPayloadProcessor.swift */ = {isa = PBXFileReference; lastKnownFileType = sourcecode.swift; path = MessageSendingStatusPayloadProcessor.swift; sourceTree = "<group>"; };
		EE88079A2AC425CB00278E3C /* MessageSendingStatusPayloadProcessorTests.swift */ = {isa = PBXFileReference; lastKnownFileType = sourcecode.swift; path = MessageSendingStatusPayloadProcessorTests.swift; sourceTree = "<group>"; };
		EE88079C2AC427D600278E3C /* MLSMessageSendingStatusPayloadProcessor.swift */ = {isa = PBXFileReference; lastKnownFileType = sourcecode.swift; path = MLSMessageSendingStatusPayloadProcessor.swift; sourceTree = "<group>"; };
		EE88079E2AC4288200278E3C /* MLSMessageSendingStatusPayloadProcessorTests.swift */ = {isa = PBXFileReference; lastKnownFileType = sourcecode.swift; path = MLSMessageSendingStatusPayloadProcessorTests.swift; sourceTree = "<group>"; };
		EE8807A02AC4669D00278E3C /* UserClientPayloadProcessor.swift */ = {isa = PBXFileReference; lastKnownFileType = sourcecode.swift; path = UserClientPayloadProcessor.swift; sourceTree = "<group>"; };
		EE8DC53628C0EFA700AC4E3D /* FetchUserClientsActionHandler.swift */ = {isa = PBXFileReference; lastKnownFileType = sourcecode.swift; path = FetchUserClientsActionHandler.swift; sourceTree = "<group>"; };
		EE8DC53828C0F04B00AC4E3D /* FetchUserClientsActionHandlerTests.swift */ = {isa = PBXFileReference; lastKnownFileType = sourcecode.swift; path = FetchUserClientsActionHandlerTests.swift; sourceTree = "<group>"; };
		EE90C29D282E785800474379 /* PushTokenStrategy.swift */ = {isa = PBXFileReference; lastKnownFileType = sourcecode.swift; path = PushTokenStrategy.swift; sourceTree = "<group>"; };
		EE90C2A4282E7EA900474379 /* RegisterPushTokenAction.swift */ = {isa = PBXFileReference; lastKnownFileType = sourcecode.swift; path = RegisterPushTokenAction.swift; sourceTree = "<group>"; };
		EE90C2A6282E7EC800474379 /* RegisterPushTokenActionHandler.swift */ = {isa = PBXFileReference; lastKnownFileType = sourcecode.swift; path = RegisterPushTokenActionHandler.swift; sourceTree = "<group>"; };
		EE90C2A9282E855B00474379 /* RegisterPushTokenActionHandlerTests.swift */ = {isa = PBXFileReference; lastKnownFileType = sourcecode.swift; path = RegisterPushTokenActionHandlerTests.swift; sourceTree = "<group>"; };
		EE90C2AB282EA1D200474379 /* GetPushTokensAction.swift */ = {isa = PBXFileReference; lastKnownFileType = sourcecode.swift; path = GetPushTokensAction.swift; sourceTree = "<group>"; };
		EE90C2AD282EA1E000474379 /* GetPushTokensActionHandler.swift */ = {isa = PBXFileReference; lastKnownFileType = sourcecode.swift; path = GetPushTokensActionHandler.swift; sourceTree = "<group>"; };
		EE90C2AF282EA1F200474379 /* GetPushTokensActionHandlerTests.swift */ = {isa = PBXFileReference; lastKnownFileType = sourcecode.swift; path = GetPushTokensActionHandlerTests.swift; sourceTree = "<group>"; };
		EE9BC57D28785FB100AF9AEE /* XCTestCase+APIVersion.swift */ = {isa = PBXFileReference; lastKnownFileType = sourcecode.swift; path = "XCTestCase+APIVersion.swift"; sourceTree = "<group>"; };
		EEA2EE8928F021C100A2CBE1 /* UserClientByQualifiedUserIDTranscoderTests.swift */ = {isa = PBXFileReference; lastKnownFileType = sourcecode.swift; path = UserClientByQualifiedUserIDTranscoderTests.swift; sourceTree = "<group>"; };
		EEA58F192B71179D006DEE32 /* WireRequestStrategySupport.framework */ = {isa = PBXFileReference; explicitFileType = wrapper.framework; includeInIndex = 0; path = WireRequestStrategySupport.framework; sourceTree = BUILT_PRODUCTS_DIR; };
		EEA58F1B2B71179D006DEE32 /* WireRequestStrategySupport.h */ = {isa = PBXFileReference; lastKnownFileType = sourcecode.c.h; path = WireRequestStrategySupport.h; sourceTree = "<group>"; };
		EEAC16D3281AE5F700B7A34D /* CallEventContent.swift */ = {isa = PBXFileReference; lastKnownFileType = sourcecode.swift; path = CallEventContent.swift; sourceTree = "<group>"; };
		EEAC16D5281AEB0200B7A34D /* CallEventContentTests.swift */ = {isa = PBXFileReference; lastKnownFileType = sourcecode.swift; path = CallEventContentTests.swift; sourceTree = "<group>"; };
		EEB5DE04283773C3009B4741 /* GetFeatureConfigsAction.swift */ = {isa = PBXFileReference; lastKnownFileType = sourcecode.swift; path = GetFeatureConfigsAction.swift; sourceTree = "<group>"; };
		EEB5DE0628377635009B4741 /* GetFeatureConfigsActionHandler.swift */ = {isa = PBXFileReference; lastKnownFileType = sourcecode.swift; path = GetFeatureConfigsActionHandler.swift; sourceTree = "<group>"; };
		EEB5DE0E28379A19009B4741 /* GetFeatureConfigsActionHandlerTests.swift */ = {isa = PBXFileReference; lastKnownFileType = sourcecode.swift; path = GetFeatureConfigsActionHandlerTests.swift; sourceTree = "<group>"; };
		EEB930B62ABD5C1400FB35B2 /* FetchSupportedProtocolsActionHandler.swift */ = {isa = PBXFileReference; lastKnownFileType = sourcecode.swift; path = FetchSupportedProtocolsActionHandler.swift; sourceTree = "<group>"; };
		EEB930B82ABD6FCB00FB35B2 /* FetchSupportedProtocolsActionHandlerTests.swift */ = {isa = PBXFileReference; lastKnownFileType = sourcecode.swift; path = FetchSupportedProtocolsActionHandlerTests.swift; sourceTree = "<group>"; };
		EECBE8ED28E71F19005DE5DD /* SyncConversationActionHandler.swift */ = {isa = PBXFileReference; lastKnownFileType = sourcecode.swift; path = SyncConversationActionHandler.swift; sourceTree = "<group>"; };
		EECBE8EF28E71F57005DE5DD /* SyncConversationActionHandlerTests.swift */ = {isa = PBXFileReference; lastKnownFileType = sourcecode.swift; path = SyncConversationActionHandlerTests.swift; sourceTree = "<group>"; };
		EEDBD0A82A7B7F0C00F3956F /* SelfUserRequestStrategy.swift */ = {isa = PBXFileReference; lastKnownFileType = sourcecode.swift; path = SelfUserRequestStrategy.swift; sourceTree = "<group>"; };
		EEDBD0AA2A7B83B100F3956F /* SelfUserRequestStrategyTests.swift */ = {isa = PBXFileReference; lastKnownFileType = sourcecode.swift; path = SelfUserRequestStrategyTests.swift; sourceTree = "<group>"; };
		EEDE7DAC28EAE538007DC6A3 /* ConversationEventProcessorTests.swift */ = {isa = PBXFileReference; lastKnownFileType = sourcecode.swift; path = ConversationEventProcessorTests.swift; sourceTree = "<group>"; };
		EEDE7DB028EAEEC3007DC6A3 /* ConversationService.swift */ = {isa = PBXFileReference; lastKnownFileType = sourcecode.swift; path = ConversationService.swift; sourceTree = "<group>"; };
		EEE0EDB02858906500BBEE29 /* MLSRequestStrategy.swift */ = {isa = PBXFileReference; lastKnownFileType = sourcecode.swift; path = MLSRequestStrategy.swift; sourceTree = "<group>"; };
		EEE0EE0328591D2C00BBEE29 /* OptionalString+NonEmptyValue.swift */ = {isa = PBXFileReference; lastKnownFileType = sourcecode.swift; path = "OptionalString+NonEmptyValue.swift"; sourceTree = "<group>"; };
		EEE0EE0628591E9C00BBEE29 /* AssetDownloadRequestFactoryTests.swift */ = {isa = PBXFileReference; lastKnownFileType = sourcecode.swift; path = AssetDownloadRequestFactoryTests.swift; sourceTree = "<group>"; };
		EEE46E5328C5EE48005F48D7 /* ZMTransportResponse+ErrorInfo.swift */ = {isa = PBXFileReference; lastKnownFileType = sourcecode.swift; path = "ZMTransportResponse+ErrorInfo.swift"; sourceTree = "<group>"; };
		EEE95CD62A4330D900E136CB /* LeaveSubconversationActionHandler.swift */ = {isa = PBXFileReference; lastKnownFileType = sourcecode.swift; path = LeaveSubconversationActionHandler.swift; sourceTree = "<group>"; };
		EEE95CD82A43324F00E136CB /* LeaveSubconversationActionHandlerTests.swift */ = {isa = PBXFileReference; lastKnownFileType = sourcecode.swift; path = LeaveSubconversationActionHandlerTests.swift; sourceTree = "<group>"; };
		EEFB2DFD2ACD530F0094F877 /* PrekeyPayloadProcessor.swift */ = {isa = PBXFileReference; lastKnownFileType = sourcecode.swift; path = PrekeyPayloadProcessor.swift; sourceTree = "<group>"; };
		F14B7AE9222009BA00458624 /* UserRichProfileRequestStrategy.swift */ = {isa = PBXFileReference; fileEncoding = 4; lastKnownFileType = sourcecode.swift; path = UserRichProfileRequestStrategy.swift; sourceTree = "<group>"; };
		F14B7AEB222009C200458624 /* UserRichProfileRequestStrategyTests.swift */ = {isa = PBXFileReference; fileEncoding = 4; lastKnownFileType = sourcecode.swift; path = UserRichProfileRequestStrategyTests.swift; sourceTree = "<group>"; };
		F154EDC41F447B6C00CB8184 /* WireRequestStrategyTestHost.app */ = {isa = PBXFileReference; explicitFileType = wrapper.application; includeInIndex = 0; path = WireRequestStrategyTestHost.app; sourceTree = BUILT_PRODUCTS_DIR; };
		F154EDC61F447B6C00CB8184 /* AppDelegate.swift */ = {isa = PBXFileReference; lastKnownFileType = sourcecode.swift; path = AppDelegate.swift; sourceTree = "<group>"; };
		F154EDD21F447B6C00CB8184 /* Info.plist */ = {isa = PBXFileReference; lastKnownFileType = text.plist.xml; path = Info.plist; sourceTree = "<group>"; };
		F184014F2073BE0800E9F4CC /* ClientMessageRequestFactory.swift */ = {isa = PBXFileReference; fileEncoding = 4; lastKnownFileType = sourcecode.swift; path = ClientMessageRequestFactory.swift; sourceTree = "<group>"; };
		F18401542073BE0800E9F4CC /* ClientMessageRequestFactoryTests.swift */ = {isa = PBXFileReference; fileEncoding = 4; lastKnownFileType = sourcecode.swift; path = ClientMessageRequestFactoryTests.swift; sourceTree = "<group>"; };
		F18401552073BE0800E9F4CC /* OTREntityTests+Dependency.swift */ = {isa = PBXFileReference; fileEncoding = 4; lastKnownFileType = sourcecode.swift; path = "OTREntityTests+Dependency.swift"; sourceTree = "<group>"; };
		F184015A2073BE0800E9F4CC /* GenericMessageEntity.swift */ = {isa = PBXFileReference; fileEncoding = 4; lastKnownFileType = sourcecode.swift; path = GenericMessageEntity.swift; sourceTree = "<group>"; };
		F184015E2073BE0800E9F4CC /* FetchingClientRequestStrategyTests.swift */ = {isa = PBXFileReference; fileEncoding = 4; lastKnownFileType = sourcecode.swift; path = FetchingClientRequestStrategyTests.swift; sourceTree = "<group>"; };
		F18401612073BE0800E9F4CC /* FetchingClientRequestStrategy.swift */ = {isa = PBXFileReference; fileEncoding = 4; lastKnownFileType = sourcecode.swift; path = FetchingClientRequestStrategy.swift; sourceTree = "<group>"; };
		F18401672073BE0800E9F4CC /* AvailabilityRequestStrategyTests.swift */ = {isa = PBXFileReference; fileEncoding = 4; lastKnownFileType = sourcecode.swift; path = AvailabilityRequestStrategyTests.swift; sourceTree = "<group>"; };
		F18401682073BE0800E9F4CC /* AvailabilityRequestStrategy.swift */ = {isa = PBXFileReference; fileEncoding = 4; lastKnownFileType = sourcecode.swift; path = AvailabilityRequestStrategy.swift; sourceTree = "<group>"; };
		F184016A2073BE0800E9F4CC /* AbstractRequestStrategy.swift */ = {isa = PBXFileReference; fileEncoding = 4; lastKnownFileType = sourcecode.swift; path = AbstractRequestStrategy.swift; sourceTree = "<group>"; };
		F184016B2073BE0800E9F4CC /* AbstractRequestStrategyTests.swift */ = {isa = PBXFileReference; fileEncoding = 4; lastKnownFileType = sourcecode.swift; path = AbstractRequestStrategyTests.swift; sourceTree = "<group>"; };
		F184016D2073BE0800E9F4CC /* ZMAbstractRequestStrategy.h */ = {isa = PBXFileReference; fileEncoding = 4; lastKnownFileType = sourcecode.c.h; path = ZMAbstractRequestStrategy.h; sourceTree = "<group>"; };
		F184016E2073BE0800E9F4CC /* ZMAbstractRequestStrategy.m */ = {isa = PBXFileReference; fileEncoding = 4; lastKnownFileType = sourcecode.c.objc; path = ZMAbstractRequestStrategy.m; sourceTree = "<group>"; };
		F18401712073BE0800E9F4CC /* AssetV3PreviewDownloadRequestStrategyTests.swift */ = {isa = PBXFileReference; fileEncoding = 4; lastKnownFileType = sourcecode.swift; path = AssetV3PreviewDownloadRequestStrategyTests.swift; sourceTree = "<group>"; };
		F18401742073BE0800E9F4CC /* LinkPreviewAssetUploadRequestStrategyTests.swift */ = {isa = PBXFileReference; fileEncoding = 4; lastKnownFileType = sourcecode.swift; path = LinkPreviewAssetUploadRequestStrategyTests.swift; sourceTree = "<group>"; };
		F18401772073BE0800E9F4CC /* LinkPreviewAssetDownloadRequestStrategy.swift */ = {isa = PBXFileReference; fileEncoding = 4; lastKnownFileType = sourcecode.swift; path = LinkPreviewAssetDownloadRequestStrategy.swift; sourceTree = "<group>"; };
		F18401782073BE0800E9F4CC /* LinkPreviewAssetDownloadRequestStrategyTests.swift */ = {isa = PBXFileReference; fileEncoding = 4; lastKnownFileType = sourcecode.swift; path = LinkPreviewAssetDownloadRequestStrategyTests.swift; sourceTree = "<group>"; };
		F18401792073BE0800E9F4CC /* LinkPreviewAssetUploadRequestStrategy.swift */ = {isa = PBXFileReference; fileEncoding = 4; lastKnownFileType = sourcecode.swift; path = LinkPreviewAssetUploadRequestStrategy.swift; sourceTree = "<group>"; };
		F184017B2073BE0800E9F4CC /* AssetClientMessageRequestStrategy.swift */ = {isa = PBXFileReference; fileEncoding = 4; lastKnownFileType = sourcecode.swift; path = AssetClientMessageRequestStrategy.swift; sourceTree = "<group>"; };
		F184017E2073BE0800E9F4CC /* ImageV2DownloadRequestStrategy.swift */ = {isa = PBXFileReference; fileEncoding = 4; lastKnownFileType = sourcecode.swift; path = ImageV2DownloadRequestStrategy.swift; sourceTree = "<group>"; };
		F184017F2073BE0800E9F4CC /* AssetV2DownloadRequestStrategy.swift */ = {isa = PBXFileReference; fileEncoding = 4; lastKnownFileType = sourcecode.swift; path = AssetV2DownloadRequestStrategy.swift; sourceTree = "<group>"; };
		F18401802073BE0800E9F4CC /* AssetV3DownloadRequestStrategy.swift */ = {isa = PBXFileReference; fileEncoding = 4; lastKnownFileType = sourcecode.swift; path = AssetV3DownloadRequestStrategy.swift; sourceTree = "<group>"; };
		F18401812073BE0800E9F4CC /* AssetV3DownloadRequestStrategyTests.swift */ = {isa = PBXFileReference; fileEncoding = 4; lastKnownFileType = sourcecode.swift; path = AssetV3DownloadRequestStrategyTests.swift; sourceTree = "<group>"; };
		F18401832073BE0800E9F4CC /* AssetClientMessageRequestStrategyTests.swift */ = {isa = PBXFileReference; fileEncoding = 4; lastKnownFileType = sourcecode.swift; path = AssetClientMessageRequestStrategyTests.swift; sourceTree = "<group>"; };
		F18401842073BE0800E9F4CC /* AssetV3PreviewDownloadStrategy.swift */ = {isa = PBXFileReference; fileEncoding = 4; lastKnownFileType = sourcecode.swift; path = AssetV3PreviewDownloadStrategy.swift; sourceTree = "<group>"; };
		F18401862073BE0800E9F4CC /* AssetDownloadRequestFactory.swift */ = {isa = PBXFileReference; fileEncoding = 4; lastKnownFileType = sourcecode.swift; path = AssetDownloadRequestFactory.swift; sourceTree = "<group>"; };
		F18401892073BE0800E9F4CC /* LinkPreviewPreprocessorTests.swift */ = {isa = PBXFileReference; fileEncoding = 4; lastKnownFileType = sourcecode.swift; path = LinkPreviewPreprocessorTests.swift; sourceTree = "<group>"; };
		F184018B2073BE0800E9F4CC /* LinkPreviewPreprocessor.swift */ = {isa = PBXFileReference; fileEncoding = 4; lastKnownFileType = sourcecode.swift; path = LinkPreviewPreprocessor.swift; sourceTree = "<group>"; };
		F184018F2073BE0800E9F4CC /* PushMessageHandler.swift */ = {isa = PBXFileReference; fileEncoding = 4; lastKnownFileType = sourcecode.swift; path = PushMessageHandler.swift; sourceTree = "<group>"; };
		F18401902073BE0800E9F4CC /* ApplicationStatus.swift */ = {isa = PBXFileReference; fileEncoding = 4; lastKnownFileType = sourcecode.swift; path = ApplicationStatus.swift; sourceTree = "<group>"; };
		F18401912073BE0800E9F4CC /* OTREntity.swift */ = {isa = PBXFileReference; fileEncoding = 4; lastKnownFileType = sourcecode.swift; path = OTREntity.swift; sourceTree = "<group>"; };
		F18401932073BE0800E9F4CC /* ZMMessage+Dependency.swift */ = {isa = PBXFileReference; fileEncoding = 4; lastKnownFileType = sourcecode.swift; path = "ZMMessage+Dependency.swift"; sourceTree = "<group>"; };
		F18401942073BE0800E9F4CC /* MessageExpirationTimer.swift */ = {isa = PBXFileReference; fileEncoding = 4; lastKnownFileType = sourcecode.swift; path = MessageExpirationTimer.swift; sourceTree = "<group>"; };
		F18401952073BE0800E9F4CC /* EventDecoderDecryptionTests.swift */ = {isa = PBXFileReference; fileEncoding = 4; lastKnownFileType = sourcecode.swift; path = EventDecoderDecryptionTests.swift; sourceTree = "<group>"; };
		F18401962073BE0800E9F4CC /* ZMStrategyConfigurationOption.h */ = {isa = PBXFileReference; fileEncoding = 4; lastKnownFileType = sourcecode.c.h; path = ZMStrategyConfigurationOption.h; sourceTree = "<group>"; };
		F18401972073BE0800E9F4CC /* MessageExpirationTimerTests.swift */ = {isa = PBXFileReference; fileEncoding = 4; lastKnownFileType = sourcecode.swift; path = MessageExpirationTimerTests.swift; sourceTree = "<group>"; };
		F18401982073BE0800E9F4CC /* ZMConversation+Notifications.swift */ = {isa = PBXFileReference; fileEncoding = 4; lastKnownFileType = sourcecode.swift; path = "ZMConversation+Notifications.swift"; sourceTree = "<group>"; };
		F18401992073BE0800E9F4CC /* EncryptionSessionDirectory+UpdateEvents.swift */ = {isa = PBXFileReference; fileEncoding = 4; lastKnownFileType = sourcecode.swift; path = "EncryptionSessionDirectory+UpdateEvents.swift"; sourceTree = "<group>"; };
		F18401F62073C2E500E9F4CC /* MessagingTestBase.swift */ = {isa = PBXFileReference; fileEncoding = 4; lastKnownFileType = sourcecode.swift; path = MessagingTestBase.swift; sourceTree = "<group>"; };
		F18401F72073C2E600E9F4CC /* RequestStrategyTestBase.swift */ = {isa = PBXFileReference; fileEncoding = 4; lastKnownFileType = sourcecode.swift; path = RequestStrategyTestBase.swift; sourceTree = "<group>"; };
		F18401F82073C2E600E9F4CC /* MessagingTest+Encryption.swift */ = {isa = PBXFileReference; fileEncoding = 4; lastKnownFileType = sourcecode.swift; path = "MessagingTest+Encryption.swift"; sourceTree = "<group>"; };
		F18401F92073C2E600E9F4CC /* MockObjects.swift */ = {isa = PBXFileReference; fileEncoding = 4; lastKnownFileType = sourcecode.swift; path = MockObjects.swift; sourceTree = "<group>"; };
		F18402022073C2FF00E9F4CC /* animated.gif */ = {isa = PBXFileReference; lastKnownFileType = image.gif; path = animated.gif; sourceTree = "<group>"; };
		F18402032073C2FF00E9F4CC /* video.mp4 */ = {isa = PBXFileReference; lastKnownFileType = file; path = video.mp4; sourceTree = "<group>"; };
		F18402042073C2FF00E9F4CC /* 1900x1500.jpg */ = {isa = PBXFileReference; lastKnownFileType = image.jpeg; path = 1900x1500.jpg; sourceTree = "<group>"; };
		F18402052073C30000E9F4CC /* medium.jpg */ = {isa = PBXFileReference; lastKnownFileType = image.jpeg; path = medium.jpg; sourceTree = "<group>"; };
		F18402062073C30000E9F4CC /* not_animated.gif */ = {isa = PBXFileReference; lastKnownFileType = image.gif; path = not_animated.gif; sourceTree = "<group>"; };
		F18402072073C30000E9F4CC /* Bridging-Header.h */ = {isa = PBXFileReference; fileEncoding = 4; lastKnownFileType = sourcecode.c.h; path = "Bridging-Header.h"; sourceTree = "<group>"; };
		F18402082073C30000E9F4CC /* tiny.jpg */ = {isa = PBXFileReference; lastKnownFileType = image.jpeg; path = tiny.jpg; sourceTree = "<group>"; };
		F18402092073C30000E9F4CC /* Lorem Ipsum.txt */ = {isa = PBXFileReference; fileEncoding = 4; lastKnownFileType = text; path = "Lorem Ipsum.txt"; sourceTree = "<group>"; };
		F18402122073C56C00E9F4CC /* RequestStrategy.h */ = {isa = PBXFileReference; lastKnownFileType = sourcecode.c.h; path = RequestStrategy.h; sourceTree = "<group>"; };
		F1E47FE4207E0B72008D4299 /* ios-test-target.xcconfig */ = {isa = PBXFileReference; lastKnownFileType = text.xcconfig; path = "ios-test-target.xcconfig"; sourceTree = "<group>"; };
		F1E47FE5207E0B72008D4299 /* ios-test-host.xcconfig */ = {isa = PBXFileReference; lastKnownFileType = text.xcconfig; path = "ios-test-host.xcconfig"; sourceTree = "<group>"; };
		F1E47FE6207E0B72008D4299 /* project-common.xcconfig */ = {isa = PBXFileReference; lastKnownFileType = text.xcconfig; path = "project-common.xcconfig"; sourceTree = "<group>"; };
		F1E47FE8207E0B72008D4299 /* warnings.xcconfig */ = {isa = PBXFileReference; lastKnownFileType = text.xcconfig; path = warnings.xcconfig; sourceTree = "<group>"; };
		F1E47FE9207E0B72008D4299 /* project.xcconfig */ = {isa = PBXFileReference; lastKnownFileType = text.xcconfig; path = project.xcconfig; sourceTree = "<group>"; };
		F1E47FEB207E0B72008D4299 /* tests.xcconfig */ = {isa = PBXFileReference; lastKnownFileType = text.xcconfig; path = tests.xcconfig; sourceTree = "<group>"; };
		F1E47FED207E0B72008D4299 /* project-debug.xcconfig */ = {isa = PBXFileReference; lastKnownFileType = text.xcconfig; path = "project-debug.xcconfig"; sourceTree = "<group>"; };
		F1E47FEE207E0B72008D4299 /* warnings-debug.xcconfig */ = {isa = PBXFileReference; lastKnownFileType = text.xcconfig; path = "warnings-debug.xcconfig"; sourceTree = "<group>"; };
		F963E8D91D955D4600098AD3 /* AssetRequestFactory.swift */ = {isa = PBXFileReference; fileEncoding = 4; lastKnownFileType = sourcecode.swift; path = AssetRequestFactory.swift; sourceTree = "<group>"; };
/* End PBXFileReference section */

/* Begin PBXFrameworksBuildPhase section */
		166901661D707509000FE4AF /* Frameworks */ = {
			isa = PBXFrameworksBuildPhase;
			buildActionMask = 2147483647;
			files = (
				EE668BB22954A7C700D939E7 /* WireDataModel.framework in Frameworks */,
			);
			runOnlyForDeploymentPostprocessing = 0;
		};
		166901711D707509000FE4AF /* Frameworks */ = {
			isa = PBXFrameworksBuildPhase;
			buildActionMask = 2147483647;
			files = (
				EEA58F212B711951006DEE32 /* WireRequestStrategySupport.framework in Frameworks */,
				BF7D9BE11D8C351900949267 /* WireRequestStrategy.framework in Frameworks */,
				59D1C3122B1DF3AD0016F6B2 /* WireDataModelSupport.framework in Frameworks */,
			);
			runOnlyForDeploymentPostprocessing = 0;
		};
		EEA58F162B71179D006DEE32 /* Frameworks */ = {
			isa = PBXFrameworksBuildPhase;
			buildActionMask = 2147483647;
			files = (
				591802D52B7127F1003B7353 /* WireRequestStrategy.framework in Frameworks */,
			);
			runOnlyForDeploymentPostprocessing = 0;
		};
		F154EDC11F447B6C00CB8184 /* Frameworks */ = {
			isa = PBXFrameworksBuildPhase;
			buildActionMask = 2147483647;
			files = (
				EE67F72C296F0CE4001D7C88 /* WireTesting.framework in Frameworks */,
			);
			runOnlyForDeploymentPostprocessing = 0;
		};
/* End PBXFrameworksBuildPhase section */

/* Begin PBXGroup section */
		060ED6D72499F42200412C4A /* Notifications */ = {
			isa = PBXGroup;
			children = (
				0649D11F24F5C5B6001DDC78 /* Push Notifications */,
				06C394C4248E851000AE736A /* NotificationsTracker.swift */,
				06474D5F24B310B6002C695D /* NotificationsTrackerTests.swift */,
				06025661248E467B00E060E1 /* NotificationStreamSync.swift */,
				060ED6D52499F41000412C4A /* PushNotificationStatus.swift */,
				06474D5C24B30C75002C695D /* PushNotificationStatusTests.swift */,
				EE202DAA27F1F4CC00083AB3 /* VoIPPushPayload.swift */,
				EEAC16D3281AE5F700B7A34D /* CallEventContent.swift */,
				EEAC16D5281AEB0200B7A34D /* CallEventContentTests.swift */,
				EE3245FB2821D41000F2A84A /* VoIPPushHelper.swift */,
				EE3246032823196100F2A84A /* VoIPPushHelperTests.swift */,
			);
			path = Notifications;
			sourceTree = "<group>";
		};
		06474D4824AF6825002C695D /* Synchronization */ = {
			isa = PBXGroup;
			children = (
				06474D4924AF683E002C695D /* Decoding */,
				16BBA1F72AFC36DF00CDF38A /* QuickSyncCompletedNotification.swift */,
				16BBA1F92AFC3BAB00CDF38A /* QuickSyncObserver.swift */,
				16BBA1FB2AFC44B100CDF38A /* QuickSyncObserverTests.swift */,
				E6E0CE882B70DDAB0004ED88 /* SynchronizationState.swift */,
				E6E0CE862B70D2C60004ED88 /* SyncPhase.swift */,
				161E05432665465A00DADC3D /* SyncProgress.swift */,
			);
			path = Synchronization;
			sourceTree = "<group>";
		};
		06474D4924AF683E002C695D /* Decoding */ = {
			isa = PBXGroup;
			children = (
				06474D4A24AF6858002C695D /* EventDecoder.swift */,
				EE47346B29A39E8A00E6C04E /* EventDecoder+Proteus.swift */,
				EE47346D29A3A17900E6C04E /* EventDecoder+MLS.swift */,
				06474DA524B4B1EA002C695D /* EventDecoderTest.swift */,
				E60CBEC22B45CCBF00958C10 /* EventPayloadDecoder.swift */,
				06474D4C24AF68AD002C695D /* StoreUpdateEvent.swift */,
				06474DA724B4BB01002C695D /* StoreUpdateEventTests.swift */,
				062285C7276BB5B000B87C91 /* UpdateEventProcessor.swift */,
			);
			path = Decoding;
			sourceTree = "<group>";
		};
		06474D6124B31CA8002C695D /* Sources */ = {
			isa = PBXGroup;
			children = (
				633722BD2B7E2C0400BE4E45 /* E2EIdentity */,
				06ADF692264B4666002E0C7A /* Mocks */,
				0693113B24F798EF00D14DF5 /* Notifications */,
				E629E39B2B47002400D526AD /* Payloads */,
				E69A02272B85EDAD00126FF6 /* Request Strategies */,
				E69A02242B85097F00126FF6 /* Services */,
				E6E59B062B56D04500E90D36 /* Stubs */,
				E629E3972B46A19600D526AD /* Synchronization */,
				06474D6224B31CB2002C695D /* Utility */,
			);
			path = Sources;
			sourceTree = "<group>";
		};
		06474D6224B31CB2002C695D /* Utility */ = {
			isa = PBXGroup;
			children = (
				0693114F24F79E2500D14DF5 /* UserNotificationCenterMock.swift */,
			);
			path = Utility;
			sourceTree = "<group>";
		};
		0649D11F24F5C5B6001DDC78 /* Push Notifications */ = {
			isa = PBXGroup;
			children = (
				0649D12324F5C69C001DDC78 /* Notification Types */,
			);
			path = "Push Notifications";
			sourceTree = "<group>";
		};
		0649D12024F5C5DD001DDC78 /* Content */ = {
			isa = PBXGroup;
			children = (
				0649D12124F5C5EF001DDC78 /* ZMLocalNotification.swift */,
				0649D19A24F66E9E001DDC78 /* ZMLocalNotification+Events.swift */,
				EE4C5FBD27D2C5CD000C0D45 /* BundledMessageNotificationBuilder.swift */,
				06CF5DF927FC900F00822FAB /* ZMLocalNotification+Calling.swift */,
			);
			path = Content;
			sourceTree = "<group>";
		};
		0649D12324F5C69C001DDC78 /* Notification Types */ = {
			isa = PBXGroup;
			children = (
				0649D14124F63B43001DDC78 /* Helpers */,
				0649D12024F5C5DD001DDC78 /* Content */,
				0649D13F24F63AA0001DDC78 /* LocalNotificationContentType.swift */,
				0649D14424F63BBD001DDC78 /* LocalNotificationType+Configuration.swift */,
				0649D14624F63C02001DDC78 /* PushNotificationCategory.swift */,
				0649D14A24F63C8F001DDC78 /* NotificationAction.swift */,
				0649D14C24F63D3E001DDC78 /* LocalNotificationType+Localization.swift */,
			);
			path = "Notification Types";
			sourceTree = "<group>";
		};
		0649D14124F63B43001DDC78 /* Helpers */ = {
			isa = PBXGroup;
			children = (
				0649D14224F63B52001DDC78 /* NotificationUserInfo.swift */,
				0649D14824F63C51001DDC78 /* NotificationSound.swift */,
				0649D19E24F6717C001DDC78 /* ZMLocalNotificationSet.swift */,
				0649D1A024F671E6001DDC78 /* UserNotificationCenter.swift */,
			);
			path = Helpers;
			sourceTree = "<group>";
		};
		067197632AE9502C00D96598 /* E2EIdentity */ = {
			isa = PBXGroup;
			children = (
<<<<<<< HEAD
				067197682AE9516100D96598 /* ACME */,
				0640BF6E2B0F6B78008866E4 /* E2eIEnrollment.swift */,
				06D61FB72B0CBE3100C2699A /* E2eIEnrollmentTests.swift */,
				067215AC2B10DCA300CF4AD4 /* E2eIRepository.swift */,
				064824972B10E32C00115329 /* EnrollE2eICertificateUseCase.swift */,
				639971B32B2779A9009DD5CF /* E2eIKeyPackageRotator.swift */,
				63457C072B2CA8E300AFFEF3 /* E2eIKeyPackageRotatorTests.swift */,
=======
				6313CF2B2B69148600B41A33 /* CRL */,
				067197682AE9516100D96598 /* ACME */,
				0640BF6E2B0F6B78008866E4 /* E2EIEnrollment.swift */,
				06D61FB72B0CBE3100C2699A /* E2EIEnrollmentTests.swift */,
				067215AC2B10DCA300CF4AD4 /* E2EIRepository.swift */,
				064824972B10E32C00115329 /* EnrollE2EICertificateUseCase.swift */,
				639971B32B2779A9009DD5CF /* E2EIKeyPackageRotator.swift */,
				63457C072B2CA8E300AFFEF3 /* E2EIKeyPackageRotatorTests.swift */,
>>>>>>> fddbd34a
			);
			path = E2EIdentity;
			sourceTree = "<group>";
		};
		067197682AE9516100D96598 /* ACME */ = {
			isa = PBXGroup;
			children = (
				0671976D2AE951F400D96598 /* AcmeAPI.swift */,
				06D61FB52B0CBE1E00C2699A /* AcmeAPITests.swift */,
				067197992AFBE9FD00D96598 /* AcmeResponse.swift */,
<<<<<<< HEAD
=======
				636758232BA0AC7C00837803 /* FederationCertificates.swift */,
>>>>>>> fddbd34a
			);
			path = ACME;
			sourceTree = "<group>";
		};
		068084942563B6940047899C /* Feature configurations */ = {
			isa = PBXGroup;
			children = (
				E60E82A22B837B5C00F8DA5C /* Payload */,
				EEB5DE04283773C3009B4741 /* GetFeatureConfigsAction.swift */,
				EEB5DE0628377635009B4741 /* GetFeatureConfigsActionHandler.swift */,
				EEB5DE0E28379A19009B4741 /* GetFeatureConfigsActionHandlerTests.swift */,
				068084952563B6940047899C /* FeatureConfigRequestStrategy.swift */,
				068084972563B7310047899C /* FeatureConfigRequestStrategyTests.swift */,
			);
			path = "Feature configurations";
			sourceTree = "<group>";
		};
		0693113B24F798EF00D14DF5 /* Notifications */ = {
			isa = PBXGroup;
			children = (
				0693113C24F7990700D14DF5 /* PushNotifications */,
			);
			path = Notifications;
			sourceTree = "<group>";
		};
		0693113C24F7990700D14DF5 /* PushNotifications */ = {
			isa = PBXGroup;
			children = (
				0693113F24F7995F00D14DF5 /* ZMLocalNotificationTests.swift */,
				0693114124F7996D00D14DF5 /* ZMLocalNotificationTests_Event.swift */,
				0693114324F7999800D14DF5 /* ZMLocalNotificationSetTests.swift */,
				0693115124F7B15500D14DF5 /* ZMLocalNotificationTests_Message.swift */,
				0693115524F7B17300D14DF5 /* ZMLocalNotificationTests_SystemMessage.swift */,
				0693114524F799B200D14DF5 /* ZMLocalNotificationLocalizationTests.swift */,
				0693114724F799BE00D14DF5 /* LocalNotificationContentTypeTest.swift */,
				0605DB8F2511622100443219 /* ZMLocalNotificationTests_UnreadCount.swift */,
			);
			path = PushNotifications;
			sourceTree = "<group>";
		};
		06A1966C2A7BEA9700B43BA5 /* Federation */ = {
			isa = PBXGroup;
			children = (
				06A1966D2A7BEAE300B43BA5 /* TerminateFederationRequestStrategy.swift */,
				06A1966F2A7BEBD100B43BA5 /* TerminateFederationRequestStrategyTests.swift */,
			);
			path = Federation;
			sourceTree = "<group>";
		};
		06ADF692264B4666002E0C7A /* Mocks */ = {
			isa = PBXGroup;
			children = (
				06ADF693264B467E002E0C7A /* MockAnalytics.swift */,
				638941EF2AF50EB10051ABFD /* MockLocalConversationRemovalUseCase.swift */,
			);
			path = Mocks;
			sourceTree = "<group>";
		};
		1621D2211D75AB2D007108C2 /* Helpers */ = {
			isa = PBXGroup;
			children = (
				A90C56EB2685C23400F1007B /* ZMImagePreprocessingTrackerTests.h */,
				F18401F82073C2E600E9F4CC /* MessagingTest+Encryption.swift */,
				168D7BBB26F330DE00789960 /* MessagingTest+Payloads.swift */,
				F18401F62073C2E500E9F4CC /* MessagingTestBase.swift */,
				F18401F92073C2E600E9F4CC /* MockObjects.swift */,
				F18401F72073C2E600E9F4CC /* RequestStrategyTestBase.swift */,
				1621D2311D75B221007108C2 /* NSManagedObjectContext+TestHelpers.h */,
				1621D2321D75B221007108C2 /* NSManagedObjectContext+TestHelpers.m */,
				1621D2221D75AB2D007108C2 /* MockEntity.h */,
				1621D2231D75AB2D007108C2 /* MockEntity.m */,
				1621D2241D75AB2D007108C2 /* MockEntity2.h */,
				1621D2251D75AB2D007108C2 /* MockEntity2.m */,
				1621D2261D75AB2D007108C2 /* MockModelObjectContextFactory.h */,
				1621D2271D75AB2D007108C2 /* MockModelObjectContextFactory.m */,
				63CC83F1285CB96A008549AD /* ActionHandlerTestBase.swift */,
				EE9BC57D28785FB100AF9AEE /* XCTestCase+APIVersion.swift */,
			);
			path = Helpers;
			sourceTree = "<group>";
		};
		16229481221EBB8000A98679 /* Image Preprocessing */ = {
			isa = PBXGroup;
			children = (
				16229482221EBB8000A98679 /* ZMImagePreprocessingTracker.h */,
				16229483221EBB8000A98679 /* ZMImagePreprocessingTracker.m */,
				16229484221EBB8000A98679 /* ZMImagePreprocessingTracker+Testing.h */,
				16229485221EBB8000A98679 /* ZMImagePreprocessingTrackerTests.m */,
				A90C56E52685C20E00F1007B /* ZMImagePreprocessingTrackerTests.swift */,
			);
			path = "Image Preprocessing";
			sourceTree = "<group>";
		};
		1623F8D12AE66F0A004F0319 /* Message Sending */ = {
			isa = PBXGroup;
			children = (
				1623F8D22AE66F28004F0319 /* MessageSender.swift */,
				16BBA1F32AF3952300CDF38A /* MessageSenderTests.swift */,
				1623F8D42AE6729D004F0319 /* SessionEstablisher.swift */,
				16BBA1F12AF2678200CDF38A /* SessionEstablisherTests.swift */,
				1623F8DF2AEAAF0E004F0319 /* MessageDependencyResolver.swift */,
				16BBA1F52AF3D41200CDF38A /* MessageDependencyResolverTests.swift */,
			);
			path = "Message Sending";
			sourceTree = "<group>";
		};
		1623F8D62AE7FB5F004F0319 /* APIs */ = {
			isa = PBXGroup;
			children = (
				1623F8D72AE7FB7E004F0319 /* PrekeyAPI.swift */,
				1623F8D92AE7FBD6004F0319 /* NetworkError.swift */,
				1623F8DB2AE7FD54004F0319 /* APIProvider.swift */,
				1623F8DD2AE945E2004F0319 /* MessageAPI.swift */,
				061389F32B178EBE0053B7B5 /* E2eIAPI.swift */,
			);
			path = APIs;
			sourceTree = "<group>";
		};
		16367F2926FDB5040028AF8B /* Connection */ = {
			isa = PBXGroup;
			children = (
				16B5B33526FDDD71001A3216 /* Actions */,
				16367F2526FDB4720028AF8B /* ConnectionRequestStrategy.swift */,
				16B5B42A2705E163001A3216 /* ConnectionRequestStrategyTests.swift */,
			);
			path = Connection;
			sourceTree = "<group>";
		};
		1658EA6026DE2287003D0090 /* Conversation */ = {
			isa = PBXGroup;
			children = (
				168D7CB526FB0E7000789960 /* Actions */,
				1658EA6126DE22C0003D0090 /* ConversationRequestStrategy.swift */,
				16E5F71726EF4DBF00F35FBA /* ConversationRequestStrategyTests.swift */,
				EE0CEB452893E9390055ECE5 /* ConversationEventProcessor.swift */,
				EEDE7DAC28EAE538007DC6A3 /* ConversationEventProcessorTests.swift */,
				EEDE7DB028EAEEC3007DC6A3 /* ConversationService.swift */,
				EE7F022A2A8391C500FE5695 /* ConversationServiceTests.swift */,
				638941F92AFBED880051ABFD /* ConversationParticipantsService.swift */,
				630D41B62B07BD8A00633867 /* ConversationParticipantsServiceTests.swift */,
				630D41A82B07790900633867 /* MLSConversationParticipantsService.swift */,
				630D41B92B07D9F400633867 /* MLSConversationParticipantsServiceTests.swift */,
				630D41AB2B077F3900633867 /* ProteusConversationParticipantsService.swift */,
				630D41BB2B07DA3E00633867 /* ProteusConversationParticipantsServiceTests.swift */,
				EE4345DE2865D0FB0090AC34 /* ConversationByQualifiedIDListTranscoderTests.swift */,
				6360A2112B0B721F00A5D5FB /* MLSClientIDsProvider.swift */,
			);
			path = Conversation;
			sourceTree = "<group>";
		};
		166901601D707509000FE4AF = {
			isa = PBXGroup;
			children = (
				166901841D7075D7000FE4AF /* Resources */,
				1669016C1D707509000FE4AF /* Sources */,
				166901781D707509000FE4AF /* Tests */,
				EEA58F1A2B71179D006DEE32 /* Support */,
				1669016B1D707509000FE4AF /* Products */,
				166902041D7082C7000FE4AF /* Frameworks */,
			);
			indentWidth = 4;
			sourceTree = "<group>";
			tabWidth = 4;
			usesTabs = 0;
			wrapsLines = 1;
		};
		1669016B1D707509000FE4AF /* Products */ = {
			isa = PBXGroup;
			children = (
				1669016A1D707509000FE4AF /* WireRequestStrategy.framework */,
				166901741D707509000FE4AF /* WireRequestStrategyTests.xctest */,
				F154EDC41F447B6C00CB8184 /* WireRequestStrategyTestHost.app */,
				EEA58F192B71179D006DEE32 /* WireRequestStrategySupport.framework */,
			);
			name = Products;
			sourceTree = "<group>";
		};
		1669016C1D707509000FE4AF /* Sources */ = {
			isa = PBXGroup;
			children = (
				067197632AE9502C00D96598 /* E2EIdentity */,
				1623F8D62AE7FB5F004F0319 /* APIs */,
				168D7CA326FB0CCF00789960 /* Entity Actions */,
				F963E8D81D955D4600098AD3 /* Helpers */,
				16229481221EBB8000A98679 /* Image Preprocessing */,
				1623F8D12AE66F0A004F0319 /* Message Sending */,
				060ED6D72499F42200412C4A /* Notifications */,
				F1CD5D812024C16B008C574E /* Object Syncs */,
				F1CD5D862024C363008C574E /* Other Syncs */,
				16DABDA025D69306005F4C3A /* Payloads */,
				F1CD5D842024C259008C574E /* Protocols */,
				F184014D2073BE0800E9F4CC /* Request Strategies */,
				F1CD5D822024C1A0008C574E /* Request Syncs */,
				E69A021F2B85095F00126FF6 /* Services */,
				06474D4824AF6825002C695D /* Synchronization */,
				1669016D1D707509000FE4AF /* WireRequestStrategy.h */,
			);
			path = Sources;
			sourceTree = "<group>";
		};
		166901781D707509000FE4AF /* Tests */ = {
			isa = PBXGroup;
			children = (
				06474D6124B31CA8002C695D /* Sources */,
				F154EDC51F447B6C00CB8184 /* Test Host */,
				1621D2211D75AB2D007108C2 /* Helpers */,
				F12CD7932035FC4400EAAEBC /* Resources */,
			);
			path = Tests;
			sourceTree = "<group>";
		};
		166901841D7075D7000FE4AF /* Resources */ = {
			isa = PBXGroup;
			children = (
				0649D15224F64335001DDC78 /* Push.strings */,
				0649D15024F64335001DDC78 /* Push.stringsdict */,
				166901851D7075D7000FE4AF /* Configurations */,
				1669016F1D707509000FE4AF /* Info.plist */,
			);
			path = Resources;
			sourceTree = "<group>";
		};
		166901851D7075D7000FE4AF /* Configurations */ = {
			isa = PBXGroup;
			children = (
				F1E47FE3207E0B72008D4299 /* zmc-config */,
				166901961D7075D7000FE4AF /* WireRequestStrategy.xcconfig */,
				166901861D7075D7000FE4AF /* version.xcconfig */,
			);
			path = Configurations;
			sourceTree = "<group>";
		};
		166902041D7082C7000FE4AF /* Frameworks */ = {
			isa = PBXGroup;
			children = (
				59D1C3112B1DF3AD0016F6B2 /* WireDataModelSupport.framework */,
				EE67F72B296F0CE4001D7C88 /* WireTesting.framework */,
				EE668BB12954A7C700D939E7 /* WireDataModel.framework */,
			);
			name = Frameworks;
			sourceTree = "<group>";
		};
		16751E8324CF724F0099AE09 /* Delivery Receipts */ = {
			isa = PBXGroup;
			children = (
				16751E8424CF72970099AE09 /* DeliveryReceiptRequestStrategy.swift */,
				16751EBA24D1BDA00099AE09 /* DeliveryReceiptRequestStrategyTests.swift */,
			);
			path = "Delivery Receipts";
			sourceTree = "<group>";
		};
		168D7CA326FB0CCF00789960 /* Entity Actions */ = {
			isa = PBXGroup;
			children = (
				168D7CA426FB0CFD00789960 /* ActionHandler.swift */,
				168D7D0B26FC81AD00789960 /* ActionHandlerTests.swift */,
			);
			path = "Entity Actions";
			sourceTree = "<group>";
		};
		168D7CB526FB0E7000789960 /* Actions */ = {
			isa = PBXGroup;
			children = (
				168D7CB626FB0E9200789960 /* AddParticipantActionHandler.swift */,
				168D7CCD26FB303A00789960 /* AddParticipantActionHandlerTests.swift */,
				168D7CBA26FB21D900789960 /* RemoveParticipantActionHandler.swift */,
				168D7CF526FC6D3300789960 /* RemoveParticipantActionHandlerTests.swift */,
				70E77B78273187660021EE70 /* UpdateRoleActionHandler.swift */,
				70C781FC2732B0100059DF07 /* UpdateRoleActionHandlerTests.swift */,
				06A9FDD128B36FF500B3C730 /* UpdateAccessRolesAction.swift */,
				06A9FDD328B3701000B3C730 /* UpdateAccessRolesActionHandler.swift */,
				06A9FDD528B3702700B3C730 /* UpdateAccessRolesActionHandlerTests.swift */,
				EECBE8ED28E71F19005DE5DD /* SyncConversationActionHandler.swift */,
				EECBE8EF28E71F57005DE5DD /* SyncConversationActionHandlerTests.swift */,
				EE7F02262A80E5F400FE5695 /* CreateGroupConversationActionHandler.swift */,
				EE7F02282A835FBA00FE5695 /* CreateGroupConversationActionHandlerTests.swift */,
				E9E2AA5D2B163A56008CC2DF /* SyncUsersActionHandler.swift */,
				E99D18EA2B177F3500751183 /* SyncUsersActionHandlerTests.swift */,
				E9A96E7B2B88D22400914FDD /* PushSupportedProtocolsActionHandler.swift */,
				E9E61C672B8E36D7008FB5A6 /* PushSupportedProtocolActionHandlerTests.swift */,
			);
			path = Actions;
			sourceTree = "<group>";
		};
		16B5B33526FDDD71001A3216 /* Actions */ = {
			isa = PBXGroup;
			children = (
				16B5B33626FDDD8A001A3216 /* ConnectToUserActionHandler.swift */,
				160ADE9B270DBD0A003FA638 /* ConnectToUserActionHandlerTests.swift */,
				16B5B3452701A713001A3216 /* UpdateConnectionActionHandler.swift */,
				16E70F5A270DCCB900718E5D /* UpdateConnectionActionHandlerTests.swift */,
			);
			path = Actions;
			sourceTree = "<group>";
		};
		16DABDA025D69306005F4C3A /* Payloads */ = {
			isa = PBXGroup;
			children = (
				E629E3B92B47045800D526AD /* Conversation */,
				16DABDA125D69335005F4C3A /* Payload.swift */,
				169BA1CA25E9507600374343 /* Payload+Coding.swift */,
				16367F1D26FDB0740028AF8B /* Payload+Connection.swift */,
				E629E3A62B47020C00D526AD /* Payload+QualifiedConversationList.swift */,
				16E70F5E270EE96200718E5D /* Processing */,
			);
			path = Payloads;
			sourceTree = "<group>";
		};
		16E70F5E270EE96200718E5D /* Processing */ = {
			isa = PBXGroup;
			children = (
				EE88078C2AC31FAE00278E3C /* ConversationEventPayloadProcessor.swift */,
				EE8807902AC4080900278E3C /* ConnectionPayloadProcessor.swift */,
				EE8807942AC40CA600278E3C /* UserProfilePayloadProcessor.swift */,
				EE8807982AC423A200278E3C /* MessageSendingStatusPayloadProcessor.swift */,
				EE88079C2AC427D600278E3C /* MLSMessageSendingStatusPayloadProcessor.swift */,
				EE8807A02AC4669D00278E3C /* UserClientPayloadProcessor.swift */,
				EEFB2DFD2ACD530F0094F877 /* PrekeyPayloadProcessor.swift */,
				63DA339D286DF6DA00818C3C /* Helpers */,
			);
			path = Processing;
			sourceTree = "<group>";
		};
		59AF8F492B19CD34000A09BF /* Sourcery */ = {
			isa = PBXGroup;
			children = (
				59AF8F4A2B19CD34000A09BF /* generated */,
			);
			path = Sourcery;
			sourceTree = "<group>";
		};
		59AF8F4A2B19CD34000A09BF /* generated */ = {
			isa = PBXGroup;
			children = (
				59AF8F4B2B19CD34000A09BF /* AutoMockable.generated.swift */,
			);
			path = generated;
			sourceTree = "<group>";
		};
		6313CF2B2B69148600B41A33 /* CRL */ = {
			isa = PBXGroup;
			children = (
				6313CF242B67C13400B41A33 /* CertificateRevocationListAPI.swift */,
			);
			path = CRL;
			sourceTree = "<group>";
		};
		633722BD2B7E2C0400BE4E45 /* E2EIdentity */ = {
			isa = PBXGroup;
			children = (
				63FD7E9E2B7E5EE300C9B210 /* CertificateRevocationListAPITests.swift */,
			);
			path = E2EIdentity;
			sourceTree = "<group>";
		};
		63DA339D286DF6DA00818C3C /* Helpers */ = {
			isa = PBXGroup;
			children = (
				63DA339E286DF6ED00818C3C /* MLSEventProcessor.swift */,
			);
			path = Helpers;
			sourceTree = "<group>";
		};
		7AEBB6732859E5F00090B524 /* Actions */ = {
			isa = PBXGroup;
			children = (
				597B70C82B03CC76006C2121 /* UpdateConversationProtocolActionHandler.swift */,
				597B70CA2B03CC7D006C2121 /* UpdateConversationProtocolActionHandlerTests.swift */,
				7A111DE7285C90A90085BF91 /* SendMLSMessageActionHandler.swift */,
				7A111DE9285C90B70085BF91 /* SendMLSMessageActionHandlerTests.swift */,
				7AEBB676285A10620090B524 /* CountSelfMLSKeyPackagesActionHandler.swift */,
				7AEBB678285A16400090B524 /* CountSelfMLSKeyPackagesActionHandlerTests.swift */,
				63CC83DF285C9C6C008549AD /* UploadSelfMLSKeyPackagesActionHandler.swift */,
				63CC83E0285C9C6C008549AD /* UploadSelfMLSKeyPackagesActionHandlerTests.swift */,
				639971AB2B1E3072009DD5CF /* ReplaceSelfMLSKeyPackagesActionHandler.swift */,
				63457C052B2C6F4200AFFEF3 /* ReplaceSelfMLSKeyPackagesActionHandlerTests.swift */,
				63CC83B02859D488008549AD /* ClaimMLSKeyPackageActionHandler.swift */,
				63CC83B2285A1E59008549AD /* ClaimMLSKeyPackageActionHandlerTests.swift */,
				EE04084728C9E2FA009E4B8D /* FetchBackendMLSPublicKeysActionHandler.swift */,
				EE04084928C9E63E009E4B8D /* FetchBackendMLSPublicKeysActionHandlerTests.swift */,
				6397F6E128F447F800298DB1 /* SendCommitBundleActionHandler.swift */,
				6397F6E528F6DD8B00298DB1 /* SendCommitBundleActionHandlerTests.swift */,
				63F0780A29F292220031E19D /* FetchSubgroupActionHandler.swift */,
				63F0780E29F2D6220031E19D /* FetchSubgroupActionHandlerTests.swift */,
				6308F8A72A273D1E0072A177 /* BaseFetchMLSGroupInfoActionHandler.swift */,
				6308F8AD2A273FBB0072A177 /* BaseFetchMLSGroupInfoActionHandlerTests.swift */,
				6308F8AB2A273E7A0072A177 /* FetchMLSConversationGroupInfoActionHandler.swift */,
				6308F8AF2A27403B0072A177 /* FetchMLSConversationGroupInfoActionHandlerTests.swift */,
				6308F8A92A273DB00072A177 /* FetchMLSSubconversationGroupInfoActionHandler.swift */,
				6308F8B12A2740C30072A177 /* FetchMLSSubconversationGroupInfoActionHandlerTests.swift */,
				EE0DE5052A24D4F70029746C /* DeleteSubgroupActionHandler.swift */,
				EE0DE5072A24D9C20029746C /* DeleteSubgroupActionHandlerTests.swift */,
				EEE95CD62A4330D900E136CB /* LeaveSubconversationActionHandler.swift */,
				EEE95CD82A43324F00E136CB /* LeaveSubconversationActionHandlerTests.swift */,
				EEB930B62ABD5C1400FB35B2 /* FetchSupportedProtocolsActionHandler.swift */,
				EEB930B82ABD6FCB00FB35B2 /* FetchSupportedProtocolsActionHandlerTests.swift */,
				EE19CE202AEBE52F00CB8641 /* SyncMLSOneToOneConversationActionHandler.swift */,
				EE19CE222AEBE56F00CB8641 /* SyncMLSOneToOneConversationActionHandlerTests.swift */,
			);
			path = Actions;
			sourceTree = "<group>";
		};
		E60E82A22B837B5C00F8DA5C /* Payload */ = {
			isa = PBXGroup;
			children = (
				E60E82A32B837B7A00F8DA5C /* FeatureConfigsPayload.swift */,
				E60E82A52B837C7E00F8DA5C /* FeatureConfigsPayloadProcessor.swift */,
			);
			path = Payload;
			sourceTree = "<group>";
		};
		E629E3972B46A19600D526AD /* Synchronization */ = {
			isa = PBXGroup;
			children = (
				E629E3982B46A19E00D526AD /* Decoding */,
			);
			path = Synchronization;
			sourceTree = "<group>";
		};
		E629E3982B46A19E00D526AD /* Decoding */ = {
			isa = PBXGroup;
			children = (
				E629E3992B46A1AC00D526AD /* EventPayloadDecoderTests.swift */,
			);
			path = Decoding;
			sourceTree = "<group>";
		};
		E629E39B2B47002400D526AD /* Payloads */ = {
			isa = PBXGroup;
			children = (
				E662588C2B4D642700C23E79 /* Conversation */,
				63F5AAC6298A96C000712528 /* Payload+CodingTests.swift */,
				63F5AAC8298A974F00712528 /* Payload+ConversationTests.swift */,
				E629E39C2B47003400D526AD /* Processing */,
			);
			path = Payloads;
			sourceTree = "<group>";
		};
		E629E39C2B47003400D526AD /* Processing */ = {
			isa = PBXGroup;
			children = (
				EE8807922AC40AB100278E3C /* ConnectionPayloadProcessorTests.swift */,
				EE88078E2AC376B300278E3C /* ConversationEventPayloadProcessorTests.swift */,
				EE88079A2AC425CB00278E3C /* MessageSendingStatusPayloadProcessorTests.swift */,
				EE88079E2AC4288200278E3C /* MLSMessageSendingStatusPayloadProcessorTests.swift */,
				EE8807962AC40E1400278E3C /* UserProfilePayloadProcessorTests.swift */,
				E629E39D2B47005400D526AD /* Helpers */,
			);
			path = Processing;
			sourceTree = "<group>";
		};
		E629E39D2B47005400D526AD /* Helpers */ = {
			isa = PBXGroup;
			children = (
				63DA33A7286F27DD00818C3C /* MLSEventProcessorTests.swift */,
			);
			path = Helpers;
			sourceTree = "<group>";
		};
		E629E3B82B47044400D526AD /* Actions */ = {
			isa = PBXGroup;
			children = (
				E629E3B42B4703E100D526AD /* Payload+ConversationAddMember.swift */,
				E629E3B62B47041700D526AD /* Payload+ConversationUpdateRole.swift */,
			);
			path = Actions;
			sourceTree = "<group>";
		};
		E629E3B92B47045800D526AD /* Conversation */ = {
			isa = PBXGroup;
			children = (
				E629E3B82B47044400D526AD /* Actions */,
				E629E3BA2B47049B00D526AD /* Events */,
				16E5F6DC26EF1E3200F35FBA /* Payload+Conversation.swift */,
				E629E3A42B4701E200D526AD /* Payload+ConversationList.swift */,
				E629E3AC2B4702C000D526AD /* Payload+ConversationMember.swift */,
				E629E3AE2B47031800D526AD /* Payload+ConversationMembers.swift */,
				E629E3B02B47036D00D526AD /* Payload+ConversationTeamInfo.swift */,
				E629E39E2B4700B600D526AD /* Payload+NewConversation.swift */,
				E629E3A82B47026200D526AD /* Payload+PaginatedConversationIDList.swift */,
				E629E3AA2B47028600D526AD /* Payload+PaginatedQualifiedConversationIDList.swift */,
				E629E3B22B4703A000D526AD /* Payload+UpdateConversationStatus.swift */,
			);
			path = Conversation;
			sourceTree = "<group>";
		};
		E629E3BA2B47049B00D526AD /* Events */ = {
			isa = PBXGroup;
			children = (
				E629E3BB2B4704B200D526AD /* Payload+ConversationEvent.swift */,
				E629E3BF2B47051D00D526AD /* Payload+UpdateConverationMemberJoin.swift */,
				E629E3BD2B4704E900D526AD /* Payload+UpdateConverationMemberLeave.swift */,
				E629E3C92B470AE600D526AD /* Payload+UpdateConversationAccess.swift */,
				E629E3C12B47054400D526AD /* Payload+UpdateConversationConnectionRequest.swift */,
				E629E3C32B47056B00D526AD /* Payload+UpdateConversationDeleted.swift */,
				E629E3C72B470AB600D526AD /* Payload+UpdateConversationMessageTimer.swift */,
				E629E3CD2B470B7900D526AD /* Payload+UpdateConversationMLSMessageAdd.swift */,
				E629E3CF2B470BAE00D526AD /* Payload+UpdateConversationMLSWelcome.swift */,
				E629E3CB2B470B3500D526AD /* Payload+UpdateConversationName.swift */,
				E614D4D62B480BA7000A44B4 /* Payload+UpdateConversationProtocolChange.swift */,
				E629E3C52B470A8200D526AD /* Payload+UpdateConversationReceiptMode.swift */,
			);
			path = Events;
			sourceTree = "<group>";
		};
		E662588C2B4D642700C23E79 /* Conversation */ = {
			isa = PBXGroup;
			children = (
				E662588D2B4D643200C23E79 /* Events */,
			);
			path = Conversation;
			sourceTree = "<group>";
		};
		E662588D2B4D643200C23E79 /* Events */ = {
			isa = PBXGroup;
			children = (
				E662588E2B4D644B00C23E79 /* PayloadUpdateConversationProtocolChangeTests.swift */,
			);
			path = Events;
			sourceTree = "<group>";
		};
		E69A021F2B85095F00126FF6 /* Services */ = {
			isa = PBXGroup;
			children = (
				E69A02202B85095F00126FF6 /* ProteusToMLSMigrationState.swift */,
				E69A02212B85095F00126FF6 /* SupportedProtocolsService.swift */,
			);
			path = Services;
			sourceTree = "<group>";
		};
		E69A02242B85097F00126FF6 /* Services */ = {
			isa = PBXGroup;
			children = (
				E69A02252B85097F00126FF6 /* SupportedProtocolsServiceTests.swift */,
			);
			path = Services;
			sourceTree = "<group>";
		};
		E69A02272B85EDAD00126FF6 /* Request Strategies */ = {
			isa = PBXGroup;
			children = (
				E69A02282B85EDB600126FF6 /* User */,
			);
			path = "Request Strategies";
			sourceTree = "<group>";
		};
		E69A02282B85EDB600126FF6 /* User */ = {
			isa = PBXGroup;
			children = (
				E69A02292B85EDC400126FF6 /* SelfSupportedProtocolsRequestBuilderTests.swift */,
				E69A022B2B85F77300126FF6 /* SelfSupportedProtocolsRequestStrategyTests.swift */,
			);
			path = User;
			sourceTree = "<group>";
		};
		E6E59B062B56D04500E90D36 /* Stubs */ = {
			isa = PBXGroup;
			children = (
				E6E59B072B56D04500E90D36 /* StubPayloadConversation.swift */,
				1695B9D32B87FFF100E9342A /* StubPayloadConversationEvent.swift */,
			);
			path = Stubs;
			sourceTree = "<group>";
		};
		EE90C29C282E782900474379 /* Push Token */ = {
			isa = PBXGroup;
			children = (
				EE90C2A1282E7E1F00474379 /* Actions */,
				EE90C29D282E785800474379 /* PushTokenStrategy.swift */,
				06FDC62E28354DAE008300DB /* PushTokenStorage.swift */,
				06FDC63028354DBD008300DB /* PushTokenStorageTests.swift */,
			);
			path = "Push Token";
			sourceTree = "<group>";
		};
		EE90C2A1282E7E1F00474379 /* Actions */ = {
			isa = PBXGroup;
			children = (
				EE90C2A4282E7EA900474379 /* RegisterPushTokenAction.swift */,
				EE90C2A6282E7EC800474379 /* RegisterPushTokenActionHandler.swift */,
				EE90C2A9282E855B00474379 /* RegisterPushTokenActionHandlerTests.swift */,
				EE90C2AB282EA1D200474379 /* GetPushTokensAction.swift */,
				EE90C2AD282EA1E000474379 /* GetPushTokensActionHandler.swift */,
				EE90C2AF282EA1F200474379 /* GetPushTokensActionHandlerTests.swift */,
				06CDDE9E282E9CC200F9360F /* RemovePushTokenAction.swift */,
				06CDDEA0282E9E7F00F9360F /* RemovePushTokenActionHandler.swift */,
				06CDDEA2282E9E9800F9360F /* RemovePushTokenActionHandlerTests.swift */,
			);
			path = Actions;
			sourceTree = "<group>";
		};
		EEA58F1A2B71179D006DEE32 /* Support */ = {
			isa = PBXGroup;
			children = (
				59AF8F492B19CD34000A09BF /* Sourcery */,
				EEA58F1B2B71179D006DEE32 /* WireRequestStrategySupport.h */,
			);
			path = Support;
			sourceTree = "<group>";
		};
		EEE0EDAF2858905100BBEE29 /* MLS */ = {
			isa = PBXGroup;
			children = (
				7AEBB6732859E5F00090B524 /* Actions */,
				EEE0EDB02858906500BBEE29 /* MLSRequestStrategy.swift */,
			);
			path = MLS;
			sourceTree = "<group>";
		};
		F12CD7932035FC4400EAAEBC /* Resources */ = {
			isa = PBXGroup;
			children = (
				0648FC1027851623006519D1 /* audio.m4a */,
				F18402042073C2FF00E9F4CC /* 1900x1500.jpg */,
				F18402022073C2FF00E9F4CC /* animated.gif */,
				F18402072073C30000E9F4CC /* Bridging-Header.h */,
				F18402092073C30000E9F4CC /* Lorem Ipsum.txt */,
				F18402052073C30000E9F4CC /* medium.jpg */,
				F18402062073C30000E9F4CC /* not_animated.gif */,
				F18402082073C30000E9F4CC /* tiny.jpg */,
				F18402032073C2FF00E9F4CC /* video.mp4 */,
				1669017B1D707509000FE4AF /* Info.plist */,
			);
			path = Resources;
			sourceTree = "<group>";
		};
		F14B7AD5222006A100458624 /* User */ = {
			isa = PBXGroup;
			children = (
				E69A02162B84F02800126FF6 /* SelfSupportedProtocolsRequestBuilder.swift */,
				E69A02142B84E49C00126FF6 /* SelfSupportedProtocolsRequestStrategy.swift */,
				EEDBD0A82A7B7F0C00F3956F /* SelfUserRequestStrategy.swift */,
				EEDBD0AA2A7B83B100F3956F /* SelfUserRequestStrategyTests.swift */,
				161E054F26655E4500DADC3D /* UserProfileRequestStrategy.swift */,
				16972DEC2668E699008AF3A2 /* UserProfileRequestStrategyTests.swift */,
				8792F55621AD944100795027 /* UserPropertyRequestStrategy.swift */,
				87F7288421AFF37D000ED371 /* UserPropertyRequestStrategyTests.swift */,
				F14B7AE9222009BA00458624 /* UserRichProfileRequestStrategy.swift */,
				F14B7AEB222009C200458624 /* UserRichProfileRequestStrategyTests.swift */,
			);
			path = User;
			sourceTree = "<group>";
		};
		F154EDC51F447B6C00CB8184 /* Test Host */ = {
			isa = PBXGroup;
			children = (
				547E664C1F7512FE008CB1FA /* Default-568h@2x.png */,
				F154EDC61F447B6C00CB8184 /* AppDelegate.swift */,
				F154EDD21F447B6C00CB8184 /* Info.plist */,
			);
			path = "Test Host";
			sourceTree = "<group>";
		};
		F184014D2073BE0800E9F4CC /* Request Strategies */ = {
			isa = PBXGroup;
			children = (
				06A1966C2A7BEA9700B43BA5 /* Federation */,
				EEE0EDAF2858905100BBEE29 /* MLS */,
				EE90C29C282E782900474379 /* Push Token */,
				16367F2926FDB5040028AF8B /* Connection */,
				068084942563B6940047899C /* Feature configurations */,
				16751E8324CF724F0099AE09 /* Delivery Receipts */,
				1658EA6026DE2287003D0090 /* Conversation */,
				F14B7AD5222006A100458624 /* User */,
				F184014E2073BE0800E9F4CC /* Client Message */,
				F18401572073BE0800E9F4CC /* Generic Message */,
				F184015C2073BE0800E9F4CC /* User Clients */,
				F18401662073BE0800E9F4CC /* Availability */,
				F18401692073BE0800E9F4CC /* Base Strategies */,
				F18401702073BE0800E9F4CC /* Assets */,
			);
			path = "Request Strategies";
			sourceTree = "<group>";
		};
		F184014E2073BE0800E9F4CC /* Client Message */ = {
			isa = PBXGroup;
			children = (
				16A4893E268B0C82001F9127 /* ClientMessageRequestStrategy.swift */,
				16CC083A268E075100C0613C /* ClientMessageRequestStrategyTests.swift */,
				F184014F2073BE0800E9F4CC /* ClientMessageRequestFactory.swift */,
				F18401542073BE0800E9F4CC /* ClientMessageRequestFactoryTests.swift */,
			);
			path = "Client Message";
			sourceTree = "<group>";
		};
		F18401572073BE0800E9F4CC /* Generic Message */ = {
			isa = PBXGroup;
			children = (
				F184015A2073BE0800E9F4CC /* GenericMessageEntity.swift */,
			);
			path = "Generic Message";
			sourceTree = "<group>";
		};
		F184015C2073BE0800E9F4CC /* User Clients */ = {
			isa = PBXGroup;
			children = (
				F18401612073BE0800E9F4CC /* FetchingClientRequestStrategy.swift */,
				F184015E2073BE0800E9F4CC /* FetchingClientRequestStrategyTests.swift */,
				EEA2EE8928F021C100A2CBE1 /* UserClientByQualifiedUserIDTranscoderTests.swift */,
				EE8DC53628C0EFA700AC4E3D /* FetchUserClientsActionHandler.swift */,
				EE8DC53828C0F04B00AC4E3D /* FetchUserClientsActionHandlerTests.swift */,
				166A22902577C06B00EF313D /* ResetSessionRequestStrategy.swift */,
				16824632257A2B47002AF17B /* ResetSessionRequestStrategyTests.swift */,
				1662ADB222B0E8B300D84071 /* VerifyLegalHoldRequestStrategy.swift */,
				1662ADD022B14CBA00D84071 /* VerifyLegalHoldRequestStrategyTests.swift */,
			);
			path = "User Clients";
			sourceTree = "<group>";
		};
		F18401662073BE0800E9F4CC /* Availability */ = {
			isa = PBXGroup;
			children = (
				F18401682073BE0800E9F4CC /* AvailabilityRequestStrategy.swift */,
				F18401672073BE0800E9F4CC /* AvailabilityRequestStrategyTests.swift */,
			);
			path = Availability;
			sourceTree = "<group>";
		};
		F18401692073BE0800E9F4CC /* Base Strategies */ = {
			isa = PBXGroup;
			children = (
				F184016A2073BE0800E9F4CC /* AbstractRequestStrategy.swift */,
				F184016B2073BE0800E9F4CC /* AbstractRequestStrategyTests.swift */,
				59271BEE2B90D24A0019B726 /* MockOTREntity.swift */,
				F184016D2073BE0800E9F4CC /* ZMAbstractRequestStrategy.h */,
				F184016E2073BE0800E9F4CC /* ZMAbstractRequestStrategy.m */,
			);
			path = "Base Strategies";
			sourceTree = "<group>";
		};
		F18401702073BE0800E9F4CC /* Assets */ = {
			isa = PBXGroup;
			children = (
				F184017D2073BE0800E9F4CC /* V2 */,
				F18401732073BE0800E9F4CC /* Link Preview */,
				F18401802073BE0800E9F4CC /* AssetV3DownloadRequestStrategy.swift */,
				F18401812073BE0800E9F4CC /* AssetV3DownloadRequestStrategyTests.swift */,
				F18401842073BE0800E9F4CC /* AssetV3PreviewDownloadStrategy.swift */,
				F18401712073BE0800E9F4CC /* AssetV3PreviewDownloadRequestStrategyTests.swift */,
				1622946A221C18BE00A98679 /* AssetV3UploadRequestStrategy.swift */,
				164D007522256C6E00A8F264 /* AssetV3UploadRequestStrategyTests.swift */,
				F184017B2073BE0800E9F4CC /* AssetClientMessageRequestStrategy.swift */,
				F18401832073BE0800E9F4CC /* AssetClientMessageRequestStrategyTests.swift */,
				F18401852073BE0800E9F4CC /* Helpers */,
			);
			path = Assets;
			sourceTree = "<group>";
		};
		F18401732073BE0800E9F4CC /* Link Preview */ = {
			isa = PBXGroup;
			children = (
				F18401792073BE0800E9F4CC /* LinkPreviewAssetUploadRequestStrategy.swift */,
				F18401742073BE0800E9F4CC /* LinkPreviewAssetUploadRequestStrategyTests.swift */,
				F18401772073BE0800E9F4CC /* LinkPreviewAssetDownloadRequestStrategy.swift */,
				F18401782073BE0800E9F4CC /* LinkPreviewAssetDownloadRequestStrategyTests.swift */,
				16A4894A268B0D1D001F9127 /* LinkPreviewUpdateRequestStrategy.swift */,
				16CC0832268DC32D00C0613C /* LinkPreviewUpdateRequestStrategyTests.swift */,
			);
			path = "Link Preview";
			sourceTree = "<group>";
		};
		F184017D2073BE0800E9F4CC /* V2 */ = {
			isa = PBXGroup;
			children = (
				F184017E2073BE0800E9F4CC /* ImageV2DownloadRequestStrategy.swift */,
				BFF9446520F5F79F00531BC3 /* ImageV2DownloadRequestStrategyTests.swift */,
				F184017F2073BE0800E9F4CC /* AssetV2DownloadRequestStrategy.swift */,
			);
			path = V2;
			sourceTree = "<group>";
		};
		F18401852073BE0800E9F4CC /* Helpers */ = {
			isa = PBXGroup;
			children = (
				F18401862073BE0800E9F4CC /* AssetDownloadRequestFactory.swift */,
				EEE0EE0628591E9C00BBEE29 /* AssetDownloadRequestFactoryTests.swift */,
				5E68F22622452CDC00298376 /* LinkPreprocessor.swift */,
				F184018B2073BE0800E9F4CC /* LinkPreviewPreprocessor.swift */,
				F18401892073BE0800E9F4CC /* LinkPreviewPreprocessorTests.swift */,
				1622946C221C56E500A98679 /* AssetsPreprocessor.swift */,
				168414182228365D00FCB9BC /* AssetsPreprocessorTests.swift */,
				5E9EA4DD2243C10400D401B2 /* LinkAttachmentsPreprocessor.swift */,
				5E9EA4DF2243C6B200D401B2 /* LinkAttachmentsPreprocessorTests.swift */,
			);
			path = Helpers;
			sourceTree = "<group>";
		};
		F1CD5D812024C16B008C574E /* Object Syncs */ = {
			isa = PBXGroup;
			children = (
				F1CD5D832024C214008C574E /* Helpers */,
				F1CD5D852024C281008C574E /* Protocols */,
				F1CD5D872024C46C008C574E /* Upstream */,
				F1CD5D882024C47D008C574E /* Downstream */,
			);
			path = "Object Syncs";
			sourceTree = "<group>";
		};
		F1CD5D822024C1A0008C574E /* Request Syncs */ = {
			isa = PBXGroup;
			children = (
				166901BB1D7081C7000FE4AF /* ZMSingleRequestSync.h */,
				166901BC1D7081C7000FE4AF /* ZMSingleRequestSync.m */,
				166902201D709110000FE4AF /* ZMSingleRequestSyncTests.m */,
				166901C31D7081C7000FE4AF /* ZMTimedSingleRequestSync.h */,
				166901C41D7081C7000FE4AF /* ZMTimedSingleRequestSync.m */,
				166902211D709110000FE4AF /* ZMTimedSingleRequestSyncTests.m */,
				16E5F6D526EF1BE000F35FBA /* PaginatedSync.swift */,
			);
			path = "Request Syncs";
			sourceTree = "<group>";
		};
		F1CD5D832024C214008C574E /* Helpers */ = {
			isa = PBXGroup;
			children = (
				166901B71D7081C7000FE4AF /* ZMRemoteIdentifierObjectSync.h */,
				166901B81D7081C7000FE4AF /* ZMRemoteIdentifierObjectSync.m */,
				1669021E1D709110000FE4AF /* ZMRemoteIdentifierObjectSyncTests.m */,
				166902111D70851E000FE4AF /* ZMOutstandingItems.h */,
				1621D22B1D75AC36007108C2 /* ZMChangeTrackerBootstrap.h */,
				1621D22C1D75AC36007108C2 /* ZMChangeTrackerBootstrap.m */,
				1666AA2B1D93FA0B00164C06 /* ZMChangeTrackerBootstrapTests.m */,
				1621D22D1D75AC36007108C2 /* ZMChangeTrackerBootstrap+Testing.h */,
				16A86B2622A128A800A674F8 /* IdentifierObjectSync.swift */,
				16A86B4522A5485E00A674F8 /* IdentifierObjectSyncTests.swift */,
				1682462E257A1FB7002AF17B /* KeyPathObjectSync.swift */,
				16824630257A23E8002AF17B /* KeyPathObjectSyncTests.swift */,
				16A48935268A0665001F9127 /* ModifiedKeyObjectSync.swift */,
				16189D09268B2C34004831BE /* ModifiedKeyObjectSyncTests.swift */,
				16A48939268A080E001F9127 /* InsertedObjectSync.swift */,
				16189D05268B214E004831BE /* InsertedObjectSyncTests.swift */,
				16A489192685CECC001F9127 /* ProteusMessage.swift */,
				EE402C0428996C6900CA0E40 /* MLSMessage.swift */,
			);
			path = Helpers;
			sourceTree = "<group>";
		};
		F1CD5D842024C259008C574E /* Protocols */ = {
			isa = PBXGroup;
			children = (
				F18401902073BE0800E9F4CC /* ApplicationStatus.swift */,
				59271BEC2B90D2140019B726 /* ClientRegistrationDelegate.swift */,
				16BA786A2AFE69FB006D8CCF /* EventConsumer.swift */,
				E629E3A22B47015300D526AD /* EventData.swift */,
				E6E0CE8A2B70DE430004ED88 /* OperationState.swift */,
				F18401912073BE0800E9F4CC /* OTREntity.swift */,
				F18401552073BE0800E9F4CC /* OTREntityTests+Dependency.swift */,
				F184018F2073BE0800E9F4CC /* PushMessageHandler.swift */,
				F18402122073C56C00E9F4CC /* RequestStrategy.h */,
				1621D2721D7715EA007108C2 /* ZMObjectSyncStrategy.h */,
				1621D2731D7715EA007108C2 /* ZMObjectSyncStrategy.m */,
				166901B91D7081C7000FE4AF /* ZMRequestGenerator.h */,
				166901BA1D7081C7000FE4AF /* ZMRequestGenerator.m */,
				1669021F1D709110000FE4AF /* ZMRequestGeneratorTests.m */,
			);
			path = Protocols;
			sourceTree = "<group>";
		};
		F1CD5D852024C281008C574E /* Protocols */ = {
			isa = PBXGroup;
			children = (
				166901B61D7081C7000FE4AF /* ZMObjectSync.h */,
				166901CE1D7081C7000FE4AF /* ZMUpstreamTranscoder.h */,
				166901A81D7081C7000FE4AF /* ZMContextChangeTracker.h */,
			);
			path = Protocols;
			sourceTree = "<group>";
		};
		F1CD5D862024C363008C574E /* Other Syncs */ = {
			isa = PBXGroup;
			children = (
				16BBA1FD2AFC5E1600CDF38A /* DependentObjects.swift */,
				168D7CB126FB0E3F00789960 /* EntityActionSync.swift */,
			);
			path = "Other Syncs";
			sourceTree = "<group>";
		};
		F1CD5D872024C46C008C574E /* Upstream */ = {
			isa = PBXGroup;
			children = (
				F1CD5D892024C4C9008C574E /* Helpers */,
				166901C71D7081C7000FE4AF /* ZMUpstreamInsertedObjectSync.h */,
				166901C81D7081C7000FE4AF /* ZMUpstreamInsertedObjectSync.m */,
				166902221D709110000FE4AF /* ZMUpstreamInsertedObjectSyncTests.m */,
				166901CB1D7081C7000FE4AF /* ZMUpstreamModifiedObjectSync+Testing.h */,
				166901C91D7081C7000FE4AF /* ZMUpstreamModifiedObjectSync.h */,
				166901CA1D7081C7000FE4AF /* ZMUpstreamModifiedObjectSync.m */,
				166902231D709110000FE4AF /* ZMUpstreamModifiedObjectSyncTests.m */,
			);
			path = Upstream;
			sourceTree = "<group>";
		};
		F1CD5D882024C47D008C574E /* Downstream */ = {
			isa = PBXGroup;
			children = (
				F1CD5D8A2024C51B008C574E /* Helpers */,
				166901AB1D7081C7000FE4AF /* ZMDownstreamObjectSync.h */,
				166901AC1D7081C7000FE4AF /* ZMDownstreamObjectSync.m */,
				166902181D709110000FE4AF /* ZMDownstreamObjectSyncTests.m */,
				166902171D709110000FE4AF /* ZMDownstreamObjectSyncOrderingTests.m */,
				166901AD1D7081C7000FE4AF /* ZMDownstreamObjectSyncWithWhitelist.h */,
				166901AE1D7081C7000FE4AF /* ZMDownstreamObjectSyncWithWhitelist.m */,
				166902191D709110000FE4AF /* ZMDownstreamObjectSyncWithWhitelistTests.m */,
				166901AF1D7081C7000FE4AF /* ZMDownstreamObjectSyncWithWhitelist+Internal.h */,
			);
			path = Downstream;
			sourceTree = "<group>";
		};
		F1CD5D892024C4C9008C574E /* Helpers */ = {
			isa = PBXGroup;
			children = (
				166901B21D7081C7000FE4AF /* ZMLocallyModifiedObjectSet.h */,
				166901B31D7081C7000FE4AF /* ZMLocallyModifiedObjectSet.m */,
				1669021C1D709110000FE4AF /* ZMLocallyModifiedObjectSetTests.m */,
				166901B41D7081C7000FE4AF /* ZMLocallyModifiedObjectSyncStatus.h */,
				166901B51D7081C7000FE4AF /* ZMLocallyModifiedObjectSyncStatus.m */,
				1669021D1D709110000FE4AF /* ZMLocallyModifiedObjectSyncStatusTests.m */,
				166901B01D7081C7000FE4AF /* ZMLocallyInsertedObjectSet.h */,
				166901B11D7081C7000FE4AF /* ZMLocallyInsertedObjectSet.m */,
				1669021B1D709110000FE4AF /* ZMLocallyInsertedObjectSetTests.m */,
				166901CC1D7081C7000FE4AF /* ZMUpstreamRequest.h */,
				166901CD1D7081C7000FE4AF /* ZMUpstreamRequest.m */,
			);
			path = Helpers;
			sourceTree = "<group>";
		};
		F1CD5D8A2024C51B008C574E /* Helpers */ = {
			isa = PBXGroup;
			children = (
				166901BD1D7081C7000FE4AF /* ZMSyncOperationSet.h */,
				166901BE1D7081C7000FE4AF /* ZMSyncOperationSet.m */,
				1666AA2D1D93FBE200164C06 /* ZMSyncOperationSetTests.m */,
			);
			path = Helpers;
			sourceTree = "<group>";
		};
		F1E47FE3207E0B72008D4299 /* zmc-config */ = {
			isa = PBXGroup;
			children = (
				F1E47FE4207E0B72008D4299 /* ios-test-target.xcconfig */,
				F1E47FE5207E0B72008D4299 /* ios-test-host.xcconfig */,
				F1E47FE6207E0B72008D4299 /* project-common.xcconfig */,
				F1E47FE8207E0B72008D4299 /* warnings.xcconfig */,
				F1E47FE9207E0B72008D4299 /* project.xcconfig */,
				F1E47FEB207E0B72008D4299 /* tests.xcconfig */,
				F1E47FED207E0B72008D4299 /* project-debug.xcconfig */,
				F1E47FEE207E0B72008D4299 /* warnings-debug.xcconfig */,
			);
			path = "zmc-config";
			sourceTree = "<group>";
		};
		F963E8D81D955D4600098AD3 /* Helpers */ = {
			isa = PBXGroup;
			children = (
				F18401962073BE0800E9F4CC /* ZMStrategyConfigurationOption.h */,
				F18401942073BE0800E9F4CC /* MessageExpirationTimer.swift */,
				F18401972073BE0800E9F4CC /* MessageExpirationTimerTests.swift */,
				F18401932073BE0800E9F4CC /* ZMMessage+Dependency.swift */,
				F18401992073BE0800E9F4CC /* EncryptionSessionDirectory+UpdateEvents.swift */,
				0649D14E24F63DCC001DDC78 /* ZMSound.swift */,
				0649D1A524F673E7001DDC78 /* Logging.swift */,
				F18401952073BE0800E9F4CC /* EventDecoderDecryptionTests.swift */,
				F18401982073BE0800E9F4CC /* ZMConversation+Notifications.swift */,
				BF1F52C51ECC74E5002FB553 /* Array+RequestGenerator.swift */,
				F963E8D91D955D4600098AD3 /* AssetRequestFactory.swift */,
				D5D65A052073C8F800D7F3C3 /* AssetRequestFactoryTests.swift */,
				06025665248E616C00E060E1 /* ZMSimpleListRequestPaginator.m */,
				06025667248E617D00E060E1 /* ZMSimpleListRequestPaginator.h */,
				06025669248E61BF00E060E1 /* ZMSimpleListRequestPaginator+Internal.h */,
				06474D6524B3227E002C695D /* ZMSimpleListRequestPaginatorTests.m */,
				167BCBC326087F8900E9D7E3 /* ZMTBaseTests+CoreDataStack.swift */,
				63CC83B8285B4845008549AD /* String+Empty.swift */,
				EEE0EE0328591D2C00BBEE29 /* OptionalString+NonEmptyValue.swift */,
				633B39692891890500208124 /* ZMUpdateEvent+Decryption.swift */,
				EEE46E5328C5EE48005F48D7 /* ZMTransportResponse+ErrorInfo.swift */,
				D33B57B02A56BDCA0078A4F9 /* FederationTerminationManager.swift */,
				D3DA067B2A5D9EF700BA9CEB /* FederationTerminationManagerTest.swift */,
			);
			path = Helpers;
			sourceTree = "<group>";
		};
/* End PBXGroup section */

/* Begin PBXHeadersBuildPhase section */
		166901671D707509000FE4AF /* Headers */ = {
			isa = PBXHeadersBuildPhase;
			buildActionMask = 2147483647;
			files = (
				166901DF1D7081C7000FE4AF /* ZMRemoteIdentifierObjectSync.h in Headers */,
				166901F61D7081C7000FE4AF /* ZMUpstreamTranscoder.h in Headers */,
				166901E51D7081C7000FE4AF /* ZMSyncOperationSet.h in Headers */,
				166901F31D7081C7000FE4AF /* ZMUpstreamModifiedObjectSync+Testing.h in Headers */,
				166901D01D7081C7000FE4AF /* ZMContextChangeTracker.h in Headers */,
				166901E31D7081C7000FE4AF /* ZMSingleRequestSync.h in Headers */,
				16229488221EBB8100A98679 /* ZMImagePreprocessingTracker+Testing.h in Headers */,
				166901DE1D7081C7000FE4AF /* ZMObjectSync.h in Headers */,
				1621D2741D7715EA007108C2 /* ZMObjectSyncStrategy.h in Headers */,
				1621D22E1D75AC36007108C2 /* ZMChangeTrackerBootstrap.h in Headers */,
				166901EF1D7081C7000FE4AF /* ZMUpstreamInsertedObjectSync.h in Headers */,
				F18401B32073BE0800E9F4CC /* ZMAbstractRequestStrategy.h in Headers */,
				06C394B7248E6FDE00AE736A /* ZMSimpleListRequestPaginator+Internal.h in Headers */,
				166901F11D7081C7000FE4AF /* ZMUpstreamModifiedObjectSync.h in Headers */,
				166901F41D7081C7000FE4AF /* ZMUpstreamRequest.h in Headers */,
				166901D31D7081C7000FE4AF /* ZMDownstreamObjectSync.h in Headers */,
				F18402132073C56C00E9F4CC /* RequestStrategy.h in Headers */,
				F18401D62073BE0800E9F4CC /* ZMStrategyConfigurationOption.h in Headers */,
				1669016E1D707509000FE4AF /* WireRequestStrategy.h in Headers */,
				166901D81D7081C7000FE4AF /* ZMLocallyInsertedObjectSet.h in Headers */,
				1621D2301D75AC36007108C2 /* ZMChangeTrackerBootstrap+Testing.h in Headers */,
				166901DA1D7081C7000FE4AF /* ZMLocallyModifiedObjectSet.h in Headers */,
				166901EB1D7081C7000FE4AF /* ZMTimedSingleRequestSync.h in Headers */,
				166901D71D7081C7000FE4AF /* ZMDownstreamObjectSyncWithWhitelist+Internal.h in Headers */,
				166901E11D7081C7000FE4AF /* ZMRequestGenerator.h in Headers */,
				166902121D70851E000FE4AF /* ZMOutstandingItems.h in Headers */,
				166901DC1D7081C7000FE4AF /* ZMLocallyModifiedObjectSyncStatus.h in Headers */,
				16229486221EBB8100A98679 /* ZMImagePreprocessingTracker.h in Headers */,
				166901D51D7081C7000FE4AF /* ZMDownstreamObjectSyncWithWhitelist.h in Headers */,
				F184020F2073C30000E9F4CC /* Bridging-Header.h in Headers */,
				06C394B6248E6FDA00AE736A /* ZMSimpleListRequestPaginator.h in Headers */,
			);
			runOnlyForDeploymentPostprocessing = 0;
		};
		EEA58F142B71179D006DEE32 /* Headers */ = {
			isa = PBXHeadersBuildPhase;
			buildActionMask = 2147483647;
			files = (
				EEA58F1C2B71179D006DEE32 /* WireRequestStrategySupport.h in Headers */,
			);
			runOnlyForDeploymentPostprocessing = 0;
		};
/* End PBXHeadersBuildPhase section */

/* Begin PBXNativeTarget section */
		166901691D707509000FE4AF /* WireRequestStrategy */ = {
			isa = PBXNativeTarget;
			buildConfigurationList = 1669017E1D707509000FE4AF /* Build configuration list for PBXNativeTarget "WireRequestStrategy" */;
			buildPhases = (
				630D41B52B07851000633867 /* Run Sourcery */,
				166901651D707509000FE4AF /* Sources */,
				166901661D707509000FE4AF /* Frameworks */,
				166901671D707509000FE4AF /* Headers */,
				668E958827425E0A0028C1F8 /* Run Swiftlint */,
				166901681D707509000FE4AF /* Resources */,
			);
			buildRules = (
			);
			dependencies = (
			);
			name = WireRequestStrategy;
			productName = WireRequestStrategy;
			productReference = 1669016A1D707509000FE4AF /* WireRequestStrategy.framework */;
			productType = "com.apple.product-type.framework";
		};
		166901731D707509000FE4AF /* WireRequestStrategyTests */ = {
			isa = PBXNativeTarget;
			buildConfigurationList = 166901811D707509000FE4AF /* Build configuration list for PBXNativeTarget "WireRequestStrategyTests" */;
			buildPhases = (
				166901701D707509000FE4AF /* Sources */,
				166901711D707509000FE4AF /* Frameworks */,
				166901721D707509000FE4AF /* Resources */,
				BF7D9BD21D8C312F00949267 /* CopyFiles */,
			);
			buildRules = (
			);
			dependencies = (
				166901771D707509000FE4AF /* PBXTargetDependency */,
				F154EDD71F447BB600CB8184 /* PBXTargetDependency */,
			);
			name = WireRequestStrategyTests;
			productName = WireRequestStrategyTests;
			productReference = 166901741D707509000FE4AF /* WireRequestStrategyTests.xctest */;
			productType = "com.apple.product-type.bundle.unit-test";
		};
		EEA58F182B71179D006DEE32 /* WireRequestStrategySupport */ = {
			isa = PBXNativeTarget;
			buildConfigurationList = EEA58F1F2B71179D006DEE32 /* Build configuration list for PBXNativeTarget "WireRequestStrategySupport" */;
			buildPhases = (
				EEA58F142B71179D006DEE32 /* Headers */,
				EEA58F152B71179D006DEE32 /* Sources */,
				EEA58F162B71179D006DEE32 /* Frameworks */,
				EEA58F172B71179D006DEE32 /* Resources */,
			);
			buildRules = (
			);
			dependencies = (
				591802D82B7127F1003B7353 /* PBXTargetDependency */,
			);
			name = WireRequestStrategySupport;
			productName = WireRequestStrategySupport;
			productReference = EEA58F192B71179D006DEE32 /* WireRequestStrategySupport.framework */;
			productType = "com.apple.product-type.framework";
		};
		F154EDC31F447B6C00CB8184 /* WireRequestStrategyTestHost */ = {
			isa = PBXNativeTarget;
			buildConfigurationList = F154EDD51F447B6C00CB8184 /* Build configuration list for PBXNativeTarget "WireRequestStrategyTestHost" */;
			buildPhases = (
				F154EDC01F447B6C00CB8184 /* Sources */,
				F154EDC11F447B6C00CB8184 /* Frameworks */,
				F154EDC21F447B6C00CB8184 /* Resources */,
				EE67F72E296F0CE5001D7C88 /* Embed Frameworks */,
			);
			buildRules = (
			);
			dependencies = (
			);
			name = WireRequestStrategyTestHost;
			productName = WireRequestStrategyTestHost;
			productReference = F154EDC41F447B6C00CB8184 /* WireRequestStrategyTestHost.app */;
			productType = "com.apple.product-type.application";
		};
/* End PBXNativeTarget section */

/* Begin PBXProject section */
		166901611D707509000FE4AF /* Project object */ = {
			isa = PBXProject;
			attributes = {
				LastSwiftUpdateCheck = 0830;
				LastUpgradeCheck = 1310;
				ORGANIZATIONNAME = "Wire GmbH";
				TargetAttributes = {
					166901691D707509000FE4AF = {
						CreatedOnToolsVersion = 7.3.1;
						LastSwiftMigration = 1000;
					};
					166901731D707509000FE4AF = {
						CreatedOnToolsVersion = 7.3.1;
						DevelopmentTeam = W5KEQBF9B5;
						LastSwiftMigration = 1000;
						TestTargetID = F154EDC31F447B6C00CB8184;
					};
					EEA58F182B71179D006DEE32 = {
						CreatedOnToolsVersion = 15.2;
					};
					F154EDC31F447B6C00CB8184 = {
						CreatedOnToolsVersion = 8.3.2;
						DevelopmentTeam = EDF3JCE8BC;
						LastSwiftMigration = 1000;
						ProvisioningStyle = Automatic;
					};
				};
			};
			buildConfigurationList = 166901641D707509000FE4AF /* Build configuration list for PBXProject "WireRequestStrategy" */;
			compatibilityVersion = "Xcode 3.2";
			developmentRegion = en;
			hasScannedForEncodings = 0;
			knownRegions = (
				en,
				Base,
				de,
				"pt-BR",
				es,
				uk,
				ru,
				ja,
				it,
				nl,
				tr,
				fr,
				da,
				ar,
				"zh-Hans",
				sl,
				fi,
				et,
				pl,
				"zh-Hant",
				lt,
			);
			mainGroup = 166901601D707509000FE4AF;
			productRefGroup = 1669016B1D707509000FE4AF /* Products */;
			projectDirPath = "";
			projectRoot = "";
			targets = (
				166901691D707509000FE4AF /* WireRequestStrategy */,
				166901731D707509000FE4AF /* WireRequestStrategyTests */,
				F154EDC31F447B6C00CB8184 /* WireRequestStrategyTestHost */,
				EEA58F182B71179D006DEE32 /* WireRequestStrategySupport */,
			);
		};
/* End PBXProject section */

/* Begin PBXResourcesBuildPhase section */
		166901681D707509000FE4AF /* Resources */ = {
			isa = PBXResourcesBuildPhase;
			buildActionMask = 2147483647;
			files = (
				0649D15524F64335001DDC78 /* Push.strings in Resources */,
				0649D15424F64335001DDC78 /* Push.stringsdict in Resources */,
			);
			runOnlyForDeploymentPostprocessing = 0;
		};
		166901721D707509000FE4AF /* Resources */ = {
			isa = PBXResourcesBuildPhase;
			buildActionMask = 2147483647;
			files = (
				F18402142073C6B100E9F4CC /* 1900x1500.jpg in Resources */,
				F18402192073C6B100E9F4CC /* tiny.jpg in Resources */,
				F18402162073C6B100E9F4CC /* Lorem Ipsum.txt in Resources */,
				0648FC1227851661006519D1 /* audio.m4a in Resources */,
				F18402172073C6B100E9F4CC /* medium.jpg in Resources */,
				F184021A2073C6B100E9F4CC /* video.mp4 in Resources */,
				F18402182073C6B100E9F4CC /* not_animated.gif in Resources */,
				F18402152073C6B100E9F4CC /* animated.gif in Resources */,
			);
			runOnlyForDeploymentPostprocessing = 0;
		};
		EEA58F172B71179D006DEE32 /* Resources */ = {
			isa = PBXResourcesBuildPhase;
			buildActionMask = 2147483647;
			files = (
			);
			runOnlyForDeploymentPostprocessing = 0;
		};
		F154EDC21F447B6C00CB8184 /* Resources */ = {
			isa = PBXResourcesBuildPhase;
			buildActionMask = 2147483647;
			files = (
				547E664D1F7512FE008CB1FA /* Default-568h@2x.png in Resources */,
			);
			runOnlyForDeploymentPostprocessing = 0;
		};
/* End PBXResourcesBuildPhase section */

/* Begin PBXShellScriptBuildPhase section */
		630D41B52B07851000633867 /* Run Sourcery */ = {
			isa = PBXShellScriptBuildPhase;
			alwaysOutOfDate = 1;
			buildActionMask = 2147483647;
			files = (
			);
			inputFileListPaths = (
			);
			inputPaths = (
			);
			name = "Run Sourcery";
			outputFileListPaths = (
			);
			outputPaths = (
			);
			runOnlyForDeploymentPostprocessing = 0;
			shellPath = /bin/sh;
			shellScript = "../scripts/run-sourcery.sh --config ./Support/Sourcery/config.yml\n";
		};
		668E958827425E0A0028C1F8 /* Run Swiftlint */ = {
			isa = PBXShellScriptBuildPhase;
			alwaysOutOfDate = 1;
			buildActionMask = 2147483647;
			files = (
			);
			inputFileListPaths = (
			);
			inputPaths = (
				"$(SRCROOT)/../scripts/run-swiftlint.sh",
			);
			name = "Run Swiftlint";
			outputFileListPaths = (
			);
			outputPaths = (
			);
			runOnlyForDeploymentPostprocessing = 0;
			shellPath = /bin/sh;
			shellScript = "../scripts/run-swiftlint.sh\n";
		};
/* End PBXShellScriptBuildPhase section */

/* Begin PBXSourcesBuildPhase section */
		166901651D707509000FE4AF /* Sources */ = {
			isa = PBXSourcesBuildPhase;
			buildActionMask = 2147483647;
			files = (
				F18401C12073BE0800E9F4CC /* ImageV2DownloadRequestStrategy.swift in Sources */,
				F18401CD2073BE0800E9F4CC /* LinkPreviewPreprocessor.swift in Sources */,
				E629E3C62B470A8200D526AD /* Payload+UpdateConversationReceiptMode.swift in Sources */,
				E69A02172B84F02800126FF6 /* SelfSupportedProtocolsRequestBuilder.swift in Sources */,
				169BA1CB25E9507600374343 /* Payload+Coding.swift in Sources */,
				6308F8AC2A273E7A0072A177 /* FetchMLSConversationGroupInfoActionHandler.swift in Sources */,
				E69A02232B85096000126FF6 /* SupportedProtocolsService.swift in Sources */,
				166901DB1D7081C7000FE4AF /* ZMLocallyModifiedObjectSet.m in Sources */,
				636758242BA0AC7C00837803 /* FederationCertificates.swift in Sources */,
				EEB930B72ABD5C1400FB35B2 /* FetchSupportedProtocolsActionHandler.swift in Sources */,
				06CF5DFA27FC900F00822FAB /* ZMLocalNotification+Calling.swift in Sources */,
				8792F55721AD944100795027 /* UserPropertyRequestStrategy.swift in Sources */,
				EE3245FC2821D41000F2A84A /* VoIPPushHelper.swift in Sources */,
				D33B57B12A56BDCA0078A4F9 /* FederationTerminationManager.swift in Sources */,
				16367F2626FDB4720028AF8B /* ConnectionRequestStrategy.swift in Sources */,
				06474D4D24AF68AD002C695D /* StoreUpdateEvent.swift in Sources */,
<<<<<<< HEAD
				0640BF6F2B0F6B78008866E4 /* E2eIEnrollment.swift in Sources */,
				068084962563B6940047899C /* FeatureConfigRequestStrategy.swift in Sources */,
				067215AD2B10DCA300CF4AD4 /* E2eIRepository.swift in Sources */,
=======
				0640BF6F2B0F6B78008866E4 /* E2EIEnrollment.swift in Sources */,
				068084962563B6940047899C /* FeatureConfigRequestStrategy.swift in Sources */,
				067215AD2B10DCA300CF4AD4 /* E2EIRepository.swift in Sources */,
>>>>>>> fddbd34a
				166901F01D7081C7000FE4AF /* ZMUpstreamInsertedObjectSync.m in Sources */,
				E629E3CC2B470B3500D526AD /* Payload+UpdateConversationName.swift in Sources */,
				1658EA6226DE22C0003D0090 /* ConversationRequestStrategy.swift in Sources */,
				E629E3AD2B4702C000D526AD /* Payload+ConversationMember.swift in Sources */,
				EE04084828C9E2FA009E4B8D /* FetchBackendMLSPublicKeysActionHandler.swift in Sources */,
				16A4893F268B0C82001F9127 /* ClientMessageRequestStrategy.swift in Sources */,
				F18401BD2073BE0800E9F4CC /* LinkPreviewAssetUploadRequestStrategy.swift in Sources */,
				F18401AA2073BE0800E9F4CC /* FetchingClientRequestStrategy.swift in Sources */,
				16BBA1FA2AFC3BAB00CDF38A /* QuickSyncObserver.swift in Sources */,
				06A9FDD228B36FF500B3C730 /* UpdateAccessRolesAction.swift in Sources */,
				63CC83B12859D488008549AD /* ClaimMLSKeyPackageActionHandler.swift in Sources */,
				EE4C5FBE27D2C5CD000C0D45 /* BundledMessageNotificationBuilder.swift in Sources */,
				EE19CE212AEBE52F00CB8641 /* SyncMLSOneToOneConversationActionHandler.swift in Sources */,
				EE90C29E282E785800474379 /* PushTokenStrategy.swift in Sources */,
				166901D61D7081C7000FE4AF /* ZMDownstreamObjectSyncWithWhitelist.m in Sources */,
				EE88079D2AC427D600278E3C /* MLSMessageSendingStatusPayloadProcessor.swift in Sources */,
				16E5F6D626EF1BE100F35FBA /* PaginatedSync.swift in Sources */,
				16BA786B2AFE69FB006D8CCF /* EventConsumer.swift in Sources */,
				6397F6E228F447F800298DB1 /* SendCommitBundleActionHandler.swift in Sources */,
				1623F8DC2AE7FD54004F0319 /* APIProvider.swift in Sources */,
				E629E3A92B47026200D526AD /* Payload+PaginatedConversationIDList.swift in Sources */,
				E629E3CA2B470AE600D526AD /* Payload+UpdateConversationAccess.swift in Sources */,
				161E055026655E4500DADC3D /* UserProfileRequestStrategy.swift in Sources */,
				0671976E2AE951F400D96598 /* AcmeAPI.swift in Sources */,
				F18401D42073BE0800E9F4CC /* MessageExpirationTimer.swift in Sources */,
				1622946B221C18BE00A98679 /* AssetV3UploadRequestStrategy.swift in Sources */,
				1662ADB322B0E8B300D84071 /* VerifyLegalHoldRequestStrategy.swift in Sources */,
				166901EC1D7081C7000FE4AF /* ZMTimedSingleRequestSync.m in Sources */,
				0671979A2AFBE9FD00D96598 /* AcmeResponse.swift in Sources */,
				E629E3C42B47056B00D526AD /* Payload+UpdateConversationDeleted.swift in Sources */,
				F184019A2073BE0800E9F4CC /* ClientMessageRequestFactory.swift in Sources */,
				1623F8DA2AE7FBD6004F0319 /* NetworkError.swift in Sources */,
				639971AC2B1E3072009DD5CF /* ReplaceSelfMLSKeyPackagesActionHandler.swift in Sources */,
				EEE0EE0528591D3200BBEE29 /* OptionalString+NonEmptyValue.swift in Sources */,
				168D7CB226FB0E3F00789960 /* EntityActionSync.swift in Sources */,
				168D7CBB26FB21D900789960 /* RemoveParticipantActionHandler.swift in Sources */,
				6313CF252B67C13400B41A33 /* CertificateRevocationListAPI.swift in Sources */,
				E629E3A52B4701E200D526AD /* Payload+ConversationList.swift in Sources */,
				166901F21D7081C7000FE4AF /* ZMUpstreamModifiedObjectSync.m in Sources */,
				E614D4D72B480BA7000A44B4 /* Payload+UpdateConversationProtocolChange.swift in Sources */,
				166A22912577C06B00EF313D /* ResetSessionRequestStrategy.swift in Sources */,
				166901E41D7081C7000FE4AF /* ZMSingleRequestSync.m in Sources */,
				630D41AC2B077F3900633867 /* ProteusConversationParticipantsService.swift in Sources */,
				16A86B2722A128A800A674F8 /* IdentifierObjectSync.swift in Sources */,
				F18401C82073BE0800E9F4CC /* AssetDownloadRequestFactory.swift in Sources */,
				16A48936268A0665001F9127 /* ModifiedKeyObjectSync.swift in Sources */,
				16A4894B268B0D1D001F9127 /* LinkPreviewUpdateRequestStrategy.swift in Sources */,
				E629E3AF2B47031800D526AD /* Payload+ConversationMembers.swift in Sources */,
				166901F51D7081C7000FE4AF /* ZMUpstreamRequest.m in Sources */,
				F18401B42073BE0800E9F4CC /* ZMAbstractRequestStrategy.m in Sources */,
				E60E82A62B837C7E00F8DA5C /* FeatureConfigsPayloadProcessor.swift in Sources */,
				060ED6D62499F41000412C4A /* PushNotificationStatus.swift in Sources */,
				EEFB2DFE2ACD530F0094F877 /* PrekeyPayloadProcessor.swift in Sources */,
				E629E3C02B47051D00D526AD /* Payload+UpdateConverationMemberJoin.swift in Sources */,
				1623F8D32AE66F28004F0319 /* MessageSender.swift in Sources */,
				F18401D82073BE0800E9F4CC /* ZMConversation+Notifications.swift in Sources */,
				E629E3B52B4703E100D526AD /* Payload+ConversationAddMember.swift in Sources */,
				1623F8DE2AE945E2004F0319 /* MessageAPI.swift in Sources */,
				E629E3C82B470AB600D526AD /* Payload+UpdateConversationMessageTimer.swift in Sources */,
				F18401D92073BE0800E9F4CC /* EncryptionSessionDirectory+UpdateEvents.swift in Sources */,
				EEDBD0A92A7B7F0C00F3956F /* SelfUserRequestStrategy.swift in Sources */,
				F18401C72073BE0800E9F4CC /* AssetV3PreviewDownloadStrategy.swift in Sources */,
				16367F1E26FDB0740028AF8B /* Payload+Connection.swift in Sources */,
				1623F8D82AE7FB7E004F0319 /* PrekeyAPI.swift in Sources */,
				E629E3D02B470BAE00D526AD /* Payload+UpdateConversationMLSWelcome.swift in Sources */,
				63DA339F286DF6ED00818C3C /* MLSEventProcessor.swift in Sources */,
				06A1966E2A7BEAE300B43BA5 /* TerminateFederationRequestStrategy.swift in Sources */,
				1682462F257A1FB7002AF17B /* KeyPathObjectSync.swift in Sources */,
				BF1F52C61ECC74E5002FB553 /* Array+RequestGenerator.swift in Sources */,
				0693115024F79E2500D14DF5 /* UserNotificationCenterMock.swift in Sources */,
				EE47346C29A39E8A00E6C04E /* EventDecoder+Proteus.swift in Sources */,
				06CDDE9F282E9CC200F9360F /* RemovePushTokenAction.swift in Sources */,
				061389F42B178EBE0053B7B5 /* E2eIAPI.swift in Sources */,
				5E9EA4DE2243C10400D401B2 /* LinkAttachmentsPreprocessor.swift in Sources */,
				E629E3C22B47054400D526AD /* Payload+UpdateConversationConnectionRequest.swift in Sources */,
				E69A02152B84E49C00126FF6 /* SelfSupportedProtocolsRequestStrategy.swift in Sources */,
				6360A2132B0B722700A5D5FB /* MLSClientIDsProvider.swift in Sources */,
				166901E01D7081C7000FE4AF /* ZMRemoteIdentifierObjectSync.m in Sources */,
				633B396A2891890600208124 /* ZMUpdateEvent+Decryption.swift in Sources */,
				06474D4B24AF6858002C695D /* EventDecoder.swift in Sources */,
<<<<<<< HEAD
				064824982B10E32C00115329 /* EnrollE2eICertificateUseCase.swift in Sources */,
=======
				064824982B10E32C00115329 /* EnrollE2EICertificateUseCase.swift in Sources */,
>>>>>>> fddbd34a
				E629E3BC2B4704B200D526AD /* Payload+ConversationEvent.swift in Sources */,
				E629E3CE2B470B7900D526AD /* Payload+UpdateConversationMLSMessageAdd.swift in Sources */,
				06025666248E616C00E060E1 /* ZMSimpleListRequestPaginator.m in Sources */,
				F18401A42073BE0800E9F4CC /* GenericMessageEntity.swift in Sources */,
				1621D2751D7715EA007108C2 /* ZMObjectSyncStrategy.m in Sources */,
				166901E21D7081C7000FE4AF /* ZMRequestGenerator.m in Sources */,
<<<<<<< HEAD
				639971B42B2779A9009DD5CF /* E2eIKeyPackageRotator.swift in Sources */,
=======
				639971B42B2779A9009DD5CF /* E2EIKeyPackageRotator.swift in Sources */,
>>>>>>> fddbd34a
				5E68F22722452CDC00298376 /* LinkPreprocessor.swift in Sources */,
				E629E3AB2B47028600D526AD /* Payload+PaginatedQualifiedConversationIDList.swift in Sources */,
				06025662248E467B00E060E1 /* NotificationStreamSync.swift in Sources */,
				EE8807A12AC4669D00278E3C /* UserClientPayloadProcessor.swift in Sources */,
				EE202DAB27F1F4CC00083AB3 /* VoIPPushPayload.swift in Sources */,
				0649D14924F63C51001DDC78 /* NotificationSound.swift in Sources */,
				06C394C5248E851000AE736A /* NotificationsTracker.swift in Sources */,
				0649D14324F63B52001DDC78 /* NotificationUserInfo.swift in Sources */,
				E629E3B32B4703A000D526AD /* Payload+UpdateConversationStatus.swift in Sources */,
				161E05442665465A00DADC3D /* SyncProgress.swift in Sources */,
				E629E3B12B47036D00D526AD /* Payload+ConversationTeamInfo.swift in Sources */,
				EE88078D2AC31FAE00278E3C /* ConversationEventPayloadProcessor.swift in Sources */,
				EE47346E29A3A17900E6C04E /* EventDecoder+MLS.swift in Sources */,
				E629E3A32B47015300D526AD /* EventData.swift in Sources */,
				63CC83E2285C9C6C008549AD /* UploadSelfMLSKeyPackagesActionHandler.swift in Sources */,
				166901D41D7081C7000FE4AF /* ZMDownstreamObjectSync.m in Sources */,
				EE7F02272A80E5F400FE5695 /* CreateGroupConversationActionHandler.swift in Sources */,
				E629E39F2B4700B600D526AD /* Payload+NewConversation.swift in Sources */,
				0649D14524F63BBD001DDC78 /* LocalNotificationType+Configuration.swift in Sources */,
				EE8807952AC40CA600278E3C /* UserProfilePayloadProcessor.swift in Sources */,
				7AEBB677285A10620090B524 /* CountSelfMLSKeyPackagesActionHandler.swift in Sources */,
				F18401C32073BE0800E9F4CC /* AssetV3DownloadRequestStrategy.swift in Sources */,
				0649D19B24F66E9E001DDC78 /* ZMLocalNotification+Events.swift in Sources */,
				630D41AA2B07793D00633867 /* MLSConversationParticipantsService.swift in Sources */,
				F18401BF2073BE0800E9F4CC /* AssetClientMessageRequestStrategy.swift in Sources */,
				16BBA1FE2AFC5E1600CDF38A /* DependentObjects.swift in Sources */,
				0649D14724F63C02001DDC78 /* PushNotificationCategory.swift in Sources */,
				F18401AF2073BE0800E9F4CC /* AvailabilityRequestStrategy.swift in Sources */,
				EEDE7DB128EAEEC3007DC6A3 /* ConversationService.swift in Sources */,
				E69A02222B85096000126FF6 /* ProteusToMLSMigrationState.swift in Sources */,
				F18401D12073BE0800E9F4CC /* ApplicationStatus.swift in Sources */,
				0649D14D24F63D3E001DDC78 /* LocalNotificationType+Localization.swift in Sources */,
				1623F8E02AEAAF0E004F0319 /* MessageDependencyResolver.swift in Sources */,
				EEB5DE0728377635009B4741 /* GetFeatureConfigsActionHandler.swift in Sources */,
				E9E2AA5E2B163A56008CC2DF /* SyncUsersActionHandler.swift in Sources */,
				E629E3A72B47020C00D526AD /* Payload+QualifiedConversationList.swift in Sources */,
				16E5F6DD26EF1E3200F35FBA /* Payload+Conversation.swift in Sources */,
				16A4891A2685CECD001F9127 /* ProteusMessage.swift in Sources */,
				6308F8A82A273D1E0072A177 /* BaseFetchMLSGroupInfoActionHandler.swift in Sources */,
				E9A96E7C2B88D22400914FDD /* PushSupportedProtocolsActionHandler.swift in Sources */,
				F18401D32073BE0800E9F4CC /* ZMMessage+Dependency.swift in Sources */,
				D5D65A072074C23D00D7F3C3 /* AssetRequestFactory.swift in Sources */,
				168D7CA526FB0CFD00789960 /* ActionHandler.swift in Sources */,
				166901E61D7081C7000FE4AF /* ZMSyncOperationSet.m in Sources */,
				0649D14B24F63C8F001DDC78 /* NotificationAction.swift in Sources */,
				EE0DE5062A24D4F70029746C /* DeleteSubgroupActionHandler.swift in Sources */,
				63F0780B29F292220031E19D /* FetchSubgroupActionHandler.swift in Sources */,
				EE402C0528996C6900CA0E40 /* MLSMessage.swift in Sources */,
				597B70C92B03CC76006C2121 /* UpdateConversationProtocolActionHandler.swift in Sources */,
				16DABDA225D69335005F4C3A /* Payload.swift in Sources */,
				EEE0EDB12858906500BBEE29 /* MLSRequestStrategy.swift in Sources */,
				168D7CB726FB0E9200789960 /* AddParticipantActionHandler.swift in Sources */,
				70E77B79273187660021EE70 /* UpdateRoleActionHandler.swift in Sources */,
				EE8807992AC423A200278E3C /* MessageSendingStatusPayloadProcessor.swift in Sources */,
				166901D91D7081C7000FE4AF /* ZMLocallyInsertedObjectSet.m in Sources */,
				EEB5DE05283773C3009B4741 /* GetFeatureConfigsAction.swift in Sources */,
				06A9FDD428B3701000B3C730 /* UpdateAccessRolesActionHandler.swift in Sources */,
				EE90C2AC282EA1D200474379 /* GetPushTokensAction.swift in Sources */,
				F18401B02073BE0800E9F4CC /* AbstractRequestStrategy.swift in Sources */,
				16BBA1F82AFC36DF00CDF38A /* QuickSyncCompletedNotification.swift in Sources */,
				0649D14F24F63DCC001DDC78 /* ZMSound.swift in Sources */,
				E629E3B72B47041700D526AD /* Payload+ConversationUpdateRole.swift in Sources */,
				F18401C22073BE0800E9F4CC /* AssetV2DownloadRequestStrategy.swift in Sources */,
				EEAC16D4281AE5F700B7A34D /* CallEventContent.swift in Sources */,
				F18401D22073BE0800E9F4CC /* OTREntity.swift in Sources */,
				6308F8AA2A273DB00072A177 /* FetchMLSSubconversationGroupInfoActionHandler.swift in Sources */,
				638941FA2AFBED880051ABFD /* ConversationParticipantsService.swift in Sources */,
				16A4893A268A080E001F9127 /* InsertedObjectSync.swift in Sources */,
				1621D22F1D75AC36007108C2 /* ZMChangeTrackerBootstrap.m in Sources */,
				062285C8276BB5B000B87C91 /* UpdateEventProcessor.swift in Sources */,
				7A111DE8285C90A90085BF91 /* SendMLSMessageActionHandler.swift in Sources */,
				0649D19F24F6717C001DDC78 /* ZMLocalNotificationSet.swift in Sources */,
				0649D1A124F671E6001DDC78 /* UserNotificationCenter.swift in Sources */,
				1622946D221C56E500A98679 /* AssetsPreprocessor.swift in Sources */,
				0649D1A624F673E7001DDC78 /* Logging.swift in Sources */,
				EEE46E5428C5EE48005F48D7 /* ZMTransportResponse+ErrorInfo.swift in Sources */,
				EE8DC53728C0EFA700AC4E3D /* FetchUserClientsActionHandler.swift in Sources */,
				16229487221EBB8100A98679 /* ZMImagePreprocessingTracker.m in Sources */,
				E60CBEC32B45CCBF00958C10 /* EventPayloadDecoder.swift in Sources */,
				F18401D02073BE0800E9F4CC /* PushMessageHandler.swift in Sources */,
				E6E0CE8B2B70DE430004ED88 /* OperationState.swift in Sources */,
				59271BED2B90D2140019B726 /* ClientRegistrationDelegate.swift in Sources */,
				16B5B33726FDDD8A001A3216 /* ConnectToUserActionHandler.swift in Sources */,
				1623F8D52AE6729D004F0319 /* SessionEstablisher.swift in Sources */,
				16B5B3462701A713001A3216 /* UpdateConnectionActionHandler.swift in Sources */,
				EE0CEB462893E9390055ECE5 /* ConversationEventProcessor.swift in Sources */,
				E60E82A42B837B7A00F8DA5C /* FeatureConfigsPayload.swift in Sources */,
				F14B7AEA222009BA00458624 /* UserRichProfileRequestStrategy.swift in Sources */,
				EE90C2AE282EA1E000474379 /* GetPushTokensActionHandler.swift in Sources */,
				0649D14024F63AA0001DDC78 /* LocalNotificationContentType.swift in Sources */,
				06CDDEA1282E9E7F00F9360F /* RemovePushTokenActionHandler.swift in Sources */,
				EE90C2A7282E7EC800474379 /* RegisterPushTokenActionHandler.swift in Sources */,
				EEE95CD72A4330D900E136CB /* LeaveSubconversationActionHandler.swift in Sources */,
				0649D12224F5C5EF001DDC78 /* ZMLocalNotification.swift in Sources */,
				EE90C2A8282E7ECF00474379 /* RegisterPushTokenAction.swift in Sources */,
				06FDC62F28354DAE008300DB /* PushTokenStorage.swift in Sources */,
				166901DD1D7081C7000FE4AF /* ZMLocallyModifiedObjectSyncStatus.m in Sources */,
				E629E3BE2B4704E900D526AD /* Payload+UpdateConverationMemberLeave.swift in Sources */,
				F18401BB2073BE0800E9F4CC /* LinkPreviewAssetDownloadRequestStrategy.swift in Sources */,
				63CC83B9285B4845008549AD /* String+Empty.swift in Sources */,
				E6E0CE872B70D2C60004ED88 /* SyncPhase.swift in Sources */,
				16751E8524CF72970099AE09 /* DeliveryReceiptRequestStrategy.swift in Sources */,
				EE8807912AC4080A00278E3C /* ConnectionPayloadProcessor.swift in Sources */,
				E6E0CE892B70DDAB0004ED88 /* SynchronizationState.swift in Sources */,
				EECBE8EE28E71F19005DE5DD /* SyncConversationActionHandler.swift in Sources */,
			);
			runOnlyForDeploymentPostprocessing = 0;
		};
		166901701D707509000FE4AF /* Sources */ = {
			isa = PBXSourcesBuildPhase;
			buildActionMask = 2147483647;
			files = (
<<<<<<< HEAD
				06D61FB82B0CBE3100C2699A /* E2eIEnrollmentTests.swift in Sources */,
=======
				59271BF02B90D2510019B726 /* MockOTREntity.swift in Sources */,
				06D61FB82B0CBE3100C2699A /* E2EIEnrollmentTests.swift in Sources */,
>>>>>>> fddbd34a
				F18401E12073C25900E9F4CC /* OTREntityTests+Dependency.swift in Sources */,
				168D7CCE26FB303A00789960 /* AddParticipantActionHandlerTests.swift in Sources */,
				16CC083B268E075100C0613C /* ClientMessageRequestStrategyTests.swift in Sources */,
				E629E39A2B46A1AC00D526AD /* EventPayloadDecoderTests.swift in Sources */,
				F19561F5202A1361005347C0 /* ZMUpstreamModifiedObjectSyncTests.m in Sources */,
				630D41BA2B07D9F400633867 /* MLSConversationParticipantsServiceTests.swift in Sources */,
				16824633257A2B47002AF17B /* ResetSessionRequestStrategyTests.swift in Sources */,
				6308F8B02A27403B0072A177 /* FetchMLSConversationGroupInfoActionHandlerTests.swift in Sources */,
				168D7CF626FC6D3400789960 /* RemoveParticipantActionHandlerTests.swift in Sources */,
				EE88078F2AC376B300278E3C /* ConversationEventPayloadProcessorTests.swift in Sources */,
				164D007622256C6E00A8F264 /* AssetV3UploadRequestStrategyTests.swift in Sources */,
				63F5AAC7298A96C000712528 /* Payload+CodingTests.swift in Sources */,
				BFF9446620F5F79F00531BC3 /* ImageV2DownloadRequestStrategyTests.swift in Sources */,
				16189D06268B214E004831BE /* InsertedObjectSyncTests.swift in Sources */,
				168414192228365D00FCB9BC /* AssetsPreprocessorTests.swift in Sources */,
				F19561F1202A1325005347C0 /* ZMSingleRequestSyncTests.m in Sources */,
				F19561F7202A1389005347C0 /* ZMLocallyInsertedObjectSetTests.m in Sources */,
				EEA2EE8A28F021C100A2CBE1 /* UserClientByQualifiedUserIDTranscoderTests.swift in Sources */,
				EEE95CD92A43324F00E136CB /* LeaveSubconversationActionHandlerTests.swift in Sources */,
				168D7D0C26FC81AD00789960 /* ActionHandlerTests.swift in Sources */,
				160ADE9C270DBD0A003FA638 /* ConnectToUserActionHandlerTests.swift in Sources */,
				F1956201202A141E005347C0 /* ZMDownstreamObjectSyncTests.m in Sources */,
				F18401F32073C26C00E9F4CC /* AssetClientMessageRequestStrategyTests.swift in Sources */,
				EE8807972AC40E1400278E3C /* UserProfilePayloadProcessorTests.swift in Sources */,
				597B70CC2B03CC83006C2121 /* UpdateConversationProtocolActionHandlerTests.swift in Sources */,
				1621D2621D75C745007108C2 /* ZMDownstreamObjectSyncWithWhitelistTests.m in Sources */,
				1621D2291D75AB2D007108C2 /* MockEntity2.m in Sources */,
				F18401DB2073C25300E9F4CC /* EventDecoderDecryptionTests.swift in Sources */,
				E99D18EB2B177F3500751183 /* SyncUsersActionHandlerTests.swift in Sources */,
				EEB930B92ABD6FCB00FB35B2 /* FetchSupportedProtocolsActionHandlerTests.swift in Sources */,
				E69A022A2B85EDC400126FF6 /* SelfSupportedProtocolsRequestBuilderTests.swift in Sources */,
				D5D65A062073C8F800D7F3C3 /* AssetRequestFactoryTests.swift in Sources */,
				638941F02AF50EB10051ABFD /* MockLocalConversationRemovalUseCase.swift in Sources */,
				1621D2281D75AB2D007108C2 /* MockEntity.m in Sources */,
				F18401EC2073C26700E9F4CC /* AssetV3PreviewDownloadRequestStrategyTests.swift in Sources */,
				E69A022C2B85F77300126FF6 /* SelfSupportedProtocolsRequestStrategyTests.swift in Sources */,
				87F7288521AFF37D000ED371 /* UserPropertyRequestStrategyTests.swift in Sources */,
				EECBE8F028E71F57005DE5DD /* SyncConversationActionHandlerTests.swift in Sources */,
				1621D26B1D75C7FF007108C2 /* ZMUpstreamInsertedObjectSyncTests.m in Sources */,
				7A111DEA285C90B70085BF91 /* SendMLSMessageActionHandlerTests.swift in Sources */,
				630D41BC2B07DA3E00633867 /* ProteusConversationParticipantsServiceTests.swift in Sources */,
				06474D5E24B30C79002C695D /* PushNotificationStatusTests.swift in Sources */,
				1695B9D42B87FFF100E9342A /* StubPayloadConversationEvent.swift in Sources */,
				F18401E52073C26200E9F4CC /* FetchingClientRequestStrategyTests.swift in Sources */,
				70C781FD2732B0100059DF07 /* UpdateRoleActionHandlerTests.swift in Sources */,
				EE0DE5082A24D9C20029746C /* DeleteSubgroupActionHandlerTests.swift in Sources */,
				164D00742225624E00A8F264 /* ZMImagePreprocessingTrackerTests.m in Sources */,
				EE90C2B0282EA1F200474379 /* GetPushTokensActionHandlerTests.swift in Sources */,
				EE04084A28C9E63E009E4B8D /* FetchBackendMLSPublicKeysActionHandlerTests.swift in Sources */,
				16824631257A23E8002AF17B /* KeyPathObjectSyncTests.swift in Sources */,
				F1956204202A1506005347C0 /* ZMRequestGeneratorTests.m in Sources */,
				1621D2661D75C755007108C2 /* ZMLocallyModifiedObjectSyncStatusTests.m in Sources */,
				63F0781029F2D65C0031E19D /* FetchSubgroupActionHandlerTests.swift in Sources */,
				0693115624F7B17300D14DF5 /* ZMLocalNotificationTests_SystemMessage.swift in Sources */,
				63DA33A8286F27DD00818C3C /* MLSEventProcessorTests.swift in Sources */,
				EE3246042823196100F2A84A /* VoIPPushHelperTests.swift in Sources */,
				F18401FE2073C2EA00E9F4CC /* MessagingTest+Encryption.swift in Sources */,
				6308F8AE2A273FBB0072A177 /* BaseFetchMLSGroupInfoActionHandlerTests.swift in Sources */,
				EE7F022B2A8391C500FE5695 /* ConversationServiceTests.swift in Sources */,
				7AEBB679285A16400090B524 /* CountSelfMLSKeyPackagesActionHandlerTests.swift in Sources */,
				16A86B4622A5485E00A674F8 /* IdentifierObjectSyncTests.swift in Sources */,
				A90C56E62685C20E00F1007B /* ZMImagePreprocessingTrackerTests.swift in Sources */,
				EEE0EE0728591E9C00BBEE29 /* AssetDownloadRequestFactoryTests.swift in Sources */,
				16972DED2668E699008AF3A2 /* UserProfileRequestStrategyTests.swift in Sources */,
				E9E61C682B8E36D7008FB5A6 /* PushSupportedProtocolActionHandlerTests.swift in Sources */,
				F19561FB202A13C3005347C0 /* ZMSyncOperationSetTests.m in Sources */,
				F18401E92073C26700E9F4CC /* AvailabilityRequestStrategyTests.swift in Sources */,
				EE8DC53928C0F04B00AC4E3D /* FetchUserClientsActionHandlerTests.swift in Sources */,
				EE19CE232AEBE56F00CB8641 /* SyncMLSOneToOneConversationActionHandlerTests.swift in Sources */,
				0693114D24F79A1100D14DF5 /* ZMLocalNotificationLocalizationTests.swift in Sources */,
				EE9BC57E28785FB100AF9AEE /* XCTestCase+APIVersion.swift in Sources */,
				1662ADD122B14CBA00D84071 /* VerifyLegalHoldRequestStrategyTests.swift in Sources */,
				F18402002073C2EA00E9F4CC /* MockObjects.swift in Sources */,
				16BA786D2AFE712B006D8CCF /* StoreUpdateEventTests.swift in Sources */,
				F18401DC2073C25300E9F4CC /* MessageExpirationTimerTests.swift in Sources */,
				F19561F9202A13B4005347C0 /* ZMChangeTrackerBootstrapTests.m in Sources */,
				63457C062B2C6F4200AFFEF3 /* ReplaceSelfMLSKeyPackagesActionHandlerTests.swift in Sources */,
				0605DB902511622100443219 /* ZMLocalNotificationTests_UnreadCount.swift in Sources */,
				06A196702A7BEBD100B43BA5 /* TerminateFederationRequestStrategyTests.swift in Sources */,
				E69A02262B85097F00126FF6 /* SupportedProtocolsServiceTests.swift in Sources */,
				1621D22A1D75AB2D007108C2 /* MockModelObjectContextFactory.m in Sources */,
				0693114E24F79A1300D14DF5 /* LocalNotificationContentTypeTest.swift in Sources */,
				F18401E02073C25900E9F4CC /* ClientMessageRequestFactoryTests.swift in Sources */,
				E662588F2B4D644B00C23E79 /* PayloadUpdateConversationProtocolChangeTests.swift in Sources */,
				16BBA1F22AF2678200CDF38A /* SessionEstablisherTests.swift in Sources */,
				63CC83B3285A1E59008549AD /* ClaimMLSKeyPackageActionHandlerTests.swift in Sources */,
				F18401F42073C27200E9F4CC /* LinkPreviewPreprocessorTests.swift in Sources */,
				EE88079F2AC4288200278E3C /* MLSMessageSendingStatusPayloadProcessorTests.swift in Sources */,
				0693114C24F79A0E00D14DF5 /* ZMLocalNotificationSetTests.swift in Sources */,
				EEAC16D6281AEB0200B7A34D /* CallEventContentTests.swift in Sources */,
				1621D2651D75C750007108C2 /* ZMLocallyModifiedObjectSetTests.m in Sources */,
				06CDDEA3282E9E9800F9360F /* RemovePushTokenActionHandlerTests.swift in Sources */,
				EEDE7DAD28EAE538007DC6A3 /* ConversationEventProcessorTests.swift in Sources */,
				068084982563B7310047899C /* FeatureConfigRequestStrategyTests.swift in Sources */,
				168D7BBC26F330DE00789960 /* MessagingTest+Payloads.swift in Sources */,
				1621D26D1D75C806007108C2 /* NSManagedObjectContext+TestHelpers.m in Sources */,
				0693115724F7B1A200D14DF5 /* ZMLocalNotificationTests_Message.swift in Sources */,
				06474D6624B3227E002C695D /* ZMSimpleListRequestPaginatorTests.m in Sources */,
				F14B7AEC222009C200458624 /* UserRichProfileRequestStrategyTests.swift in Sources */,
				0693114B24F79A0500D14DF5 /* ZMLocalNotificationTests_Event.swift in Sources */,
				63CC83E5285C9C72008549AD /* UploadSelfMLSKeyPackagesActionHandlerTests.swift in Sources */,
				EEB5DE0F28379A19009B4741 /* GetFeatureConfigsActionHandlerTests.swift in Sources */,
				F18401F02073C26C00E9F4CC /* LinkPreviewAssetDownloadRequestStrategyTests.swift in Sources */,
				16BBA1F62AF3D41200CDF38A /* MessageDependencyResolverTests.swift in Sources */,
				63CC83F2285CB96A008549AD /* ActionHandlerTestBase.swift in Sources */,
				63FD7E9F2B7E5EE300C9B210 /* CertificateRevocationListAPITests.swift in Sources */,
				F18401FF2073C2EA00E9F4CC /* MessagingTestBase.swift in Sources */,
				16189D0A268B2C34004831BE /* ModifiedKeyObjectSyncTests.swift in Sources */,
				F1956200202A141B005347C0 /* ZMDownstreamObjectSyncOrderingTests.m in Sources */,
				06D61FB62B0CBE1E00C2699A /* AcmeAPITests.swift in Sources */,
				16BBA1F42AF3952300CDF38A /* MessageSenderTests.swift in Sources */,
				EE88079B2AC425CB00278E3C /* MessageSendingStatusPayloadProcessorTests.swift in Sources */,
				6397F6E628F6DD8B00298DB1 /* SendCommitBundleActionHandlerTests.swift in Sources */,
				06A9FDD628B3702700B3C730 /* UpdateAccessRolesActionHandlerTests.swift in Sources */,
				EE90C2AA282E855B00474379 /* RegisterPushTokenActionHandlerTests.swift in Sources */,
				63F5AAC9298A974F00712528 /* Payload+ConversationTests.swift in Sources */,
				5E9EA4E02243C6B200D401B2 /* LinkAttachmentsPreprocessorTests.swift in Sources */,
				16BA786C2AFE7119006D8CCF /* EventDecoderTest.swift in Sources */,
				06FDC63128354DBD008300DB /* PushTokenStorageTests.swift in Sources */,
<<<<<<< HEAD
				63457C082B2CA8E300AFFEF3 /* E2eIKeyPackageRotatorTests.swift in Sources */,
=======
				63457C082B2CA8E300AFFEF3 /* E2EIKeyPackageRotatorTests.swift in Sources */,
>>>>>>> fddbd34a
				EE8807932AC40AB100278E3C /* ConnectionPayloadProcessorTests.swift in Sources */,
				F18401EE2073C26C00E9F4CC /* LinkPreviewAssetUploadRequestStrategyTests.swift in Sources */,
				EE4345DF2865D0FB0090AC34 /* ConversationByQualifiedIDListTranscoderTests.swift in Sources */,
				06474D6024B310B6002C695D /* NotificationsTrackerTests.swift in Sources */,
				0693114A24F799F400D14DF5 /* ZMLocalNotificationTests.swift in Sources */,
				F18401EA2073C26700E9F4CC /* AbstractRequestStrategyTests.swift in Sources */,
				630D41B82B07BDB600633867 /* ConversationParticipantsServiceTests.swift in Sources */,
				06ADF694264B467E002E0C7A /* MockAnalytics.swift in Sources */,
				16E70F5B270DCCB900718E5D /* UpdateConnectionActionHandlerTests.swift in Sources */,
				16E5F71826EF4DBF00F35FBA /* ConversationRequestStrategyTests.swift in Sources */,
				E6E59B082B56D04500E90D36 /* StubPayloadConversation.swift in Sources */,
				D3DA067C2A5D9EF700BA9CEB /* FederationTerminationManagerTest.swift in Sources */,
				6308F8B22A2740C30072A177 /* FetchMLSSubconversationGroupInfoActionHandlerTests.swift in Sources */,
				EEDBD0AB2A7B83B100F3956F /* SelfUserRequestStrategyTests.swift in Sources */,
				1621D2671D75C776007108C2 /* ZMRemoteIdentifierObjectSyncTests.m in Sources */,
				1621D26A1D75C782007108C2 /* ZMTimedSingleRequestSyncTests.m in Sources */,
				16BBA1FC2AFC44B100CDF38A /* QuickSyncObserverTests.swift in Sources */,
				16751EBB24D1BDA00099AE09 /* DeliveryReceiptRequestStrategyTests.swift in Sources */,
				16CC0833268DC32D00C0613C /* LinkPreviewUpdateRequestStrategyTests.swift in Sources */,
				167BCBC426087F8900E9D7E3 /* ZMTBaseTests+CoreDataStack.swift in Sources */,
				EE7F02292A835FBA00FE5695 /* CreateGroupConversationActionHandlerTests.swift in Sources */,
				F18401F12073C26C00E9F4CC /* AssetV3DownloadRequestStrategyTests.swift in Sources */,
				16B5B42B2705E163001A3216 /* ConnectionRequestStrategyTests.swift in Sources */,
				F18402012073C2EA00E9F4CC /* RequestStrategyTestBase.swift in Sources */,
			);
			runOnlyForDeploymentPostprocessing = 0;
		};
		EEA58F152B71179D006DEE32 /* Sources */ = {
			isa = PBXSourcesBuildPhase;
			buildActionMask = 2147483647;
			files = (
				EEA58F202B7117EA006DEE32 /* AutoMockable.generated.swift in Sources */,
			);
			runOnlyForDeploymentPostprocessing = 0;
		};
		F154EDC01F447B6C00CB8184 /* Sources */ = {
			isa = PBXSourcesBuildPhase;
			buildActionMask = 2147483647;
			files = (
				F154EDC71F447B6C00CB8184 /* AppDelegate.swift in Sources */,
			);
			runOnlyForDeploymentPostprocessing = 0;
		};
/* End PBXSourcesBuildPhase section */

/* Begin PBXTargetDependency section */
		166901771D707509000FE4AF /* PBXTargetDependency */ = {
			isa = PBXTargetDependency;
			target = 166901691D707509000FE4AF /* WireRequestStrategy */;
			targetProxy = 166901761D707509000FE4AF /* PBXContainerItemProxy */;
		};
		591802D82B7127F1003B7353 /* PBXTargetDependency */ = {
			isa = PBXTargetDependency;
			target = 166901691D707509000FE4AF /* WireRequestStrategy */;
			targetProxy = 591802D72B7127F1003B7353 /* PBXContainerItemProxy */;
		};
		F154EDD71F447BB600CB8184 /* PBXTargetDependency */ = {
			isa = PBXTargetDependency;
			target = F154EDC31F447B6C00CB8184 /* WireRequestStrategyTestHost */;
			targetProxy = F154EDD61F447BB600CB8184 /* PBXContainerItemProxy */;
		};
/* End PBXTargetDependency section */

/* Begin PBXVariantGroup section */
		0649D15024F64335001DDC78 /* Push.stringsdict */ = {
			isa = PBXVariantGroup;
			children = (
				0649D15124F64335001DDC78 /* Base */,
				0649D15924F644A9001DDC78 /* de */,
				0649D15B24F644B7001DDC78 /* pt-BR */,
				0649D15D24F644DB001DDC78 /* es */,
				0649D15F24F644E7001DDC78 /* uk */,
				0649D16124F644F3001DDC78 /* ru */,
				0649D16324F644F8001DDC78 /* ja */,
				0649D16524F64520001DDC78 /* it */,
				0649D16724F6452C001DDC78 /* nl */,
				0649D16924F64537001DDC78 /* tr */,
				0649D16B24F64540001DDC78 /* fr */,
				0649D16D24F6454A001DDC78 /* da */,
				0649D16F24F6454E001DDC78 /* ar */,
				0649D17124F64565001DDC78 /* zh-Hans */,
				0649D17324F6458F001DDC78 /* sl */,
				0649D17524F6459F001DDC78 /* fi */,
				0649D17724F645B1001DDC78 /* et */,
				0649D17924F645C6001DDC78 /* pl */,
				0649D17B24F645CC001DDC78 /* zh-Hant */,
				0649D17D24F645E8001DDC78 /* lt */,
			);
			name = Push.stringsdict;
			sourceTree = "<group>";
		};
		0649D15224F64335001DDC78 /* Push.strings */ = {
			isa = PBXVariantGroup;
			children = (
				0649D15324F64335001DDC78 /* Base */,
				0649D15824F644A9001DDC78 /* de */,
				0649D15A24F644B7001DDC78 /* pt-BR */,
				0649D15C24F644DB001DDC78 /* es */,
				0649D15E24F644E7001DDC78 /* uk */,
				0649D16024F644F3001DDC78 /* ru */,
				0649D16224F644F7001DDC78 /* ja */,
				0649D16424F64520001DDC78 /* it */,
				0649D16624F6452C001DDC78 /* nl */,
				0649D16824F64537001DDC78 /* tr */,
				0649D16A24F64540001DDC78 /* fr */,
				0649D16C24F64549001DDC78 /* da */,
				0649D16E24F6454E001DDC78 /* ar */,
				0649D17024F64565001DDC78 /* zh-Hans */,
				0649D17224F6458E001DDC78 /* sl */,
				0649D17424F6459F001DDC78 /* fi */,
				0649D17624F645B1001DDC78 /* et */,
				0649D17824F645C6001DDC78 /* pl */,
				0649D17A24F645CC001DDC78 /* zh-Hant */,
				0649D17C24F645E8001DDC78 /* lt */,
			);
			name = Push.strings;
			sourceTree = "<group>";
		};
/* End PBXVariantGroup section */

/* Begin XCBuildConfiguration section */
		1669017C1D707509000FE4AF /* Debug */ = {
			isa = XCBuildConfiguration;
			baseConfigurationReference = F1E47FED207E0B72008D4299 /* project-debug.xcconfig */;
			buildSettings = {
				CLANG_ANALYZER_LOCALIZABILITY_NONLOCALIZED = YES;
				HEADER_SEARCH_PATHS = "$(SDKROOT)/usr/include/libxml2";
			};
			name = Debug;
		};
		1669017D1D707509000FE4AF /* Release */ = {
			isa = XCBuildConfiguration;
			baseConfigurationReference = F1E47FE9207E0B72008D4299 /* project.xcconfig */;
			buildSettings = {
				CLANG_ANALYZER_LOCALIZABILITY_NONLOCALIZED = YES;
				HEADER_SEARCH_PATHS = "$(SDKROOT)/usr/include/libxml2";
			};
			name = Release;
		};
		1669017F1D707509000FE4AF /* Debug */ = {
			isa = XCBuildConfiguration;
			baseConfigurationReference = 166901961D7075D7000FE4AF /* WireRequestStrategy.xcconfig */;
			buildSettings = {
				"ARCHS[sdk=iphonesimulator*]" = (
					x86_64,
					arm64,
				);
				INFOPLIST_FILE = Resources/Info.plist;
				ONLY_ACTIVE_ARCH = YES;
				PRODUCT_BUNDLE_IDENTIFIER = com.wire.WireRequestStrategy;
				SKIP_INSTALL = YES;
			};
			name = Debug;
		};
		166901801D707509000FE4AF /* Release */ = {
			isa = XCBuildConfiguration;
			baseConfigurationReference = 166901961D7075D7000FE4AF /* WireRequestStrategy.xcconfig */;
			buildSettings = {
				INFOPLIST_FILE = Resources/Info.plist;
				ONLY_ACTIVE_ARCH = NO;
				PRODUCT_BUNDLE_IDENTIFIER = com.wire.WireRequestStrategy;
				SKIP_INSTALL = YES;
			};
			name = Release;
		};
		166901821D707509000FE4AF /* Debug */ = {
			isa = XCBuildConfiguration;
			baseConfigurationReference = F1E47FE4207E0B72008D4299 /* ios-test-target.xcconfig */;
			buildSettings = {
				"ARCHS[sdk=iphonesimulator*]" = (
					x86_64,
					arm64,
				);
				INFOPLIST_FILE = Tests/Resources/Info.plist;
				PRODUCT_BUNDLE_IDENTIFIER = com.wire.WireRequestStrategyTests;
				PRODUCT_NAME = "$(TARGET_NAME)";
				SWIFT_OBJC_BRIDGING_HEADER = "Tests/Resources/Bridging-Header.h";
				TEST_HOST = "$(BUILT_PRODUCTS_DIR)/WireRequestStrategyTestHost.app/WireRequestStrategyTestHost";
				VALIDATE_WORKSPACE = YES;
			};
			name = Debug;
		};
		166901831D707509000FE4AF /* Release */ = {
			isa = XCBuildConfiguration;
			baseConfigurationReference = F1E47FE4207E0B72008D4299 /* ios-test-target.xcconfig */;
			buildSettings = {
				INFOPLIST_FILE = Tests/Resources/Info.plist;
				PRODUCT_BUNDLE_IDENTIFIER = com.wire.WireRequestStrategyTests;
				PRODUCT_NAME = "$(TARGET_NAME)";
				SWIFT_OBJC_BRIDGING_HEADER = "Tests/Resources/Bridging-Header.h";
				TEST_HOST = "$(BUILT_PRODUCTS_DIR)/WireRequestStrategyTestHost.app/WireRequestStrategyTestHost";
				VALIDATE_WORKSPACE = YES;
			};
			name = Release;
		};
		EEA58F1D2B71179D006DEE32 /* Debug */ = {
			isa = XCBuildConfiguration;
			buildSettings = {
				ALWAYS_SEARCH_USER_PATHS = NO;
				ASSETCATALOG_COMPILER_GENERATE_SWIFT_ASSET_SYMBOL_EXTENSIONS = YES;
				CLANG_ANALYZER_NONNULL = YES;
				CLANG_ANALYZER_NUMBER_OBJECT_CONVERSION = YES_AGGRESSIVE;
				CLANG_CXX_LANGUAGE_STANDARD = "gnu++20";
				CLANG_ENABLE_MODULES = YES;
				CLANG_ENABLE_OBJC_ARC = YES;
				CLANG_ENABLE_OBJC_WEAK = YES;
				CLANG_WARN_BLOCK_CAPTURE_AUTORELEASING = YES;
				CLANG_WARN_BOOL_CONVERSION = YES;
				CLANG_WARN_COMMA = YES;
				CLANG_WARN_CONSTANT_CONVERSION = YES;
				CLANG_WARN_DEPRECATED_OBJC_IMPLEMENTATIONS = YES;
				CLANG_WARN_DIRECT_OBJC_ISA_USAGE = YES_ERROR;
				CLANG_WARN_DOCUMENTATION_COMMENTS = YES;
				CLANG_WARN_EMPTY_BODY = YES;
				CLANG_WARN_ENUM_CONVERSION = YES;
				CLANG_WARN_INFINITE_RECURSION = YES;
				CLANG_WARN_INT_CONVERSION = YES;
				CLANG_WARN_NON_LITERAL_NULL_CONVERSION = YES;
				CLANG_WARN_OBJC_IMPLICIT_RETAIN_SELF = YES;
				CLANG_WARN_OBJC_LITERAL_CONVERSION = YES;
				CLANG_WARN_OBJC_ROOT_CLASS = YES_ERROR;
				CLANG_WARN_QUOTED_INCLUDE_IN_FRAMEWORK_HEADER = YES;
				CLANG_WARN_RANGE_LOOP_ANALYSIS = YES;
				CLANG_WARN_STRICT_PROTOTYPES = YES;
				CLANG_WARN_SUSPICIOUS_MOVE = YES;
				CLANG_WARN_UNGUARDED_AVAILABILITY = YES_AGGRESSIVE;
				CLANG_WARN_UNREACHABLE_CODE = YES;
				CLANG_WARN__DUPLICATE_METHOD_MATCH = YES;
				CODE_SIGN_STYLE = Automatic;
				COPY_PHASE_STRIP = NO;
				CURRENT_PROJECT_VERSION = 1;
				DEBUG_INFORMATION_FORMAT = dwarf;
				DEFINES_MODULE = YES;
				DEVELOPMENT_TEAM = EDF3JCE8BC;
				DYLIB_COMPATIBILITY_VERSION = 1;
				DYLIB_CURRENT_VERSION = 1;
				DYLIB_INSTALL_NAME_BASE = "@rpath";
				ENABLE_MODULE_VERIFIER = YES;
				ENABLE_STRICT_OBJC_MSGSEND = YES;
				ENABLE_TESTABILITY = YES;
				ENABLE_USER_SCRIPT_SANDBOXING = YES;
				GCC_C_LANGUAGE_STANDARD = gnu17;
				GCC_DYNAMIC_NO_PIC = NO;
				GCC_NO_COMMON_BLOCKS = YES;
				GCC_OPTIMIZATION_LEVEL = 0;
				GCC_PREPROCESSOR_DEFINITIONS = (
					"DEBUG=1",
					"$(inherited)",
				);
				GCC_WARN_64_TO_32_BIT_CONVERSION = YES;
				GCC_WARN_ABOUT_RETURN_TYPE = YES_ERROR;
				GCC_WARN_UNDECLARED_SELECTOR = YES;
				GCC_WARN_UNINITIALIZED_AUTOS = YES_AGGRESSIVE;
				GCC_WARN_UNUSED_FUNCTION = YES;
				GCC_WARN_UNUSED_VARIABLE = YES;
				GENERATE_INFOPLIST_FILE = YES;
				INFOPLIST_KEY_NSHumanReadableCopyright = "Copyright © 2024 Wire GmbH. All rights reserved.";
				INSTALL_PATH = "$(LOCAL_LIBRARY_DIR)/Frameworks";
				LD_RUNPATH_SEARCH_PATHS = (
					"$(inherited)",
					"@executable_path/Frameworks",
					"@loader_path/Frameworks",
				);
				LOCALIZATION_PREFERS_STRING_CATALOGS = YES;
				MARKETING_VERSION = 1.0;
				MODULE_VERIFIER_SUPPORTED_LANGUAGES = "objective-c objective-c++";
				MODULE_VERIFIER_SUPPORTED_LANGUAGE_STANDARDS = "gnu17 gnu++20";
				MTL_ENABLE_DEBUG_INFO = INCLUDE_SOURCE;
				MTL_FAST_MATH = YES;
				ONLY_ACTIVE_ARCH = YES;
				PRODUCT_BUNDLE_IDENTIFIER = com.wire.WireRequestStrategySupport;
				PRODUCT_NAME = "$(TARGET_NAME:c99extidentifier)";
				SDKROOT = iphoneos;
				SKIP_INSTALL = YES;
				SWIFT_ACTIVE_COMPILATION_CONDITIONS = "DEBUG $(inherited)";
				SWIFT_EMIT_LOC_STRINGS = YES;
				SWIFT_OPTIMIZATION_LEVEL = "-Onone";
				SWIFT_VERSION = 5.0;
				TARGETED_DEVICE_FAMILY = "1,2";
				VERSIONING_SYSTEM = "apple-generic";
				VERSION_INFO_PREFIX = "";
			};
			name = Debug;
		};
		EEA58F1E2B71179D006DEE32 /* Release */ = {
			isa = XCBuildConfiguration;
			buildSettings = {
				ALWAYS_SEARCH_USER_PATHS = NO;
				ASSETCATALOG_COMPILER_GENERATE_SWIFT_ASSET_SYMBOL_EXTENSIONS = YES;
				CLANG_ANALYZER_NONNULL = YES;
				CLANG_ANALYZER_NUMBER_OBJECT_CONVERSION = YES_AGGRESSIVE;
				CLANG_CXX_LANGUAGE_STANDARD = "gnu++20";
				CLANG_ENABLE_MODULES = YES;
				CLANG_ENABLE_OBJC_ARC = YES;
				CLANG_ENABLE_OBJC_WEAK = YES;
				CLANG_WARN_BLOCK_CAPTURE_AUTORELEASING = YES;
				CLANG_WARN_BOOL_CONVERSION = YES;
				CLANG_WARN_COMMA = YES;
				CLANG_WARN_CONSTANT_CONVERSION = YES;
				CLANG_WARN_DEPRECATED_OBJC_IMPLEMENTATIONS = YES;
				CLANG_WARN_DIRECT_OBJC_ISA_USAGE = YES_ERROR;
				CLANG_WARN_DOCUMENTATION_COMMENTS = YES;
				CLANG_WARN_EMPTY_BODY = YES;
				CLANG_WARN_ENUM_CONVERSION = YES;
				CLANG_WARN_INFINITE_RECURSION = YES;
				CLANG_WARN_INT_CONVERSION = YES;
				CLANG_WARN_NON_LITERAL_NULL_CONVERSION = YES;
				CLANG_WARN_OBJC_IMPLICIT_RETAIN_SELF = YES;
				CLANG_WARN_OBJC_LITERAL_CONVERSION = YES;
				CLANG_WARN_OBJC_ROOT_CLASS = YES_ERROR;
				CLANG_WARN_QUOTED_INCLUDE_IN_FRAMEWORK_HEADER = YES;
				CLANG_WARN_RANGE_LOOP_ANALYSIS = YES;
				CLANG_WARN_STRICT_PROTOTYPES = YES;
				CLANG_WARN_SUSPICIOUS_MOVE = YES;
				CLANG_WARN_UNGUARDED_AVAILABILITY = YES_AGGRESSIVE;
				CLANG_WARN_UNREACHABLE_CODE = YES;
				CLANG_WARN__DUPLICATE_METHOD_MATCH = YES;
				CODE_SIGN_STYLE = Automatic;
				COPY_PHASE_STRIP = NO;
				CURRENT_PROJECT_VERSION = 1;
				DEBUG_INFORMATION_FORMAT = "dwarf-with-dsym";
				DEFINES_MODULE = YES;
				DEVELOPMENT_TEAM = EDF3JCE8BC;
				DYLIB_COMPATIBILITY_VERSION = 1;
				DYLIB_CURRENT_VERSION = 1;
				DYLIB_INSTALL_NAME_BASE = "@rpath";
				ENABLE_MODULE_VERIFIER = YES;
				ENABLE_NS_ASSERTIONS = NO;
				ENABLE_STRICT_OBJC_MSGSEND = YES;
				ENABLE_USER_SCRIPT_SANDBOXING = YES;
				GCC_C_LANGUAGE_STANDARD = gnu17;
				GCC_NO_COMMON_BLOCKS = YES;
				GCC_WARN_64_TO_32_BIT_CONVERSION = YES;
				GCC_WARN_ABOUT_RETURN_TYPE = YES_ERROR;
				GCC_WARN_UNDECLARED_SELECTOR = YES;
				GCC_WARN_UNINITIALIZED_AUTOS = YES_AGGRESSIVE;
				GCC_WARN_UNUSED_FUNCTION = YES;
				GCC_WARN_UNUSED_VARIABLE = YES;
				GENERATE_INFOPLIST_FILE = YES;
				INFOPLIST_KEY_NSHumanReadableCopyright = "Copyright © 2024 Wire GmbH. All rights reserved.";
				INSTALL_PATH = "$(LOCAL_LIBRARY_DIR)/Frameworks";
				LD_RUNPATH_SEARCH_PATHS = (
					"$(inherited)",
					"@executable_path/Frameworks",
					"@loader_path/Frameworks",
				);
				LOCALIZATION_PREFERS_STRING_CATALOGS = YES;
				MARKETING_VERSION = 1.0;
				MODULE_VERIFIER_SUPPORTED_LANGUAGES = "objective-c objective-c++";
				MODULE_VERIFIER_SUPPORTED_LANGUAGE_STANDARDS = "gnu17 gnu++20";
				MTL_ENABLE_DEBUG_INFO = NO;
				MTL_FAST_MATH = YES;
				PRODUCT_BUNDLE_IDENTIFIER = com.wire.WireRequestStrategySupport;
				PRODUCT_NAME = "$(TARGET_NAME:c99extidentifier)";
				SDKROOT = iphoneos;
				SKIP_INSTALL = YES;
				SWIFT_COMPILATION_MODE = wholemodule;
				SWIFT_EMIT_LOC_STRINGS = YES;
				SWIFT_VERSION = 5.0;
				TARGETED_DEVICE_FAMILY = "1,2";
				VALIDATE_PRODUCT = YES;
				VERSIONING_SYSTEM = "apple-generic";
				VERSION_INFO_PREFIX = "";
			};
			name = Release;
		};
		F154EDD31F447B6C00CB8184 /* Debug */ = {
			isa = XCBuildConfiguration;
			baseConfigurationReference = F1E47FE5207E0B72008D4299 /* ios-test-host.xcconfig */;
			buildSettings = {
				INFOPLIST_FILE = "$(SRCROOT)/Tests/Test Host/Info.plist";
				LD_RUNPATH_SEARCH_PATHS = (
					"$(inherited)",
					"@executable_path/Frameworks",
				);
				PRODUCT_BUNDLE_IDENTIFIER = com.wire.WireRequestStrategyTestHost;
				PRODUCT_NAME = "$(TARGET_NAME)";
			};
			name = Debug;
		};
		F154EDD41F447B6C00CB8184 /* Release */ = {
			isa = XCBuildConfiguration;
			baseConfigurationReference = F1E47FE5207E0B72008D4299 /* ios-test-host.xcconfig */;
			buildSettings = {
				INFOPLIST_FILE = "$(SRCROOT)/Tests/Test Host/Info.plist";
				LD_RUNPATH_SEARCH_PATHS = (
					"$(inherited)",
					"@executable_path/Frameworks",
				);
				PRODUCT_BUNDLE_IDENTIFIER = com.wire.WireRequestStrategyTestHost;
				PRODUCT_NAME = "$(TARGET_NAME)";
			};
			name = Release;
		};
/* End XCBuildConfiguration section */

/* Begin XCConfigurationList section */
		166901641D707509000FE4AF /* Build configuration list for PBXProject "WireRequestStrategy" */ = {
			isa = XCConfigurationList;
			buildConfigurations = (
				1669017C1D707509000FE4AF /* Debug */,
				1669017D1D707509000FE4AF /* Release */,
			);
			defaultConfigurationIsVisible = 0;
			defaultConfigurationName = Release;
		};
		1669017E1D707509000FE4AF /* Build configuration list for PBXNativeTarget "WireRequestStrategy" */ = {
			isa = XCConfigurationList;
			buildConfigurations = (
				1669017F1D707509000FE4AF /* Debug */,
				166901801D707509000FE4AF /* Release */,
			);
			defaultConfigurationIsVisible = 0;
			defaultConfigurationName = Release;
		};
		166901811D707509000FE4AF /* Build configuration list for PBXNativeTarget "WireRequestStrategyTests" */ = {
			isa = XCConfigurationList;
			buildConfigurations = (
				166901821D707509000FE4AF /* Debug */,
				166901831D707509000FE4AF /* Release */,
			);
			defaultConfigurationIsVisible = 0;
			defaultConfigurationName = Release;
		};
		EEA58F1F2B71179D006DEE32 /* Build configuration list for PBXNativeTarget "WireRequestStrategySupport" */ = {
			isa = XCConfigurationList;
			buildConfigurations = (
				EEA58F1D2B71179D006DEE32 /* Debug */,
				EEA58F1E2B71179D006DEE32 /* Release */,
			);
			defaultConfigurationIsVisible = 0;
			defaultConfigurationName = Release;
		};
		F154EDD51F447B6C00CB8184 /* Build configuration list for PBXNativeTarget "WireRequestStrategyTestHost" */ = {
			isa = XCConfigurationList;
			buildConfigurations = (
				F154EDD31F447B6C00CB8184 /* Debug */,
				F154EDD41F447B6C00CB8184 /* Release */,
			);
			defaultConfigurationIsVisible = 0;
			defaultConfigurationName = Release;
		};
/* End XCConfigurationList section */
	};
	rootObject = 166901611D707509000FE4AF /* Project object */;
}<|MERGE_RESOLUTION|>--- conflicted
+++ resolved
@@ -13,21 +13,13 @@
 		060ED6D62499F41000412C4A /* PushNotificationStatus.swift in Sources */ = {isa = PBXBuildFile; fileRef = 060ED6D52499F41000412C4A /* PushNotificationStatus.swift */; };
 		061389F42B178EBE0053B7B5 /* E2eIAPI.swift in Sources */ = {isa = PBXBuildFile; fileRef = 061389F32B178EBE0053B7B5 /* E2eIAPI.swift */; };
 		062285C8276BB5B000B87C91 /* UpdateEventProcessor.swift in Sources */ = {isa = PBXBuildFile; fileRef = 062285C7276BB5B000B87C91 /* UpdateEventProcessor.swift */; };
-<<<<<<< HEAD
-		0640BF6F2B0F6B78008866E4 /* E2eIEnrollment.swift in Sources */ = {isa = PBXBuildFile; fileRef = 0640BF6E2B0F6B78008866E4 /* E2eIEnrollment.swift */; };
-=======
 		0640BF6F2B0F6B78008866E4 /* E2EIEnrollment.swift in Sources */ = {isa = PBXBuildFile; fileRef = 0640BF6E2B0F6B78008866E4 /* E2EIEnrollment.swift */; };
->>>>>>> fddbd34a
 		06474D4B24AF6858002C695D /* EventDecoder.swift in Sources */ = {isa = PBXBuildFile; fileRef = 06474D4A24AF6858002C695D /* EventDecoder.swift */; };
 		06474D4D24AF68AD002C695D /* StoreUpdateEvent.swift in Sources */ = {isa = PBXBuildFile; fileRef = 06474D4C24AF68AD002C695D /* StoreUpdateEvent.swift */; };
 		06474D5E24B30C79002C695D /* PushNotificationStatusTests.swift in Sources */ = {isa = PBXBuildFile; fileRef = 06474D5C24B30C75002C695D /* PushNotificationStatusTests.swift */; };
 		06474D6024B310B6002C695D /* NotificationsTrackerTests.swift in Sources */ = {isa = PBXBuildFile; fileRef = 06474D5F24B310B6002C695D /* NotificationsTrackerTests.swift */; };
 		06474D6624B3227E002C695D /* ZMSimpleListRequestPaginatorTests.m in Sources */ = {isa = PBXBuildFile; fileRef = 06474D6524B3227E002C695D /* ZMSimpleListRequestPaginatorTests.m */; };
-<<<<<<< HEAD
-		064824982B10E32C00115329 /* EnrollE2eICertificateUseCase.swift in Sources */ = {isa = PBXBuildFile; fileRef = 064824972B10E32C00115329 /* EnrollE2eICertificateUseCase.swift */; };
-=======
 		064824982B10E32C00115329 /* EnrollE2EICertificateUseCase.swift in Sources */ = {isa = PBXBuildFile; fileRef = 064824972B10E32C00115329 /* EnrollE2EICertificateUseCase.swift */; };
->>>>>>> fddbd34a
 		0648FC1227851661006519D1 /* audio.m4a in Resources */ = {isa = PBXBuildFile; fileRef = 0648FC1027851623006519D1 /* audio.m4a */; };
 		0649D12224F5C5EF001DDC78 /* ZMLocalNotification.swift in Sources */ = {isa = PBXBuildFile; fileRef = 0649D12124F5C5EF001DDC78 /* ZMLocalNotification.swift */; };
 		0649D14024F63AA0001DDC78 /* LocalNotificationContentType.swift in Sources */ = {isa = PBXBuildFile; fileRef = 0649D13F24F63AA0001DDC78 /* LocalNotificationContentType.swift */; };
@@ -46,11 +38,7 @@
 		0649D1A624F673E7001DDC78 /* Logging.swift in Sources */ = {isa = PBXBuildFile; fileRef = 0649D1A524F673E7001DDC78 /* Logging.swift */; };
 		0671976E2AE951F400D96598 /* AcmeAPI.swift in Sources */ = {isa = PBXBuildFile; fileRef = 0671976D2AE951F400D96598 /* AcmeAPI.swift */; };
 		0671979A2AFBE9FD00D96598 /* AcmeResponse.swift in Sources */ = {isa = PBXBuildFile; fileRef = 067197992AFBE9FD00D96598 /* AcmeResponse.swift */; };
-<<<<<<< HEAD
-		067215AD2B10DCA300CF4AD4 /* E2eIRepository.swift in Sources */ = {isa = PBXBuildFile; fileRef = 067215AC2B10DCA300CF4AD4 /* E2eIRepository.swift */; };
-=======
 		067215AD2B10DCA300CF4AD4 /* E2EIRepository.swift in Sources */ = {isa = PBXBuildFile; fileRef = 067215AC2B10DCA300CF4AD4 /* E2EIRepository.swift */; };
->>>>>>> fddbd34a
 		068084962563B6940047899C /* FeatureConfigRequestStrategy.swift in Sources */ = {isa = PBXBuildFile; fileRef = 068084952563B6940047899C /* FeatureConfigRequestStrategy.swift */; };
 		068084982563B7310047899C /* FeatureConfigRequestStrategyTests.swift in Sources */ = {isa = PBXBuildFile; fileRef = 068084972563B7310047899C /* FeatureConfigRequestStrategyTests.swift */; };
 		0693114A24F799F400D14DF5 /* ZMLocalNotificationTests.swift in Sources */ = {isa = PBXBuildFile; fileRef = 0693113F24F7995F00D14DF5 /* ZMLocalNotificationTests.swift */; };
@@ -75,11 +63,7 @@
 		06CDDEA3282E9E9800F9360F /* RemovePushTokenActionHandlerTests.swift in Sources */ = {isa = PBXBuildFile; fileRef = 06CDDEA2282E9E9800F9360F /* RemovePushTokenActionHandlerTests.swift */; };
 		06CF5DFA27FC900F00822FAB /* ZMLocalNotification+Calling.swift in Sources */ = {isa = PBXBuildFile; fileRef = 06CF5DF927FC900F00822FAB /* ZMLocalNotification+Calling.swift */; };
 		06D61FB62B0CBE1E00C2699A /* AcmeAPITests.swift in Sources */ = {isa = PBXBuildFile; fileRef = 06D61FB52B0CBE1E00C2699A /* AcmeAPITests.swift */; };
-<<<<<<< HEAD
-		06D61FB82B0CBE3100C2699A /* E2eIEnrollmentTests.swift in Sources */ = {isa = PBXBuildFile; fileRef = 06D61FB72B0CBE3100C2699A /* E2eIEnrollmentTests.swift */; };
-=======
 		06D61FB82B0CBE3100C2699A /* E2EIEnrollmentTests.swift in Sources */ = {isa = PBXBuildFile; fileRef = 06D61FB72B0CBE3100C2699A /* E2EIEnrollmentTests.swift */; };
->>>>>>> fddbd34a
 		06FDC62F28354DAE008300DB /* PushTokenStorage.swift in Sources */ = {isa = PBXBuildFile; fileRef = 06FDC62E28354DAE008300DB /* PushTokenStorage.swift */; };
 		06FDC63128354DBD008300DB /* PushTokenStorageTests.swift in Sources */ = {isa = PBXBuildFile; fileRef = 06FDC63028354DBD008300DB /* PushTokenStorageTests.swift */; };
 		160ADE9C270DBD0A003FA638 /* ConnectToUserActionHandlerTests.swift in Sources */ = {isa = PBXBuildFile; fileRef = 160ADE9B270DBD0A003FA638 /* ConnectToUserActionHandlerTests.swift */; };
@@ -224,11 +208,7 @@
 		6313CF252B67C13400B41A33 /* CertificateRevocationListAPI.swift in Sources */ = {isa = PBXBuildFile; fileRef = 6313CF242B67C13400B41A33 /* CertificateRevocationListAPI.swift */; };
 		633B396A2891890600208124 /* ZMUpdateEvent+Decryption.swift in Sources */ = {isa = PBXBuildFile; fileRef = 633B39692891890500208124 /* ZMUpdateEvent+Decryption.swift */; };
 		63457C062B2C6F4200AFFEF3 /* ReplaceSelfMLSKeyPackagesActionHandlerTests.swift in Sources */ = {isa = PBXBuildFile; fileRef = 63457C052B2C6F4200AFFEF3 /* ReplaceSelfMLSKeyPackagesActionHandlerTests.swift */; };
-<<<<<<< HEAD
-		63457C082B2CA8E300AFFEF3 /* E2eIKeyPackageRotatorTests.swift in Sources */ = {isa = PBXBuildFile; fileRef = 63457C072B2CA8E300AFFEF3 /* E2eIKeyPackageRotatorTests.swift */; };
-=======
 		63457C082B2CA8E300AFFEF3 /* E2EIKeyPackageRotatorTests.swift in Sources */ = {isa = PBXBuildFile; fileRef = 63457C072B2CA8E300AFFEF3 /* E2EIKeyPackageRotatorTests.swift */; };
->>>>>>> fddbd34a
 		6360A2132B0B722700A5D5FB /* MLSClientIDsProvider.swift in Sources */ = {isa = PBXBuildFile; fileRef = 6360A2112B0B721F00A5D5FB /* MLSClientIDsProvider.swift */; };
 		636758242BA0AC7C00837803 /* FederationCertificates.swift in Sources */ = {isa = PBXBuildFile; fileRef = 636758232BA0AC7C00837803 /* FederationCertificates.swift */; };
 		638941F02AF50EB10051ABFD /* MockLocalConversationRemovalUseCase.swift in Sources */ = {isa = PBXBuildFile; fileRef = 638941EF2AF50EB10051ABFD /* MockLocalConversationRemovalUseCase.swift */; };
@@ -236,11 +216,7 @@
 		6397F6E228F447F800298DB1 /* SendCommitBundleActionHandler.swift in Sources */ = {isa = PBXBuildFile; fileRef = 6397F6E128F447F800298DB1 /* SendCommitBundleActionHandler.swift */; };
 		6397F6E628F6DD8B00298DB1 /* SendCommitBundleActionHandlerTests.swift in Sources */ = {isa = PBXBuildFile; fileRef = 6397F6E528F6DD8B00298DB1 /* SendCommitBundleActionHandlerTests.swift */; };
 		639971AC2B1E3072009DD5CF /* ReplaceSelfMLSKeyPackagesActionHandler.swift in Sources */ = {isa = PBXBuildFile; fileRef = 639971AB2B1E3072009DD5CF /* ReplaceSelfMLSKeyPackagesActionHandler.swift */; };
-<<<<<<< HEAD
-		639971B42B2779A9009DD5CF /* E2eIKeyPackageRotator.swift in Sources */ = {isa = PBXBuildFile; fileRef = 639971B32B2779A9009DD5CF /* E2eIKeyPackageRotator.swift */; };
-=======
 		639971B42B2779A9009DD5CF /* E2EIKeyPackageRotator.swift in Sources */ = {isa = PBXBuildFile; fileRef = 639971B32B2779A9009DD5CF /* E2EIKeyPackageRotator.swift */; };
->>>>>>> fddbd34a
 		63CC83B12859D488008549AD /* ClaimMLSKeyPackageActionHandler.swift in Sources */ = {isa = PBXBuildFile; fileRef = 63CC83B02859D488008549AD /* ClaimMLSKeyPackageActionHandler.swift */; };
 		63CC83B3285A1E59008549AD /* ClaimMLSKeyPackageActionHandlerTests.swift in Sources */ = {isa = PBXBuildFile; fileRef = 63CC83B2285A1E59008549AD /* ClaimMLSKeyPackageActionHandlerTests.swift */; };
 		63CC83B9285B4845008549AD /* String+Empty.swift in Sources */ = {isa = PBXBuildFile; fileRef = 63CC83B8285B4845008549AD /* String+Empty.swift */; };
@@ -499,11 +475,7 @@
 		060ED6D52499F41000412C4A /* PushNotificationStatus.swift */ = {isa = PBXFileReference; lastKnownFileType = sourcecode.swift; path = PushNotificationStatus.swift; sourceTree = "<group>"; };
 		061389F32B178EBE0053B7B5 /* E2eIAPI.swift */ = {isa = PBXFileReference; lastKnownFileType = sourcecode.swift; path = E2eIAPI.swift; sourceTree = "<group>"; };
 		062285C7276BB5B000B87C91 /* UpdateEventProcessor.swift */ = {isa = PBXFileReference; lastKnownFileType = sourcecode.swift; path = UpdateEventProcessor.swift; sourceTree = "<group>"; };
-<<<<<<< HEAD
-		0640BF6E2B0F6B78008866E4 /* E2eIEnrollment.swift */ = {isa = PBXFileReference; lastKnownFileType = sourcecode.swift; path = E2eIEnrollment.swift; sourceTree = "<group>"; };
-=======
 		0640BF6E2B0F6B78008866E4 /* E2EIEnrollment.swift */ = {isa = PBXFileReference; lastKnownFileType = sourcecode.swift; path = E2EIEnrollment.swift; sourceTree = "<group>"; };
->>>>>>> fddbd34a
 		06474D4A24AF6858002C695D /* EventDecoder.swift */ = {isa = PBXFileReference; lastKnownFileType = sourcecode.swift; path = EventDecoder.swift; sourceTree = "<group>"; };
 		06474D4C24AF68AD002C695D /* StoreUpdateEvent.swift */ = {isa = PBXFileReference; lastKnownFileType = sourcecode.swift; path = StoreUpdateEvent.swift; sourceTree = "<group>"; };
 		06474D5C24B30C75002C695D /* PushNotificationStatusTests.swift */ = {isa = PBXFileReference; lastKnownFileType = sourcecode.swift; path = PushNotificationStatusTests.swift; sourceTree = "<group>"; };
@@ -511,11 +483,7 @@
 		06474D6524B3227E002C695D /* ZMSimpleListRequestPaginatorTests.m */ = {isa = PBXFileReference; lastKnownFileType = sourcecode.c.objc; path = ZMSimpleListRequestPaginatorTests.m; sourceTree = "<group>"; };
 		06474DA524B4B1EA002C695D /* EventDecoderTest.swift */ = {isa = PBXFileReference; lastKnownFileType = sourcecode.swift; path = EventDecoderTest.swift; sourceTree = "<group>"; };
 		06474DA724B4BB01002C695D /* StoreUpdateEventTests.swift */ = {isa = PBXFileReference; lastKnownFileType = sourcecode.swift; path = StoreUpdateEventTests.swift; sourceTree = "<group>"; };
-<<<<<<< HEAD
-		064824972B10E32C00115329 /* EnrollE2eICertificateUseCase.swift */ = {isa = PBXFileReference; lastKnownFileType = sourcecode.swift; path = EnrollE2eICertificateUseCase.swift; sourceTree = "<group>"; };
-=======
 		064824972B10E32C00115329 /* EnrollE2EICertificateUseCase.swift */ = {isa = PBXFileReference; lastKnownFileType = sourcecode.swift; path = EnrollE2EICertificateUseCase.swift; sourceTree = "<group>"; };
->>>>>>> fddbd34a
 		0648FC1027851623006519D1 /* audio.m4a */ = {isa = PBXFileReference; lastKnownFileType = file; path = audio.m4a; sourceTree = "<group>"; };
 		0649D12124F5C5EF001DDC78 /* ZMLocalNotification.swift */ = {isa = PBXFileReference; lastKnownFileType = sourcecode.swift; path = ZMLocalNotification.swift; sourceTree = "<group>"; };
 		0649D13F24F63AA0001DDC78 /* LocalNotificationContentType.swift */ = {isa = PBXFileReference; lastKnownFileType = sourcecode.swift; path = LocalNotificationContentType.swift; sourceTree = "<group>"; };
@@ -572,11 +540,7 @@
 		0649D1A524F673E7001DDC78 /* Logging.swift */ = {isa = PBXFileReference; lastKnownFileType = sourcecode.swift; path = Logging.swift; sourceTree = "<group>"; };
 		0671976D2AE951F400D96598 /* AcmeAPI.swift */ = {isa = PBXFileReference; lastKnownFileType = sourcecode.swift; path = AcmeAPI.swift; sourceTree = "<group>"; };
 		067197992AFBE9FD00D96598 /* AcmeResponse.swift */ = {isa = PBXFileReference; lastKnownFileType = sourcecode.swift; path = AcmeResponse.swift; sourceTree = "<group>"; };
-<<<<<<< HEAD
-		067215AC2B10DCA300CF4AD4 /* E2eIRepository.swift */ = {isa = PBXFileReference; lastKnownFileType = sourcecode.swift; path = E2eIRepository.swift; sourceTree = "<group>"; };
-=======
 		067215AC2B10DCA300CF4AD4 /* E2EIRepository.swift */ = {isa = PBXFileReference; lastKnownFileType = sourcecode.swift; path = E2EIRepository.swift; sourceTree = "<group>"; };
->>>>>>> fddbd34a
 		068084952563B6940047899C /* FeatureConfigRequestStrategy.swift */ = {isa = PBXFileReference; fileEncoding = 4; lastKnownFileType = sourcecode.swift; path = FeatureConfigRequestStrategy.swift; sourceTree = "<group>"; };
 		068084972563B7310047899C /* FeatureConfigRequestStrategyTests.swift */ = {isa = PBXFileReference; lastKnownFileType = sourcecode.swift; path = FeatureConfigRequestStrategyTests.swift; sourceTree = "<group>"; };
 		0693113F24F7995F00D14DF5 /* ZMLocalNotificationTests.swift */ = {isa = PBXFileReference; lastKnownFileType = sourcecode.swift; path = ZMLocalNotificationTests.swift; sourceTree = "<group>"; };
@@ -599,11 +563,7 @@
 		06CDDEA2282E9E9800F9360F /* RemovePushTokenActionHandlerTests.swift */ = {isa = PBXFileReference; lastKnownFileType = sourcecode.swift; path = RemovePushTokenActionHandlerTests.swift; sourceTree = "<group>"; };
 		06CF5DF927FC900F00822FAB /* ZMLocalNotification+Calling.swift */ = {isa = PBXFileReference; lastKnownFileType = sourcecode.swift; path = "ZMLocalNotification+Calling.swift"; sourceTree = "<group>"; };
 		06D61FB52B0CBE1E00C2699A /* AcmeAPITests.swift */ = {isa = PBXFileReference; lastKnownFileType = sourcecode.swift; path = AcmeAPITests.swift; sourceTree = "<group>"; };
-<<<<<<< HEAD
-		06D61FB72B0CBE3100C2699A /* E2eIEnrollmentTests.swift */ = {isa = PBXFileReference; lastKnownFileType = sourcecode.swift; path = E2eIEnrollmentTests.swift; sourceTree = "<group>"; };
-=======
 		06D61FB72B0CBE3100C2699A /* E2EIEnrollmentTests.swift */ = {isa = PBXFileReference; lastKnownFileType = sourcecode.swift; path = E2EIEnrollmentTests.swift; sourceTree = "<group>"; };
->>>>>>> fddbd34a
 		06FDC62E28354DAE008300DB /* PushTokenStorage.swift */ = {isa = PBXFileReference; lastKnownFileType = sourcecode.swift; path = PushTokenStorage.swift; sourceTree = "<group>"; };
 		06FDC63028354DBD008300DB /* PushTokenStorageTests.swift */ = {isa = PBXFileReference; lastKnownFileType = sourcecode.swift; path = PushTokenStorageTests.swift; sourceTree = "<group>"; };
 		160ADE9B270DBD0A003FA638 /* ConnectToUserActionHandlerTests.swift */ = {isa = PBXFileReference; lastKnownFileType = sourcecode.swift; path = ConnectToUserActionHandlerTests.swift; sourceTree = "<group>"; };
@@ -764,11 +724,7 @@
 		6313CF242B67C13400B41A33 /* CertificateRevocationListAPI.swift */ = {isa = PBXFileReference; lastKnownFileType = sourcecode.swift; path = CertificateRevocationListAPI.swift; sourceTree = "<group>"; };
 		633B39692891890500208124 /* ZMUpdateEvent+Decryption.swift */ = {isa = PBXFileReference; lastKnownFileType = sourcecode.swift; path = "ZMUpdateEvent+Decryption.swift"; sourceTree = "<group>"; };
 		63457C052B2C6F4200AFFEF3 /* ReplaceSelfMLSKeyPackagesActionHandlerTests.swift */ = {isa = PBXFileReference; lastKnownFileType = sourcecode.swift; path = ReplaceSelfMLSKeyPackagesActionHandlerTests.swift; sourceTree = "<group>"; };
-<<<<<<< HEAD
-		63457C072B2CA8E300AFFEF3 /* E2eIKeyPackageRotatorTests.swift */ = {isa = PBXFileReference; lastKnownFileType = sourcecode.swift; path = E2eIKeyPackageRotatorTests.swift; sourceTree = "<group>"; };
-=======
 		63457C072B2CA8E300AFFEF3 /* E2EIKeyPackageRotatorTests.swift */ = {isa = PBXFileReference; lastKnownFileType = sourcecode.swift; path = E2EIKeyPackageRotatorTests.swift; sourceTree = "<group>"; };
->>>>>>> fddbd34a
 		6360A2112B0B721F00A5D5FB /* MLSClientIDsProvider.swift */ = {isa = PBXFileReference; lastKnownFileType = sourcecode.swift; path = MLSClientIDsProvider.swift; sourceTree = "<group>"; };
 		636758232BA0AC7C00837803 /* FederationCertificates.swift */ = {isa = PBXFileReference; lastKnownFileType = sourcecode.swift; path = FederationCertificates.swift; sourceTree = "<group>"; };
 		638941EF2AF50EB10051ABFD /* MockLocalConversationRemovalUseCase.swift */ = {isa = PBXFileReference; lastKnownFileType = sourcecode.swift; path = MockLocalConversationRemovalUseCase.swift; sourceTree = "<group>"; };
@@ -776,11 +732,7 @@
 		6397F6E128F447F800298DB1 /* SendCommitBundleActionHandler.swift */ = {isa = PBXFileReference; lastKnownFileType = sourcecode.swift; path = SendCommitBundleActionHandler.swift; sourceTree = "<group>"; };
 		6397F6E528F6DD8B00298DB1 /* SendCommitBundleActionHandlerTests.swift */ = {isa = PBXFileReference; lastKnownFileType = sourcecode.swift; path = SendCommitBundleActionHandlerTests.swift; sourceTree = "<group>"; };
 		639971AB2B1E3072009DD5CF /* ReplaceSelfMLSKeyPackagesActionHandler.swift */ = {isa = PBXFileReference; lastKnownFileType = sourcecode.swift; path = ReplaceSelfMLSKeyPackagesActionHandler.swift; sourceTree = "<group>"; };
-<<<<<<< HEAD
-		639971B32B2779A9009DD5CF /* E2eIKeyPackageRotator.swift */ = {isa = PBXFileReference; lastKnownFileType = sourcecode.swift; path = E2eIKeyPackageRotator.swift; sourceTree = "<group>"; };
-=======
 		639971B32B2779A9009DD5CF /* E2EIKeyPackageRotator.swift */ = {isa = PBXFileReference; lastKnownFileType = sourcecode.swift; path = E2EIKeyPackageRotator.swift; sourceTree = "<group>"; };
->>>>>>> fddbd34a
 		63CC83B02859D488008549AD /* ClaimMLSKeyPackageActionHandler.swift */ = {isa = PBXFileReference; lastKnownFileType = sourcecode.swift; path = ClaimMLSKeyPackageActionHandler.swift; sourceTree = "<group>"; };
 		63CC83B2285A1E59008549AD /* ClaimMLSKeyPackageActionHandlerTests.swift */ = {isa = PBXFileReference; lastKnownFileType = sourcecode.swift; path = ClaimMLSKeyPackageActionHandlerTests.swift; sourceTree = "<group>"; };
 		63CC83B8285B4845008549AD /* String+Empty.swift */ = {isa = PBXFileReference; lastKnownFileType = sourcecode.swift; path = "String+Empty.swift"; sourceTree = "<group>"; };
@@ -1139,15 +1091,6 @@
 		067197632AE9502C00D96598 /* E2EIdentity */ = {
 			isa = PBXGroup;
 			children = (
-<<<<<<< HEAD
-				067197682AE9516100D96598 /* ACME */,
-				0640BF6E2B0F6B78008866E4 /* E2eIEnrollment.swift */,
-				06D61FB72B0CBE3100C2699A /* E2eIEnrollmentTests.swift */,
-				067215AC2B10DCA300CF4AD4 /* E2eIRepository.swift */,
-				064824972B10E32C00115329 /* EnrollE2eICertificateUseCase.swift */,
-				639971B32B2779A9009DD5CF /* E2eIKeyPackageRotator.swift */,
-				63457C072B2CA8E300AFFEF3 /* E2eIKeyPackageRotatorTests.swift */,
-=======
 				6313CF2B2B69148600B41A33 /* CRL */,
 				067197682AE9516100D96598 /* ACME */,
 				0640BF6E2B0F6B78008866E4 /* E2EIEnrollment.swift */,
@@ -1156,7 +1099,6 @@
 				064824972B10E32C00115329 /* EnrollE2EICertificateUseCase.swift */,
 				639971B32B2779A9009DD5CF /* E2EIKeyPackageRotator.swift */,
 				63457C072B2CA8E300AFFEF3 /* E2EIKeyPackageRotatorTests.swift */,
->>>>>>> fddbd34a
 			);
 			path = E2EIdentity;
 			sourceTree = "<group>";
@@ -1167,10 +1109,7 @@
 				0671976D2AE951F400D96598 /* AcmeAPI.swift */,
 				06D61FB52B0CBE1E00C2699A /* AcmeAPITests.swift */,
 				067197992AFBE9FD00D96598 /* AcmeResponse.swift */,
-<<<<<<< HEAD
-=======
 				636758232BA0AC7C00837803 /* FederationCertificates.swift */,
->>>>>>> fddbd34a
 			);
 			path = ACME;
 			sourceTree = "<group>";
@@ -2457,15 +2396,9 @@
 				D33B57B12A56BDCA0078A4F9 /* FederationTerminationManager.swift in Sources */,
 				16367F2626FDB4720028AF8B /* ConnectionRequestStrategy.swift in Sources */,
 				06474D4D24AF68AD002C695D /* StoreUpdateEvent.swift in Sources */,
-<<<<<<< HEAD
-				0640BF6F2B0F6B78008866E4 /* E2eIEnrollment.swift in Sources */,
-				068084962563B6940047899C /* FeatureConfigRequestStrategy.swift in Sources */,
-				067215AD2B10DCA300CF4AD4 /* E2eIRepository.swift in Sources */,
-=======
 				0640BF6F2B0F6B78008866E4 /* E2EIEnrollment.swift in Sources */,
 				068084962563B6940047899C /* FeatureConfigRequestStrategy.swift in Sources */,
 				067215AD2B10DCA300CF4AD4 /* E2EIRepository.swift in Sources */,
->>>>>>> fddbd34a
 				166901F01D7081C7000FE4AF /* ZMUpstreamInsertedObjectSync.m in Sources */,
 				E629E3CC2B470B3500D526AD /* Payload+UpdateConversationName.swift in Sources */,
 				1658EA6226DE22C0003D0090 /* ConversationRequestStrategy.swift in Sources */,
@@ -2546,22 +2479,14 @@
 				166901E01D7081C7000FE4AF /* ZMRemoteIdentifierObjectSync.m in Sources */,
 				633B396A2891890600208124 /* ZMUpdateEvent+Decryption.swift in Sources */,
 				06474D4B24AF6858002C695D /* EventDecoder.swift in Sources */,
-<<<<<<< HEAD
-				064824982B10E32C00115329 /* EnrollE2eICertificateUseCase.swift in Sources */,
-=======
 				064824982B10E32C00115329 /* EnrollE2EICertificateUseCase.swift in Sources */,
->>>>>>> fddbd34a
 				E629E3BC2B4704B200D526AD /* Payload+ConversationEvent.swift in Sources */,
 				E629E3CE2B470B7900D526AD /* Payload+UpdateConversationMLSMessageAdd.swift in Sources */,
 				06025666248E616C00E060E1 /* ZMSimpleListRequestPaginator.m in Sources */,
 				F18401A42073BE0800E9F4CC /* GenericMessageEntity.swift in Sources */,
 				1621D2751D7715EA007108C2 /* ZMObjectSyncStrategy.m in Sources */,
 				166901E21D7081C7000FE4AF /* ZMRequestGenerator.m in Sources */,
-<<<<<<< HEAD
-				639971B42B2779A9009DD5CF /* E2eIKeyPackageRotator.swift in Sources */,
-=======
 				639971B42B2779A9009DD5CF /* E2EIKeyPackageRotator.swift in Sources */,
->>>>>>> fddbd34a
 				5E68F22722452CDC00298376 /* LinkPreprocessor.swift in Sources */,
 				E629E3AB2B47028600D526AD /* Payload+PaginatedQualifiedConversationIDList.swift in Sources */,
 				06025662248E467B00E060E1 /* NotificationStreamSync.swift in Sources */,
@@ -2674,12 +2599,8 @@
 			isa = PBXSourcesBuildPhase;
 			buildActionMask = 2147483647;
 			files = (
-<<<<<<< HEAD
-				06D61FB82B0CBE3100C2699A /* E2eIEnrollmentTests.swift in Sources */,
-=======
 				59271BF02B90D2510019B726 /* MockOTREntity.swift in Sources */,
 				06D61FB82B0CBE3100C2699A /* E2EIEnrollmentTests.swift in Sources */,
->>>>>>> fddbd34a
 				F18401E12073C25900E9F4CC /* OTREntityTests+Dependency.swift in Sources */,
 				168D7CCE26FB303A00789960 /* AddParticipantActionHandlerTests.swift in Sources */,
 				16CC083B268E075100C0613C /* ClientMessageRequestStrategyTests.swift in Sources */,
@@ -2799,11 +2720,7 @@
 				5E9EA4E02243C6B200D401B2 /* LinkAttachmentsPreprocessorTests.swift in Sources */,
 				16BA786C2AFE7119006D8CCF /* EventDecoderTest.swift in Sources */,
 				06FDC63128354DBD008300DB /* PushTokenStorageTests.swift in Sources */,
-<<<<<<< HEAD
-				63457C082B2CA8E300AFFEF3 /* E2eIKeyPackageRotatorTests.swift in Sources */,
-=======
 				63457C082B2CA8E300AFFEF3 /* E2EIKeyPackageRotatorTests.swift in Sources */,
->>>>>>> fddbd34a
 				EE8807932AC40AB100278E3C /* ConnectionPayloadProcessorTests.swift in Sources */,
 				F18401EE2073C26C00E9F4CC /* LinkPreviewAssetUploadRequestStrategyTests.swift in Sources */,
 				EE4345DF2865D0FB0090AC34 /* ConversationByQualifiedIDListTranscoderTests.swift in Sources */,
