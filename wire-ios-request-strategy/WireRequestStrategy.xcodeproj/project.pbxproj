--- conflicted
+++ resolved
@@ -7,15 +7,12 @@
 	objects = {
 
 /* Begin PBXBuildFile section */
-<<<<<<< HEAD
 		01E8EC432BB7D4A5002A5A91 /* AllTests.xctestplan in Resources */ = {isa = PBXBuildFile; fileRef = 01E8EC422BB7D4A5002A5A91 /* AllTests.xctestplan */; };
-=======
 		0106AC8C2C9832EF0022E2CF /* ProteusMessagePayloadBuilder.swift in Sources */ = {isa = PBXBuildFile; fileRef = 0106AC8B2C9832EF0022E2CF /* ProteusMessagePayloadBuilder.swift */; };
 		0106AC8E2C99A4DC0022E2CF /* MessageInfoExtractor.swift in Sources */ = {isa = PBXBuildFile; fileRef = 0106AC8D2C99A4DC0022E2CF /* MessageInfoExtractor.swift */; };
 		0106AC902C9B00A30022E2CF /* MessageInfoExtractorTests.swift in Sources */ = {isa = PBXBuildFile; fileRef = 0106AC8F2C9B00A30022E2CF /* MessageInfoExtractorTests.swift */; };
 		0106AC952C9CA4F30022E2CF /* ProteusMessagePayloadBuilderTests.swift in Sources */ = {isa = PBXBuildFile; fileRef = 0106AC942C9CA4F30022E2CF /* ProteusMessagePayloadBuilderTests.swift */; };
 		0106AC982C9CBCE40022E2CF /* MessageInfo.swift in Sources */ = {isa = PBXBuildFile; fileRef = 0106AC962C9CB7F90022E2CF /* MessageInfo.swift */; };
->>>>>>> 67e2df24
 		012B55F62C4A8FFC00DC12D0 /* EventHasher.swift in Sources */ = {isa = PBXBuildFile; fileRef = 012B55F52C4A8FFC00DC12D0 /* EventHasher.swift */; };
 		01F5AED02CAD892000B01069 /* ProteusMessageTests.swift in Sources */ = {isa = PBXBuildFile; fileRef = 01F5AECF2CAD892000B01069 /* ProteusMessageTests.swift */; };
 		06025662248E467B00E060E1 /* NotificationStreamSync.swift in Sources */ = {isa = PBXBuildFile; fileRef = 06025661248E467B00E060E1 /* NotificationStreamSync.swift */; };
@@ -470,15 +467,12 @@
 /* End PBXContainerItemProxy section */
 
 /* Begin PBXFileReference section */
-<<<<<<< HEAD
 		01E8EC422BB7D4A5002A5A91 /* AllTests.xctestplan */ = {isa = PBXFileReference; fileEncoding = 4; lastKnownFileType = text; path = AllTests.xctestplan; sourceTree = "<group>"; };
-=======
 		0106AC8B2C9832EF0022E2CF /* ProteusMessagePayloadBuilder.swift */ = {isa = PBXFileReference; lastKnownFileType = sourcecode.swift; path = ProteusMessagePayloadBuilder.swift; sourceTree = "<group>"; };
 		0106AC8D2C99A4DC0022E2CF /* MessageInfoExtractor.swift */ = {isa = PBXFileReference; lastKnownFileType = sourcecode.swift; path = MessageInfoExtractor.swift; sourceTree = "<group>"; };
 		0106AC8F2C9B00A30022E2CF /* MessageInfoExtractorTests.swift */ = {isa = PBXFileReference; lastKnownFileType = sourcecode.swift; path = MessageInfoExtractorTests.swift; sourceTree = "<group>"; };
 		0106AC942C9CA4F30022E2CF /* ProteusMessagePayloadBuilderTests.swift */ = {isa = PBXFileReference; lastKnownFileType = sourcecode.swift; path = ProteusMessagePayloadBuilderTests.swift; sourceTree = "<group>"; };
 		0106AC962C9CB7F90022E2CF /* MessageInfo.swift */ = {isa = PBXFileReference; lastKnownFileType = sourcecode.swift; path = MessageInfo.swift; sourceTree = "<group>"; };
->>>>>>> 67e2df24
 		012B55F52C4A8FFC00DC12D0 /* EventHasher.swift */ = {isa = PBXFileReference; lastKnownFileType = sourcecode.swift; path = EventHasher.swift; sourceTree = "<group>"; };
 		01F5AECF2CAD892000B01069 /* ProteusMessageTests.swift */ = {isa = PBXFileReference; fileEncoding = 4; lastKnownFileType = sourcecode.swift; path = ProteusMessageTests.swift; sourceTree = "<group>"; };
 		06025661248E467B00E060E1 /* NotificationStreamSync.swift */ = {isa = PBXFileReference; lastKnownFileType = sourcecode.swift; path = NotificationStreamSync.swift; sourceTree = "<group>"; };
