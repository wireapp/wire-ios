// !$*UTF8*$!
{
	archiveVersion = 1;
	classes = {
	};
	objectVersion = 54;
	objects = {

/* Begin PBXBuildFile section */
		012B55F62C4A8FFC00DC12D0 /* EventHasher.swift in Sources */ = {isa = PBXBuildFile; fileRef = 012B55F52C4A8FFC00DC12D0 /* EventHasher.swift */; };
		06025662248E467B00E060E1 /* NotificationStreamSync.swift in Sources */ = {isa = PBXBuildFile; fileRef = 06025661248E467B00E060E1 /* NotificationStreamSync.swift */; };
		06025666248E616C00E060E1 /* ZMSimpleListRequestPaginator.m in Sources */ = {isa = PBXBuildFile; fileRef = 06025665248E616C00E060E1 /* ZMSimpleListRequestPaginator.m */; };
		0605DB902511622100443219 /* ZMLocalNotificationTests_UnreadCount.swift in Sources */ = {isa = PBXBuildFile; fileRef = 0605DB8F2511622100443219 /* ZMLocalNotificationTests_UnreadCount.swift */; };
		060ED6D62499F41000412C4A /* PushNotificationStatus.swift in Sources */ = {isa = PBXBuildFile; fileRef = 060ED6D52499F41000412C4A /* PushNotificationStatus.swift */; };
		061389F42B178EBE0053B7B5 /* E2eIAPI.swift in Sources */ = {isa = PBXBuildFile; fileRef = 061389F32B178EBE0053B7B5 /* E2eIAPI.swift */; };
		062285C8276BB5B000B87C91 /* UpdateEventProcessor.swift in Sources */ = {isa = PBXBuildFile; fileRef = 062285C7276BB5B000B87C91 /* UpdateEventProcessor.swift */; };
		0640BF6F2B0F6B78008866E4 /* E2EIEnrollment.swift in Sources */ = {isa = PBXBuildFile; fileRef = 0640BF6E2B0F6B78008866E4 /* E2EIEnrollment.swift */; };
		06474D4B24AF6858002C695D /* EventDecoder.swift in Sources */ = {isa = PBXBuildFile; fileRef = 06474D4A24AF6858002C695D /* EventDecoder.swift */; };
		06474D4D24AF68AD002C695D /* StoreUpdateEvent.swift in Sources */ = {isa = PBXBuildFile; fileRef = 06474D4C24AF68AD002C695D /* StoreUpdateEvent.swift */; };
		06474D5E24B30C79002C695D /* PushNotificationStatusTests.swift in Sources */ = {isa = PBXBuildFile; fileRef = 06474D5C24B30C75002C695D /* PushNotificationStatusTests.swift */; };
		06474D6024B310B6002C695D /* NotificationsTrackerTests.swift in Sources */ = {isa = PBXBuildFile; fileRef = 06474D5F24B310B6002C695D /* NotificationsTrackerTests.swift */; };
		06474D6624B3227E002C695D /* ZMSimpleListRequestPaginatorTests.m in Sources */ = {isa = PBXBuildFile; fileRef = 06474D6524B3227E002C695D /* ZMSimpleListRequestPaginatorTests.m */; };
		064824982B10E32C00115329 /* EnrollE2EICertificateUseCase.swift in Sources */ = {isa = PBXBuildFile; fileRef = 064824972B10E32C00115329 /* EnrollE2EICertificateUseCase.swift */; };
		0648FC1227851661006519D1 /* audio.m4a in Resources */ = {isa = PBXBuildFile; fileRef = 0648FC1027851623006519D1 /* audio.m4a */; };
		0649D12224F5C5EF001DDC78 /* ZMLocalNotification.swift in Sources */ = {isa = PBXBuildFile; fileRef = 0649D12124F5C5EF001DDC78 /* ZMLocalNotification.swift */; };
		0649D14024F63AA0001DDC78 /* LocalNotificationContentType.swift in Sources */ = {isa = PBXBuildFile; fileRef = 0649D13F24F63AA0001DDC78 /* LocalNotificationContentType.swift */; };
		0649D14324F63B52001DDC78 /* NotificationUserInfo.swift in Sources */ = {isa = PBXBuildFile; fileRef = 0649D14224F63B52001DDC78 /* NotificationUserInfo.swift */; };
		0649D14524F63BBD001DDC78 /* LocalNotificationType+Configuration.swift in Sources */ = {isa = PBXBuildFile; fileRef = 0649D14424F63BBD001DDC78 /* LocalNotificationType+Configuration.swift */; };
		0649D14724F63C02001DDC78 /* PushNotificationCategory.swift in Sources */ = {isa = PBXBuildFile; fileRef = 0649D14624F63C02001DDC78 /* PushNotificationCategory.swift */; };
		0649D14924F63C51001DDC78 /* NotificationSound.swift in Sources */ = {isa = PBXBuildFile; fileRef = 0649D14824F63C51001DDC78 /* NotificationSound.swift */; };
		0649D14B24F63C8F001DDC78 /* NotificationAction.swift in Sources */ = {isa = PBXBuildFile; fileRef = 0649D14A24F63C8F001DDC78 /* NotificationAction.swift */; };
		0649D14D24F63D3E001DDC78 /* LocalNotificationType+Localization.swift in Sources */ = {isa = PBXBuildFile; fileRef = 0649D14C24F63D3E001DDC78 /* LocalNotificationType+Localization.swift */; };
		0649D14F24F63DCC001DDC78 /* ZMSound.swift in Sources */ = {isa = PBXBuildFile; fileRef = 0649D14E24F63DCC001DDC78 /* ZMSound.swift */; };
		0649D15424F64335001DDC78 /* Push.stringsdict in Resources */ = {isa = PBXBuildFile; fileRef = 0649D15024F64335001DDC78 /* Push.stringsdict */; };
		0649D15524F64335001DDC78 /* Push.strings in Resources */ = {isa = PBXBuildFile; fileRef = 0649D15224F64335001DDC78 /* Push.strings */; };
		0649D19B24F66E9E001DDC78 /* ZMLocalNotification+Events.swift in Sources */ = {isa = PBXBuildFile; fileRef = 0649D19A24F66E9E001DDC78 /* ZMLocalNotification+Events.swift */; };
		0649D19F24F6717C001DDC78 /* ZMLocalNotificationSet.swift in Sources */ = {isa = PBXBuildFile; fileRef = 0649D19E24F6717C001DDC78 /* ZMLocalNotificationSet.swift */; };
		0649D1A624F673E7001DDC78 /* Logging.swift in Sources */ = {isa = PBXBuildFile; fileRef = 0649D1A524F673E7001DDC78 /* Logging.swift */; };
		0671976E2AE951F400D96598 /* AcmeAPI.swift in Sources */ = {isa = PBXBuildFile; fileRef = 0671976D2AE951F400D96598 /* AcmeAPI.swift */; };
		0671979A2AFBE9FD00D96598 /* AcmeResponse.swift in Sources */ = {isa = PBXBuildFile; fileRef = 067197992AFBE9FD00D96598 /* AcmeResponse.swift */; };
		067215AD2B10DCA300CF4AD4 /* E2EIRepository.swift in Sources */ = {isa = PBXBuildFile; fileRef = 067215AC2B10DCA300CF4AD4 /* E2EIRepository.swift */; };
		068084962563B6940047899C /* FeatureConfigRequestStrategy.swift in Sources */ = {isa = PBXBuildFile; fileRef = 068084952563B6940047899C /* FeatureConfigRequestStrategy.swift */; };
		068084982563B7310047899C /* FeatureConfigRequestStrategyTests.swift in Sources */ = {isa = PBXBuildFile; fileRef = 068084972563B7310047899C /* FeatureConfigRequestStrategyTests.swift */; };
		0693114A24F799F400D14DF5 /* ZMLocalNotificationTests.swift in Sources */ = {isa = PBXBuildFile; fileRef = 0693113F24F7995F00D14DF5 /* ZMLocalNotificationTests.swift */; };
		0693114B24F79A0500D14DF5 /* ZMLocalNotificationTests_Event.swift in Sources */ = {isa = PBXBuildFile; fileRef = 0693114124F7996D00D14DF5 /* ZMLocalNotificationTests_Event.swift */; };
		0693114C24F79A0E00D14DF5 /* ZMLocalNotificationSetTests.swift in Sources */ = {isa = PBXBuildFile; fileRef = 0693114324F7999800D14DF5 /* ZMLocalNotificationSetTests.swift */; };
		0693114D24F79A1100D14DF5 /* ZMLocalNotificationLocalizationTests.swift in Sources */ = {isa = PBXBuildFile; fileRef = 0693114524F799B200D14DF5 /* ZMLocalNotificationLocalizationTests.swift */; };
		0693114E24F79A1300D14DF5 /* LocalNotificationContentTypeTest.swift in Sources */ = {isa = PBXBuildFile; fileRef = 0693114724F799BE00D14DF5 /* LocalNotificationContentTypeTest.swift */; };
		0693115024F79E2500D14DF5 /* UserNotificationCenterMock.swift in Sources */ = {isa = PBXBuildFile; fileRef = 0693114F24F79E2500D14DF5 /* UserNotificationCenterMock.swift */; };
		0693115624F7B17300D14DF5 /* ZMLocalNotificationTests_SystemMessage.swift in Sources */ = {isa = PBXBuildFile; fileRef = 0693115524F7B17300D14DF5 /* ZMLocalNotificationTests_SystemMessage.swift */; };
		0693115724F7B1A200D14DF5 /* ZMLocalNotificationTests_Message.swift in Sources */ = {isa = PBXBuildFile; fileRef = 0693115124F7B15500D14DF5 /* ZMLocalNotificationTests_Message.swift */; };
		06A1966E2A7BEAE300B43BA5 /* TerminateFederationRequestStrategy.swift in Sources */ = {isa = PBXBuildFile; fileRef = 06A1966D2A7BEAE300B43BA5 /* TerminateFederationRequestStrategy.swift */; };
		06A196702A7BEBD100B43BA5 /* TerminateFederationRequestStrategyTests.swift in Sources */ = {isa = PBXBuildFile; fileRef = 06A1966F2A7BEBD100B43BA5 /* TerminateFederationRequestStrategyTests.swift */; };
		06A9FDD228B36FF500B3C730 /* UpdateAccessRolesAction.swift in Sources */ = {isa = PBXBuildFile; fileRef = 06A9FDD128B36FF500B3C730 /* UpdateAccessRolesAction.swift */; };
		06A9FDD428B3701000B3C730 /* UpdateAccessRolesActionHandler.swift in Sources */ = {isa = PBXBuildFile; fileRef = 06A9FDD328B3701000B3C730 /* UpdateAccessRolesActionHandler.swift */; };
		06A9FDD628B3702700B3C730 /* UpdateAccessRolesActionHandlerTests.swift in Sources */ = {isa = PBXBuildFile; fileRef = 06A9FDD528B3702700B3C730 /* UpdateAccessRolesActionHandlerTests.swift */; };
		06ADE9F72BCE825D008BA0B3 /* UserClientAPI.swift in Sources */ = {isa = PBXBuildFile; fileRef = 06ADE9F62BCE825D008BA0B3 /* UserClientAPI.swift */; };
		06ADEA002BD15255008BA0B3 /* UserClientRequestFactory.swift in Sources */ = {isa = PBXBuildFile; fileRef = 06ADE9FF2BD15255008BA0B3 /* UserClientRequestFactory.swift */; };
		06ADF694264B467E002E0C7A /* MockAnalytics.swift in Sources */ = {isa = PBXBuildFile; fileRef = 06ADF693264B467E002E0C7A /* MockAnalytics.swift */; };
		06C394B6248E6FDA00AE736A /* ZMSimpleListRequestPaginator.h in Headers */ = {isa = PBXBuildFile; fileRef = 06025667248E617D00E060E1 /* ZMSimpleListRequestPaginator.h */; settings = {ATTRIBUTES = (Public, ); }; };
		06C394B7248E6FDE00AE736A /* ZMSimpleListRequestPaginator+Internal.h in Headers */ = {isa = PBXBuildFile; fileRef = 06025669248E61BF00E060E1 /* ZMSimpleListRequestPaginator+Internal.h */; };
		06C394C5248E851000AE736A /* NotificationsTracker.swift in Sources */ = {isa = PBXBuildFile; fileRef = 06C394C4248E851000AE736A /* NotificationsTracker.swift */; };
		06CDDE9F282E9CC200F9360F /* RemovePushTokenAction.swift in Sources */ = {isa = PBXBuildFile; fileRef = 06CDDE9E282E9CC200F9360F /* RemovePushTokenAction.swift */; };
		06CDDEA1282E9E7F00F9360F /* RemovePushTokenActionHandler.swift in Sources */ = {isa = PBXBuildFile; fileRef = 06CDDEA0282E9E7F00F9360F /* RemovePushTokenActionHandler.swift */; };
		06CDDEA3282E9E9800F9360F /* RemovePushTokenActionHandlerTests.swift in Sources */ = {isa = PBXBuildFile; fileRef = 06CDDEA2282E9E9800F9360F /* RemovePushTokenActionHandlerTests.swift */; };
		06CF5DFA27FC900F00822FAB /* ZMLocalNotification+Calling.swift in Sources */ = {isa = PBXBuildFile; fileRef = 06CF5DF927FC900F00822FAB /* ZMLocalNotification+Calling.swift */; };
		06D61FB62B0CBE1E00C2699A /* AcmeAPITests.swift in Sources */ = {isa = PBXBuildFile; fileRef = 06D61FB52B0CBE1E00C2699A /* AcmeAPITests.swift */; };
		06D61FB82B0CBE3100C2699A /* E2EIEnrollmentTests.swift in Sources */ = {isa = PBXBuildFile; fileRef = 06D61FB72B0CBE3100C2699A /* E2EIEnrollmentTests.swift */; };
		06FDC62F28354DAE008300DB /* PushTokenStorage.swift in Sources */ = {isa = PBXBuildFile; fileRef = 06FDC62E28354DAE008300DB /* PushTokenStorage.swift */; };
		06FDC63128354DBD008300DB /* PushTokenStorageTests.swift in Sources */ = {isa = PBXBuildFile; fileRef = 06FDC63028354DBD008300DB /* PushTokenStorageTests.swift */; };
		160ADE9C270DBD0A003FA638 /* ConnectToUserActionHandlerTests.swift in Sources */ = {isa = PBXBuildFile; fileRef = 160ADE9B270DBD0A003FA638 /* ConnectToUserActionHandlerTests.swift */; };
		16189D06268B214E004831BE /* InsertedObjectSyncTests.swift in Sources */ = {isa = PBXBuildFile; fileRef = 16189D05268B214E004831BE /* InsertedObjectSyncTests.swift */; };
		16189D0A268B2C34004831BE /* ModifiedKeyObjectSyncTests.swift in Sources */ = {isa = PBXBuildFile; fileRef = 16189D09268B2C34004831BE /* ModifiedKeyObjectSyncTests.swift */; };
		161E05442665465A00DADC3D /* SyncProgress.swift in Sources */ = {isa = PBXBuildFile; fileRef = 161E05432665465A00DADC3D /* SyncProgress.swift */; };
		161E055026655E4500DADC3D /* UserProfileRequestStrategy.swift in Sources */ = {isa = PBXBuildFile; fileRef = 161E054F26655E4500DADC3D /* UserProfileRequestStrategy.swift */; };
		1621D2281D75AB2D007108C2 /* MockEntity.m in Sources */ = {isa = PBXBuildFile; fileRef = 1621D2231D75AB2D007108C2 /* MockEntity.m */; };
		1621D2291D75AB2D007108C2 /* MockEntity2.m in Sources */ = {isa = PBXBuildFile; fileRef = 1621D2251D75AB2D007108C2 /* MockEntity2.m */; };
		1621D22A1D75AB2D007108C2 /* MockModelObjectContextFactory.m in Sources */ = {isa = PBXBuildFile; fileRef = 1621D2271D75AB2D007108C2 /* MockModelObjectContextFactory.m */; };
		1621D22E1D75AC36007108C2 /* ZMChangeTrackerBootstrap.h in Headers */ = {isa = PBXBuildFile; fileRef = 1621D22B1D75AC36007108C2 /* ZMChangeTrackerBootstrap.h */; settings = {ATTRIBUTES = (Public, ); }; };
		1621D22F1D75AC36007108C2 /* ZMChangeTrackerBootstrap.m in Sources */ = {isa = PBXBuildFile; fileRef = 1621D22C1D75AC36007108C2 /* ZMChangeTrackerBootstrap.m */; };
		1621D2301D75AC36007108C2 /* ZMChangeTrackerBootstrap+Testing.h in Headers */ = {isa = PBXBuildFile; fileRef = 1621D22D1D75AC36007108C2 /* ZMChangeTrackerBootstrap+Testing.h */; settings = {ATTRIBUTES = (Public, ); }; };
		1621D2621D75C745007108C2 /* ZMDownstreamObjectSyncWithWhitelistTests.m in Sources */ = {isa = PBXBuildFile; fileRef = 166902191D709110000FE4AF /* ZMDownstreamObjectSyncWithWhitelistTests.m */; };
		1621D2651D75C750007108C2 /* ZMLocallyModifiedObjectSetTests.m in Sources */ = {isa = PBXBuildFile; fileRef = 1669021C1D709110000FE4AF /* ZMLocallyModifiedObjectSetTests.m */; };
		1621D2661D75C755007108C2 /* ZMLocallyModifiedObjectSyncStatusTests.m in Sources */ = {isa = PBXBuildFile; fileRef = 1669021D1D709110000FE4AF /* ZMLocallyModifiedObjectSyncStatusTests.m */; };
		1621D2671D75C776007108C2 /* ZMRemoteIdentifierObjectSyncTests.m in Sources */ = {isa = PBXBuildFile; fileRef = 1669021E1D709110000FE4AF /* ZMRemoteIdentifierObjectSyncTests.m */; };
		1621D26A1D75C782007108C2 /* ZMTimedSingleRequestSyncTests.m in Sources */ = {isa = PBXBuildFile; fileRef = 166902211D709110000FE4AF /* ZMTimedSingleRequestSyncTests.m */; };
		1621D26B1D75C7FF007108C2 /* ZMUpstreamInsertedObjectSyncTests.m in Sources */ = {isa = PBXBuildFile; fileRef = 166902221D709110000FE4AF /* ZMUpstreamInsertedObjectSyncTests.m */; };
		1621D26D1D75C806007108C2 /* NSManagedObjectContext+TestHelpers.m in Sources */ = {isa = PBXBuildFile; fileRef = 1621D2321D75B221007108C2 /* NSManagedObjectContext+TestHelpers.m */; };
		1621D2741D7715EA007108C2 /* ZMObjectSyncStrategy.h in Headers */ = {isa = PBXBuildFile; fileRef = 1621D2721D7715EA007108C2 /* ZMObjectSyncStrategy.h */; settings = {ATTRIBUTES = (Public, ); }; };
		1621D2751D7715EA007108C2 /* ZMObjectSyncStrategy.m in Sources */ = {isa = PBXBuildFile; fileRef = 1621D2731D7715EA007108C2 /* ZMObjectSyncStrategy.m */; };
		1622946B221C18BE00A98679 /* AssetV3UploadRequestStrategy.swift in Sources */ = {isa = PBXBuildFile; fileRef = 1622946A221C18BE00A98679 /* AssetV3UploadRequestStrategy.swift */; };
		1622946D221C56E500A98679 /* AssetsPreprocessor.swift in Sources */ = {isa = PBXBuildFile; fileRef = 1622946C221C56E500A98679 /* AssetsPreprocessor.swift */; };
		16229486221EBB8100A98679 /* ZMImagePreprocessingTracker.h in Headers */ = {isa = PBXBuildFile; fileRef = 16229482221EBB8000A98679 /* ZMImagePreprocessingTracker.h */; settings = {ATTRIBUTES = (Public, ); }; };
		16229487221EBB8100A98679 /* ZMImagePreprocessingTracker.m in Sources */ = {isa = PBXBuildFile; fileRef = 16229483221EBB8000A98679 /* ZMImagePreprocessingTracker.m */; };
		16229488221EBB8100A98679 /* ZMImagePreprocessingTracker+Testing.h in Headers */ = {isa = PBXBuildFile; fileRef = 16229484221EBB8000A98679 /* ZMImagePreprocessingTracker+Testing.h */; settings = {ATTRIBUTES = (Public, ); }; };
		1623F8D32AE66F28004F0319 /* MessageSender.swift in Sources */ = {isa = PBXBuildFile; fileRef = 1623F8D22AE66F28004F0319 /* MessageSender.swift */; };
		1623F8D52AE6729D004F0319 /* SessionEstablisher.swift in Sources */ = {isa = PBXBuildFile; fileRef = 1623F8D42AE6729D004F0319 /* SessionEstablisher.swift */; };
		1623F8D82AE7FB7E004F0319 /* PrekeyAPI.swift in Sources */ = {isa = PBXBuildFile; fileRef = 1623F8D72AE7FB7E004F0319 /* PrekeyAPI.swift */; };
		1623F8DA2AE7FBD6004F0319 /* NetworkError.swift in Sources */ = {isa = PBXBuildFile; fileRef = 1623F8D92AE7FBD6004F0319 /* NetworkError.swift */; };
		1623F8DC2AE7FD54004F0319 /* APIProvider.swift in Sources */ = {isa = PBXBuildFile; fileRef = 1623F8DB2AE7FD54004F0319 /* APIProvider.swift */; };
		1623F8DE2AE945E2004F0319 /* MessageAPI.swift in Sources */ = {isa = PBXBuildFile; fileRef = 1623F8DD2AE945E2004F0319 /* MessageAPI.swift */; };
		1623F8E02AEAAF0E004F0319 /* MessageDependencyResolver.swift in Sources */ = {isa = PBXBuildFile; fileRef = 1623F8DF2AEAAF0E004F0319 /* MessageDependencyResolver.swift */; };
		16367F1E26FDB0740028AF8B /* Payload+Connection.swift in Sources */ = {isa = PBXBuildFile; fileRef = 16367F1D26FDB0740028AF8B /* Payload+Connection.swift */; };
		16367F2626FDB4720028AF8B /* ConnectionRequestStrategy.swift in Sources */ = {isa = PBXBuildFile; fileRef = 16367F2526FDB4720028AF8B /* ConnectionRequestStrategy.swift */; };
		164D00742225624E00A8F264 /* ZMImagePreprocessingTrackerTests.m in Sources */ = {isa = PBXBuildFile; fileRef = 16229485221EBB8000A98679 /* ZMImagePreprocessingTrackerTests.m */; };
		164D007622256C6E00A8F264 /* AssetV3UploadRequestStrategyTests.swift in Sources */ = {isa = PBXBuildFile; fileRef = 164D007522256C6E00A8F264 /* AssetV3UploadRequestStrategyTests.swift */; };
		1658EA6226DE22C0003D0090 /* ConversationRequestStrategy.swift in Sources */ = {isa = PBXBuildFile; fileRef = 1658EA6126DE22C0003D0090 /* ConversationRequestStrategy.swift */; };
		1662ADB322B0E8B300D84071 /* VerifyLegalHoldRequestStrategy.swift in Sources */ = {isa = PBXBuildFile; fileRef = 1662ADB222B0E8B300D84071 /* VerifyLegalHoldRequestStrategy.swift */; };
		1662ADD122B14CBA00D84071 /* VerifyLegalHoldRequestStrategyTests.swift in Sources */ = {isa = PBXBuildFile; fileRef = 1662ADD022B14CBA00D84071 /* VerifyLegalHoldRequestStrategyTests.swift */; };
		1669016E1D707509000FE4AF /* WireRequestStrategy.h in Headers */ = {isa = PBXBuildFile; fileRef = 1669016D1D707509000FE4AF /* WireRequestStrategy.h */; settings = {ATTRIBUTES = (Public, ); }; };
		166901D01D7081C7000FE4AF /* ZMContextChangeTracker.h in Headers */ = {isa = PBXBuildFile; fileRef = 166901A81D7081C7000FE4AF /* ZMContextChangeTracker.h */; settings = {ATTRIBUTES = (Public, ); }; };
		166901D31D7081C7000FE4AF /* ZMDownstreamObjectSync.h in Headers */ = {isa = PBXBuildFile; fileRef = 166901AB1D7081C7000FE4AF /* ZMDownstreamObjectSync.h */; settings = {ATTRIBUTES = (Public, ); }; };
		166901D41D7081C7000FE4AF /* ZMDownstreamObjectSync.m in Sources */ = {isa = PBXBuildFile; fileRef = 166901AC1D7081C7000FE4AF /* ZMDownstreamObjectSync.m */; };
		166901D51D7081C7000FE4AF /* ZMDownstreamObjectSyncWithWhitelist.h in Headers */ = {isa = PBXBuildFile; fileRef = 166901AD1D7081C7000FE4AF /* ZMDownstreamObjectSyncWithWhitelist.h */; settings = {ATTRIBUTES = (Public, ); }; };
		166901D61D7081C7000FE4AF /* ZMDownstreamObjectSyncWithWhitelist.m in Sources */ = {isa = PBXBuildFile; fileRef = 166901AE1D7081C7000FE4AF /* ZMDownstreamObjectSyncWithWhitelist.m */; };
		166901D71D7081C7000FE4AF /* ZMDownstreamObjectSyncWithWhitelist+Internal.h in Headers */ = {isa = PBXBuildFile; fileRef = 166901AF1D7081C7000FE4AF /* ZMDownstreamObjectSyncWithWhitelist+Internal.h */; };
		166901D81D7081C7000FE4AF /* ZMLocallyInsertedObjectSet.h in Headers */ = {isa = PBXBuildFile; fileRef = 166901B01D7081C7000FE4AF /* ZMLocallyInsertedObjectSet.h */; settings = {ATTRIBUTES = (Public, ); }; };
		166901D91D7081C7000FE4AF /* ZMLocallyInsertedObjectSet.m in Sources */ = {isa = PBXBuildFile; fileRef = 166901B11D7081C7000FE4AF /* ZMLocallyInsertedObjectSet.m */; };
		166901DA1D7081C7000FE4AF /* ZMLocallyModifiedObjectSet.h in Headers */ = {isa = PBXBuildFile; fileRef = 166901B21D7081C7000FE4AF /* ZMLocallyModifiedObjectSet.h */; settings = {ATTRIBUTES = (Public, ); }; };
		166901DB1D7081C7000FE4AF /* ZMLocallyModifiedObjectSet.m in Sources */ = {isa = PBXBuildFile; fileRef = 166901B31D7081C7000FE4AF /* ZMLocallyModifiedObjectSet.m */; };
		166901DC1D7081C7000FE4AF /* ZMLocallyModifiedObjectSyncStatus.h in Headers */ = {isa = PBXBuildFile; fileRef = 166901B41D7081C7000FE4AF /* ZMLocallyModifiedObjectSyncStatus.h */; settings = {ATTRIBUTES = (Public, ); }; };
		166901DD1D7081C7000FE4AF /* ZMLocallyModifiedObjectSyncStatus.m in Sources */ = {isa = PBXBuildFile; fileRef = 166901B51D7081C7000FE4AF /* ZMLocallyModifiedObjectSyncStatus.m */; };
		166901DE1D7081C7000FE4AF /* ZMObjectSync.h in Headers */ = {isa = PBXBuildFile; fileRef = 166901B61D7081C7000FE4AF /* ZMObjectSync.h */; settings = {ATTRIBUTES = (Public, ); }; };
		166901DF1D7081C7000FE4AF /* ZMRemoteIdentifierObjectSync.h in Headers */ = {isa = PBXBuildFile; fileRef = 166901B71D7081C7000FE4AF /* ZMRemoteIdentifierObjectSync.h */; settings = {ATTRIBUTES = (Public, ); }; };
		166901E01D7081C7000FE4AF /* ZMRemoteIdentifierObjectSync.m in Sources */ = {isa = PBXBuildFile; fileRef = 166901B81D7081C7000FE4AF /* ZMRemoteIdentifierObjectSync.m */; };
		166901E11D7081C7000FE4AF /* ZMRequestGenerator.h in Headers */ = {isa = PBXBuildFile; fileRef = 166901B91D7081C7000FE4AF /* ZMRequestGenerator.h */; settings = {ATTRIBUTES = (Public, ); }; };
		166901E21D7081C7000FE4AF /* ZMRequestGenerator.m in Sources */ = {isa = PBXBuildFile; fileRef = 166901BA1D7081C7000FE4AF /* ZMRequestGenerator.m */; };
		166901E31D7081C7000FE4AF /* ZMSingleRequestSync.h in Headers */ = {isa = PBXBuildFile; fileRef = 166901BB1D7081C7000FE4AF /* ZMSingleRequestSync.h */; settings = {ATTRIBUTES = (Public, ); }; };
		166901E41D7081C7000FE4AF /* ZMSingleRequestSync.m in Sources */ = {isa = PBXBuildFile; fileRef = 166901BC1D7081C7000FE4AF /* ZMSingleRequestSync.m */; };
		166901E51D7081C7000FE4AF /* ZMSyncOperationSet.h in Headers */ = {isa = PBXBuildFile; fileRef = 166901BD1D7081C7000FE4AF /* ZMSyncOperationSet.h */; settings = {ATTRIBUTES = (Public, ); }; };
		166901E61D7081C7000FE4AF /* ZMSyncOperationSet.m in Sources */ = {isa = PBXBuildFile; fileRef = 166901BE1D7081C7000FE4AF /* ZMSyncOperationSet.m */; };
		166901EB1D7081C7000FE4AF /* ZMTimedSingleRequestSync.h in Headers */ = {isa = PBXBuildFile; fileRef = 166901C31D7081C7000FE4AF /* ZMTimedSingleRequestSync.h */; settings = {ATTRIBUTES = (Public, ); }; };
		166901EC1D7081C7000FE4AF /* ZMTimedSingleRequestSync.m in Sources */ = {isa = PBXBuildFile; fileRef = 166901C41D7081C7000FE4AF /* ZMTimedSingleRequestSync.m */; };
		166901EF1D7081C7000FE4AF /* ZMUpstreamInsertedObjectSync.h in Headers */ = {isa = PBXBuildFile; fileRef = 166901C71D7081C7000FE4AF /* ZMUpstreamInsertedObjectSync.h */; settings = {ATTRIBUTES = (Public, ); }; };
		166901F01D7081C7000FE4AF /* ZMUpstreamInsertedObjectSync.m in Sources */ = {isa = PBXBuildFile; fileRef = 166901C81D7081C7000FE4AF /* ZMUpstreamInsertedObjectSync.m */; };
		166901F11D7081C7000FE4AF /* ZMUpstreamModifiedObjectSync.h in Headers */ = {isa = PBXBuildFile; fileRef = 166901C91D7081C7000FE4AF /* ZMUpstreamModifiedObjectSync.h */; settings = {ATTRIBUTES = (Public, ); }; };
		166901F21D7081C7000FE4AF /* ZMUpstreamModifiedObjectSync.m in Sources */ = {isa = PBXBuildFile; fileRef = 166901CA1D7081C7000FE4AF /* ZMUpstreamModifiedObjectSync.m */; };
		166901F31D7081C7000FE4AF /* ZMUpstreamModifiedObjectSync+Testing.h in Headers */ = {isa = PBXBuildFile; fileRef = 166901CB1D7081C7000FE4AF /* ZMUpstreamModifiedObjectSync+Testing.h */; };
		166901F41D7081C7000FE4AF /* ZMUpstreamRequest.h in Headers */ = {isa = PBXBuildFile; fileRef = 166901CC1D7081C7000FE4AF /* ZMUpstreamRequest.h */; settings = {ATTRIBUTES = (Public, ); }; };
		166901F51D7081C7000FE4AF /* ZMUpstreamRequest.m in Sources */ = {isa = PBXBuildFile; fileRef = 166901CD1D7081C7000FE4AF /* ZMUpstreamRequest.m */; };
		166901F61D7081C7000FE4AF /* ZMUpstreamTranscoder.h in Headers */ = {isa = PBXBuildFile; fileRef = 166901CE1D7081C7000FE4AF /* ZMUpstreamTranscoder.h */; settings = {ATTRIBUTES = (Public, ); }; };
		166902121D70851E000FE4AF /* ZMOutstandingItems.h in Headers */ = {isa = PBXBuildFile; fileRef = 166902111D70851E000FE4AF /* ZMOutstandingItems.h */; settings = {ATTRIBUTES = (Public, ); }; };
		166A22912577C06B00EF313D /* ResetSessionRequestStrategy.swift in Sources */ = {isa = PBXBuildFile; fileRef = 166A22902577C06B00EF313D /* ResetSessionRequestStrategy.swift */; };
		16751E8524CF72970099AE09 /* DeliveryReceiptRequestStrategy.swift in Sources */ = {isa = PBXBuildFile; fileRef = 16751E8424CF72970099AE09 /* DeliveryReceiptRequestStrategy.swift */; };
		16751EBB24D1BDA00099AE09 /* DeliveryReceiptRequestStrategyTests.swift in Sources */ = {isa = PBXBuildFile; fileRef = 16751EBA24D1BDA00099AE09 /* DeliveryReceiptRequestStrategyTests.swift */; };
		167BCBC426087F8900E9D7E3 /* ZMTBaseTests+CoreDataStack.swift in Sources */ = {isa = PBXBuildFile; fileRef = 167BCBC326087F8900E9D7E3 /* ZMTBaseTests+CoreDataStack.swift */; };
		1682462F257A1FB7002AF17B /* KeyPathObjectSync.swift in Sources */ = {isa = PBXBuildFile; fileRef = 1682462E257A1FB7002AF17B /* KeyPathObjectSync.swift */; };
		16824631257A23E8002AF17B /* KeyPathObjectSyncTests.swift in Sources */ = {isa = PBXBuildFile; fileRef = 16824630257A23E8002AF17B /* KeyPathObjectSyncTests.swift */; };
		16824633257A2B47002AF17B /* ResetSessionRequestStrategyTests.swift in Sources */ = {isa = PBXBuildFile; fileRef = 16824632257A2B47002AF17B /* ResetSessionRequestStrategyTests.swift */; };
		168414192228365D00FCB9BC /* AssetsPreprocessorTests.swift in Sources */ = {isa = PBXBuildFile; fileRef = 168414182228365D00FCB9BC /* AssetsPreprocessorTests.swift */; };
		168D7BBC26F330DE00789960 /* MessagingTest+Payloads.swift in Sources */ = {isa = PBXBuildFile; fileRef = 168D7BBB26F330DE00789960 /* MessagingTest+Payloads.swift */; };
		168D7CA526FB0CFD00789960 /* ActionHandler.swift in Sources */ = {isa = PBXBuildFile; fileRef = 168D7CA426FB0CFD00789960 /* ActionHandler.swift */; };
		168D7CB226FB0E3F00789960 /* EntityActionSync.swift in Sources */ = {isa = PBXBuildFile; fileRef = 168D7CB126FB0E3F00789960 /* EntityActionSync.swift */; };
		168D7CB726FB0E9200789960 /* AddParticipantActionHandler.swift in Sources */ = {isa = PBXBuildFile; fileRef = 168D7CB626FB0E9200789960 /* AddParticipantActionHandler.swift */; };
		168D7CBB26FB21D900789960 /* RemoveParticipantActionHandler.swift in Sources */ = {isa = PBXBuildFile; fileRef = 168D7CBA26FB21D900789960 /* RemoveParticipantActionHandler.swift */; };
		168D7CCE26FB303A00789960 /* AddParticipantActionHandlerTests.swift in Sources */ = {isa = PBXBuildFile; fileRef = 168D7CCD26FB303A00789960 /* AddParticipantActionHandlerTests.swift */; };
		168D7CF626FC6D3400789960 /* RemoveParticipantActionHandlerTests.swift in Sources */ = {isa = PBXBuildFile; fileRef = 168D7CF526FC6D3300789960 /* RemoveParticipantActionHandlerTests.swift */; };
		168D7D0C26FC81AD00789960 /* ActionHandlerTests.swift in Sources */ = {isa = PBXBuildFile; fileRef = 168D7D0B26FC81AD00789960 /* ActionHandlerTests.swift */; };
		1695B9D42B87FFF100E9342A /* StubPayloadConversationEvent.swift in Sources */ = {isa = PBXBuildFile; fileRef = 1695B9D32B87FFF100E9342A /* StubPayloadConversationEvent.swift */; };
		16972DED2668E699008AF3A2 /* UserProfileRequestStrategyTests.swift in Sources */ = {isa = PBXBuildFile; fileRef = 16972DEC2668E699008AF3A2 /* UserProfileRequestStrategyTests.swift */; };
		169BA1CB25E9507600374343 /* Payload+Coding.swift in Sources */ = {isa = PBXBuildFile; fileRef = 169BA1CA25E9507600374343 /* Payload+Coding.swift */; };
		16A4891A2685CECD001F9127 /* ProteusMessage.swift in Sources */ = {isa = PBXBuildFile; fileRef = 16A489192685CECC001F9127 /* ProteusMessage.swift */; };
		16A48936268A0665001F9127 /* ModifiedKeyObjectSync.swift in Sources */ = {isa = PBXBuildFile; fileRef = 16A48935268A0665001F9127 /* ModifiedKeyObjectSync.swift */; };
		16A4893A268A080E001F9127 /* InsertedObjectSync.swift in Sources */ = {isa = PBXBuildFile; fileRef = 16A48939268A080E001F9127 /* InsertedObjectSync.swift */; };
		16A4893F268B0C82001F9127 /* ClientMessageRequestStrategy.swift in Sources */ = {isa = PBXBuildFile; fileRef = 16A4893E268B0C82001F9127 /* ClientMessageRequestStrategy.swift */; };
		16A4894B268B0D1D001F9127 /* LinkPreviewUpdateRequestStrategy.swift in Sources */ = {isa = PBXBuildFile; fileRef = 16A4894A268B0D1D001F9127 /* LinkPreviewUpdateRequestStrategy.swift */; };
		16A86B2722A128A800A674F8 /* IdentifierObjectSync.swift in Sources */ = {isa = PBXBuildFile; fileRef = 16A86B2622A128A800A674F8 /* IdentifierObjectSync.swift */; };
		16A86B4622A5485E00A674F8 /* IdentifierObjectSyncTests.swift in Sources */ = {isa = PBXBuildFile; fileRef = 16A86B4522A5485E00A674F8 /* IdentifierObjectSyncTests.swift */; };
		16B5B33726FDDD8A001A3216 /* ConnectToUserActionHandler.swift in Sources */ = {isa = PBXBuildFile; fileRef = 16B5B33626FDDD8A001A3216 /* ConnectToUserActionHandler.swift */; };
		16B5B3462701A713001A3216 /* UpdateConnectionActionHandler.swift in Sources */ = {isa = PBXBuildFile; fileRef = 16B5B3452701A713001A3216 /* UpdateConnectionActionHandler.swift */; };
		16B5B42B2705E163001A3216 /* ConnectionRequestStrategyTests.swift in Sources */ = {isa = PBXBuildFile; fileRef = 16B5B42A2705E163001A3216 /* ConnectionRequestStrategyTests.swift */; };
		16BA786B2AFE69FB006D8CCF /* EventConsumer.swift in Sources */ = {isa = PBXBuildFile; fileRef = 16BA786A2AFE69FB006D8CCF /* EventConsumer.swift */; };
		16BA786C2AFE7119006D8CCF /* EventDecoderTest.swift in Sources */ = {isa = PBXBuildFile; fileRef = 06474DA524B4B1EA002C695D /* EventDecoderTest.swift */; };
		16BA786D2AFE712B006D8CCF /* StoreUpdateEventTests.swift in Sources */ = {isa = PBXBuildFile; fileRef = 06474DA724B4BB01002C695D /* StoreUpdateEventTests.swift */; };
		16BBA1F22AF2678200CDF38A /* SessionEstablisherTests.swift in Sources */ = {isa = PBXBuildFile; fileRef = 16BBA1F12AF2678200CDF38A /* SessionEstablisherTests.swift */; };
		16BBA1F42AF3952300CDF38A /* MessageSenderTests.swift in Sources */ = {isa = PBXBuildFile; fileRef = 16BBA1F32AF3952300CDF38A /* MessageSenderTests.swift */; };
		16BBA1F62AF3D41200CDF38A /* MessageDependencyResolverTests.swift in Sources */ = {isa = PBXBuildFile; fileRef = 16BBA1F52AF3D41200CDF38A /* MessageDependencyResolverTests.swift */; };
		16BBA1F82AFC36DF00CDF38A /* QuickSyncCompletedNotification.swift in Sources */ = {isa = PBXBuildFile; fileRef = 16BBA1F72AFC36DF00CDF38A /* QuickSyncCompletedNotification.swift */; };
		16BBA1FA2AFC3BAB00CDF38A /* QuickSyncObserver.swift in Sources */ = {isa = PBXBuildFile; fileRef = 16BBA1F92AFC3BAB00CDF38A /* QuickSyncObserver.swift */; };
		16BBA1FC2AFC44B100CDF38A /* QuickSyncObserverTests.swift in Sources */ = {isa = PBXBuildFile; fileRef = 16BBA1FB2AFC44B100CDF38A /* QuickSyncObserverTests.swift */; };
		16BBA1FE2AFC5E1600CDF38A /* DependentObjects.swift in Sources */ = {isa = PBXBuildFile; fileRef = 16BBA1FD2AFC5E1600CDF38A /* DependentObjects.swift */; };
		16CC0833268DC32D00C0613C /* LinkPreviewUpdateRequestStrategyTests.swift in Sources */ = {isa = PBXBuildFile; fileRef = 16CC0832268DC32D00C0613C /* LinkPreviewUpdateRequestStrategyTests.swift */; };
		16CC083B268E075100C0613C /* ClientMessageRequestStrategyTests.swift in Sources */ = {isa = PBXBuildFile; fileRef = 16CC083A268E075100C0613C /* ClientMessageRequestStrategyTests.swift */; };
		16DABDA225D69335005F4C3A /* Payload.swift in Sources */ = {isa = PBXBuildFile; fileRef = 16DABDA125D69335005F4C3A /* Payload.swift */; };
		16E5F6D626EF1BE100F35FBA /* PaginatedSync.swift in Sources */ = {isa = PBXBuildFile; fileRef = 16E5F6D526EF1BE000F35FBA /* PaginatedSync.swift */; };
		16E5F6DD26EF1E3200F35FBA /* Payload+Conversation.swift in Sources */ = {isa = PBXBuildFile; fileRef = 16E5F6DC26EF1E3200F35FBA /* Payload+Conversation.swift */; };
		16E5F71826EF4DBF00F35FBA /* ConversationRequestStrategyTests.swift in Sources */ = {isa = PBXBuildFile; fileRef = 16E5F71726EF4DBF00F35FBA /* ConversationRequestStrategyTests.swift */; };
		16E70F5B270DCCB900718E5D /* UpdateConnectionActionHandlerTests.swift in Sources */ = {isa = PBXBuildFile; fileRef = 16E70F5A270DCCB900718E5D /* UpdateConnectionActionHandlerTests.swift */; };
		547E664D1F7512FE008CB1FA /* Default-568h@2x.png in Resources */ = {isa = PBXBuildFile; fileRef = 547E664C1F7512FE008CB1FA /* Default-568h@2x.png */; };
		591802D52B7127F1003B7353 /* WireRequestStrategy.framework in Frameworks */ = {isa = PBXBuildFile; fileRef = 1669016A1D707509000FE4AF /* WireRequestStrategy.framework */; };
		59271BED2B90D2140019B726 /* ClientRegistrationDelegate.swift in Sources */ = {isa = PBXBuildFile; fileRef = 59271BEC2B90D2140019B726 /* ClientRegistrationDelegate.swift */; };
		59271BF02B90D2510019B726 /* MockOTREntity.swift in Sources */ = {isa = PBXBuildFile; fileRef = 59271BEE2B90D24A0019B726 /* MockOTREntity.swift */; };
		597B70C92B03CC76006C2121 /* UpdateConversationProtocolActionHandler.swift in Sources */ = {isa = PBXBuildFile; fileRef = 597B70C82B03CC76006C2121 /* UpdateConversationProtocolActionHandler.swift */; };
		597B70CC2B03CC83006C2121 /* UpdateConversationProtocolActionHandlerTests.swift in Sources */ = {isa = PBXBuildFile; fileRef = 597B70CA2B03CC7D006C2121 /* UpdateConversationProtocolActionHandlerTests.swift */; };
		598E870D2BF4E08100FC5438 /* WireUtilitiesSupport.framework in Frameworks */ = {isa = PBXBuildFile; fileRef = 598E870C2BF4E08100FC5438 /* WireUtilitiesSupport.framework */; };
<<<<<<< HEAD
		5990A3B92C7CB03300189B21 /* WireUtilitiesPackage in Frameworks */ = {isa = PBXBuildFile; productRef = 5990A3B82C7CB03300189B21 /* WireUtilitiesPackage */; };
		5990A3BD2C7CB06A00189B21 /* WireUtilitiesPackage in Frameworks */ = {isa = PBXBuildFile; productRef = 5990A3BC2C7CB06A00189B21 /* WireUtilitiesPackage */; };
=======
>>>>>>> e4ecaad8
		59D1C3122B1DF3AD0016F6B2 /* WireDataModelSupport.framework in Frameworks */ = {isa = PBXBuildFile; fileRef = 59D1C3112B1DF3AD0016F6B2 /* WireDataModelSupport.framework */; };
		59D5888D2C7CDA0C00CAFA0F /* WireUtilitiesPackage in Frameworks */ = {isa = PBXBuildFile; productRef = 59D5888C2C7CDA0C00CAFA0F /* WireUtilitiesPackage */; };
		59D588912C7CDA2E00CAFA0F /* WireUtilitiesPackage in Frameworks */ = {isa = PBXBuildFile; productRef = 59D588902C7CDA2E00CAFA0F /* WireUtilitiesPackage */; };
		5E68F22722452CDC00298376 /* LinkPreprocessor.swift in Sources */ = {isa = PBXBuildFile; fileRef = 5E68F22622452CDC00298376 /* LinkPreprocessor.swift */; };
		5E9EA4DE2243C10400D401B2 /* LinkAttachmentsPreprocessor.swift in Sources */ = {isa = PBXBuildFile; fileRef = 5E9EA4DD2243C10400D401B2 /* LinkAttachmentsPreprocessor.swift */; };
		5E9EA4E02243C6B200D401B2 /* LinkAttachmentsPreprocessorTests.swift in Sources */ = {isa = PBXBuildFile; fileRef = 5E9EA4DF2243C6B200D401B2 /* LinkAttachmentsPreprocessorTests.swift */; };
		6308F8A82A273D1E0072A177 /* BaseFetchMLSGroupInfoActionHandler.swift in Sources */ = {isa = PBXBuildFile; fileRef = 6308F8A72A273D1E0072A177 /* BaseFetchMLSGroupInfoActionHandler.swift */; };
		6308F8AA2A273DB00072A177 /* FetchMLSSubconversationGroupInfoActionHandler.swift in Sources */ = {isa = PBXBuildFile; fileRef = 6308F8A92A273DB00072A177 /* FetchMLSSubconversationGroupInfoActionHandler.swift */; };
		6308F8AC2A273E7A0072A177 /* FetchMLSConversationGroupInfoActionHandler.swift in Sources */ = {isa = PBXBuildFile; fileRef = 6308F8AB2A273E7A0072A177 /* FetchMLSConversationGroupInfoActionHandler.swift */; };
		6308F8AE2A273FBB0072A177 /* BaseFetchMLSGroupInfoActionHandlerTests.swift in Sources */ = {isa = PBXBuildFile; fileRef = 6308F8AD2A273FBB0072A177 /* BaseFetchMLSGroupInfoActionHandlerTests.swift */; };
		6308F8B02A27403B0072A177 /* FetchMLSConversationGroupInfoActionHandlerTests.swift in Sources */ = {isa = PBXBuildFile; fileRef = 6308F8AF2A27403B0072A177 /* FetchMLSConversationGroupInfoActionHandlerTests.swift */; };
		6308F8B22A2740C30072A177 /* FetchMLSSubconversationGroupInfoActionHandlerTests.swift in Sources */ = {isa = PBXBuildFile; fileRef = 6308F8B12A2740C30072A177 /* FetchMLSSubconversationGroupInfoActionHandlerTests.swift */; };
		630D41AA2B07793D00633867 /* MLSConversationParticipantsService.swift in Sources */ = {isa = PBXBuildFile; fileRef = 630D41A82B07790900633867 /* MLSConversationParticipantsService.swift */; };
		630D41AC2B077F3900633867 /* ProteusConversationParticipantsService.swift in Sources */ = {isa = PBXBuildFile; fileRef = 630D41AB2B077F3900633867 /* ProteusConversationParticipantsService.swift */; };
		630D41B82B07BDB600633867 /* ConversationParticipantsServiceTests.swift in Sources */ = {isa = PBXBuildFile; fileRef = 630D41B62B07BD8A00633867 /* ConversationParticipantsServiceTests.swift */; };
		630D41BA2B07D9F400633867 /* MLSConversationParticipantsServiceTests.swift in Sources */ = {isa = PBXBuildFile; fileRef = 630D41B92B07D9F400633867 /* MLSConversationParticipantsServiceTests.swift */; };
		630D41BC2B07DA3E00633867 /* ProteusConversationParticipantsServiceTests.swift in Sources */ = {isa = PBXBuildFile; fileRef = 630D41BB2B07DA3E00633867 /* ProteusConversationParticipantsServiceTests.swift */; };
		6313CF252B67C13400B41A33 /* CertificateRevocationListAPI.swift in Sources */ = {isa = PBXBuildFile; fileRef = 6313CF242B67C13400B41A33 /* CertificateRevocationListAPI.swift */; };
		633B396A2891890600208124 /* ZMUpdateEvent+Decryption.swift in Sources */ = {isa = PBXBuildFile; fileRef = 633B39692891890500208124 /* ZMUpdateEvent+Decryption.swift */; };
		63457C062B2C6F4200AFFEF3 /* ReplaceSelfMLSKeyPackagesActionHandlerTests.swift in Sources */ = {isa = PBXBuildFile; fileRef = 63457C052B2C6F4200AFFEF3 /* ReplaceSelfMLSKeyPackagesActionHandlerTests.swift */; };
		63457C082B2CA8E300AFFEF3 /* E2EIKeyPackageRotatorTests.swift in Sources */ = {isa = PBXBuildFile; fileRef = 63457C072B2CA8E300AFFEF3 /* E2EIKeyPackageRotatorTests.swift */; };
		6360A2132B0B722700A5D5FB /* MLSClientIDsProvider.swift in Sources */ = {isa = PBXBuildFile; fileRef = 6360A2112B0B721F00A5D5FB /* MLSClientIDsProvider.swift */; };
		636758242BA0AC7C00837803 /* FederationCertificates.swift in Sources */ = {isa = PBXBuildFile; fileRef = 636758232BA0AC7C00837803 /* FederationCertificates.swift */; };
		638941F02AF50EB10051ABFD /* MockLocalConversationRemovalUseCase.swift in Sources */ = {isa = PBXBuildFile; fileRef = 638941EF2AF50EB10051ABFD /* MockLocalConversationRemovalUseCase.swift */; };
		638941FA2AFBED880051ABFD /* ConversationParticipantsService.swift in Sources */ = {isa = PBXBuildFile; fileRef = 638941F92AFBED880051ABFD /* ConversationParticipantsService.swift */; };
		6397F6E228F447F800298DB1 /* SendCommitBundleActionHandler.swift in Sources */ = {isa = PBXBuildFile; fileRef = 6397F6E128F447F800298DB1 /* SendCommitBundleActionHandler.swift */; };
		6397F6E628F6DD8B00298DB1 /* SendCommitBundleActionHandlerTests.swift in Sources */ = {isa = PBXBuildFile; fileRef = 6397F6E528F6DD8B00298DB1 /* SendCommitBundleActionHandlerTests.swift */; };
		639971AC2B1E3072009DD5CF /* ReplaceSelfMLSKeyPackagesActionHandler.swift in Sources */ = {isa = PBXBuildFile; fileRef = 639971AB2B1E3072009DD5CF /* ReplaceSelfMLSKeyPackagesActionHandler.swift */; };
		639971B42B2779A9009DD5CF /* E2EIKeyPackageRotator.swift in Sources */ = {isa = PBXBuildFile; fileRef = 639971B32B2779A9009DD5CF /* E2EIKeyPackageRotator.swift */; };
		63CC83B12859D488008549AD /* ClaimMLSKeyPackageActionHandler.swift in Sources */ = {isa = PBXBuildFile; fileRef = 63CC83B02859D488008549AD /* ClaimMLSKeyPackageActionHandler.swift */; };
		63CC83B3285A1E59008549AD /* ClaimMLSKeyPackageActionHandlerTests.swift in Sources */ = {isa = PBXBuildFile; fileRef = 63CC83B2285A1E59008549AD /* ClaimMLSKeyPackageActionHandlerTests.swift */; };
		63CC83B9285B4845008549AD /* String+Empty.swift in Sources */ = {isa = PBXBuildFile; fileRef = 63CC83B8285B4845008549AD /* String+Empty.swift */; };
		63CC83E2285C9C6C008549AD /* UploadSelfMLSKeyPackagesActionHandler.swift in Sources */ = {isa = PBXBuildFile; fileRef = 63CC83DF285C9C6C008549AD /* UploadSelfMLSKeyPackagesActionHandler.swift */; };
		63CC83E5285C9C72008549AD /* UploadSelfMLSKeyPackagesActionHandlerTests.swift in Sources */ = {isa = PBXBuildFile; fileRef = 63CC83E0285C9C6C008549AD /* UploadSelfMLSKeyPackagesActionHandlerTests.swift */; };
		63CC83F2285CB96A008549AD /* ActionHandlerTestBase.swift in Sources */ = {isa = PBXBuildFile; fileRef = 63CC83F1285CB96A008549AD /* ActionHandlerTestBase.swift */; };
		63DA339F286DF6ED00818C3C /* MLSEventProcessor.swift in Sources */ = {isa = PBXBuildFile; fileRef = 63DA339E286DF6ED00818C3C /* MLSEventProcessor.swift */; };
		63DA33A8286F27DD00818C3C /* MLSEventProcessorTests.swift in Sources */ = {isa = PBXBuildFile; fileRef = 63DA33A7286F27DD00818C3C /* MLSEventProcessorTests.swift */; };
		63F0780B29F292220031E19D /* FetchSubgroupActionHandler.swift in Sources */ = {isa = PBXBuildFile; fileRef = 63F0780A29F292220031E19D /* FetchSubgroupActionHandler.swift */; };
		63F0781029F2D65C0031E19D /* FetchSubgroupActionHandlerTests.swift in Sources */ = {isa = PBXBuildFile; fileRef = 63F0780E29F2D6220031E19D /* FetchSubgroupActionHandlerTests.swift */; };
		63F5AAC7298A96C000712528 /* Payload+CodingTests.swift in Sources */ = {isa = PBXBuildFile; fileRef = 63F5AAC6298A96C000712528 /* Payload+CodingTests.swift */; };
		63F5AAC9298A974F00712528 /* Payload+ConversationTests.swift in Sources */ = {isa = PBXBuildFile; fileRef = 63F5AAC8298A974F00712528 /* Payload+ConversationTests.swift */; };
		63FD7E9F2B7E5EE300C9B210 /* CertificateRevocationListAPITests.swift in Sources */ = {isa = PBXBuildFile; fileRef = 63FD7E9E2B7E5EE300C9B210 /* CertificateRevocationListAPITests.swift */; };
		70C781FD2732B0100059DF07 /* UpdateRoleActionHandlerTests.swift in Sources */ = {isa = PBXBuildFile; fileRef = 70C781FC2732B0100059DF07 /* UpdateRoleActionHandlerTests.swift */; };
		70E77B79273187660021EE70 /* UpdateRoleActionHandler.swift in Sources */ = {isa = PBXBuildFile; fileRef = 70E77B78273187660021EE70 /* UpdateRoleActionHandler.swift */; };
		7A111DE8285C90A90085BF91 /* SendMLSMessageActionHandler.swift in Sources */ = {isa = PBXBuildFile; fileRef = 7A111DE7285C90A90085BF91 /* SendMLSMessageActionHandler.swift */; };
		7A111DEA285C90B70085BF91 /* SendMLSMessageActionHandlerTests.swift in Sources */ = {isa = PBXBuildFile; fileRef = 7A111DE9285C90B70085BF91 /* SendMLSMessageActionHandlerTests.swift */; };
		7AEBB677285A10620090B524 /* CountSelfMLSKeyPackagesActionHandler.swift in Sources */ = {isa = PBXBuildFile; fileRef = 7AEBB676285A10620090B524 /* CountSelfMLSKeyPackagesActionHandler.swift */; };
		7AEBB679285A16400090B524 /* CountSelfMLSKeyPackagesActionHandlerTests.swift in Sources */ = {isa = PBXBuildFile; fileRef = 7AEBB678285A16400090B524 /* CountSelfMLSKeyPackagesActionHandlerTests.swift */; };
		8792F55721AD944100795027 /* UserPropertyRequestStrategy.swift in Sources */ = {isa = PBXBuildFile; fileRef = 8792F55621AD944100795027 /* UserPropertyRequestStrategy.swift */; };
		87F7288521AFF37D000ED371 /* UserPropertyRequestStrategyTests.swift in Sources */ = {isa = PBXBuildFile; fileRef = 87F7288421AFF37D000ED371 /* UserPropertyRequestStrategyTests.swift */; };
		A90C56E62685C20E00F1007B /* ZMImagePreprocessingTrackerTests.swift in Sources */ = {isa = PBXBuildFile; fileRef = A90C56E52685C20E00F1007B /* ZMImagePreprocessingTrackerTests.swift */; };
		BF1F52C61ECC74E5002FB553 /* Array+RequestGenerator.swift in Sources */ = {isa = PBXBuildFile; fileRef = BF1F52C51ECC74E5002FB553 /* Array+RequestGenerator.swift */; };
		BF7D9BE11D8C351900949267 /* WireRequestStrategy.framework in Frameworks */ = {isa = PBXBuildFile; fileRef = 1669016A1D707509000FE4AF /* WireRequestStrategy.framework */; };
		BFF9446620F5F79F00531BC3 /* ImageV2DownloadRequestStrategyTests.swift in Sources */ = {isa = PBXBuildFile; fileRef = BFF9446520F5F79F00531BC3 /* ImageV2DownloadRequestStrategyTests.swift */; };
		CB5120532C6FD69F000C8FEC /* WireTransportSupport.framework in Frameworks */ = {isa = PBXBuildFile; fileRef = CB5120522C6FD69F000C8FEC /* WireTransportSupport.framework */; };
		CB7979052C73663B006FBA58 /* WireRequestStrategySupport.framework in Frameworks */ = {isa = PBXBuildFile; fileRef = EEA58F192B71179D006DEE32 /* WireRequestStrategySupport.framework */; };
		CBF2BD5F2C5BD468002BCBDD /* TestSetup.swift in Sources */ = {isa = PBXBuildFile; fileRef = CBF2BD5E2C5BD468002BCBDD /* TestSetup.swift */; };
		D33B57B12A56BDCA0078A4F9 /* FederationTerminationManager.swift in Sources */ = {isa = PBXBuildFile; fileRef = D33B57B02A56BDCA0078A4F9 /* FederationTerminationManager.swift */; };
		D3DA067C2A5D9EF700BA9CEB /* FederationTerminationManagerTest.swift in Sources */ = {isa = PBXBuildFile; fileRef = D3DA067B2A5D9EF700BA9CEB /* FederationTerminationManagerTest.swift */; };
		D5D65A062073C8F800D7F3C3 /* AssetRequestFactoryTests.swift in Sources */ = {isa = PBXBuildFile; fileRef = D5D65A052073C8F800D7F3C3 /* AssetRequestFactoryTests.swift */; };
		D5D65A072074C23D00D7F3C3 /* AssetRequestFactory.swift in Sources */ = {isa = PBXBuildFile; fileRef = F963E8D91D955D4600098AD3 /* AssetRequestFactory.swift */; };
		E60CBEC32B45CCBF00958C10 /* EventPayloadDecoder.swift in Sources */ = {isa = PBXBuildFile; fileRef = E60CBEC22B45CCBF00958C10 /* EventPayloadDecoder.swift */; };
		E60E82A42B837B7A00F8DA5C /* FeatureConfigsPayload.swift in Sources */ = {isa = PBXBuildFile; fileRef = E60E82A32B837B7A00F8DA5C /* FeatureConfigsPayload.swift */; };
		E60E82A62B837C7E00F8DA5C /* FeatureConfigsPayloadProcessor.swift in Sources */ = {isa = PBXBuildFile; fileRef = E60E82A52B837C7E00F8DA5C /* FeatureConfigsPayloadProcessor.swift */; };
		E614D4D72B480BA7000A44B4 /* Payload+UpdateConversationProtocolChange.swift in Sources */ = {isa = PBXBuildFile; fileRef = E614D4D62B480BA7000A44B4 /* Payload+UpdateConversationProtocolChange.swift */; };
		E629E39A2B46A1AC00D526AD /* EventPayloadDecoderTests.swift in Sources */ = {isa = PBXBuildFile; fileRef = E629E3992B46A1AC00D526AD /* EventPayloadDecoderTests.swift */; };
		E629E39F2B4700B600D526AD /* Payload+NewConversation.swift in Sources */ = {isa = PBXBuildFile; fileRef = E629E39E2B4700B600D526AD /* Payload+NewConversation.swift */; };
		E629E3A32B47015300D526AD /* EventData.swift in Sources */ = {isa = PBXBuildFile; fileRef = E629E3A22B47015300D526AD /* EventData.swift */; };
		E629E3A52B4701E200D526AD /* Payload+ConversationList.swift in Sources */ = {isa = PBXBuildFile; fileRef = E629E3A42B4701E200D526AD /* Payload+ConversationList.swift */; };
		E629E3A72B47020C00D526AD /* Payload+QualifiedConversationList.swift in Sources */ = {isa = PBXBuildFile; fileRef = E629E3A62B47020C00D526AD /* Payload+QualifiedConversationList.swift */; };
		E629E3A92B47026200D526AD /* Payload+PaginatedConversationIDList.swift in Sources */ = {isa = PBXBuildFile; fileRef = E629E3A82B47026200D526AD /* Payload+PaginatedConversationIDList.swift */; };
		E629E3AB2B47028600D526AD /* Payload+PaginatedQualifiedConversationIDList.swift in Sources */ = {isa = PBXBuildFile; fileRef = E629E3AA2B47028600D526AD /* Payload+PaginatedQualifiedConversationIDList.swift */; };
		E629E3AD2B4702C000D526AD /* Payload+ConversationMember.swift in Sources */ = {isa = PBXBuildFile; fileRef = E629E3AC2B4702C000D526AD /* Payload+ConversationMember.swift */; };
		E629E3AF2B47031800D526AD /* Payload+ConversationMembers.swift in Sources */ = {isa = PBXBuildFile; fileRef = E629E3AE2B47031800D526AD /* Payload+ConversationMembers.swift */; };
		E629E3B12B47036D00D526AD /* Payload+ConversationTeamInfo.swift in Sources */ = {isa = PBXBuildFile; fileRef = E629E3B02B47036D00D526AD /* Payload+ConversationTeamInfo.swift */; };
		E629E3B32B4703A000D526AD /* Payload+UpdateConversationStatus.swift in Sources */ = {isa = PBXBuildFile; fileRef = E629E3B22B4703A000D526AD /* Payload+UpdateConversationStatus.swift */; };
		E629E3B52B4703E100D526AD /* Payload+ConversationAddMember.swift in Sources */ = {isa = PBXBuildFile; fileRef = E629E3B42B4703E100D526AD /* Payload+ConversationAddMember.swift */; };
		E629E3B72B47041700D526AD /* Payload+ConversationUpdateRole.swift in Sources */ = {isa = PBXBuildFile; fileRef = E629E3B62B47041700D526AD /* Payload+ConversationUpdateRole.swift */; };
		E629E3BC2B4704B200D526AD /* Payload+ConversationEvent.swift in Sources */ = {isa = PBXBuildFile; fileRef = E629E3BB2B4704B200D526AD /* Payload+ConversationEvent.swift */; };
		E629E3BE2B4704E900D526AD /* Payload+UpdateConverationMemberLeave.swift in Sources */ = {isa = PBXBuildFile; fileRef = E629E3BD2B4704E900D526AD /* Payload+UpdateConverationMemberLeave.swift */; };
		E629E3C02B47051D00D526AD /* Payload+UpdateConverationMemberJoin.swift in Sources */ = {isa = PBXBuildFile; fileRef = E629E3BF2B47051D00D526AD /* Payload+UpdateConverationMemberJoin.swift */; };
		E629E3C22B47054400D526AD /* Payload+UpdateConversationConnectionRequest.swift in Sources */ = {isa = PBXBuildFile; fileRef = E629E3C12B47054400D526AD /* Payload+UpdateConversationConnectionRequest.swift */; };
		E629E3C42B47056B00D526AD /* Payload+UpdateConversationDeleted.swift in Sources */ = {isa = PBXBuildFile; fileRef = E629E3C32B47056B00D526AD /* Payload+UpdateConversationDeleted.swift */; };
		E629E3C62B470A8200D526AD /* Payload+UpdateConversationReceiptMode.swift in Sources */ = {isa = PBXBuildFile; fileRef = E629E3C52B470A8200D526AD /* Payload+UpdateConversationReceiptMode.swift */; };
		E629E3C82B470AB600D526AD /* Payload+UpdateConversationMessageTimer.swift in Sources */ = {isa = PBXBuildFile; fileRef = E629E3C72B470AB600D526AD /* Payload+UpdateConversationMessageTimer.swift */; };
		E629E3CA2B470AE600D526AD /* Payload+UpdateConversationAccess.swift in Sources */ = {isa = PBXBuildFile; fileRef = E629E3C92B470AE600D526AD /* Payload+UpdateConversationAccess.swift */; };
		E629E3CC2B470B3500D526AD /* Payload+UpdateConversationName.swift in Sources */ = {isa = PBXBuildFile; fileRef = E629E3CB2B470B3500D526AD /* Payload+UpdateConversationName.swift */; };
		E629E3CE2B470B7900D526AD /* Payload+UpdateConversationMLSMessageAdd.swift in Sources */ = {isa = PBXBuildFile; fileRef = E629E3CD2B470B7900D526AD /* Payload+UpdateConversationMLSMessageAdd.swift */; };
		E629E3D02B470BAE00D526AD /* Payload+UpdateConversationMLSWelcome.swift in Sources */ = {isa = PBXBuildFile; fileRef = E629E3CF2B470BAE00D526AD /* Payload+UpdateConversationMLSWelcome.swift */; };
		E662588F2B4D644B00C23E79 /* PayloadUpdateConversationProtocolChangeTests.swift in Sources */ = {isa = PBXBuildFile; fileRef = E662588E2B4D644B00C23E79 /* PayloadUpdateConversationProtocolChangeTests.swift */; };
		E69A02172B84F02800126FF6 /* SelfSupportedProtocolsRequestBuilder.swift in Sources */ = {isa = PBXBuildFile; fileRef = E69A02162B84F02800126FF6 /* SelfSupportedProtocolsRequestBuilder.swift */; };
		E69A02222B85096000126FF6 /* ProteusToMLSMigrationState.swift in Sources */ = {isa = PBXBuildFile; fileRef = E69A02202B85095F00126FF6 /* ProteusToMLSMigrationState.swift */; };
		E69A022A2B85EDC400126FF6 /* SelfSupportedProtocolsRequestBuilderTests.swift in Sources */ = {isa = PBXBuildFile; fileRef = E69A02292B85EDC400126FF6 /* SelfSupportedProtocolsRequestBuilderTests.swift */; };
		E6BBCF112C32C52600BD0259 /* HttpClient.swift in Sources */ = {isa = PBXBuildFile; fileRef = E6BBCF102C32C52600BD0259 /* HttpClient.swift */; };
		E6BBCF132C32C55700BD0259 /* HttpClientImpl.swift in Sources */ = {isa = PBXBuildFile; fileRef = E6BBCF122C32C55700BD0259 /* HttpClientImpl.swift */; };
		E6BBCF152C32D78F00BD0259 /* UserClient+QualifiedID.swift in Sources */ = {isa = PBXBuildFile; fileRef = E6BBCF142C32D78F00BD0259 /* UserClient+QualifiedID.swift */; };
		E6BBCF172C32EBA600BD0259 /* MessageLogAttributesBuilder.swift in Sources */ = {isa = PBXBuildFile; fileRef = E6BBCF162C32EBA600BD0259 /* MessageLogAttributesBuilder.swift */; };
		E6BBCF1D2C33E1ED00BD0259 /* MessageLogAttributesBuilderTests.swift in Sources */ = {isa = PBXBuildFile; fileRef = E6BBCF1C2C33E1ED00BD0259 /* MessageLogAttributesBuilderTests.swift */; };
		E6E0CE872B70D2C60004ED88 /* SyncPhase.swift in Sources */ = {isa = PBXBuildFile; fileRef = E6E0CE862B70D2C60004ED88 /* SyncPhase.swift */; };
		E6E0CE892B70DDAB0004ED88 /* SynchronizationState.swift in Sources */ = {isa = PBXBuildFile; fileRef = E6E0CE882B70DDAB0004ED88 /* SynchronizationState.swift */; };
		E6E0CE8B2B70DE430004ED88 /* OperationState.swift in Sources */ = {isa = PBXBuildFile; fileRef = E6E0CE8A2B70DE430004ED88 /* OperationState.swift */; };
		E6E59B082B56D04500E90D36 /* StubPayloadConversation.swift in Sources */ = {isa = PBXBuildFile; fileRef = E6E59B072B56D04500E90D36 /* StubPayloadConversation.swift */; };
		E98A222F2BCD2525007C230A /* CreateConversationGuestLinkActionHandlerTests.swift in Sources */ = {isa = PBXBuildFile; fileRef = E98A222E2BCD2525007C230A /* CreateConversationGuestLinkActionHandlerTests.swift */; };
		E999AC422BC94A8700569E79 /* CreateConversationGuestLinkActionHandler.swift in Sources */ = {isa = PBXBuildFile; fileRef = E999AC412BC94A8700569E79 /* CreateConversationGuestLinkActionHandler.swift */; };
		E99D18EB2B177F3500751183 /* SyncUsersActionHandlerTests.swift in Sources */ = {isa = PBXBuildFile; fileRef = E99D18EA2B177F3500751183 /* SyncUsersActionHandlerTests.swift */; };
		E9A96E7C2B88D22400914FDD /* PushSupportedProtocolsActionHandler.swift in Sources */ = {isa = PBXBuildFile; fileRef = E9A96E7B2B88D22400914FDD /* PushSupportedProtocolsActionHandler.swift */; };
		E9E2AA5E2B163A56008CC2DF /* SyncUsersActionHandler.swift in Sources */ = {isa = PBXBuildFile; fileRef = E9E2AA5D2B163A56008CC2DF /* SyncUsersActionHandler.swift */; };
		E9E61C682B8E36D7008FB5A6 /* PushSupportedProtocolActionHandlerTests.swift in Sources */ = {isa = PBXBuildFile; fileRef = E9E61C672B8E36D7008FB5A6 /* PushSupportedProtocolActionHandlerTests.swift */; };
		E9EEC3FC2BCFC6B10064BE6A /* SetAllowGuestsAndServicesActionHandler.swift in Sources */ = {isa = PBXBuildFile; fileRef = E9EEC3FB2BCFC6B10064BE6A /* SetAllowGuestsAndServicesActionHandler.swift */; };
		EE04084828C9E2FA009E4B8D /* FetchBackendMLSPublicKeysActionHandler.swift in Sources */ = {isa = PBXBuildFile; fileRef = EE04084728C9E2FA009E4B8D /* FetchBackendMLSPublicKeysActionHandler.swift */; };
		EE04084A28C9E63E009E4B8D /* FetchBackendMLSPublicKeysActionHandlerTests.swift in Sources */ = {isa = PBXBuildFile; fileRef = EE04084928C9E63E009E4B8D /* FetchBackendMLSPublicKeysActionHandlerTests.swift */; };
		EE0CEB462893E9390055ECE5 /* ConversationEventProcessor.swift in Sources */ = {isa = PBXBuildFile; fileRef = EE0CEB452893E9390055ECE5 /* ConversationEventProcessor.swift */; };
		EE0DE5062A24D4F70029746C /* DeleteSubgroupActionHandler.swift in Sources */ = {isa = PBXBuildFile; fileRef = EE0DE5052A24D4F70029746C /* DeleteSubgroupActionHandler.swift */; };
		EE0DE5082A24D9C20029746C /* DeleteSubgroupActionHandlerTests.swift in Sources */ = {isa = PBXBuildFile; fileRef = EE0DE5072A24D9C20029746C /* DeleteSubgroupActionHandlerTests.swift */; };
		EE19CE212AEBE52F00CB8641 /* SyncMLSOneToOneConversationActionHandler.swift in Sources */ = {isa = PBXBuildFile; fileRef = EE19CE202AEBE52F00CB8641 /* SyncMLSOneToOneConversationActionHandler.swift */; };
		EE19CE232AEBE56F00CB8641 /* SyncMLSOneToOneConversationActionHandlerTests.swift in Sources */ = {isa = PBXBuildFile; fileRef = EE19CE222AEBE56F00CB8641 /* SyncMLSOneToOneConversationActionHandlerTests.swift */; };
		EE202DAB27F1F4CC00083AB3 /* VoIPPushPayload.swift in Sources */ = {isa = PBXBuildFile; fileRef = EE202DAA27F1F4CC00083AB3 /* VoIPPushPayload.swift */; };
		EE3245FC2821D41000F2A84A /* VoIPPushHelper.swift in Sources */ = {isa = PBXBuildFile; fileRef = EE3245FB2821D41000F2A84A /* VoIPPushHelper.swift */; };
		EE3246042823196100F2A84A /* VoIPPushHelperTests.swift in Sources */ = {isa = PBXBuildFile; fileRef = EE3246032823196100F2A84A /* VoIPPushHelperTests.swift */; };
		EE402C0528996C6900CA0E40 /* MLSMessage.swift in Sources */ = {isa = PBXBuildFile; fileRef = EE402C0428996C6900CA0E40 /* MLSMessage.swift */; };
		EE4345DF2865D0FB0090AC34 /* ConversationByQualifiedIDListTranscoderTests.swift in Sources */ = {isa = PBXBuildFile; fileRef = EE4345DE2865D0FB0090AC34 /* ConversationByQualifiedIDListTranscoderTests.swift */; };
		EE47346C29A39E8A00E6C04E /* EventDecoder+Proteus.swift in Sources */ = {isa = PBXBuildFile; fileRef = EE47346B29A39E8A00E6C04E /* EventDecoder+Proteus.swift */; };
		EE47346E29A3A17900E6C04E /* EventDecoder+MLS.swift in Sources */ = {isa = PBXBuildFile; fileRef = EE47346D29A3A17900E6C04E /* EventDecoder+MLS.swift */; };
		EE4C5FBE27D2C5CD000C0D45 /* BundledMessageNotificationBuilder.swift in Sources */ = {isa = PBXBuildFile; fileRef = EE4C5FBD27D2C5CD000C0D45 /* BundledMessageNotificationBuilder.swift */; };
		EE668BB22954A7C700D939E7 /* WireDataModel.framework in Frameworks */ = {isa = PBXBuildFile; fileRef = EE668BB12954A7C700D939E7 /* WireDataModel.framework */; };
		EE67F72C296F0CE4001D7C88 /* WireTesting.framework in Frameworks */ = {isa = PBXBuildFile; fileRef = EE67F72B296F0CE4001D7C88 /* WireTesting.framework */; };
		EE7F02272A80E5F400FE5695 /* CreateGroupConversationActionHandler.swift in Sources */ = {isa = PBXBuildFile; fileRef = EE7F02262A80E5F400FE5695 /* CreateGroupConversationActionHandler.swift */; };
		EE7F02292A835FBA00FE5695 /* CreateGroupConversationActionHandlerTests.swift in Sources */ = {isa = PBXBuildFile; fileRef = EE7F02282A835FBA00FE5695 /* CreateGroupConversationActionHandlerTests.swift */; };
		EE7F022B2A8391C500FE5695 /* ConversationServiceTests.swift in Sources */ = {isa = PBXBuildFile; fileRef = EE7F022A2A8391C500FE5695 /* ConversationServiceTests.swift */; };
		EE88078D2AC31FAE00278E3C /* ConversationEventPayloadProcessor.swift in Sources */ = {isa = PBXBuildFile; fileRef = EE88078C2AC31FAE00278E3C /* ConversationEventPayloadProcessor.swift */; };
		EE88078F2AC376B300278E3C /* ConversationEventPayloadProcessorTests.swift in Sources */ = {isa = PBXBuildFile; fileRef = EE88078E2AC376B300278E3C /* ConversationEventPayloadProcessorTests.swift */; };
		EE8807912AC4080A00278E3C /* ConnectionPayloadProcessor.swift in Sources */ = {isa = PBXBuildFile; fileRef = EE8807902AC4080900278E3C /* ConnectionPayloadProcessor.swift */; };
		EE8807932AC40AB100278E3C /* ConnectionPayloadProcessorTests.swift in Sources */ = {isa = PBXBuildFile; fileRef = EE8807922AC40AB100278E3C /* ConnectionPayloadProcessorTests.swift */; };
		EE8807952AC40CA600278E3C /* UserProfilePayloadProcessor.swift in Sources */ = {isa = PBXBuildFile; fileRef = EE8807942AC40CA600278E3C /* UserProfilePayloadProcessor.swift */; };
		EE8807972AC40E1400278E3C /* UserProfilePayloadProcessorTests.swift in Sources */ = {isa = PBXBuildFile; fileRef = EE8807962AC40E1400278E3C /* UserProfilePayloadProcessorTests.swift */; };
		EE8807992AC423A200278E3C /* MessageSendingStatusPayloadProcessor.swift in Sources */ = {isa = PBXBuildFile; fileRef = EE8807982AC423A200278E3C /* MessageSendingStatusPayloadProcessor.swift */; };
		EE88079B2AC425CB00278E3C /* MessageSendingStatusPayloadProcessorTests.swift in Sources */ = {isa = PBXBuildFile; fileRef = EE88079A2AC425CB00278E3C /* MessageSendingStatusPayloadProcessorTests.swift */; };
		EE88079D2AC427D600278E3C /* MLSMessageSendingStatusPayloadProcessor.swift in Sources */ = {isa = PBXBuildFile; fileRef = EE88079C2AC427D600278E3C /* MLSMessageSendingStatusPayloadProcessor.swift */; };
		EE88079F2AC4288200278E3C /* MLSMessageSendingStatusPayloadProcessorTests.swift in Sources */ = {isa = PBXBuildFile; fileRef = EE88079E2AC4288200278E3C /* MLSMessageSendingStatusPayloadProcessorTests.swift */; };
		EE8807A12AC4669D00278E3C /* UserClientPayloadProcessor.swift in Sources */ = {isa = PBXBuildFile; fileRef = EE8807A02AC4669D00278E3C /* UserClientPayloadProcessor.swift */; };
		EE8DC53728C0EFA700AC4E3D /* FetchUserClientsActionHandler.swift in Sources */ = {isa = PBXBuildFile; fileRef = EE8DC53628C0EFA700AC4E3D /* FetchUserClientsActionHandler.swift */; };
		EE8DC53928C0F04B00AC4E3D /* FetchUserClientsActionHandlerTests.swift in Sources */ = {isa = PBXBuildFile; fileRef = EE8DC53828C0F04B00AC4E3D /* FetchUserClientsActionHandlerTests.swift */; };
		EE90C29E282E785800474379 /* PushTokenStrategy.swift in Sources */ = {isa = PBXBuildFile; fileRef = EE90C29D282E785800474379 /* PushTokenStrategy.swift */; };
		EE90C2A7282E7EC800474379 /* RegisterPushTokenActionHandler.swift in Sources */ = {isa = PBXBuildFile; fileRef = EE90C2A6282E7EC800474379 /* RegisterPushTokenActionHandler.swift */; };
		EE90C2A8282E7ECF00474379 /* RegisterPushTokenAction.swift in Sources */ = {isa = PBXBuildFile; fileRef = EE90C2A4282E7EA900474379 /* RegisterPushTokenAction.swift */; };
		EE90C2AA282E855B00474379 /* RegisterPushTokenActionHandlerTests.swift in Sources */ = {isa = PBXBuildFile; fileRef = EE90C2A9282E855B00474379 /* RegisterPushTokenActionHandlerTests.swift */; };
		EE90C2AC282EA1D200474379 /* GetPushTokensAction.swift in Sources */ = {isa = PBXBuildFile; fileRef = EE90C2AB282EA1D200474379 /* GetPushTokensAction.swift */; };
		EE90C2AE282EA1E000474379 /* GetPushTokensActionHandler.swift in Sources */ = {isa = PBXBuildFile; fileRef = EE90C2AD282EA1E000474379 /* GetPushTokensActionHandler.swift */; };
		EE90C2B0282EA1F200474379 /* GetPushTokensActionHandlerTests.swift in Sources */ = {isa = PBXBuildFile; fileRef = EE90C2AF282EA1F200474379 /* GetPushTokensActionHandlerTests.swift */; };
		EE9AEC942BD1597200F7853F /* WireRequestStrategy.docc in Sources */ = {isa = PBXBuildFile; fileRef = EE9AEC932BD1597200F7853F /* WireRequestStrategy.docc */; };
		EEA2EE8A28F021C100A2CBE1 /* UserClientByQualifiedUserIDTranscoderTests.swift in Sources */ = {isa = PBXBuildFile; fileRef = EEA2EE8928F021C100A2CBE1 /* UserClientByQualifiedUserIDTranscoderTests.swift */; };
		EEA58F1C2B71179D006DEE32 /* WireRequestStrategySupport.h in Headers */ = {isa = PBXBuildFile; fileRef = EEA58F1B2B71179D006DEE32 /* WireRequestStrategySupport.h */; settings = {ATTRIBUTES = (Public, ); }; };
		EEA58F202B7117EA006DEE32 /* AutoMockable.generated.swift in Sources */ = {isa = PBXBuildFile; fileRef = 59AF8F4B2B19CD34000A09BF /* AutoMockable.generated.swift */; };
		EEAC16D4281AE5F700B7A34D /* CallEventContent.swift in Sources */ = {isa = PBXBuildFile; fileRef = EEAC16D3281AE5F700B7A34D /* CallEventContent.swift */; };
		EEAC16D6281AEB0200B7A34D /* CallEventContentTests.swift in Sources */ = {isa = PBXBuildFile; fileRef = EEAC16D5281AEB0200B7A34D /* CallEventContentTests.swift */; };
		EEB5DE05283773C3009B4741 /* GetFeatureConfigsAction.swift in Sources */ = {isa = PBXBuildFile; fileRef = EEB5DE04283773C3009B4741 /* GetFeatureConfigsAction.swift */; };
		EEB5DE0728377635009B4741 /* GetFeatureConfigsActionHandler.swift in Sources */ = {isa = PBXBuildFile; fileRef = EEB5DE0628377635009B4741 /* GetFeatureConfigsActionHandler.swift */; };
		EEB5DE0F28379A19009B4741 /* GetFeatureConfigsActionHandlerTests.swift in Sources */ = {isa = PBXBuildFile; fileRef = EEB5DE0E28379A19009B4741 /* GetFeatureConfigsActionHandlerTests.swift */; };
		EEB930B72ABD5C1400FB35B2 /* FetchSupportedProtocolsActionHandler.swift in Sources */ = {isa = PBXBuildFile; fileRef = EEB930B62ABD5C1400FB35B2 /* FetchSupportedProtocolsActionHandler.swift */; };
		EEB930B92ABD6FCB00FB35B2 /* FetchSupportedProtocolsActionHandlerTests.swift in Sources */ = {isa = PBXBuildFile; fileRef = EEB930B82ABD6FCB00FB35B2 /* FetchSupportedProtocolsActionHandlerTests.swift */; };
		EECBE8EE28E71F19005DE5DD /* SyncConversationActionHandler.swift in Sources */ = {isa = PBXBuildFile; fileRef = EECBE8ED28E71F19005DE5DD /* SyncConversationActionHandler.swift */; };
		EECBE8F028E71F57005DE5DD /* SyncConversationActionHandlerTests.swift in Sources */ = {isa = PBXBuildFile; fileRef = EECBE8EF28E71F57005DE5DD /* SyncConversationActionHandlerTests.swift */; };
		EEDBD0A92A7B7F0C00F3956F /* SelfUserRequestStrategy.swift in Sources */ = {isa = PBXBuildFile; fileRef = EEDBD0A82A7B7F0C00F3956F /* SelfUserRequestStrategy.swift */; };
		EEDBD0AB2A7B83B100F3956F /* SelfUserRequestStrategyTests.swift in Sources */ = {isa = PBXBuildFile; fileRef = EEDBD0AA2A7B83B100F3956F /* SelfUserRequestStrategyTests.swift */; };
		EEDE7DAD28EAE538007DC6A3 /* ConversationEventProcessorTests.swift in Sources */ = {isa = PBXBuildFile; fileRef = EEDE7DAC28EAE538007DC6A3 /* ConversationEventProcessorTests.swift */; };
		EEDE7DB128EAEEC3007DC6A3 /* ConversationService.swift in Sources */ = {isa = PBXBuildFile; fileRef = EEDE7DB028EAEEC3007DC6A3 /* ConversationService.swift */; };
		EEE0EDB12858906500BBEE29 /* MLSRequestStrategy.swift in Sources */ = {isa = PBXBuildFile; fileRef = EEE0EDB02858906500BBEE29 /* MLSRequestStrategy.swift */; };
		EEE0EE0728591E9C00BBEE29 /* AssetDownloadRequestFactoryTests.swift in Sources */ = {isa = PBXBuildFile; fileRef = EEE0EE0628591E9C00BBEE29 /* AssetDownloadRequestFactoryTests.swift */; };
		EEE46E5428C5EE48005F48D7 /* ZMTransportResponse+ErrorInfo.swift in Sources */ = {isa = PBXBuildFile; fileRef = EEE46E5328C5EE48005F48D7 /* ZMTransportResponse+ErrorInfo.swift */; };
		EEE95CD72A4330D900E136CB /* LeaveSubconversationActionHandler.swift in Sources */ = {isa = PBXBuildFile; fileRef = EEE95CD62A4330D900E136CB /* LeaveSubconversationActionHandler.swift */; };
		EEE95CD92A43324F00E136CB /* LeaveSubconversationActionHandlerTests.swift in Sources */ = {isa = PBXBuildFile; fileRef = EEE95CD82A43324F00E136CB /* LeaveSubconversationActionHandlerTests.swift */; };
		EEFB2DFE2ACD530F0094F877 /* PrekeyPayloadProcessor.swift in Sources */ = {isa = PBXBuildFile; fileRef = EEFB2DFD2ACD530F0094F877 /* PrekeyPayloadProcessor.swift */; };
		F14B7AEA222009BA00458624 /* UserRichProfileRequestStrategy.swift in Sources */ = {isa = PBXBuildFile; fileRef = F14B7AE9222009BA00458624 /* UserRichProfileRequestStrategy.swift */; };
		F14B7AEC222009C200458624 /* UserRichProfileRequestStrategyTests.swift in Sources */ = {isa = PBXBuildFile; fileRef = F14B7AEB222009C200458624 /* UserRichProfileRequestStrategyTests.swift */; };
		F154EDC71F447B6C00CB8184 /* AppDelegate.swift in Sources */ = {isa = PBXBuildFile; fileRef = F154EDC61F447B6C00CB8184 /* AppDelegate.swift */; };
		F184019A2073BE0800E9F4CC /* ClientMessageRequestFactory.swift in Sources */ = {isa = PBXBuildFile; fileRef = F184014F2073BE0800E9F4CC /* ClientMessageRequestFactory.swift */; };
		F18401A42073BE0800E9F4CC /* GenericMessageEntity.swift in Sources */ = {isa = PBXBuildFile; fileRef = F184015A2073BE0800E9F4CC /* GenericMessageEntity.swift */; };
		F18401AA2073BE0800E9F4CC /* FetchingClientRequestStrategy.swift in Sources */ = {isa = PBXBuildFile; fileRef = F18401612073BE0800E9F4CC /* FetchingClientRequestStrategy.swift */; };
		F18401AF2073BE0800E9F4CC /* AvailabilityRequestStrategy.swift in Sources */ = {isa = PBXBuildFile; fileRef = F18401682073BE0800E9F4CC /* AvailabilityRequestStrategy.swift */; };
		F18401B02073BE0800E9F4CC /* AbstractRequestStrategy.swift in Sources */ = {isa = PBXBuildFile; fileRef = F184016A2073BE0800E9F4CC /* AbstractRequestStrategy.swift */; };
		F18401B32073BE0800E9F4CC /* ZMAbstractRequestStrategy.h in Headers */ = {isa = PBXBuildFile; fileRef = F184016D2073BE0800E9F4CC /* ZMAbstractRequestStrategy.h */; settings = {ATTRIBUTES = (Public, ); }; };
		F18401B42073BE0800E9F4CC /* ZMAbstractRequestStrategy.m in Sources */ = {isa = PBXBuildFile; fileRef = F184016E2073BE0800E9F4CC /* ZMAbstractRequestStrategy.m */; };
		F18401BB2073BE0800E9F4CC /* LinkPreviewAssetDownloadRequestStrategy.swift in Sources */ = {isa = PBXBuildFile; fileRef = F18401772073BE0800E9F4CC /* LinkPreviewAssetDownloadRequestStrategy.swift */; };
		F18401BD2073BE0800E9F4CC /* LinkPreviewAssetUploadRequestStrategy.swift in Sources */ = {isa = PBXBuildFile; fileRef = F18401792073BE0800E9F4CC /* LinkPreviewAssetUploadRequestStrategy.swift */; };
		F18401BF2073BE0800E9F4CC /* AssetClientMessageRequestStrategy.swift in Sources */ = {isa = PBXBuildFile; fileRef = F184017B2073BE0800E9F4CC /* AssetClientMessageRequestStrategy.swift */; };
		F18401C12073BE0800E9F4CC /* ImageV2DownloadRequestStrategy.swift in Sources */ = {isa = PBXBuildFile; fileRef = F184017E2073BE0800E9F4CC /* ImageV2DownloadRequestStrategy.swift */; };
		F18401C22073BE0800E9F4CC /* AssetV2DownloadRequestStrategy.swift in Sources */ = {isa = PBXBuildFile; fileRef = F184017F2073BE0800E9F4CC /* AssetV2DownloadRequestStrategy.swift */; };
		F18401C32073BE0800E9F4CC /* AssetV3DownloadRequestStrategy.swift in Sources */ = {isa = PBXBuildFile; fileRef = F18401802073BE0800E9F4CC /* AssetV3DownloadRequestStrategy.swift */; };
		F18401C72073BE0800E9F4CC /* AssetV3PreviewDownloadStrategy.swift in Sources */ = {isa = PBXBuildFile; fileRef = F18401842073BE0800E9F4CC /* AssetV3PreviewDownloadStrategy.swift */; };
		F18401C82073BE0800E9F4CC /* AssetDownloadRequestFactory.swift in Sources */ = {isa = PBXBuildFile; fileRef = F18401862073BE0800E9F4CC /* AssetDownloadRequestFactory.swift */; };
		F18401CD2073BE0800E9F4CC /* LinkPreviewPreprocessor.swift in Sources */ = {isa = PBXBuildFile; fileRef = F184018B2073BE0800E9F4CC /* LinkPreviewPreprocessor.swift */; };
		F18401D02073BE0800E9F4CC /* PushMessageHandler.swift in Sources */ = {isa = PBXBuildFile; fileRef = F184018F2073BE0800E9F4CC /* PushMessageHandler.swift */; };
		F18401D12073BE0800E9F4CC /* ApplicationStatus.swift in Sources */ = {isa = PBXBuildFile; fileRef = F18401902073BE0800E9F4CC /* ApplicationStatus.swift */; };
		F18401D22073BE0800E9F4CC /* OTREntity.swift in Sources */ = {isa = PBXBuildFile; fileRef = F18401912073BE0800E9F4CC /* OTREntity.swift */; };
		F18401D32073BE0800E9F4CC /* ZMMessage+Dependency.swift in Sources */ = {isa = PBXBuildFile; fileRef = F18401932073BE0800E9F4CC /* ZMMessage+Dependency.swift */; };
		F18401D42073BE0800E9F4CC /* MessageExpirationTimer.swift in Sources */ = {isa = PBXBuildFile; fileRef = F18401942073BE0800E9F4CC /* MessageExpirationTimer.swift */; };
		F18401D62073BE0800E9F4CC /* ZMStrategyConfigurationOption.h in Headers */ = {isa = PBXBuildFile; fileRef = F18401962073BE0800E9F4CC /* ZMStrategyConfigurationOption.h */; settings = {ATTRIBUTES = (Public, ); }; };
		F18401D82073BE0800E9F4CC /* ZMConversation+Notifications.swift in Sources */ = {isa = PBXBuildFile; fileRef = F18401982073BE0800E9F4CC /* ZMConversation+Notifications.swift */; };
		F18401D92073BE0800E9F4CC /* EncryptionSessionDirectory+UpdateEvents.swift in Sources */ = {isa = PBXBuildFile; fileRef = F18401992073BE0800E9F4CC /* EncryptionSessionDirectory+UpdateEvents.swift */; };
		F18401DB2073C25300E9F4CC /* EventDecoderDecryptionTests.swift in Sources */ = {isa = PBXBuildFile; fileRef = F18401952073BE0800E9F4CC /* EventDecoderDecryptionTests.swift */; };
		F18401DC2073C25300E9F4CC /* MessageExpirationTimerTests.swift in Sources */ = {isa = PBXBuildFile; fileRef = F18401972073BE0800E9F4CC /* MessageExpirationTimerTests.swift */; };
		F18401E02073C25900E9F4CC /* ClientMessageRequestFactoryTests.swift in Sources */ = {isa = PBXBuildFile; fileRef = F18401542073BE0800E9F4CC /* ClientMessageRequestFactoryTests.swift */; };
		F18401E12073C25900E9F4CC /* OTREntityTests+Dependency.swift in Sources */ = {isa = PBXBuildFile; fileRef = F18401552073BE0800E9F4CC /* OTREntityTests+Dependency.swift */; };
		F18401E52073C26200E9F4CC /* FetchingClientRequestStrategyTests.swift in Sources */ = {isa = PBXBuildFile; fileRef = F184015E2073BE0800E9F4CC /* FetchingClientRequestStrategyTests.swift */; };
		F18401E92073C26700E9F4CC /* AvailabilityRequestStrategyTests.swift in Sources */ = {isa = PBXBuildFile; fileRef = F18401672073BE0800E9F4CC /* AvailabilityRequestStrategyTests.swift */; };
		F18401EA2073C26700E9F4CC /* AbstractRequestStrategyTests.swift in Sources */ = {isa = PBXBuildFile; fileRef = F184016B2073BE0800E9F4CC /* AbstractRequestStrategyTests.swift */; };
		F18401EC2073C26700E9F4CC /* AssetV3PreviewDownloadRequestStrategyTests.swift in Sources */ = {isa = PBXBuildFile; fileRef = F18401712073BE0800E9F4CC /* AssetV3PreviewDownloadRequestStrategyTests.swift */; };
		F18401EE2073C26C00E9F4CC /* LinkPreviewAssetUploadRequestStrategyTests.swift in Sources */ = {isa = PBXBuildFile; fileRef = F18401742073BE0800E9F4CC /* LinkPreviewAssetUploadRequestStrategyTests.swift */; };
		F18401F02073C26C00E9F4CC /* LinkPreviewAssetDownloadRequestStrategyTests.swift in Sources */ = {isa = PBXBuildFile; fileRef = F18401782073BE0800E9F4CC /* LinkPreviewAssetDownloadRequestStrategyTests.swift */; };
		F18401F12073C26C00E9F4CC /* AssetV3DownloadRequestStrategyTests.swift in Sources */ = {isa = PBXBuildFile; fileRef = F18401812073BE0800E9F4CC /* AssetV3DownloadRequestStrategyTests.swift */; };
		F18401F32073C26C00E9F4CC /* AssetClientMessageRequestStrategyTests.swift in Sources */ = {isa = PBXBuildFile; fileRef = F18401832073BE0800E9F4CC /* AssetClientMessageRequestStrategyTests.swift */; };
		F18401F42073C27200E9F4CC /* LinkPreviewPreprocessorTests.swift in Sources */ = {isa = PBXBuildFile; fileRef = F18401892073BE0800E9F4CC /* LinkPreviewPreprocessorTests.swift */; };
		F18401FE2073C2EA00E9F4CC /* MessagingTest+Encryption.swift in Sources */ = {isa = PBXBuildFile; fileRef = F18401F82073C2E600E9F4CC /* MessagingTest+Encryption.swift */; };
		F18401FF2073C2EA00E9F4CC /* MessagingTestBase.swift in Sources */ = {isa = PBXBuildFile; fileRef = F18401F62073C2E500E9F4CC /* MessagingTestBase.swift */; };
		F18402002073C2EA00E9F4CC /* MockObjects.swift in Sources */ = {isa = PBXBuildFile; fileRef = F18401F92073C2E600E9F4CC /* MockObjects.swift */; };
		F18402012073C2EA00E9F4CC /* RequestStrategyTestBase.swift in Sources */ = {isa = PBXBuildFile; fileRef = F18401F72073C2E600E9F4CC /* RequestStrategyTestBase.swift */; };
		F184020F2073C30000E9F4CC /* Bridging-Header.h in Headers */ = {isa = PBXBuildFile; fileRef = F18402072073C30000E9F4CC /* Bridging-Header.h */; };
		F18402132073C56C00E9F4CC /* RequestStrategy.h in Headers */ = {isa = PBXBuildFile; fileRef = F18402122073C56C00E9F4CC /* RequestStrategy.h */; settings = {ATTRIBUTES = (Public, ); }; };
		F18402142073C6B100E9F4CC /* 1900x1500.jpg in Resources */ = {isa = PBXBuildFile; fileRef = F18402042073C2FF00E9F4CC /* 1900x1500.jpg */; };
		F18402152073C6B100E9F4CC /* animated.gif in Resources */ = {isa = PBXBuildFile; fileRef = F18402022073C2FF00E9F4CC /* animated.gif */; };
		F18402162073C6B100E9F4CC /* Lorem Ipsum.txt in Resources */ = {isa = PBXBuildFile; fileRef = F18402092073C30000E9F4CC /* Lorem Ipsum.txt */; };
		F18402172073C6B100E9F4CC /* medium.jpg in Resources */ = {isa = PBXBuildFile; fileRef = F18402052073C30000E9F4CC /* medium.jpg */; };
		F18402182073C6B100E9F4CC /* not_animated.gif in Resources */ = {isa = PBXBuildFile; fileRef = F18402062073C30000E9F4CC /* not_animated.gif */; };
		F18402192073C6B100E9F4CC /* tiny.jpg in Resources */ = {isa = PBXBuildFile; fileRef = F18402082073C30000E9F4CC /* tiny.jpg */; };
		F184021A2073C6B100E9F4CC /* video.mp4 in Resources */ = {isa = PBXBuildFile; fileRef = F18402032073C2FF00E9F4CC /* video.mp4 */; };
		F19561F1202A1325005347C0 /* ZMSingleRequestSyncTests.m in Sources */ = {isa = PBXBuildFile; fileRef = 166902201D709110000FE4AF /* ZMSingleRequestSyncTests.m */; };
		F19561F5202A1361005347C0 /* ZMUpstreamModifiedObjectSyncTests.m in Sources */ = {isa = PBXBuildFile; fileRef = 166902231D709110000FE4AF /* ZMUpstreamModifiedObjectSyncTests.m */; };
		F19561F7202A1389005347C0 /* ZMLocallyInsertedObjectSetTests.m in Sources */ = {isa = PBXBuildFile; fileRef = 1669021B1D709110000FE4AF /* ZMLocallyInsertedObjectSetTests.m */; };
		F19561F9202A13B4005347C0 /* ZMChangeTrackerBootstrapTests.m in Sources */ = {isa = PBXBuildFile; fileRef = 1666AA2B1D93FA0B00164C06 /* ZMChangeTrackerBootstrapTests.m */; };
		F19561FB202A13C3005347C0 /* ZMSyncOperationSetTests.m in Sources */ = {isa = PBXBuildFile; fileRef = 1666AA2D1D93FBE200164C06 /* ZMSyncOperationSetTests.m */; };
		F1956200202A141B005347C0 /* ZMDownstreamObjectSyncOrderingTests.m in Sources */ = {isa = PBXBuildFile; fileRef = 166902171D709110000FE4AF /* ZMDownstreamObjectSyncOrderingTests.m */; };
		F1956201202A141E005347C0 /* ZMDownstreamObjectSyncTests.m in Sources */ = {isa = PBXBuildFile; fileRef = 166902181D709110000FE4AF /* ZMDownstreamObjectSyncTests.m */; };
		F1956204202A1506005347C0 /* ZMRequestGeneratorTests.m in Sources */ = {isa = PBXBuildFile; fileRef = 1669021F1D709110000FE4AF /* ZMRequestGeneratorTests.m */; };
/* End PBXBuildFile section */

/* Begin PBXContainerItemProxy section */
		166901761D707509000FE4AF /* PBXContainerItemProxy */ = {
			isa = PBXContainerItemProxy;
			containerPortal = 166901611D707509000FE4AF /* Project object */;
			proxyType = 1;
			remoteGlobalIDString = 166901691D707509000FE4AF;
			remoteInfo = WireRequestStrategy;
		};
		591802D72B7127F1003B7353 /* PBXContainerItemProxy */ = {
			isa = PBXContainerItemProxy;
			containerPortal = 166901611D707509000FE4AF /* Project object */;
			proxyType = 1;
			remoteGlobalIDString = 166901691D707509000FE4AF;
			remoteInfo = WireRequestStrategy;
		};
		CB7979072C73663B006FBA58 /* PBXContainerItemProxy */ = {
			isa = PBXContainerItemProxy;
			containerPortal = 166901611D707509000FE4AF /* Project object */;
			proxyType = 1;
			remoteGlobalIDString = EEA58F182B71179D006DEE32;
			remoteInfo = WireRequestStrategySupport;
		};
		F154EDD61F447BB600CB8184 /* PBXContainerItemProxy */ = {
			isa = PBXContainerItemProxy;
			containerPortal = 166901611D707509000FE4AF /* Project object */;
			proxyType = 1;
			remoteGlobalIDString = F154EDC31F447B6C00CB8184;
			remoteInfo = WireRequestStrategyTestHost;
		};
/* End PBXContainerItemProxy section */

/* Begin PBXCopyFilesBuildPhase section */
<<<<<<< HEAD
		5990A3BB2C7CB03300189B21 /* Embed Frameworks */ = {
=======
		59D5888F2C7CDA0C00CAFA0F /* Embed Frameworks */ = {
>>>>>>> e4ecaad8
			isa = PBXCopyFilesBuildPhase;
			buildActionMask = 2147483647;
			dstPath = "";
			dstSubfolderSpec = 10;
			files = (
			);
			name = "Embed Frameworks";
			runOnlyForDeploymentPostprocessing = 0;
		};
		59D588932C7CDA2E00CAFA0F /* Embed Frameworks */ = {
			isa = PBXCopyFilesBuildPhase;
			buildActionMask = 2147483647;
			dstPath = "";
			dstSubfolderSpec = 10;
			files = (
			);
			name = "Embed Frameworks";
			runOnlyForDeploymentPostprocessing = 0;
		};
/* End PBXCopyFilesBuildPhase section */

/* Begin PBXFileReference section */
		012B55F52C4A8FFC00DC12D0 /* EventHasher.swift */ = {isa = PBXFileReference; lastKnownFileType = sourcecode.swift; path = EventHasher.swift; sourceTree = "<group>"; };
		06025661248E467B00E060E1 /* NotificationStreamSync.swift */ = {isa = PBXFileReference; lastKnownFileType = sourcecode.swift; path = NotificationStreamSync.swift; sourceTree = "<group>"; };
		06025665248E616C00E060E1 /* ZMSimpleListRequestPaginator.m */ = {isa = PBXFileReference; lastKnownFileType = sourcecode.c.objc; path = ZMSimpleListRequestPaginator.m; sourceTree = "<group>"; };
		06025667248E617D00E060E1 /* ZMSimpleListRequestPaginator.h */ = {isa = PBXFileReference; lastKnownFileType = sourcecode.c.h; path = ZMSimpleListRequestPaginator.h; sourceTree = "<group>"; };
		06025669248E61BF00E060E1 /* ZMSimpleListRequestPaginator+Internal.h */ = {isa = PBXFileReference; lastKnownFileType = sourcecode.c.h; path = "ZMSimpleListRequestPaginator+Internal.h"; sourceTree = "<group>"; };
		0605DB8F2511622100443219 /* ZMLocalNotificationTests_UnreadCount.swift */ = {isa = PBXFileReference; lastKnownFileType = sourcecode.swift; path = ZMLocalNotificationTests_UnreadCount.swift; sourceTree = "<group>"; };
		060ED6D52499F41000412C4A /* PushNotificationStatus.swift */ = {isa = PBXFileReference; lastKnownFileType = sourcecode.swift; path = PushNotificationStatus.swift; sourceTree = "<group>"; };
		061389F32B178EBE0053B7B5 /* E2eIAPI.swift */ = {isa = PBXFileReference; lastKnownFileType = sourcecode.swift; path = E2eIAPI.swift; sourceTree = "<group>"; };
		062285C7276BB5B000B87C91 /* UpdateEventProcessor.swift */ = {isa = PBXFileReference; lastKnownFileType = sourcecode.swift; path = UpdateEventProcessor.swift; sourceTree = "<group>"; };
		0640BF6E2B0F6B78008866E4 /* E2EIEnrollment.swift */ = {isa = PBXFileReference; lastKnownFileType = sourcecode.swift; path = E2EIEnrollment.swift; sourceTree = "<group>"; };
		06474D4A24AF6858002C695D /* EventDecoder.swift */ = {isa = PBXFileReference; lastKnownFileType = sourcecode.swift; path = EventDecoder.swift; sourceTree = "<group>"; };
		06474D4C24AF68AD002C695D /* StoreUpdateEvent.swift */ = {isa = PBXFileReference; lastKnownFileType = sourcecode.swift; path = StoreUpdateEvent.swift; sourceTree = "<group>"; };
		06474D5C24B30C75002C695D /* PushNotificationStatusTests.swift */ = {isa = PBXFileReference; lastKnownFileType = sourcecode.swift; path = PushNotificationStatusTests.swift; sourceTree = "<group>"; };
		06474D5F24B310B6002C695D /* NotificationsTrackerTests.swift */ = {isa = PBXFileReference; lastKnownFileType = sourcecode.swift; path = NotificationsTrackerTests.swift; sourceTree = "<group>"; };
		06474D6524B3227E002C695D /* ZMSimpleListRequestPaginatorTests.m */ = {isa = PBXFileReference; lastKnownFileType = sourcecode.c.objc; path = ZMSimpleListRequestPaginatorTests.m; sourceTree = "<group>"; };
		06474DA524B4B1EA002C695D /* EventDecoderTest.swift */ = {isa = PBXFileReference; lastKnownFileType = sourcecode.swift; path = EventDecoderTest.swift; sourceTree = "<group>"; };
		06474DA724B4BB01002C695D /* StoreUpdateEventTests.swift */ = {isa = PBXFileReference; lastKnownFileType = sourcecode.swift; path = StoreUpdateEventTests.swift; sourceTree = "<group>"; };
		064824972B10E32C00115329 /* EnrollE2EICertificateUseCase.swift */ = {isa = PBXFileReference; lastKnownFileType = sourcecode.swift; path = EnrollE2EICertificateUseCase.swift; sourceTree = "<group>"; };
		0648FC1027851623006519D1 /* audio.m4a */ = {isa = PBXFileReference; lastKnownFileType = file; path = audio.m4a; sourceTree = "<group>"; };
		0649D12124F5C5EF001DDC78 /* ZMLocalNotification.swift */ = {isa = PBXFileReference; lastKnownFileType = sourcecode.swift; path = ZMLocalNotification.swift; sourceTree = "<group>"; };
		0649D13F24F63AA0001DDC78 /* LocalNotificationContentType.swift */ = {isa = PBXFileReference; lastKnownFileType = sourcecode.swift; path = LocalNotificationContentType.swift; sourceTree = "<group>"; };
		0649D14224F63B52001DDC78 /* NotificationUserInfo.swift */ = {isa = PBXFileReference; lastKnownFileType = sourcecode.swift; path = NotificationUserInfo.swift; sourceTree = "<group>"; };
		0649D14424F63BBD001DDC78 /* LocalNotificationType+Configuration.swift */ = {isa = PBXFileReference; lastKnownFileType = sourcecode.swift; path = "LocalNotificationType+Configuration.swift"; sourceTree = "<group>"; };
		0649D14624F63C02001DDC78 /* PushNotificationCategory.swift */ = {isa = PBXFileReference; lastKnownFileType = sourcecode.swift; path = PushNotificationCategory.swift; sourceTree = "<group>"; };
		0649D14824F63C51001DDC78 /* NotificationSound.swift */ = {isa = PBXFileReference; lastKnownFileType = sourcecode.swift; path = NotificationSound.swift; sourceTree = "<group>"; };
		0649D14A24F63C8F001DDC78 /* NotificationAction.swift */ = {isa = PBXFileReference; lastKnownFileType = sourcecode.swift; path = NotificationAction.swift; sourceTree = "<group>"; };
		0649D14C24F63D3E001DDC78 /* LocalNotificationType+Localization.swift */ = {isa = PBXFileReference; lastKnownFileType = sourcecode.swift; path = "LocalNotificationType+Localization.swift"; sourceTree = "<group>"; };
		0649D14E24F63DCC001DDC78 /* ZMSound.swift */ = {isa = PBXFileReference; lastKnownFileType = sourcecode.swift; path = ZMSound.swift; sourceTree = "<group>"; };
		0649D15124F64335001DDC78 /* Base */ = {isa = PBXFileReference; lastKnownFileType = text.plist.stringsdict; name = Base; path = Base.lproj/Push.stringsdict; sourceTree = "<group>"; };
		0649D15324F64335001DDC78 /* Base */ = {isa = PBXFileReference; lastKnownFileType = text.plist.strings; name = Base; path = Base.lproj/Push.strings; sourceTree = "<group>"; };
		0649D15824F644A9001DDC78 /* de */ = {isa = PBXFileReference; lastKnownFileType = text.plist.strings; name = de; path = de.lproj/Push.strings; sourceTree = "<group>"; };
		0649D15924F644A9001DDC78 /* de */ = {isa = PBXFileReference; lastKnownFileType = text.plist.stringsdict; name = de; path = de.lproj/Push.stringsdict; sourceTree = "<group>"; };
		0649D15A24F644B7001DDC78 /* pt-BR */ = {isa = PBXFileReference; lastKnownFileType = text.plist.strings; name = "pt-BR"; path = "pt-BR.lproj/Push.strings"; sourceTree = "<group>"; };
		0649D15B24F644B7001DDC78 /* pt-BR */ = {isa = PBXFileReference; lastKnownFileType = text.plist.stringsdict; name = "pt-BR"; path = "pt-BR.lproj/Push.stringsdict"; sourceTree = "<group>"; };
		0649D15C24F644DB001DDC78 /* es */ = {isa = PBXFileReference; lastKnownFileType = text.plist.strings; name = es; path = es.lproj/Push.strings; sourceTree = "<group>"; };
		0649D15D24F644DB001DDC78 /* es */ = {isa = PBXFileReference; lastKnownFileType = text.plist.stringsdict; name = es; path = es.lproj/Push.stringsdict; sourceTree = "<group>"; };
		0649D15E24F644E7001DDC78 /* uk */ = {isa = PBXFileReference; lastKnownFileType = text.plist.strings; name = uk; path = uk.lproj/Push.strings; sourceTree = "<group>"; };
		0649D15F24F644E7001DDC78 /* uk */ = {isa = PBXFileReference; lastKnownFileType = text.plist.stringsdict; name = uk; path = uk.lproj/Push.stringsdict; sourceTree = "<group>"; };
		0649D16024F644F3001DDC78 /* ru */ = {isa = PBXFileReference; lastKnownFileType = text.plist.strings; name = ru; path = ru.lproj/Push.strings; sourceTree = "<group>"; };
		0649D16124F644F3001DDC78 /* ru */ = {isa = PBXFileReference; lastKnownFileType = text.plist.stringsdict; name = ru; path = ru.lproj/Push.stringsdict; sourceTree = "<group>"; };
		0649D16224F644F7001DDC78 /* ja */ = {isa = PBXFileReference; lastKnownFileType = text.plist.strings; name = ja; path = ja.lproj/Push.strings; sourceTree = "<group>"; };
		0649D16324F644F8001DDC78 /* ja */ = {isa = PBXFileReference; lastKnownFileType = text.plist.stringsdict; name = ja; path = ja.lproj/Push.stringsdict; sourceTree = "<group>"; };
		0649D16424F64520001DDC78 /* it */ = {isa = PBXFileReference; lastKnownFileType = text.plist.strings; name = it; path = it.lproj/Push.strings; sourceTree = "<group>"; };
		0649D16524F64520001DDC78 /* it */ = {isa = PBXFileReference; lastKnownFileType = text.plist.stringsdict; name = it; path = it.lproj/Push.stringsdict; sourceTree = "<group>"; };
		0649D16624F6452C001DDC78 /* nl */ = {isa = PBXFileReference; lastKnownFileType = text.plist.strings; name = nl; path = nl.lproj/Push.strings; sourceTree = "<group>"; };
		0649D16724F6452C001DDC78 /* nl */ = {isa = PBXFileReference; lastKnownFileType = text.plist.stringsdict; name = nl; path = nl.lproj/Push.stringsdict; sourceTree = "<group>"; };
		0649D16824F64537001DDC78 /* tr */ = {isa = PBXFileReference; lastKnownFileType = text.plist.strings; name = tr; path = tr.lproj/Push.strings; sourceTree = "<group>"; };
		0649D16924F64537001DDC78 /* tr */ = {isa = PBXFileReference; lastKnownFileType = text.plist.stringsdict; name = tr; path = tr.lproj/Push.stringsdict; sourceTree = "<group>"; };
		0649D16A24F64540001DDC78 /* fr */ = {isa = PBXFileReference; lastKnownFileType = text.plist.strings; name = fr; path = fr.lproj/Push.strings; sourceTree = "<group>"; };
		0649D16B24F64540001DDC78 /* fr */ = {isa = PBXFileReference; lastKnownFileType = text.plist.stringsdict; name = fr; path = fr.lproj/Push.stringsdict; sourceTree = "<group>"; };
		0649D16C24F64549001DDC78 /* da */ = {isa = PBXFileReference; lastKnownFileType = text.plist.strings; name = da; path = da.lproj/Push.strings; sourceTree = "<group>"; };
		0649D16D24F6454A001DDC78 /* da */ = {isa = PBXFileReference; lastKnownFileType = text.plist.stringsdict; name = da; path = da.lproj/Push.stringsdict; sourceTree = "<group>"; };
		0649D16E24F6454E001DDC78 /* ar */ = {isa = PBXFileReference; lastKnownFileType = text.plist.strings; name = ar; path = ar.lproj/Push.strings; sourceTree = "<group>"; };
		0649D16F24F6454E001DDC78 /* ar */ = {isa = PBXFileReference; lastKnownFileType = text.plist.stringsdict; name = ar; path = ar.lproj/Push.stringsdict; sourceTree = "<group>"; };
		0649D17024F64565001DDC78 /* zh-Hans */ = {isa = PBXFileReference; lastKnownFileType = text.plist.strings; name = "zh-Hans"; path = "zh-Hans.lproj/Push.strings"; sourceTree = "<group>"; };
		0649D17124F64565001DDC78 /* zh-Hans */ = {isa = PBXFileReference; lastKnownFileType = text.plist.stringsdict; name = "zh-Hans"; path = "zh-Hans.lproj/Push.stringsdict"; sourceTree = "<group>"; };
		0649D17224F6458E001DDC78 /* sl */ = {isa = PBXFileReference; lastKnownFileType = text.plist.strings; name = sl; path = sl.lproj/Push.strings; sourceTree = "<group>"; };
		0649D17324F6458F001DDC78 /* sl */ = {isa = PBXFileReference; lastKnownFileType = text.plist.stringsdict; name = sl; path = sl.lproj/Push.stringsdict; sourceTree = "<group>"; };
		0649D17424F6459F001DDC78 /* fi */ = {isa = PBXFileReference; lastKnownFileType = text.plist.strings; name = fi; path = fi.lproj/Push.strings; sourceTree = "<group>"; };
		0649D17524F6459F001DDC78 /* fi */ = {isa = PBXFileReference; lastKnownFileType = text.plist.stringsdict; name = fi; path = fi.lproj/Push.stringsdict; sourceTree = "<group>"; };
		0649D17624F645B1001DDC78 /* et */ = {isa = PBXFileReference; lastKnownFileType = text.plist.strings; name = et; path = et.lproj/Push.strings; sourceTree = "<group>"; };
		0649D17724F645B1001DDC78 /* et */ = {isa = PBXFileReference; lastKnownFileType = text.plist.stringsdict; name = et; path = et.lproj/Push.stringsdict; sourceTree = "<group>"; };
		0649D17824F645C6001DDC78 /* pl */ = {isa = PBXFileReference; lastKnownFileType = text.plist.strings; name = pl; path = pl.lproj/Push.strings; sourceTree = "<group>"; };
		0649D17924F645C6001DDC78 /* pl */ = {isa = PBXFileReference; lastKnownFileType = text.plist.stringsdict; name = pl; path = pl.lproj/Push.stringsdict; sourceTree = "<group>"; };
		0649D17A24F645CC001DDC78 /* zh-Hant */ = {isa = PBXFileReference; lastKnownFileType = text.plist.strings; name = "zh-Hant"; path = "zh-Hant.lproj/Push.strings"; sourceTree = "<group>"; };
		0649D17B24F645CC001DDC78 /* zh-Hant */ = {isa = PBXFileReference; lastKnownFileType = text.plist.stringsdict; name = "zh-Hant"; path = "zh-Hant.lproj/Push.stringsdict"; sourceTree = "<group>"; };
		0649D17C24F645E8001DDC78 /* lt */ = {isa = PBXFileReference; lastKnownFileType = text.plist.strings; name = lt; path = lt.lproj/Push.strings; sourceTree = "<group>"; };
		0649D17D24F645E8001DDC78 /* lt */ = {isa = PBXFileReference; lastKnownFileType = text.plist.stringsdict; name = lt; path = lt.lproj/Push.stringsdict; sourceTree = "<group>"; };
		0649D19A24F66E9E001DDC78 /* ZMLocalNotification+Events.swift */ = {isa = PBXFileReference; lastKnownFileType = sourcecode.swift; path = "ZMLocalNotification+Events.swift"; sourceTree = "<group>"; };
		0649D19E24F6717C001DDC78 /* ZMLocalNotificationSet.swift */ = {isa = PBXFileReference; lastKnownFileType = sourcecode.swift; path = ZMLocalNotificationSet.swift; sourceTree = "<group>"; };
		0649D1A524F673E7001DDC78 /* Logging.swift */ = {isa = PBXFileReference; lastKnownFileType = sourcecode.swift; path = Logging.swift; sourceTree = "<group>"; };
		0671976D2AE951F400D96598 /* AcmeAPI.swift */ = {isa = PBXFileReference; lastKnownFileType = sourcecode.swift; path = AcmeAPI.swift; sourceTree = "<group>"; };
		067197992AFBE9FD00D96598 /* AcmeResponse.swift */ = {isa = PBXFileReference; lastKnownFileType = sourcecode.swift; path = AcmeResponse.swift; sourceTree = "<group>"; };
		067215AC2B10DCA300CF4AD4 /* E2EIRepository.swift */ = {isa = PBXFileReference; lastKnownFileType = sourcecode.swift; path = E2EIRepository.swift; sourceTree = "<group>"; };
		068084952563B6940047899C /* FeatureConfigRequestStrategy.swift */ = {isa = PBXFileReference; fileEncoding = 4; lastKnownFileType = sourcecode.swift; path = FeatureConfigRequestStrategy.swift; sourceTree = "<group>"; };
		068084972563B7310047899C /* FeatureConfigRequestStrategyTests.swift */ = {isa = PBXFileReference; lastKnownFileType = sourcecode.swift; path = FeatureConfigRequestStrategyTests.swift; sourceTree = "<group>"; };
		0693113F24F7995F00D14DF5 /* ZMLocalNotificationTests.swift */ = {isa = PBXFileReference; lastKnownFileType = sourcecode.swift; path = ZMLocalNotificationTests.swift; sourceTree = "<group>"; };
		0693114124F7996D00D14DF5 /* ZMLocalNotificationTests_Event.swift */ = {isa = PBXFileReference; lastKnownFileType = sourcecode.swift; path = ZMLocalNotificationTests_Event.swift; sourceTree = "<group>"; };
		0693114324F7999800D14DF5 /* ZMLocalNotificationSetTests.swift */ = {isa = PBXFileReference; lastKnownFileType = sourcecode.swift; path = ZMLocalNotificationSetTests.swift; sourceTree = "<group>"; };
		0693114524F799B200D14DF5 /* ZMLocalNotificationLocalizationTests.swift */ = {isa = PBXFileReference; lastKnownFileType = sourcecode.swift; path = ZMLocalNotificationLocalizationTests.swift; sourceTree = "<group>"; };
		0693114724F799BE00D14DF5 /* LocalNotificationContentTypeTest.swift */ = {isa = PBXFileReference; lastKnownFileType = sourcecode.swift; path = LocalNotificationContentTypeTest.swift; sourceTree = "<group>"; };
		0693114F24F79E2500D14DF5 /* UserNotificationCenterMock.swift */ = {isa = PBXFileReference; lastKnownFileType = sourcecode.swift; path = UserNotificationCenterMock.swift; sourceTree = "<group>"; };
		0693115124F7B15500D14DF5 /* ZMLocalNotificationTests_Message.swift */ = {isa = PBXFileReference; lastKnownFileType = sourcecode.swift; path = ZMLocalNotificationTests_Message.swift; sourceTree = "<group>"; };
		0693115524F7B17300D14DF5 /* ZMLocalNotificationTests_SystemMessage.swift */ = {isa = PBXFileReference; lastKnownFileType = sourcecode.swift; path = ZMLocalNotificationTests_SystemMessage.swift; sourceTree = "<group>"; };
		06A1966D2A7BEAE300B43BA5 /* TerminateFederationRequestStrategy.swift */ = {isa = PBXFileReference; lastKnownFileType = sourcecode.swift; path = TerminateFederationRequestStrategy.swift; sourceTree = "<group>"; };
		06A1966F2A7BEBD100B43BA5 /* TerminateFederationRequestStrategyTests.swift */ = {isa = PBXFileReference; lastKnownFileType = sourcecode.swift; path = TerminateFederationRequestStrategyTests.swift; sourceTree = "<group>"; };
		06A9FDD128B36FF500B3C730 /* UpdateAccessRolesAction.swift */ = {isa = PBXFileReference; lastKnownFileType = sourcecode.swift; path = UpdateAccessRolesAction.swift; sourceTree = "<group>"; };
		06A9FDD328B3701000B3C730 /* UpdateAccessRolesActionHandler.swift */ = {isa = PBXFileReference; lastKnownFileType = sourcecode.swift; path = UpdateAccessRolesActionHandler.swift; sourceTree = "<group>"; };
		06A9FDD528B3702700B3C730 /* UpdateAccessRolesActionHandlerTests.swift */ = {isa = PBXFileReference; lastKnownFileType = sourcecode.swift; path = UpdateAccessRolesActionHandlerTests.swift; sourceTree = "<group>"; };
		06ADE9F62BCE825D008BA0B3 /* UserClientAPI.swift */ = {isa = PBXFileReference; lastKnownFileType = sourcecode.swift; path = UserClientAPI.swift; sourceTree = "<group>"; };
		06ADE9FF2BD15255008BA0B3 /* UserClientRequestFactory.swift */ = {isa = PBXFileReference; lastKnownFileType = sourcecode.swift; path = UserClientRequestFactory.swift; sourceTree = "<group>"; };
		06ADF693264B467E002E0C7A /* MockAnalytics.swift */ = {isa = PBXFileReference; lastKnownFileType = sourcecode.swift; path = MockAnalytics.swift; sourceTree = "<group>"; };
		06C394C4248E851000AE736A /* NotificationsTracker.swift */ = {isa = PBXFileReference; lastKnownFileType = sourcecode.swift; path = NotificationsTracker.swift; sourceTree = "<group>"; };
		06CDDE9E282E9CC200F9360F /* RemovePushTokenAction.swift */ = {isa = PBXFileReference; lastKnownFileType = sourcecode.swift; path = RemovePushTokenAction.swift; sourceTree = "<group>"; };
		06CDDEA0282E9E7F00F9360F /* RemovePushTokenActionHandler.swift */ = {isa = PBXFileReference; lastKnownFileType = sourcecode.swift; path = RemovePushTokenActionHandler.swift; sourceTree = "<group>"; };
		06CDDEA2282E9E9800F9360F /* RemovePushTokenActionHandlerTests.swift */ = {isa = PBXFileReference; lastKnownFileType = sourcecode.swift; path = RemovePushTokenActionHandlerTests.swift; sourceTree = "<group>"; };
		06CF5DF927FC900F00822FAB /* ZMLocalNotification+Calling.swift */ = {isa = PBXFileReference; lastKnownFileType = sourcecode.swift; path = "ZMLocalNotification+Calling.swift"; sourceTree = "<group>"; };
		06D61FB52B0CBE1E00C2699A /* AcmeAPITests.swift */ = {isa = PBXFileReference; lastKnownFileType = sourcecode.swift; path = AcmeAPITests.swift; sourceTree = "<group>"; };
		06D61FB72B0CBE3100C2699A /* E2EIEnrollmentTests.swift */ = {isa = PBXFileReference; lastKnownFileType = sourcecode.swift; path = E2EIEnrollmentTests.swift; sourceTree = "<group>"; };
		06FDC62E28354DAE008300DB /* PushTokenStorage.swift */ = {isa = PBXFileReference; lastKnownFileType = sourcecode.swift; path = PushTokenStorage.swift; sourceTree = "<group>"; };
		06FDC63028354DBD008300DB /* PushTokenStorageTests.swift */ = {isa = PBXFileReference; lastKnownFileType = sourcecode.swift; path = PushTokenStorageTests.swift; sourceTree = "<group>"; };
		160ADE9B270DBD0A003FA638 /* ConnectToUserActionHandlerTests.swift */ = {isa = PBXFileReference; lastKnownFileType = sourcecode.swift; path = ConnectToUserActionHandlerTests.swift; sourceTree = "<group>"; };
		16189D05268B214E004831BE /* InsertedObjectSyncTests.swift */ = {isa = PBXFileReference; lastKnownFileType = sourcecode.swift; path = InsertedObjectSyncTests.swift; sourceTree = "<group>"; };
		16189D09268B2C34004831BE /* ModifiedKeyObjectSyncTests.swift */ = {isa = PBXFileReference; lastKnownFileType = sourcecode.swift; path = ModifiedKeyObjectSyncTests.swift; sourceTree = "<group>"; };
		161E05432665465A00DADC3D /* SyncProgress.swift */ = {isa = PBXFileReference; lastKnownFileType = sourcecode.swift; path = SyncProgress.swift; sourceTree = "<group>"; };
		161E054F26655E4500DADC3D /* UserProfileRequestStrategy.swift */ = {isa = PBXFileReference; lastKnownFileType = sourcecode.swift; path = UserProfileRequestStrategy.swift; sourceTree = "<group>"; };
		1621D2221D75AB2D007108C2 /* MockEntity.h */ = {isa = PBXFileReference; fileEncoding = 4; lastKnownFileType = sourcecode.c.h; path = MockEntity.h; sourceTree = "<group>"; };
		1621D2231D75AB2D007108C2 /* MockEntity.m */ = {isa = PBXFileReference; fileEncoding = 4; lastKnownFileType = sourcecode.c.objc; path = MockEntity.m; sourceTree = "<group>"; };
		1621D2241D75AB2D007108C2 /* MockEntity2.h */ = {isa = PBXFileReference; fileEncoding = 4; lastKnownFileType = sourcecode.c.h; path = MockEntity2.h; sourceTree = "<group>"; };
		1621D2251D75AB2D007108C2 /* MockEntity2.m */ = {isa = PBXFileReference; fileEncoding = 4; lastKnownFileType = sourcecode.c.objc; path = MockEntity2.m; sourceTree = "<group>"; };
		1621D2261D75AB2D007108C2 /* MockModelObjectContextFactory.h */ = {isa = PBXFileReference; fileEncoding = 4; lastKnownFileType = sourcecode.c.h; path = MockModelObjectContextFactory.h; sourceTree = "<group>"; };
		1621D2271D75AB2D007108C2 /* MockModelObjectContextFactory.m */ = {isa = PBXFileReference; fileEncoding = 4; lastKnownFileType = sourcecode.c.objc; path = MockModelObjectContextFactory.m; sourceTree = "<group>"; };
		1621D22B1D75AC36007108C2 /* ZMChangeTrackerBootstrap.h */ = {isa = PBXFileReference; fileEncoding = 4; lastKnownFileType = sourcecode.c.h; path = ZMChangeTrackerBootstrap.h; sourceTree = "<group>"; };
		1621D22C1D75AC36007108C2 /* ZMChangeTrackerBootstrap.m */ = {isa = PBXFileReference; fileEncoding = 4; lastKnownFileType = sourcecode.c.objc; path = ZMChangeTrackerBootstrap.m; sourceTree = "<group>"; };
		1621D22D1D75AC36007108C2 /* ZMChangeTrackerBootstrap+Testing.h */ = {isa = PBXFileReference; fileEncoding = 4; lastKnownFileType = sourcecode.c.h; path = "ZMChangeTrackerBootstrap+Testing.h"; sourceTree = "<group>"; };
		1621D2311D75B221007108C2 /* NSManagedObjectContext+TestHelpers.h */ = {isa = PBXFileReference; fileEncoding = 4; lastKnownFileType = sourcecode.c.h; path = "NSManagedObjectContext+TestHelpers.h"; sourceTree = "<group>"; };
		1621D2321D75B221007108C2 /* NSManagedObjectContext+TestHelpers.m */ = {isa = PBXFileReference; fileEncoding = 4; lastKnownFileType = sourcecode.c.objc; path = "NSManagedObjectContext+TestHelpers.m"; sourceTree = "<group>"; };
		1621D2721D7715EA007108C2 /* ZMObjectSyncStrategy.h */ = {isa = PBXFileReference; fileEncoding = 4; lastKnownFileType = sourcecode.c.h; path = ZMObjectSyncStrategy.h; sourceTree = "<group>"; };
		1621D2731D7715EA007108C2 /* ZMObjectSyncStrategy.m */ = {isa = PBXFileReference; fileEncoding = 4; lastKnownFileType = sourcecode.c.objc; path = ZMObjectSyncStrategy.m; sourceTree = "<group>"; };
		1622946A221C18BE00A98679 /* AssetV3UploadRequestStrategy.swift */ = {isa = PBXFileReference; lastKnownFileType = sourcecode.swift; path = AssetV3UploadRequestStrategy.swift; sourceTree = "<group>"; };
		1622946C221C56E500A98679 /* AssetsPreprocessor.swift */ = {isa = PBXFileReference; lastKnownFileType = sourcecode.swift; path = AssetsPreprocessor.swift; sourceTree = "<group>"; };
		16229482221EBB8000A98679 /* ZMImagePreprocessingTracker.h */ = {isa = PBXFileReference; fileEncoding = 4; lastKnownFileType = sourcecode.c.h; path = ZMImagePreprocessingTracker.h; sourceTree = "<group>"; };
		16229483221EBB8000A98679 /* ZMImagePreprocessingTracker.m */ = {isa = PBXFileReference; fileEncoding = 4; lastKnownFileType = sourcecode.c.objc; path = ZMImagePreprocessingTracker.m; sourceTree = "<group>"; };
		16229484221EBB8000A98679 /* ZMImagePreprocessingTracker+Testing.h */ = {isa = PBXFileReference; fileEncoding = 4; lastKnownFileType = sourcecode.c.h; path = "ZMImagePreprocessingTracker+Testing.h"; sourceTree = "<group>"; };
		16229485221EBB8000A98679 /* ZMImagePreprocessingTrackerTests.m */ = {isa = PBXFileReference; fileEncoding = 4; lastKnownFileType = sourcecode.c.objc; path = ZMImagePreprocessingTrackerTests.m; sourceTree = "<group>"; };
		1623F8D22AE66F28004F0319 /* MessageSender.swift */ = {isa = PBXFileReference; lastKnownFileType = sourcecode.swift; path = MessageSender.swift; sourceTree = "<group>"; };
		1623F8D42AE6729D004F0319 /* SessionEstablisher.swift */ = {isa = PBXFileReference; lastKnownFileType = sourcecode.swift; path = SessionEstablisher.swift; sourceTree = "<group>"; };
		1623F8D72AE7FB7E004F0319 /* PrekeyAPI.swift */ = {isa = PBXFileReference; lastKnownFileType = sourcecode.swift; path = PrekeyAPI.swift; sourceTree = "<group>"; };
		1623F8D92AE7FBD6004F0319 /* NetworkError.swift */ = {isa = PBXFileReference; lastKnownFileType = sourcecode.swift; path = NetworkError.swift; sourceTree = "<group>"; };
		1623F8DB2AE7FD54004F0319 /* APIProvider.swift */ = {isa = PBXFileReference; lastKnownFileType = sourcecode.swift; path = APIProvider.swift; sourceTree = "<group>"; };
		1623F8DD2AE945E2004F0319 /* MessageAPI.swift */ = {isa = PBXFileReference; lastKnownFileType = sourcecode.swift; path = MessageAPI.swift; sourceTree = "<group>"; };
		1623F8DF2AEAAF0E004F0319 /* MessageDependencyResolver.swift */ = {isa = PBXFileReference; lastKnownFileType = sourcecode.swift; path = MessageDependencyResolver.swift; sourceTree = "<group>"; };
		16367F1D26FDB0740028AF8B /* Payload+Connection.swift */ = {isa = PBXFileReference; lastKnownFileType = sourcecode.swift; path = "Payload+Connection.swift"; sourceTree = "<group>"; };
		16367F2526FDB4720028AF8B /* ConnectionRequestStrategy.swift */ = {isa = PBXFileReference; lastKnownFileType = sourcecode.swift; path = ConnectionRequestStrategy.swift; sourceTree = "<group>"; };
		164D007522256C6E00A8F264 /* AssetV3UploadRequestStrategyTests.swift */ = {isa = PBXFileReference; lastKnownFileType = sourcecode.swift; path = AssetV3UploadRequestStrategyTests.swift; sourceTree = "<group>"; };
		1658EA6126DE22C0003D0090 /* ConversationRequestStrategy.swift */ = {isa = PBXFileReference; lastKnownFileType = sourcecode.swift; path = ConversationRequestStrategy.swift; sourceTree = "<group>"; };
		1662ADB222B0E8B300D84071 /* VerifyLegalHoldRequestStrategy.swift */ = {isa = PBXFileReference; lastKnownFileType = sourcecode.swift; path = VerifyLegalHoldRequestStrategy.swift; sourceTree = "<group>"; };
		1662ADD022B14CBA00D84071 /* VerifyLegalHoldRequestStrategyTests.swift */ = {isa = PBXFileReference; lastKnownFileType = sourcecode.swift; path = VerifyLegalHoldRequestStrategyTests.swift; sourceTree = "<group>"; };
		1666AA2B1D93FA0B00164C06 /* ZMChangeTrackerBootstrapTests.m */ = {isa = PBXFileReference; fileEncoding = 4; lastKnownFileType = sourcecode.c.objc; path = ZMChangeTrackerBootstrapTests.m; sourceTree = "<group>"; };
		1666AA2D1D93FBE200164C06 /* ZMSyncOperationSetTests.m */ = {isa = PBXFileReference; fileEncoding = 4; lastKnownFileType = sourcecode.c.objc; path = ZMSyncOperationSetTests.m; sourceTree = "<group>"; };
		1669016A1D707509000FE4AF /* WireRequestStrategy.framework */ = {isa = PBXFileReference; explicitFileType = wrapper.framework; includeInIndex = 0; path = WireRequestStrategy.framework; sourceTree = BUILT_PRODUCTS_DIR; };
		1669016D1D707509000FE4AF /* WireRequestStrategy.h */ = {isa = PBXFileReference; lastKnownFileType = sourcecode.c.h; path = WireRequestStrategy.h; sourceTree = "<group>"; };
		1669016F1D707509000FE4AF /* Info.plist */ = {isa = PBXFileReference; lastKnownFileType = text.plist.xml; path = Info.plist; sourceTree = "<group>"; };
		166901741D707509000FE4AF /* WireRequestStrategyTests.xctest */ = {isa = PBXFileReference; explicitFileType = wrapper.cfbundle; includeInIndex = 0; path = WireRequestStrategyTests.xctest; sourceTree = BUILT_PRODUCTS_DIR; };
		1669017B1D707509000FE4AF /* Info.plist */ = {isa = PBXFileReference; lastKnownFileType = text.plist.xml; path = Info.plist; sourceTree = "<group>"; };
		166901861D7075D7000FE4AF /* version.xcconfig */ = {isa = PBXFileReference; fileEncoding = 4; lastKnownFileType = text.xcconfig; path = version.xcconfig; sourceTree = "<group>"; };
		166901961D7075D7000FE4AF /* WireRequestStrategy.xcconfig */ = {isa = PBXFileReference; fileEncoding = 4; lastKnownFileType = text.xcconfig; path = WireRequestStrategy.xcconfig; sourceTree = "<group>"; };
		166901A81D7081C7000FE4AF /* ZMContextChangeTracker.h */ = {isa = PBXFileReference; fileEncoding = 4; lastKnownFileType = sourcecode.c.h; path = ZMContextChangeTracker.h; sourceTree = "<group>"; };
		166901AB1D7081C7000FE4AF /* ZMDownstreamObjectSync.h */ = {isa = PBXFileReference; fileEncoding = 4; lastKnownFileType = sourcecode.c.h; path = ZMDownstreamObjectSync.h; sourceTree = "<group>"; };
		166901AC1D7081C7000FE4AF /* ZMDownstreamObjectSync.m */ = {isa = PBXFileReference; fileEncoding = 4; lastKnownFileType = sourcecode.c.objc; path = ZMDownstreamObjectSync.m; sourceTree = "<group>"; };
		166901AD1D7081C7000FE4AF /* ZMDownstreamObjectSyncWithWhitelist.h */ = {isa = PBXFileReference; fileEncoding = 4; lastKnownFileType = sourcecode.c.h; path = ZMDownstreamObjectSyncWithWhitelist.h; sourceTree = "<group>"; };
		166901AE1D7081C7000FE4AF /* ZMDownstreamObjectSyncWithWhitelist.m */ = {isa = PBXFileReference; fileEncoding = 4; lastKnownFileType = sourcecode.c.objc; path = ZMDownstreamObjectSyncWithWhitelist.m; sourceTree = "<group>"; };
		166901AF1D7081C7000FE4AF /* ZMDownstreamObjectSyncWithWhitelist+Internal.h */ = {isa = PBXFileReference; fileEncoding = 4; lastKnownFileType = sourcecode.c.h; path = "ZMDownstreamObjectSyncWithWhitelist+Internal.h"; sourceTree = "<group>"; };
		166901B01D7081C7000FE4AF /* ZMLocallyInsertedObjectSet.h */ = {isa = PBXFileReference; fileEncoding = 4; lastKnownFileType = sourcecode.c.h; path = ZMLocallyInsertedObjectSet.h; sourceTree = "<group>"; };
		166901B11D7081C7000FE4AF /* ZMLocallyInsertedObjectSet.m */ = {isa = PBXFileReference; fileEncoding = 4; lastKnownFileType = sourcecode.c.objc; path = ZMLocallyInsertedObjectSet.m; sourceTree = "<group>"; };
		166901B21D7081C7000FE4AF /* ZMLocallyModifiedObjectSet.h */ = {isa = PBXFileReference; fileEncoding = 4; lastKnownFileType = sourcecode.c.h; path = ZMLocallyModifiedObjectSet.h; sourceTree = "<group>"; };
		166901B31D7081C7000FE4AF /* ZMLocallyModifiedObjectSet.m */ = {isa = PBXFileReference; fileEncoding = 4; lastKnownFileType = sourcecode.c.objc; path = ZMLocallyModifiedObjectSet.m; sourceTree = "<group>"; };
		166901B41D7081C7000FE4AF /* ZMLocallyModifiedObjectSyncStatus.h */ = {isa = PBXFileReference; fileEncoding = 4; lastKnownFileType = sourcecode.c.h; path = ZMLocallyModifiedObjectSyncStatus.h; sourceTree = "<group>"; };
		166901B51D7081C7000FE4AF /* ZMLocallyModifiedObjectSyncStatus.m */ = {isa = PBXFileReference; fileEncoding = 4; lastKnownFileType = sourcecode.c.objc; path = ZMLocallyModifiedObjectSyncStatus.m; sourceTree = "<group>"; };
		166901B61D7081C7000FE4AF /* ZMObjectSync.h */ = {isa = PBXFileReference; fileEncoding = 4; lastKnownFileType = sourcecode.c.h; path = ZMObjectSync.h; sourceTree = "<group>"; };
		166901B71D7081C7000FE4AF /* ZMRemoteIdentifierObjectSync.h */ = {isa = PBXFileReference; fileEncoding = 4; lastKnownFileType = sourcecode.c.h; path = ZMRemoteIdentifierObjectSync.h; sourceTree = "<group>"; };
		166901B81D7081C7000FE4AF /* ZMRemoteIdentifierObjectSync.m */ = {isa = PBXFileReference; fileEncoding = 4; lastKnownFileType = sourcecode.c.objc; path = ZMRemoteIdentifierObjectSync.m; sourceTree = "<group>"; };
		166901B91D7081C7000FE4AF /* ZMRequestGenerator.h */ = {isa = PBXFileReference; fileEncoding = 4; lastKnownFileType = sourcecode.c.h; path = ZMRequestGenerator.h; sourceTree = "<group>"; };
		166901BA1D7081C7000FE4AF /* ZMRequestGenerator.m */ = {isa = PBXFileReference; fileEncoding = 4; lastKnownFileType = sourcecode.c.objc; path = ZMRequestGenerator.m; sourceTree = "<group>"; };
		166901BB1D7081C7000FE4AF /* ZMSingleRequestSync.h */ = {isa = PBXFileReference; fileEncoding = 4; lastKnownFileType = sourcecode.c.h; path = ZMSingleRequestSync.h; sourceTree = "<group>"; };
		166901BC1D7081C7000FE4AF /* ZMSingleRequestSync.m */ = {isa = PBXFileReference; fileEncoding = 4; lastKnownFileType = sourcecode.c.objc; path = ZMSingleRequestSync.m; sourceTree = "<group>"; };
		166901BD1D7081C7000FE4AF /* ZMSyncOperationSet.h */ = {isa = PBXFileReference; fileEncoding = 4; lastKnownFileType = sourcecode.c.h; path = ZMSyncOperationSet.h; sourceTree = "<group>"; };
		166901BE1D7081C7000FE4AF /* ZMSyncOperationSet.m */ = {isa = PBXFileReference; fileEncoding = 4; lastKnownFileType = sourcecode.c.objc; path = ZMSyncOperationSet.m; sourceTree = "<group>"; };
		166901C31D7081C7000FE4AF /* ZMTimedSingleRequestSync.h */ = {isa = PBXFileReference; fileEncoding = 4; lastKnownFileType = sourcecode.c.h; path = ZMTimedSingleRequestSync.h; sourceTree = "<group>"; };
		166901C41D7081C7000FE4AF /* ZMTimedSingleRequestSync.m */ = {isa = PBXFileReference; fileEncoding = 4; lastKnownFileType = sourcecode.c.objc; path = ZMTimedSingleRequestSync.m; sourceTree = "<group>"; };
		166901C71D7081C7000FE4AF /* ZMUpstreamInsertedObjectSync.h */ = {isa = PBXFileReference; fileEncoding = 4; lastKnownFileType = sourcecode.c.h; path = ZMUpstreamInsertedObjectSync.h; sourceTree = "<group>"; };
		166901C81D7081C7000FE4AF /* ZMUpstreamInsertedObjectSync.m */ = {isa = PBXFileReference; fileEncoding = 4; lastKnownFileType = sourcecode.c.objc; path = ZMUpstreamInsertedObjectSync.m; sourceTree = "<group>"; };
		166901C91D7081C7000FE4AF /* ZMUpstreamModifiedObjectSync.h */ = {isa = PBXFileReference; fileEncoding = 4; lastKnownFileType = sourcecode.c.h; path = ZMUpstreamModifiedObjectSync.h; sourceTree = "<group>"; };
		166901CA1D7081C7000FE4AF /* ZMUpstreamModifiedObjectSync.m */ = {isa = PBXFileReference; fileEncoding = 4; lastKnownFileType = sourcecode.c.objc; path = ZMUpstreamModifiedObjectSync.m; sourceTree = "<group>"; };
		166901CB1D7081C7000FE4AF /* ZMUpstreamModifiedObjectSync+Testing.h */ = {isa = PBXFileReference; fileEncoding = 4; lastKnownFileType = sourcecode.c.h; path = "ZMUpstreamModifiedObjectSync+Testing.h"; sourceTree = "<group>"; };
		166901CC1D7081C7000FE4AF /* ZMUpstreamRequest.h */ = {isa = PBXFileReference; fileEncoding = 4; lastKnownFileType = sourcecode.c.h; path = ZMUpstreamRequest.h; sourceTree = "<group>"; };
		166901CD1D7081C7000FE4AF /* ZMUpstreamRequest.m */ = {isa = PBXFileReference; fileEncoding = 4; lastKnownFileType = sourcecode.c.objc; path = ZMUpstreamRequest.m; sourceTree = "<group>"; };
		166901CE1D7081C7000FE4AF /* ZMUpstreamTranscoder.h */ = {isa = PBXFileReference; fileEncoding = 4; lastKnownFileType = sourcecode.c.h; path = ZMUpstreamTranscoder.h; sourceTree = "<group>"; };
		166902111D70851E000FE4AF /* ZMOutstandingItems.h */ = {isa = PBXFileReference; fileEncoding = 4; lastKnownFileType = sourcecode.c.h; path = ZMOutstandingItems.h; sourceTree = "<group>"; };
		166902171D709110000FE4AF /* ZMDownstreamObjectSyncOrderingTests.m */ = {isa = PBXFileReference; fileEncoding = 4; lastKnownFileType = sourcecode.c.objc; path = ZMDownstreamObjectSyncOrderingTests.m; sourceTree = "<group>"; };
		166902181D709110000FE4AF /* ZMDownstreamObjectSyncTests.m */ = {isa = PBXFileReference; fileEncoding = 4; lastKnownFileType = sourcecode.c.objc; path = ZMDownstreamObjectSyncTests.m; sourceTree = "<group>"; };
		166902191D709110000FE4AF /* ZMDownstreamObjectSyncWithWhitelistTests.m */ = {isa = PBXFileReference; fileEncoding = 4; lastKnownFileType = sourcecode.c.objc; path = ZMDownstreamObjectSyncWithWhitelistTests.m; sourceTree = "<group>"; };
		1669021B1D709110000FE4AF /* ZMLocallyInsertedObjectSetTests.m */ = {isa = PBXFileReference; fileEncoding = 4; lastKnownFileType = sourcecode.c.objc; path = ZMLocallyInsertedObjectSetTests.m; sourceTree = "<group>"; };
		1669021C1D709110000FE4AF /* ZMLocallyModifiedObjectSetTests.m */ = {isa = PBXFileReference; fileEncoding = 4; lastKnownFileType = sourcecode.c.objc; path = ZMLocallyModifiedObjectSetTests.m; sourceTree = "<group>"; };
		1669021D1D709110000FE4AF /* ZMLocallyModifiedObjectSyncStatusTests.m */ = {isa = PBXFileReference; fileEncoding = 4; lastKnownFileType = sourcecode.c.objc; path = ZMLocallyModifiedObjectSyncStatusTests.m; sourceTree = "<group>"; };
		1669021E1D709110000FE4AF /* ZMRemoteIdentifierObjectSyncTests.m */ = {isa = PBXFileReference; fileEncoding = 4; lastKnownFileType = sourcecode.c.objc; path = ZMRemoteIdentifierObjectSyncTests.m; sourceTree = "<group>"; };
		1669021F1D709110000FE4AF /* ZMRequestGeneratorTests.m */ = {isa = PBXFileReference; fileEncoding = 4; lastKnownFileType = sourcecode.c.objc; path = ZMRequestGeneratorTests.m; sourceTree = "<group>"; };
		166902201D709110000FE4AF /* ZMSingleRequestSyncTests.m */ = {isa = PBXFileReference; fileEncoding = 4; lastKnownFileType = sourcecode.c.objc; path = ZMSingleRequestSyncTests.m; sourceTree = "<group>"; };
		166902211D709110000FE4AF /* ZMTimedSingleRequestSyncTests.m */ = {isa = PBXFileReference; fileEncoding = 4; lastKnownFileType = sourcecode.c.objc; path = ZMTimedSingleRequestSyncTests.m; sourceTree = "<group>"; };
		166902221D709110000FE4AF /* ZMUpstreamInsertedObjectSyncTests.m */ = {isa = PBXFileReference; fileEncoding = 4; lastKnownFileType = sourcecode.c.objc; path = ZMUpstreamInsertedObjectSyncTests.m; sourceTree = "<group>"; };
		166902231D709110000FE4AF /* ZMUpstreamModifiedObjectSyncTests.m */ = {isa = PBXFileReference; fileEncoding = 4; lastKnownFileType = sourcecode.c.objc; path = ZMUpstreamModifiedObjectSyncTests.m; sourceTree = "<group>"; };
		166A22902577C06B00EF313D /* ResetSessionRequestStrategy.swift */ = {isa = PBXFileReference; lastKnownFileType = sourcecode.swift; path = ResetSessionRequestStrategy.swift; sourceTree = "<group>"; };
		16751E8424CF72970099AE09 /* DeliveryReceiptRequestStrategy.swift */ = {isa = PBXFileReference; fileEncoding = 4; lastKnownFileType = sourcecode.swift; path = DeliveryReceiptRequestStrategy.swift; sourceTree = "<group>"; };
		16751EBA24D1BDA00099AE09 /* DeliveryReceiptRequestStrategyTests.swift */ = {isa = PBXFileReference; lastKnownFileType = sourcecode.swift; path = DeliveryReceiptRequestStrategyTests.swift; sourceTree = "<group>"; };
		167BCBC326087F8900E9D7E3 /* ZMTBaseTests+CoreDataStack.swift */ = {isa = PBXFileReference; lastKnownFileType = sourcecode.swift; path = "ZMTBaseTests+CoreDataStack.swift"; sourceTree = "<group>"; };
		1682462E257A1FB7002AF17B /* KeyPathObjectSync.swift */ = {isa = PBXFileReference; lastKnownFileType = sourcecode.swift; path = KeyPathObjectSync.swift; sourceTree = "<group>"; };
		16824630257A23E8002AF17B /* KeyPathObjectSyncTests.swift */ = {isa = PBXFileReference; lastKnownFileType = sourcecode.swift; path = KeyPathObjectSyncTests.swift; sourceTree = "<group>"; };
		16824632257A2B47002AF17B /* ResetSessionRequestStrategyTests.swift */ = {isa = PBXFileReference; lastKnownFileType = sourcecode.swift; path = ResetSessionRequestStrategyTests.swift; sourceTree = "<group>"; };
		168414182228365D00FCB9BC /* AssetsPreprocessorTests.swift */ = {isa = PBXFileReference; lastKnownFileType = sourcecode.swift; path = AssetsPreprocessorTests.swift; sourceTree = "<group>"; };
		168D7BBB26F330DE00789960 /* MessagingTest+Payloads.swift */ = {isa = PBXFileReference; lastKnownFileType = sourcecode.swift; path = "MessagingTest+Payloads.swift"; sourceTree = "<group>"; };
		168D7CA426FB0CFD00789960 /* ActionHandler.swift */ = {isa = PBXFileReference; lastKnownFileType = sourcecode.swift; path = ActionHandler.swift; sourceTree = "<group>"; };
		168D7CB126FB0E3F00789960 /* EntityActionSync.swift */ = {isa = PBXFileReference; lastKnownFileType = sourcecode.swift; path = EntityActionSync.swift; sourceTree = "<group>"; };
		168D7CB626FB0E9200789960 /* AddParticipantActionHandler.swift */ = {isa = PBXFileReference; lastKnownFileType = sourcecode.swift; path = AddParticipantActionHandler.swift; sourceTree = "<group>"; };
		168D7CBA26FB21D900789960 /* RemoveParticipantActionHandler.swift */ = {isa = PBXFileReference; lastKnownFileType = sourcecode.swift; path = RemoveParticipantActionHandler.swift; sourceTree = "<group>"; };
		168D7CCD26FB303A00789960 /* AddParticipantActionHandlerTests.swift */ = {isa = PBXFileReference; lastKnownFileType = sourcecode.swift; path = AddParticipantActionHandlerTests.swift; sourceTree = "<group>"; };
		168D7CF526FC6D3300789960 /* RemoveParticipantActionHandlerTests.swift */ = {isa = PBXFileReference; lastKnownFileType = sourcecode.swift; path = RemoveParticipantActionHandlerTests.swift; sourceTree = "<group>"; };
		168D7D0B26FC81AD00789960 /* ActionHandlerTests.swift */ = {isa = PBXFileReference; lastKnownFileType = sourcecode.swift; path = ActionHandlerTests.swift; sourceTree = "<group>"; };
		1695B9D32B87FFF100E9342A /* StubPayloadConversationEvent.swift */ = {isa = PBXFileReference; lastKnownFileType = sourcecode.swift; path = StubPayloadConversationEvent.swift; sourceTree = "<group>"; };
		16972DEC2668E699008AF3A2 /* UserProfileRequestStrategyTests.swift */ = {isa = PBXFileReference; lastKnownFileType = sourcecode.swift; path = UserProfileRequestStrategyTests.swift; sourceTree = "<group>"; };
		169BA1CA25E9507600374343 /* Payload+Coding.swift */ = {isa = PBXFileReference; lastKnownFileType = sourcecode.swift; path = "Payload+Coding.swift"; sourceTree = "<group>"; };
		16A489192685CECC001F9127 /* ProteusMessage.swift */ = {isa = PBXFileReference; lastKnownFileType = sourcecode.swift; path = ProteusMessage.swift; sourceTree = "<group>"; };
		16A48935268A0665001F9127 /* ModifiedKeyObjectSync.swift */ = {isa = PBXFileReference; lastKnownFileType = sourcecode.swift; path = ModifiedKeyObjectSync.swift; sourceTree = "<group>"; };
		16A48939268A080E001F9127 /* InsertedObjectSync.swift */ = {isa = PBXFileReference; lastKnownFileType = sourcecode.swift; path = InsertedObjectSync.swift; sourceTree = "<group>"; };
		16A4893E268B0C82001F9127 /* ClientMessageRequestStrategy.swift */ = {isa = PBXFileReference; lastKnownFileType = sourcecode.swift; path = ClientMessageRequestStrategy.swift; sourceTree = "<group>"; };
		16A4894A268B0D1D001F9127 /* LinkPreviewUpdateRequestStrategy.swift */ = {isa = PBXFileReference; lastKnownFileType = sourcecode.swift; path = LinkPreviewUpdateRequestStrategy.swift; sourceTree = "<group>"; };
		16A86B2622A128A800A674F8 /* IdentifierObjectSync.swift */ = {isa = PBXFileReference; lastKnownFileType = sourcecode.swift; path = IdentifierObjectSync.swift; sourceTree = "<group>"; };
		16A86B4522A5485E00A674F8 /* IdentifierObjectSyncTests.swift */ = {isa = PBXFileReference; lastKnownFileType = sourcecode.swift; path = IdentifierObjectSyncTests.swift; sourceTree = "<group>"; };
		16B5B33626FDDD8A001A3216 /* ConnectToUserActionHandler.swift */ = {isa = PBXFileReference; lastKnownFileType = sourcecode.swift; path = ConnectToUserActionHandler.swift; sourceTree = "<group>"; };
		16B5B3452701A713001A3216 /* UpdateConnectionActionHandler.swift */ = {isa = PBXFileReference; lastKnownFileType = sourcecode.swift; path = UpdateConnectionActionHandler.swift; sourceTree = "<group>"; };
		16B5B42A2705E163001A3216 /* ConnectionRequestStrategyTests.swift */ = {isa = PBXFileReference; lastKnownFileType = sourcecode.swift; path = ConnectionRequestStrategyTests.swift; sourceTree = "<group>"; };
		16BA786A2AFE69FB006D8CCF /* EventConsumer.swift */ = {isa = PBXFileReference; lastKnownFileType = sourcecode.swift; path = EventConsumer.swift; sourceTree = "<group>"; };
		16BBA1F12AF2678200CDF38A /* SessionEstablisherTests.swift */ = {isa = PBXFileReference; lastKnownFileType = sourcecode.swift; path = SessionEstablisherTests.swift; sourceTree = "<group>"; };
		16BBA1F32AF3952300CDF38A /* MessageSenderTests.swift */ = {isa = PBXFileReference; lastKnownFileType = sourcecode.swift; path = MessageSenderTests.swift; sourceTree = "<group>"; };
		16BBA1F52AF3D41200CDF38A /* MessageDependencyResolverTests.swift */ = {isa = PBXFileReference; lastKnownFileType = sourcecode.swift; path = MessageDependencyResolverTests.swift; sourceTree = "<group>"; };
		16BBA1F72AFC36DF00CDF38A /* QuickSyncCompletedNotification.swift */ = {isa = PBXFileReference; lastKnownFileType = sourcecode.swift; path = QuickSyncCompletedNotification.swift; sourceTree = "<group>"; };
		16BBA1F92AFC3BAB00CDF38A /* QuickSyncObserver.swift */ = {isa = PBXFileReference; lastKnownFileType = sourcecode.swift; path = QuickSyncObserver.swift; sourceTree = "<group>"; };
		16BBA1FB2AFC44B100CDF38A /* QuickSyncObserverTests.swift */ = {isa = PBXFileReference; lastKnownFileType = sourcecode.swift; path = QuickSyncObserverTests.swift; sourceTree = "<group>"; };
		16BBA1FD2AFC5E1600CDF38A /* DependentObjects.swift */ = {isa = PBXFileReference; fileEncoding = 4; lastKnownFileType = sourcecode.swift; path = DependentObjects.swift; sourceTree = "<group>"; };
		16CC0832268DC32D00C0613C /* LinkPreviewUpdateRequestStrategyTests.swift */ = {isa = PBXFileReference; lastKnownFileType = sourcecode.swift; path = LinkPreviewUpdateRequestStrategyTests.swift; sourceTree = "<group>"; };
		16CC083A268E075100C0613C /* ClientMessageRequestStrategyTests.swift */ = {isa = PBXFileReference; lastKnownFileType = sourcecode.swift; path = ClientMessageRequestStrategyTests.swift; sourceTree = "<group>"; };
		16DABDA125D69335005F4C3A /* Payload.swift */ = {isa = PBXFileReference; lastKnownFileType = sourcecode.swift; path = Payload.swift; sourceTree = "<group>"; };
		16E5F6D526EF1BE000F35FBA /* PaginatedSync.swift */ = {isa = PBXFileReference; lastKnownFileType = sourcecode.swift; path = PaginatedSync.swift; sourceTree = "<group>"; };
		16E5F6DC26EF1E3200F35FBA /* Payload+Conversation.swift */ = {isa = PBXFileReference; lastKnownFileType = sourcecode.swift; path = "Payload+Conversation.swift"; sourceTree = "<group>"; };
		16E5F71726EF4DBF00F35FBA /* ConversationRequestStrategyTests.swift */ = {isa = PBXFileReference; lastKnownFileType = sourcecode.swift; path = ConversationRequestStrategyTests.swift; sourceTree = "<group>"; };
		16E70F5A270DCCB900718E5D /* UpdateConnectionActionHandlerTests.swift */ = {isa = PBXFileReference; lastKnownFileType = sourcecode.swift; path = UpdateConnectionActionHandlerTests.swift; sourceTree = "<group>"; };
		547E664C1F7512FE008CB1FA /* Default-568h@2x.png */ = {isa = PBXFileReference; lastKnownFileType = image.png; path = "Default-568h@2x.png"; sourceTree = "<group>"; };
		59271BEC2B90D2140019B726 /* ClientRegistrationDelegate.swift */ = {isa = PBXFileReference; fileEncoding = 4; lastKnownFileType = sourcecode.swift; path = ClientRegistrationDelegate.swift; sourceTree = "<group>"; };
		59271BEE2B90D24A0019B726 /* MockOTREntity.swift */ = {isa = PBXFileReference; fileEncoding = 4; lastKnownFileType = sourcecode.swift; path = MockOTREntity.swift; sourceTree = "<group>"; };
		597B70C82B03CC76006C2121 /* UpdateConversationProtocolActionHandler.swift */ = {isa = PBXFileReference; fileEncoding = 4; lastKnownFileType = sourcecode.swift; path = UpdateConversationProtocolActionHandler.swift; sourceTree = "<group>"; };
		597B70CA2B03CC7D006C2121 /* UpdateConversationProtocolActionHandlerTests.swift */ = {isa = PBXFileReference; fileEncoding = 4; lastKnownFileType = sourcecode.swift; path = UpdateConversationProtocolActionHandlerTests.swift; sourceTree = "<group>"; };
		598E870C2BF4E08100FC5438 /* WireUtilitiesSupport.framework */ = {isa = PBXFileReference; explicitFileType = wrapper.framework; path = WireUtilitiesSupport.framework; sourceTree = BUILT_PRODUCTS_DIR; };
		59AF8F4B2B19CD34000A09BF /* AutoMockable.generated.swift */ = {isa = PBXFileReference; fileEncoding = 4; lastKnownFileType = sourcecode.swift; path = AutoMockable.generated.swift; sourceTree = "<group>"; };
		59D1C3112B1DF3AD0016F6B2 /* WireDataModelSupport.framework */ = {isa = PBXFileReference; explicitFileType = wrapper.framework; path = WireDataModelSupport.framework; sourceTree = BUILT_PRODUCTS_DIR; };
		5E68F22622452CDC00298376 /* LinkPreprocessor.swift */ = {isa = PBXFileReference; lastKnownFileType = sourcecode.swift; path = LinkPreprocessor.swift; sourceTree = "<group>"; };
		5E9EA4DD2243C10400D401B2 /* LinkAttachmentsPreprocessor.swift */ = {isa = PBXFileReference; lastKnownFileType = sourcecode.swift; path = LinkAttachmentsPreprocessor.swift; sourceTree = "<group>"; };
		5E9EA4DF2243C6B200D401B2 /* LinkAttachmentsPreprocessorTests.swift */ = {isa = PBXFileReference; lastKnownFileType = sourcecode.swift; path = LinkAttachmentsPreprocessorTests.swift; sourceTree = "<group>"; };
		6308F8A72A273D1E0072A177 /* BaseFetchMLSGroupInfoActionHandler.swift */ = {isa = PBXFileReference; lastKnownFileType = sourcecode.swift; path = BaseFetchMLSGroupInfoActionHandler.swift; sourceTree = "<group>"; };
		6308F8A92A273DB00072A177 /* FetchMLSSubconversationGroupInfoActionHandler.swift */ = {isa = PBXFileReference; lastKnownFileType = sourcecode.swift; path = FetchMLSSubconversationGroupInfoActionHandler.swift; sourceTree = "<group>"; };
		6308F8AB2A273E7A0072A177 /* FetchMLSConversationGroupInfoActionHandler.swift */ = {isa = PBXFileReference; lastKnownFileType = sourcecode.swift; path = FetchMLSConversationGroupInfoActionHandler.swift; sourceTree = "<group>"; };
		6308F8AD2A273FBB0072A177 /* BaseFetchMLSGroupInfoActionHandlerTests.swift */ = {isa = PBXFileReference; lastKnownFileType = sourcecode.swift; path = BaseFetchMLSGroupInfoActionHandlerTests.swift; sourceTree = "<group>"; };
		6308F8AF2A27403B0072A177 /* FetchMLSConversationGroupInfoActionHandlerTests.swift */ = {isa = PBXFileReference; lastKnownFileType = sourcecode.swift; path = FetchMLSConversationGroupInfoActionHandlerTests.swift; sourceTree = "<group>"; };
		6308F8B12A2740C30072A177 /* FetchMLSSubconversationGroupInfoActionHandlerTests.swift */ = {isa = PBXFileReference; lastKnownFileType = sourcecode.swift; path = FetchMLSSubconversationGroupInfoActionHandlerTests.swift; sourceTree = "<group>"; };
		630D41A82B07790900633867 /* MLSConversationParticipantsService.swift */ = {isa = PBXFileReference; lastKnownFileType = sourcecode.swift; path = MLSConversationParticipantsService.swift; sourceTree = "<group>"; };
		630D41AB2B077F3900633867 /* ProteusConversationParticipantsService.swift */ = {isa = PBXFileReference; lastKnownFileType = sourcecode.swift; path = ProteusConversationParticipantsService.swift; sourceTree = "<group>"; };
		630D41B62B07BD8A00633867 /* ConversationParticipantsServiceTests.swift */ = {isa = PBXFileReference; lastKnownFileType = sourcecode.swift; path = ConversationParticipantsServiceTests.swift; sourceTree = "<group>"; };
		630D41B92B07D9F400633867 /* MLSConversationParticipantsServiceTests.swift */ = {isa = PBXFileReference; lastKnownFileType = sourcecode.swift; path = MLSConversationParticipantsServiceTests.swift; sourceTree = "<group>"; };
		630D41BB2B07DA3E00633867 /* ProteusConversationParticipantsServiceTests.swift */ = {isa = PBXFileReference; lastKnownFileType = sourcecode.swift; path = ProteusConversationParticipantsServiceTests.swift; sourceTree = "<group>"; };
		6313CF242B67C13400B41A33 /* CertificateRevocationListAPI.swift */ = {isa = PBXFileReference; lastKnownFileType = sourcecode.swift; path = CertificateRevocationListAPI.swift; sourceTree = "<group>"; };
		633B39692891890500208124 /* ZMUpdateEvent+Decryption.swift */ = {isa = PBXFileReference; lastKnownFileType = sourcecode.swift; path = "ZMUpdateEvent+Decryption.swift"; sourceTree = "<group>"; };
		63457C052B2C6F4200AFFEF3 /* ReplaceSelfMLSKeyPackagesActionHandlerTests.swift */ = {isa = PBXFileReference; lastKnownFileType = sourcecode.swift; path = ReplaceSelfMLSKeyPackagesActionHandlerTests.swift; sourceTree = "<group>"; };
		63457C072B2CA8E300AFFEF3 /* E2EIKeyPackageRotatorTests.swift */ = {isa = PBXFileReference; lastKnownFileType = sourcecode.swift; path = E2EIKeyPackageRotatorTests.swift; sourceTree = "<group>"; };
		6360A2112B0B721F00A5D5FB /* MLSClientIDsProvider.swift */ = {isa = PBXFileReference; lastKnownFileType = sourcecode.swift; path = MLSClientIDsProvider.swift; sourceTree = "<group>"; };
		636758232BA0AC7C00837803 /* FederationCertificates.swift */ = {isa = PBXFileReference; lastKnownFileType = sourcecode.swift; path = FederationCertificates.swift; sourceTree = "<group>"; };
		638941EF2AF50EB10051ABFD /* MockLocalConversationRemovalUseCase.swift */ = {isa = PBXFileReference; lastKnownFileType = sourcecode.swift; path = MockLocalConversationRemovalUseCase.swift; sourceTree = "<group>"; };
		638941F92AFBED880051ABFD /* ConversationParticipantsService.swift */ = {isa = PBXFileReference; lastKnownFileType = sourcecode.swift; path = ConversationParticipantsService.swift; sourceTree = "<group>"; };
		6397F6E128F447F800298DB1 /* SendCommitBundleActionHandler.swift */ = {isa = PBXFileReference; lastKnownFileType = sourcecode.swift; path = SendCommitBundleActionHandler.swift; sourceTree = "<group>"; };
		6397F6E528F6DD8B00298DB1 /* SendCommitBundleActionHandlerTests.swift */ = {isa = PBXFileReference; lastKnownFileType = sourcecode.swift; path = SendCommitBundleActionHandlerTests.swift; sourceTree = "<group>"; };
		639971AB2B1E3072009DD5CF /* ReplaceSelfMLSKeyPackagesActionHandler.swift */ = {isa = PBXFileReference; lastKnownFileType = sourcecode.swift; path = ReplaceSelfMLSKeyPackagesActionHandler.swift; sourceTree = "<group>"; };
		639971B32B2779A9009DD5CF /* E2EIKeyPackageRotator.swift */ = {isa = PBXFileReference; lastKnownFileType = sourcecode.swift; path = E2EIKeyPackageRotator.swift; sourceTree = "<group>"; };
		63CC83B02859D488008549AD /* ClaimMLSKeyPackageActionHandler.swift */ = {isa = PBXFileReference; lastKnownFileType = sourcecode.swift; path = ClaimMLSKeyPackageActionHandler.swift; sourceTree = "<group>"; };
		63CC83B2285A1E59008549AD /* ClaimMLSKeyPackageActionHandlerTests.swift */ = {isa = PBXFileReference; lastKnownFileType = sourcecode.swift; path = ClaimMLSKeyPackageActionHandlerTests.swift; sourceTree = "<group>"; };
		63CC83B8285B4845008549AD /* String+Empty.swift */ = {isa = PBXFileReference; lastKnownFileType = sourcecode.swift; path = "String+Empty.swift"; sourceTree = "<group>"; };
		63CC83DF285C9C6C008549AD /* UploadSelfMLSKeyPackagesActionHandler.swift */ = {isa = PBXFileReference; fileEncoding = 4; lastKnownFileType = sourcecode.swift; path = UploadSelfMLSKeyPackagesActionHandler.swift; sourceTree = "<group>"; };
		63CC83E0285C9C6C008549AD /* UploadSelfMLSKeyPackagesActionHandlerTests.swift */ = {isa = PBXFileReference; fileEncoding = 4; lastKnownFileType = sourcecode.swift; path = UploadSelfMLSKeyPackagesActionHandlerTests.swift; sourceTree = "<group>"; };
		63CC83F1285CB96A008549AD /* ActionHandlerTestBase.swift */ = {isa = PBXFileReference; lastKnownFileType = sourcecode.swift; path = ActionHandlerTestBase.swift; sourceTree = "<group>"; };
		63DA339E286DF6ED00818C3C /* MLSEventProcessor.swift */ = {isa = PBXFileReference; lastKnownFileType = sourcecode.swift; path = MLSEventProcessor.swift; sourceTree = "<group>"; };
		63DA33A7286F27DD00818C3C /* MLSEventProcessorTests.swift */ = {isa = PBXFileReference; lastKnownFileType = sourcecode.swift; path = MLSEventProcessorTests.swift; sourceTree = "<group>"; };
		63F0780A29F292220031E19D /* FetchSubgroupActionHandler.swift */ = {isa = PBXFileReference; lastKnownFileType = sourcecode.swift; path = FetchSubgroupActionHandler.swift; sourceTree = "<group>"; };
		63F0780E29F2D6220031E19D /* FetchSubgroupActionHandlerTests.swift */ = {isa = PBXFileReference; lastKnownFileType = sourcecode.swift; path = FetchSubgroupActionHandlerTests.swift; sourceTree = "<group>"; };
		63F5AAC6298A96C000712528 /* Payload+CodingTests.swift */ = {isa = PBXFileReference; fileEncoding = 4; lastKnownFileType = sourcecode.swift; path = "Payload+CodingTests.swift"; sourceTree = "<group>"; };
		63F5AAC8298A974F00712528 /* Payload+ConversationTests.swift */ = {isa = PBXFileReference; fileEncoding = 4; lastKnownFileType = sourcecode.swift; path = "Payload+ConversationTests.swift"; sourceTree = "<group>"; };
		63FD7E9E2B7E5EE300C9B210 /* CertificateRevocationListAPITests.swift */ = {isa = PBXFileReference; lastKnownFileType = sourcecode.swift; path = CertificateRevocationListAPITests.swift; sourceTree = "<group>"; };
		70C781FC2732B0100059DF07 /* UpdateRoleActionHandlerTests.swift */ = {isa = PBXFileReference; lastKnownFileType = sourcecode.swift; path = UpdateRoleActionHandlerTests.swift; sourceTree = "<group>"; };
		70E77B78273187660021EE70 /* UpdateRoleActionHandler.swift */ = {isa = PBXFileReference; lastKnownFileType = sourcecode.swift; path = UpdateRoleActionHandler.swift; sourceTree = "<group>"; };
		7A111DE7285C90A90085BF91 /* SendMLSMessageActionHandler.swift */ = {isa = PBXFileReference; lastKnownFileType = sourcecode.swift; path = SendMLSMessageActionHandler.swift; sourceTree = "<group>"; };
		7A111DE9285C90B70085BF91 /* SendMLSMessageActionHandlerTests.swift */ = {isa = PBXFileReference; lastKnownFileType = sourcecode.swift; path = SendMLSMessageActionHandlerTests.swift; sourceTree = "<group>"; };
		7AEBB676285A10620090B524 /* CountSelfMLSKeyPackagesActionHandler.swift */ = {isa = PBXFileReference; lastKnownFileType = sourcecode.swift; path = CountSelfMLSKeyPackagesActionHandler.swift; sourceTree = "<group>"; };
		7AEBB678285A16400090B524 /* CountSelfMLSKeyPackagesActionHandlerTests.swift */ = {isa = PBXFileReference; lastKnownFileType = sourcecode.swift; path = CountSelfMLSKeyPackagesActionHandlerTests.swift; sourceTree = "<group>"; };
		8792F55621AD944100795027 /* UserPropertyRequestStrategy.swift */ = {isa = PBXFileReference; lastKnownFileType = sourcecode.swift; path = UserPropertyRequestStrategy.swift; sourceTree = "<group>"; };
		87F7288421AFF37D000ED371 /* UserPropertyRequestStrategyTests.swift */ = {isa = PBXFileReference; lastKnownFileType = sourcecode.swift; path = UserPropertyRequestStrategyTests.swift; sourceTree = "<group>"; };
		A90C56E52685C20E00F1007B /* ZMImagePreprocessingTrackerTests.swift */ = {isa = PBXFileReference; fileEncoding = 4; lastKnownFileType = sourcecode.swift; path = ZMImagePreprocessingTrackerTests.swift; sourceTree = "<group>"; };
		A90C56EB2685C23400F1007B /* ZMImagePreprocessingTrackerTests.h */ = {isa = PBXFileReference; lastKnownFileType = sourcecode.c.h; path = ZMImagePreprocessingTrackerTests.h; sourceTree = "<group>"; };
		BF1F52C51ECC74E5002FB553 /* Array+RequestGenerator.swift */ = {isa = PBXFileReference; fileEncoding = 4; lastKnownFileType = sourcecode.swift; path = "Array+RequestGenerator.swift"; sourceTree = "<group>"; };
		BFF9446520F5F79F00531BC3 /* ImageV2DownloadRequestStrategyTests.swift */ = {isa = PBXFileReference; lastKnownFileType = sourcecode.swift; path = ImageV2DownloadRequestStrategyTests.swift; sourceTree = "<group>"; };
		CB5120522C6FD69F000C8FEC /* WireTransportSupport.framework */ = {isa = PBXFileReference; explicitFileType = wrapper.framework; path = WireTransportSupport.framework; sourceTree = BUILT_PRODUCTS_DIR; };
		CBF2BD5E2C5BD468002BCBDD /* TestSetup.swift */ = {isa = PBXFileReference; lastKnownFileType = sourcecode.swift; path = TestSetup.swift; sourceTree = "<group>"; };
		D33B57B02A56BDCA0078A4F9 /* FederationTerminationManager.swift */ = {isa = PBXFileReference; lastKnownFileType = sourcecode.swift; path = FederationTerminationManager.swift; sourceTree = "<group>"; };
		D3DA067B2A5D9EF700BA9CEB /* FederationTerminationManagerTest.swift */ = {isa = PBXFileReference; lastKnownFileType = sourcecode.swift; path = FederationTerminationManagerTest.swift; sourceTree = "<group>"; };
		D5D65A052073C8F800D7F3C3 /* AssetRequestFactoryTests.swift */ = {isa = PBXFileReference; lastKnownFileType = sourcecode.swift; path = AssetRequestFactoryTests.swift; sourceTree = "<group>"; };
		E60CBEC22B45CCBF00958C10 /* EventPayloadDecoder.swift */ = {isa = PBXFileReference; lastKnownFileType = sourcecode.swift; path = EventPayloadDecoder.swift; sourceTree = "<group>"; };
		E60E82A32B837B7A00F8DA5C /* FeatureConfigsPayload.swift */ = {isa = PBXFileReference; lastKnownFileType = sourcecode.swift; path = FeatureConfigsPayload.swift; sourceTree = "<group>"; };
		E60E82A52B837C7E00F8DA5C /* FeatureConfigsPayloadProcessor.swift */ = {isa = PBXFileReference; lastKnownFileType = sourcecode.swift; path = FeatureConfigsPayloadProcessor.swift; sourceTree = "<group>"; };
		E614D4D62B480BA7000A44B4 /* Payload+UpdateConversationProtocolChange.swift */ = {isa = PBXFileReference; lastKnownFileType = sourcecode.swift; path = "Payload+UpdateConversationProtocolChange.swift"; sourceTree = "<group>"; };
		E629E3992B46A1AC00D526AD /* EventPayloadDecoderTests.swift */ = {isa = PBXFileReference; lastKnownFileType = sourcecode.swift; path = EventPayloadDecoderTests.swift; sourceTree = "<group>"; };
		E629E39E2B4700B600D526AD /* Payload+NewConversation.swift */ = {isa = PBXFileReference; lastKnownFileType = sourcecode.swift; path = "Payload+NewConversation.swift"; sourceTree = "<group>"; };
		E629E3A22B47015300D526AD /* EventData.swift */ = {isa = PBXFileReference; lastKnownFileType = sourcecode.swift; path = EventData.swift; sourceTree = "<group>"; };
		E629E3A42B4701E200D526AD /* Payload+ConversationList.swift */ = {isa = PBXFileReference; lastKnownFileType = sourcecode.swift; path = "Payload+ConversationList.swift"; sourceTree = "<group>"; };
		E629E3A62B47020C00D526AD /* Payload+QualifiedConversationList.swift */ = {isa = PBXFileReference; lastKnownFileType = sourcecode.swift; path = "Payload+QualifiedConversationList.swift"; sourceTree = "<group>"; };
		E629E3A82B47026200D526AD /* Payload+PaginatedConversationIDList.swift */ = {isa = PBXFileReference; lastKnownFileType = sourcecode.swift; path = "Payload+PaginatedConversationIDList.swift"; sourceTree = "<group>"; };
		E629E3AA2B47028600D526AD /* Payload+PaginatedQualifiedConversationIDList.swift */ = {isa = PBXFileReference; lastKnownFileType = sourcecode.swift; path = "Payload+PaginatedQualifiedConversationIDList.swift"; sourceTree = "<group>"; };
		E629E3AC2B4702C000D526AD /* Payload+ConversationMember.swift */ = {isa = PBXFileReference; lastKnownFileType = sourcecode.swift; path = "Payload+ConversationMember.swift"; sourceTree = "<group>"; };
		E629E3AE2B47031800D526AD /* Payload+ConversationMembers.swift */ = {isa = PBXFileReference; lastKnownFileType = sourcecode.swift; path = "Payload+ConversationMembers.swift"; sourceTree = "<group>"; };
		E629E3B02B47036D00D526AD /* Payload+ConversationTeamInfo.swift */ = {isa = PBXFileReference; lastKnownFileType = sourcecode.swift; path = "Payload+ConversationTeamInfo.swift"; sourceTree = "<group>"; };
		E629E3B22B4703A000D526AD /* Payload+UpdateConversationStatus.swift */ = {isa = PBXFileReference; lastKnownFileType = sourcecode.swift; path = "Payload+UpdateConversationStatus.swift"; sourceTree = "<group>"; };
		E629E3B42B4703E100D526AD /* Payload+ConversationAddMember.swift */ = {isa = PBXFileReference; lastKnownFileType = sourcecode.swift; path = "Payload+ConversationAddMember.swift"; sourceTree = "<group>"; };
		E629E3B62B47041700D526AD /* Payload+ConversationUpdateRole.swift */ = {isa = PBXFileReference; lastKnownFileType = sourcecode.swift; path = "Payload+ConversationUpdateRole.swift"; sourceTree = "<group>"; };
		E629E3BB2B4704B200D526AD /* Payload+ConversationEvent.swift */ = {isa = PBXFileReference; lastKnownFileType = sourcecode.swift; path = "Payload+ConversationEvent.swift"; sourceTree = "<group>"; };
		E629E3BD2B4704E900D526AD /* Payload+UpdateConverationMemberLeave.swift */ = {isa = PBXFileReference; lastKnownFileType = sourcecode.swift; path = "Payload+UpdateConverationMemberLeave.swift"; sourceTree = "<group>"; };
		E629E3BF2B47051D00D526AD /* Payload+UpdateConverationMemberJoin.swift */ = {isa = PBXFileReference; lastKnownFileType = sourcecode.swift; path = "Payload+UpdateConverationMemberJoin.swift"; sourceTree = "<group>"; };
		E629E3C12B47054400D526AD /* Payload+UpdateConversationConnectionRequest.swift */ = {isa = PBXFileReference; lastKnownFileType = sourcecode.swift; path = "Payload+UpdateConversationConnectionRequest.swift"; sourceTree = "<group>"; };
		E629E3C32B47056B00D526AD /* Payload+UpdateConversationDeleted.swift */ = {isa = PBXFileReference; lastKnownFileType = sourcecode.swift; path = "Payload+UpdateConversationDeleted.swift"; sourceTree = "<group>"; };
		E629E3C52B470A8200D526AD /* Payload+UpdateConversationReceiptMode.swift */ = {isa = PBXFileReference; lastKnownFileType = sourcecode.swift; path = "Payload+UpdateConversationReceiptMode.swift"; sourceTree = "<group>"; };
		E629E3C72B470AB600D526AD /* Payload+UpdateConversationMessageTimer.swift */ = {isa = PBXFileReference; lastKnownFileType = sourcecode.swift; path = "Payload+UpdateConversationMessageTimer.swift"; sourceTree = "<group>"; };
		E629E3C92B470AE600D526AD /* Payload+UpdateConversationAccess.swift */ = {isa = PBXFileReference; lastKnownFileType = sourcecode.swift; path = "Payload+UpdateConversationAccess.swift"; sourceTree = "<group>"; };
		E629E3CB2B470B3500D526AD /* Payload+UpdateConversationName.swift */ = {isa = PBXFileReference; lastKnownFileType = sourcecode.swift; path = "Payload+UpdateConversationName.swift"; sourceTree = "<group>"; };
		E629E3CD2B470B7900D526AD /* Payload+UpdateConversationMLSMessageAdd.swift */ = {isa = PBXFileReference; lastKnownFileType = sourcecode.swift; path = "Payload+UpdateConversationMLSMessageAdd.swift"; sourceTree = "<group>"; };
		E629E3CF2B470BAE00D526AD /* Payload+UpdateConversationMLSWelcome.swift */ = {isa = PBXFileReference; lastKnownFileType = sourcecode.swift; path = "Payload+UpdateConversationMLSWelcome.swift"; sourceTree = "<group>"; };
		E6425FE82BD00A33003EC8CF /* E2EINotifications.swift */ = {isa = PBXFileReference; lastKnownFileType = sourcecode.swift; name = E2EINotifications.swift; path = "../../../wire-ios-data-model/Source/E2EIdentity/E2EINotifications.swift"; sourceTree = "<group>"; };
		E662588E2B4D644B00C23E79 /* PayloadUpdateConversationProtocolChangeTests.swift */ = {isa = PBXFileReference; lastKnownFileType = sourcecode.swift; path = PayloadUpdateConversationProtocolChangeTests.swift; sourceTree = "<group>"; };
		E69A02162B84F02800126FF6 /* SelfSupportedProtocolsRequestBuilder.swift */ = {isa = PBXFileReference; lastKnownFileType = sourcecode.swift; path = SelfSupportedProtocolsRequestBuilder.swift; sourceTree = "<group>"; };
		E69A02202B85095F00126FF6 /* ProteusToMLSMigrationState.swift */ = {isa = PBXFileReference; fileEncoding = 4; lastKnownFileType = sourcecode.swift; path = ProteusToMLSMigrationState.swift; sourceTree = "<group>"; };
		E69A02292B85EDC400126FF6 /* SelfSupportedProtocolsRequestBuilderTests.swift */ = {isa = PBXFileReference; lastKnownFileType = sourcecode.swift; path = SelfSupportedProtocolsRequestBuilderTests.swift; sourceTree = "<group>"; };
		E6BBCF102C32C52600BD0259 /* HttpClient.swift */ = {isa = PBXFileReference; lastKnownFileType = sourcecode.swift; path = HttpClient.swift; sourceTree = "<group>"; };
		E6BBCF122C32C55700BD0259 /* HttpClientImpl.swift */ = {isa = PBXFileReference; lastKnownFileType = sourcecode.swift; path = HttpClientImpl.swift; sourceTree = "<group>"; };
		E6BBCF142C32D78F00BD0259 /* UserClient+QualifiedID.swift */ = {isa = PBXFileReference; lastKnownFileType = sourcecode.swift; path = "UserClient+QualifiedID.swift"; sourceTree = "<group>"; };
		E6BBCF162C32EBA600BD0259 /* MessageLogAttributesBuilder.swift */ = {isa = PBXFileReference; lastKnownFileType = sourcecode.swift; path = MessageLogAttributesBuilder.swift; sourceTree = "<group>"; };
		E6BBCF1C2C33E1ED00BD0259 /* MessageLogAttributesBuilderTests.swift */ = {isa = PBXFileReference; lastKnownFileType = sourcecode.swift; path = MessageLogAttributesBuilderTests.swift; sourceTree = "<group>"; };
		E6E0CE862B70D2C60004ED88 /* SyncPhase.swift */ = {isa = PBXFileReference; lastKnownFileType = sourcecode.swift; path = SyncPhase.swift; sourceTree = "<group>"; };
		E6E0CE882B70DDAB0004ED88 /* SynchronizationState.swift */ = {isa = PBXFileReference; lastKnownFileType = sourcecode.swift; path = SynchronizationState.swift; sourceTree = "<group>"; };
		E6E0CE8A2B70DE430004ED88 /* OperationState.swift */ = {isa = PBXFileReference; lastKnownFileType = sourcecode.swift; path = OperationState.swift; sourceTree = "<group>"; };
		E6E59B072B56D04500E90D36 /* StubPayloadConversation.swift */ = {isa = PBXFileReference; fileEncoding = 4; lastKnownFileType = sourcecode.swift; path = StubPayloadConversation.swift; sourceTree = "<group>"; };
		E98A222E2BCD2525007C230A /* CreateConversationGuestLinkActionHandlerTests.swift */ = {isa = PBXFileReference; lastKnownFileType = sourcecode.swift; path = CreateConversationGuestLinkActionHandlerTests.swift; sourceTree = "<group>"; };
		E999AC412BC94A8700569E79 /* CreateConversationGuestLinkActionHandler.swift */ = {isa = PBXFileReference; lastKnownFileType = sourcecode.swift; path = CreateConversationGuestLinkActionHandler.swift; sourceTree = "<group>"; };
		E99D18EA2B177F3500751183 /* SyncUsersActionHandlerTests.swift */ = {isa = PBXFileReference; lastKnownFileType = sourcecode.swift; path = SyncUsersActionHandlerTests.swift; sourceTree = "<group>"; };
		E9A96E7B2B88D22400914FDD /* PushSupportedProtocolsActionHandler.swift */ = {isa = PBXFileReference; lastKnownFileType = sourcecode.swift; path = PushSupportedProtocolsActionHandler.swift; sourceTree = "<group>"; };
		E9E2AA5D2B163A56008CC2DF /* SyncUsersActionHandler.swift */ = {isa = PBXFileReference; lastKnownFileType = sourcecode.swift; path = SyncUsersActionHandler.swift; sourceTree = "<group>"; };
		E9E61C672B8E36D7008FB5A6 /* PushSupportedProtocolActionHandlerTests.swift */ = {isa = PBXFileReference; lastKnownFileType = sourcecode.swift; path = PushSupportedProtocolActionHandlerTests.swift; sourceTree = "<group>"; };
		E9EEC3FB2BCFC6B10064BE6A /* SetAllowGuestsAndServicesActionHandler.swift */ = {isa = PBXFileReference; lastKnownFileType = sourcecode.swift; path = SetAllowGuestsAndServicesActionHandler.swift; sourceTree = "<group>"; };
		EE04084728C9E2FA009E4B8D /* FetchBackendMLSPublicKeysActionHandler.swift */ = {isa = PBXFileReference; lastKnownFileType = sourcecode.swift; path = FetchBackendMLSPublicKeysActionHandler.swift; sourceTree = "<group>"; };
		EE04084928C9E63E009E4B8D /* FetchBackendMLSPublicKeysActionHandlerTests.swift */ = {isa = PBXFileReference; lastKnownFileType = sourcecode.swift; path = FetchBackendMLSPublicKeysActionHandlerTests.swift; sourceTree = "<group>"; };
		EE0CEB452893E9390055ECE5 /* ConversationEventProcessor.swift */ = {isa = PBXFileReference; lastKnownFileType = sourcecode.swift; path = ConversationEventProcessor.swift; sourceTree = "<group>"; };
		EE0DE5052A24D4F70029746C /* DeleteSubgroupActionHandler.swift */ = {isa = PBXFileReference; lastKnownFileType = sourcecode.swift; path = DeleteSubgroupActionHandler.swift; sourceTree = "<group>"; };
		EE0DE5072A24D9C20029746C /* DeleteSubgroupActionHandlerTests.swift */ = {isa = PBXFileReference; lastKnownFileType = sourcecode.swift; path = DeleteSubgroupActionHandlerTests.swift; sourceTree = "<group>"; };
		EE19CE202AEBE52F00CB8641 /* SyncMLSOneToOneConversationActionHandler.swift */ = {isa = PBXFileReference; lastKnownFileType = sourcecode.swift; path = SyncMLSOneToOneConversationActionHandler.swift; sourceTree = "<group>"; };
		EE19CE222AEBE56F00CB8641 /* SyncMLSOneToOneConversationActionHandlerTests.swift */ = {isa = PBXFileReference; lastKnownFileType = sourcecode.swift; path = SyncMLSOneToOneConversationActionHandlerTests.swift; sourceTree = "<group>"; };
		EE202DAA27F1F4CC00083AB3 /* VoIPPushPayload.swift */ = {isa = PBXFileReference; lastKnownFileType = sourcecode.swift; path = VoIPPushPayload.swift; sourceTree = "<group>"; };
		EE3245FB2821D41000F2A84A /* VoIPPushHelper.swift */ = {isa = PBXFileReference; lastKnownFileType = sourcecode.swift; path = VoIPPushHelper.swift; sourceTree = "<group>"; };
		EE3246032823196100F2A84A /* VoIPPushHelperTests.swift */ = {isa = PBXFileReference; lastKnownFileType = sourcecode.swift; path = VoIPPushHelperTests.swift; sourceTree = "<group>"; };
		EE402C0428996C6900CA0E40 /* MLSMessage.swift */ = {isa = PBXFileReference; lastKnownFileType = sourcecode.swift; path = MLSMessage.swift; sourceTree = "<group>"; };
		EE4345DE2865D0FB0090AC34 /* ConversationByQualifiedIDListTranscoderTests.swift */ = {isa = PBXFileReference; lastKnownFileType = sourcecode.swift; path = ConversationByQualifiedIDListTranscoderTests.swift; sourceTree = "<group>"; };
		EE47346B29A39E8A00E6C04E /* EventDecoder+Proteus.swift */ = {isa = PBXFileReference; lastKnownFileType = sourcecode.swift; path = "EventDecoder+Proteus.swift"; sourceTree = "<group>"; };
		EE47346D29A3A17900E6C04E /* EventDecoder+MLS.swift */ = {isa = PBXFileReference; lastKnownFileType = sourcecode.swift; path = "EventDecoder+MLS.swift"; sourceTree = "<group>"; };
		EE4C5FBD27D2C5CD000C0D45 /* BundledMessageNotificationBuilder.swift */ = {isa = PBXFileReference; lastKnownFileType = sourcecode.swift; path = BundledMessageNotificationBuilder.swift; sourceTree = "<group>"; };
		EE668BB12954A7C700D939E7 /* WireDataModel.framework */ = {isa = PBXFileReference; explicitFileType = wrapper.framework; path = WireDataModel.framework; sourceTree = BUILT_PRODUCTS_DIR; };
		EE67F72B296F0CE4001D7C88 /* WireTesting.framework */ = {isa = PBXFileReference; explicitFileType = wrapper.framework; path = WireTesting.framework; sourceTree = BUILT_PRODUCTS_DIR; };
		EE7F02262A80E5F400FE5695 /* CreateGroupConversationActionHandler.swift */ = {isa = PBXFileReference; lastKnownFileType = sourcecode.swift; path = CreateGroupConversationActionHandler.swift; sourceTree = "<group>"; };
		EE7F02282A835FBA00FE5695 /* CreateGroupConversationActionHandlerTests.swift */ = {isa = PBXFileReference; lastKnownFileType = sourcecode.swift; path = CreateGroupConversationActionHandlerTests.swift; sourceTree = "<group>"; };
		EE7F022A2A8391C500FE5695 /* ConversationServiceTests.swift */ = {isa = PBXFileReference; lastKnownFileType = sourcecode.swift; path = ConversationServiceTests.swift; sourceTree = "<group>"; };
		EE88078C2AC31FAE00278E3C /* ConversationEventPayloadProcessor.swift */ = {isa = PBXFileReference; lastKnownFileType = sourcecode.swift; path = ConversationEventPayloadProcessor.swift; sourceTree = "<group>"; };
		EE88078E2AC376B300278E3C /* ConversationEventPayloadProcessorTests.swift */ = {isa = PBXFileReference; lastKnownFileType = sourcecode.swift; path = ConversationEventPayloadProcessorTests.swift; sourceTree = "<group>"; };
		EE8807902AC4080900278E3C /* ConnectionPayloadProcessor.swift */ = {isa = PBXFileReference; lastKnownFileType = sourcecode.swift; path = ConnectionPayloadProcessor.swift; sourceTree = "<group>"; };
		EE8807922AC40AB100278E3C /* ConnectionPayloadProcessorTests.swift */ = {isa = PBXFileReference; lastKnownFileType = sourcecode.swift; path = ConnectionPayloadProcessorTests.swift; sourceTree = "<group>"; };
		EE8807942AC40CA600278E3C /* UserProfilePayloadProcessor.swift */ = {isa = PBXFileReference; lastKnownFileType = sourcecode.swift; path = UserProfilePayloadProcessor.swift; sourceTree = "<group>"; };
		EE8807962AC40E1400278E3C /* UserProfilePayloadProcessorTests.swift */ = {isa = PBXFileReference; lastKnownFileType = sourcecode.swift; path = UserProfilePayloadProcessorTests.swift; sourceTree = "<group>"; };
		EE8807982AC423A200278E3C /* MessageSendingStatusPayloadProcessor.swift */ = {isa = PBXFileReference; lastKnownFileType = sourcecode.swift; path = MessageSendingStatusPayloadProcessor.swift; sourceTree = "<group>"; };
		EE88079A2AC425CB00278E3C /* MessageSendingStatusPayloadProcessorTests.swift */ = {isa = PBXFileReference; lastKnownFileType = sourcecode.swift; path = MessageSendingStatusPayloadProcessorTests.swift; sourceTree = "<group>"; };
		EE88079C2AC427D600278E3C /* MLSMessageSendingStatusPayloadProcessor.swift */ = {isa = PBXFileReference; lastKnownFileType = sourcecode.swift; path = MLSMessageSendingStatusPayloadProcessor.swift; sourceTree = "<group>"; };
		EE88079E2AC4288200278E3C /* MLSMessageSendingStatusPayloadProcessorTests.swift */ = {isa = PBXFileReference; lastKnownFileType = sourcecode.swift; path = MLSMessageSendingStatusPayloadProcessorTests.swift; sourceTree = "<group>"; };
		EE8807A02AC4669D00278E3C /* UserClientPayloadProcessor.swift */ = {isa = PBXFileReference; lastKnownFileType = sourcecode.swift; path = UserClientPayloadProcessor.swift; sourceTree = "<group>"; };
		EE8DC53628C0EFA700AC4E3D /* FetchUserClientsActionHandler.swift */ = {isa = PBXFileReference; lastKnownFileType = sourcecode.swift; path = FetchUserClientsActionHandler.swift; sourceTree = "<group>"; };
		EE8DC53828C0F04B00AC4E3D /* FetchUserClientsActionHandlerTests.swift */ = {isa = PBXFileReference; lastKnownFileType = sourcecode.swift; path = FetchUserClientsActionHandlerTests.swift; sourceTree = "<group>"; };
		EE90C29D282E785800474379 /* PushTokenStrategy.swift */ = {isa = PBXFileReference; lastKnownFileType = sourcecode.swift; path = PushTokenStrategy.swift; sourceTree = "<group>"; };
		EE90C2A4282E7EA900474379 /* RegisterPushTokenAction.swift */ = {isa = PBXFileReference; lastKnownFileType = sourcecode.swift; path = RegisterPushTokenAction.swift; sourceTree = "<group>"; };
		EE90C2A6282E7EC800474379 /* RegisterPushTokenActionHandler.swift */ = {isa = PBXFileReference; lastKnownFileType = sourcecode.swift; path = RegisterPushTokenActionHandler.swift; sourceTree = "<group>"; };
		EE90C2A9282E855B00474379 /* RegisterPushTokenActionHandlerTests.swift */ = {isa = PBXFileReference; lastKnownFileType = sourcecode.swift; path = RegisterPushTokenActionHandlerTests.swift; sourceTree = "<group>"; };
		EE90C2AB282EA1D200474379 /* GetPushTokensAction.swift */ = {isa = PBXFileReference; lastKnownFileType = sourcecode.swift; path = GetPushTokensAction.swift; sourceTree = "<group>"; };
		EE90C2AD282EA1E000474379 /* GetPushTokensActionHandler.swift */ = {isa = PBXFileReference; lastKnownFileType = sourcecode.swift; path = GetPushTokensActionHandler.swift; sourceTree = "<group>"; };
		EE90C2AF282EA1F200474379 /* GetPushTokensActionHandlerTests.swift */ = {isa = PBXFileReference; lastKnownFileType = sourcecode.swift; path = GetPushTokensActionHandlerTests.swift; sourceTree = "<group>"; };
		EE9AEC932BD1597200F7853F /* WireRequestStrategy.docc */ = {isa = PBXFileReference; lastKnownFileType = folder.documentationcatalog; path = WireRequestStrategy.docc; sourceTree = "<group>"; };
		EEA2EE8928F021C100A2CBE1 /* UserClientByQualifiedUserIDTranscoderTests.swift */ = {isa = PBXFileReference; lastKnownFileType = sourcecode.swift; path = UserClientByQualifiedUserIDTranscoderTests.swift; sourceTree = "<group>"; };
		EEA58F192B71179D006DEE32 /* WireRequestStrategySupport.framework */ = {isa = PBXFileReference; explicitFileType = wrapper.framework; includeInIndex = 0; path = WireRequestStrategySupport.framework; sourceTree = BUILT_PRODUCTS_DIR; };
		EEA58F1B2B71179D006DEE32 /* WireRequestStrategySupport.h */ = {isa = PBXFileReference; lastKnownFileType = sourcecode.c.h; path = WireRequestStrategySupport.h; sourceTree = "<group>"; };
		EEAC16D3281AE5F700B7A34D /* CallEventContent.swift */ = {isa = PBXFileReference; lastKnownFileType = sourcecode.swift; path = CallEventContent.swift; sourceTree = "<group>"; };
		EEAC16D5281AEB0200B7A34D /* CallEventContentTests.swift */ = {isa = PBXFileReference; lastKnownFileType = sourcecode.swift; path = CallEventContentTests.swift; sourceTree = "<group>"; };
		EEB5DE04283773C3009B4741 /* GetFeatureConfigsAction.swift */ = {isa = PBXFileReference; lastKnownFileType = sourcecode.swift; path = GetFeatureConfigsAction.swift; sourceTree = "<group>"; };
		EEB5DE0628377635009B4741 /* GetFeatureConfigsActionHandler.swift */ = {isa = PBXFileReference; lastKnownFileType = sourcecode.swift; path = GetFeatureConfigsActionHandler.swift; sourceTree = "<group>"; };
		EEB5DE0E28379A19009B4741 /* GetFeatureConfigsActionHandlerTests.swift */ = {isa = PBXFileReference; lastKnownFileType = sourcecode.swift; path = GetFeatureConfigsActionHandlerTests.swift; sourceTree = "<group>"; };
		EEB930B62ABD5C1400FB35B2 /* FetchSupportedProtocolsActionHandler.swift */ = {isa = PBXFileReference; lastKnownFileType = sourcecode.swift; path = FetchSupportedProtocolsActionHandler.swift; sourceTree = "<group>"; };
		EEB930B82ABD6FCB00FB35B2 /* FetchSupportedProtocolsActionHandlerTests.swift */ = {isa = PBXFileReference; lastKnownFileType = sourcecode.swift; path = FetchSupportedProtocolsActionHandlerTests.swift; sourceTree = "<group>"; };
		EECBE8ED28E71F19005DE5DD /* SyncConversationActionHandler.swift */ = {isa = PBXFileReference; lastKnownFileType = sourcecode.swift; path = SyncConversationActionHandler.swift; sourceTree = "<group>"; };
		EECBE8EF28E71F57005DE5DD /* SyncConversationActionHandlerTests.swift */ = {isa = PBXFileReference; lastKnownFileType = sourcecode.swift; path = SyncConversationActionHandlerTests.swift; sourceTree = "<group>"; };
		EEDBD0A82A7B7F0C00F3956F /* SelfUserRequestStrategy.swift */ = {isa = PBXFileReference; lastKnownFileType = sourcecode.swift; path = SelfUserRequestStrategy.swift; sourceTree = "<group>"; };
		EEDBD0AA2A7B83B100F3956F /* SelfUserRequestStrategyTests.swift */ = {isa = PBXFileReference; lastKnownFileType = sourcecode.swift; path = SelfUserRequestStrategyTests.swift; sourceTree = "<group>"; };
		EEDE7DAC28EAE538007DC6A3 /* ConversationEventProcessorTests.swift */ = {isa = PBXFileReference; lastKnownFileType = sourcecode.swift; path = ConversationEventProcessorTests.swift; sourceTree = "<group>"; };
		EEDE7DB028EAEEC3007DC6A3 /* ConversationService.swift */ = {isa = PBXFileReference; lastKnownFileType = sourcecode.swift; path = ConversationService.swift; sourceTree = "<group>"; };
		EEE0EDB02858906500BBEE29 /* MLSRequestStrategy.swift */ = {isa = PBXFileReference; lastKnownFileType = sourcecode.swift; path = MLSRequestStrategy.swift; sourceTree = "<group>"; };
		EEE0EE0628591E9C00BBEE29 /* AssetDownloadRequestFactoryTests.swift */ = {isa = PBXFileReference; lastKnownFileType = sourcecode.swift; path = AssetDownloadRequestFactoryTests.swift; sourceTree = "<group>"; };
		EEE46E5328C5EE48005F48D7 /* ZMTransportResponse+ErrorInfo.swift */ = {isa = PBXFileReference; lastKnownFileType = sourcecode.swift; path = "ZMTransportResponse+ErrorInfo.swift"; sourceTree = "<group>"; };
		EEE95CD62A4330D900E136CB /* LeaveSubconversationActionHandler.swift */ = {isa = PBXFileReference; lastKnownFileType = sourcecode.swift; path = LeaveSubconversationActionHandler.swift; sourceTree = "<group>"; };
		EEE95CD82A43324F00E136CB /* LeaveSubconversationActionHandlerTests.swift */ = {isa = PBXFileReference; lastKnownFileType = sourcecode.swift; path = LeaveSubconversationActionHandlerTests.swift; sourceTree = "<group>"; };
		EEFB2DFD2ACD530F0094F877 /* PrekeyPayloadProcessor.swift */ = {isa = PBXFileReference; lastKnownFileType = sourcecode.swift; path = PrekeyPayloadProcessor.swift; sourceTree = "<group>"; };
		F14B7AE9222009BA00458624 /* UserRichProfileRequestStrategy.swift */ = {isa = PBXFileReference; fileEncoding = 4; lastKnownFileType = sourcecode.swift; path = UserRichProfileRequestStrategy.swift; sourceTree = "<group>"; };
		F14B7AEB222009C200458624 /* UserRichProfileRequestStrategyTests.swift */ = {isa = PBXFileReference; fileEncoding = 4; lastKnownFileType = sourcecode.swift; path = UserRichProfileRequestStrategyTests.swift; sourceTree = "<group>"; };
		F154EDC41F447B6C00CB8184 /* WireRequestStrategyTestHost.app */ = {isa = PBXFileReference; explicitFileType = wrapper.application; includeInIndex = 0; path = WireRequestStrategyTestHost.app; sourceTree = BUILT_PRODUCTS_DIR; };
		F154EDC61F447B6C00CB8184 /* AppDelegate.swift */ = {isa = PBXFileReference; lastKnownFileType = sourcecode.swift; path = AppDelegate.swift; sourceTree = "<group>"; };
		F154EDD21F447B6C00CB8184 /* Info.plist */ = {isa = PBXFileReference; lastKnownFileType = text.plist.xml; path = Info.plist; sourceTree = "<group>"; };
		F184014F2073BE0800E9F4CC /* ClientMessageRequestFactory.swift */ = {isa = PBXFileReference; fileEncoding = 4; lastKnownFileType = sourcecode.swift; path = ClientMessageRequestFactory.swift; sourceTree = "<group>"; };
		F18401542073BE0800E9F4CC /* ClientMessageRequestFactoryTests.swift */ = {isa = PBXFileReference; fileEncoding = 4; lastKnownFileType = sourcecode.swift; path = ClientMessageRequestFactoryTests.swift; sourceTree = "<group>"; };
		F18401552073BE0800E9F4CC /* OTREntityTests+Dependency.swift */ = {isa = PBXFileReference; fileEncoding = 4; lastKnownFileType = sourcecode.swift; path = "OTREntityTests+Dependency.swift"; sourceTree = "<group>"; };
		F184015A2073BE0800E9F4CC /* GenericMessageEntity.swift */ = {isa = PBXFileReference; fileEncoding = 4; lastKnownFileType = sourcecode.swift; path = GenericMessageEntity.swift; sourceTree = "<group>"; };
		F184015E2073BE0800E9F4CC /* FetchingClientRequestStrategyTests.swift */ = {isa = PBXFileReference; fileEncoding = 4; lastKnownFileType = sourcecode.swift; path = FetchingClientRequestStrategyTests.swift; sourceTree = "<group>"; };
		F18401612073BE0800E9F4CC /* FetchingClientRequestStrategy.swift */ = {isa = PBXFileReference; fileEncoding = 4; lastKnownFileType = sourcecode.swift; path = FetchingClientRequestStrategy.swift; sourceTree = "<group>"; };
		F18401672073BE0800E9F4CC /* AvailabilityRequestStrategyTests.swift */ = {isa = PBXFileReference; fileEncoding = 4; lastKnownFileType = sourcecode.swift; path = AvailabilityRequestStrategyTests.swift; sourceTree = "<group>"; };
		F18401682073BE0800E9F4CC /* AvailabilityRequestStrategy.swift */ = {isa = PBXFileReference; fileEncoding = 4; lastKnownFileType = sourcecode.swift; path = AvailabilityRequestStrategy.swift; sourceTree = "<group>"; };
		F184016A2073BE0800E9F4CC /* AbstractRequestStrategy.swift */ = {isa = PBXFileReference; fileEncoding = 4; lastKnownFileType = sourcecode.swift; path = AbstractRequestStrategy.swift; sourceTree = "<group>"; };
		F184016B2073BE0800E9F4CC /* AbstractRequestStrategyTests.swift */ = {isa = PBXFileReference; fileEncoding = 4; lastKnownFileType = sourcecode.swift; path = AbstractRequestStrategyTests.swift; sourceTree = "<group>"; };
		F184016D2073BE0800E9F4CC /* ZMAbstractRequestStrategy.h */ = {isa = PBXFileReference; fileEncoding = 4; lastKnownFileType = sourcecode.c.h; path = ZMAbstractRequestStrategy.h; sourceTree = "<group>"; };
		F184016E2073BE0800E9F4CC /* ZMAbstractRequestStrategy.m */ = {isa = PBXFileReference; fileEncoding = 4; lastKnownFileType = sourcecode.c.objc; path = ZMAbstractRequestStrategy.m; sourceTree = "<group>"; };
		F18401712073BE0800E9F4CC /* AssetV3PreviewDownloadRequestStrategyTests.swift */ = {isa = PBXFileReference; fileEncoding = 4; lastKnownFileType = sourcecode.swift; path = AssetV3PreviewDownloadRequestStrategyTests.swift; sourceTree = "<group>"; };
		F18401742073BE0800E9F4CC /* LinkPreviewAssetUploadRequestStrategyTests.swift */ = {isa = PBXFileReference; fileEncoding = 4; lastKnownFileType = sourcecode.swift; path = LinkPreviewAssetUploadRequestStrategyTests.swift; sourceTree = "<group>"; };
		F18401772073BE0800E9F4CC /* LinkPreviewAssetDownloadRequestStrategy.swift */ = {isa = PBXFileReference; fileEncoding = 4; lastKnownFileType = sourcecode.swift; path = LinkPreviewAssetDownloadRequestStrategy.swift; sourceTree = "<group>"; };
		F18401782073BE0800E9F4CC /* LinkPreviewAssetDownloadRequestStrategyTests.swift */ = {isa = PBXFileReference; fileEncoding = 4; lastKnownFileType = sourcecode.swift; path = LinkPreviewAssetDownloadRequestStrategyTests.swift; sourceTree = "<group>"; };
		F18401792073BE0800E9F4CC /* LinkPreviewAssetUploadRequestStrategy.swift */ = {isa = PBXFileReference; fileEncoding = 4; lastKnownFileType = sourcecode.swift; path = LinkPreviewAssetUploadRequestStrategy.swift; sourceTree = "<group>"; };
		F184017B2073BE0800E9F4CC /* AssetClientMessageRequestStrategy.swift */ = {isa = PBXFileReference; fileEncoding = 4; lastKnownFileType = sourcecode.swift; path = AssetClientMessageRequestStrategy.swift; sourceTree = "<group>"; };
		F184017E2073BE0800E9F4CC /* ImageV2DownloadRequestStrategy.swift */ = {isa = PBXFileReference; fileEncoding = 4; lastKnownFileType = sourcecode.swift; path = ImageV2DownloadRequestStrategy.swift; sourceTree = "<group>"; };
		F184017F2073BE0800E9F4CC /* AssetV2DownloadRequestStrategy.swift */ = {isa = PBXFileReference; fileEncoding = 4; lastKnownFileType = sourcecode.swift; path = AssetV2DownloadRequestStrategy.swift; sourceTree = "<group>"; };
		F18401802073BE0800E9F4CC /* AssetV3DownloadRequestStrategy.swift */ = {isa = PBXFileReference; fileEncoding = 4; lastKnownFileType = sourcecode.swift; path = AssetV3DownloadRequestStrategy.swift; sourceTree = "<group>"; };
		F18401812073BE0800E9F4CC /* AssetV3DownloadRequestStrategyTests.swift */ = {isa = PBXFileReference; fileEncoding = 4; lastKnownFileType = sourcecode.swift; path = AssetV3DownloadRequestStrategyTests.swift; sourceTree = "<group>"; };
		F18401832073BE0800E9F4CC /* AssetClientMessageRequestStrategyTests.swift */ = {isa = PBXFileReference; fileEncoding = 4; lastKnownFileType = sourcecode.swift; path = AssetClientMessageRequestStrategyTests.swift; sourceTree = "<group>"; };
		F18401842073BE0800E9F4CC /* AssetV3PreviewDownloadStrategy.swift */ = {isa = PBXFileReference; fileEncoding = 4; lastKnownFileType = sourcecode.swift; path = AssetV3PreviewDownloadStrategy.swift; sourceTree = "<group>"; };
		F18401862073BE0800E9F4CC /* AssetDownloadRequestFactory.swift */ = {isa = PBXFileReference; fileEncoding = 4; lastKnownFileType = sourcecode.swift; path = AssetDownloadRequestFactory.swift; sourceTree = "<group>"; };
		F18401892073BE0800E9F4CC /* LinkPreviewPreprocessorTests.swift */ = {isa = PBXFileReference; fileEncoding = 4; lastKnownFileType = sourcecode.swift; path = LinkPreviewPreprocessorTests.swift; sourceTree = "<group>"; };
		F184018B2073BE0800E9F4CC /* LinkPreviewPreprocessor.swift */ = {isa = PBXFileReference; fileEncoding = 4; lastKnownFileType = sourcecode.swift; path = LinkPreviewPreprocessor.swift; sourceTree = "<group>"; };
		F184018F2073BE0800E9F4CC /* PushMessageHandler.swift */ = {isa = PBXFileReference; fileEncoding = 4; lastKnownFileType = sourcecode.swift; path = PushMessageHandler.swift; sourceTree = "<group>"; };
		F18401902073BE0800E9F4CC /* ApplicationStatus.swift */ = {isa = PBXFileReference; fileEncoding = 4; lastKnownFileType = sourcecode.swift; path = ApplicationStatus.swift; sourceTree = "<group>"; };
		F18401912073BE0800E9F4CC /* OTREntity.swift */ = {isa = PBXFileReference; fileEncoding = 4; lastKnownFileType = sourcecode.swift; path = OTREntity.swift; sourceTree = "<group>"; };
		F18401932073BE0800E9F4CC /* ZMMessage+Dependency.swift */ = {isa = PBXFileReference; fileEncoding = 4; lastKnownFileType = sourcecode.swift; path = "ZMMessage+Dependency.swift"; sourceTree = "<group>"; };
		F18401942073BE0800E9F4CC /* MessageExpirationTimer.swift */ = {isa = PBXFileReference; fileEncoding = 4; lastKnownFileType = sourcecode.swift; path = MessageExpirationTimer.swift; sourceTree = "<group>"; };
		F18401952073BE0800E9F4CC /* EventDecoderDecryptionTests.swift */ = {isa = PBXFileReference; fileEncoding = 4; lastKnownFileType = sourcecode.swift; path = EventDecoderDecryptionTests.swift; sourceTree = "<group>"; };
		F18401962073BE0800E9F4CC /* ZMStrategyConfigurationOption.h */ = {isa = PBXFileReference; fileEncoding = 4; lastKnownFileType = sourcecode.c.h; path = ZMStrategyConfigurationOption.h; sourceTree = "<group>"; };
		F18401972073BE0800E9F4CC /* MessageExpirationTimerTests.swift */ = {isa = PBXFileReference; fileEncoding = 4; lastKnownFileType = sourcecode.swift; path = MessageExpirationTimerTests.swift; sourceTree = "<group>"; };
		F18401982073BE0800E9F4CC /* ZMConversation+Notifications.swift */ = {isa = PBXFileReference; fileEncoding = 4; lastKnownFileType = sourcecode.swift; path = "ZMConversation+Notifications.swift"; sourceTree = "<group>"; };
		F18401992073BE0800E9F4CC /* EncryptionSessionDirectory+UpdateEvents.swift */ = {isa = PBXFileReference; fileEncoding = 4; lastKnownFileType = sourcecode.swift; path = "EncryptionSessionDirectory+UpdateEvents.swift"; sourceTree = "<group>"; };
		F18401F62073C2E500E9F4CC /* MessagingTestBase.swift */ = {isa = PBXFileReference; fileEncoding = 4; lastKnownFileType = sourcecode.swift; path = MessagingTestBase.swift; sourceTree = "<group>"; };
		F18401F72073C2E600E9F4CC /* RequestStrategyTestBase.swift */ = {isa = PBXFileReference; fileEncoding = 4; lastKnownFileType = sourcecode.swift; path = RequestStrategyTestBase.swift; sourceTree = "<group>"; };
		F18401F82073C2E600E9F4CC /* MessagingTest+Encryption.swift */ = {isa = PBXFileReference; fileEncoding = 4; lastKnownFileType = sourcecode.swift; path = "MessagingTest+Encryption.swift"; sourceTree = "<group>"; };
		F18401F92073C2E600E9F4CC /* MockObjects.swift */ = {isa = PBXFileReference; fileEncoding = 4; lastKnownFileType = sourcecode.swift; path = MockObjects.swift; sourceTree = "<group>"; };
		F18402022073C2FF00E9F4CC /* animated.gif */ = {isa = PBXFileReference; lastKnownFileType = image.gif; path = animated.gif; sourceTree = "<group>"; };
		F18402032073C2FF00E9F4CC /* video.mp4 */ = {isa = PBXFileReference; lastKnownFileType = file; path = video.mp4; sourceTree = "<group>"; };
		F18402042073C2FF00E9F4CC /* 1900x1500.jpg */ = {isa = PBXFileReference; lastKnownFileType = image.jpeg; path = 1900x1500.jpg; sourceTree = "<group>"; };
		F18402052073C30000E9F4CC /* medium.jpg */ = {isa = PBXFileReference; lastKnownFileType = image.jpeg; path = medium.jpg; sourceTree = "<group>"; };
		F18402062073C30000E9F4CC /* not_animated.gif */ = {isa = PBXFileReference; lastKnownFileType = image.gif; path = not_animated.gif; sourceTree = "<group>"; };
		F18402072073C30000E9F4CC /* Bridging-Header.h */ = {isa = PBXFileReference; fileEncoding = 4; lastKnownFileType = sourcecode.c.h; path = "Bridging-Header.h"; sourceTree = "<group>"; };
		F18402082073C30000E9F4CC /* tiny.jpg */ = {isa = PBXFileReference; lastKnownFileType = image.jpeg; path = tiny.jpg; sourceTree = "<group>"; };
		F18402092073C30000E9F4CC /* Lorem Ipsum.txt */ = {isa = PBXFileReference; fileEncoding = 4; lastKnownFileType = text; path = "Lorem Ipsum.txt"; sourceTree = "<group>"; };
		F18402122073C56C00E9F4CC /* RequestStrategy.h */ = {isa = PBXFileReference; lastKnownFileType = sourcecode.c.h; path = RequestStrategy.h; sourceTree = "<group>"; };
		F1E47FE4207E0B72008D4299 /* ios-test-target.xcconfig */ = {isa = PBXFileReference; lastKnownFileType = text.xcconfig; path = "ios-test-target.xcconfig"; sourceTree = "<group>"; };
		F1E47FE5207E0B72008D4299 /* ios-test-host.xcconfig */ = {isa = PBXFileReference; lastKnownFileType = text.xcconfig; path = "ios-test-host.xcconfig"; sourceTree = "<group>"; };
		F1E47FE6207E0B72008D4299 /* project-common.xcconfig */ = {isa = PBXFileReference; lastKnownFileType = text.xcconfig; path = "project-common.xcconfig"; sourceTree = "<group>"; };
		F1E47FE8207E0B72008D4299 /* warnings.xcconfig */ = {isa = PBXFileReference; lastKnownFileType = text.xcconfig; path = warnings.xcconfig; sourceTree = "<group>"; };
		F1E47FE9207E0B72008D4299 /* project.xcconfig */ = {isa = PBXFileReference; lastKnownFileType = text.xcconfig; path = project.xcconfig; sourceTree = "<group>"; };
		F1E47FEB207E0B72008D4299 /* tests.xcconfig */ = {isa = PBXFileReference; lastKnownFileType = text.xcconfig; path = tests.xcconfig; sourceTree = "<group>"; };
		F1E47FED207E0B72008D4299 /* project-debug.xcconfig */ = {isa = PBXFileReference; lastKnownFileType = text.xcconfig; path = "project-debug.xcconfig"; sourceTree = "<group>"; };
		F963E8D91D955D4600098AD3 /* AssetRequestFactory.swift */ = {isa = PBXFileReference; fileEncoding = 4; lastKnownFileType = sourcecode.swift; path = AssetRequestFactory.swift; sourceTree = "<group>"; };
/* End PBXFileReference section */

/* Begin PBXFrameworksBuildPhase section */
		166901661D707509000FE4AF /* Frameworks */ = {
			isa = PBXFrameworksBuildPhase;
			buildActionMask = 2147483647;
			files = (
				EE668BB22954A7C700D939E7 /* WireDataModel.framework in Frameworks */,
<<<<<<< HEAD
				5990A3B92C7CB03300189B21 /* WireUtilitiesPackage in Frameworks */,
=======
				59D5888D2C7CDA0C00CAFA0F /* WireUtilitiesPackage in Frameworks */,
>>>>>>> e4ecaad8
			);
			runOnlyForDeploymentPostprocessing = 0;
		};
		166901711D707509000FE4AF /* Frameworks */ = {
			isa = PBXFrameworksBuildPhase;
			buildActionMask = 2147483647;
			files = (
				BF7D9BE11D8C351900949267 /* WireRequestStrategy.framework in Frameworks */,
				CB7979052C73663B006FBA58 /* WireRequestStrategySupport.framework in Frameworks */,
				598E870D2BF4E08100FC5438 /* WireUtilitiesSupport.framework in Frameworks */,
				CB5120532C6FD69F000C8FEC /* WireTransportSupport.framework in Frameworks */,
				59D1C3122B1DF3AD0016F6B2 /* WireDataModelSupport.framework in Frameworks */,
<<<<<<< HEAD
				5990A3BD2C7CB06A00189B21 /* WireUtilitiesPackage in Frameworks */,
=======
				59D588912C7CDA2E00CAFA0F /* WireUtilitiesPackage in Frameworks */,
>>>>>>> e4ecaad8
			);
			runOnlyForDeploymentPostprocessing = 0;
		};
		EEA58F162B71179D006DEE32 /* Frameworks */ = {
			isa = PBXFrameworksBuildPhase;
			buildActionMask = 2147483647;
			files = (
				591802D52B7127F1003B7353 /* WireRequestStrategy.framework in Frameworks */,
			);
			runOnlyForDeploymentPostprocessing = 0;
		};
		F154EDC11F447B6C00CB8184 /* Frameworks */ = {
			isa = PBXFrameworksBuildPhase;
			buildActionMask = 2147483647;
			files = (
				EE67F72C296F0CE4001D7C88 /* WireTesting.framework in Frameworks */,
			);
			runOnlyForDeploymentPostprocessing = 0;
		};
/* End PBXFrameworksBuildPhase section */

/* Begin PBXGroup section */
		060ED6D72499F42200412C4A /* Notifications */ = {
			isa = PBXGroup;
			children = (
				0649D11F24F5C5B6001DDC78 /* Push Notifications */,
				EEAC16D3281AE5F700B7A34D /* CallEventContent.swift */,
				EEAC16D5281AEB0200B7A34D /* CallEventContentTests.swift */,
				E6425FE82BD00A33003EC8CF /* E2EINotifications.swift */,
				06C394C4248E851000AE736A /* NotificationsTracker.swift */,
				06474D5F24B310B6002C695D /* NotificationsTrackerTests.swift */,
				06025661248E467B00E060E1 /* NotificationStreamSync.swift */,
				060ED6D52499F41000412C4A /* PushNotificationStatus.swift */,
				06474D5C24B30C75002C695D /* PushNotificationStatusTests.swift */,
				EE3245FB2821D41000F2A84A /* VoIPPushHelper.swift */,
				EE3246032823196100F2A84A /* VoIPPushHelperTests.swift */,
				EE202DAA27F1F4CC00083AB3 /* VoIPPushPayload.swift */,
			);
			path = Notifications;
			sourceTree = "<group>";
		};
		06474D4824AF6825002C695D /* Synchronization */ = {
			isa = PBXGroup;
			children = (
				06474D4924AF683E002C695D /* Decoding */,
				16BBA1F72AFC36DF00CDF38A /* QuickSyncCompletedNotification.swift */,
				16BBA1F92AFC3BAB00CDF38A /* QuickSyncObserver.swift */,
				16BBA1FB2AFC44B100CDF38A /* QuickSyncObserverTests.swift */,
				E6E0CE882B70DDAB0004ED88 /* SynchronizationState.swift */,
				E6E0CE862B70D2C60004ED88 /* SyncPhase.swift */,
				161E05432665465A00DADC3D /* SyncProgress.swift */,
			);
			path = Synchronization;
			sourceTree = "<group>";
		};
		06474D4924AF683E002C695D /* Decoding */ = {
			isa = PBXGroup;
			children = (
				06474D4A24AF6858002C695D /* EventDecoder.swift */,
				EE47346B29A39E8A00E6C04E /* EventDecoder+Proteus.swift */,
				EE47346D29A3A17900E6C04E /* EventDecoder+MLS.swift */,
				06474DA524B4B1EA002C695D /* EventDecoderTest.swift */,
				E60CBEC22B45CCBF00958C10 /* EventPayloadDecoder.swift */,
				06474D4C24AF68AD002C695D /* StoreUpdateEvent.swift */,
				06474DA724B4BB01002C695D /* StoreUpdateEventTests.swift */,
				062285C7276BB5B000B87C91 /* UpdateEventProcessor.swift */,
				012B55F52C4A8FFC00DC12D0 /* EventHasher.swift */,
			);
			path = Decoding;
			sourceTree = "<group>";
		};
		06474D6124B31CA8002C695D /* Sources */ = {
			isa = PBXGroup;
			children = (
				E6BBCF1B2C33E1DC00BD0259 /* Helpers */,
				633722BD2B7E2C0400BE4E45 /* E2EIdentity */,
				06ADF692264B4666002E0C7A /* Mocks */,
				0693113B24F798EF00D14DF5 /* Notifications */,
				E629E39B2B47002400D526AD /* Payloads */,
				E69A02272B85EDAD00126FF6 /* Request Strategies */,
				E6E59B062B56D04500E90D36 /* Stubs */,
				E629E3972B46A19600D526AD /* Synchronization */,
				06474D6224B31CB2002C695D /* Utility */,
			);
			path = Sources;
			sourceTree = "<group>";
		};
		06474D6224B31CB2002C695D /* Utility */ = {
			isa = PBXGroup;
			children = (
				0693114F24F79E2500D14DF5 /* UserNotificationCenterMock.swift */,
			);
			path = Utility;
			sourceTree = "<group>";
		};
		0649D11F24F5C5B6001DDC78 /* Push Notifications */ = {
			isa = PBXGroup;
			children = (
				0649D12324F5C69C001DDC78 /* Notification Types */,
			);
			path = "Push Notifications";
			sourceTree = "<group>";
		};
		0649D12024F5C5DD001DDC78 /* Content */ = {
			isa = PBXGroup;
			children = (
				0649D12124F5C5EF001DDC78 /* ZMLocalNotification.swift */,
				0649D19A24F66E9E001DDC78 /* ZMLocalNotification+Events.swift */,
				EE4C5FBD27D2C5CD000C0D45 /* BundledMessageNotificationBuilder.swift */,
				06CF5DF927FC900F00822FAB /* ZMLocalNotification+Calling.swift */,
			);
			path = Content;
			sourceTree = "<group>";
		};
		0649D12324F5C69C001DDC78 /* Notification Types */ = {
			isa = PBXGroup;
			children = (
				0649D14124F63B43001DDC78 /* Helpers */,
				0649D12024F5C5DD001DDC78 /* Content */,
				0649D13F24F63AA0001DDC78 /* LocalNotificationContentType.swift */,
				0649D14424F63BBD001DDC78 /* LocalNotificationType+Configuration.swift */,
				0649D14624F63C02001DDC78 /* PushNotificationCategory.swift */,
				0649D14A24F63C8F001DDC78 /* NotificationAction.swift */,
				0649D14C24F63D3E001DDC78 /* LocalNotificationType+Localization.swift */,
			);
			path = "Notification Types";
			sourceTree = "<group>";
		};
		0649D14124F63B43001DDC78 /* Helpers */ = {
			isa = PBXGroup;
			children = (
				0649D14224F63B52001DDC78 /* NotificationUserInfo.swift */,
				0649D14824F63C51001DDC78 /* NotificationSound.swift */,
				0649D19E24F6717C001DDC78 /* ZMLocalNotificationSet.swift */,
			);
			path = Helpers;
			sourceTree = "<group>";
		};
		067197632AE9502C00D96598 /* E2EIdentity */ = {
			isa = PBXGroup;
			children = (
				6313CF2B2B69148600B41A33 /* CRL */,
				067197682AE9516100D96598 /* ACME */,
				0640BF6E2B0F6B78008866E4 /* E2EIEnrollment.swift */,
				06D61FB72B0CBE3100C2699A /* E2EIEnrollmentTests.swift */,
				067215AC2B10DCA300CF4AD4 /* E2EIRepository.swift */,
				064824972B10E32C00115329 /* EnrollE2EICertificateUseCase.swift */,
				639971B32B2779A9009DD5CF /* E2EIKeyPackageRotator.swift */,
				63457C072B2CA8E300AFFEF3 /* E2EIKeyPackageRotatorTests.swift */,
			);
			path = E2EIdentity;
			sourceTree = "<group>";
		};
		067197682AE9516100D96598 /* ACME */ = {
			isa = PBXGroup;
			children = (
				0671976D2AE951F400D96598 /* AcmeAPI.swift */,
				06D61FB52B0CBE1E00C2699A /* AcmeAPITests.swift */,
				067197992AFBE9FD00D96598 /* AcmeResponse.swift */,
				636758232BA0AC7C00837803 /* FederationCertificates.swift */,
			);
			path = ACME;
			sourceTree = "<group>";
		};
		068084942563B6940047899C /* Feature configurations */ = {
			isa = PBXGroup;
			children = (
				E60E82A22B837B5C00F8DA5C /* Payload */,
				EEB5DE04283773C3009B4741 /* GetFeatureConfigsAction.swift */,
				EEB5DE0628377635009B4741 /* GetFeatureConfigsActionHandler.swift */,
				EEB5DE0E28379A19009B4741 /* GetFeatureConfigsActionHandlerTests.swift */,
				068084952563B6940047899C /* FeatureConfigRequestStrategy.swift */,
				068084972563B7310047899C /* FeatureConfigRequestStrategyTests.swift */,
			);
			path = "Feature configurations";
			sourceTree = "<group>";
		};
		0693113B24F798EF00D14DF5 /* Notifications */ = {
			isa = PBXGroup;
			children = (
				0693113C24F7990700D14DF5 /* PushNotifications */,
			);
			path = Notifications;
			sourceTree = "<group>";
		};
		0693113C24F7990700D14DF5 /* PushNotifications */ = {
			isa = PBXGroup;
			children = (
				0693113F24F7995F00D14DF5 /* ZMLocalNotificationTests.swift */,
				0693114124F7996D00D14DF5 /* ZMLocalNotificationTests_Event.swift */,
				0693114324F7999800D14DF5 /* ZMLocalNotificationSetTests.swift */,
				0693115124F7B15500D14DF5 /* ZMLocalNotificationTests_Message.swift */,
				0693115524F7B17300D14DF5 /* ZMLocalNotificationTests_SystemMessage.swift */,
				0693114524F799B200D14DF5 /* ZMLocalNotificationLocalizationTests.swift */,
				0693114724F799BE00D14DF5 /* LocalNotificationContentTypeTest.swift */,
				0605DB8F2511622100443219 /* ZMLocalNotificationTests_UnreadCount.swift */,
			);
			path = PushNotifications;
			sourceTree = "<group>";
		};
		06A1966C2A7BEA9700B43BA5 /* Federation */ = {
			isa = PBXGroup;
			children = (
				06A1966D2A7BEAE300B43BA5 /* TerminateFederationRequestStrategy.swift */,
				06A1966F2A7BEBD100B43BA5 /* TerminateFederationRequestStrategyTests.swift */,
			);
			path = Federation;
			sourceTree = "<group>";
		};
		06ADE9FE2BD1521A008BA0B3 /* User Client */ = {
			isa = PBXGroup;
			children = (
				06ADE9FF2BD15255008BA0B3 /* UserClientRequestFactory.swift */,
			);
			path = "User Client";
			sourceTree = "<group>";
		};
		06ADF692264B4666002E0C7A /* Mocks */ = {
			isa = PBXGroup;
			children = (
				06ADF693264B467E002E0C7A /* MockAnalytics.swift */,
				638941EF2AF50EB10051ABFD /* MockLocalConversationRemovalUseCase.swift */,
			);
			path = Mocks;
			sourceTree = "<group>";
		};
		1621D2211D75AB2D007108C2 /* Helpers */ = {
			isa = PBXGroup;
			children = (
				A90C56EB2685C23400F1007B /* ZMImagePreprocessingTrackerTests.h */,
				F18401F82073C2E600E9F4CC /* MessagingTest+Encryption.swift */,
				168D7BBB26F330DE00789960 /* MessagingTest+Payloads.swift */,
				F18401F62073C2E500E9F4CC /* MessagingTestBase.swift */,
				F18401F92073C2E600E9F4CC /* MockObjects.swift */,
				F18401F72073C2E600E9F4CC /* RequestStrategyTestBase.swift */,
				1621D2311D75B221007108C2 /* NSManagedObjectContext+TestHelpers.h */,
				1621D2321D75B221007108C2 /* NSManagedObjectContext+TestHelpers.m */,
				1621D2221D75AB2D007108C2 /* MockEntity.h */,
				1621D2231D75AB2D007108C2 /* MockEntity.m */,
				1621D2241D75AB2D007108C2 /* MockEntity2.h */,
				1621D2251D75AB2D007108C2 /* MockEntity2.m */,
				1621D2261D75AB2D007108C2 /* MockModelObjectContextFactory.h */,
				1621D2271D75AB2D007108C2 /* MockModelObjectContextFactory.m */,
				63CC83F1285CB96A008549AD /* ActionHandlerTestBase.swift */,
				CBF2BD5E2C5BD468002BCBDD /* TestSetup.swift */,
			);
			path = Helpers;
			sourceTree = "<group>";
		};
		16229481221EBB8000A98679 /* Image Preprocessing */ = {
			isa = PBXGroup;
			children = (
				16229482221EBB8000A98679 /* ZMImagePreprocessingTracker.h */,
				16229483221EBB8000A98679 /* ZMImagePreprocessingTracker.m */,
				16229484221EBB8000A98679 /* ZMImagePreprocessingTracker+Testing.h */,
				16229485221EBB8000A98679 /* ZMImagePreprocessingTrackerTests.m */,
				A90C56E52685C20E00F1007B /* ZMImagePreprocessingTrackerTests.swift */,
			);
			path = "Image Preprocessing";
			sourceTree = "<group>";
		};
		1623F8D12AE66F0A004F0319 /* Message Sending */ = {
			isa = PBXGroup;
			children = (
				1623F8D22AE66F28004F0319 /* MessageSender.swift */,
				16BBA1F32AF3952300CDF38A /* MessageSenderTests.swift */,
				1623F8D42AE6729D004F0319 /* SessionEstablisher.swift */,
				16BBA1F12AF2678200CDF38A /* SessionEstablisherTests.swift */,
				1623F8DF2AEAAF0E004F0319 /* MessageDependencyResolver.swift */,
				16BBA1F52AF3D41200CDF38A /* MessageDependencyResolverTests.swift */,
			);
			path = "Message Sending";
			sourceTree = "<group>";
		};
		1623F8D62AE7FB5F004F0319 /* APIs */ = {
			isa = PBXGroup;
			children = (
				1623F8D72AE7FB7E004F0319 /* PrekeyAPI.swift */,
				1623F8D92AE7FBD6004F0319 /* NetworkError.swift */,
				1623F8DB2AE7FD54004F0319 /* APIProvider.swift */,
				1623F8DD2AE945E2004F0319 /* MessageAPI.swift */,
				061389F32B178EBE0053B7B5 /* E2eIAPI.swift */,
				06ADE9F62BCE825D008BA0B3 /* UserClientAPI.swift */,
			);
			path = APIs;
			sourceTree = "<group>";
		};
		16367F2926FDB5040028AF8B /* Connection */ = {
			isa = PBXGroup;
			children = (
				16B5B33526FDDD71001A3216 /* Actions */,
				16367F2526FDB4720028AF8B /* ConnectionRequestStrategy.swift */,
				16B5B42A2705E163001A3216 /* ConnectionRequestStrategyTests.swift */,
			);
			path = Connection;
			sourceTree = "<group>";
		};
		1658EA6026DE2287003D0090 /* Conversation */ = {
			isa = PBXGroup;
			children = (
				168D7CB526FB0E7000789960 /* Actions */,
				1658EA6126DE22C0003D0090 /* ConversationRequestStrategy.swift */,
				16E5F71726EF4DBF00F35FBA /* ConversationRequestStrategyTests.swift */,
				EE0CEB452893E9390055ECE5 /* ConversationEventProcessor.swift */,
				EEDE7DAC28EAE538007DC6A3 /* ConversationEventProcessorTests.swift */,
				EEDE7DB028EAEEC3007DC6A3 /* ConversationService.swift */,
				EE7F022A2A8391C500FE5695 /* ConversationServiceTests.swift */,
				638941F92AFBED880051ABFD /* ConversationParticipantsService.swift */,
				630D41B62B07BD8A00633867 /* ConversationParticipantsServiceTests.swift */,
				630D41A82B07790900633867 /* MLSConversationParticipantsService.swift */,
				630D41B92B07D9F400633867 /* MLSConversationParticipantsServiceTests.swift */,
				630D41AB2B077F3900633867 /* ProteusConversationParticipantsService.swift */,
				630D41BB2B07DA3E00633867 /* ProteusConversationParticipantsServiceTests.swift */,
				EE4345DE2865D0FB0090AC34 /* ConversationByQualifiedIDListTranscoderTests.swift */,
				6360A2112B0B721F00A5D5FB /* MLSClientIDsProvider.swift */,
			);
			path = Conversation;
			sourceTree = "<group>";
		};
		166901601D707509000FE4AF = {
			isa = PBXGroup;
			children = (
				EE9AEC932BD1597200F7853F /* WireRequestStrategy.docc */,
				166901841D7075D7000FE4AF /* Resources */,
				1669016C1D707509000FE4AF /* Sources */,
				166901781D707509000FE4AF /* Tests */,
				EEA58F1A2B71179D006DEE32 /* Support */,
				1669016B1D707509000FE4AF /* Products */,
				166902041D7082C7000FE4AF /* Frameworks */,
			);
			indentWidth = 4;
			sourceTree = "<group>";
			tabWidth = 4;
			usesTabs = 0;
			wrapsLines = 1;
		};
		1669016B1D707509000FE4AF /* Products */ = {
			isa = PBXGroup;
			children = (
				1669016A1D707509000FE4AF /* WireRequestStrategy.framework */,
				166901741D707509000FE4AF /* WireRequestStrategyTests.xctest */,
				F154EDC41F447B6C00CB8184 /* WireRequestStrategyTestHost.app */,
				EEA58F192B71179D006DEE32 /* WireRequestStrategySupport.framework */,
			);
			name = Products;
			sourceTree = "<group>";
		};
		1669016C1D707509000FE4AF /* Sources */ = {
			isa = PBXGroup;
			children = (
				067197632AE9502C00D96598 /* E2EIdentity */,
				1623F8D62AE7FB5F004F0319 /* APIs */,
				168D7CA326FB0CCF00789960 /* Entity Actions */,
				F963E8D81D955D4600098AD3 /* Helpers */,
				16229481221EBB8000A98679 /* Image Preprocessing */,
				1623F8D12AE66F0A004F0319 /* Message Sending */,
				06ADE9FE2BD1521A008BA0B3 /* User Client */,
				060ED6D72499F42200412C4A /* Notifications */,
				F1CD5D812024C16B008C574E /* Object Syncs */,
				F1CD5D862024C363008C574E /* Other Syncs */,
				16DABDA025D69306005F4C3A /* Payloads */,
				F1CD5D842024C259008C574E /* Protocols */,
				F184014D2073BE0800E9F4CC /* Request Strategies */,
				F1CD5D822024C1A0008C574E /* Request Syncs */,
				E69A021F2B85095F00126FF6 /* Services */,
				06474D4824AF6825002C695D /* Synchronization */,
				1669016D1D707509000FE4AF /* WireRequestStrategy.h */,
			);
			path = Sources;
			sourceTree = "<group>";
		};
		166901781D707509000FE4AF /* Tests */ = {
			isa = PBXGroup;
			children = (
				06474D6124B31CA8002C695D /* Sources */,
				F154EDC51F447B6C00CB8184 /* Test Host */,
				1621D2211D75AB2D007108C2 /* Helpers */,
				F12CD7932035FC4400EAAEBC /* Resources */,
			);
			path = Tests;
			sourceTree = "<group>";
		};
		166901841D7075D7000FE4AF /* Resources */ = {
			isa = PBXGroup;
			children = (
				0649D15224F64335001DDC78 /* Push.strings */,
				0649D15024F64335001DDC78 /* Push.stringsdict */,
				166901851D7075D7000FE4AF /* Configurations */,
				1669016F1D707509000FE4AF /* Info.plist */,
			);
			path = Resources;
			sourceTree = "<group>";
		};
		166901851D7075D7000FE4AF /* Configurations */ = {
			isa = PBXGroup;
			children = (
				F1E47FE3207E0B72008D4299 /* zmc-config */,
				166901961D7075D7000FE4AF /* WireRequestStrategy.xcconfig */,
				166901861D7075D7000FE4AF /* version.xcconfig */,
			);
			path = Configurations;
			sourceTree = "<group>";
		};
		166902041D7082C7000FE4AF /* Frameworks */ = {
			isa = PBXGroup;
			children = (
				CB5120522C6FD69F000C8FEC /* WireTransportSupport.framework */,
				598E870C2BF4E08100FC5438 /* WireUtilitiesSupport.framework */,
				59D1C3112B1DF3AD0016F6B2 /* WireDataModelSupport.framework */,
				EE67F72B296F0CE4001D7C88 /* WireTesting.framework */,
				EE668BB12954A7C700D939E7 /* WireDataModel.framework */,
			);
			name = Frameworks;
			sourceTree = "<group>";
		};
		16751E8324CF724F0099AE09 /* Delivery Receipts */ = {
			isa = PBXGroup;
			children = (
				16751E8424CF72970099AE09 /* DeliveryReceiptRequestStrategy.swift */,
				16751EBA24D1BDA00099AE09 /* DeliveryReceiptRequestStrategyTests.swift */,
			);
			path = "Delivery Receipts";
			sourceTree = "<group>";
		};
		168D7CA326FB0CCF00789960 /* Entity Actions */ = {
			isa = PBXGroup;
			children = (
				168D7CA426FB0CFD00789960 /* ActionHandler.swift */,
				168D7D0B26FC81AD00789960 /* ActionHandlerTests.swift */,
			);
			path = "Entity Actions";
			sourceTree = "<group>";
		};
		168D7CB526FB0E7000789960 /* Actions */ = {
			isa = PBXGroup;
			children = (
				168D7CB626FB0E9200789960 /* AddParticipantActionHandler.swift */,
				168D7CCD26FB303A00789960 /* AddParticipantActionHandlerTests.swift */,
				168D7CBA26FB21D900789960 /* RemoveParticipantActionHandler.swift */,
				168D7CF526FC6D3300789960 /* RemoveParticipantActionHandlerTests.swift */,
				70E77B78273187660021EE70 /* UpdateRoleActionHandler.swift */,
				70C781FC2732B0100059DF07 /* UpdateRoleActionHandlerTests.swift */,
				06A9FDD128B36FF500B3C730 /* UpdateAccessRolesAction.swift */,
				06A9FDD328B3701000B3C730 /* UpdateAccessRolesActionHandler.swift */,
				06A9FDD528B3702700B3C730 /* UpdateAccessRolesActionHandlerTests.swift */,
				EECBE8ED28E71F19005DE5DD /* SyncConversationActionHandler.swift */,
				EECBE8EF28E71F57005DE5DD /* SyncConversationActionHandlerTests.swift */,
				EE7F02262A80E5F400FE5695 /* CreateGroupConversationActionHandler.swift */,
				EE7F02282A835FBA00FE5695 /* CreateGroupConversationActionHandlerTests.swift */,
				E9E2AA5D2B163A56008CC2DF /* SyncUsersActionHandler.swift */,
				E99D18EA2B177F3500751183 /* SyncUsersActionHandlerTests.swift */,
				E9A96E7B2B88D22400914FDD /* PushSupportedProtocolsActionHandler.swift */,
				E9E61C672B8E36D7008FB5A6 /* PushSupportedProtocolActionHandlerTests.swift */,
				E999AC412BC94A8700569E79 /* CreateConversationGuestLinkActionHandler.swift */,
				E98A222E2BCD2525007C230A /* CreateConversationGuestLinkActionHandlerTests.swift */,
				E9EEC3FB2BCFC6B10064BE6A /* SetAllowGuestsAndServicesActionHandler.swift */,
			);
			path = Actions;
			sourceTree = "<group>";
		};
		16B5B33526FDDD71001A3216 /* Actions */ = {
			isa = PBXGroup;
			children = (
				16B5B33626FDDD8A001A3216 /* ConnectToUserActionHandler.swift */,
				160ADE9B270DBD0A003FA638 /* ConnectToUserActionHandlerTests.swift */,
				16B5B3452701A713001A3216 /* UpdateConnectionActionHandler.swift */,
				16E70F5A270DCCB900718E5D /* UpdateConnectionActionHandlerTests.swift */,
			);
			path = Actions;
			sourceTree = "<group>";
		};
		16DABDA025D69306005F4C3A /* Payloads */ = {
			isa = PBXGroup;
			children = (
				E629E3B92B47045800D526AD /* Conversation */,
				16DABDA125D69335005F4C3A /* Payload.swift */,
				169BA1CA25E9507600374343 /* Payload+Coding.swift */,
				16367F1D26FDB0740028AF8B /* Payload+Connection.swift */,
				E629E3A62B47020C00D526AD /* Payload+QualifiedConversationList.swift */,
				16E70F5E270EE96200718E5D /* Processing */,
			);
			path = Payloads;
			sourceTree = "<group>";
		};
		16E70F5E270EE96200718E5D /* Processing */ = {
			isa = PBXGroup;
			children = (
				EE88078C2AC31FAE00278E3C /* ConversationEventPayloadProcessor.swift */,
				EE8807902AC4080900278E3C /* ConnectionPayloadProcessor.swift */,
				EE8807942AC40CA600278E3C /* UserProfilePayloadProcessor.swift */,
				EE8807982AC423A200278E3C /* MessageSendingStatusPayloadProcessor.swift */,
				EE88079C2AC427D600278E3C /* MLSMessageSendingStatusPayloadProcessor.swift */,
				EE8807A02AC4669D00278E3C /* UserClientPayloadProcessor.swift */,
				EEFB2DFD2ACD530F0094F877 /* PrekeyPayloadProcessor.swift */,
				63DA339D286DF6DA00818C3C /* Helpers */,
			);
			path = Processing;
			sourceTree = "<group>";
		};
		59AF8F492B19CD34000A09BF /* Sourcery */ = {
			isa = PBXGroup;
			children = (
				59AF8F4A2B19CD34000A09BF /* generated */,
			);
			path = Sourcery;
			sourceTree = "<group>";
		};
		59AF8F4A2B19CD34000A09BF /* generated */ = {
			isa = PBXGroup;
			children = (
				59AF8F4B2B19CD34000A09BF /* AutoMockable.generated.swift */,
			);
			path = generated;
			sourceTree = "<group>";
		};
		6313CF2B2B69148600B41A33 /* CRL */ = {
			isa = PBXGroup;
			children = (
				6313CF242B67C13400B41A33 /* CertificateRevocationListAPI.swift */,
			);
			path = CRL;
			sourceTree = "<group>";
		};
		633722BD2B7E2C0400BE4E45 /* E2EIdentity */ = {
			isa = PBXGroup;
			children = (
				63FD7E9E2B7E5EE300C9B210 /* CertificateRevocationListAPITests.swift */,
			);
			path = E2EIdentity;
			sourceTree = "<group>";
		};
		63DA339D286DF6DA00818C3C /* Helpers */ = {
			isa = PBXGroup;
			children = (
				63DA339E286DF6ED00818C3C /* MLSEventProcessor.swift */,
			);
			path = Helpers;
			sourceTree = "<group>";
		};
		7AEBB6732859E5F00090B524 /* Actions */ = {
			isa = PBXGroup;
			children = (
				597B70C82B03CC76006C2121 /* UpdateConversationProtocolActionHandler.swift */,
				597B70CA2B03CC7D006C2121 /* UpdateConversationProtocolActionHandlerTests.swift */,
				7A111DE7285C90A90085BF91 /* SendMLSMessageActionHandler.swift */,
				7A111DE9285C90B70085BF91 /* SendMLSMessageActionHandlerTests.swift */,
				7AEBB676285A10620090B524 /* CountSelfMLSKeyPackagesActionHandler.swift */,
				7AEBB678285A16400090B524 /* CountSelfMLSKeyPackagesActionHandlerTests.swift */,
				63CC83DF285C9C6C008549AD /* UploadSelfMLSKeyPackagesActionHandler.swift */,
				63CC83E0285C9C6C008549AD /* UploadSelfMLSKeyPackagesActionHandlerTests.swift */,
				639971AB2B1E3072009DD5CF /* ReplaceSelfMLSKeyPackagesActionHandler.swift */,
				63457C052B2C6F4200AFFEF3 /* ReplaceSelfMLSKeyPackagesActionHandlerTests.swift */,
				63CC83B02859D488008549AD /* ClaimMLSKeyPackageActionHandler.swift */,
				63CC83B2285A1E59008549AD /* ClaimMLSKeyPackageActionHandlerTests.swift */,
				EE04084728C9E2FA009E4B8D /* FetchBackendMLSPublicKeysActionHandler.swift */,
				EE04084928C9E63E009E4B8D /* FetchBackendMLSPublicKeysActionHandlerTests.swift */,
				6397F6E128F447F800298DB1 /* SendCommitBundleActionHandler.swift */,
				6397F6E528F6DD8B00298DB1 /* SendCommitBundleActionHandlerTests.swift */,
				63F0780A29F292220031E19D /* FetchSubgroupActionHandler.swift */,
				63F0780E29F2D6220031E19D /* FetchSubgroupActionHandlerTests.swift */,
				6308F8A72A273D1E0072A177 /* BaseFetchMLSGroupInfoActionHandler.swift */,
				6308F8AD2A273FBB0072A177 /* BaseFetchMLSGroupInfoActionHandlerTests.swift */,
				6308F8AB2A273E7A0072A177 /* FetchMLSConversationGroupInfoActionHandler.swift */,
				6308F8AF2A27403B0072A177 /* FetchMLSConversationGroupInfoActionHandlerTests.swift */,
				6308F8A92A273DB00072A177 /* FetchMLSSubconversationGroupInfoActionHandler.swift */,
				6308F8B12A2740C30072A177 /* FetchMLSSubconversationGroupInfoActionHandlerTests.swift */,
				EE0DE5052A24D4F70029746C /* DeleteSubgroupActionHandler.swift */,
				EE0DE5072A24D9C20029746C /* DeleteSubgroupActionHandlerTests.swift */,
				EEE95CD62A4330D900E136CB /* LeaveSubconversationActionHandler.swift */,
				EEE95CD82A43324F00E136CB /* LeaveSubconversationActionHandlerTests.swift */,
				EEB930B62ABD5C1400FB35B2 /* FetchSupportedProtocolsActionHandler.swift */,
				EEB930B82ABD6FCB00FB35B2 /* FetchSupportedProtocolsActionHandlerTests.swift */,
				EE19CE202AEBE52F00CB8641 /* SyncMLSOneToOneConversationActionHandler.swift */,
				EE19CE222AEBE56F00CB8641 /* SyncMLSOneToOneConversationActionHandlerTests.swift */,
			);
			path = Actions;
			sourceTree = "<group>";
		};
		E60E82A22B837B5C00F8DA5C /* Payload */ = {
			isa = PBXGroup;
			children = (
				E60E82A32B837B7A00F8DA5C /* FeatureConfigsPayload.swift */,
				E60E82A52B837C7E00F8DA5C /* FeatureConfigsPayloadProcessor.swift */,
			);
			path = Payload;
			sourceTree = "<group>";
		};
		E629E3972B46A19600D526AD /* Synchronization */ = {
			isa = PBXGroup;
			children = (
				E629E3982B46A19E00D526AD /* Decoding */,
			);
			path = Synchronization;
			sourceTree = "<group>";
		};
		E629E3982B46A19E00D526AD /* Decoding */ = {
			isa = PBXGroup;
			children = (
				E629E3992B46A1AC00D526AD /* EventPayloadDecoderTests.swift */,
			);
			path = Decoding;
			sourceTree = "<group>";
		};
		E629E39B2B47002400D526AD /* Payloads */ = {
			isa = PBXGroup;
			children = (
				E662588C2B4D642700C23E79 /* Conversation */,
				63F5AAC6298A96C000712528 /* Payload+CodingTests.swift */,
				63F5AAC8298A974F00712528 /* Payload+ConversationTests.swift */,
				E629E39C2B47003400D526AD /* Processing */,
			);
			path = Payloads;
			sourceTree = "<group>";
		};
		E629E39C2B47003400D526AD /* Processing */ = {
			isa = PBXGroup;
			children = (
				EE8807922AC40AB100278E3C /* ConnectionPayloadProcessorTests.swift */,
				EE88078E2AC376B300278E3C /* ConversationEventPayloadProcessorTests.swift */,
				EE88079A2AC425CB00278E3C /* MessageSendingStatusPayloadProcessorTests.swift */,
				EE88079E2AC4288200278E3C /* MLSMessageSendingStatusPayloadProcessorTests.swift */,
				EE8807962AC40E1400278E3C /* UserProfilePayloadProcessorTests.swift */,
				E629E39D2B47005400D526AD /* Helpers */,
			);
			path = Processing;
			sourceTree = "<group>";
		};
		E629E39D2B47005400D526AD /* Helpers */ = {
			isa = PBXGroup;
			children = (
				63DA33A7286F27DD00818C3C /* MLSEventProcessorTests.swift */,
			);
			path = Helpers;
			sourceTree = "<group>";
		};
		E629E3B82B47044400D526AD /* Actions */ = {
			isa = PBXGroup;
			children = (
				E629E3B42B4703E100D526AD /* Payload+ConversationAddMember.swift */,
				E629E3B62B47041700D526AD /* Payload+ConversationUpdateRole.swift */,
			);
			path = Actions;
			sourceTree = "<group>";
		};
		E629E3B92B47045800D526AD /* Conversation */ = {
			isa = PBXGroup;
			children = (
				E629E3B82B47044400D526AD /* Actions */,
				E629E3BA2B47049B00D526AD /* Events */,
				16E5F6DC26EF1E3200F35FBA /* Payload+Conversation.swift */,
				E629E3A42B4701E200D526AD /* Payload+ConversationList.swift */,
				E629E3AC2B4702C000D526AD /* Payload+ConversationMember.swift */,
				E629E3AE2B47031800D526AD /* Payload+ConversationMembers.swift */,
				E629E3B02B47036D00D526AD /* Payload+ConversationTeamInfo.swift */,
				E629E39E2B4700B600D526AD /* Payload+NewConversation.swift */,
				E629E3A82B47026200D526AD /* Payload+PaginatedConversationIDList.swift */,
				E629E3AA2B47028600D526AD /* Payload+PaginatedQualifiedConversationIDList.swift */,
				E629E3B22B4703A000D526AD /* Payload+UpdateConversationStatus.swift */,
			);
			path = Conversation;
			sourceTree = "<group>";
		};
		E629E3BA2B47049B00D526AD /* Events */ = {
			isa = PBXGroup;
			children = (
				E629E3BB2B4704B200D526AD /* Payload+ConversationEvent.swift */,
				E629E3BF2B47051D00D526AD /* Payload+UpdateConverationMemberJoin.swift */,
				E629E3BD2B4704E900D526AD /* Payload+UpdateConverationMemberLeave.swift */,
				E629E3C92B470AE600D526AD /* Payload+UpdateConversationAccess.swift */,
				E629E3C12B47054400D526AD /* Payload+UpdateConversationConnectionRequest.swift */,
				E629E3C32B47056B00D526AD /* Payload+UpdateConversationDeleted.swift */,
				E629E3C72B470AB600D526AD /* Payload+UpdateConversationMessageTimer.swift */,
				E629E3CD2B470B7900D526AD /* Payload+UpdateConversationMLSMessageAdd.swift */,
				E629E3CF2B470BAE00D526AD /* Payload+UpdateConversationMLSWelcome.swift */,
				E629E3CB2B470B3500D526AD /* Payload+UpdateConversationName.swift */,
				E614D4D62B480BA7000A44B4 /* Payload+UpdateConversationProtocolChange.swift */,
				E629E3C52B470A8200D526AD /* Payload+UpdateConversationReceiptMode.swift */,
			);
			path = Events;
			sourceTree = "<group>";
		};
		E662588C2B4D642700C23E79 /* Conversation */ = {
			isa = PBXGroup;
			children = (
				E662588D2B4D643200C23E79 /* Events */,
			);
			path = Conversation;
			sourceTree = "<group>";
		};
		E662588D2B4D643200C23E79 /* Events */ = {
			isa = PBXGroup;
			children = (
				E662588E2B4D644B00C23E79 /* PayloadUpdateConversationProtocolChangeTests.swift */,
			);
			path = Events;
			sourceTree = "<group>";
		};
		E69A021F2B85095F00126FF6 /* Services */ = {
			isa = PBXGroup;
			children = (
				E69A02202B85095F00126FF6 /* ProteusToMLSMigrationState.swift */,
			);
			path = Services;
			sourceTree = "<group>";
		};
		E69A02272B85EDAD00126FF6 /* Request Strategies */ = {
			isa = PBXGroup;
			children = (
				E69A02282B85EDB600126FF6 /* User */,
			);
			path = "Request Strategies";
			sourceTree = "<group>";
		};
		E69A02282B85EDB600126FF6 /* User */ = {
			isa = PBXGroup;
			children = (
				E69A02292B85EDC400126FF6 /* SelfSupportedProtocolsRequestBuilderTests.swift */,
			);
			path = User;
			sourceTree = "<group>";
		};
		E6BBCF1B2C33E1DC00BD0259 /* Helpers */ = {
			isa = PBXGroup;
			children = (
				E6BBCF1C2C33E1ED00BD0259 /* MessageLogAttributesBuilderTests.swift */,
			);
			path = Helpers;
			sourceTree = "<group>";
		};
		E6E59B062B56D04500E90D36 /* Stubs */ = {
			isa = PBXGroup;
			children = (
				E6E59B072B56D04500E90D36 /* StubPayloadConversation.swift */,
				1695B9D32B87FFF100E9342A /* StubPayloadConversationEvent.swift */,
			);
			path = Stubs;
			sourceTree = "<group>";
		};
		EE90C29C282E782900474379 /* Push Token */ = {
			isa = PBXGroup;
			children = (
				EE90C2A1282E7E1F00474379 /* Actions */,
				EE90C29D282E785800474379 /* PushTokenStrategy.swift */,
				06FDC62E28354DAE008300DB /* PushTokenStorage.swift */,
				06FDC63028354DBD008300DB /* PushTokenStorageTests.swift */,
			);
			path = "Push Token";
			sourceTree = "<group>";
		};
		EE90C2A1282E7E1F00474379 /* Actions */ = {
			isa = PBXGroup;
			children = (
				EE90C2A4282E7EA900474379 /* RegisterPushTokenAction.swift */,
				EE90C2A6282E7EC800474379 /* RegisterPushTokenActionHandler.swift */,
				EE90C2A9282E855B00474379 /* RegisterPushTokenActionHandlerTests.swift */,
				EE90C2AB282EA1D200474379 /* GetPushTokensAction.swift */,
				EE90C2AD282EA1E000474379 /* GetPushTokensActionHandler.swift */,
				EE90C2AF282EA1F200474379 /* GetPushTokensActionHandlerTests.swift */,
				06CDDE9E282E9CC200F9360F /* RemovePushTokenAction.swift */,
				06CDDEA0282E9E7F00F9360F /* RemovePushTokenActionHandler.swift */,
				06CDDEA2282E9E9800F9360F /* RemovePushTokenActionHandlerTests.swift */,
			);
			path = Actions;
			sourceTree = "<group>";
		};
		EEA58F1A2B71179D006DEE32 /* Support */ = {
			isa = PBXGroup;
			children = (
				59AF8F492B19CD34000A09BF /* Sourcery */,
				EEA58F1B2B71179D006DEE32 /* WireRequestStrategySupport.h */,
			);
			path = Support;
			sourceTree = "<group>";
		};
		EEE0EDAF2858905100BBEE29 /* MLS */ = {
			isa = PBXGroup;
			children = (
				7AEBB6732859E5F00090B524 /* Actions */,
				EEE0EDB02858906500BBEE29 /* MLSRequestStrategy.swift */,
			);
			path = MLS;
			sourceTree = "<group>";
		};
		F12CD7932035FC4400EAAEBC /* Resources */ = {
			isa = PBXGroup;
			children = (
				0648FC1027851623006519D1 /* audio.m4a */,
				F18402042073C2FF00E9F4CC /* 1900x1500.jpg */,
				F18402022073C2FF00E9F4CC /* animated.gif */,
				F18402072073C30000E9F4CC /* Bridging-Header.h */,
				F18402092073C30000E9F4CC /* Lorem Ipsum.txt */,
				F18402052073C30000E9F4CC /* medium.jpg */,
				F18402062073C30000E9F4CC /* not_animated.gif */,
				F18402082073C30000E9F4CC /* tiny.jpg */,
				F18402032073C2FF00E9F4CC /* video.mp4 */,
				1669017B1D707509000FE4AF /* Info.plist */,
			);
			path = Resources;
			sourceTree = "<group>";
		};
		F14B7AD5222006A100458624 /* User */ = {
			isa = PBXGroup;
			children = (
				E69A02162B84F02800126FF6 /* SelfSupportedProtocolsRequestBuilder.swift */,
				EEDBD0A82A7B7F0C00F3956F /* SelfUserRequestStrategy.swift */,
				EEDBD0AA2A7B83B100F3956F /* SelfUserRequestStrategyTests.swift */,
				161E054F26655E4500DADC3D /* UserProfileRequestStrategy.swift */,
				16972DEC2668E699008AF3A2 /* UserProfileRequestStrategyTests.swift */,
				8792F55621AD944100795027 /* UserPropertyRequestStrategy.swift */,
				87F7288421AFF37D000ED371 /* UserPropertyRequestStrategyTests.swift */,
				F14B7AE9222009BA00458624 /* UserRichProfileRequestStrategy.swift */,
				F14B7AEB222009C200458624 /* UserRichProfileRequestStrategyTests.swift */,
			);
			path = User;
			sourceTree = "<group>";
		};
		F154EDC51F447B6C00CB8184 /* Test Host */ = {
			isa = PBXGroup;
			children = (
				547E664C1F7512FE008CB1FA /* Default-568h@2x.png */,
				F154EDC61F447B6C00CB8184 /* AppDelegate.swift */,
				F154EDD21F447B6C00CB8184 /* Info.plist */,
			);
			path = "Test Host";
			sourceTree = "<group>";
		};
		F184014D2073BE0800E9F4CC /* Request Strategies */ = {
			isa = PBXGroup;
			children = (
				06A1966C2A7BEA9700B43BA5 /* Federation */,
				EEE0EDAF2858905100BBEE29 /* MLS */,
				EE90C29C282E782900474379 /* Push Token */,
				16367F2926FDB5040028AF8B /* Connection */,
				068084942563B6940047899C /* Feature configurations */,
				16751E8324CF724F0099AE09 /* Delivery Receipts */,
				1658EA6026DE2287003D0090 /* Conversation */,
				F14B7AD5222006A100458624 /* User */,
				F184014E2073BE0800E9F4CC /* Client Message */,
				F18401572073BE0800E9F4CC /* Generic Message */,
				F184015C2073BE0800E9F4CC /* User Clients */,
				F18401662073BE0800E9F4CC /* Availability */,
				F18401692073BE0800E9F4CC /* Base Strategies */,
				F18401702073BE0800E9F4CC /* Assets */,
			);
			path = "Request Strategies";
			sourceTree = "<group>";
		};
		F184014E2073BE0800E9F4CC /* Client Message */ = {
			isa = PBXGroup;
			children = (
				16A4893E268B0C82001F9127 /* ClientMessageRequestStrategy.swift */,
				16CC083A268E075100C0613C /* ClientMessageRequestStrategyTests.swift */,
				F184014F2073BE0800E9F4CC /* ClientMessageRequestFactory.swift */,
				F18401542073BE0800E9F4CC /* ClientMessageRequestFactoryTests.swift */,
			);
			path = "Client Message";
			sourceTree = "<group>";
		};
		F18401572073BE0800E9F4CC /* Generic Message */ = {
			isa = PBXGroup;
			children = (
				F184015A2073BE0800E9F4CC /* GenericMessageEntity.swift */,
			);
			path = "Generic Message";
			sourceTree = "<group>";
		};
		F184015C2073BE0800E9F4CC /* User Clients */ = {
			isa = PBXGroup;
			children = (
				F18401612073BE0800E9F4CC /* FetchingClientRequestStrategy.swift */,
				F184015E2073BE0800E9F4CC /* FetchingClientRequestStrategyTests.swift */,
				EEA2EE8928F021C100A2CBE1 /* UserClientByQualifiedUserIDTranscoderTests.swift */,
				EE8DC53628C0EFA700AC4E3D /* FetchUserClientsActionHandler.swift */,
				EE8DC53828C0F04B00AC4E3D /* FetchUserClientsActionHandlerTests.swift */,
				166A22902577C06B00EF313D /* ResetSessionRequestStrategy.swift */,
				16824632257A2B47002AF17B /* ResetSessionRequestStrategyTests.swift */,
				1662ADB222B0E8B300D84071 /* VerifyLegalHoldRequestStrategy.swift */,
				1662ADD022B14CBA00D84071 /* VerifyLegalHoldRequestStrategyTests.swift */,
			);
			path = "User Clients";
			sourceTree = "<group>";
		};
		F18401662073BE0800E9F4CC /* Availability */ = {
			isa = PBXGroup;
			children = (
				F18401682073BE0800E9F4CC /* AvailabilityRequestStrategy.swift */,
				F18401672073BE0800E9F4CC /* AvailabilityRequestStrategyTests.swift */,
			);
			path = Availability;
			sourceTree = "<group>";
		};
		F18401692073BE0800E9F4CC /* Base Strategies */ = {
			isa = PBXGroup;
			children = (
				F184016A2073BE0800E9F4CC /* AbstractRequestStrategy.swift */,
				F184016B2073BE0800E9F4CC /* AbstractRequestStrategyTests.swift */,
				59271BEE2B90D24A0019B726 /* MockOTREntity.swift */,
				F184016D2073BE0800E9F4CC /* ZMAbstractRequestStrategy.h */,
				F184016E2073BE0800E9F4CC /* ZMAbstractRequestStrategy.m */,
			);
			path = "Base Strategies";
			sourceTree = "<group>";
		};
		F18401702073BE0800E9F4CC /* Assets */ = {
			isa = PBXGroup;
			children = (
				F184017D2073BE0800E9F4CC /* V2 */,
				F18401732073BE0800E9F4CC /* Link Preview */,
				F18401802073BE0800E9F4CC /* AssetV3DownloadRequestStrategy.swift */,
				F18401812073BE0800E9F4CC /* AssetV3DownloadRequestStrategyTests.swift */,
				F18401842073BE0800E9F4CC /* AssetV3PreviewDownloadStrategy.swift */,
				F18401712073BE0800E9F4CC /* AssetV3PreviewDownloadRequestStrategyTests.swift */,
				1622946A221C18BE00A98679 /* AssetV3UploadRequestStrategy.swift */,
				164D007522256C6E00A8F264 /* AssetV3UploadRequestStrategyTests.swift */,
				F184017B2073BE0800E9F4CC /* AssetClientMessageRequestStrategy.swift */,
				F18401832073BE0800E9F4CC /* AssetClientMessageRequestStrategyTests.swift */,
				F18401852073BE0800E9F4CC /* Helpers */,
			);
			path = Assets;
			sourceTree = "<group>";
		};
		F18401732073BE0800E9F4CC /* Link Preview */ = {
			isa = PBXGroup;
			children = (
				F18401792073BE0800E9F4CC /* LinkPreviewAssetUploadRequestStrategy.swift */,
				F18401742073BE0800E9F4CC /* LinkPreviewAssetUploadRequestStrategyTests.swift */,
				F18401772073BE0800E9F4CC /* LinkPreviewAssetDownloadRequestStrategy.swift */,
				F18401782073BE0800E9F4CC /* LinkPreviewAssetDownloadRequestStrategyTests.swift */,
				16A4894A268B0D1D001F9127 /* LinkPreviewUpdateRequestStrategy.swift */,
				16CC0832268DC32D00C0613C /* LinkPreviewUpdateRequestStrategyTests.swift */,
			);
			path = "Link Preview";
			sourceTree = "<group>";
		};
		F184017D2073BE0800E9F4CC /* V2 */ = {
			isa = PBXGroup;
			children = (
				F184017E2073BE0800E9F4CC /* ImageV2DownloadRequestStrategy.swift */,
				BFF9446520F5F79F00531BC3 /* ImageV2DownloadRequestStrategyTests.swift */,
				F184017F2073BE0800E9F4CC /* AssetV2DownloadRequestStrategy.swift */,
			);
			path = V2;
			sourceTree = "<group>";
		};
		F18401852073BE0800E9F4CC /* Helpers */ = {
			isa = PBXGroup;
			children = (
				F18401862073BE0800E9F4CC /* AssetDownloadRequestFactory.swift */,
				EEE0EE0628591E9C00BBEE29 /* AssetDownloadRequestFactoryTests.swift */,
				5E68F22622452CDC00298376 /* LinkPreprocessor.swift */,
				F184018B2073BE0800E9F4CC /* LinkPreviewPreprocessor.swift */,
				F18401892073BE0800E9F4CC /* LinkPreviewPreprocessorTests.swift */,
				1622946C221C56E500A98679 /* AssetsPreprocessor.swift */,
				168414182228365D00FCB9BC /* AssetsPreprocessorTests.swift */,
				5E9EA4DD2243C10400D401B2 /* LinkAttachmentsPreprocessor.swift */,
				5E9EA4DF2243C6B200D401B2 /* LinkAttachmentsPreprocessorTests.swift */,
			);
			path = Helpers;
			sourceTree = "<group>";
		};
		F1CD5D812024C16B008C574E /* Object Syncs */ = {
			isa = PBXGroup;
			children = (
				F1CD5D832024C214008C574E /* Helpers */,
				F1CD5D852024C281008C574E /* Protocols */,
				F1CD5D872024C46C008C574E /* Upstream */,
				F1CD5D882024C47D008C574E /* Downstream */,
			);
			path = "Object Syncs";
			sourceTree = "<group>";
		};
		F1CD5D822024C1A0008C574E /* Request Syncs */ = {
			isa = PBXGroup;
			children = (
				166901BB1D7081C7000FE4AF /* ZMSingleRequestSync.h */,
				166901BC1D7081C7000FE4AF /* ZMSingleRequestSync.m */,
				166902201D709110000FE4AF /* ZMSingleRequestSyncTests.m */,
				166901C31D7081C7000FE4AF /* ZMTimedSingleRequestSync.h */,
				166901C41D7081C7000FE4AF /* ZMTimedSingleRequestSync.m */,
				166902211D709110000FE4AF /* ZMTimedSingleRequestSyncTests.m */,
				16E5F6D526EF1BE000F35FBA /* PaginatedSync.swift */,
			);
			path = "Request Syncs";
			sourceTree = "<group>";
		};
		F1CD5D832024C214008C574E /* Helpers */ = {
			isa = PBXGroup;
			children = (
				166901B71D7081C7000FE4AF /* ZMRemoteIdentifierObjectSync.h */,
				166901B81D7081C7000FE4AF /* ZMRemoteIdentifierObjectSync.m */,
				1669021E1D709110000FE4AF /* ZMRemoteIdentifierObjectSyncTests.m */,
				166902111D70851E000FE4AF /* ZMOutstandingItems.h */,
				1621D22B1D75AC36007108C2 /* ZMChangeTrackerBootstrap.h */,
				1621D22C1D75AC36007108C2 /* ZMChangeTrackerBootstrap.m */,
				1666AA2B1D93FA0B00164C06 /* ZMChangeTrackerBootstrapTests.m */,
				1621D22D1D75AC36007108C2 /* ZMChangeTrackerBootstrap+Testing.h */,
				16A86B2622A128A800A674F8 /* IdentifierObjectSync.swift */,
				16A86B4522A5485E00A674F8 /* IdentifierObjectSyncTests.swift */,
				1682462E257A1FB7002AF17B /* KeyPathObjectSync.swift */,
				16824630257A23E8002AF17B /* KeyPathObjectSyncTests.swift */,
				16A48935268A0665001F9127 /* ModifiedKeyObjectSync.swift */,
				16189D09268B2C34004831BE /* ModifiedKeyObjectSyncTests.swift */,
				16A48939268A080E001F9127 /* InsertedObjectSync.swift */,
				16189D05268B214E004831BE /* InsertedObjectSyncTests.swift */,
				16A489192685CECC001F9127 /* ProteusMessage.swift */,
				EE402C0428996C6900CA0E40 /* MLSMessage.swift */,
			);
			path = Helpers;
			sourceTree = "<group>";
		};
		F1CD5D842024C259008C574E /* Protocols */ = {
			isa = PBXGroup;
			children = (
				F18401902073BE0800E9F4CC /* ApplicationStatus.swift */,
				59271BEC2B90D2140019B726 /* ClientRegistrationDelegate.swift */,
				16BA786A2AFE69FB006D8CCF /* EventConsumer.swift */,
				E629E3A22B47015300D526AD /* EventData.swift */,
				E6BBCF102C32C52600BD0259 /* HttpClient.swift */,
				E6E0CE8A2B70DE430004ED88 /* OperationState.swift */,
				F18401912073BE0800E9F4CC /* OTREntity.swift */,
				F18401552073BE0800E9F4CC /* OTREntityTests+Dependency.swift */,
				F184018F2073BE0800E9F4CC /* PushMessageHandler.swift */,
				F18402122073C56C00E9F4CC /* RequestStrategy.h */,
				1621D2721D7715EA007108C2 /* ZMObjectSyncStrategy.h */,
				1621D2731D7715EA007108C2 /* ZMObjectSyncStrategy.m */,
				166901B91D7081C7000FE4AF /* ZMRequestGenerator.h */,
				166901BA1D7081C7000FE4AF /* ZMRequestGenerator.m */,
				1669021F1D709110000FE4AF /* ZMRequestGeneratorTests.m */,
			);
			path = Protocols;
			sourceTree = "<group>";
		};
		F1CD5D852024C281008C574E /* Protocols */ = {
			isa = PBXGroup;
			children = (
				166901B61D7081C7000FE4AF /* ZMObjectSync.h */,
				166901CE1D7081C7000FE4AF /* ZMUpstreamTranscoder.h */,
				166901A81D7081C7000FE4AF /* ZMContextChangeTracker.h */,
			);
			path = Protocols;
			sourceTree = "<group>";
		};
		F1CD5D862024C363008C574E /* Other Syncs */ = {
			isa = PBXGroup;
			children = (
				16BBA1FD2AFC5E1600CDF38A /* DependentObjects.swift */,
				168D7CB126FB0E3F00789960 /* EntityActionSync.swift */,
			);
			path = "Other Syncs";
			sourceTree = "<group>";
		};
		F1CD5D872024C46C008C574E /* Upstream */ = {
			isa = PBXGroup;
			children = (
				F1CD5D892024C4C9008C574E /* Helpers */,
				166901C71D7081C7000FE4AF /* ZMUpstreamInsertedObjectSync.h */,
				166901C81D7081C7000FE4AF /* ZMUpstreamInsertedObjectSync.m */,
				166902221D709110000FE4AF /* ZMUpstreamInsertedObjectSyncTests.m */,
				166901CB1D7081C7000FE4AF /* ZMUpstreamModifiedObjectSync+Testing.h */,
				166901C91D7081C7000FE4AF /* ZMUpstreamModifiedObjectSync.h */,
				166901CA1D7081C7000FE4AF /* ZMUpstreamModifiedObjectSync.m */,
				166902231D709110000FE4AF /* ZMUpstreamModifiedObjectSyncTests.m */,
			);
			path = Upstream;
			sourceTree = "<group>";
		};
		F1CD5D882024C47D008C574E /* Downstream */ = {
			isa = PBXGroup;
			children = (
				F1CD5D8A2024C51B008C574E /* Helpers */,
				166901AB1D7081C7000FE4AF /* ZMDownstreamObjectSync.h */,
				166901AC1D7081C7000FE4AF /* ZMDownstreamObjectSync.m */,
				166902181D709110000FE4AF /* ZMDownstreamObjectSyncTests.m */,
				166902171D709110000FE4AF /* ZMDownstreamObjectSyncOrderingTests.m */,
				166901AD1D7081C7000FE4AF /* ZMDownstreamObjectSyncWithWhitelist.h */,
				166901AE1D7081C7000FE4AF /* ZMDownstreamObjectSyncWithWhitelist.m */,
				166902191D709110000FE4AF /* ZMDownstreamObjectSyncWithWhitelistTests.m */,
				166901AF1D7081C7000FE4AF /* ZMDownstreamObjectSyncWithWhitelist+Internal.h */,
			);
			path = Downstream;
			sourceTree = "<group>";
		};
		F1CD5D892024C4C9008C574E /* Helpers */ = {
			isa = PBXGroup;
			children = (
				166901B21D7081C7000FE4AF /* ZMLocallyModifiedObjectSet.h */,
				166901B31D7081C7000FE4AF /* ZMLocallyModifiedObjectSet.m */,
				1669021C1D709110000FE4AF /* ZMLocallyModifiedObjectSetTests.m */,
				166901B41D7081C7000FE4AF /* ZMLocallyModifiedObjectSyncStatus.h */,
				166901B51D7081C7000FE4AF /* ZMLocallyModifiedObjectSyncStatus.m */,
				1669021D1D709110000FE4AF /* ZMLocallyModifiedObjectSyncStatusTests.m */,
				166901B01D7081C7000FE4AF /* ZMLocallyInsertedObjectSet.h */,
				166901B11D7081C7000FE4AF /* ZMLocallyInsertedObjectSet.m */,
				1669021B1D709110000FE4AF /* ZMLocallyInsertedObjectSetTests.m */,
				166901CC1D7081C7000FE4AF /* ZMUpstreamRequest.h */,
				166901CD1D7081C7000FE4AF /* ZMUpstreamRequest.m */,
			);
			path = Helpers;
			sourceTree = "<group>";
		};
		F1CD5D8A2024C51B008C574E /* Helpers */ = {
			isa = PBXGroup;
			children = (
				166901BD1D7081C7000FE4AF /* ZMSyncOperationSet.h */,
				166901BE1D7081C7000FE4AF /* ZMSyncOperationSet.m */,
				1666AA2D1D93FBE200164C06 /* ZMSyncOperationSetTests.m */,
			);
			path = Helpers;
			sourceTree = "<group>";
		};
		F1E47FE3207E0B72008D4299 /* zmc-config */ = {
			isa = PBXGroup;
			children = (
				F1E47FE4207E0B72008D4299 /* ios-test-target.xcconfig */,
				F1E47FE5207E0B72008D4299 /* ios-test-host.xcconfig */,
				F1E47FE6207E0B72008D4299 /* project-common.xcconfig */,
				F1E47FE8207E0B72008D4299 /* warnings.xcconfig */,
				F1E47FE9207E0B72008D4299 /* project.xcconfig */,
				F1E47FEB207E0B72008D4299 /* tests.xcconfig */,
				F1E47FED207E0B72008D4299 /* project-debug.xcconfig */,
			);
			path = "zmc-config";
			sourceTree = "<group>";
		};
		F963E8D81D955D4600098AD3 /* Helpers */ = {
			isa = PBXGroup;
			children = (
				F18401962073BE0800E9F4CC /* ZMStrategyConfigurationOption.h */,
				F18401942073BE0800E9F4CC /* MessageExpirationTimer.swift */,
				F18401972073BE0800E9F4CC /* MessageExpirationTimerTests.swift */,
				F18401932073BE0800E9F4CC /* ZMMessage+Dependency.swift */,
				F18401992073BE0800E9F4CC /* EncryptionSessionDirectory+UpdateEvents.swift */,
				0649D14E24F63DCC001DDC78 /* ZMSound.swift */,
				0649D1A524F673E7001DDC78 /* Logging.swift */,
				F18401952073BE0800E9F4CC /* EventDecoderDecryptionTests.swift */,
				F18401982073BE0800E9F4CC /* ZMConversation+Notifications.swift */,
				BF1F52C51ECC74E5002FB553 /* Array+RequestGenerator.swift */,
				F963E8D91D955D4600098AD3 /* AssetRequestFactory.swift */,
				D5D65A052073C8F800D7F3C3 /* AssetRequestFactoryTests.swift */,
				06025665248E616C00E060E1 /* ZMSimpleListRequestPaginator.m */,
				06025667248E617D00E060E1 /* ZMSimpleListRequestPaginator.h */,
				06025669248E61BF00E060E1 /* ZMSimpleListRequestPaginator+Internal.h */,
				06474D6524B3227E002C695D /* ZMSimpleListRequestPaginatorTests.m */,
				167BCBC326087F8900E9D7E3 /* ZMTBaseTests+CoreDataStack.swift */,
				63CC83B8285B4845008549AD /* String+Empty.swift */,
				633B39692891890500208124 /* ZMUpdateEvent+Decryption.swift */,
				EEE46E5328C5EE48005F48D7 /* ZMTransportResponse+ErrorInfo.swift */,
				D33B57B02A56BDCA0078A4F9 /* FederationTerminationManager.swift */,
				D3DA067B2A5D9EF700BA9CEB /* FederationTerminationManagerTest.swift */,
				E6BBCF162C32EBA600BD0259 /* MessageLogAttributesBuilder.swift */,
				E6BBCF122C32C55700BD0259 /* HttpClientImpl.swift */,
				E6BBCF142C32D78F00BD0259 /* UserClient+QualifiedID.swift */,
			);
			path = Helpers;
			sourceTree = "<group>";
		};
/* End PBXGroup section */

/* Begin PBXHeadersBuildPhase section */
		166901671D707509000FE4AF /* Headers */ = {
			isa = PBXHeadersBuildPhase;
			buildActionMask = 2147483647;
			files = (
				166901DF1D7081C7000FE4AF /* ZMRemoteIdentifierObjectSync.h in Headers */,
				166901F61D7081C7000FE4AF /* ZMUpstreamTranscoder.h in Headers */,
				166901E51D7081C7000FE4AF /* ZMSyncOperationSet.h in Headers */,
				166901F31D7081C7000FE4AF /* ZMUpstreamModifiedObjectSync+Testing.h in Headers */,
				166901D01D7081C7000FE4AF /* ZMContextChangeTracker.h in Headers */,
				166901E31D7081C7000FE4AF /* ZMSingleRequestSync.h in Headers */,
				16229488221EBB8100A98679 /* ZMImagePreprocessingTracker+Testing.h in Headers */,
				166901DE1D7081C7000FE4AF /* ZMObjectSync.h in Headers */,
				1621D2741D7715EA007108C2 /* ZMObjectSyncStrategy.h in Headers */,
				1621D22E1D75AC36007108C2 /* ZMChangeTrackerBootstrap.h in Headers */,
				166901EF1D7081C7000FE4AF /* ZMUpstreamInsertedObjectSync.h in Headers */,
				F18401B32073BE0800E9F4CC /* ZMAbstractRequestStrategy.h in Headers */,
				06C394B7248E6FDE00AE736A /* ZMSimpleListRequestPaginator+Internal.h in Headers */,
				166901F11D7081C7000FE4AF /* ZMUpstreamModifiedObjectSync.h in Headers */,
				166901F41D7081C7000FE4AF /* ZMUpstreamRequest.h in Headers */,
				166901D31D7081C7000FE4AF /* ZMDownstreamObjectSync.h in Headers */,
				F18402132073C56C00E9F4CC /* RequestStrategy.h in Headers */,
				F18401D62073BE0800E9F4CC /* ZMStrategyConfigurationOption.h in Headers */,
				1669016E1D707509000FE4AF /* WireRequestStrategy.h in Headers */,
				166901D81D7081C7000FE4AF /* ZMLocallyInsertedObjectSet.h in Headers */,
				1621D2301D75AC36007108C2 /* ZMChangeTrackerBootstrap+Testing.h in Headers */,
				166901DA1D7081C7000FE4AF /* ZMLocallyModifiedObjectSet.h in Headers */,
				166901EB1D7081C7000FE4AF /* ZMTimedSingleRequestSync.h in Headers */,
				166901D71D7081C7000FE4AF /* ZMDownstreamObjectSyncWithWhitelist+Internal.h in Headers */,
				166901E11D7081C7000FE4AF /* ZMRequestGenerator.h in Headers */,
				166902121D70851E000FE4AF /* ZMOutstandingItems.h in Headers */,
				166901DC1D7081C7000FE4AF /* ZMLocallyModifiedObjectSyncStatus.h in Headers */,
				16229486221EBB8100A98679 /* ZMImagePreprocessingTracker.h in Headers */,
				166901D51D7081C7000FE4AF /* ZMDownstreamObjectSyncWithWhitelist.h in Headers */,
				F184020F2073C30000E9F4CC /* Bridging-Header.h in Headers */,
				06C394B6248E6FDA00AE736A /* ZMSimpleListRequestPaginator.h in Headers */,
			);
			runOnlyForDeploymentPostprocessing = 0;
		};
		EEA58F142B71179D006DEE32 /* Headers */ = {
			isa = PBXHeadersBuildPhase;
			buildActionMask = 2147483647;
			files = (
				EEA58F1C2B71179D006DEE32 /* WireRequestStrategySupport.h in Headers */,
			);
			runOnlyForDeploymentPostprocessing = 0;
		};
/* End PBXHeadersBuildPhase section */

/* Begin PBXNativeTarget section */
		166901691D707509000FE4AF /* WireRequestStrategy */ = {
			isa = PBXNativeTarget;
			buildConfigurationList = 1669017E1D707509000FE4AF /* Build configuration list for PBXNativeTarget "WireRequestStrategy" */;
			buildPhases = (
				630D41B52B07851000633867 /* Run Sourcery */,
				166901671D707509000FE4AF /* Headers */,
				166901651D707509000FE4AF /* Sources */,
				166901661D707509000FE4AF /* Frameworks */,
				166901681D707509000FE4AF /* Resources */,
<<<<<<< HEAD
				5990A3BB2C7CB03300189B21 /* Embed Frameworks */,
=======
				59D5888F2C7CDA0C00CAFA0F /* Embed Frameworks */,
>>>>>>> e4ecaad8
			);
			buildRules = (
			);
			dependencies = (
			);
			name = WireRequestStrategy;
			packageProductDependencies = (
<<<<<<< HEAD
				5990A3B82C7CB03300189B21 /* WireUtilitiesPackage */,
=======
				59D5888C2C7CDA0C00CAFA0F /* WireUtilitiesPackage */,
>>>>>>> e4ecaad8
			);
			productName = WireRequestStrategy;
			productReference = 1669016A1D707509000FE4AF /* WireRequestStrategy.framework */;
			productType = "com.apple.product-type.framework";
		};
		166901731D707509000FE4AF /* WireRequestStrategyTests */ = {
			isa = PBXNativeTarget;
			buildConfigurationList = 166901811D707509000FE4AF /* Build configuration list for PBXNativeTarget "WireRequestStrategyTests" */;
			buildPhases = (
				166901701D707509000FE4AF /* Sources */,
				166901711D707509000FE4AF /* Frameworks */,
				166901721D707509000FE4AF /* Resources */,
<<<<<<< HEAD
=======
				59D588932C7CDA2E00CAFA0F /* Embed Frameworks */,
>>>>>>> e4ecaad8
			);
			buildRules = (
			);
			dependencies = (
				166901771D707509000FE4AF /* PBXTargetDependency */,
				F154EDD71F447BB600CB8184 /* PBXTargetDependency */,
				CB7979082C73663B006FBA58 /* PBXTargetDependency */,
			);
			name = WireRequestStrategyTests;
			packageProductDependencies = (
<<<<<<< HEAD
				5990A3BC2C7CB06A00189B21 /* WireUtilitiesPackage */,
=======
				59D588902C7CDA2E00CAFA0F /* WireUtilitiesPackage */,
>>>>>>> e4ecaad8
			);
			productName = WireRequestStrategyTests;
			productReference = 166901741D707509000FE4AF /* WireRequestStrategyTests.xctest */;
			productType = "com.apple.product-type.bundle.unit-test";
		};
		EEA58F182B71179D006DEE32 /* WireRequestStrategySupport */ = {
			isa = PBXNativeTarget;
			buildConfigurationList = EEA58F1F2B71179D006DEE32 /* Build configuration list for PBXNativeTarget "WireRequestStrategySupport" */;
			buildPhases = (
				EEA58F142B71179D006DEE32 /* Headers */,
				EEA58F152B71179D006DEE32 /* Sources */,
				EEA58F162B71179D006DEE32 /* Frameworks */,
				EEA58F172B71179D006DEE32 /* Resources */,
			);
			buildRules = (
			);
			dependencies = (
				591802D82B7127F1003B7353 /* PBXTargetDependency */,
			);
			name = WireRequestStrategySupport;
			productName = WireRequestStrategySupport;
			productReference = EEA58F192B71179D006DEE32 /* WireRequestStrategySupport.framework */;
			productType = "com.apple.product-type.framework";
		};
		F154EDC31F447B6C00CB8184 /* WireRequestStrategyTestHost */ = {
			isa = PBXNativeTarget;
			buildConfigurationList = F154EDD51F447B6C00CB8184 /* Build configuration list for PBXNativeTarget "WireRequestStrategyTestHost" */;
			buildPhases = (
				F154EDC01F447B6C00CB8184 /* Sources */,
				F154EDC11F447B6C00CB8184 /* Frameworks */,
				F154EDC21F447B6C00CB8184 /* Resources */,
			);
			buildRules = (
			);
			dependencies = (
			);
			name = WireRequestStrategyTestHost;
			productName = WireRequestStrategyTestHost;
			productReference = F154EDC41F447B6C00CB8184 /* WireRequestStrategyTestHost.app */;
			productType = "com.apple.product-type.application";
		};
/* End PBXNativeTarget section */

/* Begin PBXProject section */
		166901611D707509000FE4AF /* Project object */ = {
			isa = PBXProject;
			attributes = {
				LastSwiftUpdateCheck = 0830;
				LastUpgradeCheck = 1310;
				ORGANIZATIONNAME = "Wire GmbH";
				TargetAttributes = {
					166901691D707509000FE4AF = {
						CreatedOnToolsVersion = 7.3.1;
						LastSwiftMigration = 1000;
					};
					166901731D707509000FE4AF = {
						CreatedOnToolsVersion = 7.3.1;
						DevelopmentTeam = W5KEQBF9B5;
						LastSwiftMigration = 1000;
						TestTargetID = F154EDC31F447B6C00CB8184;
					};
					EEA58F182B71179D006DEE32 = {
						CreatedOnToolsVersion = 15.2;
					};
					F154EDC31F447B6C00CB8184 = {
						CreatedOnToolsVersion = 8.3.2;
						DevelopmentTeam = EDF3JCE8BC;
						LastSwiftMigration = 1000;
						ProvisioningStyle = Automatic;
					};
				};
			};
			buildConfigurationList = 166901641D707509000FE4AF /* Build configuration list for PBXProject "WireRequestStrategy" */;
			compatibilityVersion = "Xcode 3.2";
			developmentRegion = en;
			hasScannedForEncodings = 0;
			knownRegions = (
				en,
				Base,
				de,
				"pt-BR",
				es,
				uk,
				ru,
				ja,
				it,
				nl,
				tr,
				fr,
				da,
				ar,
				"zh-Hans",
				sl,
				fi,
				et,
				pl,
				"zh-Hant",
				lt,
			);
			mainGroup = 166901601D707509000FE4AF;
			packageReferences = (
			);
			productRefGroup = 1669016B1D707509000FE4AF /* Products */;
			projectDirPath = "";
			projectRoot = "";
			targets = (
				166901691D707509000FE4AF /* WireRequestStrategy */,
				166901731D707509000FE4AF /* WireRequestStrategyTests */,
				F154EDC31F447B6C00CB8184 /* WireRequestStrategyTestHost */,
				EEA58F182B71179D006DEE32 /* WireRequestStrategySupport */,
			);
		};
/* End PBXProject section */

/* Begin PBXResourcesBuildPhase section */
		166901681D707509000FE4AF /* Resources */ = {
			isa = PBXResourcesBuildPhase;
			buildActionMask = 2147483647;
			files = (
				0649D15524F64335001DDC78 /* Push.strings in Resources */,
				0649D15424F64335001DDC78 /* Push.stringsdict in Resources */,
			);
			runOnlyForDeploymentPostprocessing = 0;
		};
		166901721D707509000FE4AF /* Resources */ = {
			isa = PBXResourcesBuildPhase;
			buildActionMask = 2147483647;
			files = (
				F18402142073C6B100E9F4CC /* 1900x1500.jpg in Resources */,
				F18402192073C6B100E9F4CC /* tiny.jpg in Resources */,
				F18402162073C6B100E9F4CC /* Lorem Ipsum.txt in Resources */,
				0648FC1227851661006519D1 /* audio.m4a in Resources */,
				F18402172073C6B100E9F4CC /* medium.jpg in Resources */,
				F184021A2073C6B100E9F4CC /* video.mp4 in Resources */,
				F18402182073C6B100E9F4CC /* not_animated.gif in Resources */,
				F18402152073C6B100E9F4CC /* animated.gif in Resources */,
			);
			runOnlyForDeploymentPostprocessing = 0;
		};
		EEA58F172B71179D006DEE32 /* Resources */ = {
			isa = PBXResourcesBuildPhase;
			buildActionMask = 2147483647;
			files = (
			);
			runOnlyForDeploymentPostprocessing = 0;
		};
		F154EDC21F447B6C00CB8184 /* Resources */ = {
			isa = PBXResourcesBuildPhase;
			buildActionMask = 2147483647;
			files = (
				547E664D1F7512FE008CB1FA /* Default-568h@2x.png in Resources */,
			);
			runOnlyForDeploymentPostprocessing = 0;
		};
/* End PBXResourcesBuildPhase section */

/* Begin PBXShellScriptBuildPhase section */
		630D41B52B07851000633867 /* Run Sourcery */ = {
			isa = PBXShellScriptBuildPhase;
			alwaysOutOfDate = 1;
			buildActionMask = 2147483647;
			files = (
			);
			inputFileListPaths = (
			);
			inputPaths = (
			);
			name = "Run Sourcery";
			outputFileListPaths = (
			);
			outputPaths = (
			);
			runOnlyForDeploymentPostprocessing = 0;
			shellPath = /bin/sh;
			shellScript = "../scripts/run-sourcery.sh --config ./Support/Sourcery/config.yml\n";
		};
/* End PBXShellScriptBuildPhase section */

/* Begin PBXSourcesBuildPhase section */
		166901651D707509000FE4AF /* Sources */ = {
			isa = PBXSourcesBuildPhase;
			buildActionMask = 2147483647;
			files = (
				F18401C12073BE0800E9F4CC /* ImageV2DownloadRequestStrategy.swift in Sources */,
				F18401CD2073BE0800E9F4CC /* LinkPreviewPreprocessor.swift in Sources */,
				E629E3C62B470A8200D526AD /* Payload+UpdateConversationReceiptMode.swift in Sources */,
				E69A02172B84F02800126FF6 /* SelfSupportedProtocolsRequestBuilder.swift in Sources */,
				169BA1CB25E9507600374343 /* Payload+Coding.swift in Sources */,
				6308F8AC2A273E7A0072A177 /* FetchMLSConversationGroupInfoActionHandler.swift in Sources */,
				166901DB1D7081C7000FE4AF /* ZMLocallyModifiedObjectSet.m in Sources */,
				636758242BA0AC7C00837803 /* FederationCertificates.swift in Sources */,
				EEB930B72ABD5C1400FB35B2 /* FetchSupportedProtocolsActionHandler.swift in Sources */,
				06CF5DFA27FC900F00822FAB /* ZMLocalNotification+Calling.swift in Sources */,
				8792F55721AD944100795027 /* UserPropertyRequestStrategy.swift in Sources */,
				EE3245FC2821D41000F2A84A /* VoIPPushHelper.swift in Sources */,
				D33B57B12A56BDCA0078A4F9 /* FederationTerminationManager.swift in Sources */,
				16367F2626FDB4720028AF8B /* ConnectionRequestStrategy.swift in Sources */,
				06474D4D24AF68AD002C695D /* StoreUpdateEvent.swift in Sources */,
				0640BF6F2B0F6B78008866E4 /* E2EIEnrollment.swift in Sources */,
				068084962563B6940047899C /* FeatureConfigRequestStrategy.swift in Sources */,
				067215AD2B10DCA300CF4AD4 /* E2EIRepository.swift in Sources */,
				166901F01D7081C7000FE4AF /* ZMUpstreamInsertedObjectSync.m in Sources */,
				E629E3CC2B470B3500D526AD /* Payload+UpdateConversationName.swift in Sources */,
				1658EA6226DE22C0003D0090 /* ConversationRequestStrategy.swift in Sources */,
				E629E3AD2B4702C000D526AD /* Payload+ConversationMember.swift in Sources */,
				EE04084828C9E2FA009E4B8D /* FetchBackendMLSPublicKeysActionHandler.swift in Sources */,
				16A4893F268B0C82001F9127 /* ClientMessageRequestStrategy.swift in Sources */,
				F18401BD2073BE0800E9F4CC /* LinkPreviewAssetUploadRequestStrategy.swift in Sources */,
				F18401AA2073BE0800E9F4CC /* FetchingClientRequestStrategy.swift in Sources */,
				16BBA1FA2AFC3BAB00CDF38A /* QuickSyncObserver.swift in Sources */,
				06A9FDD228B36FF500B3C730 /* UpdateAccessRolesAction.swift in Sources */,
				63CC83B12859D488008549AD /* ClaimMLSKeyPackageActionHandler.swift in Sources */,
				EE4C5FBE27D2C5CD000C0D45 /* BundledMessageNotificationBuilder.swift in Sources */,
				EE19CE212AEBE52F00CB8641 /* SyncMLSOneToOneConversationActionHandler.swift in Sources */,
				EE90C29E282E785800474379 /* PushTokenStrategy.swift in Sources */,
				166901D61D7081C7000FE4AF /* ZMDownstreamObjectSyncWithWhitelist.m in Sources */,
				EE88079D2AC427D600278E3C /* MLSMessageSendingStatusPayloadProcessor.swift in Sources */,
				16E5F6D626EF1BE100F35FBA /* PaginatedSync.swift in Sources */,
				16BA786B2AFE69FB006D8CCF /* EventConsumer.swift in Sources */,
				EE9AEC942BD1597200F7853F /* WireRequestStrategy.docc in Sources */,
				6397F6E228F447F800298DB1 /* SendCommitBundleActionHandler.swift in Sources */,
				1623F8DC2AE7FD54004F0319 /* APIProvider.swift in Sources */,
				E629E3A92B47026200D526AD /* Payload+PaginatedConversationIDList.swift in Sources */,
				E629E3CA2B470AE600D526AD /* Payload+UpdateConversationAccess.swift in Sources */,
				161E055026655E4500DADC3D /* UserProfileRequestStrategy.swift in Sources */,
				0671976E2AE951F400D96598 /* AcmeAPI.swift in Sources */,
				F18401D42073BE0800E9F4CC /* MessageExpirationTimer.swift in Sources */,
				1622946B221C18BE00A98679 /* AssetV3UploadRequestStrategy.swift in Sources */,
				1662ADB322B0E8B300D84071 /* VerifyLegalHoldRequestStrategy.swift in Sources */,
				166901EC1D7081C7000FE4AF /* ZMTimedSingleRequestSync.m in Sources */,
				0671979A2AFBE9FD00D96598 /* AcmeResponse.swift in Sources */,
				E999AC422BC94A8700569E79 /* CreateConversationGuestLinkActionHandler.swift in Sources */,
				E629E3C42B47056B00D526AD /* Payload+UpdateConversationDeleted.swift in Sources */,
				F184019A2073BE0800E9F4CC /* ClientMessageRequestFactory.swift in Sources */,
				1623F8DA2AE7FBD6004F0319 /* NetworkError.swift in Sources */,
				639971AC2B1E3072009DD5CF /* ReplaceSelfMLSKeyPackagesActionHandler.swift in Sources */,
				168D7CB226FB0E3F00789960 /* EntityActionSync.swift in Sources */,
				168D7CBB26FB21D900789960 /* RemoveParticipantActionHandler.swift in Sources */,
				6313CF252B67C13400B41A33 /* CertificateRevocationListAPI.swift in Sources */,
				E629E3A52B4701E200D526AD /* Payload+ConversationList.swift in Sources */,
				166901F21D7081C7000FE4AF /* ZMUpstreamModifiedObjectSync.m in Sources */,
				E614D4D72B480BA7000A44B4 /* Payload+UpdateConversationProtocolChange.swift in Sources */,
				166A22912577C06B00EF313D /* ResetSessionRequestStrategy.swift in Sources */,
				166901E41D7081C7000FE4AF /* ZMSingleRequestSync.m in Sources */,
				630D41AC2B077F3900633867 /* ProteusConversationParticipantsService.swift in Sources */,
				16A86B2722A128A800A674F8 /* IdentifierObjectSync.swift in Sources */,
				F18401C82073BE0800E9F4CC /* AssetDownloadRequestFactory.swift in Sources */,
				16A48936268A0665001F9127 /* ModifiedKeyObjectSync.swift in Sources */,
				16A4894B268B0D1D001F9127 /* LinkPreviewUpdateRequestStrategy.swift in Sources */,
				E629E3AF2B47031800D526AD /* Payload+ConversationMembers.swift in Sources */,
				166901F51D7081C7000FE4AF /* ZMUpstreamRequest.m in Sources */,
				F18401B42073BE0800E9F4CC /* ZMAbstractRequestStrategy.m in Sources */,
				E60E82A62B837C7E00F8DA5C /* FeatureConfigsPayloadProcessor.swift in Sources */,
				060ED6D62499F41000412C4A /* PushNotificationStatus.swift in Sources */,
				EEFB2DFE2ACD530F0094F877 /* PrekeyPayloadProcessor.swift in Sources */,
				E6BBCF132C32C55700BD0259 /* HttpClientImpl.swift in Sources */,
				E629E3C02B47051D00D526AD /* Payload+UpdateConverationMemberJoin.swift in Sources */,
				1623F8D32AE66F28004F0319 /* MessageSender.swift in Sources */,
				F18401D82073BE0800E9F4CC /* ZMConversation+Notifications.swift in Sources */,
				E629E3B52B4703E100D526AD /* Payload+ConversationAddMember.swift in Sources */,
				1623F8DE2AE945E2004F0319 /* MessageAPI.swift in Sources */,
				E629E3C82B470AB600D526AD /* Payload+UpdateConversationMessageTimer.swift in Sources */,
				F18401D92073BE0800E9F4CC /* EncryptionSessionDirectory+UpdateEvents.swift in Sources */,
				EEDBD0A92A7B7F0C00F3956F /* SelfUserRequestStrategy.swift in Sources */,
				F18401C72073BE0800E9F4CC /* AssetV3PreviewDownloadStrategy.swift in Sources */,
				16367F1E26FDB0740028AF8B /* Payload+Connection.swift in Sources */,
				1623F8D82AE7FB7E004F0319 /* PrekeyAPI.swift in Sources */,
				E629E3D02B470BAE00D526AD /* Payload+UpdateConversationMLSWelcome.swift in Sources */,
				63DA339F286DF6ED00818C3C /* MLSEventProcessor.swift in Sources */,
				06A1966E2A7BEAE300B43BA5 /* TerminateFederationRequestStrategy.swift in Sources */,
				1682462F257A1FB7002AF17B /* KeyPathObjectSync.swift in Sources */,
				BF1F52C61ECC74E5002FB553 /* Array+RequestGenerator.swift in Sources */,
				0693115024F79E2500D14DF5 /* UserNotificationCenterMock.swift in Sources */,
				EE47346C29A39E8A00E6C04E /* EventDecoder+Proteus.swift in Sources */,
				06CDDE9F282E9CC200F9360F /* RemovePushTokenAction.swift in Sources */,
				061389F42B178EBE0053B7B5 /* E2eIAPI.swift in Sources */,
				5E9EA4DE2243C10400D401B2 /* LinkAttachmentsPreprocessor.swift in Sources */,
				E629E3C22B47054400D526AD /* Payload+UpdateConversationConnectionRequest.swift in Sources */,
				6360A2132B0B722700A5D5FB /* MLSClientIDsProvider.swift in Sources */,
				166901E01D7081C7000FE4AF /* ZMRemoteIdentifierObjectSync.m in Sources */,
				633B396A2891890600208124 /* ZMUpdateEvent+Decryption.swift in Sources */,
				06474D4B24AF6858002C695D /* EventDecoder.swift in Sources */,
				064824982B10E32C00115329 /* EnrollE2EICertificateUseCase.swift in Sources */,
				E629E3BC2B4704B200D526AD /* Payload+ConversationEvent.swift in Sources */,
				E629E3CE2B470B7900D526AD /* Payload+UpdateConversationMLSMessageAdd.swift in Sources */,
				06025666248E616C00E060E1 /* ZMSimpleListRequestPaginator.m in Sources */,
				F18401A42073BE0800E9F4CC /* GenericMessageEntity.swift in Sources */,
				E6BBCF152C32D78F00BD0259 /* UserClient+QualifiedID.swift in Sources */,
				1621D2751D7715EA007108C2 /* ZMObjectSyncStrategy.m in Sources */,
				166901E21D7081C7000FE4AF /* ZMRequestGenerator.m in Sources */,
				639971B42B2779A9009DD5CF /* E2EIKeyPackageRotator.swift in Sources */,
				5E68F22722452CDC00298376 /* LinkPreprocessor.swift in Sources */,
				E629E3AB2B47028600D526AD /* Payload+PaginatedQualifiedConversationIDList.swift in Sources */,
				06025662248E467B00E060E1 /* NotificationStreamSync.swift in Sources */,
				EE8807A12AC4669D00278E3C /* UserClientPayloadProcessor.swift in Sources */,
				EE202DAB27F1F4CC00083AB3 /* VoIPPushPayload.swift in Sources */,
				0649D14924F63C51001DDC78 /* NotificationSound.swift in Sources */,
				06C394C5248E851000AE736A /* NotificationsTracker.swift in Sources */,
				0649D14324F63B52001DDC78 /* NotificationUserInfo.swift in Sources */,
				E629E3B32B4703A000D526AD /* Payload+UpdateConversationStatus.swift in Sources */,
				161E05442665465A00DADC3D /* SyncProgress.swift in Sources */,
				E629E3B12B47036D00D526AD /* Payload+ConversationTeamInfo.swift in Sources */,
				EE88078D2AC31FAE00278E3C /* ConversationEventPayloadProcessor.swift in Sources */,
				EE47346E29A3A17900E6C04E /* EventDecoder+MLS.swift in Sources */,
				E629E3A32B47015300D526AD /* EventData.swift in Sources */,
				63CC83E2285C9C6C008549AD /* UploadSelfMLSKeyPackagesActionHandler.swift in Sources */,
				166901D41D7081C7000FE4AF /* ZMDownstreamObjectSync.m in Sources */,
				EE7F02272A80E5F400FE5695 /* CreateGroupConversationActionHandler.swift in Sources */,
				E629E39F2B4700B600D526AD /* Payload+NewConversation.swift in Sources */,
				0649D14524F63BBD001DDC78 /* LocalNotificationType+Configuration.swift in Sources */,
				EE8807952AC40CA600278E3C /* UserProfilePayloadProcessor.swift in Sources */,
				7AEBB677285A10620090B524 /* CountSelfMLSKeyPackagesActionHandler.swift in Sources */,
				F18401C32073BE0800E9F4CC /* AssetV3DownloadRequestStrategy.swift in Sources */,
				0649D19B24F66E9E001DDC78 /* ZMLocalNotification+Events.swift in Sources */,
				630D41AA2B07793D00633867 /* MLSConversationParticipantsService.swift in Sources */,
				F18401BF2073BE0800E9F4CC /* AssetClientMessageRequestStrategy.swift in Sources */,
				16BBA1FE2AFC5E1600CDF38A /* DependentObjects.swift in Sources */,
				0649D14724F63C02001DDC78 /* PushNotificationCategory.swift in Sources */,
				F18401AF2073BE0800E9F4CC /* AvailabilityRequestStrategy.swift in Sources */,
				EEDE7DB128EAEEC3007DC6A3 /* ConversationService.swift in Sources */,
				06ADEA002BD15255008BA0B3 /* UserClientRequestFactory.swift in Sources */,
				E69A02222B85096000126FF6 /* ProteusToMLSMigrationState.swift in Sources */,
				F18401D12073BE0800E9F4CC /* ApplicationStatus.swift in Sources */,
				0649D14D24F63D3E001DDC78 /* LocalNotificationType+Localization.swift in Sources */,
				1623F8E02AEAAF0E004F0319 /* MessageDependencyResolver.swift in Sources */,
				E6BBCF172C32EBA600BD0259 /* MessageLogAttributesBuilder.swift in Sources */,
				EEB5DE0728377635009B4741 /* GetFeatureConfigsActionHandler.swift in Sources */,
				E9E2AA5E2B163A56008CC2DF /* SyncUsersActionHandler.swift in Sources */,
				E629E3A72B47020C00D526AD /* Payload+QualifiedConversationList.swift in Sources */,
				16E5F6DD26EF1E3200F35FBA /* Payload+Conversation.swift in Sources */,
				16A4891A2685CECD001F9127 /* ProteusMessage.swift in Sources */,
				6308F8A82A273D1E0072A177 /* BaseFetchMLSGroupInfoActionHandler.swift in Sources */,
				E9A96E7C2B88D22400914FDD /* PushSupportedProtocolsActionHandler.swift in Sources */,
				F18401D32073BE0800E9F4CC /* ZMMessage+Dependency.swift in Sources */,
				D5D65A072074C23D00D7F3C3 /* AssetRequestFactory.swift in Sources */,
				E9EEC3FC2BCFC6B10064BE6A /* SetAllowGuestsAndServicesActionHandler.swift in Sources */,
				168D7CA526FB0CFD00789960 /* ActionHandler.swift in Sources */,
				166901E61D7081C7000FE4AF /* ZMSyncOperationSet.m in Sources */,
				0649D14B24F63C8F001DDC78 /* NotificationAction.swift in Sources */,
				EE0DE5062A24D4F70029746C /* DeleteSubgroupActionHandler.swift in Sources */,
				63F0780B29F292220031E19D /* FetchSubgroupActionHandler.swift in Sources */,
				EE402C0528996C6900CA0E40 /* MLSMessage.swift in Sources */,
				597B70C92B03CC76006C2121 /* UpdateConversationProtocolActionHandler.swift in Sources */,
				16DABDA225D69335005F4C3A /* Payload.swift in Sources */,
				EEE0EDB12858906500BBEE29 /* MLSRequestStrategy.swift in Sources */,
				168D7CB726FB0E9200789960 /* AddParticipantActionHandler.swift in Sources */,
				70E77B79273187660021EE70 /* UpdateRoleActionHandler.swift in Sources */,
				EE8807992AC423A200278E3C /* MessageSendingStatusPayloadProcessor.swift in Sources */,
				166901D91D7081C7000FE4AF /* ZMLocallyInsertedObjectSet.m in Sources */,
				EEB5DE05283773C3009B4741 /* GetFeatureConfigsAction.swift in Sources */,
				06A9FDD428B3701000B3C730 /* UpdateAccessRolesActionHandler.swift in Sources */,
				EE90C2AC282EA1D200474379 /* GetPushTokensAction.swift in Sources */,
				F18401B02073BE0800E9F4CC /* AbstractRequestStrategy.swift in Sources */,
				16BBA1F82AFC36DF00CDF38A /* QuickSyncCompletedNotification.swift in Sources */,
				0649D14F24F63DCC001DDC78 /* ZMSound.swift in Sources */,
				E629E3B72B47041700D526AD /* Payload+ConversationUpdateRole.swift in Sources */,
				F18401C22073BE0800E9F4CC /* AssetV2DownloadRequestStrategy.swift in Sources */,
				EEAC16D4281AE5F700B7A34D /* CallEventContent.swift in Sources */,
				F18401D22073BE0800E9F4CC /* OTREntity.swift in Sources */,
				6308F8AA2A273DB00072A177 /* FetchMLSSubconversationGroupInfoActionHandler.swift in Sources */,
				638941FA2AFBED880051ABFD /* ConversationParticipantsService.swift in Sources */,
				16A4893A268A080E001F9127 /* InsertedObjectSync.swift in Sources */,
				1621D22F1D75AC36007108C2 /* ZMChangeTrackerBootstrap.m in Sources */,
				062285C8276BB5B000B87C91 /* UpdateEventProcessor.swift in Sources */,
				7A111DE8285C90A90085BF91 /* SendMLSMessageActionHandler.swift in Sources */,
				0649D19F24F6717C001DDC78 /* ZMLocalNotificationSet.swift in Sources */,
				E6BBCF112C32C52600BD0259 /* HttpClient.swift in Sources */,
				012B55F62C4A8FFC00DC12D0 /* EventHasher.swift in Sources */,
				1622946D221C56E500A98679 /* AssetsPreprocessor.swift in Sources */,
				0649D1A624F673E7001DDC78 /* Logging.swift in Sources */,
				EEE46E5428C5EE48005F48D7 /* ZMTransportResponse+ErrorInfo.swift in Sources */,
				EE8DC53728C0EFA700AC4E3D /* FetchUserClientsActionHandler.swift in Sources */,
				16229487221EBB8100A98679 /* ZMImagePreprocessingTracker.m in Sources */,
				E60CBEC32B45CCBF00958C10 /* EventPayloadDecoder.swift in Sources */,
				F18401D02073BE0800E9F4CC /* PushMessageHandler.swift in Sources */,
				E6E0CE8B2B70DE430004ED88 /* OperationState.swift in Sources */,
				59271BED2B90D2140019B726 /* ClientRegistrationDelegate.swift in Sources */,
				16B5B33726FDDD8A001A3216 /* ConnectToUserActionHandler.swift in Sources */,
				1623F8D52AE6729D004F0319 /* SessionEstablisher.swift in Sources */,
				16B5B3462701A713001A3216 /* UpdateConnectionActionHandler.swift in Sources */,
				EE0CEB462893E9390055ECE5 /* ConversationEventProcessor.swift in Sources */,
				E60E82A42B837B7A00F8DA5C /* FeatureConfigsPayload.swift in Sources */,
				F14B7AEA222009BA00458624 /* UserRichProfileRequestStrategy.swift in Sources */,
				EE90C2AE282EA1E000474379 /* GetPushTokensActionHandler.swift in Sources */,
				0649D14024F63AA0001DDC78 /* LocalNotificationContentType.swift in Sources */,
				06CDDEA1282E9E7F00F9360F /* RemovePushTokenActionHandler.swift in Sources */,
				EE90C2A7282E7EC800474379 /* RegisterPushTokenActionHandler.swift in Sources */,
				EEE95CD72A4330D900E136CB /* LeaveSubconversationActionHandler.swift in Sources */,
				0649D12224F5C5EF001DDC78 /* ZMLocalNotification.swift in Sources */,
				EE90C2A8282E7ECF00474379 /* RegisterPushTokenAction.swift in Sources */,
				06FDC62F28354DAE008300DB /* PushTokenStorage.swift in Sources */,
				06ADE9F72BCE825D008BA0B3 /* UserClientAPI.swift in Sources */,
				166901DD1D7081C7000FE4AF /* ZMLocallyModifiedObjectSyncStatus.m in Sources */,
				E629E3BE2B4704E900D526AD /* Payload+UpdateConverationMemberLeave.swift in Sources */,
				F18401BB2073BE0800E9F4CC /* LinkPreviewAssetDownloadRequestStrategy.swift in Sources */,
				63CC83B9285B4845008549AD /* String+Empty.swift in Sources */,
				E6E0CE872B70D2C60004ED88 /* SyncPhase.swift in Sources */,
				16751E8524CF72970099AE09 /* DeliveryReceiptRequestStrategy.swift in Sources */,
				EE8807912AC4080A00278E3C /* ConnectionPayloadProcessor.swift in Sources */,
				E6E0CE892B70DDAB0004ED88 /* SynchronizationState.swift in Sources */,
				EECBE8EE28E71F19005DE5DD /* SyncConversationActionHandler.swift in Sources */,
			);
			runOnlyForDeploymentPostprocessing = 0;
		};
		166901701D707509000FE4AF /* Sources */ = {
			isa = PBXSourcesBuildPhase;
			buildActionMask = 2147483647;
			files = (
				E98A222F2BCD2525007C230A /* CreateConversationGuestLinkActionHandlerTests.swift in Sources */,
				59271BF02B90D2510019B726 /* MockOTREntity.swift in Sources */,
				06D61FB82B0CBE3100C2699A /* E2EIEnrollmentTests.swift in Sources */,
				F18401E12073C25900E9F4CC /* OTREntityTests+Dependency.swift in Sources */,
				168D7CCE26FB303A00789960 /* AddParticipantActionHandlerTests.swift in Sources */,
				16CC083B268E075100C0613C /* ClientMessageRequestStrategyTests.swift in Sources */,
				E629E39A2B46A1AC00D526AD /* EventPayloadDecoderTests.swift in Sources */,
				F19561F5202A1361005347C0 /* ZMUpstreamModifiedObjectSyncTests.m in Sources */,
				630D41BA2B07D9F400633867 /* MLSConversationParticipantsServiceTests.swift in Sources */,
				16824633257A2B47002AF17B /* ResetSessionRequestStrategyTests.swift in Sources */,
				6308F8B02A27403B0072A177 /* FetchMLSConversationGroupInfoActionHandlerTests.swift in Sources */,
				168D7CF626FC6D3400789960 /* RemoveParticipantActionHandlerTests.swift in Sources */,
				EE88078F2AC376B300278E3C /* ConversationEventPayloadProcessorTests.swift in Sources */,
				164D007622256C6E00A8F264 /* AssetV3UploadRequestStrategyTests.swift in Sources */,
				63F5AAC7298A96C000712528 /* Payload+CodingTests.swift in Sources */,
				BFF9446620F5F79F00531BC3 /* ImageV2DownloadRequestStrategyTests.swift in Sources */,
				16189D06268B214E004831BE /* InsertedObjectSyncTests.swift in Sources */,
				168414192228365D00FCB9BC /* AssetsPreprocessorTests.swift in Sources */,
				F19561F1202A1325005347C0 /* ZMSingleRequestSyncTests.m in Sources */,
				F19561F7202A1389005347C0 /* ZMLocallyInsertedObjectSetTests.m in Sources */,
				EEA2EE8A28F021C100A2CBE1 /* UserClientByQualifiedUserIDTranscoderTests.swift in Sources */,
				EEE95CD92A43324F00E136CB /* LeaveSubconversationActionHandlerTests.swift in Sources */,
				168D7D0C26FC81AD00789960 /* ActionHandlerTests.swift in Sources */,
				160ADE9C270DBD0A003FA638 /* ConnectToUserActionHandlerTests.swift in Sources */,
				F1956201202A141E005347C0 /* ZMDownstreamObjectSyncTests.m in Sources */,
				F18401F32073C26C00E9F4CC /* AssetClientMessageRequestStrategyTests.swift in Sources */,
				EE8807972AC40E1400278E3C /* UserProfilePayloadProcessorTests.swift in Sources */,
				597B70CC2B03CC83006C2121 /* UpdateConversationProtocolActionHandlerTests.swift in Sources */,
				1621D2621D75C745007108C2 /* ZMDownstreamObjectSyncWithWhitelistTests.m in Sources */,
				1621D2291D75AB2D007108C2 /* MockEntity2.m in Sources */,
				F18401DB2073C25300E9F4CC /* EventDecoderDecryptionTests.swift in Sources */,
				E99D18EB2B177F3500751183 /* SyncUsersActionHandlerTests.swift in Sources */,
				EEB930B92ABD6FCB00FB35B2 /* FetchSupportedProtocolsActionHandlerTests.swift in Sources */,
				E69A022A2B85EDC400126FF6 /* SelfSupportedProtocolsRequestBuilderTests.swift in Sources */,
				D5D65A062073C8F800D7F3C3 /* AssetRequestFactoryTests.swift in Sources */,
				638941F02AF50EB10051ABFD /* MockLocalConversationRemovalUseCase.swift in Sources */,
				1621D2281D75AB2D007108C2 /* MockEntity.m in Sources */,
				F18401EC2073C26700E9F4CC /* AssetV3PreviewDownloadRequestStrategyTests.swift in Sources */,
				87F7288521AFF37D000ED371 /* UserPropertyRequestStrategyTests.swift in Sources */,
				EECBE8F028E71F57005DE5DD /* SyncConversationActionHandlerTests.swift in Sources */,
				1621D26B1D75C7FF007108C2 /* ZMUpstreamInsertedObjectSyncTests.m in Sources */,
				7A111DEA285C90B70085BF91 /* SendMLSMessageActionHandlerTests.swift in Sources */,
				630D41BC2B07DA3E00633867 /* ProteusConversationParticipantsServiceTests.swift in Sources */,
				06474D5E24B30C79002C695D /* PushNotificationStatusTests.swift in Sources */,
				1695B9D42B87FFF100E9342A /* StubPayloadConversationEvent.swift in Sources */,
				F18401E52073C26200E9F4CC /* FetchingClientRequestStrategyTests.swift in Sources */,
				70C781FD2732B0100059DF07 /* UpdateRoleActionHandlerTests.swift in Sources */,
				EE0DE5082A24D9C20029746C /* DeleteSubgroupActionHandlerTests.swift in Sources */,
				164D00742225624E00A8F264 /* ZMImagePreprocessingTrackerTests.m in Sources */,
				EE90C2B0282EA1F200474379 /* GetPushTokensActionHandlerTests.swift in Sources */,
				EE04084A28C9E63E009E4B8D /* FetchBackendMLSPublicKeysActionHandlerTests.swift in Sources */,
				16824631257A23E8002AF17B /* KeyPathObjectSyncTests.swift in Sources */,
				F1956204202A1506005347C0 /* ZMRequestGeneratorTests.m in Sources */,
				1621D2661D75C755007108C2 /* ZMLocallyModifiedObjectSyncStatusTests.m in Sources */,
				63F0781029F2D65C0031E19D /* FetchSubgroupActionHandlerTests.swift in Sources */,
				0693115624F7B17300D14DF5 /* ZMLocalNotificationTests_SystemMessage.swift in Sources */,
				63DA33A8286F27DD00818C3C /* MLSEventProcessorTests.swift in Sources */,
				EE3246042823196100F2A84A /* VoIPPushHelperTests.swift in Sources */,
				F18401FE2073C2EA00E9F4CC /* MessagingTest+Encryption.swift in Sources */,
				6308F8AE2A273FBB0072A177 /* BaseFetchMLSGroupInfoActionHandlerTests.swift in Sources */,
				EE7F022B2A8391C500FE5695 /* ConversationServiceTests.swift in Sources */,
				7AEBB679285A16400090B524 /* CountSelfMLSKeyPackagesActionHandlerTests.swift in Sources */,
				16A86B4622A5485E00A674F8 /* IdentifierObjectSyncTests.swift in Sources */,
				A90C56E62685C20E00F1007B /* ZMImagePreprocessingTrackerTests.swift in Sources */,
				EEE0EE0728591E9C00BBEE29 /* AssetDownloadRequestFactoryTests.swift in Sources */,
				16972DED2668E699008AF3A2 /* UserProfileRequestStrategyTests.swift in Sources */,
				E9E61C682B8E36D7008FB5A6 /* PushSupportedProtocolActionHandlerTests.swift in Sources */,
				F19561FB202A13C3005347C0 /* ZMSyncOperationSetTests.m in Sources */,
				F18401E92073C26700E9F4CC /* AvailabilityRequestStrategyTests.swift in Sources */,
				EE8DC53928C0F04B00AC4E3D /* FetchUserClientsActionHandlerTests.swift in Sources */,
				EE19CE232AEBE56F00CB8641 /* SyncMLSOneToOneConversationActionHandlerTests.swift in Sources */,
				0693114D24F79A1100D14DF5 /* ZMLocalNotificationLocalizationTests.swift in Sources */,
				1662ADD122B14CBA00D84071 /* VerifyLegalHoldRequestStrategyTests.swift in Sources */,
				F18402002073C2EA00E9F4CC /* MockObjects.swift in Sources */,
				16BA786D2AFE712B006D8CCF /* StoreUpdateEventTests.swift in Sources */,
				F18401DC2073C25300E9F4CC /* MessageExpirationTimerTests.swift in Sources */,
				F19561F9202A13B4005347C0 /* ZMChangeTrackerBootstrapTests.m in Sources */,
				63457C062B2C6F4200AFFEF3 /* ReplaceSelfMLSKeyPackagesActionHandlerTests.swift in Sources */,
				0605DB902511622100443219 /* ZMLocalNotificationTests_UnreadCount.swift in Sources */,
				06A196702A7BEBD100B43BA5 /* TerminateFederationRequestStrategyTests.swift in Sources */,
				1621D22A1D75AB2D007108C2 /* MockModelObjectContextFactory.m in Sources */,
				0693114E24F79A1300D14DF5 /* LocalNotificationContentTypeTest.swift in Sources */,
				F18401E02073C25900E9F4CC /* ClientMessageRequestFactoryTests.swift in Sources */,
				E662588F2B4D644B00C23E79 /* PayloadUpdateConversationProtocolChangeTests.swift in Sources */,
				16BBA1F22AF2678200CDF38A /* SessionEstablisherTests.swift in Sources */,
				63CC83B3285A1E59008549AD /* ClaimMLSKeyPackageActionHandlerTests.swift in Sources */,
				F18401F42073C27200E9F4CC /* LinkPreviewPreprocessorTests.swift in Sources */,
				CBF2BD5F2C5BD468002BCBDD /* TestSetup.swift in Sources */,
				EE88079F2AC4288200278E3C /* MLSMessageSendingStatusPayloadProcessorTests.swift in Sources */,
				0693114C24F79A0E00D14DF5 /* ZMLocalNotificationSetTests.swift in Sources */,
				EEAC16D6281AEB0200B7A34D /* CallEventContentTests.swift in Sources */,
				1621D2651D75C750007108C2 /* ZMLocallyModifiedObjectSetTests.m in Sources */,
				06CDDEA3282E9E9800F9360F /* RemovePushTokenActionHandlerTests.swift in Sources */,
				EEDE7DAD28EAE538007DC6A3 /* ConversationEventProcessorTests.swift in Sources */,
				068084982563B7310047899C /* FeatureConfigRequestStrategyTests.swift in Sources */,
				168D7BBC26F330DE00789960 /* MessagingTest+Payloads.swift in Sources */,
				1621D26D1D75C806007108C2 /* NSManagedObjectContext+TestHelpers.m in Sources */,
				0693115724F7B1A200D14DF5 /* ZMLocalNotificationTests_Message.swift in Sources */,
				06474D6624B3227E002C695D /* ZMSimpleListRequestPaginatorTests.m in Sources */,
				F14B7AEC222009C200458624 /* UserRichProfileRequestStrategyTests.swift in Sources */,
				0693114B24F79A0500D14DF5 /* ZMLocalNotificationTests_Event.swift in Sources */,
				63CC83E5285C9C72008549AD /* UploadSelfMLSKeyPackagesActionHandlerTests.swift in Sources */,
				EEB5DE0F28379A19009B4741 /* GetFeatureConfigsActionHandlerTests.swift in Sources */,
				F18401F02073C26C00E9F4CC /* LinkPreviewAssetDownloadRequestStrategyTests.swift in Sources */,
				16BBA1F62AF3D41200CDF38A /* MessageDependencyResolverTests.swift in Sources */,
				63CC83F2285CB96A008549AD /* ActionHandlerTestBase.swift in Sources */,
				63FD7E9F2B7E5EE300C9B210 /* CertificateRevocationListAPITests.swift in Sources */,
				F18401FF2073C2EA00E9F4CC /* MessagingTestBase.swift in Sources */,
				16189D0A268B2C34004831BE /* ModifiedKeyObjectSyncTests.swift in Sources */,
				F1956200202A141B005347C0 /* ZMDownstreamObjectSyncOrderingTests.m in Sources */,
				06D61FB62B0CBE1E00C2699A /* AcmeAPITests.swift in Sources */,
				16BBA1F42AF3952300CDF38A /* MessageSenderTests.swift in Sources */,
				EE88079B2AC425CB00278E3C /* MessageSendingStatusPayloadProcessorTests.swift in Sources */,
				6397F6E628F6DD8B00298DB1 /* SendCommitBundleActionHandlerTests.swift in Sources */,
				06A9FDD628B3702700B3C730 /* UpdateAccessRolesActionHandlerTests.swift in Sources */,
				EE90C2AA282E855B00474379 /* RegisterPushTokenActionHandlerTests.swift in Sources */,
				63F5AAC9298A974F00712528 /* Payload+ConversationTests.swift in Sources */,
				5E9EA4E02243C6B200D401B2 /* LinkAttachmentsPreprocessorTests.swift in Sources */,
				16BA786C2AFE7119006D8CCF /* EventDecoderTest.swift in Sources */,
				E6BBCF1D2C33E1ED00BD0259 /* MessageLogAttributesBuilderTests.swift in Sources */,
				06FDC63128354DBD008300DB /* PushTokenStorageTests.swift in Sources */,
				63457C082B2CA8E300AFFEF3 /* E2EIKeyPackageRotatorTests.swift in Sources */,
				EE8807932AC40AB100278E3C /* ConnectionPayloadProcessorTests.swift in Sources */,
				F18401EE2073C26C00E9F4CC /* LinkPreviewAssetUploadRequestStrategyTests.swift in Sources */,
				EE4345DF2865D0FB0090AC34 /* ConversationByQualifiedIDListTranscoderTests.swift in Sources */,
				06474D6024B310B6002C695D /* NotificationsTrackerTests.swift in Sources */,
				0693114A24F799F400D14DF5 /* ZMLocalNotificationTests.swift in Sources */,
				F18401EA2073C26700E9F4CC /* AbstractRequestStrategyTests.swift in Sources */,
				630D41B82B07BDB600633867 /* ConversationParticipantsServiceTests.swift in Sources */,
				06ADF694264B467E002E0C7A /* MockAnalytics.swift in Sources */,
				16E70F5B270DCCB900718E5D /* UpdateConnectionActionHandlerTests.swift in Sources */,
				16E5F71826EF4DBF00F35FBA /* ConversationRequestStrategyTests.swift in Sources */,
				E6E59B082B56D04500E90D36 /* StubPayloadConversation.swift in Sources */,
				D3DA067C2A5D9EF700BA9CEB /* FederationTerminationManagerTest.swift in Sources */,
				6308F8B22A2740C30072A177 /* FetchMLSSubconversationGroupInfoActionHandlerTests.swift in Sources */,
				EEDBD0AB2A7B83B100F3956F /* SelfUserRequestStrategyTests.swift in Sources */,
				1621D2671D75C776007108C2 /* ZMRemoteIdentifierObjectSyncTests.m in Sources */,
				1621D26A1D75C782007108C2 /* ZMTimedSingleRequestSyncTests.m in Sources */,
				16BBA1FC2AFC44B100CDF38A /* QuickSyncObserverTests.swift in Sources */,
				16751EBB24D1BDA00099AE09 /* DeliveryReceiptRequestStrategyTests.swift in Sources */,
				16CC0833268DC32D00C0613C /* LinkPreviewUpdateRequestStrategyTests.swift in Sources */,
				167BCBC426087F8900E9D7E3 /* ZMTBaseTests+CoreDataStack.swift in Sources */,
				EE7F02292A835FBA00FE5695 /* CreateGroupConversationActionHandlerTests.swift in Sources */,
				F18401F12073C26C00E9F4CC /* AssetV3DownloadRequestStrategyTests.swift in Sources */,
				16B5B42B2705E163001A3216 /* ConnectionRequestStrategyTests.swift in Sources */,
				F18402012073C2EA00E9F4CC /* RequestStrategyTestBase.swift in Sources */,
			);
			runOnlyForDeploymentPostprocessing = 0;
		};
		EEA58F152B71179D006DEE32 /* Sources */ = {
			isa = PBXSourcesBuildPhase;
			buildActionMask = 2147483647;
			files = (
				EEA58F202B7117EA006DEE32 /* AutoMockable.generated.swift in Sources */,
			);
			runOnlyForDeploymentPostprocessing = 0;
		};
		F154EDC01F447B6C00CB8184 /* Sources */ = {
			isa = PBXSourcesBuildPhase;
			buildActionMask = 2147483647;
			files = (
				F154EDC71F447B6C00CB8184 /* AppDelegate.swift in Sources */,
			);
			runOnlyForDeploymentPostprocessing = 0;
		};
/* End PBXSourcesBuildPhase section */

/* Begin PBXTargetDependency section */
		166901771D707509000FE4AF /* PBXTargetDependency */ = {
			isa = PBXTargetDependency;
			target = 166901691D707509000FE4AF /* WireRequestStrategy */;
			targetProxy = 166901761D707509000FE4AF /* PBXContainerItemProxy */;
		};
		591802D82B7127F1003B7353 /* PBXTargetDependency */ = {
			isa = PBXTargetDependency;
			target = 166901691D707509000FE4AF /* WireRequestStrategy */;
			targetProxy = 591802D72B7127F1003B7353 /* PBXContainerItemProxy */;
		};
		CB7979082C73663B006FBA58 /* PBXTargetDependency */ = {
			isa = PBXTargetDependency;
			target = EEA58F182B71179D006DEE32 /* WireRequestStrategySupport */;
			targetProxy = CB7979072C73663B006FBA58 /* PBXContainerItemProxy */;
		};
		F154EDD71F447BB600CB8184 /* PBXTargetDependency */ = {
			isa = PBXTargetDependency;
			target = F154EDC31F447B6C00CB8184 /* WireRequestStrategyTestHost */;
			targetProxy = F154EDD61F447BB600CB8184 /* PBXContainerItemProxy */;
		};
/* End PBXTargetDependency section */

/* Begin PBXVariantGroup section */
		0649D15024F64335001DDC78 /* Push.stringsdict */ = {
			isa = PBXVariantGroup;
			children = (
				0649D15124F64335001DDC78 /* Base */,
				0649D15924F644A9001DDC78 /* de */,
				0649D15B24F644B7001DDC78 /* pt-BR */,
				0649D15D24F644DB001DDC78 /* es */,
				0649D15F24F644E7001DDC78 /* uk */,
				0649D16124F644F3001DDC78 /* ru */,
				0649D16324F644F8001DDC78 /* ja */,
				0649D16524F64520001DDC78 /* it */,
				0649D16724F6452C001DDC78 /* nl */,
				0649D16924F64537001DDC78 /* tr */,
				0649D16B24F64540001DDC78 /* fr */,
				0649D16D24F6454A001DDC78 /* da */,
				0649D16F24F6454E001DDC78 /* ar */,
				0649D17124F64565001DDC78 /* zh-Hans */,
				0649D17324F6458F001DDC78 /* sl */,
				0649D17524F6459F001DDC78 /* fi */,
				0649D17724F645B1001DDC78 /* et */,
				0649D17924F645C6001DDC78 /* pl */,
				0649D17B24F645CC001DDC78 /* zh-Hant */,
				0649D17D24F645E8001DDC78 /* lt */,
			);
			name = Push.stringsdict;
			sourceTree = "<group>";
		};
		0649D15224F64335001DDC78 /* Push.strings */ = {
			isa = PBXVariantGroup;
			children = (
				0649D15324F64335001DDC78 /* Base */,
				0649D15824F644A9001DDC78 /* de */,
				0649D15A24F644B7001DDC78 /* pt-BR */,
				0649D15C24F644DB001DDC78 /* es */,
				0649D15E24F644E7001DDC78 /* uk */,
				0649D16024F644F3001DDC78 /* ru */,
				0649D16224F644F7001DDC78 /* ja */,
				0649D16424F64520001DDC78 /* it */,
				0649D16624F6452C001DDC78 /* nl */,
				0649D16824F64537001DDC78 /* tr */,
				0649D16A24F64540001DDC78 /* fr */,
				0649D16C24F64549001DDC78 /* da */,
				0649D16E24F6454E001DDC78 /* ar */,
				0649D17024F64565001DDC78 /* zh-Hans */,
				0649D17224F6458E001DDC78 /* sl */,
				0649D17424F6459F001DDC78 /* fi */,
				0649D17624F645B1001DDC78 /* et */,
				0649D17824F645C6001DDC78 /* pl */,
				0649D17A24F645CC001DDC78 /* zh-Hant */,
				0649D17C24F645E8001DDC78 /* lt */,
			);
			name = Push.strings;
			sourceTree = "<group>";
		};
/* End PBXVariantGroup section */

/* Begin XCBuildConfiguration section */
		1669017C1D707509000FE4AF /* Debug */ = {
			isa = XCBuildConfiguration;
			baseConfigurationReference = F1E47FED207E0B72008D4299 /* project-debug.xcconfig */;
			buildSettings = {
				CLANG_ANALYZER_LOCALIZABILITY_NONLOCALIZED = YES;
				HEADER_SEARCH_PATHS = "$(SDKROOT)/usr/include/libxml2";
			};
			name = Debug;
		};
		1669017D1D707509000FE4AF /* Release */ = {
			isa = XCBuildConfiguration;
			baseConfigurationReference = F1E47FE9207E0B72008D4299 /* project.xcconfig */;
			buildSettings = {
				CLANG_ANALYZER_LOCALIZABILITY_NONLOCALIZED = YES;
				HEADER_SEARCH_PATHS = "$(SDKROOT)/usr/include/libxml2";
			};
			name = Release;
		};
		1669017F1D707509000FE4AF /* Debug */ = {
			isa = XCBuildConfiguration;
			baseConfigurationReference = 166901961D7075D7000FE4AF /* WireRequestStrategy.xcconfig */;
			buildSettings = {
				"ARCHS[sdk=iphonesimulator*]" = (
					x86_64,
					arm64,
				);
				INFOPLIST_FILE = Resources/Info.plist;
				ONLY_ACTIVE_ARCH = YES;
				PRODUCT_BUNDLE_IDENTIFIER = com.wire.WireRequestStrategy;
				SKIP_INSTALL = YES;
			};
			name = Debug;
		};
		166901801D707509000FE4AF /* Release */ = {
			isa = XCBuildConfiguration;
			baseConfigurationReference = 166901961D7075D7000FE4AF /* WireRequestStrategy.xcconfig */;
			buildSettings = {
				INFOPLIST_FILE = Resources/Info.plist;
				ONLY_ACTIVE_ARCH = NO;
				PRODUCT_BUNDLE_IDENTIFIER = com.wire.WireRequestStrategy;
				SKIP_INSTALL = YES;
			};
			name = Release;
		};
		166901821D707509000FE4AF /* Debug */ = {
			isa = XCBuildConfiguration;
			baseConfigurationReference = F1E47FE4207E0B72008D4299 /* ios-test-target.xcconfig */;
			buildSettings = {
				"ARCHS[sdk=iphonesimulator*]" = (
					x86_64,
					arm64,
				);
				INFOPLIST_FILE = Tests/Resources/Info.plist;
				PRODUCT_BUNDLE_IDENTIFIER = com.wire.WireRequestStrategyTests;
				PRODUCT_NAME = "$(TARGET_NAME)";
				SWIFT_OBJC_BRIDGING_HEADER = "Tests/Resources/Bridging-Header.h";
				TEST_HOST = "$(BUILT_PRODUCTS_DIR)/WireRequestStrategyTestHost.app/WireRequestStrategyTestHost";
				VALIDATE_WORKSPACE = YES;
			};
			name = Debug;
		};
		166901831D707509000FE4AF /* Release */ = {
			isa = XCBuildConfiguration;
			baseConfigurationReference = F1E47FE4207E0B72008D4299 /* ios-test-target.xcconfig */;
			buildSettings = {
				INFOPLIST_FILE = Tests/Resources/Info.plist;
				PRODUCT_BUNDLE_IDENTIFIER = com.wire.WireRequestStrategyTests;
				PRODUCT_NAME = "$(TARGET_NAME)";
				SWIFT_OBJC_BRIDGING_HEADER = "Tests/Resources/Bridging-Header.h";
				TEST_HOST = "$(BUILT_PRODUCTS_DIR)/WireRequestStrategyTestHost.app/WireRequestStrategyTestHost";
				VALIDATE_WORKSPACE = YES;
			};
			name = Release;
		};
		EEA58F1D2B71179D006DEE32 /* Debug */ = {
			isa = XCBuildConfiguration;
			buildSettings = {
				ALWAYS_SEARCH_USER_PATHS = NO;
				ASSETCATALOG_COMPILER_GENERATE_SWIFT_ASSET_SYMBOL_EXTENSIONS = YES;
				CLANG_ANALYZER_NONNULL = YES;
				CLANG_ANALYZER_NUMBER_OBJECT_CONVERSION = YES_AGGRESSIVE;
				CLANG_CXX_LANGUAGE_STANDARD = "gnu++20";
				CLANG_ENABLE_MODULES = YES;
				CLANG_ENABLE_OBJC_ARC = YES;
				CLANG_ENABLE_OBJC_WEAK = YES;
				CLANG_WARN_BLOCK_CAPTURE_AUTORELEASING = YES;
				CLANG_WARN_BOOL_CONVERSION = YES;
				CLANG_WARN_COMMA = YES;
				CLANG_WARN_CONSTANT_CONVERSION = YES;
				CLANG_WARN_DEPRECATED_OBJC_IMPLEMENTATIONS = YES;
				CLANG_WARN_DIRECT_OBJC_ISA_USAGE = YES_ERROR;
				CLANG_WARN_DOCUMENTATION_COMMENTS = YES;
				CLANG_WARN_EMPTY_BODY = YES;
				CLANG_WARN_ENUM_CONVERSION = YES;
				CLANG_WARN_INFINITE_RECURSION = YES;
				CLANG_WARN_INT_CONVERSION = YES;
				CLANG_WARN_NON_LITERAL_NULL_CONVERSION = YES;
				CLANG_WARN_OBJC_IMPLICIT_RETAIN_SELF = YES;
				CLANG_WARN_OBJC_LITERAL_CONVERSION = YES;
				CLANG_WARN_OBJC_ROOT_CLASS = YES_ERROR;
				CLANG_WARN_QUOTED_INCLUDE_IN_FRAMEWORK_HEADER = YES;
				CLANG_WARN_RANGE_LOOP_ANALYSIS = YES;
				CLANG_WARN_STRICT_PROTOTYPES = YES;
				CLANG_WARN_SUSPICIOUS_MOVE = YES;
				CLANG_WARN_UNGUARDED_AVAILABILITY = YES_AGGRESSIVE;
				CLANG_WARN_UNREACHABLE_CODE = YES;
				CLANG_WARN__DUPLICATE_METHOD_MATCH = YES;
				CODE_SIGN_STYLE = Automatic;
				COPY_PHASE_STRIP = NO;
				CURRENT_PROJECT_VERSION = 1;
				DEBUG_INFORMATION_FORMAT = dwarf;
				DEFINES_MODULE = YES;
				DEVELOPMENT_TEAM = EDF3JCE8BC;
				DYLIB_COMPATIBILITY_VERSION = 1;
				DYLIB_CURRENT_VERSION = 1;
				DYLIB_INSTALL_NAME_BASE = "@rpath";
				ENABLE_MODULE_VERIFIER = YES;
				ENABLE_STRICT_OBJC_MSGSEND = YES;
				ENABLE_TESTABILITY = YES;
				ENABLE_USER_SCRIPT_SANDBOXING = YES;
				GCC_C_LANGUAGE_STANDARD = gnu17;
				GCC_DYNAMIC_NO_PIC = NO;
				GCC_NO_COMMON_BLOCKS = YES;
				GCC_OPTIMIZATION_LEVEL = 0;
				GCC_PREPROCESSOR_DEFINITIONS = (
					"DEBUG=1",
					"$(inherited)",
				);
				GCC_WARN_64_TO_32_BIT_CONVERSION = YES;
				GCC_WARN_ABOUT_RETURN_TYPE = YES_ERROR;
				GCC_WARN_UNDECLARED_SELECTOR = YES;
				GCC_WARN_UNINITIALIZED_AUTOS = YES_AGGRESSIVE;
				GCC_WARN_UNUSED_FUNCTION = YES;
				GCC_WARN_UNUSED_VARIABLE = YES;
				GENERATE_INFOPLIST_FILE = YES;
				INFOPLIST_KEY_NSHumanReadableCopyright = "Copyright © 2024 Wire GmbH. All rights reserved.";
				INSTALL_PATH = "$(LOCAL_LIBRARY_DIR)/Frameworks";
				LD_RUNPATH_SEARCH_PATHS = (
					"$(inherited)",
					"@executable_path/Frameworks",
					"@loader_path/Frameworks",
				);
				LOCALIZATION_PREFERS_STRING_CATALOGS = YES;
				MARKETING_VERSION = 1.0;
				MODULE_VERIFIER_SUPPORTED_LANGUAGES = "objective-c objective-c++";
				MODULE_VERIFIER_SUPPORTED_LANGUAGE_STANDARDS = "gnu17 gnu++20";
				MTL_ENABLE_DEBUG_INFO = INCLUDE_SOURCE;
				MTL_FAST_MATH = YES;
				ONLY_ACTIVE_ARCH = YES;
				PRODUCT_BUNDLE_IDENTIFIER = com.wire.WireRequestStrategySupport;
				PRODUCT_NAME = "$(TARGET_NAME:c99extidentifier)";
				SDKROOT = iphoneos;
				SKIP_INSTALL = YES;
				SWIFT_ACTIVE_COMPILATION_CONDITIONS = "DEBUG $(inherited)";
				SWIFT_EMIT_LOC_STRINGS = YES;
				SWIFT_OPTIMIZATION_LEVEL = "-Onone";
				SWIFT_VERSION = 5.0;
				TARGETED_DEVICE_FAMILY = "1,2";
				VERSIONING_SYSTEM = "apple-generic";
				VERSION_INFO_PREFIX = "";
			};
			name = Debug;
		};
		EEA58F1E2B71179D006DEE32 /* Release */ = {
			isa = XCBuildConfiguration;
			buildSettings = {
				ALWAYS_SEARCH_USER_PATHS = NO;
				ASSETCATALOG_COMPILER_GENERATE_SWIFT_ASSET_SYMBOL_EXTENSIONS = YES;
				CLANG_ANALYZER_NONNULL = YES;
				CLANG_ANALYZER_NUMBER_OBJECT_CONVERSION = YES_AGGRESSIVE;
				CLANG_CXX_LANGUAGE_STANDARD = "gnu++20";
				CLANG_ENABLE_MODULES = YES;
				CLANG_ENABLE_OBJC_ARC = YES;
				CLANG_ENABLE_OBJC_WEAK = YES;
				CLANG_WARN_BLOCK_CAPTURE_AUTORELEASING = YES;
				CLANG_WARN_BOOL_CONVERSION = YES;
				CLANG_WARN_COMMA = YES;
				CLANG_WARN_CONSTANT_CONVERSION = YES;
				CLANG_WARN_DEPRECATED_OBJC_IMPLEMENTATIONS = YES;
				CLANG_WARN_DIRECT_OBJC_ISA_USAGE = YES_ERROR;
				CLANG_WARN_DOCUMENTATION_COMMENTS = YES;
				CLANG_WARN_EMPTY_BODY = YES;
				CLANG_WARN_ENUM_CONVERSION = YES;
				CLANG_WARN_INFINITE_RECURSION = YES;
				CLANG_WARN_INT_CONVERSION = YES;
				CLANG_WARN_NON_LITERAL_NULL_CONVERSION = YES;
				CLANG_WARN_OBJC_IMPLICIT_RETAIN_SELF = YES;
				CLANG_WARN_OBJC_LITERAL_CONVERSION = YES;
				CLANG_WARN_OBJC_ROOT_CLASS = YES_ERROR;
				CLANG_WARN_QUOTED_INCLUDE_IN_FRAMEWORK_HEADER = YES;
				CLANG_WARN_RANGE_LOOP_ANALYSIS = YES;
				CLANG_WARN_STRICT_PROTOTYPES = YES;
				CLANG_WARN_SUSPICIOUS_MOVE = YES;
				CLANG_WARN_UNGUARDED_AVAILABILITY = YES_AGGRESSIVE;
				CLANG_WARN_UNREACHABLE_CODE = YES;
				CLANG_WARN__DUPLICATE_METHOD_MATCH = YES;
				CODE_SIGN_STYLE = Automatic;
				COPY_PHASE_STRIP = NO;
				CURRENT_PROJECT_VERSION = 1;
				DEBUG_INFORMATION_FORMAT = "dwarf-with-dsym";
				DEFINES_MODULE = YES;
				DEVELOPMENT_TEAM = EDF3JCE8BC;
				DYLIB_COMPATIBILITY_VERSION = 1;
				DYLIB_CURRENT_VERSION = 1;
				DYLIB_INSTALL_NAME_BASE = "@rpath";
				ENABLE_MODULE_VERIFIER = YES;
				ENABLE_NS_ASSERTIONS = NO;
				ENABLE_STRICT_OBJC_MSGSEND = YES;
				ENABLE_USER_SCRIPT_SANDBOXING = YES;
				GCC_C_LANGUAGE_STANDARD = gnu17;
				GCC_NO_COMMON_BLOCKS = YES;
				GCC_WARN_64_TO_32_BIT_CONVERSION = YES;
				GCC_WARN_ABOUT_RETURN_TYPE = YES_ERROR;
				GCC_WARN_UNDECLARED_SELECTOR = YES;
				GCC_WARN_UNINITIALIZED_AUTOS = YES_AGGRESSIVE;
				GCC_WARN_UNUSED_FUNCTION = YES;
				GCC_WARN_UNUSED_VARIABLE = YES;
				GENERATE_INFOPLIST_FILE = YES;
				INFOPLIST_KEY_NSHumanReadableCopyright = "Copyright © 2024 Wire GmbH. All rights reserved.";
				INSTALL_PATH = "$(LOCAL_LIBRARY_DIR)/Frameworks";
				LD_RUNPATH_SEARCH_PATHS = (
					"$(inherited)",
					"@executable_path/Frameworks",
					"@loader_path/Frameworks",
				);
				LOCALIZATION_PREFERS_STRING_CATALOGS = YES;
				MARKETING_VERSION = 1.0;
				MODULE_VERIFIER_SUPPORTED_LANGUAGES = "objective-c objective-c++";
				MODULE_VERIFIER_SUPPORTED_LANGUAGE_STANDARDS = "gnu17 gnu++20";
				MTL_ENABLE_DEBUG_INFO = NO;
				MTL_FAST_MATH = YES;
				PRODUCT_BUNDLE_IDENTIFIER = com.wire.WireRequestStrategySupport;
				PRODUCT_NAME = "$(TARGET_NAME:c99extidentifier)";
				SDKROOT = iphoneos;
				SKIP_INSTALL = YES;
				SWIFT_COMPILATION_MODE = wholemodule;
				SWIFT_EMIT_LOC_STRINGS = YES;
				SWIFT_VERSION = 5.0;
				TARGETED_DEVICE_FAMILY = "1,2";
				VALIDATE_PRODUCT = YES;
				VERSIONING_SYSTEM = "apple-generic";
				VERSION_INFO_PREFIX = "";
			};
			name = Release;
		};
		F154EDD31F447B6C00CB8184 /* Debug */ = {
			isa = XCBuildConfiguration;
			baseConfigurationReference = F1E47FE5207E0B72008D4299 /* ios-test-host.xcconfig */;
			buildSettings = {
				INFOPLIST_FILE = "$(SRCROOT)/Tests/Test Host/Info.plist";
				LD_RUNPATH_SEARCH_PATHS = (
					"$(inherited)",
					"@executable_path/Frameworks",
				);
				PRODUCT_BUNDLE_IDENTIFIER = com.wire.WireRequestStrategyTestHost;
				PRODUCT_NAME = "$(TARGET_NAME)";
			};
			name = Debug;
		};
		F154EDD41F447B6C00CB8184 /* Release */ = {
			isa = XCBuildConfiguration;
			baseConfigurationReference = F1E47FE5207E0B72008D4299 /* ios-test-host.xcconfig */;
			buildSettings = {
				INFOPLIST_FILE = "$(SRCROOT)/Tests/Test Host/Info.plist";
				LD_RUNPATH_SEARCH_PATHS = (
					"$(inherited)",
					"@executable_path/Frameworks",
				);
				PRODUCT_BUNDLE_IDENTIFIER = com.wire.WireRequestStrategyTestHost;
				PRODUCT_NAME = "$(TARGET_NAME)";
			};
			name = Release;
		};
/* End XCBuildConfiguration section */

/* Begin XCConfigurationList section */
		166901641D707509000FE4AF /* Build configuration list for PBXProject "WireRequestStrategy" */ = {
			isa = XCConfigurationList;
			buildConfigurations = (
				1669017C1D707509000FE4AF /* Debug */,
				1669017D1D707509000FE4AF /* Release */,
			);
			defaultConfigurationIsVisible = 0;
			defaultConfigurationName = Release;
		};
		1669017E1D707509000FE4AF /* Build configuration list for PBXNativeTarget "WireRequestStrategy" */ = {
			isa = XCConfigurationList;
			buildConfigurations = (
				1669017F1D707509000FE4AF /* Debug */,
				166901801D707509000FE4AF /* Release */,
			);
			defaultConfigurationIsVisible = 0;
			defaultConfigurationName = Release;
		};
		166901811D707509000FE4AF /* Build configuration list for PBXNativeTarget "WireRequestStrategyTests" */ = {
			isa = XCConfigurationList;
			buildConfigurations = (
				166901821D707509000FE4AF /* Debug */,
				166901831D707509000FE4AF /* Release */,
			);
			defaultConfigurationIsVisible = 0;
			defaultConfigurationName = Release;
		};
		EEA58F1F2B71179D006DEE32 /* Build configuration list for PBXNativeTarget "WireRequestStrategySupport" */ = {
			isa = XCConfigurationList;
			buildConfigurations = (
				EEA58F1D2B71179D006DEE32 /* Debug */,
				EEA58F1E2B71179D006DEE32 /* Release */,
			);
			defaultConfigurationIsVisible = 0;
			defaultConfigurationName = Release;
		};
		F154EDD51F447B6C00CB8184 /* Build configuration list for PBXNativeTarget "WireRequestStrategyTestHost" */ = {
			isa = XCConfigurationList;
			buildConfigurations = (
				F154EDD31F447B6C00CB8184 /* Debug */,
				F154EDD41F447B6C00CB8184 /* Release */,
			);
			defaultConfigurationIsVisible = 0;
			defaultConfigurationName = Release;
		};
/* End XCConfigurationList section */

/* Begin XCSwiftPackageProductDependency section */
<<<<<<< HEAD
		5990A3B82C7CB03300189B21 /* WireUtilitiesPackage */ = {
			isa = XCSwiftPackageProductDependency;
			productName = WireUtilitiesPackage;
		};
		5990A3BC2C7CB06A00189B21 /* WireUtilitiesPackage */ = {
=======
		59D5888C2C7CDA0C00CAFA0F /* WireUtilitiesPackage */ = {
			isa = XCSwiftPackageProductDependency;
			productName = WireUtilitiesPackage;
		};
		59D588902C7CDA2E00CAFA0F /* WireUtilitiesPackage */ = {
>>>>>>> e4ecaad8
			isa = XCSwiftPackageProductDependency;
			productName = WireUtilitiesPackage;
		};
/* End XCSwiftPackageProductDependency section */
	};
	rootObject = 166901611D707509000FE4AF /* Project object */;
}<|MERGE_RESOLUTION|>--- conflicted
+++ resolved
@@ -193,11 +193,6 @@
 		597B70C92B03CC76006C2121 /* UpdateConversationProtocolActionHandler.swift in Sources */ = {isa = PBXBuildFile; fileRef = 597B70C82B03CC76006C2121 /* UpdateConversationProtocolActionHandler.swift */; };
 		597B70CC2B03CC83006C2121 /* UpdateConversationProtocolActionHandlerTests.swift in Sources */ = {isa = PBXBuildFile; fileRef = 597B70CA2B03CC7D006C2121 /* UpdateConversationProtocolActionHandlerTests.swift */; };
 		598E870D2BF4E08100FC5438 /* WireUtilitiesSupport.framework in Frameworks */ = {isa = PBXBuildFile; fileRef = 598E870C2BF4E08100FC5438 /* WireUtilitiesSupport.framework */; };
-<<<<<<< HEAD
-		5990A3B92C7CB03300189B21 /* WireUtilitiesPackage in Frameworks */ = {isa = PBXBuildFile; productRef = 5990A3B82C7CB03300189B21 /* WireUtilitiesPackage */; };
-		5990A3BD2C7CB06A00189B21 /* WireUtilitiesPackage in Frameworks */ = {isa = PBXBuildFile; productRef = 5990A3BC2C7CB06A00189B21 /* WireUtilitiesPackage */; };
-=======
->>>>>>> e4ecaad8
 		59D1C3122B1DF3AD0016F6B2 /* WireDataModelSupport.framework in Frameworks */ = {isa = PBXBuildFile; fileRef = 59D1C3112B1DF3AD0016F6B2 /* WireDataModelSupport.framework */; };
 		59D5888D2C7CDA0C00CAFA0F /* WireUtilitiesPackage in Frameworks */ = {isa = PBXBuildFile; productRef = 59D5888C2C7CDA0C00CAFA0F /* WireUtilitiesPackage */; };
 		59D588912C7CDA2E00CAFA0F /* WireUtilitiesPackage in Frameworks */ = {isa = PBXBuildFile; productRef = 59D588902C7CDA2E00CAFA0F /* WireUtilitiesPackage */; };
@@ -465,11 +460,7 @@
 /* End PBXContainerItemProxy section */
 
 /* Begin PBXCopyFilesBuildPhase section */
-<<<<<<< HEAD
-		5990A3BB2C7CB03300189B21 /* Embed Frameworks */ = {
-=======
 		59D5888F2C7CDA0C00CAFA0F /* Embed Frameworks */ = {
->>>>>>> e4ecaad8
 			isa = PBXCopyFilesBuildPhase;
 			buildActionMask = 2147483647;
 			dstPath = "";
@@ -974,11 +965,7 @@
 			buildActionMask = 2147483647;
 			files = (
 				EE668BB22954A7C700D939E7 /* WireDataModel.framework in Frameworks */,
-<<<<<<< HEAD
-				5990A3B92C7CB03300189B21 /* WireUtilitiesPackage in Frameworks */,
-=======
 				59D5888D2C7CDA0C00CAFA0F /* WireUtilitiesPackage in Frameworks */,
->>>>>>> e4ecaad8
 			);
 			runOnlyForDeploymentPostprocessing = 0;
 		};
@@ -991,11 +978,7 @@
 				598E870D2BF4E08100FC5438 /* WireUtilitiesSupport.framework in Frameworks */,
 				CB5120532C6FD69F000C8FEC /* WireTransportSupport.framework in Frameworks */,
 				59D1C3122B1DF3AD0016F6B2 /* WireDataModelSupport.framework in Frameworks */,
-<<<<<<< HEAD
-				5990A3BD2C7CB06A00189B21 /* WireUtilitiesPackage in Frameworks */,
-=======
 				59D588912C7CDA2E00CAFA0F /* WireUtilitiesPackage in Frameworks */,
->>>>>>> e4ecaad8
 			);
 			runOnlyForDeploymentPostprocessing = 0;
 		};
@@ -2213,11 +2196,7 @@
 				166901651D707509000FE4AF /* Sources */,
 				166901661D707509000FE4AF /* Frameworks */,
 				166901681D707509000FE4AF /* Resources */,
-<<<<<<< HEAD
-				5990A3BB2C7CB03300189B21 /* Embed Frameworks */,
-=======
 				59D5888F2C7CDA0C00CAFA0F /* Embed Frameworks */,
->>>>>>> e4ecaad8
 			);
 			buildRules = (
 			);
@@ -2225,11 +2204,7 @@
 			);
 			name = WireRequestStrategy;
 			packageProductDependencies = (
-<<<<<<< HEAD
-				5990A3B82C7CB03300189B21 /* WireUtilitiesPackage */,
-=======
 				59D5888C2C7CDA0C00CAFA0F /* WireUtilitiesPackage */,
->>>>>>> e4ecaad8
 			);
 			productName = WireRequestStrategy;
 			productReference = 1669016A1D707509000FE4AF /* WireRequestStrategy.framework */;
@@ -2242,10 +2217,7 @@
 				166901701D707509000FE4AF /* Sources */,
 				166901711D707509000FE4AF /* Frameworks */,
 				166901721D707509000FE4AF /* Resources */,
-<<<<<<< HEAD
-=======
 				59D588932C7CDA2E00CAFA0F /* Embed Frameworks */,
->>>>>>> e4ecaad8
 			);
 			buildRules = (
 			);
@@ -2256,11 +2228,7 @@
 			);
 			name = WireRequestStrategyTests;
 			packageProductDependencies = (
-<<<<<<< HEAD
-				5990A3BC2C7CB06A00189B21 /* WireUtilitiesPackage */,
-=======
 				59D588902C7CDA2E00CAFA0F /* WireUtilitiesPackage */,
->>>>>>> e4ecaad8
 			);
 			productName = WireRequestStrategyTests;
 			productReference = 166901741D707509000FE4AF /* WireRequestStrategyTests.xctest */;
@@ -3241,19 +3209,11 @@
 /* End XCConfigurationList section */
 
 /* Begin XCSwiftPackageProductDependency section */
-<<<<<<< HEAD
-		5990A3B82C7CB03300189B21 /* WireUtilitiesPackage */ = {
-			isa = XCSwiftPackageProductDependency;
-			productName = WireUtilitiesPackage;
-		};
-		5990A3BC2C7CB06A00189B21 /* WireUtilitiesPackage */ = {
-=======
 		59D5888C2C7CDA0C00CAFA0F /* WireUtilitiesPackage */ = {
 			isa = XCSwiftPackageProductDependency;
 			productName = WireUtilitiesPackage;
 		};
 		59D588902C7CDA2E00CAFA0F /* WireUtilitiesPackage */ = {
->>>>>>> e4ecaad8
 			isa = XCSwiftPackageProductDependency;
 			productName = WireUtilitiesPackage;
 		};
