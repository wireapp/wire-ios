--- conflicted
+++ resolved
@@ -284,14 +284,11 @@
 		E69A02262B85097F00126FF6 /* SupportedProtocolsServiceTests.swift in Sources */ = {isa = PBXBuildFile; fileRef = E69A02252B85097F00126FF6 /* SupportedProtocolsServiceTests.swift */; };
 		E69A022A2B85EDC400126FF6 /* SelfSupportedProtocolsRequestBuilderTests.swift in Sources */ = {isa = PBXBuildFile; fileRef = E69A02292B85EDC400126FF6 /* SelfSupportedProtocolsRequestBuilderTests.swift */; };
 		E69A022C2B85F77300126FF6 /* SelfSupportedProtocolsRequestStrategyTests.swift in Sources */ = {isa = PBXBuildFile; fileRef = E69A022B2B85F77300126FF6 /* SelfSupportedProtocolsRequestStrategyTests.swift */; };
-<<<<<<< HEAD
+		E6BBCF172C32EBA600BD0259 /* MessageLogAttributesBuilder.swift in Sources */ = {isa = PBXBuildFile; fileRef = E6BBCF162C32EBA600BD0259 /* MessageLogAttributesBuilder.swift */; };
+		E6BBCF1D2C33E1ED00BD0259 /* MessageLogAttributesBuilderTests.swift in Sources */ = {isa = PBXBuildFile; fileRef = E6BBCF1C2C33E1ED00BD0259 /* MessageLogAttributesBuilderTests.swift */; };
 		E6BBCF112C32C52600BD0259 /* HttpClient.swift in Sources */ = {isa = PBXBuildFile; fileRef = E6BBCF102C32C52600BD0259 /* HttpClient.swift */; };
 		E6BBCF132C32C55700BD0259 /* HttpClientImpl.swift in Sources */ = {isa = PBXBuildFile; fileRef = E6BBCF122C32C55700BD0259 /* HttpClientImpl.swift */; };
 		E6BBCF152C32D78F00BD0259 /* UserClient+QualifiedID.swift in Sources */ = {isa = PBXBuildFile; fileRef = E6BBCF142C32D78F00BD0259 /* UserClient+QualifiedID.swift */; };
-=======
-		E6BBCF172C32EBA600BD0259 /* MessageLogAttributesBuilder.swift in Sources */ = {isa = PBXBuildFile; fileRef = E6BBCF162C32EBA600BD0259 /* MessageLogAttributesBuilder.swift */; };
-		E6BBCF1D2C33E1ED00BD0259 /* MessageLogAttributesBuilderTests.swift in Sources */ = {isa = PBXBuildFile; fileRef = E6BBCF1C2C33E1ED00BD0259 /* MessageLogAttributesBuilderTests.swift */; };
->>>>>>> 5881061b
 		E6E0CE872B70D2C60004ED88 /* SyncPhase.swift in Sources */ = {isa = PBXBuildFile; fileRef = E6E0CE862B70D2C60004ED88 /* SyncPhase.swift */; };
 		E6E0CE892B70DDAB0004ED88 /* SynchronizationState.swift in Sources */ = {isa = PBXBuildFile; fileRef = E6E0CE882B70DDAB0004ED88 /* SynchronizationState.swift */; };
 		E6E0CE8B2B70DE430004ED88 /* OperationState.swift in Sources */ = {isa = PBXBuildFile; fileRef = E6E0CE8A2B70DE430004ED88 /* OperationState.swift */; };
@@ -809,14 +806,11 @@
 		E69A02252B85097F00126FF6 /* SupportedProtocolsServiceTests.swift */ = {isa = PBXFileReference; fileEncoding = 4; lastKnownFileType = sourcecode.swift; path = SupportedProtocolsServiceTests.swift; sourceTree = "<group>"; };
 		E69A02292B85EDC400126FF6 /* SelfSupportedProtocolsRequestBuilderTests.swift */ = {isa = PBXFileReference; lastKnownFileType = sourcecode.swift; path = SelfSupportedProtocolsRequestBuilderTests.swift; sourceTree = "<group>"; };
 		E69A022B2B85F77300126FF6 /* SelfSupportedProtocolsRequestStrategyTests.swift */ = {isa = PBXFileReference; lastKnownFileType = sourcecode.swift; path = SelfSupportedProtocolsRequestStrategyTests.swift; sourceTree = "<group>"; };
-<<<<<<< HEAD
+		E6BBCF162C32EBA600BD0259 /* MessageLogAttributesBuilder.swift */ = {isa = PBXFileReference; lastKnownFileType = sourcecode.swift; path = MessageLogAttributesBuilder.swift; sourceTree = "<group>"; };
+		E6BBCF1C2C33E1ED00BD0259 /* MessageLogAttributesBuilderTests.swift */ = {isa = PBXFileReference; lastKnownFileType = sourcecode.swift; path = MessageLogAttributesBuilderTests.swift; sourceTree = "<group>"; };
 		E6BBCF102C32C52600BD0259 /* HttpClient.swift */ = {isa = PBXFileReference; lastKnownFileType = sourcecode.swift; path = HttpClient.swift; sourceTree = "<group>"; };
 		E6BBCF122C32C55700BD0259 /* HttpClientImpl.swift */ = {isa = PBXFileReference; lastKnownFileType = sourcecode.swift; path = HttpClientImpl.swift; sourceTree = "<group>"; };
 		E6BBCF142C32D78F00BD0259 /* UserClient+QualifiedID.swift */ = {isa = PBXFileReference; lastKnownFileType = sourcecode.swift; path = "UserClient+QualifiedID.swift"; sourceTree = "<group>"; };
-=======
-		E6BBCF162C32EBA600BD0259 /* MessageLogAttributesBuilder.swift */ = {isa = PBXFileReference; lastKnownFileType = sourcecode.swift; path = MessageLogAttributesBuilder.swift; sourceTree = "<group>"; };
-		E6BBCF1C2C33E1ED00BD0259 /* MessageLogAttributesBuilderTests.swift */ = {isa = PBXFileReference; lastKnownFileType = sourcecode.swift; path = MessageLogAttributesBuilderTests.swift; sourceTree = "<group>"; };
->>>>>>> 5881061b
 		E6E0CE862B70D2C60004ED88 /* SyncPhase.swift */ = {isa = PBXFileReference; lastKnownFileType = sourcecode.swift; path = SyncPhase.swift; sourceTree = "<group>"; };
 		E6E0CE882B70DDAB0004ED88 /* SynchronizationState.swift */ = {isa = PBXFileReference; lastKnownFileType = sourcecode.swift; path = SynchronizationState.swift; sourceTree = "<group>"; };
 		E6E0CE8A2B70DE430004ED88 /* OperationState.swift */ = {isa = PBXFileReference; lastKnownFileType = sourcecode.swift; path = OperationState.swift; sourceTree = "<group>"; };
@@ -2127,12 +2121,9 @@
 				EEE46E5328C5EE48005F48D7 /* ZMTransportResponse+ErrorInfo.swift */,
 				D33B57B02A56BDCA0078A4F9 /* FederationTerminationManager.swift */,
 				D3DA067B2A5D9EF700BA9CEB /* FederationTerminationManagerTest.swift */,
-<<<<<<< HEAD
+				E6BBCF162C32EBA600BD0259 /* MessageLogAttributesBuilder.swift */,
 				E6BBCF122C32C55700BD0259 /* HttpClientImpl.swift */,
 				E6BBCF142C32D78F00BD0259 /* UserClient+QualifiedID.swift */,
-=======
-				E6BBCF162C32EBA600BD0259 /* MessageLogAttributesBuilder.swift */,
->>>>>>> 5881061b
 			);
 			path = Helpers;
 			sourceTree = "<group>";
