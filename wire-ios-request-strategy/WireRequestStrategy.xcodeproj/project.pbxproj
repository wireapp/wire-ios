// !$*UTF8*$!
{
	archiveVersion = 1;
	classes = {
	};
	objectVersion = 54;
	objects = {

/* Begin PBXBuildFile section */
		06025662248E467B00E060E1 /* NotificationStreamSync.swift in Sources */ = {isa = PBXBuildFile; fileRef = 06025661248E467B00E060E1 /* NotificationStreamSync.swift */; };
		06025666248E616C00E060E1 /* ZMSimpleListRequestPaginator.m in Sources */ = {isa = PBXBuildFile; fileRef = 06025665248E616C00E060E1 /* ZMSimpleListRequestPaginator.m */; };
		0605DB902511622100443219 /* ZMLocalNotificationTests_UnreadCount.swift in Sources */ = {isa = PBXBuildFile; fileRef = 0605DB8F2511622100443219 /* ZMLocalNotificationTests_UnreadCount.swift */; };
		060ED6D62499F41000412C4A /* PushNotificationStatus.swift in Sources */ = {isa = PBXBuildFile; fileRef = 060ED6D52499F41000412C4A /* PushNotificationStatus.swift */; };
		062285C8276BB5B000B87C91 /* UpdateEventProcessor.swift in Sources */ = {isa = PBXBuildFile; fileRef = 062285C7276BB5B000B87C91 /* UpdateEventProcessor.swift */; };
		062DD2D82760CFAA00E27FD9 /* UUID+SafeLogging.swift in Sources */ = {isa = PBXBuildFile; fileRef = 062DD2D72760CFAA00E27FD9 /* UUID+SafeLogging.swift */; };
		06474D4B24AF6858002C695D /* EventDecoder.swift in Sources */ = {isa = PBXBuildFile; fileRef = 06474D4A24AF6858002C695D /* EventDecoder.swift */; };
		06474D4D24AF68AD002C695D /* StoreUpdateEvent.swift in Sources */ = {isa = PBXBuildFile; fileRef = 06474D4C24AF68AD002C695D /* StoreUpdateEvent.swift */; };
		06474D5E24B30C79002C695D /* PushNotificationStatusTests.swift in Sources */ = {isa = PBXBuildFile; fileRef = 06474D5C24B30C75002C695D /* PushNotificationStatusTests.swift */; };
		06474D6024B310B6002C695D /* NotificationsTrackerTests.swift in Sources */ = {isa = PBXBuildFile; fileRef = 06474D5F24B310B6002C695D /* NotificationsTrackerTests.swift */; };
		06474D6624B3227E002C695D /* ZMSimpleListRequestPaginatorTests.m in Sources */ = {isa = PBXBuildFile; fileRef = 06474D6524B3227E002C695D /* ZMSimpleListRequestPaginatorTests.m */; };
		0648FC1227851661006519D1 /* audio.m4a in Resources */ = {isa = PBXBuildFile; fileRef = 0648FC1027851623006519D1 /* audio.m4a */; };
		0649D12224F5C5EF001DDC78 /* ZMLocalNotification.swift in Sources */ = {isa = PBXBuildFile; fileRef = 0649D12124F5C5EF001DDC78 /* ZMLocalNotification.swift */; };
		0649D14024F63AA0001DDC78 /* LocalNotificationContentType.swift in Sources */ = {isa = PBXBuildFile; fileRef = 0649D13F24F63AA0001DDC78 /* LocalNotificationContentType.swift */; };
		0649D14324F63B52001DDC78 /* NotificationUserInfo.swift in Sources */ = {isa = PBXBuildFile; fileRef = 0649D14224F63B52001DDC78 /* NotificationUserInfo.swift */; };
		0649D14524F63BBD001DDC78 /* LocalNotificationType+Configuration.swift in Sources */ = {isa = PBXBuildFile; fileRef = 0649D14424F63BBD001DDC78 /* LocalNotificationType+Configuration.swift */; };
		0649D14724F63C02001DDC78 /* PushNotificationCategory.swift in Sources */ = {isa = PBXBuildFile; fileRef = 0649D14624F63C02001DDC78 /* PushNotificationCategory.swift */; };
		0649D14924F63C51001DDC78 /* NotificationSound.swift in Sources */ = {isa = PBXBuildFile; fileRef = 0649D14824F63C51001DDC78 /* NotificationSound.swift */; };
		0649D14B24F63C8F001DDC78 /* NotificationAction.swift in Sources */ = {isa = PBXBuildFile; fileRef = 0649D14A24F63C8F001DDC78 /* NotificationAction.swift */; };
		0649D14D24F63D3E001DDC78 /* LocalNotificationType+Localization.swift in Sources */ = {isa = PBXBuildFile; fileRef = 0649D14C24F63D3E001DDC78 /* LocalNotificationType+Localization.swift */; };
		0649D14F24F63DCC001DDC78 /* ZMSound.swift in Sources */ = {isa = PBXBuildFile; fileRef = 0649D14E24F63DCC001DDC78 /* ZMSound.swift */; };
		0649D15424F64335001DDC78 /* Push.stringsdict in Resources */ = {isa = PBXBuildFile; fileRef = 0649D15024F64335001DDC78 /* Push.stringsdict */; };
		0649D15524F64335001DDC78 /* Push.strings in Resources */ = {isa = PBXBuildFile; fileRef = 0649D15224F64335001DDC78 /* Push.strings */; };
		0649D19B24F66E9E001DDC78 /* ZMLocalNotification+Events.swift in Sources */ = {isa = PBXBuildFile; fileRef = 0649D19A24F66E9E001DDC78 /* ZMLocalNotification+Events.swift */; };
		0649D19F24F6717C001DDC78 /* ZMLocalNotificationSet.swift in Sources */ = {isa = PBXBuildFile; fileRef = 0649D19E24F6717C001DDC78 /* ZMLocalNotificationSet.swift */; };
		0649D1A124F671E6001DDC78 /* UserNotificationCenter.swift in Sources */ = {isa = PBXBuildFile; fileRef = 0649D1A024F671E6001DDC78 /* UserNotificationCenter.swift */; };
		0649D1A624F673E7001DDC78 /* Logging.swift in Sources */ = {isa = PBXBuildFile; fileRef = 0649D1A524F673E7001DDC78 /* Logging.swift */; };
		068084962563B6940047899C /* FeatureConfigRequestStrategy.swift in Sources */ = {isa = PBXBuildFile; fileRef = 068084952563B6940047899C /* FeatureConfigRequestStrategy.swift */; };
		068084982563B7310047899C /* FeatureConfigRequestStrategyTests.swift in Sources */ = {isa = PBXBuildFile; fileRef = 068084972563B7310047899C /* FeatureConfigRequestStrategyTests.swift */; };
		0693114A24F799F400D14DF5 /* ZMLocalNotificationTests.swift in Sources */ = {isa = PBXBuildFile; fileRef = 0693113F24F7995F00D14DF5 /* ZMLocalNotificationTests.swift */; };
		0693114B24F79A0500D14DF5 /* ZMLocalNotificationTests_Event.swift in Sources */ = {isa = PBXBuildFile; fileRef = 0693114124F7996D00D14DF5 /* ZMLocalNotificationTests_Event.swift */; };
		0693114C24F79A0E00D14DF5 /* ZMLocalNotificationSetTests.swift in Sources */ = {isa = PBXBuildFile; fileRef = 0693114324F7999800D14DF5 /* ZMLocalNotificationSetTests.swift */; };
		0693114D24F79A1100D14DF5 /* ZMLocalNotificationLocalizationTests.swift in Sources */ = {isa = PBXBuildFile; fileRef = 0693114524F799B200D14DF5 /* ZMLocalNotificationLocalizationTests.swift */; };
		0693114E24F79A1300D14DF5 /* LocalNotificationContentTypeTest.swift in Sources */ = {isa = PBXBuildFile; fileRef = 0693114724F799BE00D14DF5 /* LocalNotificationContentTypeTest.swift */; };
		0693115024F79E2500D14DF5 /* UserNotificationCenterMock.swift in Sources */ = {isa = PBXBuildFile; fileRef = 0693114F24F79E2500D14DF5 /* UserNotificationCenterMock.swift */; };
		0693115624F7B17300D14DF5 /* ZMLocalNotificationTests_SystemMessage.swift in Sources */ = {isa = PBXBuildFile; fileRef = 0693115524F7B17300D14DF5 /* ZMLocalNotificationTests_SystemMessage.swift */; };
		0693115724F7B1A200D14DF5 /* ZMLocalNotificationTests_Message.swift in Sources */ = {isa = PBXBuildFile; fileRef = 0693115124F7B15500D14DF5 /* ZMLocalNotificationTests_Message.swift */; };
		06A1966E2A7BEAE300B43BA5 /* TerminateFederationRequestStrategy.swift in Sources */ = {isa = PBXBuildFile; fileRef = 06A1966D2A7BEAE300B43BA5 /* TerminateFederationRequestStrategy.swift */; };
		06A196702A7BEBD100B43BA5 /* TerminateFederationRequestStrategyTests.swift in Sources */ = {isa = PBXBuildFile; fileRef = 06A1966F2A7BEBD100B43BA5 /* TerminateFederationRequestStrategyTests.swift */; };
		06A9FDD228B36FF500B3C730 /* UpdateAccessRolesAction.swift in Sources */ = {isa = PBXBuildFile; fileRef = 06A9FDD128B36FF500B3C730 /* UpdateAccessRolesAction.swift */; };
		06A9FDD428B3701000B3C730 /* UpdateAccessRolesActionHandler.swift in Sources */ = {isa = PBXBuildFile; fileRef = 06A9FDD328B3701000B3C730 /* UpdateAccessRolesActionHandler.swift */; };
		06A9FDD628B3702700B3C730 /* UpdateAccessRolesActionHandlerTests.swift in Sources */ = {isa = PBXBuildFile; fileRef = 06A9FDD528B3702700B3C730 /* UpdateAccessRolesActionHandlerTests.swift */; };
		06ADF694264B467E002E0C7A /* MockAnalytics.swift in Sources */ = {isa = PBXBuildFile; fileRef = 06ADF693264B467E002E0C7A /* MockAnalytics.swift */; };
		06C394B6248E6FDA00AE736A /* ZMSimpleListRequestPaginator.h in Headers */ = {isa = PBXBuildFile; fileRef = 06025667248E617D00E060E1 /* ZMSimpleListRequestPaginator.h */; settings = {ATTRIBUTES = (Public, ); }; };
		06C394B7248E6FDE00AE736A /* ZMSimpleListRequestPaginator+Internal.h in Headers */ = {isa = PBXBuildFile; fileRef = 06025669248E61BF00E060E1 /* ZMSimpleListRequestPaginator+Internal.h */; };
		06C394C5248E851000AE736A /* NotificationsTracker.swift in Sources */ = {isa = PBXBuildFile; fileRef = 06C394C4248E851000AE736A /* NotificationsTracker.swift */; };
		06CDDE9F282E9CC200F9360F /* RemovePushTokenAction.swift in Sources */ = {isa = PBXBuildFile; fileRef = 06CDDE9E282E9CC200F9360F /* RemovePushTokenAction.swift */; };
		06CDDEA1282E9E7F00F9360F /* RemovePushTokenActionHandler.swift in Sources */ = {isa = PBXBuildFile; fileRef = 06CDDEA0282E9E7F00F9360F /* RemovePushTokenActionHandler.swift */; };
		06CDDEA3282E9E9800F9360F /* RemovePushTokenActionHandlerTests.swift in Sources */ = {isa = PBXBuildFile; fileRef = 06CDDEA2282E9E9800F9360F /* RemovePushTokenActionHandlerTests.swift */; };
		06CF5DFA27FC900F00822FAB /* ZMLocalNotification+Calling.swift in Sources */ = {isa = PBXBuildFile; fileRef = 06CF5DF927FC900F00822FAB /* ZMLocalNotification+Calling.swift */; };
		06FDC62F28354DAE008300DB /* PushTokenStorage.swift in Sources */ = {isa = PBXBuildFile; fileRef = 06FDC62E28354DAE008300DB /* PushTokenStorage.swift */; };
		06FDC63128354DBD008300DB /* PushTokenStorageTests.swift in Sources */ = {isa = PBXBuildFile; fileRef = 06FDC63028354DBD008300DB /* PushTokenStorageTests.swift */; };
		160ADE9C270DBD0A003FA638 /* ConnectToUserActionHandlerTests.swift in Sources */ = {isa = PBXBuildFile; fileRef = 160ADE9B270DBD0A003FA638 /* ConnectToUserActionHandlerTests.swift */; };
		16189D06268B214E004831BE /* InsertedObjectSyncTests.swift in Sources */ = {isa = PBXBuildFile; fileRef = 16189D05268B214E004831BE /* InsertedObjectSyncTests.swift */; };
		16189D0A268B2C34004831BE /* ModifiedKeyObjectSyncTests.swift in Sources */ = {isa = PBXBuildFile; fileRef = 16189D09268B2C34004831BE /* ModifiedKeyObjectSyncTests.swift */; };
		161E05442665465A00DADC3D /* SyncProgress.swift in Sources */ = {isa = PBXBuildFile; fileRef = 161E05432665465A00DADC3D /* SyncProgress.swift */; };
		161E055026655E4500DADC3D /* UserProfileRequestStrategy.swift in Sources */ = {isa = PBXBuildFile; fileRef = 161E054F26655E4500DADC3D /* UserProfileRequestStrategy.swift */; };
		1621D2281D75AB2D007108C2 /* MockEntity.m in Sources */ = {isa = PBXBuildFile; fileRef = 1621D2231D75AB2D007108C2 /* MockEntity.m */; };
		1621D2291D75AB2D007108C2 /* MockEntity2.m in Sources */ = {isa = PBXBuildFile; fileRef = 1621D2251D75AB2D007108C2 /* MockEntity2.m */; };
		1621D22A1D75AB2D007108C2 /* MockModelObjectContextFactory.m in Sources */ = {isa = PBXBuildFile; fileRef = 1621D2271D75AB2D007108C2 /* MockModelObjectContextFactory.m */; };
		1621D22E1D75AC36007108C2 /* ZMChangeTrackerBootstrap.h in Headers */ = {isa = PBXBuildFile; fileRef = 1621D22B1D75AC36007108C2 /* ZMChangeTrackerBootstrap.h */; settings = {ATTRIBUTES = (Public, ); }; };
		1621D22F1D75AC36007108C2 /* ZMChangeTrackerBootstrap.m in Sources */ = {isa = PBXBuildFile; fileRef = 1621D22C1D75AC36007108C2 /* ZMChangeTrackerBootstrap.m */; };
		1621D2301D75AC36007108C2 /* ZMChangeTrackerBootstrap+Testing.h in Headers */ = {isa = PBXBuildFile; fileRef = 1621D22D1D75AC36007108C2 /* ZMChangeTrackerBootstrap+Testing.h */; settings = {ATTRIBUTES = (Public, ); }; };
		1621D2621D75C745007108C2 /* ZMDownstreamObjectSyncWithWhitelistTests.m in Sources */ = {isa = PBXBuildFile; fileRef = 166902191D709110000FE4AF /* ZMDownstreamObjectSyncWithWhitelistTests.m */; };
		1621D2651D75C750007108C2 /* ZMLocallyModifiedObjectSetTests.m in Sources */ = {isa = PBXBuildFile; fileRef = 1669021C1D709110000FE4AF /* ZMLocallyModifiedObjectSetTests.m */; };
		1621D2661D75C755007108C2 /* ZMLocallyModifiedObjectSyncStatusTests.m in Sources */ = {isa = PBXBuildFile; fileRef = 1669021D1D709110000FE4AF /* ZMLocallyModifiedObjectSyncStatusTests.m */; };
		1621D2671D75C776007108C2 /* ZMRemoteIdentifierObjectSyncTests.m in Sources */ = {isa = PBXBuildFile; fileRef = 1669021E1D709110000FE4AF /* ZMRemoteIdentifierObjectSyncTests.m */; };
		1621D26A1D75C782007108C2 /* ZMTimedSingleRequestSyncTests.m in Sources */ = {isa = PBXBuildFile; fileRef = 166902211D709110000FE4AF /* ZMTimedSingleRequestSyncTests.m */; };
		1621D26B1D75C7FF007108C2 /* ZMUpstreamInsertedObjectSyncTests.m in Sources */ = {isa = PBXBuildFile; fileRef = 166902221D709110000FE4AF /* ZMUpstreamInsertedObjectSyncTests.m */; };
		1621D26D1D75C806007108C2 /* NSManagedObjectContext+TestHelpers.m in Sources */ = {isa = PBXBuildFile; fileRef = 1621D2321D75B221007108C2 /* NSManagedObjectContext+TestHelpers.m */; };
		1621D2741D7715EA007108C2 /* ZMObjectSyncStrategy.h in Headers */ = {isa = PBXBuildFile; fileRef = 1621D2721D7715EA007108C2 /* ZMObjectSyncStrategy.h */; settings = {ATTRIBUTES = (Public, ); }; };
		1621D2751D7715EA007108C2 /* ZMObjectSyncStrategy.m in Sources */ = {isa = PBXBuildFile; fileRef = 1621D2731D7715EA007108C2 /* ZMObjectSyncStrategy.m */; };
		1622946B221C18BE00A98679 /* AssetV3UploadRequestStrategy.swift in Sources */ = {isa = PBXBuildFile; fileRef = 1622946A221C18BE00A98679 /* AssetV3UploadRequestStrategy.swift */; };
		1622946D221C56E500A98679 /* AssetsPreprocessor.swift in Sources */ = {isa = PBXBuildFile; fileRef = 1622946C221C56E500A98679 /* AssetsPreprocessor.swift */; };
		16229486221EBB8100A98679 /* ZMImagePreprocessingTracker.h in Headers */ = {isa = PBXBuildFile; fileRef = 16229482221EBB8000A98679 /* ZMImagePreprocessingTracker.h */; settings = {ATTRIBUTES = (Public, ); }; };
		16229487221EBB8100A98679 /* ZMImagePreprocessingTracker.m in Sources */ = {isa = PBXBuildFile; fileRef = 16229483221EBB8000A98679 /* ZMImagePreprocessingTracker.m */; };
		16229488221EBB8100A98679 /* ZMImagePreprocessingTracker+Testing.h in Headers */ = {isa = PBXBuildFile; fileRef = 16229484221EBB8000A98679 /* ZMImagePreprocessingTracker+Testing.h */; settings = {ATTRIBUTES = (Public, ); }; };
		1623F8D32AE66F28004F0319 /* MessageSender.swift in Sources */ = {isa = PBXBuildFile; fileRef = 1623F8D22AE66F28004F0319 /* MessageSender.swift */; };
		1623F8D52AE6729D004F0319 /* SessionEstablisher.swift in Sources */ = {isa = PBXBuildFile; fileRef = 1623F8D42AE6729D004F0319 /* SessionEstablisher.swift */; };
		1623F8D82AE7FB7E004F0319 /* PrekeyAPI.swift in Sources */ = {isa = PBXBuildFile; fileRef = 1623F8D72AE7FB7E004F0319 /* PrekeyAPI.swift */; };
		1623F8DA2AE7FBD6004F0319 /* NetworkError.swift in Sources */ = {isa = PBXBuildFile; fileRef = 1623F8D92AE7FBD6004F0319 /* NetworkError.swift */; };
		1623F8DC2AE7FD54004F0319 /* APIProvider.swift in Sources */ = {isa = PBXBuildFile; fileRef = 1623F8DB2AE7FD54004F0319 /* APIProvider.swift */; };
		1623F8DE2AE945E2004F0319 /* MessageAPI.swift in Sources */ = {isa = PBXBuildFile; fileRef = 1623F8DD2AE945E2004F0319 /* MessageAPI.swift */; };
		1623F8E02AEAAF0E004F0319 /* MessageDependencyResolver.swift in Sources */ = {isa = PBXBuildFile; fileRef = 1623F8DF2AEAAF0E004F0319 /* MessageDependencyResolver.swift */; };
		16367F1E26FDB0740028AF8B /* Payload+Connection.swift in Sources */ = {isa = PBXBuildFile; fileRef = 16367F1D26FDB0740028AF8B /* Payload+Connection.swift */; };
		16367F2626FDB4720028AF8B /* ConnectionRequestStrategy.swift in Sources */ = {isa = PBXBuildFile; fileRef = 16367F2526FDB4720028AF8B /* ConnectionRequestStrategy.swift */; };
		164D00742225624E00A8F264 /* ZMImagePreprocessingTrackerTests.m in Sources */ = {isa = PBXBuildFile; fileRef = 16229485221EBB8000A98679 /* ZMImagePreprocessingTrackerTests.m */; };
		164D007622256C6E00A8F264 /* AssetV3UploadRequestStrategyTests.swift in Sources */ = {isa = PBXBuildFile; fileRef = 164D007522256C6E00A8F264 /* AssetV3UploadRequestStrategyTests.swift */; };
		1658EA6226DE22C0003D0090 /* ConversationRequestStrategy.swift in Sources */ = {isa = PBXBuildFile; fileRef = 1658EA6126DE22C0003D0090 /* ConversationRequestStrategy.swift */; };
		1662ADB322B0E8B300D84071 /* VerifyLegalHoldRequestStrategy.swift in Sources */ = {isa = PBXBuildFile; fileRef = 1662ADB222B0E8B300D84071 /* VerifyLegalHoldRequestStrategy.swift */; };
		1662ADD122B14CBA00D84071 /* VerifyLegalHoldRequestStrategyTests.swift in Sources */ = {isa = PBXBuildFile; fileRef = 1662ADD022B14CBA00D84071 /* VerifyLegalHoldRequestStrategyTests.swift */; };
		1669016E1D707509000FE4AF /* WireRequestStrategy.h in Headers */ = {isa = PBXBuildFile; fileRef = 1669016D1D707509000FE4AF /* WireRequestStrategy.h */; settings = {ATTRIBUTES = (Public, ); }; };
		166901D01D7081C7000FE4AF /* ZMContextChangeTracker.h in Headers */ = {isa = PBXBuildFile; fileRef = 166901A81D7081C7000FE4AF /* ZMContextChangeTracker.h */; settings = {ATTRIBUTES = (Public, ); }; };
		166901D31D7081C7000FE4AF /* ZMDownstreamObjectSync.h in Headers */ = {isa = PBXBuildFile; fileRef = 166901AB1D7081C7000FE4AF /* ZMDownstreamObjectSync.h */; settings = {ATTRIBUTES = (Public, ); }; };
		166901D41D7081C7000FE4AF /* ZMDownstreamObjectSync.m in Sources */ = {isa = PBXBuildFile; fileRef = 166901AC1D7081C7000FE4AF /* ZMDownstreamObjectSync.m */; };
		166901D51D7081C7000FE4AF /* ZMDownstreamObjectSyncWithWhitelist.h in Headers */ = {isa = PBXBuildFile; fileRef = 166901AD1D7081C7000FE4AF /* ZMDownstreamObjectSyncWithWhitelist.h */; settings = {ATTRIBUTES = (Public, ); }; };
		166901D61D7081C7000FE4AF /* ZMDownstreamObjectSyncWithWhitelist.m in Sources */ = {isa = PBXBuildFile; fileRef = 166901AE1D7081C7000FE4AF /* ZMDownstreamObjectSyncWithWhitelist.m */; };
		166901D71D7081C7000FE4AF /* ZMDownstreamObjectSyncWithWhitelist+Internal.h in Headers */ = {isa = PBXBuildFile; fileRef = 166901AF1D7081C7000FE4AF /* ZMDownstreamObjectSyncWithWhitelist+Internal.h */; };
		166901D81D7081C7000FE4AF /* ZMLocallyInsertedObjectSet.h in Headers */ = {isa = PBXBuildFile; fileRef = 166901B01D7081C7000FE4AF /* ZMLocallyInsertedObjectSet.h */; settings = {ATTRIBUTES = (Public, ); }; };
		166901D91D7081C7000FE4AF /* ZMLocallyInsertedObjectSet.m in Sources */ = {isa = PBXBuildFile; fileRef = 166901B11D7081C7000FE4AF /* ZMLocallyInsertedObjectSet.m */; };
		166901DA1D7081C7000FE4AF /* ZMLocallyModifiedObjectSet.h in Headers */ = {isa = PBXBuildFile; fileRef = 166901B21D7081C7000FE4AF /* ZMLocallyModifiedObjectSet.h */; settings = {ATTRIBUTES = (Public, ); }; };
		166901DB1D7081C7000FE4AF /* ZMLocallyModifiedObjectSet.m in Sources */ = {isa = PBXBuildFile; fileRef = 166901B31D7081C7000FE4AF /* ZMLocallyModifiedObjectSet.m */; };
		166901DC1D7081C7000FE4AF /* ZMLocallyModifiedObjectSyncStatus.h in Headers */ = {isa = PBXBuildFile; fileRef = 166901B41D7081C7000FE4AF /* ZMLocallyModifiedObjectSyncStatus.h */; settings = {ATTRIBUTES = (Public, ); }; };
		166901DD1D7081C7000FE4AF /* ZMLocallyModifiedObjectSyncStatus.m in Sources */ = {isa = PBXBuildFile; fileRef = 166901B51D7081C7000FE4AF /* ZMLocallyModifiedObjectSyncStatus.m */; };
		166901DE1D7081C7000FE4AF /* ZMObjectSync.h in Headers */ = {isa = PBXBuildFile; fileRef = 166901B61D7081C7000FE4AF /* ZMObjectSync.h */; settings = {ATTRIBUTES = (Public, ); }; };
		166901DF1D7081C7000FE4AF /* ZMRemoteIdentifierObjectSync.h in Headers */ = {isa = PBXBuildFile; fileRef = 166901B71D7081C7000FE4AF /* ZMRemoteIdentifierObjectSync.h */; settings = {ATTRIBUTES = (Public, ); }; };
		166901E01D7081C7000FE4AF /* ZMRemoteIdentifierObjectSync.m in Sources */ = {isa = PBXBuildFile; fileRef = 166901B81D7081C7000FE4AF /* ZMRemoteIdentifierObjectSync.m */; };
		166901E11D7081C7000FE4AF /* ZMRequestGenerator.h in Headers */ = {isa = PBXBuildFile; fileRef = 166901B91D7081C7000FE4AF /* ZMRequestGenerator.h */; settings = {ATTRIBUTES = (Public, ); }; };
		166901E21D7081C7000FE4AF /* ZMRequestGenerator.m in Sources */ = {isa = PBXBuildFile; fileRef = 166901BA1D7081C7000FE4AF /* ZMRequestGenerator.m */; };
		166901E31D7081C7000FE4AF /* ZMSingleRequestSync.h in Headers */ = {isa = PBXBuildFile; fileRef = 166901BB1D7081C7000FE4AF /* ZMSingleRequestSync.h */; settings = {ATTRIBUTES = (Public, ); }; };
		166901E41D7081C7000FE4AF /* ZMSingleRequestSync.m in Sources */ = {isa = PBXBuildFile; fileRef = 166901BC1D7081C7000FE4AF /* ZMSingleRequestSync.m */; };
		166901E51D7081C7000FE4AF /* ZMSyncOperationSet.h in Headers */ = {isa = PBXBuildFile; fileRef = 166901BD1D7081C7000FE4AF /* ZMSyncOperationSet.h */; settings = {ATTRIBUTES = (Public, ); }; };
		166901E61D7081C7000FE4AF /* ZMSyncOperationSet.m in Sources */ = {isa = PBXBuildFile; fileRef = 166901BE1D7081C7000FE4AF /* ZMSyncOperationSet.m */; };
		166901EB1D7081C7000FE4AF /* ZMTimedSingleRequestSync.h in Headers */ = {isa = PBXBuildFile; fileRef = 166901C31D7081C7000FE4AF /* ZMTimedSingleRequestSync.h */; settings = {ATTRIBUTES = (Public, ); }; };
		166901EC1D7081C7000FE4AF /* ZMTimedSingleRequestSync.m in Sources */ = {isa = PBXBuildFile; fileRef = 166901C41D7081C7000FE4AF /* ZMTimedSingleRequestSync.m */; };
		166901EF1D7081C7000FE4AF /* ZMUpstreamInsertedObjectSync.h in Headers */ = {isa = PBXBuildFile; fileRef = 166901C71D7081C7000FE4AF /* ZMUpstreamInsertedObjectSync.h */; settings = {ATTRIBUTES = (Public, ); }; };
		166901F01D7081C7000FE4AF /* ZMUpstreamInsertedObjectSync.m in Sources */ = {isa = PBXBuildFile; fileRef = 166901C81D7081C7000FE4AF /* ZMUpstreamInsertedObjectSync.m */; };
		166901F11D7081C7000FE4AF /* ZMUpstreamModifiedObjectSync.h in Headers */ = {isa = PBXBuildFile; fileRef = 166901C91D7081C7000FE4AF /* ZMUpstreamModifiedObjectSync.h */; settings = {ATTRIBUTES = (Public, ); }; };
		166901F21D7081C7000FE4AF /* ZMUpstreamModifiedObjectSync.m in Sources */ = {isa = PBXBuildFile; fileRef = 166901CA1D7081C7000FE4AF /* ZMUpstreamModifiedObjectSync.m */; };
		166901F31D7081C7000FE4AF /* ZMUpstreamModifiedObjectSync+Testing.h in Headers */ = {isa = PBXBuildFile; fileRef = 166901CB1D7081C7000FE4AF /* ZMUpstreamModifiedObjectSync+Testing.h */; };
		166901F41D7081C7000FE4AF /* ZMUpstreamRequest.h in Headers */ = {isa = PBXBuildFile; fileRef = 166901CC1D7081C7000FE4AF /* ZMUpstreamRequest.h */; settings = {ATTRIBUTES = (Public, ); }; };
		166901F51D7081C7000FE4AF /* ZMUpstreamRequest.m in Sources */ = {isa = PBXBuildFile; fileRef = 166901CD1D7081C7000FE4AF /* ZMUpstreamRequest.m */; };
		166901F61D7081C7000FE4AF /* ZMUpstreamTranscoder.h in Headers */ = {isa = PBXBuildFile; fileRef = 166901CE1D7081C7000FE4AF /* ZMUpstreamTranscoder.h */; settings = {ATTRIBUTES = (Public, ); }; };
		166902121D70851E000FE4AF /* ZMOutstandingItems.h in Headers */ = {isa = PBXBuildFile; fileRef = 166902111D70851E000FE4AF /* ZMOutstandingItems.h */; settings = {ATTRIBUTES = (Public, ); }; };
		166A22912577C06B00EF313D /* ResetSessionRequestStrategy.swift in Sources */ = {isa = PBXBuildFile; fileRef = 166A22902577C06B00EF313D /* ResetSessionRequestStrategy.swift */; };
		16751E8524CF72970099AE09 /* DeliveryReceiptRequestStrategy.swift in Sources */ = {isa = PBXBuildFile; fileRef = 16751E8424CF72970099AE09 /* DeliveryReceiptRequestStrategy.swift */; };
		16751EBB24D1BDA00099AE09 /* DeliveryReceiptRequestStrategyTests.swift in Sources */ = {isa = PBXBuildFile; fileRef = 16751EBA24D1BDA00099AE09 /* DeliveryReceiptRequestStrategyTests.swift */; };
		167BCBC426087F8900E9D7E3 /* ZMTBaseTests+CoreDataStack.swift in Sources */ = {isa = PBXBuildFile; fileRef = 167BCBC326087F8900E9D7E3 /* ZMTBaseTests+CoreDataStack.swift */; };
		1682462F257A1FB7002AF17B /* KeyPathObjectSync.swift in Sources */ = {isa = PBXBuildFile; fileRef = 1682462E257A1FB7002AF17B /* KeyPathObjectSync.swift */; };
		16824631257A23E8002AF17B /* KeyPathObjectSyncTests.swift in Sources */ = {isa = PBXBuildFile; fileRef = 16824630257A23E8002AF17B /* KeyPathObjectSyncTests.swift */; };
		16824633257A2B47002AF17B /* ResetSessionRequestStrategyTests.swift in Sources */ = {isa = PBXBuildFile; fileRef = 16824632257A2B47002AF17B /* ResetSessionRequestStrategyTests.swift */; };
		168414192228365D00FCB9BC /* AssetsPreprocessorTests.swift in Sources */ = {isa = PBXBuildFile; fileRef = 168414182228365D00FCB9BC /* AssetsPreprocessorTests.swift */; };
		168D7BBC26F330DE00789960 /* MessagingTest+Payloads.swift in Sources */ = {isa = PBXBuildFile; fileRef = 168D7BBB26F330DE00789960 /* MessagingTest+Payloads.swift */; };
		168D7CA526FB0CFD00789960 /* ActionHandler.swift in Sources */ = {isa = PBXBuildFile; fileRef = 168D7CA426FB0CFD00789960 /* ActionHandler.swift */; };
		168D7CB226FB0E3F00789960 /* EntityActionSync.swift in Sources */ = {isa = PBXBuildFile; fileRef = 168D7CB126FB0E3F00789960 /* EntityActionSync.swift */; };
		168D7CB726FB0E9200789960 /* AddParticipantActionHandler.swift in Sources */ = {isa = PBXBuildFile; fileRef = 168D7CB626FB0E9200789960 /* AddParticipantActionHandler.swift */; };
		168D7CBB26FB21D900789960 /* RemoveParticipantActionHandler.swift in Sources */ = {isa = PBXBuildFile; fileRef = 168D7CBA26FB21D900789960 /* RemoveParticipantActionHandler.swift */; };
		168D7CCE26FB303A00789960 /* AddParticipantActionHandlerTests.swift in Sources */ = {isa = PBXBuildFile; fileRef = 168D7CCD26FB303A00789960 /* AddParticipantActionHandlerTests.swift */; };
		168D7CF626FC6D3400789960 /* RemoveParticipantActionHandlerTests.swift in Sources */ = {isa = PBXBuildFile; fileRef = 168D7CF526FC6D3300789960 /* RemoveParticipantActionHandlerTests.swift */; };
		168D7D0C26FC81AD00789960 /* ActionHandlerTests.swift in Sources */ = {isa = PBXBuildFile; fileRef = 168D7D0B26FC81AD00789960 /* ActionHandlerTests.swift */; };
		16972DED2668E699008AF3A2 /* UserProfileRequestStrategyTests.swift in Sources */ = {isa = PBXBuildFile; fileRef = 16972DEC2668E699008AF3A2 /* UserProfileRequestStrategyTests.swift */; };
		169BA1CB25E9507600374343 /* Payload+Coding.swift in Sources */ = {isa = PBXBuildFile; fileRef = 169BA1CA25E9507600374343 /* Payload+Coding.swift */; };
		16A4891A2685CECD001F9127 /* ProteusMessage.swift in Sources */ = {isa = PBXBuildFile; fileRef = 16A489192685CECC001F9127 /* ProteusMessage.swift */; };
		16A48936268A0665001F9127 /* ModifiedKeyObjectSync.swift in Sources */ = {isa = PBXBuildFile; fileRef = 16A48935268A0665001F9127 /* ModifiedKeyObjectSync.swift */; };
		16A4893A268A080E001F9127 /* InsertedObjectSync.swift in Sources */ = {isa = PBXBuildFile; fileRef = 16A48939268A080E001F9127 /* InsertedObjectSync.swift */; };
		16A4893F268B0C82001F9127 /* ClientMessageRequestStrategy.swift in Sources */ = {isa = PBXBuildFile; fileRef = 16A4893E268B0C82001F9127 /* ClientMessageRequestStrategy.swift */; };
		16A4894B268B0D1D001F9127 /* LinkPreviewUpdateRequestStrategy.swift in Sources */ = {isa = PBXBuildFile; fileRef = 16A4894A268B0D1D001F9127 /* LinkPreviewUpdateRequestStrategy.swift */; };
		16A86B2722A128A800A674F8 /* IdentifierObjectSync.swift in Sources */ = {isa = PBXBuildFile; fileRef = 16A86B2622A128A800A674F8 /* IdentifierObjectSync.swift */; };
		16A86B4622A5485E00A674F8 /* IdentifierObjectSyncTests.swift in Sources */ = {isa = PBXBuildFile; fileRef = 16A86B4522A5485E00A674F8 /* IdentifierObjectSyncTests.swift */; };
		16B5B33726FDDD8A001A3216 /* ConnectToUserActionHandler.swift in Sources */ = {isa = PBXBuildFile; fileRef = 16B5B33626FDDD8A001A3216 /* ConnectToUserActionHandler.swift */; };
		16B5B3462701A713001A3216 /* UpdateConnectionActionHandler.swift in Sources */ = {isa = PBXBuildFile; fileRef = 16B5B3452701A713001A3216 /* UpdateConnectionActionHandler.swift */; };
		16B5B42B2705E163001A3216 /* ConnectionRequestStrategyTests.swift in Sources */ = {isa = PBXBuildFile; fileRef = 16B5B42A2705E163001A3216 /* ConnectionRequestStrategyTests.swift */; };
		16BA786B2AFE69FB006D8CCF /* EventConsumer.swift in Sources */ = {isa = PBXBuildFile; fileRef = 16BA786A2AFE69FB006D8CCF /* EventConsumer.swift */; };
		16BA786C2AFE7119006D8CCF /* EventDecoderTest.swift in Sources */ = {isa = PBXBuildFile; fileRef = 06474DA524B4B1EA002C695D /* EventDecoderTest.swift */; };
		16BA786D2AFE712B006D8CCF /* StoreUpdateEventTests.swift in Sources */ = {isa = PBXBuildFile; fileRef = 06474DA724B4BB01002C695D /* StoreUpdateEventTests.swift */; };
		16BBA1F22AF2678200CDF38A /* SessionEstablisherTests.swift in Sources */ = {isa = PBXBuildFile; fileRef = 16BBA1F12AF2678200CDF38A /* SessionEstablisherTests.swift */; };
		16BBA1F42AF3952300CDF38A /* MessageSenderTests.swift in Sources */ = {isa = PBXBuildFile; fileRef = 16BBA1F32AF3952300CDF38A /* MessageSenderTests.swift */; };
		16BBA1F62AF3D41200CDF38A /* MessageDependencyResolverTests.swift in Sources */ = {isa = PBXBuildFile; fileRef = 16BBA1F52AF3D41200CDF38A /* MessageDependencyResolverTests.swift */; };
		16BBA1F82AFC36DF00CDF38A /* QuickSyncCompletedNotification.swift in Sources */ = {isa = PBXBuildFile; fileRef = 16BBA1F72AFC36DF00CDF38A /* QuickSyncCompletedNotification.swift */; };
		16BBA1FA2AFC3BAB00CDF38A /* QuickSyncObserver.swift in Sources */ = {isa = PBXBuildFile; fileRef = 16BBA1F92AFC3BAB00CDF38A /* QuickSyncObserver.swift */; };
		16BBA1FC2AFC44B100CDF38A /* QuickSyncObserverTests.swift in Sources */ = {isa = PBXBuildFile; fileRef = 16BBA1FB2AFC44B100CDF38A /* QuickSyncObserverTests.swift */; };
		16BBA1FE2AFC5E1600CDF38A /* DependentObjects.swift in Sources */ = {isa = PBXBuildFile; fileRef = 16BBA1FD2AFC5E1600CDF38A /* DependentObjects.swift */; };
		16CC0833268DC32D00C0613C /* LinkPreviewUpdateRequestStrategyTests.swift in Sources */ = {isa = PBXBuildFile; fileRef = 16CC0832268DC32D00C0613C /* LinkPreviewUpdateRequestStrategyTests.swift */; };
		16CC083B268E075100C0613C /* ClientMessageRequestStrategyTests.swift in Sources */ = {isa = PBXBuildFile; fileRef = 16CC083A268E075100C0613C /* ClientMessageRequestStrategyTests.swift */; };
		16DABDA225D69335005F4C3A /* Payload.swift in Sources */ = {isa = PBXBuildFile; fileRef = 16DABDA125D69335005F4C3A /* Payload.swift */; };
		16E5F6D626EF1BE100F35FBA /* PaginatedSync.swift in Sources */ = {isa = PBXBuildFile; fileRef = 16E5F6D526EF1BE000F35FBA /* PaginatedSync.swift */; };
		16E5F6DD26EF1E3200F35FBA /* Payload+Conversation.swift in Sources */ = {isa = PBXBuildFile; fileRef = 16E5F6DC26EF1E3200F35FBA /* Payload+Conversation.swift */; };
		16E5F71826EF4DBF00F35FBA /* ConversationRequestStrategyTests.swift in Sources */ = {isa = PBXBuildFile; fileRef = 16E5F71726EF4DBF00F35FBA /* ConversationRequestStrategyTests.swift */; };
		16E70F5B270DCCB900718E5D /* UpdateConnectionActionHandlerTests.swift in Sources */ = {isa = PBXBuildFile; fileRef = 16E70F5A270DCCB900718E5D /* UpdateConnectionActionHandlerTests.swift */; };
		547E664D1F7512FE008CB1FA /* Default-568h@2x.png in Resources */ = {isa = PBXBuildFile; fileRef = 547E664C1F7512FE008CB1FA /* Default-568h@2x.png */; };
		597B70C92B03CC76006C2121 /* UpdateConversationProtocolActionHandler.swift in Sources */ = {isa = PBXBuildFile; fileRef = 597B70C82B03CC76006C2121 /* UpdateConversationProtocolActionHandler.swift */; };
		597B70CC2B03CC83006C2121 /* UpdateConversationProtocolActionHandlerTests.swift in Sources */ = {isa = PBXBuildFile; fileRef = 597B70CA2B03CC7D006C2121 /* UpdateConversationProtocolActionHandlerTests.swift */; };
		59AF8F522B19CD70000A09BF /* AutoMockable.generated.swift in Sources */ = {isa = PBXBuildFile; fileRef = 59AF8F4B2B19CD34000A09BF /* AutoMockable.generated.swift */; };
		59D1C3122B1DF3AD0016F6B2 /* WireDataModelSupport.framework in Frameworks */ = {isa = PBXBuildFile; fileRef = 59D1C3112B1DF3AD0016F6B2 /* WireDataModelSupport.framework */; };
		5E68F22722452CDC00298376 /* LinkPreprocessor.swift in Sources */ = {isa = PBXBuildFile; fileRef = 5E68F22622452CDC00298376 /* LinkPreprocessor.swift */; };
		5E9EA4DE2243C10400D401B2 /* LinkAttachmentsPreprocessor.swift in Sources */ = {isa = PBXBuildFile; fileRef = 5E9EA4DD2243C10400D401B2 /* LinkAttachmentsPreprocessor.swift */; };
		5E9EA4E02243C6B200D401B2 /* LinkAttachmentsPreprocessorTests.swift in Sources */ = {isa = PBXBuildFile; fileRef = 5E9EA4DF2243C6B200D401B2 /* LinkAttachmentsPreprocessorTests.swift */; };
		6308F8A82A273D1E0072A177 /* BaseFetchMLSGroupInfoActionHandler.swift in Sources */ = {isa = PBXBuildFile; fileRef = 6308F8A72A273D1E0072A177 /* BaseFetchMLSGroupInfoActionHandler.swift */; };
		6308F8AA2A273DB00072A177 /* FetchMLSSubconversationGroupInfoActionHandler.swift in Sources */ = {isa = PBXBuildFile; fileRef = 6308F8A92A273DB00072A177 /* FetchMLSSubconversationGroupInfoActionHandler.swift */; };
		6308F8AC2A273E7A0072A177 /* FetchMLSConversationGroupInfoActionHandler.swift in Sources */ = {isa = PBXBuildFile; fileRef = 6308F8AB2A273E7A0072A177 /* FetchMLSConversationGroupInfoActionHandler.swift */; };
		6308F8AE2A273FBB0072A177 /* BaseFetchMLSGroupInfoActionHandlerTests.swift in Sources */ = {isa = PBXBuildFile; fileRef = 6308F8AD2A273FBB0072A177 /* BaseFetchMLSGroupInfoActionHandlerTests.swift */; };
		6308F8B02A27403B0072A177 /* FetchMLSConversationGroupInfoActionHandlerTests.swift in Sources */ = {isa = PBXBuildFile; fileRef = 6308F8AF2A27403B0072A177 /* FetchMLSConversationGroupInfoActionHandlerTests.swift */; };
		6308F8B22A2740C30072A177 /* FetchMLSSubconversationGroupInfoActionHandlerTests.swift in Sources */ = {isa = PBXBuildFile; fileRef = 6308F8B12A2740C30072A177 /* FetchMLSSubconversationGroupInfoActionHandlerTests.swift */; };
		630D41AA2B07793D00633867 /* MLSConversationParticipantsService.swift in Sources */ = {isa = PBXBuildFile; fileRef = 630D41A82B07790900633867 /* MLSConversationParticipantsService.swift */; };
		630D41AC2B077F3900633867 /* ProteusConversationParticipantsService.swift in Sources */ = {isa = PBXBuildFile; fileRef = 630D41AB2B077F3900633867 /* ProteusConversationParticipantsService.swift */; };
		630D41B82B07BDB600633867 /* ConversationParticipantsServiceTests.swift in Sources */ = {isa = PBXBuildFile; fileRef = 630D41B62B07BD8A00633867 /* ConversationParticipantsServiceTests.swift */; };
		630D41BA2B07D9F400633867 /* MLSConversationParticipantsServiceTests.swift in Sources */ = {isa = PBXBuildFile; fileRef = 630D41B92B07D9F400633867 /* MLSConversationParticipantsServiceTests.swift */; };
		630D41BC2B07DA3E00633867 /* ProteusConversationParticipantsServiceTests.swift in Sources */ = {isa = PBXBuildFile; fileRef = 630D41BB2B07DA3E00633867 /* ProteusConversationParticipantsServiceTests.swift */; };
		633B396A2891890600208124 /* ZMUpdateEvent+Decryption.swift in Sources */ = {isa = PBXBuildFile; fileRef = 633B39692891890500208124 /* ZMUpdateEvent+Decryption.swift */; };
		6360A2132B0B722700A5D5FB /* MLSClientIDsProvider.swift in Sources */ = {isa = PBXBuildFile; fileRef = 6360A2112B0B721F00A5D5FB /* MLSClientIDsProvider.swift */; };
		638941F02AF50EB10051ABFD /* MockLocalConversationRemovalUseCase.swift in Sources */ = {isa = PBXBuildFile; fileRef = 638941EF2AF50EB10051ABFD /* MockLocalConversationRemovalUseCase.swift */; };
		638941FA2AFBED880051ABFD /* ConversationParticipantsService.swift in Sources */ = {isa = PBXBuildFile; fileRef = 638941F92AFBED880051ABFD /* ConversationParticipantsService.swift */; };
		6397F6E228F447F800298DB1 /* SendCommitBundleActionHandler.swift in Sources */ = {isa = PBXBuildFile; fileRef = 6397F6E128F447F800298DB1 /* SendCommitBundleActionHandler.swift */; };
		6397F6E628F6DD8B00298DB1 /* SendCommitBundleActionHandlerTests.swift in Sources */ = {isa = PBXBuildFile; fileRef = 6397F6E528F6DD8B00298DB1 /* SendCommitBundleActionHandlerTests.swift */; };
		63CC83B12859D488008549AD /* ClaimMLSKeyPackageActionHandler.swift in Sources */ = {isa = PBXBuildFile; fileRef = 63CC83B02859D488008549AD /* ClaimMLSKeyPackageActionHandler.swift */; };
		63CC83B3285A1E59008549AD /* ClaimMLSKeyPackageActionHandlerTests.swift in Sources */ = {isa = PBXBuildFile; fileRef = 63CC83B2285A1E59008549AD /* ClaimMLSKeyPackageActionHandlerTests.swift */; };
		63CC83B9285B4845008549AD /* String+Empty.swift in Sources */ = {isa = PBXBuildFile; fileRef = 63CC83B8285B4845008549AD /* String+Empty.swift */; };
		63CC83E2285C9C6C008549AD /* UploadSelfMLSKeyPackagesActionHandler.swift in Sources */ = {isa = PBXBuildFile; fileRef = 63CC83DF285C9C6C008549AD /* UploadSelfMLSKeyPackagesActionHandler.swift */; };
		63CC83E5285C9C72008549AD /* UploadSelfMLSKeyPackagesActionHandlerTests.swift in Sources */ = {isa = PBXBuildFile; fileRef = 63CC83E0285C9C6C008549AD /* UploadSelfMLSKeyPackagesActionHandlerTests.swift */; };
		63CC83F2285CB96A008549AD /* ActionHandlerTestBase.swift in Sources */ = {isa = PBXBuildFile; fileRef = 63CC83F1285CB96A008549AD /* ActionHandlerTestBase.swift */; };
		63DA339F286DF6ED00818C3C /* MLSEventProcessor.swift in Sources */ = {isa = PBXBuildFile; fileRef = 63DA339E286DF6ED00818C3C /* MLSEventProcessor.swift */; };
		63DA33A8286F27DD00818C3C /* MLSEventProcessorTests.swift in Sources */ = {isa = PBXBuildFile; fileRef = 63DA33A7286F27DD00818C3C /* MLSEventProcessorTests.swift */; };
		63F0780B29F292220031E19D /* FetchSubgroupActionHandler.swift in Sources */ = {isa = PBXBuildFile; fileRef = 63F0780A29F292220031E19D /* FetchSubgroupActionHandler.swift */; };
		63F0781029F2D65C0031E19D /* FetchSubgroupActionHandlerTests.swift in Sources */ = {isa = PBXBuildFile; fileRef = 63F0780E29F2D6220031E19D /* FetchSubgroupActionHandlerTests.swift */; };
		63F5AAC7298A96C000712528 /* Payload+CodingTests.swift in Sources */ = {isa = PBXBuildFile; fileRef = 63F5AAC6298A96C000712528 /* Payload+CodingTests.swift */; };
		63F5AAC9298A974F00712528 /* Payload+ConversationTests.swift in Sources */ = {isa = PBXBuildFile; fileRef = 63F5AAC8298A974F00712528 /* Payload+ConversationTests.swift */; };
		70C781FD2732B0100059DF07 /* UpdateRoleActionHandlerTests.swift in Sources */ = {isa = PBXBuildFile; fileRef = 70C781FC2732B0100059DF07 /* UpdateRoleActionHandlerTests.swift */; };
		70E77B79273187660021EE70 /* UpdateRoleActionHandler.swift in Sources */ = {isa = PBXBuildFile; fileRef = 70E77B78273187660021EE70 /* UpdateRoleActionHandler.swift */; };
		7A111DE8285C90A90085BF91 /* SendMLSMessageActionHandler.swift in Sources */ = {isa = PBXBuildFile; fileRef = 7A111DE7285C90A90085BF91 /* SendMLSMessageActionHandler.swift */; };
		7A111DEA285C90B70085BF91 /* SendMLSMessageActionHandlerTests.swift in Sources */ = {isa = PBXBuildFile; fileRef = 7A111DE9285C90B70085BF91 /* SendMLSMessageActionHandlerTests.swift */; };
		7AEBB677285A10620090B524 /* CountSelfMLSKeyPackagesActionHandler.swift in Sources */ = {isa = PBXBuildFile; fileRef = 7AEBB676285A10620090B524 /* CountSelfMLSKeyPackagesActionHandler.swift */; };
		7AEBB679285A16400090B524 /* CountSelfMLSKeyPackagesActionHandlerTests.swift in Sources */ = {isa = PBXBuildFile; fileRef = 7AEBB678285A16400090B524 /* CountSelfMLSKeyPackagesActionHandlerTests.swift */; };
		8792F55721AD944100795027 /* UserPropertyRequestStrategy.swift in Sources */ = {isa = PBXBuildFile; fileRef = 8792F55621AD944100795027 /* UserPropertyRequestStrategy.swift */; };
		87F7288521AFF37D000ED371 /* UserPropertyRequestStrategyTests.swift in Sources */ = {isa = PBXBuildFile; fileRef = 87F7288421AFF37D000ED371 /* UserPropertyRequestStrategyTests.swift */; };
		A90C56E62685C20E00F1007B /* ZMImagePreprocessingTrackerTests.swift in Sources */ = {isa = PBXBuildFile; fileRef = A90C56E52685C20E00F1007B /* ZMImagePreprocessingTrackerTests.swift */; };
		BF1F52C61ECC74E5002FB553 /* Array+RequestGenerator.swift in Sources */ = {isa = PBXBuildFile; fileRef = BF1F52C51ECC74E5002FB553 /* Array+RequestGenerator.swift */; };
		BF7D9BE11D8C351900949267 /* WireRequestStrategy.framework in Frameworks */ = {isa = PBXBuildFile; fileRef = 1669016A1D707509000FE4AF /* WireRequestStrategy.framework */; };
		BFF9446620F5F79F00531BC3 /* ImageV2DownloadRequestStrategyTests.swift in Sources */ = {isa = PBXBuildFile; fileRef = BFF9446520F5F79F00531BC3 /* ImageV2DownloadRequestStrategyTests.swift */; };
		D33B57B12A56BDCA0078A4F9 /* FederationTerminationManager.swift in Sources */ = {isa = PBXBuildFile; fileRef = D33B57B02A56BDCA0078A4F9 /* FederationTerminationManager.swift */; };
		D3DA067C2A5D9EF700BA9CEB /* FederationTerminationManagerTest.swift in Sources */ = {isa = PBXBuildFile; fileRef = D3DA067B2A5D9EF700BA9CEB /* FederationTerminationManagerTest.swift */; };
		D5D65A062073C8F800D7F3C3 /* AssetRequestFactoryTests.swift in Sources */ = {isa = PBXBuildFile; fileRef = D5D65A052073C8F800D7F3C3 /* AssetRequestFactoryTests.swift */; };
		D5D65A072074C23D00D7F3C3 /* AssetRequestFactory.swift in Sources */ = {isa = PBXBuildFile; fileRef = F963E8D91D955D4600098AD3 /* AssetRequestFactory.swift */; };
		E60CBEC32B45CCBF00958C10 /* EventPayloadDecoder.swift in Sources */ = {isa = PBXBuildFile; fileRef = E60CBEC22B45CCBF00958C10 /* EventPayloadDecoder.swift */; };
		E614D4D72B480BA7000A44B4 /* Payload+UpdateConversationProtocolChange.swift in Sources */ = {isa = PBXBuildFile; fileRef = E614D4D62B480BA7000A44B4 /* Payload+UpdateConversationProtocolChange.swift */; };
		E629E39A2B46A1AC00D526AD /* EventPayloadDecoderTests.swift in Sources */ = {isa = PBXBuildFile; fileRef = E629E3992B46A1AC00D526AD /* EventPayloadDecoderTests.swift */; };
		E629E39F2B4700B600D526AD /* Payload+NewConversation.swift in Sources */ = {isa = PBXBuildFile; fileRef = E629E39E2B4700B600D526AD /* Payload+NewConversation.swift */; };
		E629E3A32B47015300D526AD /* EventData.swift in Sources */ = {isa = PBXBuildFile; fileRef = E629E3A22B47015300D526AD /* EventData.swift */; };
		E629E3A52B4701E200D526AD /* Payload+ConversationList.swift in Sources */ = {isa = PBXBuildFile; fileRef = E629E3A42B4701E200D526AD /* Payload+ConversationList.swift */; };
		E629E3A72B47020C00D526AD /* Payload+QualifiedConversationList.swift in Sources */ = {isa = PBXBuildFile; fileRef = E629E3A62B47020C00D526AD /* Payload+QualifiedConversationList.swift */; };
		E629E3A92B47026200D526AD /* Payload+PaginatedConversationIDList.swift in Sources */ = {isa = PBXBuildFile; fileRef = E629E3A82B47026200D526AD /* Payload+PaginatedConversationIDList.swift */; };
		E629E3AB2B47028600D526AD /* Payload+PaginatedQualifiedConversationIDList.swift in Sources */ = {isa = PBXBuildFile; fileRef = E629E3AA2B47028600D526AD /* Payload+PaginatedQualifiedConversationIDList.swift */; };
		E629E3AD2B4702C000D526AD /* Payload+ConversationMember.swift in Sources */ = {isa = PBXBuildFile; fileRef = E629E3AC2B4702C000D526AD /* Payload+ConversationMember.swift */; };
		E629E3AF2B47031800D526AD /* Payload+ConversationMembers.swift in Sources */ = {isa = PBXBuildFile; fileRef = E629E3AE2B47031800D526AD /* Payload+ConversationMembers.swift */; };
		E629E3B12B47036D00D526AD /* Payload+ConversationTeamInfo.swift in Sources */ = {isa = PBXBuildFile; fileRef = E629E3B02B47036D00D526AD /* Payload+ConversationTeamInfo.swift */; };
		E629E3B32B4703A000D526AD /* Payload+UpdateConversationStatus.swift in Sources */ = {isa = PBXBuildFile; fileRef = E629E3B22B4703A000D526AD /* Payload+UpdateConversationStatus.swift */; };
		E629E3B52B4703E100D526AD /* Payload+ConversationAddMember.swift in Sources */ = {isa = PBXBuildFile; fileRef = E629E3B42B4703E100D526AD /* Payload+ConversationAddMember.swift */; };
		E629E3B72B47041700D526AD /* Payload+ConversationUpdateRole.swift in Sources */ = {isa = PBXBuildFile; fileRef = E629E3B62B47041700D526AD /* Payload+ConversationUpdateRole.swift */; };
		E629E3BC2B4704B200D526AD /* Payload+ConversationEvent.swift in Sources */ = {isa = PBXBuildFile; fileRef = E629E3BB2B4704B200D526AD /* Payload+ConversationEvent.swift */; };
		E629E3BE2B4704E900D526AD /* Payload+UpdateConverationMemberLeave.swift in Sources */ = {isa = PBXBuildFile; fileRef = E629E3BD2B4704E900D526AD /* Payload+UpdateConverationMemberLeave.swift */; };
		E629E3C02B47051D00D526AD /* Payload+UpdateConverationMemberJoin.swift in Sources */ = {isa = PBXBuildFile; fileRef = E629E3BF2B47051D00D526AD /* Payload+UpdateConverationMemberJoin.swift */; };
		E629E3C22B47054400D526AD /* Payload+UpdateConversationConnectionRequest.swift in Sources */ = {isa = PBXBuildFile; fileRef = E629E3C12B47054400D526AD /* Payload+UpdateConversationConnectionRequest.swift */; };
		E629E3C42B47056B00D526AD /* Payload+UpdateConversationDeleted.swift in Sources */ = {isa = PBXBuildFile; fileRef = E629E3C32B47056B00D526AD /* Payload+UpdateConversationDeleted.swift */; };
		E629E3C62B470A8200D526AD /* Payload+UpdateConversationReceiptMode.swift in Sources */ = {isa = PBXBuildFile; fileRef = E629E3C52B470A8200D526AD /* Payload+UpdateConversationReceiptMode.swift */; };
		E629E3C82B470AB600D526AD /* Payload+UpdateConversationMessageTimer.swift in Sources */ = {isa = PBXBuildFile; fileRef = E629E3C72B470AB600D526AD /* Payload+UpdateConversationMessageTimer.swift */; };
		E629E3CA2B470AE600D526AD /* Payload+UpdateConversationAccess.swift in Sources */ = {isa = PBXBuildFile; fileRef = E629E3C92B470AE600D526AD /* Payload+UpdateConversationAccess.swift */; };
		E629E3CC2B470B3500D526AD /* Payload+UpdateConversationName.swift in Sources */ = {isa = PBXBuildFile; fileRef = E629E3CB2B470B3500D526AD /* Payload+UpdateConversationName.swift */; };
		E629E3CE2B470B7900D526AD /* Payload+UpdateConversationMLSMessageAdd.swift in Sources */ = {isa = PBXBuildFile; fileRef = E629E3CD2B470B7900D526AD /* Payload+UpdateConversationMLSMessageAdd.swift */; };
		E629E3D02B470BAE00D526AD /* Payload+UpdateConversationMLSWelcome.swift in Sources */ = {isa = PBXBuildFile; fileRef = E629E3CF2B470BAE00D526AD /* Payload+UpdateConversationMLSWelcome.swift */; };
		E662588F2B4D644B00C23E79 /* PayloadUpdateConversationProtocolChangeTests.swift in Sources */ = {isa = PBXBuildFile; fileRef = E662588E2B4D644B00C23E79 /* PayloadUpdateConversationProtocolChangeTests.swift */; };
		E6E59B082B56D04500E90D36 /* StubPayloadConversation.swift in Sources */ = {isa = PBXBuildFile; fileRef = E6E59B072B56D04500E90D36 /* StubPayloadConversation.swift */; };
		E99D18EB2B177F3500751183 /* SyncUsersActionHandlerTests.swift in Sources */ = {isa = PBXBuildFile; fileRef = E99D18EA2B177F3500751183 /* SyncUsersActionHandlerTests.swift */; };
		E9E2AA5E2B163A56008CC2DF /* SyncUsersActionHandler.swift in Sources */ = {isa = PBXBuildFile; fileRef = E9E2AA5D2B163A56008CC2DF /* SyncUsersActionHandler.swift */; };
		EE04084828C9E2FA009E4B8D /* FetchBackendMLSPublicKeysActionHandler.swift in Sources */ = {isa = PBXBuildFile; fileRef = EE04084728C9E2FA009E4B8D /* FetchBackendMLSPublicKeysActionHandler.swift */; };
		EE04084A28C9E63E009E4B8D /* FetchBackendMLSPublicKeysActionHandlerTests.swift in Sources */ = {isa = PBXBuildFile; fileRef = EE04084928C9E63E009E4B8D /* FetchBackendMLSPublicKeysActionHandlerTests.swift */; };
		EE0CEB462893E9390055ECE5 /* ConversationEventProcessor.swift in Sources */ = {isa = PBXBuildFile; fileRef = EE0CEB452893E9390055ECE5 /* ConversationEventProcessor.swift */; };
		EE0DE5062A24D4F70029746C /* DeleteSubgroupActionHandler.swift in Sources */ = {isa = PBXBuildFile; fileRef = EE0DE5052A24D4F70029746C /* DeleteSubgroupActionHandler.swift */; };
		EE0DE5082A24D9C20029746C /* DeleteSubgroupActionHandlerTests.swift in Sources */ = {isa = PBXBuildFile; fileRef = EE0DE5072A24D9C20029746C /* DeleteSubgroupActionHandlerTests.swift */; };
		EE19CE212AEBE52F00CB8641 /* SyncMLSOneToOneConversationActionHandler.swift in Sources */ = {isa = PBXBuildFile; fileRef = EE19CE202AEBE52F00CB8641 /* SyncMLSOneToOneConversationActionHandler.swift */; };
		EE19CE232AEBE56F00CB8641 /* SyncMLSOneToOneConversationActionHandlerTests.swift in Sources */ = {isa = PBXBuildFile; fileRef = EE19CE222AEBE56F00CB8641 /* SyncMLSOneToOneConversationActionHandlerTests.swift */; };
		EE202DAB27F1F4CC00083AB3 /* VoIPPushPayload.swift in Sources */ = {isa = PBXBuildFile; fileRef = EE202DAA27F1F4CC00083AB3 /* VoIPPushPayload.swift */; };
		EE3245FC2821D41000F2A84A /* VoIPPushHelper.swift in Sources */ = {isa = PBXBuildFile; fileRef = EE3245FB2821D41000F2A84A /* VoIPPushHelper.swift */; };
		EE3246042823196100F2A84A /* VoIPPushHelperTests.swift in Sources */ = {isa = PBXBuildFile; fileRef = EE3246032823196100F2A84A /* VoIPPushHelperTests.swift */; };
		EE402C0528996C6900CA0E40 /* MLSMessage.swift in Sources */ = {isa = PBXBuildFile; fileRef = EE402C0428996C6900CA0E40 /* MLSMessage.swift */; };
		EE4345DF2865D0FB0090AC34 /* ConversationByQualifiedIDListTranscoderTests.swift in Sources */ = {isa = PBXBuildFile; fileRef = EE4345DE2865D0FB0090AC34 /* ConversationByQualifiedIDListTranscoderTests.swift */; };
		EE47346C29A39E8A00E6C04E /* EventDecoder+Proteus.swift in Sources */ = {isa = PBXBuildFile; fileRef = EE47346B29A39E8A00E6C04E /* EventDecoder+Proteus.swift */; };
		EE47346E29A3A17900E6C04E /* EventDecoder+MLS.swift in Sources */ = {isa = PBXBuildFile; fileRef = EE47346D29A3A17900E6C04E /* EventDecoder+MLS.swift */; };
		EE4C5FBE27D2C5CD000C0D45 /* BundledMessageNotificationBuilder.swift in Sources */ = {isa = PBXBuildFile; fileRef = EE4C5FBD27D2C5CD000C0D45 /* BundledMessageNotificationBuilder.swift */; };
		EE668BB22954A7C700D939E7 /* WireDataModel.framework in Frameworks */ = {isa = PBXBuildFile; fileRef = EE668BB12954A7C700D939E7 /* WireDataModel.framework */; };
		EE67F72C296F0CE4001D7C88 /* WireTesting.framework in Frameworks */ = {isa = PBXBuildFile; fileRef = EE67F72B296F0CE4001D7C88 /* WireTesting.framework */; };
		EE67F72D296F0CE4001D7C88 /* WireTesting.framework in Embed Frameworks */ = {isa = PBXBuildFile; fileRef = EE67F72B296F0CE4001D7C88 /* WireTesting.framework */; settings = {ATTRIBUTES = (CodeSignOnCopy, RemoveHeadersOnCopy, ); }; };
		EE7F02272A80E5F400FE5695 /* CreateGroupConversationActionHandler.swift in Sources */ = {isa = PBXBuildFile; fileRef = EE7F02262A80E5F400FE5695 /* CreateGroupConversationActionHandler.swift */; };
		EE7F02292A835FBA00FE5695 /* CreateGroupConversationActionHandlerTests.swift in Sources */ = {isa = PBXBuildFile; fileRef = EE7F02282A835FBA00FE5695 /* CreateGroupConversationActionHandlerTests.swift */; };
		EE7F022B2A8391C500FE5695 /* ConversationServiceTests.swift in Sources */ = {isa = PBXBuildFile; fileRef = EE7F022A2A8391C500FE5695 /* ConversationServiceTests.swift */; };
		EE7F022D2A8392EF00FE5695 /* MockActionHandler.swift in Sources */ = {isa = PBXBuildFile; fileRef = EE7F022C2A8392EF00FE5695 /* MockActionHandler.swift */; };
		EE82318927D22D79008CD77B /* String+Random.swift in Sources */ = {isa = PBXBuildFile; fileRef = EE82318827D22D79008CD77B /* String+Random.swift */; };
		EE88078D2AC31FAE00278E3C /* ConversationEventPayloadProcessor.swift in Sources */ = {isa = PBXBuildFile; fileRef = EE88078C2AC31FAE00278E3C /* ConversationEventPayloadProcessor.swift */; };
		EE88078F2AC376B300278E3C /* ConversationEventPayloadProcessorTests.swift in Sources */ = {isa = PBXBuildFile; fileRef = EE88078E2AC376B300278E3C /* ConversationEventPayloadProcessorTests.swift */; };
		EE8807912AC4080A00278E3C /* ConnectionPayloadProcessor.swift in Sources */ = {isa = PBXBuildFile; fileRef = EE8807902AC4080900278E3C /* ConnectionPayloadProcessor.swift */; };
		EE8807932AC40AB100278E3C /* ConnectionPayloadProcessorTests.swift in Sources */ = {isa = PBXBuildFile; fileRef = EE8807922AC40AB100278E3C /* ConnectionPayloadProcessorTests.swift */; };
		EE8807952AC40CA600278E3C /* UserProfilePayloadProcessor.swift in Sources */ = {isa = PBXBuildFile; fileRef = EE8807942AC40CA600278E3C /* UserProfilePayloadProcessor.swift */; };
		EE8807972AC40E1400278E3C /* UserProfilePayloadProcessorTests.swift in Sources */ = {isa = PBXBuildFile; fileRef = EE8807962AC40E1400278E3C /* UserProfilePayloadProcessorTests.swift */; };
		EE8807992AC423A200278E3C /* MessageSendingStatusPayloadProcessor.swift in Sources */ = {isa = PBXBuildFile; fileRef = EE8807982AC423A200278E3C /* MessageSendingStatusPayloadProcessor.swift */; };
		EE88079B2AC425CB00278E3C /* MessageSendingStatusPayloadProcessorTests.swift in Sources */ = {isa = PBXBuildFile; fileRef = EE88079A2AC425CB00278E3C /* MessageSendingStatusPayloadProcessorTests.swift */; };
		EE88079D2AC427D600278E3C /* MLSMessageSendingStatusPayloadProcessor.swift in Sources */ = {isa = PBXBuildFile; fileRef = EE88079C2AC427D600278E3C /* MLSMessageSendingStatusPayloadProcessor.swift */; };
		EE88079F2AC4288200278E3C /* MLSMessageSendingStatusPayloadProcessorTests.swift in Sources */ = {isa = PBXBuildFile; fileRef = EE88079E2AC4288200278E3C /* MLSMessageSendingStatusPayloadProcessorTests.swift */; };
		EE8807A12AC4669D00278E3C /* UserClientPayloadProcessor.swift in Sources */ = {isa = PBXBuildFile; fileRef = EE8807A02AC4669D00278E3C /* UserClientPayloadProcessor.swift */; };
		EE8DC53728C0EFA700AC4E3D /* FetchUserClientsActionHandler.swift in Sources */ = {isa = PBXBuildFile; fileRef = EE8DC53628C0EFA700AC4E3D /* FetchUserClientsActionHandler.swift */; };
		EE8DC53928C0F04B00AC4E3D /* FetchUserClientsActionHandlerTests.swift in Sources */ = {isa = PBXBuildFile; fileRef = EE8DC53828C0F04B00AC4E3D /* FetchUserClientsActionHandlerTests.swift */; };
		EE90C29E282E785800474379 /* PushTokenStrategy.swift in Sources */ = {isa = PBXBuildFile; fileRef = EE90C29D282E785800474379 /* PushTokenStrategy.swift */; };
		EE90C2A7282E7EC800474379 /* RegisterPushTokenActionHandler.swift in Sources */ = {isa = PBXBuildFile; fileRef = EE90C2A6282E7EC800474379 /* RegisterPushTokenActionHandler.swift */; };
		EE90C2A8282E7ECF00474379 /* RegisterPushTokenAction.swift in Sources */ = {isa = PBXBuildFile; fileRef = EE90C2A4282E7EA900474379 /* RegisterPushTokenAction.swift */; };
		EE90C2AA282E855B00474379 /* RegisterPushTokenActionHandlerTests.swift in Sources */ = {isa = PBXBuildFile; fileRef = EE90C2A9282E855B00474379 /* RegisterPushTokenActionHandlerTests.swift */; };
		EE90C2AC282EA1D200474379 /* GetPushTokensAction.swift in Sources */ = {isa = PBXBuildFile; fileRef = EE90C2AB282EA1D200474379 /* GetPushTokensAction.swift */; };
		EE90C2AE282EA1E000474379 /* GetPushTokensActionHandler.swift in Sources */ = {isa = PBXBuildFile; fileRef = EE90C2AD282EA1E000474379 /* GetPushTokensActionHandler.swift */; };
		EE90C2B0282EA1F200474379 /* GetPushTokensActionHandlerTests.swift in Sources */ = {isa = PBXBuildFile; fileRef = EE90C2AF282EA1F200474379 /* GetPushTokensActionHandlerTests.swift */; };
		EE9BC57E28785FB100AF9AEE /* XCTestCase+APIVersion.swift in Sources */ = {isa = PBXBuildFile; fileRef = EE9BC57D28785FB100AF9AEE /* XCTestCase+APIVersion.swift */; };
		EEA2EE8A28F021C100A2CBE1 /* UserClientByQualifiedUserIDTranscoderTests.swift in Sources */ = {isa = PBXBuildFile; fileRef = EEA2EE8928F021C100A2CBE1 /* UserClientByQualifiedUserIDTranscoderTests.swift */; };
		EEAC16D4281AE5F700B7A34D /* CallEventContent.swift in Sources */ = {isa = PBXBuildFile; fileRef = EEAC16D3281AE5F700B7A34D /* CallEventContent.swift */; };
		EEAC16D6281AEB0200B7A34D /* CallEventContentTests.swift in Sources */ = {isa = PBXBuildFile; fileRef = EEAC16D5281AEB0200B7A34D /* CallEventContentTests.swift */; };
		EEB5DE05283773C3009B4741 /* GetFeatureConfigsAction.swift in Sources */ = {isa = PBXBuildFile; fileRef = EEB5DE04283773C3009B4741 /* GetFeatureConfigsAction.swift */; };
		EEB5DE0728377635009B4741 /* GetFeatureConfigsActionHandler.swift in Sources */ = {isa = PBXBuildFile; fileRef = EEB5DE0628377635009B4741 /* GetFeatureConfigsActionHandler.swift */; };
		EEB5DE0F28379A19009B4741 /* GetFeatureConfigsActionHandlerTests.swift in Sources */ = {isa = PBXBuildFile; fileRef = EEB5DE0E28379A19009B4741 /* GetFeatureConfigsActionHandlerTests.swift */; };
		EEB930B72ABD5C1400FB35B2 /* FetchSupportedProtocolsActionHandler.swift in Sources */ = {isa = PBXBuildFile; fileRef = EEB930B62ABD5C1400FB35B2 /* FetchSupportedProtocolsActionHandler.swift */; };
		EEB930B92ABD6FCB00FB35B2 /* FetchSupportedProtocolsActionHandlerTests.swift in Sources */ = {isa = PBXBuildFile; fileRef = EEB930B82ABD6FCB00FB35B2 /* FetchSupportedProtocolsActionHandlerTests.swift */; };
		EECBE8EE28E71F19005DE5DD /* SyncConversationActionHandler.swift in Sources */ = {isa = PBXBuildFile; fileRef = EECBE8ED28E71F19005DE5DD /* SyncConversationActionHandler.swift */; };
		EECBE8F028E71F57005DE5DD /* SyncConversationActionHandlerTests.swift in Sources */ = {isa = PBXBuildFile; fileRef = EECBE8EF28E71F57005DE5DD /* SyncConversationActionHandlerTests.swift */; };
		EEDBD0A92A7B7F0C00F3956F /* SelfUserRequestStrategy.swift in Sources */ = {isa = PBXBuildFile; fileRef = EEDBD0A82A7B7F0C00F3956F /* SelfUserRequestStrategy.swift */; };
		EEDBD0AB2A7B83B100F3956F /* SelfUserRequestStrategyTests.swift in Sources */ = {isa = PBXBuildFile; fileRef = EEDBD0AA2A7B83B100F3956F /* SelfUserRequestStrategyTests.swift */; };
		EEDE7DAD28EAE538007DC6A3 /* ConversationEventProcessorTests.swift in Sources */ = {isa = PBXBuildFile; fileRef = EEDE7DAC28EAE538007DC6A3 /* ConversationEventProcessorTests.swift */; };
		EEDE7DB128EAEEC3007DC6A3 /* ConversationService.swift in Sources */ = {isa = PBXBuildFile; fileRef = EEDE7DB028EAEEC3007DC6A3 /* ConversationService.swift */; };
		EEE0EDB12858906500BBEE29 /* MLSRequestStrategy.swift in Sources */ = {isa = PBXBuildFile; fileRef = EEE0EDB02858906500BBEE29 /* MLSRequestStrategy.swift */; };
		EEE0EE0528591D3200BBEE29 /* OptionalString+NonEmptyValue.swift in Sources */ = {isa = PBXBuildFile; fileRef = EEE0EE0328591D2C00BBEE29 /* OptionalString+NonEmptyValue.swift */; };
		EEE0EE0728591E9C00BBEE29 /* AssetDownloadRequestFactoryTests.swift in Sources */ = {isa = PBXBuildFile; fileRef = EEE0EE0628591E9C00BBEE29 /* AssetDownloadRequestFactoryTests.swift */; };
		EEE46E5428C5EE48005F48D7 /* ZMTransportResponse+ErrorInfo.swift in Sources */ = {isa = PBXBuildFile; fileRef = EEE46E5328C5EE48005F48D7 /* ZMTransportResponse+ErrorInfo.swift */; };
		EEE95CD72A4330D900E136CB /* LeaveSubconversationActionHandler.swift in Sources */ = {isa = PBXBuildFile; fileRef = EEE95CD62A4330D900E136CB /* LeaveSubconversationActionHandler.swift */; };
		EEE95CD92A43324F00E136CB /* LeaveSubconversationActionHandlerTests.swift in Sources */ = {isa = PBXBuildFile; fileRef = EEE95CD82A43324F00E136CB /* LeaveSubconversationActionHandlerTests.swift */; };
		EEFB2DFE2ACD530F0094F877 /* PrekeyPayloadProcessor.swift in Sources */ = {isa = PBXBuildFile; fileRef = EEFB2DFD2ACD530F0094F877 /* PrekeyPayloadProcessor.swift */; };
		F14B7AEA222009BA00458624 /* UserRichProfileRequestStrategy.swift in Sources */ = {isa = PBXBuildFile; fileRef = F14B7AE9222009BA00458624 /* UserRichProfileRequestStrategy.swift */; };
		F14B7AEC222009C200458624 /* UserRichProfileRequestStrategyTests.swift in Sources */ = {isa = PBXBuildFile; fileRef = F14B7AEB222009C200458624 /* UserRichProfileRequestStrategyTests.swift */; };
		F154EDC71F447B6C00CB8184 /* AppDelegate.swift in Sources */ = {isa = PBXBuildFile; fileRef = F154EDC61F447B6C00CB8184 /* AppDelegate.swift */; };
		F184019A2073BE0800E9F4CC /* ClientMessageRequestFactory.swift in Sources */ = {isa = PBXBuildFile; fileRef = F184014F2073BE0800E9F4CC /* ClientMessageRequestFactory.swift */; };
		F18401A42073BE0800E9F4CC /* GenericMessageEntity.swift in Sources */ = {isa = PBXBuildFile; fileRef = F184015A2073BE0800E9F4CC /* GenericMessageEntity.swift */; };
		F18401AA2073BE0800E9F4CC /* FetchingClientRequestStrategy.swift in Sources */ = {isa = PBXBuildFile; fileRef = F18401612073BE0800E9F4CC /* FetchingClientRequestStrategy.swift */; };
		F18401AF2073BE0800E9F4CC /* AvailabilityRequestStrategy.swift in Sources */ = {isa = PBXBuildFile; fileRef = F18401682073BE0800E9F4CC /* AvailabilityRequestStrategy.swift */; };
		F18401B02073BE0800E9F4CC /* AbstractRequestStrategy.swift in Sources */ = {isa = PBXBuildFile; fileRef = F184016A2073BE0800E9F4CC /* AbstractRequestStrategy.swift */; };
		F18401B32073BE0800E9F4CC /* ZMAbstractRequestStrategy.h in Headers */ = {isa = PBXBuildFile; fileRef = F184016D2073BE0800E9F4CC /* ZMAbstractRequestStrategy.h */; settings = {ATTRIBUTES = (Public, ); }; };
		F18401B42073BE0800E9F4CC /* ZMAbstractRequestStrategy.m in Sources */ = {isa = PBXBuildFile; fileRef = F184016E2073BE0800E9F4CC /* ZMAbstractRequestStrategy.m */; };
		F18401BB2073BE0800E9F4CC /* LinkPreviewAssetDownloadRequestStrategy.swift in Sources */ = {isa = PBXBuildFile; fileRef = F18401772073BE0800E9F4CC /* LinkPreviewAssetDownloadRequestStrategy.swift */; };
		F18401BD2073BE0800E9F4CC /* LinkPreviewAssetUploadRequestStrategy.swift in Sources */ = {isa = PBXBuildFile; fileRef = F18401792073BE0800E9F4CC /* LinkPreviewAssetUploadRequestStrategy.swift */; };
		F18401BF2073BE0800E9F4CC /* AssetClientMessageRequestStrategy.swift in Sources */ = {isa = PBXBuildFile; fileRef = F184017B2073BE0800E9F4CC /* AssetClientMessageRequestStrategy.swift */; };
		F18401C12073BE0800E9F4CC /* ImageV2DownloadRequestStrategy.swift in Sources */ = {isa = PBXBuildFile; fileRef = F184017E2073BE0800E9F4CC /* ImageV2DownloadRequestStrategy.swift */; };
		F18401C22073BE0800E9F4CC /* AssetV2DownloadRequestStrategy.swift in Sources */ = {isa = PBXBuildFile; fileRef = F184017F2073BE0800E9F4CC /* AssetV2DownloadRequestStrategy.swift */; };
		F18401C32073BE0800E9F4CC /* AssetV3DownloadRequestStrategy.swift in Sources */ = {isa = PBXBuildFile; fileRef = F18401802073BE0800E9F4CC /* AssetV3DownloadRequestStrategy.swift */; };
		F18401C72073BE0800E9F4CC /* AssetV3PreviewDownloadStrategy.swift in Sources */ = {isa = PBXBuildFile; fileRef = F18401842073BE0800E9F4CC /* AssetV3PreviewDownloadStrategy.swift */; };
		F18401C82073BE0800E9F4CC /* AssetDownloadRequestFactory.swift in Sources */ = {isa = PBXBuildFile; fileRef = F18401862073BE0800E9F4CC /* AssetDownloadRequestFactory.swift */; };
		F18401CD2073BE0800E9F4CC /* LinkPreviewPreprocessor.swift in Sources */ = {isa = PBXBuildFile; fileRef = F184018B2073BE0800E9F4CC /* LinkPreviewPreprocessor.swift */; };
		F18401D02073BE0800E9F4CC /* PushMessageHandler.swift in Sources */ = {isa = PBXBuildFile; fileRef = F184018F2073BE0800E9F4CC /* PushMessageHandler.swift */; };
		F18401D12073BE0800E9F4CC /* ApplicationStatus.swift in Sources */ = {isa = PBXBuildFile; fileRef = F18401902073BE0800E9F4CC /* ApplicationStatus.swift */; };
		F18401D22073BE0800E9F4CC /* OTREntity.swift in Sources */ = {isa = PBXBuildFile; fileRef = F18401912073BE0800E9F4CC /* OTREntity.swift */; };
		F18401D32073BE0800E9F4CC /* ZMMessage+Dependency.swift in Sources */ = {isa = PBXBuildFile; fileRef = F18401932073BE0800E9F4CC /* ZMMessage+Dependency.swift */; };
		F18401D42073BE0800E9F4CC /* MessageExpirationTimer.swift in Sources */ = {isa = PBXBuildFile; fileRef = F18401942073BE0800E9F4CC /* MessageExpirationTimer.swift */; };
		F18401D62073BE0800E9F4CC /* ZMStrategyConfigurationOption.h in Headers */ = {isa = PBXBuildFile; fileRef = F18401962073BE0800E9F4CC /* ZMStrategyConfigurationOption.h */; settings = {ATTRIBUTES = (Public, ); }; };
		F18401D82073BE0800E9F4CC /* ZMConversation+Notifications.swift in Sources */ = {isa = PBXBuildFile; fileRef = F18401982073BE0800E9F4CC /* ZMConversation+Notifications.swift */; };
		F18401D92073BE0800E9F4CC /* EncryptionSessionDirectory+UpdateEvents.swift in Sources */ = {isa = PBXBuildFile; fileRef = F18401992073BE0800E9F4CC /* EncryptionSessionDirectory+UpdateEvents.swift */; };
		F18401DB2073C25300E9F4CC /* EventDecoderDecryptionTests.swift in Sources */ = {isa = PBXBuildFile; fileRef = F18401952073BE0800E9F4CC /* EventDecoderDecryptionTests.swift */; };
		F18401DC2073C25300E9F4CC /* MessageExpirationTimerTests.swift in Sources */ = {isa = PBXBuildFile; fileRef = F18401972073BE0800E9F4CC /* MessageExpirationTimerTests.swift */; };
		F18401E02073C25900E9F4CC /* ClientMessageRequestFactoryTests.swift in Sources */ = {isa = PBXBuildFile; fileRef = F18401542073BE0800E9F4CC /* ClientMessageRequestFactoryTests.swift */; };
		F18401E12073C25900E9F4CC /* OTREntityTests+Dependency.swift in Sources */ = {isa = PBXBuildFile; fileRef = F18401552073BE0800E9F4CC /* OTREntityTests+Dependency.swift */; };
		F18401E52073C26200E9F4CC /* FetchingClientRequestStrategyTests.swift in Sources */ = {isa = PBXBuildFile; fileRef = F184015E2073BE0800E9F4CC /* FetchingClientRequestStrategyTests.swift */; };
		F18401E92073C26700E9F4CC /* AvailabilityRequestStrategyTests.swift in Sources */ = {isa = PBXBuildFile; fileRef = F18401672073BE0800E9F4CC /* AvailabilityRequestStrategyTests.swift */; };
		F18401EA2073C26700E9F4CC /* AbstractRequestStrategyTests.swift in Sources */ = {isa = PBXBuildFile; fileRef = F184016B2073BE0800E9F4CC /* AbstractRequestStrategyTests.swift */; };
		F18401EB2073C26700E9F4CC /* MockOTREntity.swift in Sources */ = {isa = PBXBuildFile; fileRef = F184016C2073BE0800E9F4CC /* MockOTREntity.swift */; };
		F18401EC2073C26700E9F4CC /* AssetV3PreviewDownloadRequestStrategyTests.swift in Sources */ = {isa = PBXBuildFile; fileRef = F18401712073BE0800E9F4CC /* AssetV3PreviewDownloadRequestStrategyTests.swift */; };
		F18401EE2073C26C00E9F4CC /* LinkPreviewAssetUploadRequestStrategyTests.swift in Sources */ = {isa = PBXBuildFile; fileRef = F18401742073BE0800E9F4CC /* LinkPreviewAssetUploadRequestStrategyTests.swift */; };
		F18401F02073C26C00E9F4CC /* LinkPreviewAssetDownloadRequestStrategyTests.swift in Sources */ = {isa = PBXBuildFile; fileRef = F18401782073BE0800E9F4CC /* LinkPreviewAssetDownloadRequestStrategyTests.swift */; };
		F18401F12073C26C00E9F4CC /* AssetV3DownloadRequestStrategyTests.swift in Sources */ = {isa = PBXBuildFile; fileRef = F18401812073BE0800E9F4CC /* AssetV3DownloadRequestStrategyTests.swift */; };
		F18401F32073C26C00E9F4CC /* AssetClientMessageRequestStrategyTests.swift in Sources */ = {isa = PBXBuildFile; fileRef = F18401832073BE0800E9F4CC /* AssetClientMessageRequestStrategyTests.swift */; };
		F18401F42073C27200E9F4CC /* LinkPreviewPreprocessorTests.swift in Sources */ = {isa = PBXBuildFile; fileRef = F18401892073BE0800E9F4CC /* LinkPreviewPreprocessorTests.swift */; };
		F18401FE2073C2EA00E9F4CC /* MessagingTest+Encryption.swift in Sources */ = {isa = PBXBuildFile; fileRef = F18401F82073C2E600E9F4CC /* MessagingTest+Encryption.swift */; };
		F18401FF2073C2EA00E9F4CC /* MessagingTestBase.swift in Sources */ = {isa = PBXBuildFile; fileRef = F18401F62073C2E500E9F4CC /* MessagingTestBase.swift */; };
		F18402002073C2EA00E9F4CC /* MockObjects.swift in Sources */ = {isa = PBXBuildFile; fileRef = F18401F92073C2E600E9F4CC /* MockObjects.swift */; };
		F18402012073C2EA00E9F4CC /* RequestStrategyTestBase.swift in Sources */ = {isa = PBXBuildFile; fileRef = F18401F72073C2E600E9F4CC /* RequestStrategyTestBase.swift */; };
		F184020F2073C30000E9F4CC /* Bridging-Header.h in Headers */ = {isa = PBXBuildFile; fileRef = F18402072073C30000E9F4CC /* Bridging-Header.h */; };
		F18402132073C56C00E9F4CC /* RequestStrategy.h in Headers */ = {isa = PBXBuildFile; fileRef = F18402122073C56C00E9F4CC /* RequestStrategy.h */; settings = {ATTRIBUTES = (Public, ); }; };
		F18402142073C6B100E9F4CC /* 1900x1500.jpg in Resources */ = {isa = PBXBuildFile; fileRef = F18402042073C2FF00E9F4CC /* 1900x1500.jpg */; };
		F18402152073C6B100E9F4CC /* animated.gif in Resources */ = {isa = PBXBuildFile; fileRef = F18402022073C2FF00E9F4CC /* animated.gif */; };
		F18402162073C6B100E9F4CC /* Lorem Ipsum.txt in Resources */ = {isa = PBXBuildFile; fileRef = F18402092073C30000E9F4CC /* Lorem Ipsum.txt */; };
		F18402172073C6B100E9F4CC /* medium.jpg in Resources */ = {isa = PBXBuildFile; fileRef = F18402052073C30000E9F4CC /* medium.jpg */; };
		F18402182073C6B100E9F4CC /* not_animated.gif in Resources */ = {isa = PBXBuildFile; fileRef = F18402062073C30000E9F4CC /* not_animated.gif */; };
		F18402192073C6B100E9F4CC /* tiny.jpg in Resources */ = {isa = PBXBuildFile; fileRef = F18402082073C30000E9F4CC /* tiny.jpg */; };
		F184021A2073C6B100E9F4CC /* video.mp4 in Resources */ = {isa = PBXBuildFile; fileRef = F18402032073C2FF00E9F4CC /* video.mp4 */; };
		F19561F1202A1325005347C0 /* ZMSingleRequestSyncTests.m in Sources */ = {isa = PBXBuildFile; fileRef = 166902201D709110000FE4AF /* ZMSingleRequestSyncTests.m */; };
		F19561F5202A1361005347C0 /* ZMUpstreamModifiedObjectSyncTests.m in Sources */ = {isa = PBXBuildFile; fileRef = 166902231D709110000FE4AF /* ZMUpstreamModifiedObjectSyncTests.m */; };
		F19561F7202A1389005347C0 /* ZMLocallyInsertedObjectSetTests.m in Sources */ = {isa = PBXBuildFile; fileRef = 1669021B1D709110000FE4AF /* ZMLocallyInsertedObjectSetTests.m */; };
		F19561F9202A13B4005347C0 /* ZMChangeTrackerBootstrapTests.m in Sources */ = {isa = PBXBuildFile; fileRef = 1666AA2B1D93FA0B00164C06 /* ZMChangeTrackerBootstrapTests.m */; };
		F19561FB202A13C3005347C0 /* ZMSyncOperationSetTests.m in Sources */ = {isa = PBXBuildFile; fileRef = 1666AA2D1D93FBE200164C06 /* ZMSyncOperationSetTests.m */; };
		F1956200202A141B005347C0 /* ZMDownstreamObjectSyncOrderingTests.m in Sources */ = {isa = PBXBuildFile; fileRef = 166902171D709110000FE4AF /* ZMDownstreamObjectSyncOrderingTests.m */; };
		F1956201202A141E005347C0 /* ZMDownstreamObjectSyncTests.m in Sources */ = {isa = PBXBuildFile; fileRef = 166902181D709110000FE4AF /* ZMDownstreamObjectSyncTests.m */; };
		F1956204202A1506005347C0 /* ZMRequestGeneratorTests.m in Sources */ = {isa = PBXBuildFile; fileRef = 1669021F1D709110000FE4AF /* ZMRequestGeneratorTests.m */; };
		F963E8E11D955D5500098AD3 /* SharedProtocols.swift in Sources */ = {isa = PBXBuildFile; fileRef = F963E8E01D955D5500098AD3 /* SharedProtocols.swift */; };
/* End PBXBuildFile section */

/* Begin PBXContainerItemProxy section */
		166901761D707509000FE4AF /* PBXContainerItemProxy */ = {
			isa = PBXContainerItemProxy;
			containerPortal = 166901611D707509000FE4AF /* Project object */;
			proxyType = 1;
			remoteGlobalIDString = 166901691D707509000FE4AF;
			remoteInfo = WireRequestStrategy;
		};
		F154EDD61F447BB600CB8184 /* PBXContainerItemProxy */ = {
			isa = PBXContainerItemProxy;
			containerPortal = 166901611D707509000FE4AF /* Project object */;
			proxyType = 1;
			remoteGlobalIDString = F154EDC31F447B6C00CB8184;
			remoteInfo = WireRequestStrategyTestHost;
		};
/* End PBXContainerItemProxy section */

/* Begin PBXCopyFilesBuildPhase section */
		BF7D9BD21D8C312F00949267 /* CopyFiles */ = {
			isa = PBXCopyFilesBuildPhase;
			buildActionMask = 2147483647;
			dstPath = "";
			dstSubfolderSpec = 10;
			files = (
			);
			runOnlyForDeploymentPostprocessing = 0;
		};
		EE67F72E296F0CE5001D7C88 /* Embed Frameworks */ = {
			isa = PBXCopyFilesBuildPhase;
			buildActionMask = 2147483647;
			dstPath = "";
			dstSubfolderSpec = 10;
			files = (
				EE67F72D296F0CE4001D7C88 /* WireTesting.framework in Embed Frameworks */,
			);
			name = "Embed Frameworks";
			runOnlyForDeploymentPostprocessing = 0;
		};
/* End PBXCopyFilesBuildPhase section */

/* Begin PBXFileReference section */
		06025661248E467B00E060E1 /* NotificationStreamSync.swift */ = {isa = PBXFileReference; lastKnownFileType = sourcecode.swift; path = NotificationStreamSync.swift; sourceTree = "<group>"; };
		06025665248E616C00E060E1 /* ZMSimpleListRequestPaginator.m */ = {isa = PBXFileReference; lastKnownFileType = sourcecode.c.objc; path = ZMSimpleListRequestPaginator.m; sourceTree = "<group>"; };
		06025667248E617D00E060E1 /* ZMSimpleListRequestPaginator.h */ = {isa = PBXFileReference; lastKnownFileType = sourcecode.c.h; path = ZMSimpleListRequestPaginator.h; sourceTree = "<group>"; };
		06025669248E61BF00E060E1 /* ZMSimpleListRequestPaginator+Internal.h */ = {isa = PBXFileReference; lastKnownFileType = sourcecode.c.h; path = "ZMSimpleListRequestPaginator+Internal.h"; sourceTree = "<group>"; };
		0605DB8F2511622100443219 /* ZMLocalNotificationTests_UnreadCount.swift */ = {isa = PBXFileReference; lastKnownFileType = sourcecode.swift; path = ZMLocalNotificationTests_UnreadCount.swift; sourceTree = "<group>"; };
		060ED6D52499F41000412C4A /* PushNotificationStatus.swift */ = {isa = PBXFileReference; lastKnownFileType = sourcecode.swift; path = PushNotificationStatus.swift; sourceTree = "<group>"; };
		062285C7276BB5B000B87C91 /* UpdateEventProcessor.swift */ = {isa = PBXFileReference; lastKnownFileType = sourcecode.swift; path = UpdateEventProcessor.swift; sourceTree = "<group>"; };
		062DD2D72760CFAA00E27FD9 /* UUID+SafeLogging.swift */ = {isa = PBXFileReference; lastKnownFileType = sourcecode.swift; path = "UUID+SafeLogging.swift"; sourceTree = "<group>"; };
		06474D4A24AF6858002C695D /* EventDecoder.swift */ = {isa = PBXFileReference; lastKnownFileType = sourcecode.swift; path = EventDecoder.swift; sourceTree = "<group>"; };
		06474D4C24AF68AD002C695D /* StoreUpdateEvent.swift */ = {isa = PBXFileReference; lastKnownFileType = sourcecode.swift; path = StoreUpdateEvent.swift; sourceTree = "<group>"; };
		06474D5C24B30C75002C695D /* PushNotificationStatusTests.swift */ = {isa = PBXFileReference; lastKnownFileType = sourcecode.swift; path = PushNotificationStatusTests.swift; sourceTree = "<group>"; };
		06474D5F24B310B6002C695D /* NotificationsTrackerTests.swift */ = {isa = PBXFileReference; lastKnownFileType = sourcecode.swift; path = NotificationsTrackerTests.swift; sourceTree = "<group>"; };
		06474D6524B3227E002C695D /* ZMSimpleListRequestPaginatorTests.m */ = {isa = PBXFileReference; lastKnownFileType = sourcecode.c.objc; path = ZMSimpleListRequestPaginatorTests.m; sourceTree = "<group>"; };
		06474DA524B4B1EA002C695D /* EventDecoderTest.swift */ = {isa = PBXFileReference; lastKnownFileType = sourcecode.swift; path = EventDecoderTest.swift; sourceTree = "<group>"; };
		06474DA724B4BB01002C695D /* StoreUpdateEventTests.swift */ = {isa = PBXFileReference; lastKnownFileType = sourcecode.swift; path = StoreUpdateEventTests.swift; sourceTree = "<group>"; };
		0648FC1027851623006519D1 /* audio.m4a */ = {isa = PBXFileReference; lastKnownFileType = file; path = audio.m4a; sourceTree = "<group>"; };
		0649D12124F5C5EF001DDC78 /* ZMLocalNotification.swift */ = {isa = PBXFileReference; lastKnownFileType = sourcecode.swift; path = ZMLocalNotification.swift; sourceTree = "<group>"; };
		0649D13F24F63AA0001DDC78 /* LocalNotificationContentType.swift */ = {isa = PBXFileReference; lastKnownFileType = sourcecode.swift; path = LocalNotificationContentType.swift; sourceTree = "<group>"; };
		0649D14224F63B52001DDC78 /* NotificationUserInfo.swift */ = {isa = PBXFileReference; lastKnownFileType = sourcecode.swift; path = NotificationUserInfo.swift; sourceTree = "<group>"; };
		0649D14424F63BBD001DDC78 /* LocalNotificationType+Configuration.swift */ = {isa = PBXFileReference; lastKnownFileType = sourcecode.swift; path = "LocalNotificationType+Configuration.swift"; sourceTree = "<group>"; };
		0649D14624F63C02001DDC78 /* PushNotificationCategory.swift */ = {isa = PBXFileReference; lastKnownFileType = sourcecode.swift; path = PushNotificationCategory.swift; sourceTree = "<group>"; };
		0649D14824F63C51001DDC78 /* NotificationSound.swift */ = {isa = PBXFileReference; lastKnownFileType = sourcecode.swift; path = NotificationSound.swift; sourceTree = "<group>"; };
		0649D14A24F63C8F001DDC78 /* NotificationAction.swift */ = {isa = PBXFileReference; lastKnownFileType = sourcecode.swift; path = NotificationAction.swift; sourceTree = "<group>"; };
		0649D14C24F63D3E001DDC78 /* LocalNotificationType+Localization.swift */ = {isa = PBXFileReference; lastKnownFileType = sourcecode.swift; path = "LocalNotificationType+Localization.swift"; sourceTree = "<group>"; };
		0649D14E24F63DCC001DDC78 /* ZMSound.swift */ = {isa = PBXFileReference; lastKnownFileType = sourcecode.swift; path = ZMSound.swift; sourceTree = "<group>"; };
		0649D15124F64335001DDC78 /* Base */ = {isa = PBXFileReference; lastKnownFileType = text.plist.stringsdict; name = Base; path = Base.lproj/Push.stringsdict; sourceTree = "<group>"; };
		0649D15324F64335001DDC78 /* Base */ = {isa = PBXFileReference; lastKnownFileType = text.plist.strings; name = Base; path = Base.lproj/Push.strings; sourceTree = "<group>"; };
		0649D15824F644A9001DDC78 /* de */ = {isa = PBXFileReference; lastKnownFileType = text.plist.strings; name = de; path = de.lproj/Push.strings; sourceTree = "<group>"; };
		0649D15924F644A9001DDC78 /* de */ = {isa = PBXFileReference; lastKnownFileType = text.plist.stringsdict; name = de; path = de.lproj/Push.stringsdict; sourceTree = "<group>"; };
		0649D15A24F644B7001DDC78 /* pt-BR */ = {isa = PBXFileReference; lastKnownFileType = text.plist.strings; name = "pt-BR"; path = "pt-BR.lproj/Push.strings"; sourceTree = "<group>"; };
		0649D15B24F644B7001DDC78 /* pt-BR */ = {isa = PBXFileReference; lastKnownFileType = text.plist.stringsdict; name = "pt-BR"; path = "pt-BR.lproj/Push.stringsdict"; sourceTree = "<group>"; };
		0649D15C24F644DB001DDC78 /* es */ = {isa = PBXFileReference; lastKnownFileType = text.plist.strings; name = es; path = es.lproj/Push.strings; sourceTree = "<group>"; };
		0649D15D24F644DB001DDC78 /* es */ = {isa = PBXFileReference; lastKnownFileType = text.plist.stringsdict; name = es; path = es.lproj/Push.stringsdict; sourceTree = "<group>"; };
		0649D15E24F644E7001DDC78 /* uk */ = {isa = PBXFileReference; lastKnownFileType = text.plist.strings; name = uk; path = uk.lproj/Push.strings; sourceTree = "<group>"; };
		0649D15F24F644E7001DDC78 /* uk */ = {isa = PBXFileReference; lastKnownFileType = text.plist.stringsdict; name = uk; path = uk.lproj/Push.stringsdict; sourceTree = "<group>"; };
		0649D16024F644F3001DDC78 /* ru */ = {isa = PBXFileReference; lastKnownFileType = text.plist.strings; name = ru; path = ru.lproj/Push.strings; sourceTree = "<group>"; };
		0649D16124F644F3001DDC78 /* ru */ = {isa = PBXFileReference; lastKnownFileType = text.plist.stringsdict; name = ru; path = ru.lproj/Push.stringsdict; sourceTree = "<group>"; };
		0649D16224F644F7001DDC78 /* ja */ = {isa = PBXFileReference; lastKnownFileType = text.plist.strings; name = ja; path = ja.lproj/Push.strings; sourceTree = "<group>"; };
		0649D16324F644F8001DDC78 /* ja */ = {isa = PBXFileReference; lastKnownFileType = text.plist.stringsdict; name = ja; path = ja.lproj/Push.stringsdict; sourceTree = "<group>"; };
		0649D16424F64520001DDC78 /* it */ = {isa = PBXFileReference; lastKnownFileType = text.plist.strings; name = it; path = it.lproj/Push.strings; sourceTree = "<group>"; };
		0649D16524F64520001DDC78 /* it */ = {isa = PBXFileReference; lastKnownFileType = text.plist.stringsdict; name = it; path = it.lproj/Push.stringsdict; sourceTree = "<group>"; };
		0649D16624F6452C001DDC78 /* nl */ = {isa = PBXFileReference; lastKnownFileType = text.plist.strings; name = nl; path = nl.lproj/Push.strings; sourceTree = "<group>"; };
		0649D16724F6452C001DDC78 /* nl */ = {isa = PBXFileReference; lastKnownFileType = text.plist.stringsdict; name = nl; path = nl.lproj/Push.stringsdict; sourceTree = "<group>"; };
		0649D16824F64537001DDC78 /* tr */ = {isa = PBXFileReference; lastKnownFileType = text.plist.strings; name = tr; path = tr.lproj/Push.strings; sourceTree = "<group>"; };
		0649D16924F64537001DDC78 /* tr */ = {isa = PBXFileReference; lastKnownFileType = text.plist.stringsdict; name = tr; path = tr.lproj/Push.stringsdict; sourceTree = "<group>"; };
		0649D16A24F64540001DDC78 /* fr */ = {isa = PBXFileReference; lastKnownFileType = text.plist.strings; name = fr; path = fr.lproj/Push.strings; sourceTree = "<group>"; };
		0649D16B24F64540001DDC78 /* fr */ = {isa = PBXFileReference; lastKnownFileType = text.plist.stringsdict; name = fr; path = fr.lproj/Push.stringsdict; sourceTree = "<group>"; };
		0649D16C24F64549001DDC78 /* da */ = {isa = PBXFileReference; lastKnownFileType = text.plist.strings; name = da; path = da.lproj/Push.strings; sourceTree = "<group>"; };
		0649D16D24F6454A001DDC78 /* da */ = {isa = PBXFileReference; lastKnownFileType = text.plist.stringsdict; name = da; path = da.lproj/Push.stringsdict; sourceTree = "<group>"; };
		0649D16E24F6454E001DDC78 /* ar */ = {isa = PBXFileReference; lastKnownFileType = text.plist.strings; name = ar; path = ar.lproj/Push.strings; sourceTree = "<group>"; };
		0649D16F24F6454E001DDC78 /* ar */ = {isa = PBXFileReference; lastKnownFileType = text.plist.stringsdict; name = ar; path = ar.lproj/Push.stringsdict; sourceTree = "<group>"; };
		0649D17024F64565001DDC78 /* zh-Hans */ = {isa = PBXFileReference; lastKnownFileType = text.plist.strings; name = "zh-Hans"; path = "zh-Hans.lproj/Push.strings"; sourceTree = "<group>"; };
		0649D17124F64565001DDC78 /* zh-Hans */ = {isa = PBXFileReference; lastKnownFileType = text.plist.stringsdict; name = "zh-Hans"; path = "zh-Hans.lproj/Push.stringsdict"; sourceTree = "<group>"; };
		0649D17224F6458E001DDC78 /* sl */ = {isa = PBXFileReference; lastKnownFileType = text.plist.strings; name = sl; path = sl.lproj/Push.strings; sourceTree = "<group>"; };
		0649D17324F6458F001DDC78 /* sl */ = {isa = PBXFileReference; lastKnownFileType = text.plist.stringsdict; name = sl; path = sl.lproj/Push.stringsdict; sourceTree = "<group>"; };
		0649D17424F6459F001DDC78 /* fi */ = {isa = PBXFileReference; lastKnownFileType = text.plist.strings; name = fi; path = fi.lproj/Push.strings; sourceTree = "<group>"; };
		0649D17524F6459F001DDC78 /* fi */ = {isa = PBXFileReference; lastKnownFileType = text.plist.stringsdict; name = fi; path = fi.lproj/Push.stringsdict; sourceTree = "<group>"; };
		0649D17624F645B1001DDC78 /* et */ = {isa = PBXFileReference; lastKnownFileType = text.plist.strings; name = et; path = et.lproj/Push.strings; sourceTree = "<group>"; };
		0649D17724F645B1001DDC78 /* et */ = {isa = PBXFileReference; lastKnownFileType = text.plist.stringsdict; name = et; path = et.lproj/Push.stringsdict; sourceTree = "<group>"; };
		0649D17824F645C6001DDC78 /* pl */ = {isa = PBXFileReference; lastKnownFileType = text.plist.strings; name = pl; path = pl.lproj/Push.strings; sourceTree = "<group>"; };
		0649D17924F645C6001DDC78 /* pl */ = {isa = PBXFileReference; lastKnownFileType = text.plist.stringsdict; name = pl; path = pl.lproj/Push.stringsdict; sourceTree = "<group>"; };
		0649D17A24F645CC001DDC78 /* zh-Hant */ = {isa = PBXFileReference; lastKnownFileType = text.plist.strings; name = "zh-Hant"; path = "zh-Hant.lproj/Push.strings"; sourceTree = "<group>"; };
		0649D17B24F645CC001DDC78 /* zh-Hant */ = {isa = PBXFileReference; lastKnownFileType = text.plist.stringsdict; name = "zh-Hant"; path = "zh-Hant.lproj/Push.stringsdict"; sourceTree = "<group>"; };
		0649D17C24F645E8001DDC78 /* lt */ = {isa = PBXFileReference; lastKnownFileType = text.plist.strings; name = lt; path = lt.lproj/Push.strings; sourceTree = "<group>"; };
		0649D17D24F645E8001DDC78 /* lt */ = {isa = PBXFileReference; lastKnownFileType = text.plist.stringsdict; name = lt; path = lt.lproj/Push.stringsdict; sourceTree = "<group>"; };
		0649D19A24F66E9E001DDC78 /* ZMLocalNotification+Events.swift */ = {isa = PBXFileReference; lastKnownFileType = sourcecode.swift; path = "ZMLocalNotification+Events.swift"; sourceTree = "<group>"; };
		0649D19E24F6717C001DDC78 /* ZMLocalNotificationSet.swift */ = {isa = PBXFileReference; lastKnownFileType = sourcecode.swift; path = ZMLocalNotificationSet.swift; sourceTree = "<group>"; };
		0649D1A024F671E6001DDC78 /* UserNotificationCenter.swift */ = {isa = PBXFileReference; lastKnownFileType = sourcecode.swift; path = UserNotificationCenter.swift; sourceTree = "<group>"; };
		0649D1A524F673E7001DDC78 /* Logging.swift */ = {isa = PBXFileReference; lastKnownFileType = sourcecode.swift; path = Logging.swift; sourceTree = "<group>"; };
		068084952563B6940047899C /* FeatureConfigRequestStrategy.swift */ = {isa = PBXFileReference; fileEncoding = 4; lastKnownFileType = sourcecode.swift; path = FeatureConfigRequestStrategy.swift; sourceTree = "<group>"; };
		068084972563B7310047899C /* FeatureConfigRequestStrategyTests.swift */ = {isa = PBXFileReference; lastKnownFileType = sourcecode.swift; path = FeatureConfigRequestStrategyTests.swift; sourceTree = "<group>"; };
		0693113F24F7995F00D14DF5 /* ZMLocalNotificationTests.swift */ = {isa = PBXFileReference; lastKnownFileType = sourcecode.swift; path = ZMLocalNotificationTests.swift; sourceTree = "<group>"; };
		0693114124F7996D00D14DF5 /* ZMLocalNotificationTests_Event.swift */ = {isa = PBXFileReference; lastKnownFileType = sourcecode.swift; path = ZMLocalNotificationTests_Event.swift; sourceTree = "<group>"; };
		0693114324F7999800D14DF5 /* ZMLocalNotificationSetTests.swift */ = {isa = PBXFileReference; lastKnownFileType = sourcecode.swift; path = ZMLocalNotificationSetTests.swift; sourceTree = "<group>"; };
		0693114524F799B200D14DF5 /* ZMLocalNotificationLocalizationTests.swift */ = {isa = PBXFileReference; lastKnownFileType = sourcecode.swift; path = ZMLocalNotificationLocalizationTests.swift; sourceTree = "<group>"; };
		0693114724F799BE00D14DF5 /* LocalNotificationContentTypeTest.swift */ = {isa = PBXFileReference; lastKnownFileType = sourcecode.swift; path = LocalNotificationContentTypeTest.swift; sourceTree = "<group>"; };
		0693114F24F79E2500D14DF5 /* UserNotificationCenterMock.swift */ = {isa = PBXFileReference; lastKnownFileType = sourcecode.swift; path = UserNotificationCenterMock.swift; sourceTree = "<group>"; };
		0693115124F7B15500D14DF5 /* ZMLocalNotificationTests_Message.swift */ = {isa = PBXFileReference; lastKnownFileType = sourcecode.swift; path = ZMLocalNotificationTests_Message.swift; sourceTree = "<group>"; };
		0693115524F7B17300D14DF5 /* ZMLocalNotificationTests_SystemMessage.swift */ = {isa = PBXFileReference; lastKnownFileType = sourcecode.swift; path = ZMLocalNotificationTests_SystemMessage.swift; sourceTree = "<group>"; };
		06A1966D2A7BEAE300B43BA5 /* TerminateFederationRequestStrategy.swift */ = {isa = PBXFileReference; lastKnownFileType = sourcecode.swift; path = TerminateFederationRequestStrategy.swift; sourceTree = "<group>"; };
		06A1966F2A7BEBD100B43BA5 /* TerminateFederationRequestStrategyTests.swift */ = {isa = PBXFileReference; lastKnownFileType = sourcecode.swift; path = TerminateFederationRequestStrategyTests.swift; sourceTree = "<group>"; };
		06A9FDD128B36FF500B3C730 /* UpdateAccessRolesAction.swift */ = {isa = PBXFileReference; lastKnownFileType = sourcecode.swift; path = UpdateAccessRolesAction.swift; sourceTree = "<group>"; };
		06A9FDD328B3701000B3C730 /* UpdateAccessRolesActionHandler.swift */ = {isa = PBXFileReference; lastKnownFileType = sourcecode.swift; path = UpdateAccessRolesActionHandler.swift; sourceTree = "<group>"; };
		06A9FDD528B3702700B3C730 /* UpdateAccessRolesActionHandlerTests.swift */ = {isa = PBXFileReference; lastKnownFileType = sourcecode.swift; path = UpdateAccessRolesActionHandlerTests.swift; sourceTree = "<group>"; };
		06ADF693264B467E002E0C7A /* MockAnalytics.swift */ = {isa = PBXFileReference; lastKnownFileType = sourcecode.swift; path = MockAnalytics.swift; sourceTree = "<group>"; };
		06C394C4248E851000AE736A /* NotificationsTracker.swift */ = {isa = PBXFileReference; lastKnownFileType = sourcecode.swift; path = NotificationsTracker.swift; sourceTree = "<group>"; };
		06CDDE9E282E9CC200F9360F /* RemovePushTokenAction.swift */ = {isa = PBXFileReference; lastKnownFileType = sourcecode.swift; path = RemovePushTokenAction.swift; sourceTree = "<group>"; };
		06CDDEA0282E9E7F00F9360F /* RemovePushTokenActionHandler.swift */ = {isa = PBXFileReference; lastKnownFileType = sourcecode.swift; path = RemovePushTokenActionHandler.swift; sourceTree = "<group>"; };
		06CDDEA2282E9E9800F9360F /* RemovePushTokenActionHandlerTests.swift */ = {isa = PBXFileReference; lastKnownFileType = sourcecode.swift; path = RemovePushTokenActionHandlerTests.swift; sourceTree = "<group>"; };
		06CF5DF927FC900F00822FAB /* ZMLocalNotification+Calling.swift */ = {isa = PBXFileReference; lastKnownFileType = sourcecode.swift; path = "ZMLocalNotification+Calling.swift"; sourceTree = "<group>"; };
		06FDC62E28354DAE008300DB /* PushTokenStorage.swift */ = {isa = PBXFileReference; lastKnownFileType = sourcecode.swift; path = PushTokenStorage.swift; sourceTree = "<group>"; };
		06FDC63028354DBD008300DB /* PushTokenStorageTests.swift */ = {isa = PBXFileReference; lastKnownFileType = sourcecode.swift; path = PushTokenStorageTests.swift; sourceTree = "<group>"; };
		160ADE9B270DBD0A003FA638 /* ConnectToUserActionHandlerTests.swift */ = {isa = PBXFileReference; lastKnownFileType = sourcecode.swift; path = ConnectToUserActionHandlerTests.swift; sourceTree = "<group>"; };
		16189D05268B214E004831BE /* InsertedObjectSyncTests.swift */ = {isa = PBXFileReference; lastKnownFileType = sourcecode.swift; path = InsertedObjectSyncTests.swift; sourceTree = "<group>"; };
		16189D09268B2C34004831BE /* ModifiedKeyObjectSyncTests.swift */ = {isa = PBXFileReference; lastKnownFileType = sourcecode.swift; path = ModifiedKeyObjectSyncTests.swift; sourceTree = "<group>"; };
		161E05432665465A00DADC3D /* SyncProgress.swift */ = {isa = PBXFileReference; lastKnownFileType = sourcecode.swift; path = SyncProgress.swift; sourceTree = "<group>"; };
		161E054F26655E4500DADC3D /* UserProfileRequestStrategy.swift */ = {isa = PBXFileReference; lastKnownFileType = sourcecode.swift; path = UserProfileRequestStrategy.swift; sourceTree = "<group>"; };
		1621D2221D75AB2D007108C2 /* MockEntity.h */ = {isa = PBXFileReference; fileEncoding = 4; lastKnownFileType = sourcecode.c.h; path = MockEntity.h; sourceTree = "<group>"; };
		1621D2231D75AB2D007108C2 /* MockEntity.m */ = {isa = PBXFileReference; fileEncoding = 4; lastKnownFileType = sourcecode.c.objc; path = MockEntity.m; sourceTree = "<group>"; };
		1621D2241D75AB2D007108C2 /* MockEntity2.h */ = {isa = PBXFileReference; fileEncoding = 4; lastKnownFileType = sourcecode.c.h; path = MockEntity2.h; sourceTree = "<group>"; };
		1621D2251D75AB2D007108C2 /* MockEntity2.m */ = {isa = PBXFileReference; fileEncoding = 4; lastKnownFileType = sourcecode.c.objc; path = MockEntity2.m; sourceTree = "<group>"; };
		1621D2261D75AB2D007108C2 /* MockModelObjectContextFactory.h */ = {isa = PBXFileReference; fileEncoding = 4; lastKnownFileType = sourcecode.c.h; path = MockModelObjectContextFactory.h; sourceTree = "<group>"; };
		1621D2271D75AB2D007108C2 /* MockModelObjectContextFactory.m */ = {isa = PBXFileReference; fileEncoding = 4; lastKnownFileType = sourcecode.c.objc; path = MockModelObjectContextFactory.m; sourceTree = "<group>"; };
		1621D22B1D75AC36007108C2 /* ZMChangeTrackerBootstrap.h */ = {isa = PBXFileReference; fileEncoding = 4; lastKnownFileType = sourcecode.c.h; path = ZMChangeTrackerBootstrap.h; sourceTree = "<group>"; };
		1621D22C1D75AC36007108C2 /* ZMChangeTrackerBootstrap.m */ = {isa = PBXFileReference; fileEncoding = 4; lastKnownFileType = sourcecode.c.objc; path = ZMChangeTrackerBootstrap.m; sourceTree = "<group>"; };
		1621D22D1D75AC36007108C2 /* ZMChangeTrackerBootstrap+Testing.h */ = {isa = PBXFileReference; fileEncoding = 4; lastKnownFileType = sourcecode.c.h; path = "ZMChangeTrackerBootstrap+Testing.h"; sourceTree = "<group>"; };
		1621D2311D75B221007108C2 /* NSManagedObjectContext+TestHelpers.h */ = {isa = PBXFileReference; fileEncoding = 4; lastKnownFileType = sourcecode.c.h; path = "NSManagedObjectContext+TestHelpers.h"; sourceTree = "<group>"; };
		1621D2321D75B221007108C2 /* NSManagedObjectContext+TestHelpers.m */ = {isa = PBXFileReference; fileEncoding = 4; lastKnownFileType = sourcecode.c.objc; path = "NSManagedObjectContext+TestHelpers.m"; sourceTree = "<group>"; };
		1621D2721D7715EA007108C2 /* ZMObjectSyncStrategy.h */ = {isa = PBXFileReference; fileEncoding = 4; lastKnownFileType = sourcecode.c.h; path = ZMObjectSyncStrategy.h; sourceTree = "<group>"; };
		1621D2731D7715EA007108C2 /* ZMObjectSyncStrategy.m */ = {isa = PBXFileReference; fileEncoding = 4; lastKnownFileType = sourcecode.c.objc; path = ZMObjectSyncStrategy.m; sourceTree = "<group>"; };
		1622946A221C18BE00A98679 /* AssetV3UploadRequestStrategy.swift */ = {isa = PBXFileReference; lastKnownFileType = sourcecode.swift; path = AssetV3UploadRequestStrategy.swift; sourceTree = "<group>"; };
		1622946C221C56E500A98679 /* AssetsPreprocessor.swift */ = {isa = PBXFileReference; lastKnownFileType = sourcecode.swift; path = AssetsPreprocessor.swift; sourceTree = "<group>"; };
		16229482221EBB8000A98679 /* ZMImagePreprocessingTracker.h */ = {isa = PBXFileReference; fileEncoding = 4; lastKnownFileType = sourcecode.c.h; path = ZMImagePreprocessingTracker.h; sourceTree = "<group>"; };
		16229483221EBB8000A98679 /* ZMImagePreprocessingTracker.m */ = {isa = PBXFileReference; fileEncoding = 4; lastKnownFileType = sourcecode.c.objc; path = ZMImagePreprocessingTracker.m; sourceTree = "<group>"; };
		16229484221EBB8000A98679 /* ZMImagePreprocessingTracker+Testing.h */ = {isa = PBXFileReference; fileEncoding = 4; lastKnownFileType = sourcecode.c.h; path = "ZMImagePreprocessingTracker+Testing.h"; sourceTree = "<group>"; };
		16229485221EBB8000A98679 /* ZMImagePreprocessingTrackerTests.m */ = {isa = PBXFileReference; fileEncoding = 4; lastKnownFileType = sourcecode.c.objc; path = ZMImagePreprocessingTrackerTests.m; sourceTree = "<group>"; };
		1623F8D22AE66F28004F0319 /* MessageSender.swift */ = {isa = PBXFileReference; lastKnownFileType = sourcecode.swift; path = MessageSender.swift; sourceTree = "<group>"; };
		1623F8D42AE6729D004F0319 /* SessionEstablisher.swift */ = {isa = PBXFileReference; lastKnownFileType = sourcecode.swift; path = SessionEstablisher.swift; sourceTree = "<group>"; };
		1623F8D72AE7FB7E004F0319 /* PrekeyAPI.swift */ = {isa = PBXFileReference; lastKnownFileType = sourcecode.swift; path = PrekeyAPI.swift; sourceTree = "<group>"; };
		1623F8D92AE7FBD6004F0319 /* NetworkError.swift */ = {isa = PBXFileReference; lastKnownFileType = sourcecode.swift; path = NetworkError.swift; sourceTree = "<group>"; };
		1623F8DB2AE7FD54004F0319 /* APIProvider.swift */ = {isa = PBXFileReference; lastKnownFileType = sourcecode.swift; path = APIProvider.swift; sourceTree = "<group>"; };
		1623F8DD2AE945E2004F0319 /* MessageAPI.swift */ = {isa = PBXFileReference; lastKnownFileType = sourcecode.swift; path = MessageAPI.swift; sourceTree = "<group>"; };
		1623F8DF2AEAAF0E004F0319 /* MessageDependencyResolver.swift */ = {isa = PBXFileReference; lastKnownFileType = sourcecode.swift; path = MessageDependencyResolver.swift; sourceTree = "<group>"; };
		16367F1D26FDB0740028AF8B /* Payload+Connection.swift */ = {isa = PBXFileReference; lastKnownFileType = sourcecode.swift; path = "Payload+Connection.swift"; sourceTree = "<group>"; };
		16367F2526FDB4720028AF8B /* ConnectionRequestStrategy.swift */ = {isa = PBXFileReference; lastKnownFileType = sourcecode.swift; path = ConnectionRequestStrategy.swift; sourceTree = "<group>"; };
		164D007522256C6E00A8F264 /* AssetV3UploadRequestStrategyTests.swift */ = {isa = PBXFileReference; lastKnownFileType = sourcecode.swift; path = AssetV3UploadRequestStrategyTests.swift; sourceTree = "<group>"; };
		1658EA6126DE22C0003D0090 /* ConversationRequestStrategy.swift */ = {isa = PBXFileReference; lastKnownFileType = sourcecode.swift; path = ConversationRequestStrategy.swift; sourceTree = "<group>"; };
		1662ADB222B0E8B300D84071 /* VerifyLegalHoldRequestStrategy.swift */ = {isa = PBXFileReference; lastKnownFileType = sourcecode.swift; path = VerifyLegalHoldRequestStrategy.swift; sourceTree = "<group>"; };
		1662ADD022B14CBA00D84071 /* VerifyLegalHoldRequestStrategyTests.swift */ = {isa = PBXFileReference; lastKnownFileType = sourcecode.swift; path = VerifyLegalHoldRequestStrategyTests.swift; sourceTree = "<group>"; };
		1666AA2B1D93FA0B00164C06 /* ZMChangeTrackerBootstrapTests.m */ = {isa = PBXFileReference; fileEncoding = 4; lastKnownFileType = sourcecode.c.objc; path = ZMChangeTrackerBootstrapTests.m; sourceTree = "<group>"; };
		1666AA2D1D93FBE200164C06 /* ZMSyncOperationSetTests.m */ = {isa = PBXFileReference; fileEncoding = 4; lastKnownFileType = sourcecode.c.objc; path = ZMSyncOperationSetTests.m; sourceTree = "<group>"; };
		1669016A1D707509000FE4AF /* WireRequestStrategy.framework */ = {isa = PBXFileReference; explicitFileType = wrapper.framework; includeInIndex = 0; path = WireRequestStrategy.framework; sourceTree = BUILT_PRODUCTS_DIR; };
		1669016D1D707509000FE4AF /* WireRequestStrategy.h */ = {isa = PBXFileReference; lastKnownFileType = sourcecode.c.h; path = WireRequestStrategy.h; sourceTree = "<group>"; };
		1669016F1D707509000FE4AF /* Info.plist */ = {isa = PBXFileReference; lastKnownFileType = text.plist.xml; path = Info.plist; sourceTree = "<group>"; };
		166901741D707509000FE4AF /* WireRequestStrategyTests.xctest */ = {isa = PBXFileReference; explicitFileType = wrapper.cfbundle; includeInIndex = 0; path = WireRequestStrategyTests.xctest; sourceTree = BUILT_PRODUCTS_DIR; };
		1669017B1D707509000FE4AF /* Info.plist */ = {isa = PBXFileReference; lastKnownFileType = text.plist.xml; path = Info.plist; sourceTree = "<group>"; };
		166901861D7075D7000FE4AF /* version.xcconfig */ = {isa = PBXFileReference; fileEncoding = 4; lastKnownFileType = text.xcconfig; path = version.xcconfig; sourceTree = "<group>"; };
		166901961D7075D7000FE4AF /* WireRequestStrategy.xcconfig */ = {isa = PBXFileReference; fileEncoding = 4; lastKnownFileType = text.xcconfig; path = WireRequestStrategy.xcconfig; sourceTree = "<group>"; };
		166901A81D7081C7000FE4AF /* ZMContextChangeTracker.h */ = {isa = PBXFileReference; fileEncoding = 4; lastKnownFileType = sourcecode.c.h; path = ZMContextChangeTracker.h; sourceTree = "<group>"; };
		166901AB1D7081C7000FE4AF /* ZMDownstreamObjectSync.h */ = {isa = PBXFileReference; fileEncoding = 4; lastKnownFileType = sourcecode.c.h; path = ZMDownstreamObjectSync.h; sourceTree = "<group>"; };
		166901AC1D7081C7000FE4AF /* ZMDownstreamObjectSync.m */ = {isa = PBXFileReference; fileEncoding = 4; lastKnownFileType = sourcecode.c.objc; path = ZMDownstreamObjectSync.m; sourceTree = "<group>"; };
		166901AD1D7081C7000FE4AF /* ZMDownstreamObjectSyncWithWhitelist.h */ = {isa = PBXFileReference; fileEncoding = 4; lastKnownFileType = sourcecode.c.h; path = ZMDownstreamObjectSyncWithWhitelist.h; sourceTree = "<group>"; };
		166901AE1D7081C7000FE4AF /* ZMDownstreamObjectSyncWithWhitelist.m */ = {isa = PBXFileReference; fileEncoding = 4; lastKnownFileType = sourcecode.c.objc; path = ZMDownstreamObjectSyncWithWhitelist.m; sourceTree = "<group>"; };
		166901AF1D7081C7000FE4AF /* ZMDownstreamObjectSyncWithWhitelist+Internal.h */ = {isa = PBXFileReference; fileEncoding = 4; lastKnownFileType = sourcecode.c.h; path = "ZMDownstreamObjectSyncWithWhitelist+Internal.h"; sourceTree = "<group>"; };
		166901B01D7081C7000FE4AF /* ZMLocallyInsertedObjectSet.h */ = {isa = PBXFileReference; fileEncoding = 4; lastKnownFileType = sourcecode.c.h; path = ZMLocallyInsertedObjectSet.h; sourceTree = "<group>"; };
		166901B11D7081C7000FE4AF /* ZMLocallyInsertedObjectSet.m */ = {isa = PBXFileReference; fileEncoding = 4; lastKnownFileType = sourcecode.c.objc; path = ZMLocallyInsertedObjectSet.m; sourceTree = "<group>"; };
		166901B21D7081C7000FE4AF /* ZMLocallyModifiedObjectSet.h */ = {isa = PBXFileReference; fileEncoding = 4; lastKnownFileType = sourcecode.c.h; path = ZMLocallyModifiedObjectSet.h; sourceTree = "<group>"; };
		166901B31D7081C7000FE4AF /* ZMLocallyModifiedObjectSet.m */ = {isa = PBXFileReference; fileEncoding = 4; lastKnownFileType = sourcecode.c.objc; path = ZMLocallyModifiedObjectSet.m; sourceTree = "<group>"; };
		166901B41D7081C7000FE4AF /* ZMLocallyModifiedObjectSyncStatus.h */ = {isa = PBXFileReference; fileEncoding = 4; lastKnownFileType = sourcecode.c.h; path = ZMLocallyModifiedObjectSyncStatus.h; sourceTree = "<group>"; };
		166901B51D7081C7000FE4AF /* ZMLocallyModifiedObjectSyncStatus.m */ = {isa = PBXFileReference; fileEncoding = 4; lastKnownFileType = sourcecode.c.objc; path = ZMLocallyModifiedObjectSyncStatus.m; sourceTree = "<group>"; };
		166901B61D7081C7000FE4AF /* ZMObjectSync.h */ = {isa = PBXFileReference; fileEncoding = 4; lastKnownFileType = sourcecode.c.h; path = ZMObjectSync.h; sourceTree = "<group>"; };
		166901B71D7081C7000FE4AF /* ZMRemoteIdentifierObjectSync.h */ = {isa = PBXFileReference; fileEncoding = 4; lastKnownFileType = sourcecode.c.h; path = ZMRemoteIdentifierObjectSync.h; sourceTree = "<group>"; };
		166901B81D7081C7000FE4AF /* ZMRemoteIdentifierObjectSync.m */ = {isa = PBXFileReference; fileEncoding = 4; lastKnownFileType = sourcecode.c.objc; path = ZMRemoteIdentifierObjectSync.m; sourceTree = "<group>"; };
		166901B91D7081C7000FE4AF /* ZMRequestGenerator.h */ = {isa = PBXFileReference; fileEncoding = 4; lastKnownFileType = sourcecode.c.h; path = ZMRequestGenerator.h; sourceTree = "<group>"; };
		166901BA1D7081C7000FE4AF /* ZMRequestGenerator.m */ = {isa = PBXFileReference; fileEncoding = 4; lastKnownFileType = sourcecode.c.objc; path = ZMRequestGenerator.m; sourceTree = "<group>"; };
		166901BB1D7081C7000FE4AF /* ZMSingleRequestSync.h */ = {isa = PBXFileReference; fileEncoding = 4; lastKnownFileType = sourcecode.c.h; path = ZMSingleRequestSync.h; sourceTree = "<group>"; };
		166901BC1D7081C7000FE4AF /* ZMSingleRequestSync.m */ = {isa = PBXFileReference; fileEncoding = 4; lastKnownFileType = sourcecode.c.objc; path = ZMSingleRequestSync.m; sourceTree = "<group>"; };
		166901BD1D7081C7000FE4AF /* ZMSyncOperationSet.h */ = {isa = PBXFileReference; fileEncoding = 4; lastKnownFileType = sourcecode.c.h; path = ZMSyncOperationSet.h; sourceTree = "<group>"; };
		166901BE1D7081C7000FE4AF /* ZMSyncOperationSet.m */ = {isa = PBXFileReference; fileEncoding = 4; lastKnownFileType = sourcecode.c.objc; path = ZMSyncOperationSet.m; sourceTree = "<group>"; };
		166901C31D7081C7000FE4AF /* ZMTimedSingleRequestSync.h */ = {isa = PBXFileReference; fileEncoding = 4; lastKnownFileType = sourcecode.c.h; path = ZMTimedSingleRequestSync.h; sourceTree = "<group>"; };
		166901C41D7081C7000FE4AF /* ZMTimedSingleRequestSync.m */ = {isa = PBXFileReference; fileEncoding = 4; lastKnownFileType = sourcecode.c.objc; path = ZMTimedSingleRequestSync.m; sourceTree = "<group>"; };
		166901C71D7081C7000FE4AF /* ZMUpstreamInsertedObjectSync.h */ = {isa = PBXFileReference; fileEncoding = 4; lastKnownFileType = sourcecode.c.h; path = ZMUpstreamInsertedObjectSync.h; sourceTree = "<group>"; };
		166901C81D7081C7000FE4AF /* ZMUpstreamInsertedObjectSync.m */ = {isa = PBXFileReference; fileEncoding = 4; lastKnownFileType = sourcecode.c.objc; path = ZMUpstreamInsertedObjectSync.m; sourceTree = "<group>"; };
		166901C91D7081C7000FE4AF /* ZMUpstreamModifiedObjectSync.h */ = {isa = PBXFileReference; fileEncoding = 4; lastKnownFileType = sourcecode.c.h; path = ZMUpstreamModifiedObjectSync.h; sourceTree = "<group>"; };
		166901CA1D7081C7000FE4AF /* ZMUpstreamModifiedObjectSync.m */ = {isa = PBXFileReference; fileEncoding = 4; lastKnownFileType = sourcecode.c.objc; path = ZMUpstreamModifiedObjectSync.m; sourceTree = "<group>"; };
		166901CB1D7081C7000FE4AF /* ZMUpstreamModifiedObjectSync+Testing.h */ = {isa = PBXFileReference; fileEncoding = 4; lastKnownFileType = sourcecode.c.h; path = "ZMUpstreamModifiedObjectSync+Testing.h"; sourceTree = "<group>"; };
		166901CC1D7081C7000FE4AF /* ZMUpstreamRequest.h */ = {isa = PBXFileReference; fileEncoding = 4; lastKnownFileType = sourcecode.c.h; path = ZMUpstreamRequest.h; sourceTree = "<group>"; };
		166901CD1D7081C7000FE4AF /* ZMUpstreamRequest.m */ = {isa = PBXFileReference; fileEncoding = 4; lastKnownFileType = sourcecode.c.objc; path = ZMUpstreamRequest.m; sourceTree = "<group>"; };
		166901CE1D7081C7000FE4AF /* ZMUpstreamTranscoder.h */ = {isa = PBXFileReference; fileEncoding = 4; lastKnownFileType = sourcecode.c.h; path = ZMUpstreamTranscoder.h; sourceTree = "<group>"; };
		166902111D70851E000FE4AF /* ZMOutstandingItems.h */ = {isa = PBXFileReference; fileEncoding = 4; lastKnownFileType = sourcecode.c.h; path = ZMOutstandingItems.h; sourceTree = "<group>"; };
		166902171D709110000FE4AF /* ZMDownstreamObjectSyncOrderingTests.m */ = {isa = PBXFileReference; fileEncoding = 4; lastKnownFileType = sourcecode.c.objc; path = ZMDownstreamObjectSyncOrderingTests.m; sourceTree = "<group>"; };
		166902181D709110000FE4AF /* ZMDownstreamObjectSyncTests.m */ = {isa = PBXFileReference; fileEncoding = 4; lastKnownFileType = sourcecode.c.objc; path = ZMDownstreamObjectSyncTests.m; sourceTree = "<group>"; };
		166902191D709110000FE4AF /* ZMDownstreamObjectSyncWithWhitelistTests.m */ = {isa = PBXFileReference; fileEncoding = 4; lastKnownFileType = sourcecode.c.objc; path = ZMDownstreamObjectSyncWithWhitelistTests.m; sourceTree = "<group>"; };
		1669021B1D709110000FE4AF /* ZMLocallyInsertedObjectSetTests.m */ = {isa = PBXFileReference; fileEncoding = 4; lastKnownFileType = sourcecode.c.objc; path = ZMLocallyInsertedObjectSetTests.m; sourceTree = "<group>"; };
		1669021C1D709110000FE4AF /* ZMLocallyModifiedObjectSetTests.m */ = {isa = PBXFileReference; fileEncoding = 4; lastKnownFileType = sourcecode.c.objc; path = ZMLocallyModifiedObjectSetTests.m; sourceTree = "<group>"; };
		1669021D1D709110000FE4AF /* ZMLocallyModifiedObjectSyncStatusTests.m */ = {isa = PBXFileReference; fileEncoding = 4; lastKnownFileType = sourcecode.c.objc; path = ZMLocallyModifiedObjectSyncStatusTests.m; sourceTree = "<group>"; };
		1669021E1D709110000FE4AF /* ZMRemoteIdentifierObjectSyncTests.m */ = {isa = PBXFileReference; fileEncoding = 4; lastKnownFileType = sourcecode.c.objc; path = ZMRemoteIdentifierObjectSyncTests.m; sourceTree = "<group>"; };
		1669021F1D709110000FE4AF /* ZMRequestGeneratorTests.m */ = {isa = PBXFileReference; fileEncoding = 4; lastKnownFileType = sourcecode.c.objc; path = ZMRequestGeneratorTests.m; sourceTree = "<group>"; };
		166902201D709110000FE4AF /* ZMSingleRequestSyncTests.m */ = {isa = PBXFileReference; fileEncoding = 4; lastKnownFileType = sourcecode.c.objc; path = ZMSingleRequestSyncTests.m; sourceTree = "<group>"; };
		166902211D709110000FE4AF /* ZMTimedSingleRequestSyncTests.m */ = {isa = PBXFileReference; fileEncoding = 4; lastKnownFileType = sourcecode.c.objc; path = ZMTimedSingleRequestSyncTests.m; sourceTree = "<group>"; };
		166902221D709110000FE4AF /* ZMUpstreamInsertedObjectSyncTests.m */ = {isa = PBXFileReference; fileEncoding = 4; lastKnownFileType = sourcecode.c.objc; path = ZMUpstreamInsertedObjectSyncTests.m; sourceTree = "<group>"; };
		166902231D709110000FE4AF /* ZMUpstreamModifiedObjectSyncTests.m */ = {isa = PBXFileReference; fileEncoding = 4; lastKnownFileType = sourcecode.c.objc; path = ZMUpstreamModifiedObjectSyncTests.m; sourceTree = "<group>"; };
		166A22902577C06B00EF313D /* ResetSessionRequestStrategy.swift */ = {isa = PBXFileReference; lastKnownFileType = sourcecode.swift; path = ResetSessionRequestStrategy.swift; sourceTree = "<group>"; };
		16751E8424CF72970099AE09 /* DeliveryReceiptRequestStrategy.swift */ = {isa = PBXFileReference; fileEncoding = 4; lastKnownFileType = sourcecode.swift; path = DeliveryReceiptRequestStrategy.swift; sourceTree = "<group>"; };
		16751EBA24D1BDA00099AE09 /* DeliveryReceiptRequestStrategyTests.swift */ = {isa = PBXFileReference; lastKnownFileType = sourcecode.swift; path = DeliveryReceiptRequestStrategyTests.swift; sourceTree = "<group>"; };
		167BCBC326087F8900E9D7E3 /* ZMTBaseTests+CoreDataStack.swift */ = {isa = PBXFileReference; lastKnownFileType = sourcecode.swift; path = "ZMTBaseTests+CoreDataStack.swift"; sourceTree = "<group>"; };
		1682462E257A1FB7002AF17B /* KeyPathObjectSync.swift */ = {isa = PBXFileReference; lastKnownFileType = sourcecode.swift; path = KeyPathObjectSync.swift; sourceTree = "<group>"; };
		16824630257A23E8002AF17B /* KeyPathObjectSyncTests.swift */ = {isa = PBXFileReference; lastKnownFileType = sourcecode.swift; path = KeyPathObjectSyncTests.swift; sourceTree = "<group>"; };
		16824632257A2B47002AF17B /* ResetSessionRequestStrategyTests.swift */ = {isa = PBXFileReference; lastKnownFileType = sourcecode.swift; path = ResetSessionRequestStrategyTests.swift; sourceTree = "<group>"; };
		168414182228365D00FCB9BC /* AssetsPreprocessorTests.swift */ = {isa = PBXFileReference; lastKnownFileType = sourcecode.swift; path = AssetsPreprocessorTests.swift; sourceTree = "<group>"; };
		168D7BBB26F330DE00789960 /* MessagingTest+Payloads.swift */ = {isa = PBXFileReference; lastKnownFileType = sourcecode.swift; path = "MessagingTest+Payloads.swift"; sourceTree = "<group>"; };
		168D7CA426FB0CFD00789960 /* ActionHandler.swift */ = {isa = PBXFileReference; lastKnownFileType = sourcecode.swift; path = ActionHandler.swift; sourceTree = "<group>"; };
		168D7CB126FB0E3F00789960 /* EntityActionSync.swift */ = {isa = PBXFileReference; lastKnownFileType = sourcecode.swift; path = EntityActionSync.swift; sourceTree = "<group>"; };
		168D7CB626FB0E9200789960 /* AddParticipantActionHandler.swift */ = {isa = PBXFileReference; lastKnownFileType = sourcecode.swift; path = AddParticipantActionHandler.swift; sourceTree = "<group>"; };
		168D7CBA26FB21D900789960 /* RemoveParticipantActionHandler.swift */ = {isa = PBXFileReference; lastKnownFileType = sourcecode.swift; path = RemoveParticipantActionHandler.swift; sourceTree = "<group>"; };
		168D7CCD26FB303A00789960 /* AddParticipantActionHandlerTests.swift */ = {isa = PBXFileReference; lastKnownFileType = sourcecode.swift; path = AddParticipantActionHandlerTests.swift; sourceTree = "<group>"; };
		168D7CF526FC6D3300789960 /* RemoveParticipantActionHandlerTests.swift */ = {isa = PBXFileReference; lastKnownFileType = sourcecode.swift; path = RemoveParticipantActionHandlerTests.swift; sourceTree = "<group>"; };
		168D7D0B26FC81AD00789960 /* ActionHandlerTests.swift */ = {isa = PBXFileReference; lastKnownFileType = sourcecode.swift; path = ActionHandlerTests.swift; sourceTree = "<group>"; };
		16972DEC2668E699008AF3A2 /* UserProfileRequestStrategyTests.swift */ = {isa = PBXFileReference; lastKnownFileType = sourcecode.swift; path = UserProfileRequestStrategyTests.swift; sourceTree = "<group>"; };
		169BA1CA25E9507600374343 /* Payload+Coding.swift */ = {isa = PBXFileReference; lastKnownFileType = sourcecode.swift; path = "Payload+Coding.swift"; sourceTree = "<group>"; };
		16A489192685CECC001F9127 /* ProteusMessage.swift */ = {isa = PBXFileReference; lastKnownFileType = sourcecode.swift; path = ProteusMessage.swift; sourceTree = "<group>"; };
		16A48935268A0665001F9127 /* ModifiedKeyObjectSync.swift */ = {isa = PBXFileReference; lastKnownFileType = sourcecode.swift; path = ModifiedKeyObjectSync.swift; sourceTree = "<group>"; };
		16A48939268A080E001F9127 /* InsertedObjectSync.swift */ = {isa = PBXFileReference; lastKnownFileType = sourcecode.swift; path = InsertedObjectSync.swift; sourceTree = "<group>"; };
		16A4893E268B0C82001F9127 /* ClientMessageRequestStrategy.swift */ = {isa = PBXFileReference; lastKnownFileType = sourcecode.swift; path = ClientMessageRequestStrategy.swift; sourceTree = "<group>"; };
		16A4894A268B0D1D001F9127 /* LinkPreviewUpdateRequestStrategy.swift */ = {isa = PBXFileReference; lastKnownFileType = sourcecode.swift; path = LinkPreviewUpdateRequestStrategy.swift; sourceTree = "<group>"; };
		16A86B2622A128A800A674F8 /* IdentifierObjectSync.swift */ = {isa = PBXFileReference; lastKnownFileType = sourcecode.swift; path = IdentifierObjectSync.swift; sourceTree = "<group>"; };
		16A86B4522A5485E00A674F8 /* IdentifierObjectSyncTests.swift */ = {isa = PBXFileReference; lastKnownFileType = sourcecode.swift; path = IdentifierObjectSyncTests.swift; sourceTree = "<group>"; };
		16B5B33626FDDD8A001A3216 /* ConnectToUserActionHandler.swift */ = {isa = PBXFileReference; lastKnownFileType = sourcecode.swift; path = ConnectToUserActionHandler.swift; sourceTree = "<group>"; };
		16B5B3452701A713001A3216 /* UpdateConnectionActionHandler.swift */ = {isa = PBXFileReference; lastKnownFileType = sourcecode.swift; path = UpdateConnectionActionHandler.swift; sourceTree = "<group>"; };
		16B5B42A2705E163001A3216 /* ConnectionRequestStrategyTests.swift */ = {isa = PBXFileReference; lastKnownFileType = sourcecode.swift; path = ConnectionRequestStrategyTests.swift; sourceTree = "<group>"; };
		16BA786A2AFE69FB006D8CCF /* EventConsumer.swift */ = {isa = PBXFileReference; lastKnownFileType = sourcecode.swift; path = EventConsumer.swift; sourceTree = "<group>"; };
		16BBA1F12AF2678200CDF38A /* SessionEstablisherTests.swift */ = {isa = PBXFileReference; lastKnownFileType = sourcecode.swift; path = SessionEstablisherTests.swift; sourceTree = "<group>"; };
		16BBA1F32AF3952300CDF38A /* MessageSenderTests.swift */ = {isa = PBXFileReference; lastKnownFileType = sourcecode.swift; path = MessageSenderTests.swift; sourceTree = "<group>"; };
		16BBA1F52AF3D41200CDF38A /* MessageDependencyResolverTests.swift */ = {isa = PBXFileReference; lastKnownFileType = sourcecode.swift; path = MessageDependencyResolverTests.swift; sourceTree = "<group>"; };
		16BBA1F72AFC36DF00CDF38A /* QuickSyncCompletedNotification.swift */ = {isa = PBXFileReference; lastKnownFileType = sourcecode.swift; path = QuickSyncCompletedNotification.swift; sourceTree = "<group>"; };
		16BBA1F92AFC3BAB00CDF38A /* QuickSyncObserver.swift */ = {isa = PBXFileReference; lastKnownFileType = sourcecode.swift; path = QuickSyncObserver.swift; sourceTree = "<group>"; };
		16BBA1FB2AFC44B100CDF38A /* QuickSyncObserverTests.swift */ = {isa = PBXFileReference; lastKnownFileType = sourcecode.swift; path = QuickSyncObserverTests.swift; sourceTree = "<group>"; };
		16BBA1FD2AFC5E1600CDF38A /* DependentObjects.swift */ = {isa = PBXFileReference; fileEncoding = 4; lastKnownFileType = sourcecode.swift; path = DependentObjects.swift; sourceTree = "<group>"; };
		16CC0832268DC32D00C0613C /* LinkPreviewUpdateRequestStrategyTests.swift */ = {isa = PBXFileReference; lastKnownFileType = sourcecode.swift; path = LinkPreviewUpdateRequestStrategyTests.swift; sourceTree = "<group>"; };
		16CC083A268E075100C0613C /* ClientMessageRequestStrategyTests.swift */ = {isa = PBXFileReference; lastKnownFileType = sourcecode.swift; path = ClientMessageRequestStrategyTests.swift; sourceTree = "<group>"; };
		16DABDA125D69335005F4C3A /* Payload.swift */ = {isa = PBXFileReference; lastKnownFileType = sourcecode.swift; path = Payload.swift; sourceTree = "<group>"; };
		16E5F6D526EF1BE000F35FBA /* PaginatedSync.swift */ = {isa = PBXFileReference; lastKnownFileType = sourcecode.swift; path = PaginatedSync.swift; sourceTree = "<group>"; };
		16E5F6DC26EF1E3200F35FBA /* Payload+Conversation.swift */ = {isa = PBXFileReference; lastKnownFileType = sourcecode.swift; path = "Payload+Conversation.swift"; sourceTree = "<group>"; };
		16E5F71726EF4DBF00F35FBA /* ConversationRequestStrategyTests.swift */ = {isa = PBXFileReference; lastKnownFileType = sourcecode.swift; path = ConversationRequestStrategyTests.swift; sourceTree = "<group>"; };
		16E70F5A270DCCB900718E5D /* UpdateConnectionActionHandlerTests.swift */ = {isa = PBXFileReference; lastKnownFileType = sourcecode.swift; path = UpdateConnectionActionHandlerTests.swift; sourceTree = "<group>"; };
		547E664C1F7512FE008CB1FA /* Default-568h@2x.png */ = {isa = PBXFileReference; lastKnownFileType = image.png; path = "Default-568h@2x.png"; sourceTree = "<group>"; };
		597B70C82B03CC76006C2121 /* UpdateConversationProtocolActionHandler.swift */ = {isa = PBXFileReference; fileEncoding = 4; lastKnownFileType = sourcecode.swift; path = UpdateConversationProtocolActionHandler.swift; sourceTree = "<group>"; };
		597B70CA2B03CC7D006C2121 /* UpdateConversationProtocolActionHandlerTests.swift */ = {isa = PBXFileReference; fileEncoding = 4; lastKnownFileType = sourcecode.swift; path = UpdateConversationProtocolActionHandlerTests.swift; sourceTree = "<group>"; };
		59AF8F4B2B19CD34000A09BF /* AutoMockable.generated.swift */ = {isa = PBXFileReference; fileEncoding = 4; lastKnownFileType = sourcecode.swift; path = AutoMockable.generated.swift; sourceTree = "<group>"; };
		59D1C3112B1DF3AD0016F6B2 /* WireDataModelSupport.framework */ = {isa = PBXFileReference; explicitFileType = wrapper.framework; path = WireDataModelSupport.framework; sourceTree = BUILT_PRODUCTS_DIR; };
		5E68F22622452CDC00298376 /* LinkPreprocessor.swift */ = {isa = PBXFileReference; lastKnownFileType = sourcecode.swift; path = LinkPreprocessor.swift; sourceTree = "<group>"; };
		5E9EA4DD2243C10400D401B2 /* LinkAttachmentsPreprocessor.swift */ = {isa = PBXFileReference; lastKnownFileType = sourcecode.swift; path = LinkAttachmentsPreprocessor.swift; sourceTree = "<group>"; };
		5E9EA4DF2243C6B200D401B2 /* LinkAttachmentsPreprocessorTests.swift */ = {isa = PBXFileReference; lastKnownFileType = sourcecode.swift; path = LinkAttachmentsPreprocessorTests.swift; sourceTree = "<group>"; };
		6308F8A72A273D1E0072A177 /* BaseFetchMLSGroupInfoActionHandler.swift */ = {isa = PBXFileReference; lastKnownFileType = sourcecode.swift; path = BaseFetchMLSGroupInfoActionHandler.swift; sourceTree = "<group>"; };
		6308F8A92A273DB00072A177 /* FetchMLSSubconversationGroupInfoActionHandler.swift */ = {isa = PBXFileReference; lastKnownFileType = sourcecode.swift; path = FetchMLSSubconversationGroupInfoActionHandler.swift; sourceTree = "<group>"; };
		6308F8AB2A273E7A0072A177 /* FetchMLSConversationGroupInfoActionHandler.swift */ = {isa = PBXFileReference; lastKnownFileType = sourcecode.swift; path = FetchMLSConversationGroupInfoActionHandler.swift; sourceTree = "<group>"; };
		6308F8AD2A273FBB0072A177 /* BaseFetchMLSGroupInfoActionHandlerTests.swift */ = {isa = PBXFileReference; lastKnownFileType = sourcecode.swift; path = BaseFetchMLSGroupInfoActionHandlerTests.swift; sourceTree = "<group>"; };
		6308F8AF2A27403B0072A177 /* FetchMLSConversationGroupInfoActionHandlerTests.swift */ = {isa = PBXFileReference; lastKnownFileType = sourcecode.swift; path = FetchMLSConversationGroupInfoActionHandlerTests.swift; sourceTree = "<group>"; };
		6308F8B12A2740C30072A177 /* FetchMLSSubconversationGroupInfoActionHandlerTests.swift */ = {isa = PBXFileReference; lastKnownFileType = sourcecode.swift; path = FetchMLSSubconversationGroupInfoActionHandlerTests.swift; sourceTree = "<group>"; };
		630D41A82B07790900633867 /* MLSConversationParticipantsService.swift */ = {isa = PBXFileReference; lastKnownFileType = sourcecode.swift; path = MLSConversationParticipantsService.swift; sourceTree = "<group>"; };
		630D41AB2B077F3900633867 /* ProteusConversationParticipantsService.swift */ = {isa = PBXFileReference; lastKnownFileType = sourcecode.swift; path = ProteusConversationParticipantsService.swift; sourceTree = "<group>"; };
		630D41B62B07BD8A00633867 /* ConversationParticipantsServiceTests.swift */ = {isa = PBXFileReference; lastKnownFileType = sourcecode.swift; path = ConversationParticipantsServiceTests.swift; sourceTree = "<group>"; };
		630D41B92B07D9F400633867 /* MLSConversationParticipantsServiceTests.swift */ = {isa = PBXFileReference; lastKnownFileType = sourcecode.swift; path = MLSConversationParticipantsServiceTests.swift; sourceTree = "<group>"; };
		630D41BB2B07DA3E00633867 /* ProteusConversationParticipantsServiceTests.swift */ = {isa = PBXFileReference; lastKnownFileType = sourcecode.swift; path = ProteusConversationParticipantsServiceTests.swift; sourceTree = "<group>"; };
		633B39692891890500208124 /* ZMUpdateEvent+Decryption.swift */ = {isa = PBXFileReference; lastKnownFileType = sourcecode.swift; path = "ZMUpdateEvent+Decryption.swift"; sourceTree = "<group>"; };
		6360A2112B0B721F00A5D5FB /* MLSClientIDsProvider.swift */ = {isa = PBXFileReference; lastKnownFileType = sourcecode.swift; path = MLSClientIDsProvider.swift; sourceTree = "<group>"; };
		638941EF2AF50EB10051ABFD /* MockLocalConversationRemovalUseCase.swift */ = {isa = PBXFileReference; lastKnownFileType = sourcecode.swift; path = MockLocalConversationRemovalUseCase.swift; sourceTree = "<group>"; };
		638941F92AFBED880051ABFD /* ConversationParticipantsService.swift */ = {isa = PBXFileReference; lastKnownFileType = sourcecode.swift; path = ConversationParticipantsService.swift; sourceTree = "<group>"; };
		6397F6E128F447F800298DB1 /* SendCommitBundleActionHandler.swift */ = {isa = PBXFileReference; lastKnownFileType = sourcecode.swift; path = SendCommitBundleActionHandler.swift; sourceTree = "<group>"; };
		6397F6E528F6DD8B00298DB1 /* SendCommitBundleActionHandlerTests.swift */ = {isa = PBXFileReference; lastKnownFileType = sourcecode.swift; path = SendCommitBundleActionHandlerTests.swift; sourceTree = "<group>"; };
		63CC83B02859D488008549AD /* ClaimMLSKeyPackageActionHandler.swift */ = {isa = PBXFileReference; lastKnownFileType = sourcecode.swift; path = ClaimMLSKeyPackageActionHandler.swift; sourceTree = "<group>"; };
		63CC83B2285A1E59008549AD /* ClaimMLSKeyPackageActionHandlerTests.swift */ = {isa = PBXFileReference; lastKnownFileType = sourcecode.swift; path = ClaimMLSKeyPackageActionHandlerTests.swift; sourceTree = "<group>"; };
		63CC83B8285B4845008549AD /* String+Empty.swift */ = {isa = PBXFileReference; lastKnownFileType = sourcecode.swift; path = "String+Empty.swift"; sourceTree = "<group>"; };
		63CC83DF285C9C6C008549AD /* UploadSelfMLSKeyPackagesActionHandler.swift */ = {isa = PBXFileReference; fileEncoding = 4; lastKnownFileType = sourcecode.swift; path = UploadSelfMLSKeyPackagesActionHandler.swift; sourceTree = "<group>"; };
		63CC83E0285C9C6C008549AD /* UploadSelfMLSKeyPackagesActionHandlerTests.swift */ = {isa = PBXFileReference; fileEncoding = 4; lastKnownFileType = sourcecode.swift; path = UploadSelfMLSKeyPackagesActionHandlerTests.swift; sourceTree = "<group>"; };
		63CC83F1285CB96A008549AD /* ActionHandlerTestBase.swift */ = {isa = PBXFileReference; lastKnownFileType = sourcecode.swift; path = ActionHandlerTestBase.swift; sourceTree = "<group>"; };
		63DA339E286DF6ED00818C3C /* MLSEventProcessor.swift */ = {isa = PBXFileReference; lastKnownFileType = sourcecode.swift; path = MLSEventProcessor.swift; sourceTree = "<group>"; };
		63DA33A7286F27DD00818C3C /* MLSEventProcessorTests.swift */ = {isa = PBXFileReference; lastKnownFileType = sourcecode.swift; path = MLSEventProcessorTests.swift; sourceTree = "<group>"; };
		63F0780A29F292220031E19D /* FetchSubgroupActionHandler.swift */ = {isa = PBXFileReference; lastKnownFileType = sourcecode.swift; path = FetchSubgroupActionHandler.swift; sourceTree = "<group>"; };
		63F0780E29F2D6220031E19D /* FetchSubgroupActionHandlerTests.swift */ = {isa = PBXFileReference; lastKnownFileType = sourcecode.swift; path = FetchSubgroupActionHandlerTests.swift; sourceTree = "<group>"; };
		63F5AAC6298A96C000712528 /* Payload+CodingTests.swift */ = {isa = PBXFileReference; fileEncoding = 4; lastKnownFileType = sourcecode.swift; path = "Payload+CodingTests.swift"; sourceTree = "<group>"; };
		63F5AAC8298A974F00712528 /* Payload+ConversationTests.swift */ = {isa = PBXFileReference; fileEncoding = 4; lastKnownFileType = sourcecode.swift; path = "Payload+ConversationTests.swift"; sourceTree = "<group>"; };
		70C781FC2732B0100059DF07 /* UpdateRoleActionHandlerTests.swift */ = {isa = PBXFileReference; lastKnownFileType = sourcecode.swift; path = UpdateRoleActionHandlerTests.swift; sourceTree = "<group>"; };
		70E77B78273187660021EE70 /* UpdateRoleActionHandler.swift */ = {isa = PBXFileReference; lastKnownFileType = sourcecode.swift; path = UpdateRoleActionHandler.swift; sourceTree = "<group>"; };
		7A111DE7285C90A90085BF91 /* SendMLSMessageActionHandler.swift */ = {isa = PBXFileReference; lastKnownFileType = sourcecode.swift; path = SendMLSMessageActionHandler.swift; sourceTree = "<group>"; };
		7A111DE9285C90B70085BF91 /* SendMLSMessageActionHandlerTests.swift */ = {isa = PBXFileReference; lastKnownFileType = sourcecode.swift; path = SendMLSMessageActionHandlerTests.swift; sourceTree = "<group>"; };
		7AEBB676285A10620090B524 /* CountSelfMLSKeyPackagesActionHandler.swift */ = {isa = PBXFileReference; lastKnownFileType = sourcecode.swift; path = CountSelfMLSKeyPackagesActionHandler.swift; sourceTree = "<group>"; };
		7AEBB678285A16400090B524 /* CountSelfMLSKeyPackagesActionHandlerTests.swift */ = {isa = PBXFileReference; lastKnownFileType = sourcecode.swift; path = CountSelfMLSKeyPackagesActionHandlerTests.swift; sourceTree = "<group>"; };
		8792F55621AD944100795027 /* UserPropertyRequestStrategy.swift */ = {isa = PBXFileReference; lastKnownFileType = sourcecode.swift; path = UserPropertyRequestStrategy.swift; sourceTree = "<group>"; };
		87F7288421AFF37D000ED371 /* UserPropertyRequestStrategyTests.swift */ = {isa = PBXFileReference; lastKnownFileType = sourcecode.swift; path = UserPropertyRequestStrategyTests.swift; sourceTree = "<group>"; };
		A90C56E52685C20E00F1007B /* ZMImagePreprocessingTrackerTests.swift */ = {isa = PBXFileReference; fileEncoding = 4; lastKnownFileType = sourcecode.swift; path = ZMImagePreprocessingTrackerTests.swift; sourceTree = "<group>"; };
		A90C56EB2685C23400F1007B /* ZMImagePreprocessingTrackerTests.h */ = {isa = PBXFileReference; lastKnownFileType = sourcecode.c.h; path = ZMImagePreprocessingTrackerTests.h; sourceTree = "<group>"; };
		BF1F52C51ECC74E5002FB553 /* Array+RequestGenerator.swift */ = {isa = PBXFileReference; fileEncoding = 4; lastKnownFileType = sourcecode.swift; path = "Array+RequestGenerator.swift"; sourceTree = "<group>"; };
		BFF9446520F5F79F00531BC3 /* ImageV2DownloadRequestStrategyTests.swift */ = {isa = PBXFileReference; lastKnownFileType = sourcecode.swift; path = ImageV2DownloadRequestStrategyTests.swift; sourceTree = "<group>"; };
		D33B57B02A56BDCA0078A4F9 /* FederationTerminationManager.swift */ = {isa = PBXFileReference; lastKnownFileType = sourcecode.swift; path = FederationTerminationManager.swift; sourceTree = "<group>"; };
		D3DA067B2A5D9EF700BA9CEB /* FederationTerminationManagerTest.swift */ = {isa = PBXFileReference; lastKnownFileType = sourcecode.swift; path = FederationTerminationManagerTest.swift; sourceTree = "<group>"; };
		D5D65A052073C8F800D7F3C3 /* AssetRequestFactoryTests.swift */ = {isa = PBXFileReference; lastKnownFileType = sourcecode.swift; path = AssetRequestFactoryTests.swift; sourceTree = "<group>"; };
		E60CBEC22B45CCBF00958C10 /* EventPayloadDecoder.swift */ = {isa = PBXFileReference; lastKnownFileType = sourcecode.swift; path = EventPayloadDecoder.swift; sourceTree = "<group>"; };
		E614D4D62B480BA7000A44B4 /* Payload+UpdateConversationProtocolChange.swift */ = {isa = PBXFileReference; lastKnownFileType = sourcecode.swift; path = "Payload+UpdateConversationProtocolChange.swift"; sourceTree = "<group>"; };
		E629E3992B46A1AC00D526AD /* EventPayloadDecoderTests.swift */ = {isa = PBXFileReference; lastKnownFileType = sourcecode.swift; path = EventPayloadDecoderTests.swift; sourceTree = "<group>"; };
		E629E39E2B4700B600D526AD /* Payload+NewConversation.swift */ = {isa = PBXFileReference; lastKnownFileType = sourcecode.swift; path = "Payload+NewConversation.swift"; sourceTree = "<group>"; };
		E629E3A22B47015300D526AD /* EventData.swift */ = {isa = PBXFileReference; lastKnownFileType = sourcecode.swift; path = EventData.swift; sourceTree = "<group>"; };
		E629E3A42B4701E200D526AD /* Payload+ConversationList.swift */ = {isa = PBXFileReference; lastKnownFileType = sourcecode.swift; path = "Payload+ConversationList.swift"; sourceTree = "<group>"; };
		E629E3A62B47020C00D526AD /* Payload+QualifiedConversationList.swift */ = {isa = PBXFileReference; lastKnownFileType = sourcecode.swift; path = "Payload+QualifiedConversationList.swift"; sourceTree = "<group>"; };
		E629E3A82B47026200D526AD /* Payload+PaginatedConversationIDList.swift */ = {isa = PBXFileReference; lastKnownFileType = sourcecode.swift; path = "Payload+PaginatedConversationIDList.swift"; sourceTree = "<group>"; };
		E629E3AA2B47028600D526AD /* Payload+PaginatedQualifiedConversationIDList.swift */ = {isa = PBXFileReference; lastKnownFileType = sourcecode.swift; path = "Payload+PaginatedQualifiedConversationIDList.swift"; sourceTree = "<group>"; };
		E629E3AC2B4702C000D526AD /* Payload+ConversationMember.swift */ = {isa = PBXFileReference; lastKnownFileType = sourcecode.swift; path = "Payload+ConversationMember.swift"; sourceTree = "<group>"; };
		E629E3AE2B47031800D526AD /* Payload+ConversationMembers.swift */ = {isa = PBXFileReference; lastKnownFileType = sourcecode.swift; path = "Payload+ConversationMembers.swift"; sourceTree = "<group>"; };
		E629E3B02B47036D00D526AD /* Payload+ConversationTeamInfo.swift */ = {isa = PBXFileReference; lastKnownFileType = sourcecode.swift; path = "Payload+ConversationTeamInfo.swift"; sourceTree = "<group>"; };
		E629E3B22B4703A000D526AD /* Payload+UpdateConversationStatus.swift */ = {isa = PBXFileReference; lastKnownFileType = sourcecode.swift; path = "Payload+UpdateConversationStatus.swift"; sourceTree = "<group>"; };
		E629E3B42B4703E100D526AD /* Payload+ConversationAddMember.swift */ = {isa = PBXFileReference; lastKnownFileType = sourcecode.swift; path = "Payload+ConversationAddMember.swift"; sourceTree = "<group>"; };
		E629E3B62B47041700D526AD /* Payload+ConversationUpdateRole.swift */ = {isa = PBXFileReference; lastKnownFileType = sourcecode.swift; path = "Payload+ConversationUpdateRole.swift"; sourceTree = "<group>"; };
		E629E3BB2B4704B200D526AD /* Payload+ConversationEvent.swift */ = {isa = PBXFileReference; lastKnownFileType = sourcecode.swift; path = "Payload+ConversationEvent.swift"; sourceTree = "<group>"; };
		E629E3BD2B4704E900D526AD /* Payload+UpdateConverationMemberLeave.swift */ = {isa = PBXFileReference; lastKnownFileType = sourcecode.swift; path = "Payload+UpdateConverationMemberLeave.swift"; sourceTree = "<group>"; };
		E629E3BF2B47051D00D526AD /* Payload+UpdateConverationMemberJoin.swift */ = {isa = PBXFileReference; lastKnownFileType = sourcecode.swift; path = "Payload+UpdateConverationMemberJoin.swift"; sourceTree = "<group>"; };
		E629E3C12B47054400D526AD /* Payload+UpdateConversationConnectionRequest.swift */ = {isa = PBXFileReference; lastKnownFileType = sourcecode.swift; path = "Payload+UpdateConversationConnectionRequest.swift"; sourceTree = "<group>"; };
		E629E3C32B47056B00D526AD /* Payload+UpdateConversationDeleted.swift */ = {isa = PBXFileReference; lastKnownFileType = sourcecode.swift; path = "Payload+UpdateConversationDeleted.swift"; sourceTree = "<group>"; };
		E629E3C52B470A8200D526AD /* Payload+UpdateConversationReceiptMode.swift */ = {isa = PBXFileReference; lastKnownFileType = sourcecode.swift; path = "Payload+UpdateConversationReceiptMode.swift"; sourceTree = "<group>"; };
		E629E3C72B470AB600D526AD /* Payload+UpdateConversationMessageTimer.swift */ = {isa = PBXFileReference; lastKnownFileType = sourcecode.swift; path = "Payload+UpdateConversationMessageTimer.swift"; sourceTree = "<group>"; };
		E629E3C92B470AE600D526AD /* Payload+UpdateConversationAccess.swift */ = {isa = PBXFileReference; lastKnownFileType = sourcecode.swift; path = "Payload+UpdateConversationAccess.swift"; sourceTree = "<group>"; };
		E629E3CB2B470B3500D526AD /* Payload+UpdateConversationName.swift */ = {isa = PBXFileReference; lastKnownFileType = sourcecode.swift; path = "Payload+UpdateConversationName.swift"; sourceTree = "<group>"; };
		E629E3CD2B470B7900D526AD /* Payload+UpdateConversationMLSMessageAdd.swift */ = {isa = PBXFileReference; lastKnownFileType = sourcecode.swift; path = "Payload+UpdateConversationMLSMessageAdd.swift"; sourceTree = "<group>"; };
		E629E3CF2B470BAE00D526AD /* Payload+UpdateConversationMLSWelcome.swift */ = {isa = PBXFileReference; lastKnownFileType = sourcecode.swift; path = "Payload+UpdateConversationMLSWelcome.swift"; sourceTree = "<group>"; };
		E662588E2B4D644B00C23E79 /* PayloadUpdateConversationProtocolChangeTests.swift */ = {isa = PBXFileReference; lastKnownFileType = sourcecode.swift; path = PayloadUpdateConversationProtocolChangeTests.swift; sourceTree = "<group>"; };
		E6E59B072B56D04500E90D36 /* StubPayloadConversation.swift */ = {isa = PBXFileReference; fileEncoding = 4; lastKnownFileType = sourcecode.swift; path = StubPayloadConversation.swift; sourceTree = "<group>"; };
		E99D18EA2B177F3500751183 /* SyncUsersActionHandlerTests.swift */ = {isa = PBXFileReference; lastKnownFileType = sourcecode.swift; path = SyncUsersActionHandlerTests.swift; sourceTree = "<group>"; };
		E9E2AA5D2B163A56008CC2DF /* SyncUsersActionHandler.swift */ = {isa = PBXFileReference; lastKnownFileType = sourcecode.swift; path = SyncUsersActionHandler.swift; sourceTree = "<group>"; };
		EE04084728C9E2FA009E4B8D /* FetchBackendMLSPublicKeysActionHandler.swift */ = {isa = PBXFileReference; lastKnownFileType = sourcecode.swift; path = FetchBackendMLSPublicKeysActionHandler.swift; sourceTree = "<group>"; };
		EE04084928C9E63E009E4B8D /* FetchBackendMLSPublicKeysActionHandlerTests.swift */ = {isa = PBXFileReference; lastKnownFileType = sourcecode.swift; path = FetchBackendMLSPublicKeysActionHandlerTests.swift; sourceTree = "<group>"; };
		EE0CEB452893E9390055ECE5 /* ConversationEventProcessor.swift */ = {isa = PBXFileReference; lastKnownFileType = sourcecode.swift; path = ConversationEventProcessor.swift; sourceTree = "<group>"; };
		EE0DE5052A24D4F70029746C /* DeleteSubgroupActionHandler.swift */ = {isa = PBXFileReference; lastKnownFileType = sourcecode.swift; path = DeleteSubgroupActionHandler.swift; sourceTree = "<group>"; };
		EE0DE5072A24D9C20029746C /* DeleteSubgroupActionHandlerTests.swift */ = {isa = PBXFileReference; lastKnownFileType = sourcecode.swift; path = DeleteSubgroupActionHandlerTests.swift; sourceTree = "<group>"; };
		EE19CE202AEBE52F00CB8641 /* SyncMLSOneToOneConversationActionHandler.swift */ = {isa = PBXFileReference; lastKnownFileType = sourcecode.swift; path = SyncMLSOneToOneConversationActionHandler.swift; sourceTree = "<group>"; };
		EE19CE222AEBE56F00CB8641 /* SyncMLSOneToOneConversationActionHandlerTests.swift */ = {isa = PBXFileReference; lastKnownFileType = sourcecode.swift; path = SyncMLSOneToOneConversationActionHandlerTests.swift; sourceTree = "<group>"; };
		EE202DAA27F1F4CC00083AB3 /* VoIPPushPayload.swift */ = {isa = PBXFileReference; lastKnownFileType = sourcecode.swift; path = VoIPPushPayload.swift; sourceTree = "<group>"; };
		EE3245FB2821D41000F2A84A /* VoIPPushHelper.swift */ = {isa = PBXFileReference; lastKnownFileType = sourcecode.swift; path = VoIPPushHelper.swift; sourceTree = "<group>"; };
		EE3246032823196100F2A84A /* VoIPPushHelperTests.swift */ = {isa = PBXFileReference; lastKnownFileType = sourcecode.swift; path = VoIPPushHelperTests.swift; sourceTree = "<group>"; };
		EE402C0428996C6900CA0E40 /* MLSMessage.swift */ = {isa = PBXFileReference; lastKnownFileType = sourcecode.swift; path = MLSMessage.swift; sourceTree = "<group>"; };
		EE4345DE2865D0FB0090AC34 /* ConversationByQualifiedIDListTranscoderTests.swift */ = {isa = PBXFileReference; lastKnownFileType = sourcecode.swift; path = ConversationByQualifiedIDListTranscoderTests.swift; sourceTree = "<group>"; };
		EE47346B29A39E8A00E6C04E /* EventDecoder+Proteus.swift */ = {isa = PBXFileReference; lastKnownFileType = sourcecode.swift; path = "EventDecoder+Proteus.swift"; sourceTree = "<group>"; };
		EE47346D29A3A17900E6C04E /* EventDecoder+MLS.swift */ = {isa = PBXFileReference; lastKnownFileType = sourcecode.swift; path = "EventDecoder+MLS.swift"; sourceTree = "<group>"; };
		EE4C5FBD27D2C5CD000C0D45 /* BundledMessageNotificationBuilder.swift */ = {isa = PBXFileReference; lastKnownFileType = sourcecode.swift; path = BundledMessageNotificationBuilder.swift; sourceTree = "<group>"; };
		EE668BB12954A7C700D939E7 /* WireDataModel.framework */ = {isa = PBXFileReference; explicitFileType = wrapper.framework; path = WireDataModel.framework; sourceTree = BUILT_PRODUCTS_DIR; };
		EE67F72B296F0CE4001D7C88 /* WireTesting.framework */ = {isa = PBXFileReference; explicitFileType = wrapper.framework; path = WireTesting.framework; sourceTree = BUILT_PRODUCTS_DIR; };
		EE7F02262A80E5F400FE5695 /* CreateGroupConversationActionHandler.swift */ = {isa = PBXFileReference; lastKnownFileType = sourcecode.swift; path = CreateGroupConversationActionHandler.swift; sourceTree = "<group>"; };
		EE7F02282A835FBA00FE5695 /* CreateGroupConversationActionHandlerTests.swift */ = {isa = PBXFileReference; lastKnownFileType = sourcecode.swift; path = CreateGroupConversationActionHandlerTests.swift; sourceTree = "<group>"; };
		EE7F022A2A8391C500FE5695 /* ConversationServiceTests.swift */ = {isa = PBXFileReference; lastKnownFileType = sourcecode.swift; path = ConversationServiceTests.swift; sourceTree = "<group>"; };
		EE7F022C2A8392EF00FE5695 /* MockActionHandler.swift */ = {isa = PBXFileReference; lastKnownFileType = sourcecode.swift; path = MockActionHandler.swift; sourceTree = "<group>"; };
		EE82318827D22D79008CD77B /* String+Random.swift */ = {isa = PBXFileReference; lastKnownFileType = sourcecode.swift; path = "String+Random.swift"; sourceTree = "<group>"; };
		EE88078C2AC31FAE00278E3C /* ConversationEventPayloadProcessor.swift */ = {isa = PBXFileReference; lastKnownFileType = sourcecode.swift; path = ConversationEventPayloadProcessor.swift; sourceTree = "<group>"; };
		EE88078E2AC376B300278E3C /* ConversationEventPayloadProcessorTests.swift */ = {isa = PBXFileReference; lastKnownFileType = sourcecode.swift; path = ConversationEventPayloadProcessorTests.swift; sourceTree = "<group>"; };
		EE8807902AC4080900278E3C /* ConnectionPayloadProcessor.swift */ = {isa = PBXFileReference; lastKnownFileType = sourcecode.swift; path = ConnectionPayloadProcessor.swift; sourceTree = "<group>"; };
		EE8807922AC40AB100278E3C /* ConnectionPayloadProcessorTests.swift */ = {isa = PBXFileReference; lastKnownFileType = sourcecode.swift; path = ConnectionPayloadProcessorTests.swift; sourceTree = "<group>"; };
		EE8807942AC40CA600278E3C /* UserProfilePayloadProcessor.swift */ = {isa = PBXFileReference; lastKnownFileType = sourcecode.swift; path = UserProfilePayloadProcessor.swift; sourceTree = "<group>"; };
		EE8807962AC40E1400278E3C /* UserProfilePayloadProcessorTests.swift */ = {isa = PBXFileReference; lastKnownFileType = sourcecode.swift; path = UserProfilePayloadProcessorTests.swift; sourceTree = "<group>"; };
		EE8807982AC423A200278E3C /* MessageSendingStatusPayloadProcessor.swift */ = {isa = PBXFileReference; lastKnownFileType = sourcecode.swift; path = MessageSendingStatusPayloadProcessor.swift; sourceTree = "<group>"; };
		EE88079A2AC425CB00278E3C /* MessageSendingStatusPayloadProcessorTests.swift */ = {isa = PBXFileReference; lastKnownFileType = sourcecode.swift; path = MessageSendingStatusPayloadProcessorTests.swift; sourceTree = "<group>"; };
		EE88079C2AC427D600278E3C /* MLSMessageSendingStatusPayloadProcessor.swift */ = {isa = PBXFileReference; lastKnownFileType = sourcecode.swift; path = MLSMessageSendingStatusPayloadProcessor.swift; sourceTree = "<group>"; };
		EE88079E2AC4288200278E3C /* MLSMessageSendingStatusPayloadProcessorTests.swift */ = {isa = PBXFileReference; lastKnownFileType = sourcecode.swift; path = MLSMessageSendingStatusPayloadProcessorTests.swift; sourceTree = "<group>"; };
		EE8807A02AC4669D00278E3C /* UserClientPayloadProcessor.swift */ = {isa = PBXFileReference; lastKnownFileType = sourcecode.swift; path = UserClientPayloadProcessor.swift; sourceTree = "<group>"; };
		EE8DC53628C0EFA700AC4E3D /* FetchUserClientsActionHandler.swift */ = {isa = PBXFileReference; lastKnownFileType = sourcecode.swift; path = FetchUserClientsActionHandler.swift; sourceTree = "<group>"; };
		EE8DC53828C0F04B00AC4E3D /* FetchUserClientsActionHandlerTests.swift */ = {isa = PBXFileReference; lastKnownFileType = sourcecode.swift; path = FetchUserClientsActionHandlerTests.swift; sourceTree = "<group>"; };
		EE90C29D282E785800474379 /* PushTokenStrategy.swift */ = {isa = PBXFileReference; lastKnownFileType = sourcecode.swift; path = PushTokenStrategy.swift; sourceTree = "<group>"; };
		EE90C2A4282E7EA900474379 /* RegisterPushTokenAction.swift */ = {isa = PBXFileReference; lastKnownFileType = sourcecode.swift; path = RegisterPushTokenAction.swift; sourceTree = "<group>"; };
		EE90C2A6282E7EC800474379 /* RegisterPushTokenActionHandler.swift */ = {isa = PBXFileReference; lastKnownFileType = sourcecode.swift; path = RegisterPushTokenActionHandler.swift; sourceTree = "<group>"; };
		EE90C2A9282E855B00474379 /* RegisterPushTokenActionHandlerTests.swift */ = {isa = PBXFileReference; lastKnownFileType = sourcecode.swift; path = RegisterPushTokenActionHandlerTests.swift; sourceTree = "<group>"; };
		EE90C2AB282EA1D200474379 /* GetPushTokensAction.swift */ = {isa = PBXFileReference; lastKnownFileType = sourcecode.swift; path = GetPushTokensAction.swift; sourceTree = "<group>"; };
		EE90C2AD282EA1E000474379 /* GetPushTokensActionHandler.swift */ = {isa = PBXFileReference; lastKnownFileType = sourcecode.swift; path = GetPushTokensActionHandler.swift; sourceTree = "<group>"; };
		EE90C2AF282EA1F200474379 /* GetPushTokensActionHandlerTests.swift */ = {isa = PBXFileReference; lastKnownFileType = sourcecode.swift; path = GetPushTokensActionHandlerTests.swift; sourceTree = "<group>"; };
		EE9BC57D28785FB100AF9AEE /* XCTestCase+APIVersion.swift */ = {isa = PBXFileReference; lastKnownFileType = sourcecode.swift; path = "XCTestCase+APIVersion.swift"; sourceTree = "<group>"; };
		EEA2EE8928F021C100A2CBE1 /* UserClientByQualifiedUserIDTranscoderTests.swift */ = {isa = PBXFileReference; lastKnownFileType = sourcecode.swift; path = UserClientByQualifiedUserIDTranscoderTests.swift; sourceTree = "<group>"; };
		EEAC16D3281AE5F700B7A34D /* CallEventContent.swift */ = {isa = PBXFileReference; lastKnownFileType = sourcecode.swift; path = CallEventContent.swift; sourceTree = "<group>"; };
		EEAC16D5281AEB0200B7A34D /* CallEventContentTests.swift */ = {isa = PBXFileReference; lastKnownFileType = sourcecode.swift; path = CallEventContentTests.swift; sourceTree = "<group>"; };
		EEB5DE04283773C3009B4741 /* GetFeatureConfigsAction.swift */ = {isa = PBXFileReference; lastKnownFileType = sourcecode.swift; path = GetFeatureConfigsAction.swift; sourceTree = "<group>"; };
		EEB5DE0628377635009B4741 /* GetFeatureConfigsActionHandler.swift */ = {isa = PBXFileReference; lastKnownFileType = sourcecode.swift; path = GetFeatureConfigsActionHandler.swift; sourceTree = "<group>"; };
		EEB5DE0E28379A19009B4741 /* GetFeatureConfigsActionHandlerTests.swift */ = {isa = PBXFileReference; lastKnownFileType = sourcecode.swift; path = GetFeatureConfigsActionHandlerTests.swift; sourceTree = "<group>"; };
		EEB930B62ABD5C1400FB35B2 /* FetchSupportedProtocolsActionHandler.swift */ = {isa = PBXFileReference; lastKnownFileType = sourcecode.swift; path = FetchSupportedProtocolsActionHandler.swift; sourceTree = "<group>"; };
		EEB930B82ABD6FCB00FB35B2 /* FetchSupportedProtocolsActionHandlerTests.swift */ = {isa = PBXFileReference; lastKnownFileType = sourcecode.swift; path = FetchSupportedProtocolsActionHandlerTests.swift; sourceTree = "<group>"; };
		EECBE8ED28E71F19005DE5DD /* SyncConversationActionHandler.swift */ = {isa = PBXFileReference; lastKnownFileType = sourcecode.swift; path = SyncConversationActionHandler.swift; sourceTree = "<group>"; };
		EECBE8EF28E71F57005DE5DD /* SyncConversationActionHandlerTests.swift */ = {isa = PBXFileReference; lastKnownFileType = sourcecode.swift; path = SyncConversationActionHandlerTests.swift; sourceTree = "<group>"; };
		EEDBD0A82A7B7F0C00F3956F /* SelfUserRequestStrategy.swift */ = {isa = PBXFileReference; lastKnownFileType = sourcecode.swift; path = SelfUserRequestStrategy.swift; sourceTree = "<group>"; };
		EEDBD0AA2A7B83B100F3956F /* SelfUserRequestStrategyTests.swift */ = {isa = PBXFileReference; lastKnownFileType = sourcecode.swift; path = SelfUserRequestStrategyTests.swift; sourceTree = "<group>"; };
		EEDE7DAC28EAE538007DC6A3 /* ConversationEventProcessorTests.swift */ = {isa = PBXFileReference; lastKnownFileType = sourcecode.swift; path = ConversationEventProcessorTests.swift; sourceTree = "<group>"; };
		EEDE7DB028EAEEC3007DC6A3 /* ConversationService.swift */ = {isa = PBXFileReference; lastKnownFileType = sourcecode.swift; path = ConversationService.swift; sourceTree = "<group>"; };
		EEE0EDB02858906500BBEE29 /* MLSRequestStrategy.swift */ = {isa = PBXFileReference; lastKnownFileType = sourcecode.swift; path = MLSRequestStrategy.swift; sourceTree = "<group>"; };
		EEE0EE0328591D2C00BBEE29 /* OptionalString+NonEmptyValue.swift */ = {isa = PBXFileReference; lastKnownFileType = sourcecode.swift; path = "OptionalString+NonEmptyValue.swift"; sourceTree = "<group>"; };
		EEE0EE0628591E9C00BBEE29 /* AssetDownloadRequestFactoryTests.swift */ = {isa = PBXFileReference; lastKnownFileType = sourcecode.swift; path = AssetDownloadRequestFactoryTests.swift; sourceTree = "<group>"; };
		EEE46E5328C5EE48005F48D7 /* ZMTransportResponse+ErrorInfo.swift */ = {isa = PBXFileReference; lastKnownFileType = sourcecode.swift; path = "ZMTransportResponse+ErrorInfo.swift"; sourceTree = "<group>"; };
		EEE95CD62A4330D900E136CB /* LeaveSubconversationActionHandler.swift */ = {isa = PBXFileReference; lastKnownFileType = sourcecode.swift; path = LeaveSubconversationActionHandler.swift; sourceTree = "<group>"; };
		EEE95CD82A43324F00E136CB /* LeaveSubconversationActionHandlerTests.swift */ = {isa = PBXFileReference; lastKnownFileType = sourcecode.swift; path = LeaveSubconversationActionHandlerTests.swift; sourceTree = "<group>"; };
		EEFB2DFD2ACD530F0094F877 /* PrekeyPayloadProcessor.swift */ = {isa = PBXFileReference; lastKnownFileType = sourcecode.swift; path = PrekeyPayloadProcessor.swift; sourceTree = "<group>"; };
		F14B7AE9222009BA00458624 /* UserRichProfileRequestStrategy.swift */ = {isa = PBXFileReference; fileEncoding = 4; lastKnownFileType = sourcecode.swift; path = UserRichProfileRequestStrategy.swift; sourceTree = "<group>"; };
		F14B7AEB222009C200458624 /* UserRichProfileRequestStrategyTests.swift */ = {isa = PBXFileReference; fileEncoding = 4; lastKnownFileType = sourcecode.swift; path = UserRichProfileRequestStrategyTests.swift; sourceTree = "<group>"; };
		F154EDC41F447B6C00CB8184 /* WireRequestStrategyTestHost.app */ = {isa = PBXFileReference; explicitFileType = wrapper.application; includeInIndex = 0; path = WireRequestStrategyTestHost.app; sourceTree = BUILT_PRODUCTS_DIR; };
		F154EDC61F447B6C00CB8184 /* AppDelegate.swift */ = {isa = PBXFileReference; lastKnownFileType = sourcecode.swift; path = AppDelegate.swift; sourceTree = "<group>"; };
		F154EDD21F447B6C00CB8184 /* Info.plist */ = {isa = PBXFileReference; lastKnownFileType = text.plist.xml; path = Info.plist; sourceTree = "<group>"; };
		F184014F2073BE0800E9F4CC /* ClientMessageRequestFactory.swift */ = {isa = PBXFileReference; fileEncoding = 4; lastKnownFileType = sourcecode.swift; path = ClientMessageRequestFactory.swift; sourceTree = "<group>"; };
		F18401542073BE0800E9F4CC /* ClientMessageRequestFactoryTests.swift */ = {isa = PBXFileReference; fileEncoding = 4; lastKnownFileType = sourcecode.swift; path = ClientMessageRequestFactoryTests.swift; sourceTree = "<group>"; };
		F18401552073BE0800E9F4CC /* OTREntityTests+Dependency.swift */ = {isa = PBXFileReference; fileEncoding = 4; lastKnownFileType = sourcecode.swift; path = "OTREntityTests+Dependency.swift"; sourceTree = "<group>"; };
		F184015A2073BE0800E9F4CC /* GenericMessageEntity.swift */ = {isa = PBXFileReference; fileEncoding = 4; lastKnownFileType = sourcecode.swift; path = GenericMessageEntity.swift; sourceTree = "<group>"; };
		F184015E2073BE0800E9F4CC /* FetchingClientRequestStrategyTests.swift */ = {isa = PBXFileReference; fileEncoding = 4; lastKnownFileType = sourcecode.swift; path = FetchingClientRequestStrategyTests.swift; sourceTree = "<group>"; };
		F18401612073BE0800E9F4CC /* FetchingClientRequestStrategy.swift */ = {isa = PBXFileReference; fileEncoding = 4; lastKnownFileType = sourcecode.swift; path = FetchingClientRequestStrategy.swift; sourceTree = "<group>"; };
		F18401672073BE0800E9F4CC /* AvailabilityRequestStrategyTests.swift */ = {isa = PBXFileReference; fileEncoding = 4; lastKnownFileType = sourcecode.swift; path = AvailabilityRequestStrategyTests.swift; sourceTree = "<group>"; };
		F18401682073BE0800E9F4CC /* AvailabilityRequestStrategy.swift */ = {isa = PBXFileReference; fileEncoding = 4; lastKnownFileType = sourcecode.swift; path = AvailabilityRequestStrategy.swift; sourceTree = "<group>"; };
		F184016A2073BE0800E9F4CC /* AbstractRequestStrategy.swift */ = {isa = PBXFileReference; fileEncoding = 4; lastKnownFileType = sourcecode.swift; path = AbstractRequestStrategy.swift; sourceTree = "<group>"; };
		F184016B2073BE0800E9F4CC /* AbstractRequestStrategyTests.swift */ = {isa = PBXFileReference; fileEncoding = 4; lastKnownFileType = sourcecode.swift; path = AbstractRequestStrategyTests.swift; sourceTree = "<group>"; };
		F184016C2073BE0800E9F4CC /* MockOTREntity.swift */ = {isa = PBXFileReference; fileEncoding = 4; lastKnownFileType = sourcecode.swift; path = MockOTREntity.swift; sourceTree = "<group>"; };
		F184016D2073BE0800E9F4CC /* ZMAbstractRequestStrategy.h */ = {isa = PBXFileReference; fileEncoding = 4; lastKnownFileType = sourcecode.c.h; path = ZMAbstractRequestStrategy.h; sourceTree = "<group>"; };
		F184016E2073BE0800E9F4CC /* ZMAbstractRequestStrategy.m */ = {isa = PBXFileReference; fileEncoding = 4; lastKnownFileType = sourcecode.c.objc; path = ZMAbstractRequestStrategy.m; sourceTree = "<group>"; };
		F18401712073BE0800E9F4CC /* AssetV3PreviewDownloadRequestStrategyTests.swift */ = {isa = PBXFileReference; fileEncoding = 4; lastKnownFileType = sourcecode.swift; path = AssetV3PreviewDownloadRequestStrategyTests.swift; sourceTree = "<group>"; };
		F18401742073BE0800E9F4CC /* LinkPreviewAssetUploadRequestStrategyTests.swift */ = {isa = PBXFileReference; fileEncoding = 4; lastKnownFileType = sourcecode.swift; path = LinkPreviewAssetUploadRequestStrategyTests.swift; sourceTree = "<group>"; };
		F18401772073BE0800E9F4CC /* LinkPreviewAssetDownloadRequestStrategy.swift */ = {isa = PBXFileReference; fileEncoding = 4; lastKnownFileType = sourcecode.swift; path = LinkPreviewAssetDownloadRequestStrategy.swift; sourceTree = "<group>"; };
		F18401782073BE0800E9F4CC /* LinkPreviewAssetDownloadRequestStrategyTests.swift */ = {isa = PBXFileReference; fileEncoding = 4; lastKnownFileType = sourcecode.swift; path = LinkPreviewAssetDownloadRequestStrategyTests.swift; sourceTree = "<group>"; };
		F18401792073BE0800E9F4CC /* LinkPreviewAssetUploadRequestStrategy.swift */ = {isa = PBXFileReference; fileEncoding = 4; lastKnownFileType = sourcecode.swift; path = LinkPreviewAssetUploadRequestStrategy.swift; sourceTree = "<group>"; };
		F184017B2073BE0800E9F4CC /* AssetClientMessageRequestStrategy.swift */ = {isa = PBXFileReference; fileEncoding = 4; lastKnownFileType = sourcecode.swift; path = AssetClientMessageRequestStrategy.swift; sourceTree = "<group>"; };
		F184017E2073BE0800E9F4CC /* ImageV2DownloadRequestStrategy.swift */ = {isa = PBXFileReference; fileEncoding = 4; lastKnownFileType = sourcecode.swift; path = ImageV2DownloadRequestStrategy.swift; sourceTree = "<group>"; };
		F184017F2073BE0800E9F4CC /* AssetV2DownloadRequestStrategy.swift */ = {isa = PBXFileReference; fileEncoding = 4; lastKnownFileType = sourcecode.swift; path = AssetV2DownloadRequestStrategy.swift; sourceTree = "<group>"; };
		F18401802073BE0800E9F4CC /* AssetV3DownloadRequestStrategy.swift */ = {isa = PBXFileReference; fileEncoding = 4; lastKnownFileType = sourcecode.swift; path = AssetV3DownloadRequestStrategy.swift; sourceTree = "<group>"; };
		F18401812073BE0800E9F4CC /* AssetV3DownloadRequestStrategyTests.swift */ = {isa = PBXFileReference; fileEncoding = 4; lastKnownFileType = sourcecode.swift; path = AssetV3DownloadRequestStrategyTests.swift; sourceTree = "<group>"; };
		F18401832073BE0800E9F4CC /* AssetClientMessageRequestStrategyTests.swift */ = {isa = PBXFileReference; fileEncoding = 4; lastKnownFileType = sourcecode.swift; path = AssetClientMessageRequestStrategyTests.swift; sourceTree = "<group>"; };
		F18401842073BE0800E9F4CC /* AssetV3PreviewDownloadStrategy.swift */ = {isa = PBXFileReference; fileEncoding = 4; lastKnownFileType = sourcecode.swift; path = AssetV3PreviewDownloadStrategy.swift; sourceTree = "<group>"; };
		F18401862073BE0800E9F4CC /* AssetDownloadRequestFactory.swift */ = {isa = PBXFileReference; fileEncoding = 4; lastKnownFileType = sourcecode.swift; path = AssetDownloadRequestFactory.swift; sourceTree = "<group>"; };
		F18401892073BE0800E9F4CC /* LinkPreviewPreprocessorTests.swift */ = {isa = PBXFileReference; fileEncoding = 4; lastKnownFileType = sourcecode.swift; path = LinkPreviewPreprocessorTests.swift; sourceTree = "<group>"; };
		F184018B2073BE0800E9F4CC /* LinkPreviewPreprocessor.swift */ = {isa = PBXFileReference; fileEncoding = 4; lastKnownFileType = sourcecode.swift; path = LinkPreviewPreprocessor.swift; sourceTree = "<group>"; };
		F184018F2073BE0800E9F4CC /* PushMessageHandler.swift */ = {isa = PBXFileReference; fileEncoding = 4; lastKnownFileType = sourcecode.swift; path = PushMessageHandler.swift; sourceTree = "<group>"; };
		F18401902073BE0800E9F4CC /* ApplicationStatus.swift */ = {isa = PBXFileReference; fileEncoding = 4; lastKnownFileType = sourcecode.swift; path = ApplicationStatus.swift; sourceTree = "<group>"; };
		F18401912073BE0800E9F4CC /* OTREntity.swift */ = {isa = PBXFileReference; fileEncoding = 4; lastKnownFileType = sourcecode.swift; path = OTREntity.swift; sourceTree = "<group>"; };
		F18401932073BE0800E9F4CC /* ZMMessage+Dependency.swift */ = {isa = PBXFileReference; fileEncoding = 4; lastKnownFileType = sourcecode.swift; path = "ZMMessage+Dependency.swift"; sourceTree = "<group>"; };
		F18401942073BE0800E9F4CC /* MessageExpirationTimer.swift */ = {isa = PBXFileReference; fileEncoding = 4; lastKnownFileType = sourcecode.swift; path = MessageExpirationTimer.swift; sourceTree = "<group>"; };
		F18401952073BE0800E9F4CC /* EventDecoderDecryptionTests.swift */ = {isa = PBXFileReference; fileEncoding = 4; lastKnownFileType = sourcecode.swift; path = EventDecoderDecryptionTests.swift; sourceTree = "<group>"; };
		F18401962073BE0800E9F4CC /* ZMStrategyConfigurationOption.h */ = {isa = PBXFileReference; fileEncoding = 4; lastKnownFileType = sourcecode.c.h; path = ZMStrategyConfigurationOption.h; sourceTree = "<group>"; };
		F18401972073BE0800E9F4CC /* MessageExpirationTimerTests.swift */ = {isa = PBXFileReference; fileEncoding = 4; lastKnownFileType = sourcecode.swift; path = MessageExpirationTimerTests.swift; sourceTree = "<group>"; };
		F18401982073BE0800E9F4CC /* ZMConversation+Notifications.swift */ = {isa = PBXFileReference; fileEncoding = 4; lastKnownFileType = sourcecode.swift; path = "ZMConversation+Notifications.swift"; sourceTree = "<group>"; };
		F18401992073BE0800E9F4CC /* EncryptionSessionDirectory+UpdateEvents.swift */ = {isa = PBXFileReference; fileEncoding = 4; lastKnownFileType = sourcecode.swift; path = "EncryptionSessionDirectory+UpdateEvents.swift"; sourceTree = "<group>"; };
		F18401F62073C2E500E9F4CC /* MessagingTestBase.swift */ = {isa = PBXFileReference; fileEncoding = 4; lastKnownFileType = sourcecode.swift; path = MessagingTestBase.swift; sourceTree = "<group>"; };
		F18401F72073C2E600E9F4CC /* RequestStrategyTestBase.swift */ = {isa = PBXFileReference; fileEncoding = 4; lastKnownFileType = sourcecode.swift; path = RequestStrategyTestBase.swift; sourceTree = "<group>"; };
		F18401F82073C2E600E9F4CC /* MessagingTest+Encryption.swift */ = {isa = PBXFileReference; fileEncoding = 4; lastKnownFileType = sourcecode.swift; path = "MessagingTest+Encryption.swift"; sourceTree = "<group>"; };
		F18401F92073C2E600E9F4CC /* MockObjects.swift */ = {isa = PBXFileReference; fileEncoding = 4; lastKnownFileType = sourcecode.swift; path = MockObjects.swift; sourceTree = "<group>"; };
		F18402022073C2FF00E9F4CC /* animated.gif */ = {isa = PBXFileReference; lastKnownFileType = image.gif; path = animated.gif; sourceTree = "<group>"; };
		F18402032073C2FF00E9F4CC /* video.mp4 */ = {isa = PBXFileReference; lastKnownFileType = file; path = video.mp4; sourceTree = "<group>"; };
		F18402042073C2FF00E9F4CC /* 1900x1500.jpg */ = {isa = PBXFileReference; lastKnownFileType = image.jpeg; path = 1900x1500.jpg; sourceTree = "<group>"; };
		F18402052073C30000E9F4CC /* medium.jpg */ = {isa = PBXFileReference; lastKnownFileType = image.jpeg; path = medium.jpg; sourceTree = "<group>"; };
		F18402062073C30000E9F4CC /* not_animated.gif */ = {isa = PBXFileReference; lastKnownFileType = image.gif; path = not_animated.gif; sourceTree = "<group>"; };
		F18402072073C30000E9F4CC /* Bridging-Header.h */ = {isa = PBXFileReference; fileEncoding = 4; lastKnownFileType = sourcecode.c.h; path = "Bridging-Header.h"; sourceTree = "<group>"; };
		F18402082073C30000E9F4CC /* tiny.jpg */ = {isa = PBXFileReference; lastKnownFileType = image.jpeg; path = tiny.jpg; sourceTree = "<group>"; };
		F18402092073C30000E9F4CC /* Lorem Ipsum.txt */ = {isa = PBXFileReference; fileEncoding = 4; lastKnownFileType = text; path = "Lorem Ipsum.txt"; sourceTree = "<group>"; };
		F18402122073C56C00E9F4CC /* RequestStrategy.h */ = {isa = PBXFileReference; lastKnownFileType = sourcecode.c.h; path = RequestStrategy.h; sourceTree = "<group>"; };
		F1E47FE4207E0B72008D4299 /* ios-test-target.xcconfig */ = {isa = PBXFileReference; lastKnownFileType = text.xcconfig; path = "ios-test-target.xcconfig"; sourceTree = "<group>"; };
		F1E47FE5207E0B72008D4299 /* ios-test-host.xcconfig */ = {isa = PBXFileReference; lastKnownFileType = text.xcconfig; path = "ios-test-host.xcconfig"; sourceTree = "<group>"; };
		F1E47FE6207E0B72008D4299 /* project-common.xcconfig */ = {isa = PBXFileReference; lastKnownFileType = text.xcconfig; path = "project-common.xcconfig"; sourceTree = "<group>"; };
		F1E47FE8207E0B72008D4299 /* warnings.xcconfig */ = {isa = PBXFileReference; lastKnownFileType = text.xcconfig; path = warnings.xcconfig; sourceTree = "<group>"; };
		F1E47FE9207E0B72008D4299 /* project.xcconfig */ = {isa = PBXFileReference; lastKnownFileType = text.xcconfig; path = project.xcconfig; sourceTree = "<group>"; };
		F1E47FEB207E0B72008D4299 /* tests.xcconfig */ = {isa = PBXFileReference; lastKnownFileType = text.xcconfig; path = tests.xcconfig; sourceTree = "<group>"; };
		F1E47FED207E0B72008D4299 /* project-debug.xcconfig */ = {isa = PBXFileReference; lastKnownFileType = text.xcconfig; path = "project-debug.xcconfig"; sourceTree = "<group>"; };
		F1E47FEE207E0B72008D4299 /* warnings-debug.xcconfig */ = {isa = PBXFileReference; lastKnownFileType = text.xcconfig; path = "warnings-debug.xcconfig"; sourceTree = "<group>"; };
		F963E8D91D955D4600098AD3 /* AssetRequestFactory.swift */ = {isa = PBXFileReference; fileEncoding = 4; lastKnownFileType = sourcecode.swift; path = AssetRequestFactory.swift; sourceTree = "<group>"; };
		F963E8E01D955D5500098AD3 /* SharedProtocols.swift */ = {isa = PBXFileReference; fileEncoding = 4; lastKnownFileType = sourcecode.swift; path = SharedProtocols.swift; sourceTree = "<group>"; };
/* End PBXFileReference section */

/* Begin PBXFrameworksBuildPhase section */
		166901661D707509000FE4AF /* Frameworks */ = {
			isa = PBXFrameworksBuildPhase;
			buildActionMask = 2147483647;
			files = (
				EE668BB22954A7C700D939E7 /* WireDataModel.framework in Frameworks */,
			);
			runOnlyForDeploymentPostprocessing = 0;
		};
		166901711D707509000FE4AF /* Frameworks */ = {
			isa = PBXFrameworksBuildPhase;
			buildActionMask = 2147483647;
			files = (
				BF7D9BE11D8C351900949267 /* WireRequestStrategy.framework in Frameworks */,
				59D1C3122B1DF3AD0016F6B2 /* WireDataModelSupport.framework in Frameworks */,
			);
			runOnlyForDeploymentPostprocessing = 0;
		};
		F154EDC11F447B6C00CB8184 /* Frameworks */ = {
			isa = PBXFrameworksBuildPhase;
			buildActionMask = 2147483647;
			files = (
				EE67F72C296F0CE4001D7C88 /* WireTesting.framework in Frameworks */,
			);
			runOnlyForDeploymentPostprocessing = 0;
		};
/* End PBXFrameworksBuildPhase section */

/* Begin PBXGroup section */
		060ED6D72499F42200412C4A /* Notifications */ = {
			isa = PBXGroup;
			children = (
				0649D11F24F5C5B6001DDC78 /* Push Notifications */,
				06C394C4248E851000AE736A /* NotificationsTracker.swift */,
				06474D5F24B310B6002C695D /* NotificationsTrackerTests.swift */,
				06025661248E467B00E060E1 /* NotificationStreamSync.swift */,
				060ED6D52499F41000412C4A /* PushNotificationStatus.swift */,
				06474D5C24B30C75002C695D /* PushNotificationStatusTests.swift */,
				EE202DAA27F1F4CC00083AB3 /* VoIPPushPayload.swift */,
				EEAC16D3281AE5F700B7A34D /* CallEventContent.swift */,
				EEAC16D5281AEB0200B7A34D /* CallEventContentTests.swift */,
				EE3245FB2821D41000F2A84A /* VoIPPushHelper.swift */,
				EE3246032823196100F2A84A /* VoIPPushHelperTests.swift */,
			);
			path = Notifications;
			sourceTree = "<group>";
		};
		06474D4824AF6825002C695D /* Synchronization */ = {
			isa = PBXGroup;
			children = (
				06474D4924AF683E002C695D /* Decoding */,
				16BBA1F72AFC36DF00CDF38A /* QuickSyncCompletedNotification.swift */,
				16BBA1F92AFC3BAB00CDF38A /* QuickSyncObserver.swift */,
				16BBA1FB2AFC44B100CDF38A /* QuickSyncObserverTests.swift */,
			);
			path = Synchronization;
			sourceTree = "<group>";
		};
		06474D4924AF683E002C695D /* Decoding */ = {
			isa = PBXGroup;
			children = (
				06474D4A24AF6858002C695D /* EventDecoder.swift */,
				EE47346B29A39E8A00E6C04E /* EventDecoder+Proteus.swift */,
				EE47346D29A3A17900E6C04E /* EventDecoder+MLS.swift */,
				06474DA524B4B1EA002C695D /* EventDecoderTest.swift */,
				E60CBEC22B45CCBF00958C10 /* EventPayloadDecoder.swift */,
				06474D4C24AF68AD002C695D /* StoreUpdateEvent.swift */,
				06474DA724B4BB01002C695D /* StoreUpdateEventTests.swift */,
				062285C7276BB5B000B87C91 /* UpdateEventProcessor.swift */,
			);
			path = Decoding;
			sourceTree = "<group>";
		};
		06474D6124B31CA8002C695D /* Sources */ = {
			isa = PBXGroup;
			children = (
				E6E59B062B56D04500E90D36 /* Stubs */,
				06ADF692264B4666002E0C7A /* Mocks */,
				0693113B24F798EF00D14DF5 /* Notifications */,
				E629E39B2B47002400D526AD /* Payloads */,
				E629E3972B46A19600D526AD /* Synchronization */,
				06474D6224B31CB2002C695D /* Utility */,
			);
			path = Sources;
			sourceTree = "<group>";
		};
		06474D6224B31CB2002C695D /* Utility */ = {
			isa = PBXGroup;
			children = (
				0693114F24F79E2500D14DF5 /* UserNotificationCenterMock.swift */,
			);
			path = Utility;
			sourceTree = "<group>";
		};
		0649D11F24F5C5B6001DDC78 /* Push Notifications */ = {
			isa = PBXGroup;
			children = (
				0649D12324F5C69C001DDC78 /* Notification Types */,
			);
			path = "Push Notifications";
			sourceTree = "<group>";
		};
		0649D12024F5C5DD001DDC78 /* Content */ = {
			isa = PBXGroup;
			children = (
				0649D12124F5C5EF001DDC78 /* ZMLocalNotification.swift */,
				0649D19A24F66E9E001DDC78 /* ZMLocalNotification+Events.swift */,
				EE4C5FBD27D2C5CD000C0D45 /* BundledMessageNotificationBuilder.swift */,
				06CF5DF927FC900F00822FAB /* ZMLocalNotification+Calling.swift */,
			);
			path = Content;
			sourceTree = "<group>";
		};
		0649D12324F5C69C001DDC78 /* Notification Types */ = {
			isa = PBXGroup;
			children = (
				0649D14124F63B43001DDC78 /* Helpers */,
				0649D12024F5C5DD001DDC78 /* Content */,
				0649D13F24F63AA0001DDC78 /* LocalNotificationContentType.swift */,
				0649D14424F63BBD001DDC78 /* LocalNotificationType+Configuration.swift */,
				0649D14624F63C02001DDC78 /* PushNotificationCategory.swift */,
				0649D14A24F63C8F001DDC78 /* NotificationAction.swift */,
				0649D14C24F63D3E001DDC78 /* LocalNotificationType+Localization.swift */,
			);
			path = "Notification Types";
			sourceTree = "<group>";
		};
		0649D14124F63B43001DDC78 /* Helpers */ = {
			isa = PBXGroup;
			children = (
				0649D14224F63B52001DDC78 /* NotificationUserInfo.swift */,
				0649D14824F63C51001DDC78 /* NotificationSound.swift */,
				0649D19E24F6717C001DDC78 /* ZMLocalNotificationSet.swift */,
				0649D1A024F671E6001DDC78 /* UserNotificationCenter.swift */,
			);
			path = Helpers;
			sourceTree = "<group>";
		};
		068084942563B6940047899C /* Feature configurations */ = {
			isa = PBXGroup;
			children = (
				EEB5DE04283773C3009B4741 /* GetFeatureConfigsAction.swift */,
				EEB5DE0628377635009B4741 /* GetFeatureConfigsActionHandler.swift */,
				EEB5DE0E28379A19009B4741 /* GetFeatureConfigsActionHandlerTests.swift */,
				068084952563B6940047899C /* FeatureConfigRequestStrategy.swift */,
				068084972563B7310047899C /* FeatureConfigRequestStrategyTests.swift */,
			);
			path = "Feature configurations";
			sourceTree = "<group>";
		};
		0693113B24F798EF00D14DF5 /* Notifications */ = {
			isa = PBXGroup;
			children = (
				0693113C24F7990700D14DF5 /* PushNotifications */,
			);
			path = Notifications;
			sourceTree = "<group>";
		};
		0693113C24F7990700D14DF5 /* PushNotifications */ = {
			isa = PBXGroup;
			children = (
				0693113F24F7995F00D14DF5 /* ZMLocalNotificationTests.swift */,
				0693114124F7996D00D14DF5 /* ZMLocalNotificationTests_Event.swift */,
				0693114324F7999800D14DF5 /* ZMLocalNotificationSetTests.swift */,
				0693115124F7B15500D14DF5 /* ZMLocalNotificationTests_Message.swift */,
				0693115524F7B17300D14DF5 /* ZMLocalNotificationTests_SystemMessage.swift */,
				0693114524F799B200D14DF5 /* ZMLocalNotificationLocalizationTests.swift */,
				0693114724F799BE00D14DF5 /* LocalNotificationContentTypeTest.swift */,
				0605DB8F2511622100443219 /* ZMLocalNotificationTests_UnreadCount.swift */,
			);
			path = PushNotifications;
			sourceTree = "<group>";
		};
		06A1966C2A7BEA9700B43BA5 /* Federation */ = {
			isa = PBXGroup;
			children = (
				06A1966D2A7BEAE300B43BA5 /* TerminateFederationRequestStrategy.swift */,
				06A1966F2A7BEBD100B43BA5 /* TerminateFederationRequestStrategyTests.swift */,
			);
			path = Federation;
			sourceTree = "<group>";
		};
		06ADF692264B4666002E0C7A /* Mocks */ = {
			isa = PBXGroup;
			children = (
				06ADF693264B467E002E0C7A /* MockAnalytics.swift */,
				EE7F022C2A8392EF00FE5695 /* MockActionHandler.swift */,
				638941EF2AF50EB10051ABFD /* MockLocalConversationRemovalUseCase.swift */,
			);
			path = Mocks;
			sourceTree = "<group>";
		};
		1621D2211D75AB2D007108C2 /* Helpers */ = {
			isa = PBXGroup;
			children = (
				A90C56EB2685C23400F1007B /* ZMImagePreprocessingTrackerTests.h */,
				F18401F82073C2E600E9F4CC /* MessagingTest+Encryption.swift */,
				168D7BBB26F330DE00789960 /* MessagingTest+Payloads.swift */,
				F18401F62073C2E500E9F4CC /* MessagingTestBase.swift */,
				F18401F92073C2E600E9F4CC /* MockObjects.swift */,
				F18401F72073C2E600E9F4CC /* RequestStrategyTestBase.swift */,
				1621D2311D75B221007108C2 /* NSManagedObjectContext+TestHelpers.h */,
				1621D2321D75B221007108C2 /* NSManagedObjectContext+TestHelpers.m */,
				1621D2221D75AB2D007108C2 /* MockEntity.h */,
				1621D2231D75AB2D007108C2 /* MockEntity.m */,
				1621D2241D75AB2D007108C2 /* MockEntity2.h */,
				1621D2251D75AB2D007108C2 /* MockEntity2.m */,
				1621D2261D75AB2D007108C2 /* MockModelObjectContextFactory.h */,
				1621D2271D75AB2D007108C2 /* MockModelObjectContextFactory.m */,
				EE82318827D22D79008CD77B /* String+Random.swift */,
				63CC83F1285CB96A008549AD /* ActionHandlerTestBase.swift */,
				EE9BC57D28785FB100AF9AEE /* XCTestCase+APIVersion.swift */,
			);
			path = Helpers;
			sourceTree = "<group>";
		};
		16229481221EBB8000A98679 /* Image Preprocessing */ = {
			isa = PBXGroup;
			children = (
				16229482221EBB8000A98679 /* ZMImagePreprocessingTracker.h */,
				16229483221EBB8000A98679 /* ZMImagePreprocessingTracker.m */,
				16229484221EBB8000A98679 /* ZMImagePreprocessingTracker+Testing.h */,
				16229485221EBB8000A98679 /* ZMImagePreprocessingTrackerTests.m */,
				A90C56E52685C20E00F1007B /* ZMImagePreprocessingTrackerTests.swift */,
			);
			path = "Image Preprocessing";
			sourceTree = "<group>";
		};
		1623F8D12AE66F0A004F0319 /* Message Sending */ = {
			isa = PBXGroup;
			children = (
				1623F8D22AE66F28004F0319 /* MessageSender.swift */,
				16BBA1F32AF3952300CDF38A /* MessageSenderTests.swift */,
				1623F8D42AE6729D004F0319 /* SessionEstablisher.swift */,
				16BBA1F12AF2678200CDF38A /* SessionEstablisherTests.swift */,
				1623F8DF2AEAAF0E004F0319 /* MessageDependencyResolver.swift */,
				16BBA1F52AF3D41200CDF38A /* MessageDependencyResolverTests.swift */,
			);
			path = "Message Sending";
			sourceTree = "<group>";
		};
		1623F8D62AE7FB5F004F0319 /* APIs */ = {
			isa = PBXGroup;
			children = (
				1623F8D72AE7FB7E004F0319 /* PrekeyAPI.swift */,
				1623F8D92AE7FBD6004F0319 /* NetworkError.swift */,
				1623F8DB2AE7FD54004F0319 /* APIProvider.swift */,
				1623F8DD2AE945E2004F0319 /* MessageAPI.swift */,
			);
			path = APIs;
			sourceTree = "<group>";
		};
		16367F2926FDB5040028AF8B /* Connection */ = {
			isa = PBXGroup;
			children = (
				16B5B33526FDDD71001A3216 /* Actions */,
				16367F2526FDB4720028AF8B /* ConnectionRequestStrategy.swift */,
				16B5B42A2705E163001A3216 /* ConnectionRequestStrategyTests.swift */,
			);
			path = Connection;
			sourceTree = "<group>";
		};
		1658EA6026DE2287003D0090 /* Conversation */ = {
			isa = PBXGroup;
			children = (
				168D7CB526FB0E7000789960 /* Actions */,
				1658EA6126DE22C0003D0090 /* ConversationRequestStrategy.swift */,
				16E5F71726EF4DBF00F35FBA /* ConversationRequestStrategyTests.swift */,
				EE0CEB452893E9390055ECE5 /* ConversationEventProcessor.swift */,
				EEDE7DAC28EAE538007DC6A3 /* ConversationEventProcessorTests.swift */,
				EEDE7DB028EAEEC3007DC6A3 /* ConversationService.swift */,
				EE7F022A2A8391C500FE5695 /* ConversationServiceTests.swift */,
				638941F92AFBED880051ABFD /* ConversationParticipantsService.swift */,
				630D41B62B07BD8A00633867 /* ConversationParticipantsServiceTests.swift */,
				630D41A82B07790900633867 /* MLSConversationParticipantsService.swift */,
				630D41B92B07D9F400633867 /* MLSConversationParticipantsServiceTests.swift */,
				630D41AB2B077F3900633867 /* ProteusConversationParticipantsService.swift */,
				630D41BB2B07DA3E00633867 /* ProteusConversationParticipantsServiceTests.swift */,
				EE4345DE2865D0FB0090AC34 /* ConversationByQualifiedIDListTranscoderTests.swift */,
				6360A2112B0B721F00A5D5FB /* MLSClientIDsProvider.swift */,
			);
			path = Conversation;
			sourceTree = "<group>";
		};
		166901601D707509000FE4AF = {
			isa = PBXGroup;
			children = (
				166901841D7075D7000FE4AF /* Resources */,
				59AF8F492B19CD34000A09BF /* sourcery */,
				1669016C1D707509000FE4AF /* Sources */,
				166901781D707509000FE4AF /* Tests */,
				1669016B1D707509000FE4AF /* Products */,
				166902041D7082C7000FE4AF /* Frameworks */,
			);
			indentWidth = 4;
			sourceTree = "<group>";
			tabWidth = 4;
			usesTabs = 0;
			wrapsLines = 1;
		};
		1669016B1D707509000FE4AF /* Products */ = {
			isa = PBXGroup;
			children = (
				1669016A1D707509000FE4AF /* WireRequestStrategy.framework */,
				166901741D707509000FE4AF /* WireRequestStrategyTests.xctest */,
				F154EDC41F447B6C00CB8184 /* WireRequestStrategyTestHost.app */,
			);
			name = Products;
			sourceTree = "<group>";
		};
		1669016C1D707509000FE4AF /* Sources */ = {
			isa = PBXGroup;
			children = (
				1623F8D62AE7FB5F004F0319 /* APIs */,
				1623F8D12AE66F0A004F0319 /* Message Sending */,
				060ED6D72499F42200412C4A /* Notifications */,
				06474D4824AF6825002C695D /* Synchronization */,
				16DABDA025D69306005F4C3A /* Payloads */,
				16229481221EBB8000A98679 /* Image Preprocessing */,
				F963E8D81D955D4600098AD3 /* Helpers */,
				F1CD5D842024C259008C574E /* Protocols */,
				F184014D2073BE0800E9F4CC /* Request Strategies */,
				168D7CA326FB0CCF00789960 /* Entity Actions */,
				F1CD5D862024C363008C574E /* Other Syncs */,
				F1CD5D822024C1A0008C574E /* Request Syncs */,
				F1CD5D812024C16B008C574E /* Object Syncs */,
				1669016D1D707509000FE4AF /* WireRequestStrategy.h */,
			);
			path = Sources;
			sourceTree = "<group>";
		};
		166901781D707509000FE4AF /* Tests */ = {
			isa = PBXGroup;
			children = (
				06474D6124B31CA8002C695D /* Sources */,
				F154EDC51F447B6C00CB8184 /* Test Host */,
				1621D2211D75AB2D007108C2 /* Helpers */,
				F12CD7932035FC4400EAAEBC /* Resources */,
			);
			path = Tests;
			sourceTree = "<group>";
		};
		166901841D7075D7000FE4AF /* Resources */ = {
			isa = PBXGroup;
			children = (
				0649D15224F64335001DDC78 /* Push.strings */,
				0649D15024F64335001DDC78 /* Push.stringsdict */,
				166901851D7075D7000FE4AF /* Configurations */,
				1669016F1D707509000FE4AF /* Info.plist */,
			);
			path = Resources;
			sourceTree = "<group>";
		};
		166901851D7075D7000FE4AF /* Configurations */ = {
			isa = PBXGroup;
			children = (
				F1E47FE3207E0B72008D4299 /* zmc-config */,
				166901961D7075D7000FE4AF /* WireRequestStrategy.xcconfig */,
				166901861D7075D7000FE4AF /* version.xcconfig */,
			);
			path = Configurations;
			sourceTree = "<group>";
		};
		166902041D7082C7000FE4AF /* Frameworks */ = {
			isa = PBXGroup;
			children = (
				59D1C3112B1DF3AD0016F6B2 /* WireDataModelSupport.framework */,
				EE67F72B296F0CE4001D7C88 /* WireTesting.framework */,
				EE668BB12954A7C700D939E7 /* WireDataModel.framework */,
			);
			name = Frameworks;
			sourceTree = "<group>";
		};
		16751E8324CF724F0099AE09 /* Delivery Receipts */ = {
			isa = PBXGroup;
			children = (
				16751E8424CF72970099AE09 /* DeliveryReceiptRequestStrategy.swift */,
				16751EBA24D1BDA00099AE09 /* DeliveryReceiptRequestStrategyTests.swift */,
			);
			path = "Delivery Receipts";
			sourceTree = "<group>";
		};
		168D7CA326FB0CCF00789960 /* Entity Actions */ = {
			isa = PBXGroup;
			children = (
				168D7CA426FB0CFD00789960 /* ActionHandler.swift */,
				168D7D0B26FC81AD00789960 /* ActionHandlerTests.swift */,
			);
			path = "Entity Actions";
			sourceTree = "<group>";
		};
		168D7CB526FB0E7000789960 /* Actions */ = {
			isa = PBXGroup;
			children = (
				168D7CB626FB0E9200789960 /* AddParticipantActionHandler.swift */,
				168D7CCD26FB303A00789960 /* AddParticipantActionHandlerTests.swift */,
				168D7CBA26FB21D900789960 /* RemoveParticipantActionHandler.swift */,
				168D7CF526FC6D3300789960 /* RemoveParticipantActionHandlerTests.swift */,
				70E77B78273187660021EE70 /* UpdateRoleActionHandler.swift */,
				70C781FC2732B0100059DF07 /* UpdateRoleActionHandlerTests.swift */,
				06A9FDD128B36FF500B3C730 /* UpdateAccessRolesAction.swift */,
				06A9FDD328B3701000B3C730 /* UpdateAccessRolesActionHandler.swift */,
				06A9FDD528B3702700B3C730 /* UpdateAccessRolesActionHandlerTests.swift */,
				EECBE8ED28E71F19005DE5DD /* SyncConversationActionHandler.swift */,
				EECBE8EF28E71F57005DE5DD /* SyncConversationActionHandlerTests.swift */,
				EE7F02262A80E5F400FE5695 /* CreateGroupConversationActionHandler.swift */,
				EE7F02282A835FBA00FE5695 /* CreateGroupConversationActionHandlerTests.swift */,
				E9E2AA5D2B163A56008CC2DF /* SyncUsersActionHandler.swift */,
				E99D18EA2B177F3500751183 /* SyncUsersActionHandlerTests.swift */,
			);
			path = Actions;
			sourceTree = "<group>";
		};
		16B5B33526FDDD71001A3216 /* Actions */ = {
			isa = PBXGroup;
			children = (
				16B5B33626FDDD8A001A3216 /* ConnectToUserActionHandler.swift */,
				160ADE9B270DBD0A003FA638 /* ConnectToUserActionHandlerTests.swift */,
				16B5B3452701A713001A3216 /* UpdateConnectionActionHandler.swift */,
				16E70F5A270DCCB900718E5D /* UpdateConnectionActionHandlerTests.swift */,
			);
			path = Actions;
			sourceTree = "<group>";
		};
		16DABDA025D69306005F4C3A /* Payloads */ = {
			isa = PBXGroup;
			children = (
				E629E3B92B47045800D526AD /* Conversation */,
				16DABDA125D69335005F4C3A /* Payload.swift */,
				169BA1CA25E9507600374343 /* Payload+Coding.swift */,
				16367F1D26FDB0740028AF8B /* Payload+Connection.swift */,
				E629E3A62B47020C00D526AD /* Payload+QualifiedConversationList.swift */,
				16E70F5E270EE96200718E5D /* Processing */,
			);
			path = Payloads;
			sourceTree = "<group>";
		};
		16E70F5E270EE96200718E5D /* Processing */ = {
			isa = PBXGroup;
			children = (
				EE88078C2AC31FAE00278E3C /* ConversationEventPayloadProcessor.swift */,
				EE8807902AC4080900278E3C /* ConnectionPayloadProcessor.swift */,
				EE8807942AC40CA600278E3C /* UserProfilePayloadProcessor.swift */,
				EE8807982AC423A200278E3C /* MessageSendingStatusPayloadProcessor.swift */,
				EE88079C2AC427D600278E3C /* MLSMessageSendingStatusPayloadProcessor.swift */,
				EE8807A02AC4669D00278E3C /* UserClientPayloadProcessor.swift */,
				EEFB2DFD2ACD530F0094F877 /* PrekeyPayloadProcessor.swift */,
				63DA339D286DF6DA00818C3C /* Helpers */,
			);
			path = Processing;
			sourceTree = "<group>";
		};
		59AF8F492B19CD34000A09BF /* sourcery */ = {
			isa = PBXGroup;
			children = (
				59AF8F4A2B19CD34000A09BF /* generated */,
			);
			path = sourcery;
			sourceTree = "<group>";
		};
		59AF8F4A2B19CD34000A09BF /* generated */ = {
			isa = PBXGroup;
			children = (
				59AF8F4B2B19CD34000A09BF /* AutoMockable.generated.swift */,
			);
			path = generated;
			sourceTree = "<group>";
		};
		63DA339D286DF6DA00818C3C /* Helpers */ = {
			isa = PBXGroup;
			children = (
				63DA339E286DF6ED00818C3C /* MLSEventProcessor.swift */,
			);
			path = Helpers;
			sourceTree = "<group>";
		};
		7AEBB6732859E5F00090B524 /* Actions */ = {
			isa = PBXGroup;
			children = (
				597B70C82B03CC76006C2121 /* UpdateConversationProtocolActionHandler.swift */,
				597B70CA2B03CC7D006C2121 /* UpdateConversationProtocolActionHandlerTests.swift */,
				7A111DE7285C90A90085BF91 /* SendMLSMessageActionHandler.swift */,
				7A111DE9285C90B70085BF91 /* SendMLSMessageActionHandlerTests.swift */,
				7AEBB676285A10620090B524 /* CountSelfMLSKeyPackagesActionHandler.swift */,
				7AEBB678285A16400090B524 /* CountSelfMLSKeyPackagesActionHandlerTests.swift */,
				63CC83DF285C9C6C008549AD /* UploadSelfMLSKeyPackagesActionHandler.swift */,
				63CC83E0285C9C6C008549AD /* UploadSelfMLSKeyPackagesActionHandlerTests.swift */,
				63CC83B02859D488008549AD /* ClaimMLSKeyPackageActionHandler.swift */,
				63CC83B2285A1E59008549AD /* ClaimMLSKeyPackageActionHandlerTests.swift */,
				EE04084728C9E2FA009E4B8D /* FetchBackendMLSPublicKeysActionHandler.swift */,
				EE04084928C9E63E009E4B8D /* FetchBackendMLSPublicKeysActionHandlerTests.swift */,
				6397F6E128F447F800298DB1 /* SendCommitBundleActionHandler.swift */,
				6397F6E528F6DD8B00298DB1 /* SendCommitBundleActionHandlerTests.swift */,
				63F0780A29F292220031E19D /* FetchSubgroupActionHandler.swift */,
				63F0780E29F2D6220031E19D /* FetchSubgroupActionHandlerTests.swift */,
				6308F8A72A273D1E0072A177 /* BaseFetchMLSGroupInfoActionHandler.swift */,
				6308F8AD2A273FBB0072A177 /* BaseFetchMLSGroupInfoActionHandlerTests.swift */,
				6308F8AB2A273E7A0072A177 /* FetchMLSConversationGroupInfoActionHandler.swift */,
				6308F8AF2A27403B0072A177 /* FetchMLSConversationGroupInfoActionHandlerTests.swift */,
				6308F8A92A273DB00072A177 /* FetchMLSSubconversationGroupInfoActionHandler.swift */,
				6308F8B12A2740C30072A177 /* FetchMLSSubconversationGroupInfoActionHandlerTests.swift */,
				EE0DE5052A24D4F70029746C /* DeleteSubgroupActionHandler.swift */,
				EE0DE5072A24D9C20029746C /* DeleteSubgroupActionHandlerTests.swift */,
				EEE95CD62A4330D900E136CB /* LeaveSubconversationActionHandler.swift */,
				EEE95CD82A43324F00E136CB /* LeaveSubconversationActionHandlerTests.swift */,
				EEB930B62ABD5C1400FB35B2 /* FetchSupportedProtocolsActionHandler.swift */,
				EEB930B82ABD6FCB00FB35B2 /* FetchSupportedProtocolsActionHandlerTests.swift */,
				EE19CE202AEBE52F00CB8641 /* SyncMLSOneToOneConversationActionHandler.swift */,
				EE19CE222AEBE56F00CB8641 /* SyncMLSOneToOneConversationActionHandlerTests.swift */,
<<<<<<< HEAD
=======
			);
			path = Actions;
			sourceTree = "<group>";
		};
		E629E3972B46A19600D526AD /* Synchronization */ = {
			isa = PBXGroup;
			children = (
				E629E3982B46A19E00D526AD /* Decoding */,
			);
			path = Synchronization;
			sourceTree = "<group>";
		};
		E629E3982B46A19E00D526AD /* Decoding */ = {
			isa = PBXGroup;
			children = (
				E629E3992B46A1AC00D526AD /* EventPayloadDecoderTests.swift */,
			);
			path = Decoding;
			sourceTree = "<group>";
		};
		E629E39B2B47002400D526AD /* Payloads */ = {
			isa = PBXGroup;
			children = (
				E662588C2B4D642700C23E79 /* Conversation */,
				63F5AAC6298A96C000712528 /* Payload+CodingTests.swift */,
				63F5AAC8298A974F00712528 /* Payload+ConversationTests.swift */,
				E629E39C2B47003400D526AD /* Processing */,
			);
			path = Payloads;
			sourceTree = "<group>";
		};
		E629E39C2B47003400D526AD /* Processing */ = {
			isa = PBXGroup;
			children = (
				EE8807922AC40AB100278E3C /* ConnectionPayloadProcessorTests.swift */,
				EE88078E2AC376B300278E3C /* ConversationEventPayloadProcessorTests.swift */,
				EE88079A2AC425CB00278E3C /* MessageSendingStatusPayloadProcessorTests.swift */,
				EE88079E2AC4288200278E3C /* MLSMessageSendingStatusPayloadProcessorTests.swift */,
				EE8807962AC40E1400278E3C /* UserProfilePayloadProcessorTests.swift */,
				E629E39D2B47005400D526AD /* Helpers */,
			);
			path = Processing;
			sourceTree = "<group>";
		};
		E629E39D2B47005400D526AD /* Helpers */ = {
			isa = PBXGroup;
			children = (
				63DA33A7286F27DD00818C3C /* MLSEventProcessorTests.swift */,
			);
			path = Helpers;
			sourceTree = "<group>";
		};
		E629E3B82B47044400D526AD /* Actions */ = {
			isa = PBXGroup;
			children = (
				E629E3B42B4703E100D526AD /* Payload+ConversationAddMember.swift */,
				E629E3B62B47041700D526AD /* Payload+ConversationUpdateRole.swift */,
>>>>>>> 48002498
			);
			path = Actions;
			sourceTree = "<group>";
		};
		E629E3B92B47045800D526AD /* Conversation */ = {
			isa = PBXGroup;
			children = (
				E629E3B82B47044400D526AD /* Actions */,
				E629E3BA2B47049B00D526AD /* Events */,
				16E5F6DC26EF1E3200F35FBA /* Payload+Conversation.swift */,
				E629E3A42B4701E200D526AD /* Payload+ConversationList.swift */,
				E629E3AC2B4702C000D526AD /* Payload+ConversationMember.swift */,
				E629E3AE2B47031800D526AD /* Payload+ConversationMembers.swift */,
				E629E3B02B47036D00D526AD /* Payload+ConversationTeamInfo.swift */,
				E629E39E2B4700B600D526AD /* Payload+NewConversation.swift */,
				E629E3A82B47026200D526AD /* Payload+PaginatedConversationIDList.swift */,
				E629E3AA2B47028600D526AD /* Payload+PaginatedQualifiedConversationIDList.swift */,
				E629E3B22B4703A000D526AD /* Payload+UpdateConversationStatus.swift */,
			);
			path = Conversation;
			sourceTree = "<group>";
		};
		E629E3BA2B47049B00D526AD /* Events */ = {
			isa = PBXGroup;
			children = (
				E629E3BB2B4704B200D526AD /* Payload+ConversationEvent.swift */,
				E629E3BF2B47051D00D526AD /* Payload+UpdateConverationMemberJoin.swift */,
				E629E3BD2B4704E900D526AD /* Payload+UpdateConverationMemberLeave.swift */,
				E629E3C92B470AE600D526AD /* Payload+UpdateConversationAccess.swift */,
				E629E3C12B47054400D526AD /* Payload+UpdateConversationConnectionRequest.swift */,
				E629E3C32B47056B00D526AD /* Payload+UpdateConversationDeleted.swift */,
				E629E3C72B470AB600D526AD /* Payload+UpdateConversationMessageTimer.swift */,
				E629E3CD2B470B7900D526AD /* Payload+UpdateConversationMLSMessageAdd.swift */,
				E629E3CF2B470BAE00D526AD /* Payload+UpdateConversationMLSWelcome.swift */,
				E629E3CB2B470B3500D526AD /* Payload+UpdateConversationName.swift */,
				E614D4D62B480BA7000A44B4 /* Payload+UpdateConversationProtocolChange.swift */,
				E629E3C52B470A8200D526AD /* Payload+UpdateConversationReceiptMode.swift */,
			);
			path = Events;
			sourceTree = "<group>";
		};
		E662588C2B4D642700C23E79 /* Conversation */ = {
			isa = PBXGroup;
			children = (
				E662588D2B4D643200C23E79 /* Events */,
			);
			path = Conversation;
			sourceTree = "<group>";
		};
		E662588D2B4D643200C23E79 /* Events */ = {
			isa = PBXGroup;
			children = (
				E662588E2B4D644B00C23E79 /* PayloadUpdateConversationProtocolChangeTests.swift */,
			);
			path = Events;
			sourceTree = "<group>";
		};
		E6E59B062B56D04500E90D36 /* Stubs */ = {
			isa = PBXGroup;
			children = (
				E6E59B072B56D04500E90D36 /* StubPayloadConversation.swift */,
			);
			path = Stubs;
			sourceTree = "<group>";
		};
		EE90C29C282E782900474379 /* Push Token */ = {
			isa = PBXGroup;
			children = (
				EE90C2A1282E7E1F00474379 /* Actions */,
				EE90C29D282E785800474379 /* PushTokenStrategy.swift */,
				06FDC62E28354DAE008300DB /* PushTokenStorage.swift */,
				06FDC63028354DBD008300DB /* PushTokenStorageTests.swift */,
			);
			path = "Push Token";
			sourceTree = "<group>";
		};
		EE90C2A1282E7E1F00474379 /* Actions */ = {
			isa = PBXGroup;
			children = (
				EE90C2A4282E7EA900474379 /* RegisterPushTokenAction.swift */,
				EE90C2A6282E7EC800474379 /* RegisterPushTokenActionHandler.swift */,
				EE90C2A9282E855B00474379 /* RegisterPushTokenActionHandlerTests.swift */,
				EE90C2AB282EA1D200474379 /* GetPushTokensAction.swift */,
				EE90C2AD282EA1E000474379 /* GetPushTokensActionHandler.swift */,
				EE90C2AF282EA1F200474379 /* GetPushTokensActionHandlerTests.swift */,
				06CDDE9E282E9CC200F9360F /* RemovePushTokenAction.swift */,
				06CDDEA0282E9E7F00F9360F /* RemovePushTokenActionHandler.swift */,
				06CDDEA2282E9E9800F9360F /* RemovePushTokenActionHandlerTests.swift */,
			);
			path = Actions;
			sourceTree = "<group>";
		};
		EEE0EDAF2858905100BBEE29 /* MLS */ = {
			isa = PBXGroup;
			children = (
				7AEBB6732859E5F00090B524 /* Actions */,
				EEE0EDB02858906500BBEE29 /* MLSRequestStrategy.swift */,
			);
			path = MLS;
			sourceTree = "<group>";
		};
		F12CD7932035FC4400EAAEBC /* Resources */ = {
			isa = PBXGroup;
			children = (
				0648FC1027851623006519D1 /* audio.m4a */,
				F18402042073C2FF00E9F4CC /* 1900x1500.jpg */,
				F18402022073C2FF00E9F4CC /* animated.gif */,
				F18402072073C30000E9F4CC /* Bridging-Header.h */,
				F18402092073C30000E9F4CC /* Lorem Ipsum.txt */,
				F18402052073C30000E9F4CC /* medium.jpg */,
				F18402062073C30000E9F4CC /* not_animated.gif */,
				F18402082073C30000E9F4CC /* tiny.jpg */,
				F18402032073C2FF00E9F4CC /* video.mp4 */,
				1669017B1D707509000FE4AF /* Info.plist */,
			);
			path = Resources;
			sourceTree = "<group>";
		};
		F14B7AD5222006A100458624 /* User */ = {
			isa = PBXGroup;
			children = (
				F14B7AE9222009BA00458624 /* UserRichProfileRequestStrategy.swift */,
				F14B7AEB222009C200458624 /* UserRichProfileRequestStrategyTests.swift */,
				8792F55621AD944100795027 /* UserPropertyRequestStrategy.swift */,
				87F7288421AFF37D000ED371 /* UserPropertyRequestStrategyTests.swift */,
				161E054F26655E4500DADC3D /* UserProfileRequestStrategy.swift */,
				16972DEC2668E699008AF3A2 /* UserProfileRequestStrategyTests.swift */,
				EEDBD0A82A7B7F0C00F3956F /* SelfUserRequestStrategy.swift */,
				EEDBD0AA2A7B83B100F3956F /* SelfUserRequestStrategyTests.swift */,
			);
			path = User;
			sourceTree = "<group>";
		};
		F154EDC51F447B6C00CB8184 /* Test Host */ = {
			isa = PBXGroup;
			children = (
				547E664C1F7512FE008CB1FA /* Default-568h@2x.png */,
				F154EDC61F447B6C00CB8184 /* AppDelegate.swift */,
				F154EDD21F447B6C00CB8184 /* Info.plist */,
			);
			path = "Test Host";
			sourceTree = "<group>";
		};
		F184014D2073BE0800E9F4CC /* Request Strategies */ = {
			isa = PBXGroup;
			children = (
				06A1966C2A7BEA9700B43BA5 /* Federation */,
				EEE0EDAF2858905100BBEE29 /* MLS */,
				EE90C29C282E782900474379 /* Push Token */,
				16367F2926FDB5040028AF8B /* Connection */,
				068084942563B6940047899C /* Feature configurations */,
				16751E8324CF724F0099AE09 /* Delivery Receipts */,
				1658EA6026DE2287003D0090 /* Conversation */,
				F14B7AD5222006A100458624 /* User */,
				F184014E2073BE0800E9F4CC /* Client Message */,
				F18401572073BE0800E9F4CC /* Generic Message */,
				F184015C2073BE0800E9F4CC /* User Clients */,
				F18401662073BE0800E9F4CC /* Availability */,
				F18401692073BE0800E9F4CC /* Base Strategies */,
				F18401702073BE0800E9F4CC /* Assets */,
			);
			path = "Request Strategies";
			sourceTree = "<group>";
		};
		F184014E2073BE0800E9F4CC /* Client Message */ = {
			isa = PBXGroup;
			children = (
				16A4893E268B0C82001F9127 /* ClientMessageRequestStrategy.swift */,
				16CC083A268E075100C0613C /* ClientMessageRequestStrategyTests.swift */,
				F184014F2073BE0800E9F4CC /* ClientMessageRequestFactory.swift */,
				F18401542073BE0800E9F4CC /* ClientMessageRequestFactoryTests.swift */,
			);
			path = "Client Message";
			sourceTree = "<group>";
		};
		F18401572073BE0800E9F4CC /* Generic Message */ = {
			isa = PBXGroup;
			children = (
				F184015A2073BE0800E9F4CC /* GenericMessageEntity.swift */,
			);
			path = "Generic Message";
			sourceTree = "<group>";
		};
		F184015C2073BE0800E9F4CC /* User Clients */ = {
			isa = PBXGroup;
			children = (
				F18401612073BE0800E9F4CC /* FetchingClientRequestStrategy.swift */,
				F184015E2073BE0800E9F4CC /* FetchingClientRequestStrategyTests.swift */,
				EEA2EE8928F021C100A2CBE1 /* UserClientByQualifiedUserIDTranscoderTests.swift */,
				EE8DC53628C0EFA700AC4E3D /* FetchUserClientsActionHandler.swift */,
				EE8DC53828C0F04B00AC4E3D /* FetchUserClientsActionHandlerTests.swift */,
				166A22902577C06B00EF313D /* ResetSessionRequestStrategy.swift */,
				16824632257A2B47002AF17B /* ResetSessionRequestStrategyTests.swift */,
				1662ADB222B0E8B300D84071 /* VerifyLegalHoldRequestStrategy.swift */,
				1662ADD022B14CBA00D84071 /* VerifyLegalHoldRequestStrategyTests.swift */,
			);
			path = "User Clients";
			sourceTree = "<group>";
		};
		F18401662073BE0800E9F4CC /* Availability */ = {
			isa = PBXGroup;
			children = (
				F18401682073BE0800E9F4CC /* AvailabilityRequestStrategy.swift */,
				F18401672073BE0800E9F4CC /* AvailabilityRequestStrategyTests.swift */,
			);
			path = Availability;
			sourceTree = "<group>";
		};
		F18401692073BE0800E9F4CC /* Base Strategies */ = {
			isa = PBXGroup;
			children = (
				F184016A2073BE0800E9F4CC /* AbstractRequestStrategy.swift */,
				F184016B2073BE0800E9F4CC /* AbstractRequestStrategyTests.swift */,
				F184016C2073BE0800E9F4CC /* MockOTREntity.swift */,
				F184016D2073BE0800E9F4CC /* ZMAbstractRequestStrategy.h */,
				F184016E2073BE0800E9F4CC /* ZMAbstractRequestStrategy.m */,
			);
			path = "Base Strategies";
			sourceTree = "<group>";
		};
		F18401702073BE0800E9F4CC /* Assets */ = {
			isa = PBXGroup;
			children = (
				F184017D2073BE0800E9F4CC /* V2 */,
				F18401732073BE0800E9F4CC /* Link Preview */,
				F18401802073BE0800E9F4CC /* AssetV3DownloadRequestStrategy.swift */,
				F18401812073BE0800E9F4CC /* AssetV3DownloadRequestStrategyTests.swift */,
				F18401842073BE0800E9F4CC /* AssetV3PreviewDownloadStrategy.swift */,
				F18401712073BE0800E9F4CC /* AssetV3PreviewDownloadRequestStrategyTests.swift */,
				1622946A221C18BE00A98679 /* AssetV3UploadRequestStrategy.swift */,
				164D007522256C6E00A8F264 /* AssetV3UploadRequestStrategyTests.swift */,
				F184017B2073BE0800E9F4CC /* AssetClientMessageRequestStrategy.swift */,
				F18401832073BE0800E9F4CC /* AssetClientMessageRequestStrategyTests.swift */,
				F18401852073BE0800E9F4CC /* Helpers */,
			);
			path = Assets;
			sourceTree = "<group>";
		};
		F18401732073BE0800E9F4CC /* Link Preview */ = {
			isa = PBXGroup;
			children = (
				F18401792073BE0800E9F4CC /* LinkPreviewAssetUploadRequestStrategy.swift */,
				F18401742073BE0800E9F4CC /* LinkPreviewAssetUploadRequestStrategyTests.swift */,
				F18401772073BE0800E9F4CC /* LinkPreviewAssetDownloadRequestStrategy.swift */,
				F18401782073BE0800E9F4CC /* LinkPreviewAssetDownloadRequestStrategyTests.swift */,
				16A4894A268B0D1D001F9127 /* LinkPreviewUpdateRequestStrategy.swift */,
				16CC0832268DC32D00C0613C /* LinkPreviewUpdateRequestStrategyTests.swift */,
			);
			path = "Link Preview";
			sourceTree = "<group>";
		};
		F184017D2073BE0800E9F4CC /* V2 */ = {
			isa = PBXGroup;
			children = (
				F184017E2073BE0800E9F4CC /* ImageV2DownloadRequestStrategy.swift */,
				BFF9446520F5F79F00531BC3 /* ImageV2DownloadRequestStrategyTests.swift */,
				F184017F2073BE0800E9F4CC /* AssetV2DownloadRequestStrategy.swift */,
			);
			path = V2;
			sourceTree = "<group>";
		};
		F18401852073BE0800E9F4CC /* Helpers */ = {
			isa = PBXGroup;
			children = (
				F18401862073BE0800E9F4CC /* AssetDownloadRequestFactory.swift */,
				EEE0EE0628591E9C00BBEE29 /* AssetDownloadRequestFactoryTests.swift */,
				5E68F22622452CDC00298376 /* LinkPreprocessor.swift */,
				F184018B2073BE0800E9F4CC /* LinkPreviewPreprocessor.swift */,
				F18401892073BE0800E9F4CC /* LinkPreviewPreprocessorTests.swift */,
				1622946C221C56E500A98679 /* AssetsPreprocessor.swift */,
				168414182228365D00FCB9BC /* AssetsPreprocessorTests.swift */,
				5E9EA4DD2243C10400D401B2 /* LinkAttachmentsPreprocessor.swift */,
				5E9EA4DF2243C6B200D401B2 /* LinkAttachmentsPreprocessorTests.swift */,
			);
			path = Helpers;
			sourceTree = "<group>";
		};
		F1CD5D812024C16B008C574E /* Object Syncs */ = {
			isa = PBXGroup;
			children = (
				F1CD5D832024C214008C574E /* Helpers */,
				F1CD5D852024C281008C574E /* Protocols */,
				F1CD5D872024C46C008C574E /* Upstream */,
				F1CD5D882024C47D008C574E /* Downstream */,
			);
			path = "Object Syncs";
			sourceTree = "<group>";
		};
		F1CD5D822024C1A0008C574E /* Request Syncs */ = {
			isa = PBXGroup;
			children = (
				166901BB1D7081C7000FE4AF /* ZMSingleRequestSync.h */,
				166901BC1D7081C7000FE4AF /* ZMSingleRequestSync.m */,
				166902201D709110000FE4AF /* ZMSingleRequestSyncTests.m */,
				166901C31D7081C7000FE4AF /* ZMTimedSingleRequestSync.h */,
				166901C41D7081C7000FE4AF /* ZMTimedSingleRequestSync.m */,
				166902211D709110000FE4AF /* ZMTimedSingleRequestSyncTests.m */,
				16E5F6D526EF1BE000F35FBA /* PaginatedSync.swift */,
			);
			path = "Request Syncs";
			sourceTree = "<group>";
		};
		F1CD5D832024C214008C574E /* Helpers */ = {
			isa = PBXGroup;
			children = (
				166901B71D7081C7000FE4AF /* ZMRemoteIdentifierObjectSync.h */,
				166901B81D7081C7000FE4AF /* ZMRemoteIdentifierObjectSync.m */,
				1669021E1D709110000FE4AF /* ZMRemoteIdentifierObjectSyncTests.m */,
				166902111D70851E000FE4AF /* ZMOutstandingItems.h */,
				1621D22B1D75AC36007108C2 /* ZMChangeTrackerBootstrap.h */,
				1621D22C1D75AC36007108C2 /* ZMChangeTrackerBootstrap.m */,
				1666AA2B1D93FA0B00164C06 /* ZMChangeTrackerBootstrapTests.m */,
				1621D22D1D75AC36007108C2 /* ZMChangeTrackerBootstrap+Testing.h */,
				16A86B2622A128A800A674F8 /* IdentifierObjectSync.swift */,
				16A86B4522A5485E00A674F8 /* IdentifierObjectSyncTests.swift */,
				1682462E257A1FB7002AF17B /* KeyPathObjectSync.swift */,
				16824630257A23E8002AF17B /* KeyPathObjectSyncTests.swift */,
				16A48935268A0665001F9127 /* ModifiedKeyObjectSync.swift */,
				16189D09268B2C34004831BE /* ModifiedKeyObjectSyncTests.swift */,
				16A48939268A080E001F9127 /* InsertedObjectSync.swift */,
				16189D05268B214E004831BE /* InsertedObjectSyncTests.swift */,
				16A489192685CECC001F9127 /* ProteusMessage.swift */,
				EE402C0428996C6900CA0E40 /* MLSMessage.swift */,
			);
			path = Helpers;
			sourceTree = "<group>";
		};
		F1CD5D842024C259008C574E /* Protocols */ = {
			isa = PBXGroup;
			children = (
				F184018F2073BE0800E9F4CC /* PushMessageHandler.swift */,
				161E05432665465A00DADC3D /* SyncProgress.swift */,
				F18401902073BE0800E9F4CC /* ApplicationStatus.swift */,
				F18401912073BE0800E9F4CC /* OTREntity.swift */,
				F18401552073BE0800E9F4CC /* OTREntityTests+Dependency.swift */,
				1621D2721D7715EA007108C2 /* ZMObjectSyncStrategy.h */,
				1621D2731D7715EA007108C2 /* ZMObjectSyncStrategy.m */,
				F18402122073C56C00E9F4CC /* RequestStrategy.h */,
				166901B91D7081C7000FE4AF /* ZMRequestGenerator.h */,
				166901BA1D7081C7000FE4AF /* ZMRequestGenerator.m */,
				1669021F1D709110000FE4AF /* ZMRequestGeneratorTests.m */,
				F963E8E01D955D5500098AD3 /* SharedProtocols.swift */,
				16BA786A2AFE69FB006D8CCF /* EventConsumer.swift */,
				E629E3A22B47015300D526AD /* EventData.swift */,
			);
			path = Protocols;
			sourceTree = "<group>";
		};
		F1CD5D852024C281008C574E /* Protocols */ = {
			isa = PBXGroup;
			children = (
				166901B61D7081C7000FE4AF /* ZMObjectSync.h */,
				166901CE1D7081C7000FE4AF /* ZMUpstreamTranscoder.h */,
				166901A81D7081C7000FE4AF /* ZMContextChangeTracker.h */,
			);
			path = Protocols;
			sourceTree = "<group>";
		};
		F1CD5D862024C363008C574E /* Other Syncs */ = {
			isa = PBXGroup;
			children = (
				16BBA1FD2AFC5E1600CDF38A /* DependentObjects.swift */,
				168D7CB126FB0E3F00789960 /* EntityActionSync.swift */,
			);
			path = "Other Syncs";
			sourceTree = "<group>";
		};
		F1CD5D872024C46C008C574E /* Upstream */ = {
			isa = PBXGroup;
			children = (
				F1CD5D892024C4C9008C574E /* Helpers */,
				166901C71D7081C7000FE4AF /* ZMUpstreamInsertedObjectSync.h */,
				166901C81D7081C7000FE4AF /* ZMUpstreamInsertedObjectSync.m */,
				166902221D709110000FE4AF /* ZMUpstreamInsertedObjectSyncTests.m */,
				166901CB1D7081C7000FE4AF /* ZMUpstreamModifiedObjectSync+Testing.h */,
				166901C91D7081C7000FE4AF /* ZMUpstreamModifiedObjectSync.h */,
				166901CA1D7081C7000FE4AF /* ZMUpstreamModifiedObjectSync.m */,
				166902231D709110000FE4AF /* ZMUpstreamModifiedObjectSyncTests.m */,
			);
			path = Upstream;
			sourceTree = "<group>";
		};
		F1CD5D882024C47D008C574E /* Downstream */ = {
			isa = PBXGroup;
			children = (
				F1CD5D8A2024C51B008C574E /* Helpers */,
				166901AB1D7081C7000FE4AF /* ZMDownstreamObjectSync.h */,
				166901AC1D7081C7000FE4AF /* ZMDownstreamObjectSync.m */,
				166902181D709110000FE4AF /* ZMDownstreamObjectSyncTests.m */,
				166902171D709110000FE4AF /* ZMDownstreamObjectSyncOrderingTests.m */,
				166901AD1D7081C7000FE4AF /* ZMDownstreamObjectSyncWithWhitelist.h */,
				166901AE1D7081C7000FE4AF /* ZMDownstreamObjectSyncWithWhitelist.m */,
				166902191D709110000FE4AF /* ZMDownstreamObjectSyncWithWhitelistTests.m */,
				166901AF1D7081C7000FE4AF /* ZMDownstreamObjectSyncWithWhitelist+Internal.h */,
			);
			path = Downstream;
			sourceTree = "<group>";
		};
		F1CD5D892024C4C9008C574E /* Helpers */ = {
			isa = PBXGroup;
			children = (
				166901B21D7081C7000FE4AF /* ZMLocallyModifiedObjectSet.h */,
				166901B31D7081C7000FE4AF /* ZMLocallyModifiedObjectSet.m */,
				1669021C1D709110000FE4AF /* ZMLocallyModifiedObjectSetTests.m */,
				166901B41D7081C7000FE4AF /* ZMLocallyModifiedObjectSyncStatus.h */,
				166901B51D7081C7000FE4AF /* ZMLocallyModifiedObjectSyncStatus.m */,
				1669021D1D709110000FE4AF /* ZMLocallyModifiedObjectSyncStatusTests.m */,
				166901B01D7081C7000FE4AF /* ZMLocallyInsertedObjectSet.h */,
				166901B11D7081C7000FE4AF /* ZMLocallyInsertedObjectSet.m */,
				1669021B1D709110000FE4AF /* ZMLocallyInsertedObjectSetTests.m */,
				166901CC1D7081C7000FE4AF /* ZMUpstreamRequest.h */,
				166901CD1D7081C7000FE4AF /* ZMUpstreamRequest.m */,
			);
			path = Helpers;
			sourceTree = "<group>";
		};
		F1CD5D8A2024C51B008C574E /* Helpers */ = {
			isa = PBXGroup;
			children = (
				166901BD1D7081C7000FE4AF /* ZMSyncOperationSet.h */,
				166901BE1D7081C7000FE4AF /* ZMSyncOperationSet.m */,
				1666AA2D1D93FBE200164C06 /* ZMSyncOperationSetTests.m */,
			);
			path = Helpers;
			sourceTree = "<group>";
		};
		F1E47FE3207E0B72008D4299 /* zmc-config */ = {
			isa = PBXGroup;
			children = (
				F1E47FE4207E0B72008D4299 /* ios-test-target.xcconfig */,
				F1E47FE5207E0B72008D4299 /* ios-test-host.xcconfig */,
				F1E47FE6207E0B72008D4299 /* project-common.xcconfig */,
				F1E47FE8207E0B72008D4299 /* warnings.xcconfig */,
				F1E47FE9207E0B72008D4299 /* project.xcconfig */,
				F1E47FEB207E0B72008D4299 /* tests.xcconfig */,
				F1E47FED207E0B72008D4299 /* project-debug.xcconfig */,
				F1E47FEE207E0B72008D4299 /* warnings-debug.xcconfig */,
			);
			path = "zmc-config";
			sourceTree = "<group>";
		};
		F963E8D81D955D4600098AD3 /* Helpers */ = {
			isa = PBXGroup;
			children = (
				F18401962073BE0800E9F4CC /* ZMStrategyConfigurationOption.h */,
				F18401942073BE0800E9F4CC /* MessageExpirationTimer.swift */,
				F18401972073BE0800E9F4CC /* MessageExpirationTimerTests.swift */,
				F18401932073BE0800E9F4CC /* ZMMessage+Dependency.swift */,
				F18401992073BE0800E9F4CC /* EncryptionSessionDirectory+UpdateEvents.swift */,
				0649D14E24F63DCC001DDC78 /* ZMSound.swift */,
				0649D1A524F673E7001DDC78 /* Logging.swift */,
				062DD2D72760CFAA00E27FD9 /* UUID+SafeLogging.swift */,
				F18401952073BE0800E9F4CC /* EventDecoderDecryptionTests.swift */,
				F18401982073BE0800E9F4CC /* ZMConversation+Notifications.swift */,
				BF1F52C51ECC74E5002FB553 /* Array+RequestGenerator.swift */,
				F963E8D91D955D4600098AD3 /* AssetRequestFactory.swift */,
				D5D65A052073C8F800D7F3C3 /* AssetRequestFactoryTests.swift */,
				06025665248E616C00E060E1 /* ZMSimpleListRequestPaginator.m */,
				06025667248E617D00E060E1 /* ZMSimpleListRequestPaginator.h */,
				06025669248E61BF00E060E1 /* ZMSimpleListRequestPaginator+Internal.h */,
				06474D6524B3227E002C695D /* ZMSimpleListRequestPaginatorTests.m */,
				167BCBC326087F8900E9D7E3 /* ZMTBaseTests+CoreDataStack.swift */,
				63CC83B8285B4845008549AD /* String+Empty.swift */,
				EEE0EE0328591D2C00BBEE29 /* OptionalString+NonEmptyValue.swift */,
				633B39692891890500208124 /* ZMUpdateEvent+Decryption.swift */,
				EEE46E5328C5EE48005F48D7 /* ZMTransportResponse+ErrorInfo.swift */,
				D33B57B02A56BDCA0078A4F9 /* FederationTerminationManager.swift */,
				D3DA067B2A5D9EF700BA9CEB /* FederationTerminationManagerTest.swift */,
			);
			path = Helpers;
			sourceTree = "<group>";
		};
/* End PBXGroup section */

/* Begin PBXHeadersBuildPhase section */
		166901671D707509000FE4AF /* Headers */ = {
			isa = PBXHeadersBuildPhase;
			buildActionMask = 2147483647;
			files = (
				166901DF1D7081C7000FE4AF /* ZMRemoteIdentifierObjectSync.h in Headers */,
				166901F61D7081C7000FE4AF /* ZMUpstreamTranscoder.h in Headers */,
				166901E51D7081C7000FE4AF /* ZMSyncOperationSet.h in Headers */,
				166901F31D7081C7000FE4AF /* ZMUpstreamModifiedObjectSync+Testing.h in Headers */,
				166901D01D7081C7000FE4AF /* ZMContextChangeTracker.h in Headers */,
				166901E31D7081C7000FE4AF /* ZMSingleRequestSync.h in Headers */,
				16229488221EBB8100A98679 /* ZMImagePreprocessingTracker+Testing.h in Headers */,
				166901DE1D7081C7000FE4AF /* ZMObjectSync.h in Headers */,
				1621D2741D7715EA007108C2 /* ZMObjectSyncStrategy.h in Headers */,
				1621D22E1D75AC36007108C2 /* ZMChangeTrackerBootstrap.h in Headers */,
				166901EF1D7081C7000FE4AF /* ZMUpstreamInsertedObjectSync.h in Headers */,
				F18401B32073BE0800E9F4CC /* ZMAbstractRequestStrategy.h in Headers */,
				06C394B7248E6FDE00AE736A /* ZMSimpleListRequestPaginator+Internal.h in Headers */,
				166901F11D7081C7000FE4AF /* ZMUpstreamModifiedObjectSync.h in Headers */,
				166901F41D7081C7000FE4AF /* ZMUpstreamRequest.h in Headers */,
				166901D31D7081C7000FE4AF /* ZMDownstreamObjectSync.h in Headers */,
				F18402132073C56C00E9F4CC /* RequestStrategy.h in Headers */,
				F18401D62073BE0800E9F4CC /* ZMStrategyConfigurationOption.h in Headers */,
				1669016E1D707509000FE4AF /* WireRequestStrategy.h in Headers */,
				166901D81D7081C7000FE4AF /* ZMLocallyInsertedObjectSet.h in Headers */,
				1621D2301D75AC36007108C2 /* ZMChangeTrackerBootstrap+Testing.h in Headers */,
				166901DA1D7081C7000FE4AF /* ZMLocallyModifiedObjectSet.h in Headers */,
				166901EB1D7081C7000FE4AF /* ZMTimedSingleRequestSync.h in Headers */,
				166901D71D7081C7000FE4AF /* ZMDownstreamObjectSyncWithWhitelist+Internal.h in Headers */,
				166901E11D7081C7000FE4AF /* ZMRequestGenerator.h in Headers */,
				166902121D70851E000FE4AF /* ZMOutstandingItems.h in Headers */,
				166901DC1D7081C7000FE4AF /* ZMLocallyModifiedObjectSyncStatus.h in Headers */,
				16229486221EBB8100A98679 /* ZMImagePreprocessingTracker.h in Headers */,
				166901D51D7081C7000FE4AF /* ZMDownstreamObjectSyncWithWhitelist.h in Headers */,
				F184020F2073C30000E9F4CC /* Bridging-Header.h in Headers */,
				06C394B6248E6FDA00AE736A /* ZMSimpleListRequestPaginator.h in Headers */,
			);
			runOnlyForDeploymentPostprocessing = 0;
		};
/* End PBXHeadersBuildPhase section */

/* Begin PBXNativeTarget section */
		166901691D707509000FE4AF /* WireRequestStrategy */ = {
			isa = PBXNativeTarget;
			buildConfigurationList = 1669017E1D707509000FE4AF /* Build configuration list for PBXNativeTarget "WireRequestStrategy" */;
			buildPhases = (
				630D41B52B07851000633867 /* Run Sourcery */,
				166901651D707509000FE4AF /* Sources */,
				166901661D707509000FE4AF /* Frameworks */,
				166901671D707509000FE4AF /* Headers */,
				668E958827425E0A0028C1F8 /* Run Swiftlint */,
				166901681D707509000FE4AF /* Resources */,
			);
			buildRules = (
			);
			dependencies = (
			);
			name = WireRequestStrategy;
			productName = WireRequestStrategy;
			productReference = 1669016A1D707509000FE4AF /* WireRequestStrategy.framework */;
			productType = "com.apple.product-type.framework";
		};
		166901731D707509000FE4AF /* WireRequestStrategyTests */ = {
			isa = PBXNativeTarget;
			buildConfigurationList = 166901811D707509000FE4AF /* Build configuration list for PBXNativeTarget "WireRequestStrategyTests" */;
			buildPhases = (
				166901701D707509000FE4AF /* Sources */,
				166901711D707509000FE4AF /* Frameworks */,
				166901721D707509000FE4AF /* Resources */,
				BF7D9BD21D8C312F00949267 /* CopyFiles */,
			);
			buildRules = (
			);
			dependencies = (
				166901771D707509000FE4AF /* PBXTargetDependency */,
				F154EDD71F447BB600CB8184 /* PBXTargetDependency */,
			);
			name = WireRequestStrategyTests;
			productName = WireRequestStrategyTests;
			productReference = 166901741D707509000FE4AF /* WireRequestStrategyTests.xctest */;
			productType = "com.apple.product-type.bundle.unit-test";
		};
		F154EDC31F447B6C00CB8184 /* WireRequestStrategyTestHost */ = {
			isa = PBXNativeTarget;
			buildConfigurationList = F154EDD51F447B6C00CB8184 /* Build configuration list for PBXNativeTarget "WireRequestStrategyTestHost" */;
			buildPhases = (
				F154EDC01F447B6C00CB8184 /* Sources */,
				F154EDC11F447B6C00CB8184 /* Frameworks */,
				F154EDC21F447B6C00CB8184 /* Resources */,
				EE67F72E296F0CE5001D7C88 /* Embed Frameworks */,
			);
			buildRules = (
			);
			dependencies = (
			);
			name = WireRequestStrategyTestHost;
			productName = WireRequestStrategyTestHost;
			productReference = F154EDC41F447B6C00CB8184 /* WireRequestStrategyTestHost.app */;
			productType = "com.apple.product-type.application";
		};
/* End PBXNativeTarget section */

/* Begin PBXProject section */
		166901611D707509000FE4AF /* Project object */ = {
			isa = PBXProject;
			attributes = {
				LastSwiftUpdateCheck = 0830;
				LastUpgradeCheck = 1310;
				ORGANIZATIONNAME = "Wire GmbH";
				TargetAttributes = {
					166901691D707509000FE4AF = {
						CreatedOnToolsVersion = 7.3.1;
						LastSwiftMigration = 1000;
					};
					166901731D707509000FE4AF = {
						CreatedOnToolsVersion = 7.3.1;
						DevelopmentTeam = W5KEQBF9B5;
						LastSwiftMigration = 1000;
						TestTargetID = F154EDC31F447B6C00CB8184;
					};
					F154EDC31F447B6C00CB8184 = {
						CreatedOnToolsVersion = 8.3.2;
						DevelopmentTeam = EDF3JCE8BC;
						LastSwiftMigration = 1000;
						ProvisioningStyle = Automatic;
					};
				};
			};
			buildConfigurationList = 166901641D707509000FE4AF /* Build configuration list for PBXProject "WireRequestStrategy" */;
			compatibilityVersion = "Xcode 3.2";
			developmentRegion = en;
			hasScannedForEncodings = 0;
			knownRegions = (
				en,
				Base,
				de,
				"pt-BR",
				es,
				uk,
				ru,
				ja,
				it,
				nl,
				tr,
				fr,
				da,
				ar,
				"zh-Hans",
				sl,
				fi,
				et,
				pl,
				"zh-Hant",
				lt,
			);
			mainGroup = 166901601D707509000FE4AF;
			productRefGroup = 1669016B1D707509000FE4AF /* Products */;
			projectDirPath = "";
			projectRoot = "";
			targets = (
				166901691D707509000FE4AF /* WireRequestStrategy */,
				166901731D707509000FE4AF /* WireRequestStrategyTests */,
				F154EDC31F447B6C00CB8184 /* WireRequestStrategyTestHost */,
			);
		};
/* End PBXProject section */

/* Begin PBXResourcesBuildPhase section */
		166901681D707509000FE4AF /* Resources */ = {
			isa = PBXResourcesBuildPhase;
			buildActionMask = 2147483647;
			files = (
				0649D15524F64335001DDC78 /* Push.strings in Resources */,
				0649D15424F64335001DDC78 /* Push.stringsdict in Resources */,
			);
			runOnlyForDeploymentPostprocessing = 0;
		};
		166901721D707509000FE4AF /* Resources */ = {
			isa = PBXResourcesBuildPhase;
			buildActionMask = 2147483647;
			files = (
				F18402142073C6B100E9F4CC /* 1900x1500.jpg in Resources */,
				F18402192073C6B100E9F4CC /* tiny.jpg in Resources */,
				F18402162073C6B100E9F4CC /* Lorem Ipsum.txt in Resources */,
				0648FC1227851661006519D1 /* audio.m4a in Resources */,
				F18402172073C6B100E9F4CC /* medium.jpg in Resources */,
				F184021A2073C6B100E9F4CC /* video.mp4 in Resources */,
				F18402182073C6B100E9F4CC /* not_animated.gif in Resources */,
				F18402152073C6B100E9F4CC /* animated.gif in Resources */,
			);
			runOnlyForDeploymentPostprocessing = 0;
		};
		F154EDC21F447B6C00CB8184 /* Resources */ = {
			isa = PBXResourcesBuildPhase;
			buildActionMask = 2147483647;
			files = (
				547E664D1F7512FE008CB1FA /* Default-568h@2x.png in Resources */,
			);
			runOnlyForDeploymentPostprocessing = 0;
		};
/* End PBXResourcesBuildPhase section */

/* Begin PBXShellScriptBuildPhase section */
		630D41B52B07851000633867 /* Run Sourcery */ = {
			isa = PBXShellScriptBuildPhase;
			alwaysOutOfDate = 1;
			buildActionMask = 2147483647;
			files = (
			);
			inputFileListPaths = (
			);
			inputPaths = (
			);
			name = "Run Sourcery";
			outputFileListPaths = (
			);
			outputPaths = (
			);
			runOnlyForDeploymentPostprocessing = 0;
			shellPath = /bin/sh;
			shellScript = "../scripts/run-sourcery.sh --config ./sourcery/config.yml\n";
		};
		668E958827425E0A0028C1F8 /* Run Swiftlint */ = {
			isa = PBXShellScriptBuildPhase;
			alwaysOutOfDate = 1;
			buildActionMask = 2147483647;
			files = (
			);
			inputFileListPaths = (
			);
			inputPaths = (
				"$(SRCROOT)/../scripts/run-swiftlint.sh",
			);
			name = "Run Swiftlint";
			outputFileListPaths = (
			);
			outputPaths = (
			);
			runOnlyForDeploymentPostprocessing = 0;
			shellPath = /bin/sh;
			shellScript = "../scripts/run-swiftlint.sh\n";
		};
/* End PBXShellScriptBuildPhase section */

/* Begin PBXSourcesBuildPhase section */
		166901651D707509000FE4AF /* Sources */ = {
			isa = PBXSourcesBuildPhase;
			buildActionMask = 2147483647;
			files = (
				F18401C12073BE0800E9F4CC /* ImageV2DownloadRequestStrategy.swift in Sources */,
				F18401CD2073BE0800E9F4CC /* LinkPreviewPreprocessor.swift in Sources */,
				E629E3C62B470A8200D526AD /* Payload+UpdateConversationReceiptMode.swift in Sources */,
				169BA1CB25E9507600374343 /* Payload+Coding.swift in Sources */,
				6308F8AC2A273E7A0072A177 /* FetchMLSConversationGroupInfoActionHandler.swift in Sources */,
				166901DB1D7081C7000FE4AF /* ZMLocallyModifiedObjectSet.m in Sources */,
				EEB930B72ABD5C1400FB35B2 /* FetchSupportedProtocolsActionHandler.swift in Sources */,
				06CF5DFA27FC900F00822FAB /* ZMLocalNotification+Calling.swift in Sources */,
				8792F55721AD944100795027 /* UserPropertyRequestStrategy.swift in Sources */,
				EE3245FC2821D41000F2A84A /* VoIPPushHelper.swift in Sources */,
				D33B57B12A56BDCA0078A4F9 /* FederationTerminationManager.swift in Sources */,
				16367F2626FDB4720028AF8B /* ConnectionRequestStrategy.swift in Sources */,
				06474D4D24AF68AD002C695D /* StoreUpdateEvent.swift in Sources */,
				068084962563B6940047899C /* FeatureConfigRequestStrategy.swift in Sources */,
				166901F01D7081C7000FE4AF /* ZMUpstreamInsertedObjectSync.m in Sources */,
				E629E3CC2B470B3500D526AD /* Payload+UpdateConversationName.swift in Sources */,
				1658EA6226DE22C0003D0090 /* ConversationRequestStrategy.swift in Sources */,
				E629E3AD2B4702C000D526AD /* Payload+ConversationMember.swift in Sources */,
				EE04084828C9E2FA009E4B8D /* FetchBackendMLSPublicKeysActionHandler.swift in Sources */,
				16A4893F268B0C82001F9127 /* ClientMessageRequestStrategy.swift in Sources */,
				F18401BD2073BE0800E9F4CC /* LinkPreviewAssetUploadRequestStrategy.swift in Sources */,
				F18401AA2073BE0800E9F4CC /* FetchingClientRequestStrategy.swift in Sources */,
				16BBA1FA2AFC3BAB00CDF38A /* QuickSyncObserver.swift in Sources */,
				06A9FDD228B36FF500B3C730 /* UpdateAccessRolesAction.swift in Sources */,
				63CC83B12859D488008549AD /* ClaimMLSKeyPackageActionHandler.swift in Sources */,
				EE4C5FBE27D2C5CD000C0D45 /* BundledMessageNotificationBuilder.swift in Sources */,
				EE19CE212AEBE52F00CB8641 /* SyncMLSOneToOneConversationActionHandler.swift in Sources */,
				EE90C29E282E785800474379 /* PushTokenStrategy.swift in Sources */,
				166901D61D7081C7000FE4AF /* ZMDownstreamObjectSyncWithWhitelist.m in Sources */,
				EE88079D2AC427D600278E3C /* MLSMessageSendingStatusPayloadProcessor.swift in Sources */,
				16E5F6D626EF1BE100F35FBA /* PaginatedSync.swift in Sources */,
				16BA786B2AFE69FB006D8CCF /* EventConsumer.swift in Sources */,
				6397F6E228F447F800298DB1 /* SendCommitBundleActionHandler.swift in Sources */,
				1623F8DC2AE7FD54004F0319 /* APIProvider.swift in Sources */,
				E629E3A92B47026200D526AD /* Payload+PaginatedConversationIDList.swift in Sources */,
				E629E3CA2B470AE600D526AD /* Payload+UpdateConversationAccess.swift in Sources */,
				161E055026655E4500DADC3D /* UserProfileRequestStrategy.swift in Sources */,
				F18401D42073BE0800E9F4CC /* MessageExpirationTimer.swift in Sources */,
				1622946B221C18BE00A98679 /* AssetV3UploadRequestStrategy.swift in Sources */,
				1662ADB322B0E8B300D84071 /* VerifyLegalHoldRequestStrategy.swift in Sources */,
				166901EC1D7081C7000FE4AF /* ZMTimedSingleRequestSync.m in Sources */,
				E629E3C42B47056B00D526AD /* Payload+UpdateConversationDeleted.swift in Sources */,
				F184019A2073BE0800E9F4CC /* ClientMessageRequestFactory.swift in Sources */,
				1623F8DA2AE7FBD6004F0319 /* NetworkError.swift in Sources */,
				EEE0EE0528591D3200BBEE29 /* OptionalString+NonEmptyValue.swift in Sources */,
				168D7CB226FB0E3F00789960 /* EntityActionSync.swift in Sources */,
				168D7CBB26FB21D900789960 /* RemoveParticipantActionHandler.swift in Sources */,
				F963E8E11D955D5500098AD3 /* SharedProtocols.swift in Sources */,
				E629E3A52B4701E200D526AD /* Payload+ConversationList.swift in Sources */,
				166901F21D7081C7000FE4AF /* ZMUpstreamModifiedObjectSync.m in Sources */,
				E614D4D72B480BA7000A44B4 /* Payload+UpdateConversationProtocolChange.swift in Sources */,
				166A22912577C06B00EF313D /* ResetSessionRequestStrategy.swift in Sources */,
				166901E41D7081C7000FE4AF /* ZMSingleRequestSync.m in Sources */,
				630D41AC2B077F3900633867 /* ProteusConversationParticipantsService.swift in Sources */,
				16A86B2722A128A800A674F8 /* IdentifierObjectSync.swift in Sources */,
				F18401C82073BE0800E9F4CC /* AssetDownloadRequestFactory.swift in Sources */,
				16A48936268A0665001F9127 /* ModifiedKeyObjectSync.swift in Sources */,
				16A4894B268B0D1D001F9127 /* LinkPreviewUpdateRequestStrategy.swift in Sources */,
				E629E3AF2B47031800D526AD /* Payload+ConversationMembers.swift in Sources */,
				166901F51D7081C7000FE4AF /* ZMUpstreamRequest.m in Sources */,
				F18401B42073BE0800E9F4CC /* ZMAbstractRequestStrategy.m in Sources */,
				060ED6D62499F41000412C4A /* PushNotificationStatus.swift in Sources */,
				EEFB2DFE2ACD530F0094F877 /* PrekeyPayloadProcessor.swift in Sources */,
				E629E3C02B47051D00D526AD /* Payload+UpdateConverationMemberJoin.swift in Sources */,
				1623F8D32AE66F28004F0319 /* MessageSender.swift in Sources */,
				F18401D82073BE0800E9F4CC /* ZMConversation+Notifications.swift in Sources */,
				E629E3B52B4703E100D526AD /* Payload+ConversationAddMember.swift in Sources */,
				1623F8DE2AE945E2004F0319 /* MessageAPI.swift in Sources */,
				E629E3C82B470AB600D526AD /* Payload+UpdateConversationMessageTimer.swift in Sources */,
				F18401D92073BE0800E9F4CC /* EncryptionSessionDirectory+UpdateEvents.swift in Sources */,
				EEDBD0A92A7B7F0C00F3956F /* SelfUserRequestStrategy.swift in Sources */,
				F18401C72073BE0800E9F4CC /* AssetV3PreviewDownloadStrategy.swift in Sources */,
				16367F1E26FDB0740028AF8B /* Payload+Connection.swift in Sources */,
				1623F8D82AE7FB7E004F0319 /* PrekeyAPI.swift in Sources */,
				E629E3D02B470BAE00D526AD /* Payload+UpdateConversationMLSWelcome.swift in Sources */,
				63DA339F286DF6ED00818C3C /* MLSEventProcessor.swift in Sources */,
				06A1966E2A7BEAE300B43BA5 /* TerminateFederationRequestStrategy.swift in Sources */,
				1682462F257A1FB7002AF17B /* KeyPathObjectSync.swift in Sources */,
				BF1F52C61ECC74E5002FB553 /* Array+RequestGenerator.swift in Sources */,
				0693115024F79E2500D14DF5 /* UserNotificationCenterMock.swift in Sources */,
				EE47346C29A39E8A00E6C04E /* EventDecoder+Proteus.swift in Sources */,
				06CDDE9F282E9CC200F9360F /* RemovePushTokenAction.swift in Sources */,
				062DD2D82760CFAA00E27FD9 /* UUID+SafeLogging.swift in Sources */,
				5E9EA4DE2243C10400D401B2 /* LinkAttachmentsPreprocessor.swift in Sources */,
				E629E3C22B47054400D526AD /* Payload+UpdateConversationConnectionRequest.swift in Sources */,
				6360A2132B0B722700A5D5FB /* MLSClientIDsProvider.swift in Sources */,
				166901E01D7081C7000FE4AF /* ZMRemoteIdentifierObjectSync.m in Sources */,
				633B396A2891890600208124 /* ZMUpdateEvent+Decryption.swift in Sources */,
				06474D4B24AF6858002C695D /* EventDecoder.swift in Sources */,
				E629E3BC2B4704B200D526AD /* Payload+ConversationEvent.swift in Sources */,
				E629E3CE2B470B7900D526AD /* Payload+UpdateConversationMLSMessageAdd.swift in Sources */,
				06025666248E616C00E060E1 /* ZMSimpleListRequestPaginator.m in Sources */,
				F18401A42073BE0800E9F4CC /* GenericMessageEntity.swift in Sources */,
				1621D2751D7715EA007108C2 /* ZMObjectSyncStrategy.m in Sources */,
				166901E21D7081C7000FE4AF /* ZMRequestGenerator.m in Sources */,
				5E68F22722452CDC00298376 /* LinkPreprocessor.swift in Sources */,
				E629E3AB2B47028600D526AD /* Payload+PaginatedQualifiedConversationIDList.swift in Sources */,
				06025662248E467B00E060E1 /* NotificationStreamSync.swift in Sources */,
				EE8807A12AC4669D00278E3C /* UserClientPayloadProcessor.swift in Sources */,
				EE202DAB27F1F4CC00083AB3 /* VoIPPushPayload.swift in Sources */,
				0649D14924F63C51001DDC78 /* NotificationSound.swift in Sources */,
				06C394C5248E851000AE736A /* NotificationsTracker.swift in Sources */,
				0649D14324F63B52001DDC78 /* NotificationUserInfo.swift in Sources */,
				E629E3B32B4703A000D526AD /* Payload+UpdateConversationStatus.swift in Sources */,
				161E05442665465A00DADC3D /* SyncProgress.swift in Sources */,
				E629E3B12B47036D00D526AD /* Payload+ConversationTeamInfo.swift in Sources */,
				EE88078D2AC31FAE00278E3C /* ConversationEventPayloadProcessor.swift in Sources */,
				EE47346E29A3A17900E6C04E /* EventDecoder+MLS.swift in Sources */,
				E629E3A32B47015300D526AD /* EventData.swift in Sources */,
				63CC83E2285C9C6C008549AD /* UploadSelfMLSKeyPackagesActionHandler.swift in Sources */,
				166901D41D7081C7000FE4AF /* ZMDownstreamObjectSync.m in Sources */,
				EE7F02272A80E5F400FE5695 /* CreateGroupConversationActionHandler.swift in Sources */,
				E629E39F2B4700B600D526AD /* Payload+NewConversation.swift in Sources */,
				0649D14524F63BBD001DDC78 /* LocalNotificationType+Configuration.swift in Sources */,
				EE8807952AC40CA600278E3C /* UserProfilePayloadProcessor.swift in Sources */,
				7AEBB677285A10620090B524 /* CountSelfMLSKeyPackagesActionHandler.swift in Sources */,
				F18401C32073BE0800E9F4CC /* AssetV3DownloadRequestStrategy.swift in Sources */,
				0649D19B24F66E9E001DDC78 /* ZMLocalNotification+Events.swift in Sources */,
				630D41AA2B07793D00633867 /* MLSConversationParticipantsService.swift in Sources */,
				F18401BF2073BE0800E9F4CC /* AssetClientMessageRequestStrategy.swift in Sources */,
				16BBA1FE2AFC5E1600CDF38A /* DependentObjects.swift in Sources */,
				0649D14724F63C02001DDC78 /* PushNotificationCategory.swift in Sources */,
				F18401AF2073BE0800E9F4CC /* AvailabilityRequestStrategy.swift in Sources */,
				EEDE7DB128EAEEC3007DC6A3 /* ConversationService.swift in Sources */,
				F18401D12073BE0800E9F4CC /* ApplicationStatus.swift in Sources */,
				0649D14D24F63D3E001DDC78 /* LocalNotificationType+Localization.swift in Sources */,
				1623F8E02AEAAF0E004F0319 /* MessageDependencyResolver.swift in Sources */,
				EEB5DE0728377635009B4741 /* GetFeatureConfigsActionHandler.swift in Sources */,
				E9E2AA5E2B163A56008CC2DF /* SyncUsersActionHandler.swift in Sources */,
				E629E3A72B47020C00D526AD /* Payload+QualifiedConversationList.swift in Sources */,
				16E5F6DD26EF1E3200F35FBA /* Payload+Conversation.swift in Sources */,
				16A4891A2685CECD001F9127 /* ProteusMessage.swift in Sources */,
				6308F8A82A273D1E0072A177 /* BaseFetchMLSGroupInfoActionHandler.swift in Sources */,
				F18401D32073BE0800E9F4CC /* ZMMessage+Dependency.swift in Sources */,
				D5D65A072074C23D00D7F3C3 /* AssetRequestFactory.swift in Sources */,
				168D7CA526FB0CFD00789960 /* ActionHandler.swift in Sources */,
				166901E61D7081C7000FE4AF /* ZMSyncOperationSet.m in Sources */,
				0649D14B24F63C8F001DDC78 /* NotificationAction.swift in Sources */,
				EE0DE5062A24D4F70029746C /* DeleteSubgroupActionHandler.swift in Sources */,
				63F0780B29F292220031E19D /* FetchSubgroupActionHandler.swift in Sources */,
				EE402C0528996C6900CA0E40 /* MLSMessage.swift in Sources */,
				597B70C92B03CC76006C2121 /* UpdateConversationProtocolActionHandler.swift in Sources */,
				16DABDA225D69335005F4C3A /* Payload.swift in Sources */,
				EEE0EDB12858906500BBEE29 /* MLSRequestStrategy.swift in Sources */,
				168D7CB726FB0E9200789960 /* AddParticipantActionHandler.swift in Sources */,
				70E77B79273187660021EE70 /* UpdateRoleActionHandler.swift in Sources */,
				EE8807992AC423A200278E3C /* MessageSendingStatusPayloadProcessor.swift in Sources */,
				166901D91D7081C7000FE4AF /* ZMLocallyInsertedObjectSet.m in Sources */,
				EEB5DE05283773C3009B4741 /* GetFeatureConfigsAction.swift in Sources */,
				06A9FDD428B3701000B3C730 /* UpdateAccessRolesActionHandler.swift in Sources */,
				EE90C2AC282EA1D200474379 /* GetPushTokensAction.swift in Sources */,
				F18401B02073BE0800E9F4CC /* AbstractRequestStrategy.swift in Sources */,
				16BBA1F82AFC36DF00CDF38A /* QuickSyncCompletedNotification.swift in Sources */,
				0649D14F24F63DCC001DDC78 /* ZMSound.swift in Sources */,
				E629E3B72B47041700D526AD /* Payload+ConversationUpdateRole.swift in Sources */,
				F18401C22073BE0800E9F4CC /* AssetV2DownloadRequestStrategy.swift in Sources */,
				EEAC16D4281AE5F700B7A34D /* CallEventContent.swift in Sources */,
				F18401D22073BE0800E9F4CC /* OTREntity.swift in Sources */,
				6308F8AA2A273DB00072A177 /* FetchMLSSubconversationGroupInfoActionHandler.swift in Sources */,
				638941FA2AFBED880051ABFD /* ConversationParticipantsService.swift in Sources */,
				16A4893A268A080E001F9127 /* InsertedObjectSync.swift in Sources */,
				1621D22F1D75AC36007108C2 /* ZMChangeTrackerBootstrap.m in Sources */,
				062285C8276BB5B000B87C91 /* UpdateEventProcessor.swift in Sources */,
				7A111DE8285C90A90085BF91 /* SendMLSMessageActionHandler.swift in Sources */,
				0649D19F24F6717C001DDC78 /* ZMLocalNotificationSet.swift in Sources */,
				0649D1A124F671E6001DDC78 /* UserNotificationCenter.swift in Sources */,
				1622946D221C56E500A98679 /* AssetsPreprocessor.swift in Sources */,
				0649D1A624F673E7001DDC78 /* Logging.swift in Sources */,
				EEE46E5428C5EE48005F48D7 /* ZMTransportResponse+ErrorInfo.swift in Sources */,
				EE8DC53728C0EFA700AC4E3D /* FetchUserClientsActionHandler.swift in Sources */,
				16229487221EBB8100A98679 /* ZMImagePreprocessingTracker.m in Sources */,
				E60CBEC32B45CCBF00958C10 /* EventPayloadDecoder.swift in Sources */,
				F18401D02073BE0800E9F4CC /* PushMessageHandler.swift in Sources */,
				16B5B33726FDDD8A001A3216 /* ConnectToUserActionHandler.swift in Sources */,
				1623F8D52AE6729D004F0319 /* SessionEstablisher.swift in Sources */,
				16B5B3462701A713001A3216 /* UpdateConnectionActionHandler.swift in Sources */,
				EE0CEB462893E9390055ECE5 /* ConversationEventProcessor.swift in Sources */,
				F14B7AEA222009BA00458624 /* UserRichProfileRequestStrategy.swift in Sources */,
				EE90C2AE282EA1E000474379 /* GetPushTokensActionHandler.swift in Sources */,
				0649D14024F63AA0001DDC78 /* LocalNotificationContentType.swift in Sources */,
				06CDDEA1282E9E7F00F9360F /* RemovePushTokenActionHandler.swift in Sources */,
				EE90C2A7282E7EC800474379 /* RegisterPushTokenActionHandler.swift in Sources */,
				EEE95CD72A4330D900E136CB /* LeaveSubconversationActionHandler.swift in Sources */,
				0649D12224F5C5EF001DDC78 /* ZMLocalNotification.swift in Sources */,
				EE90C2A8282E7ECF00474379 /* RegisterPushTokenAction.swift in Sources */,
				06FDC62F28354DAE008300DB /* PushTokenStorage.swift in Sources */,
				166901DD1D7081C7000FE4AF /* ZMLocallyModifiedObjectSyncStatus.m in Sources */,
				E629E3BE2B4704E900D526AD /* Payload+UpdateConverationMemberLeave.swift in Sources */,
				F18401BB2073BE0800E9F4CC /* LinkPreviewAssetDownloadRequestStrategy.swift in Sources */,
				63CC83B9285B4845008549AD /* String+Empty.swift in Sources */,
				16751E8524CF72970099AE09 /* DeliveryReceiptRequestStrategy.swift in Sources */,
				EE8807912AC4080A00278E3C /* ConnectionPayloadProcessor.swift in Sources */,
				EECBE8EE28E71F19005DE5DD /* SyncConversationActionHandler.swift in Sources */,
			);
			runOnlyForDeploymentPostprocessing = 0;
		};
		166901701D707509000FE4AF /* Sources */ = {
			isa = PBXSourcesBuildPhase;
			buildActionMask = 2147483647;
			files = (
				F18401E12073C25900E9F4CC /* OTREntityTests+Dependency.swift in Sources */,
				168D7CCE26FB303A00789960 /* AddParticipantActionHandlerTests.swift in Sources */,
				16CC083B268E075100C0613C /* ClientMessageRequestStrategyTests.swift in Sources */,
				E629E39A2B46A1AC00D526AD /* EventPayloadDecoderTests.swift in Sources */,
				F19561F5202A1361005347C0 /* ZMUpstreamModifiedObjectSyncTests.m in Sources */,
				630D41BA2B07D9F400633867 /* MLSConversationParticipantsServiceTests.swift in Sources */,
				16824633257A2B47002AF17B /* ResetSessionRequestStrategyTests.swift in Sources */,
				6308F8B02A27403B0072A177 /* FetchMLSConversationGroupInfoActionHandlerTests.swift in Sources */,
				168D7CF626FC6D3400789960 /* RemoveParticipantActionHandlerTests.swift in Sources */,
				EE88078F2AC376B300278E3C /* ConversationEventPayloadProcessorTests.swift in Sources */,
				164D007622256C6E00A8F264 /* AssetV3UploadRequestStrategyTests.swift in Sources */,
				63F5AAC7298A96C000712528 /* Payload+CodingTests.swift in Sources */,
				BFF9446620F5F79F00531BC3 /* ImageV2DownloadRequestStrategyTests.swift in Sources */,
				16189D06268B214E004831BE /* InsertedObjectSyncTests.swift in Sources */,
				168414192228365D00FCB9BC /* AssetsPreprocessorTests.swift in Sources */,
				F19561F1202A1325005347C0 /* ZMSingleRequestSyncTests.m in Sources */,
				F19561F7202A1389005347C0 /* ZMLocallyInsertedObjectSetTests.m in Sources */,
				EEA2EE8A28F021C100A2CBE1 /* UserClientByQualifiedUserIDTranscoderTests.swift in Sources */,
				EEE95CD92A43324F00E136CB /* LeaveSubconversationActionHandlerTests.swift in Sources */,
				168D7D0C26FC81AD00789960 /* ActionHandlerTests.swift in Sources */,
				160ADE9C270DBD0A003FA638 /* ConnectToUserActionHandlerTests.swift in Sources */,
				F1956201202A141E005347C0 /* ZMDownstreamObjectSyncTests.m in Sources */,
				F18401F32073C26C00E9F4CC /* AssetClientMessageRequestStrategyTests.swift in Sources */,
				EE8807972AC40E1400278E3C /* UserProfilePayloadProcessorTests.swift in Sources */,
				597B70CC2B03CC83006C2121 /* UpdateConversationProtocolActionHandlerTests.swift in Sources */,
				1621D2621D75C745007108C2 /* ZMDownstreamObjectSyncWithWhitelistTests.m in Sources */,
				1621D2291D75AB2D007108C2 /* MockEntity2.m in Sources */,
				F18401DB2073C25300E9F4CC /* EventDecoderDecryptionTests.swift in Sources */,
<<<<<<< HEAD
=======
				E99D18EB2B177F3500751183 /* SyncUsersActionHandlerTests.swift in Sources */,
>>>>>>> 48002498
				EEB930B92ABD6FCB00FB35B2 /* FetchSupportedProtocolsActionHandlerTests.swift in Sources */,
				D5D65A062073C8F800D7F3C3 /* AssetRequestFactoryTests.swift in Sources */,
				638941F02AF50EB10051ABFD /* MockLocalConversationRemovalUseCase.swift in Sources */,
				1621D2281D75AB2D007108C2 /* MockEntity.m in Sources */,
				F18401EC2073C26700E9F4CC /* AssetV3PreviewDownloadRequestStrategyTests.swift in Sources */,
				87F7288521AFF37D000ED371 /* UserPropertyRequestStrategyTests.swift in Sources */,
				EECBE8F028E71F57005DE5DD /* SyncConversationActionHandlerTests.swift in Sources */,
				1621D26B1D75C7FF007108C2 /* ZMUpstreamInsertedObjectSyncTests.m in Sources */,
				7A111DEA285C90B70085BF91 /* SendMLSMessageActionHandlerTests.swift in Sources */,
				F18401EB2073C26700E9F4CC /* MockOTREntity.swift in Sources */,
				630D41BC2B07DA3E00633867 /* ProteusConversationParticipantsServiceTests.swift in Sources */,
				F18401EB2073C26700E9F4CC /* MockOTREntity.swift in Sources */,
				06474D5E24B30C79002C695D /* PushNotificationStatusTests.swift in Sources */,
				F18401E52073C26200E9F4CC /* FetchingClientRequestStrategyTests.swift in Sources */,
				70C781FD2732B0100059DF07 /* UpdateRoleActionHandlerTests.swift in Sources */,
				EE0DE5082A24D9C20029746C /* DeleteSubgroupActionHandlerTests.swift in Sources */,
				164D00742225624E00A8F264 /* ZMImagePreprocessingTrackerTests.m in Sources */,
				EE90C2B0282EA1F200474379 /* GetPushTokensActionHandlerTests.swift in Sources */,
				EE04084A28C9E63E009E4B8D /* FetchBackendMLSPublicKeysActionHandlerTests.swift in Sources */,
				16824631257A23E8002AF17B /* KeyPathObjectSyncTests.swift in Sources */,
				F1956204202A1506005347C0 /* ZMRequestGeneratorTests.m in Sources */,
				1621D2661D75C755007108C2 /* ZMLocallyModifiedObjectSyncStatusTests.m in Sources */,
				63F0781029F2D65C0031E19D /* FetchSubgroupActionHandlerTests.swift in Sources */,
				0693115624F7B17300D14DF5 /* ZMLocalNotificationTests_SystemMessage.swift in Sources */,
				63DA33A8286F27DD00818C3C /* MLSEventProcessorTests.swift in Sources */,
				EE3246042823196100F2A84A /* VoIPPushHelperTests.swift in Sources */,
				F18401FE2073C2EA00E9F4CC /* MessagingTest+Encryption.swift in Sources */,
				6308F8AE2A273FBB0072A177 /* BaseFetchMLSGroupInfoActionHandlerTests.swift in Sources */,
				EE7F022B2A8391C500FE5695 /* ConversationServiceTests.swift in Sources */,
				7AEBB679285A16400090B524 /* CountSelfMLSKeyPackagesActionHandlerTests.swift in Sources */,
				16A86B4622A5485E00A674F8 /* IdentifierObjectSyncTests.swift in Sources */,
				A90C56E62685C20E00F1007B /* ZMImagePreprocessingTrackerTests.swift in Sources */,
				EEE0EE0728591E9C00BBEE29 /* AssetDownloadRequestFactoryTests.swift in Sources */,
				16972DED2668E699008AF3A2 /* UserProfileRequestStrategyTests.swift in Sources */,
				F19561FB202A13C3005347C0 /* ZMSyncOperationSetTests.m in Sources */,
				F18401E92073C26700E9F4CC /* AvailabilityRequestStrategyTests.swift in Sources */,
				EE8DC53928C0F04B00AC4E3D /* FetchUserClientsActionHandlerTests.swift in Sources */,
				EE19CE232AEBE56F00CB8641 /* SyncMLSOneToOneConversationActionHandlerTests.swift in Sources */,
				0693114D24F79A1100D14DF5 /* ZMLocalNotificationLocalizationTests.swift in Sources */,
				EE9BC57E28785FB100AF9AEE /* XCTestCase+APIVersion.swift in Sources */,
				1662ADD122B14CBA00D84071 /* VerifyLegalHoldRequestStrategyTests.swift in Sources */,
				F18402002073C2EA00E9F4CC /* MockObjects.swift in Sources */,
				16BA786D2AFE712B006D8CCF /* StoreUpdateEventTests.swift in Sources */,
				F18401DC2073C25300E9F4CC /* MessageExpirationTimerTests.swift in Sources */,
				F19561F9202A13B4005347C0 /* ZMChangeTrackerBootstrapTests.m in Sources */,
				0605DB902511622100443219 /* ZMLocalNotificationTests_UnreadCount.swift in Sources */,
				06A196702A7BEBD100B43BA5 /* TerminateFederationRequestStrategyTests.swift in Sources */,
				1621D22A1D75AB2D007108C2 /* MockModelObjectContextFactory.m in Sources */,
				EE7F022D2A8392EF00FE5695 /* MockActionHandler.swift in Sources */,
				0693114E24F79A1300D14DF5 /* LocalNotificationContentTypeTest.swift in Sources */,
				F18401E02073C25900E9F4CC /* ClientMessageRequestFactoryTests.swift in Sources */,
				E662588F2B4D644B00C23E79 /* PayloadUpdateConversationProtocolChangeTests.swift in Sources */,
				16BBA1F22AF2678200CDF38A /* SessionEstablisherTests.swift in Sources */,
				63CC83B3285A1E59008549AD /* ClaimMLSKeyPackageActionHandlerTests.swift in Sources */,
				F18401F42073C27200E9F4CC /* LinkPreviewPreprocessorTests.swift in Sources */,
				EE88079F2AC4288200278E3C /* MLSMessageSendingStatusPayloadProcessorTests.swift in Sources */,
				0693114C24F79A0E00D14DF5 /* ZMLocalNotificationSetTests.swift in Sources */,
				EEAC16D6281AEB0200B7A34D /* CallEventContentTests.swift in Sources */,
				EE82318927D22D79008CD77B /* String+Random.swift in Sources */,
				1621D2651D75C750007108C2 /* ZMLocallyModifiedObjectSetTests.m in Sources */,
				06CDDEA3282E9E9800F9360F /* RemovePushTokenActionHandlerTests.swift in Sources */,
				EEDE7DAD28EAE538007DC6A3 /* ConversationEventProcessorTests.swift in Sources */,
				068084982563B7310047899C /* FeatureConfigRequestStrategyTests.swift in Sources */,
				168D7BBC26F330DE00789960 /* MessagingTest+Payloads.swift in Sources */,
				1621D26D1D75C806007108C2 /* NSManagedObjectContext+TestHelpers.m in Sources */,
				0693115724F7B1A200D14DF5 /* ZMLocalNotificationTests_Message.swift in Sources */,
				06474D6624B3227E002C695D /* ZMSimpleListRequestPaginatorTests.m in Sources */,
				F14B7AEC222009C200458624 /* UserRichProfileRequestStrategyTests.swift in Sources */,
				0693114B24F79A0500D14DF5 /* ZMLocalNotificationTests_Event.swift in Sources */,
				63CC83E5285C9C72008549AD /* UploadSelfMLSKeyPackagesActionHandlerTests.swift in Sources */,
				EEB5DE0F28379A19009B4741 /* GetFeatureConfigsActionHandlerTests.swift in Sources */,
				F18401F02073C26C00E9F4CC /* LinkPreviewAssetDownloadRequestStrategyTests.swift in Sources */,
				16BBA1F62AF3D41200CDF38A /* MessageDependencyResolverTests.swift in Sources */,
				63CC83F2285CB96A008549AD /* ActionHandlerTestBase.swift in Sources */,
				F18401FF2073C2EA00E9F4CC /* MessagingTestBase.swift in Sources */,
				16189D0A268B2C34004831BE /* ModifiedKeyObjectSyncTests.swift in Sources */,
				F1956200202A141B005347C0 /* ZMDownstreamObjectSyncOrderingTests.m in Sources */,
				16BBA1F42AF3952300CDF38A /* MessageSenderTests.swift in Sources */,
				EE88079B2AC425CB00278E3C /* MessageSendingStatusPayloadProcessorTests.swift in Sources */,
				6397F6E628F6DD8B00298DB1 /* SendCommitBundleActionHandlerTests.swift in Sources */,
				06A9FDD628B3702700B3C730 /* UpdateAccessRolesActionHandlerTests.swift in Sources */,
				EE90C2AA282E855B00474379 /* RegisterPushTokenActionHandlerTests.swift in Sources */,
				63F5AAC9298A974F00712528 /* Payload+ConversationTests.swift in Sources */,
				5E9EA4E02243C6B200D401B2 /* LinkAttachmentsPreprocessorTests.swift in Sources */,
				16BA786C2AFE7119006D8CCF /* EventDecoderTest.swift in Sources */,
				06FDC63128354DBD008300DB /* PushTokenStorageTests.swift in Sources */,
				EE8807932AC40AB100278E3C /* ConnectionPayloadProcessorTests.swift in Sources */,
				F18401EE2073C26C00E9F4CC /* LinkPreviewAssetUploadRequestStrategyTests.swift in Sources */,
				EE4345DF2865D0FB0090AC34 /* ConversationByQualifiedIDListTranscoderTests.swift in Sources */,
				06474D6024B310B6002C695D /* NotificationsTrackerTests.swift in Sources */,
				0693114A24F799F400D14DF5 /* ZMLocalNotificationTests.swift in Sources */,
				59AF8F522B19CD70000A09BF /* AutoMockable.generated.swift in Sources */,
				F18401EA2073C26700E9F4CC /* AbstractRequestStrategyTests.swift in Sources */,
				630D41B82B07BDB600633867 /* ConversationParticipantsServiceTests.swift in Sources */,
				06ADF694264B467E002E0C7A /* MockAnalytics.swift in Sources */,
				16E70F5B270DCCB900718E5D /* UpdateConnectionActionHandlerTests.swift in Sources */,
				16E5F71826EF4DBF00F35FBA /* ConversationRequestStrategyTests.swift in Sources */,
				E6E59B082B56D04500E90D36 /* StubPayloadConversation.swift in Sources */,
				D3DA067C2A5D9EF700BA9CEB /* FederationTerminationManagerTest.swift in Sources */,
				6308F8B22A2740C30072A177 /* FetchMLSSubconversationGroupInfoActionHandlerTests.swift in Sources */,
				EEDBD0AB2A7B83B100F3956F /* SelfUserRequestStrategyTests.swift in Sources */,
				1621D2671D75C776007108C2 /* ZMRemoteIdentifierObjectSyncTests.m in Sources */,
				1621D26A1D75C782007108C2 /* ZMTimedSingleRequestSyncTests.m in Sources */,
				16BBA1FC2AFC44B100CDF38A /* QuickSyncObserverTests.swift in Sources */,
				16751EBB24D1BDA00099AE09 /* DeliveryReceiptRequestStrategyTests.swift in Sources */,
				16CC0833268DC32D00C0613C /* LinkPreviewUpdateRequestStrategyTests.swift in Sources */,
				167BCBC426087F8900E9D7E3 /* ZMTBaseTests+CoreDataStack.swift in Sources */,
				EE7F02292A835FBA00FE5695 /* CreateGroupConversationActionHandlerTests.swift in Sources */,
				F18401F12073C26C00E9F4CC /* AssetV3DownloadRequestStrategyTests.swift in Sources */,
				16B5B42B2705E163001A3216 /* ConnectionRequestStrategyTests.swift in Sources */,
				F18402012073C2EA00E9F4CC /* RequestStrategyTestBase.swift in Sources */,
			);
			runOnlyForDeploymentPostprocessing = 0;
		};
		F154EDC01F447B6C00CB8184 /* Sources */ = {
			isa = PBXSourcesBuildPhase;
			buildActionMask = 2147483647;
			files = (
				F154EDC71F447B6C00CB8184 /* AppDelegate.swift in Sources */,
			);
			runOnlyForDeploymentPostprocessing = 0;
		};
/* End PBXSourcesBuildPhase section */

/* Begin PBXTargetDependency section */
		166901771D707509000FE4AF /* PBXTargetDependency */ = {
			isa = PBXTargetDependency;
			target = 166901691D707509000FE4AF /* WireRequestStrategy */;
			targetProxy = 166901761D707509000FE4AF /* PBXContainerItemProxy */;
		};
		F154EDD71F447BB600CB8184 /* PBXTargetDependency */ = {
			isa = PBXTargetDependency;
			target = F154EDC31F447B6C00CB8184 /* WireRequestStrategyTestHost */;
			targetProxy = F154EDD61F447BB600CB8184 /* PBXContainerItemProxy */;
		};
/* End PBXTargetDependency section */

/* Begin PBXVariantGroup section */
		0649D15024F64335001DDC78 /* Push.stringsdict */ = {
			isa = PBXVariantGroup;
			children = (
				0649D15124F64335001DDC78 /* Base */,
				0649D15924F644A9001DDC78 /* de */,
				0649D15B24F644B7001DDC78 /* pt-BR */,
				0649D15D24F644DB001DDC78 /* es */,
				0649D15F24F644E7001DDC78 /* uk */,
				0649D16124F644F3001DDC78 /* ru */,
				0649D16324F644F8001DDC78 /* ja */,
				0649D16524F64520001DDC78 /* it */,
				0649D16724F6452C001DDC78 /* nl */,
				0649D16924F64537001DDC78 /* tr */,
				0649D16B24F64540001DDC78 /* fr */,
				0649D16D24F6454A001DDC78 /* da */,
				0649D16F24F6454E001DDC78 /* ar */,
				0649D17124F64565001DDC78 /* zh-Hans */,
				0649D17324F6458F001DDC78 /* sl */,
				0649D17524F6459F001DDC78 /* fi */,
				0649D17724F645B1001DDC78 /* et */,
				0649D17924F645C6001DDC78 /* pl */,
				0649D17B24F645CC001DDC78 /* zh-Hant */,
				0649D17D24F645E8001DDC78 /* lt */,
			);
			name = Push.stringsdict;
			sourceTree = "<group>";
		};
		0649D15224F64335001DDC78 /* Push.strings */ = {
			isa = PBXVariantGroup;
			children = (
				0649D15324F64335001DDC78 /* Base */,
				0649D15824F644A9001DDC78 /* de */,
				0649D15A24F644B7001DDC78 /* pt-BR */,
				0649D15C24F644DB001DDC78 /* es */,
				0649D15E24F644E7001DDC78 /* uk */,
				0649D16024F644F3001DDC78 /* ru */,
				0649D16224F644F7001DDC78 /* ja */,
				0649D16424F64520001DDC78 /* it */,
				0649D16624F6452C001DDC78 /* nl */,
				0649D16824F64537001DDC78 /* tr */,
				0649D16A24F64540001DDC78 /* fr */,
				0649D16C24F64549001DDC78 /* da */,
				0649D16E24F6454E001DDC78 /* ar */,
				0649D17024F64565001DDC78 /* zh-Hans */,
				0649D17224F6458E001DDC78 /* sl */,
				0649D17424F6459F001DDC78 /* fi */,
				0649D17624F645B1001DDC78 /* et */,
				0649D17824F645C6001DDC78 /* pl */,
				0649D17A24F645CC001DDC78 /* zh-Hant */,
				0649D17C24F645E8001DDC78 /* lt */,
			);
			name = Push.strings;
			sourceTree = "<group>";
		};
/* End PBXVariantGroup section */

/* Begin XCBuildConfiguration section */
		1669017C1D707509000FE4AF /* Debug */ = {
			isa = XCBuildConfiguration;
			baseConfigurationReference = F1E47FED207E0B72008D4299 /* project-debug.xcconfig */;
			buildSettings = {
				CLANG_ANALYZER_LOCALIZABILITY_NONLOCALIZED = YES;
				HEADER_SEARCH_PATHS = "$(SDKROOT)/usr/include/libxml2";
			};
			name = Debug;
		};
		1669017D1D707509000FE4AF /* Release */ = {
			isa = XCBuildConfiguration;
			baseConfigurationReference = F1E47FE9207E0B72008D4299 /* project.xcconfig */;
			buildSettings = {
				CLANG_ANALYZER_LOCALIZABILITY_NONLOCALIZED = YES;
				HEADER_SEARCH_PATHS = "$(SDKROOT)/usr/include/libxml2";
			};
			name = Release;
		};
		1669017F1D707509000FE4AF /* Debug */ = {
			isa = XCBuildConfiguration;
			baseConfigurationReference = 166901961D7075D7000FE4AF /* WireRequestStrategy.xcconfig */;
			buildSettings = {
				"ARCHS[sdk=iphonesimulator*]" = (
					x86_64,
					arm64,
				);
				INFOPLIST_FILE = Resources/Info.plist;
				ONLY_ACTIVE_ARCH = YES;
				PRODUCT_BUNDLE_IDENTIFIER = com.wire.WireRequestStrategy;
				SKIP_INSTALL = YES;
			};
			name = Debug;
		};
		166901801D707509000FE4AF /* Release */ = {
			isa = XCBuildConfiguration;
			baseConfigurationReference = 166901961D7075D7000FE4AF /* WireRequestStrategy.xcconfig */;
			buildSettings = {
				INFOPLIST_FILE = Resources/Info.plist;
				ONLY_ACTIVE_ARCH = NO;
				PRODUCT_BUNDLE_IDENTIFIER = com.wire.WireRequestStrategy;
				SKIP_INSTALL = YES;
			};
			name = Release;
		};
		166901821D707509000FE4AF /* Debug */ = {
			isa = XCBuildConfiguration;
			baseConfigurationReference = F1E47FE4207E0B72008D4299 /* ios-test-target.xcconfig */;
			buildSettings = {
				"ARCHS[sdk=iphonesimulator*]" = (
					x86_64,
					arm64,
				);
				INFOPLIST_FILE = Tests/Resources/Info.plist;
				PRODUCT_BUNDLE_IDENTIFIER = com.wire.WireRequestStrategyTests;
				PRODUCT_NAME = "$(TARGET_NAME)";
				SWIFT_OBJC_BRIDGING_HEADER = "Tests/Resources/Bridging-Header.h";
				TEST_HOST = "$(BUILT_PRODUCTS_DIR)/WireRequestStrategyTestHost.app/WireRequestStrategyTestHost";
				VALIDATE_WORKSPACE = YES;
			};
			name = Debug;
		};
		166901831D707509000FE4AF /* Release */ = {
			isa = XCBuildConfiguration;
			baseConfigurationReference = F1E47FE4207E0B72008D4299 /* ios-test-target.xcconfig */;
			buildSettings = {
				INFOPLIST_FILE = Tests/Resources/Info.plist;
				PRODUCT_BUNDLE_IDENTIFIER = com.wire.WireRequestStrategyTests;
				PRODUCT_NAME = "$(TARGET_NAME)";
				SWIFT_OBJC_BRIDGING_HEADER = "Tests/Resources/Bridging-Header.h";
				TEST_HOST = "$(BUILT_PRODUCTS_DIR)/WireRequestStrategyTestHost.app/WireRequestStrategyTestHost";
				VALIDATE_WORKSPACE = YES;
			};
			name = Release;
		};
		F154EDD31F447B6C00CB8184 /* Debug */ = {
			isa = XCBuildConfiguration;
			baseConfigurationReference = F1E47FE5207E0B72008D4299 /* ios-test-host.xcconfig */;
			buildSettings = {
				INFOPLIST_FILE = "$(SRCROOT)/Tests/Test Host/Info.plist";
				LD_RUNPATH_SEARCH_PATHS = (
					"$(inherited)",
					"@executable_path/Frameworks",
				);
				PRODUCT_BUNDLE_IDENTIFIER = com.wire.WireRequestStrategyTestHost;
				PRODUCT_NAME = "$(TARGET_NAME)";
			};
			name = Debug;
		};
		F154EDD41F447B6C00CB8184 /* Release */ = {
			isa = XCBuildConfiguration;
			baseConfigurationReference = F1E47FE5207E0B72008D4299 /* ios-test-host.xcconfig */;
			buildSettings = {
				INFOPLIST_FILE = "$(SRCROOT)/Tests/Test Host/Info.plist";
				LD_RUNPATH_SEARCH_PATHS = (
					"$(inherited)",
					"@executable_path/Frameworks",
				);
				PRODUCT_BUNDLE_IDENTIFIER = com.wire.WireRequestStrategyTestHost;
				PRODUCT_NAME = "$(TARGET_NAME)";
			};
			name = Release;
		};
/* End XCBuildConfiguration section */

/* Begin XCConfigurationList section */
		166901641D707509000FE4AF /* Build configuration list for PBXProject "WireRequestStrategy" */ = {
			isa = XCConfigurationList;
			buildConfigurations = (
				1669017C1D707509000FE4AF /* Debug */,
				1669017D1D707509000FE4AF /* Release */,
			);
			defaultConfigurationIsVisible = 0;
			defaultConfigurationName = Release;
		};
		1669017E1D707509000FE4AF /* Build configuration list for PBXNativeTarget "WireRequestStrategy" */ = {
			isa = XCConfigurationList;
			buildConfigurations = (
				1669017F1D707509000FE4AF /* Debug */,
				166901801D707509000FE4AF /* Release */,
			);
			defaultConfigurationIsVisible = 0;
			defaultConfigurationName = Release;
		};
		166901811D707509000FE4AF /* Build configuration list for PBXNativeTarget "WireRequestStrategyTests" */ = {
			isa = XCConfigurationList;
			buildConfigurations = (
				166901821D707509000FE4AF /* Debug */,
				166901831D707509000FE4AF /* Release */,
			);
			defaultConfigurationIsVisible = 0;
			defaultConfigurationName = Release;
		};
		F154EDD51F447B6C00CB8184 /* Build configuration list for PBXNativeTarget "WireRequestStrategyTestHost" */ = {
			isa = XCConfigurationList;
			buildConfigurations = (
				F154EDD31F447B6C00CB8184 /* Debug */,
				F154EDD41F447B6C00CB8184 /* Release */,
			);
			defaultConfigurationIsVisible = 0;
			defaultConfigurationName = Release;
		};
/* End XCConfigurationList section */
	};
	rootObject = 166901611D707509000FE4AF /* Project object */;
}<|MERGE_RESOLUTION|>--- conflicted
+++ resolved
@@ -1378,8 +1378,6 @@
 				EEB930B82ABD6FCB00FB35B2 /* FetchSupportedProtocolsActionHandlerTests.swift */,
 				EE19CE202AEBE52F00CB8641 /* SyncMLSOneToOneConversationActionHandler.swift */,
 				EE19CE222AEBE56F00CB8641 /* SyncMLSOneToOneConversationActionHandlerTests.swift */,
-<<<<<<< HEAD
-=======
 			);
 			path = Actions;
 			sourceTree = "<group>";
@@ -1437,7 +1435,6 @@
 			children = (
 				E629E3B42B4703E100D526AD /* Payload+ConversationAddMember.swift */,
 				E629E3B62B47041700D526AD /* Payload+ConversationUpdateRole.swift */,
->>>>>>> 48002498
 			);
 			path = Actions;
 			sourceTree = "<group>";
@@ -2389,10 +2386,7 @@
 				1621D2621D75C745007108C2 /* ZMDownstreamObjectSyncWithWhitelistTests.m in Sources */,
 				1621D2291D75AB2D007108C2 /* MockEntity2.m in Sources */,
 				F18401DB2073C25300E9F4CC /* EventDecoderDecryptionTests.swift in Sources */,
-<<<<<<< HEAD
-=======
 				E99D18EB2B177F3500751183 /* SyncUsersActionHandlerTests.swift in Sources */,
->>>>>>> 48002498
 				EEB930B92ABD6FCB00FB35B2 /* FetchSupportedProtocolsActionHandlerTests.swift in Sources */,
 				D5D65A062073C8F800D7F3C3 /* AssetRequestFactoryTests.swift in Sources */,
 				638941F02AF50EB10051ABFD /* MockLocalConversationRemovalUseCase.swift in Sources */,
