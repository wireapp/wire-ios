// !$*UTF8*$!
{
	archiveVersion = 1;
	classes = {
	};
	objectVersion = 46;
	objects = {

/* Begin PBXBuildFile section */
		06025662248E467B00E060E1 /* NotificationStreamSync.swift in Sources */ = {isa = PBXBuildFile; fileRef = 06025661248E467B00E060E1 /* NotificationStreamSync.swift */; };
		06025666248E616C00E060E1 /* ZMSimpleListRequestPaginator.m in Sources */ = {isa = PBXBuildFile; fileRef = 06025665248E616C00E060E1 /* ZMSimpleListRequestPaginator.m */; };
		0605DB902511622100443219 /* ZMLocalNotificationTests_UnreadCount.swift in Sources */ = {isa = PBXBuildFile; fileRef = 0605DB8F2511622100443219 /* ZMLocalNotificationTests_UnreadCount.swift */; };
		060ED6D62499F41000412C4A /* PushNotificationStatus.swift in Sources */ = {isa = PBXBuildFile; fileRef = 060ED6D52499F41000412C4A /* PushNotificationStatus.swift */; };
		062285C8276BB5B000B87C91 /* UpdateEventProcessor.swift in Sources */ = {isa = PBXBuildFile; fileRef = 062285C7276BB5B000B87C91 /* UpdateEventProcessor.swift */; };
		062DD2D82760CFAA00E27FD9 /* UUID+SafeLogging.swift in Sources */ = {isa = PBXBuildFile; fileRef = 062DD2D72760CFAA00E27FD9 /* UUID+SafeLogging.swift */; };
		06474D4B24AF6858002C695D /* EventDecoder.swift in Sources */ = {isa = PBXBuildFile; fileRef = 06474D4A24AF6858002C695D /* EventDecoder.swift */; };
		06474D4D24AF68AD002C695D /* StoreUpdateEvent.swift in Sources */ = {isa = PBXBuildFile; fileRef = 06474D4C24AF68AD002C695D /* StoreUpdateEvent.swift */; };
		06474D5E24B30C79002C695D /* PushNotificationStatusTests.swift in Sources */ = {isa = PBXBuildFile; fileRef = 06474D5C24B30C75002C695D /* PushNotificationStatusTests.swift */; };
		06474D6024B310B6002C695D /* NotificationsTrackerTests.swift in Sources */ = {isa = PBXBuildFile; fileRef = 06474D5F24B310B6002C695D /* NotificationsTrackerTests.swift */; };
		06474D6624B3227E002C695D /* ZMSimpleListRequestPaginatorTests.m in Sources */ = {isa = PBXBuildFile; fileRef = 06474D6524B3227E002C695D /* ZMSimpleListRequestPaginatorTests.m */; };
		06474DA624B4B1EA002C695D /* EventDecoderTest.swift in Sources */ = {isa = PBXBuildFile; fileRef = 06474DA524B4B1EA002C695D /* EventDecoderTest.swift */; };
		06474DA824B4BB01002C695D /* StoreUpdateEventTests.swift in Sources */ = {isa = PBXBuildFile; fileRef = 06474DA724B4BB01002C695D /* StoreUpdateEventTests.swift */; };
		0648FC1227851661006519D1 /* audio.m4a in Resources */ = {isa = PBXBuildFile; fileRef = 0648FC1027851623006519D1 /* audio.m4a */; };
		0649D12224F5C5EF001DDC78 /* ZMLocalNotification.swift in Sources */ = {isa = PBXBuildFile; fileRef = 0649D12124F5C5EF001DDC78 /* ZMLocalNotification.swift */; };
		0649D14024F63AA0001DDC78 /* LocalNotificationContentType.swift in Sources */ = {isa = PBXBuildFile; fileRef = 0649D13F24F63AA0001DDC78 /* LocalNotificationContentType.swift */; };
		0649D14324F63B52001DDC78 /* NotificationUserInfo.swift in Sources */ = {isa = PBXBuildFile; fileRef = 0649D14224F63B52001DDC78 /* NotificationUserInfo.swift */; };
		0649D14524F63BBD001DDC78 /* LocalNotificationType+Configuration.swift in Sources */ = {isa = PBXBuildFile; fileRef = 0649D14424F63BBD001DDC78 /* LocalNotificationType+Configuration.swift */; };
		0649D14724F63C02001DDC78 /* PushNotificationCategory.swift in Sources */ = {isa = PBXBuildFile; fileRef = 0649D14624F63C02001DDC78 /* PushNotificationCategory.swift */; };
		0649D14924F63C51001DDC78 /* NotificationSound.swift in Sources */ = {isa = PBXBuildFile; fileRef = 0649D14824F63C51001DDC78 /* NotificationSound.swift */; };
		0649D14B24F63C8F001DDC78 /* NotificationAction.swift in Sources */ = {isa = PBXBuildFile; fileRef = 0649D14A24F63C8F001DDC78 /* NotificationAction.swift */; };
		0649D14D24F63D3E001DDC78 /* LocalNotificationType+Localization.swift in Sources */ = {isa = PBXBuildFile; fileRef = 0649D14C24F63D3E001DDC78 /* LocalNotificationType+Localization.swift */; };
		0649D14F24F63DCC001DDC78 /* ZMSound.swift in Sources */ = {isa = PBXBuildFile; fileRef = 0649D14E24F63DCC001DDC78 /* ZMSound.swift */; };
		0649D15424F64335001DDC78 /* Push.stringsdict in Resources */ = {isa = PBXBuildFile; fileRef = 0649D15024F64335001DDC78 /* Push.stringsdict */; };
		0649D15524F64335001DDC78 /* Push.strings in Resources */ = {isa = PBXBuildFile; fileRef = 0649D15224F64335001DDC78 /* Push.strings */; };
		0649D19B24F66E9E001DDC78 /* ZMLocalNotification+Events.swift in Sources */ = {isa = PBXBuildFile; fileRef = 0649D19A24F66E9E001DDC78 /* ZMLocalNotification+Events.swift */; };
		0649D19F24F6717C001DDC78 /* ZMLocalNotificationSet.swift in Sources */ = {isa = PBXBuildFile; fileRef = 0649D19E24F6717C001DDC78 /* ZMLocalNotificationSet.swift */; };
		0649D1A124F671E6001DDC78 /* UserNotificationCenter.swift in Sources */ = {isa = PBXBuildFile; fileRef = 0649D1A024F671E6001DDC78 /* UserNotificationCenter.swift */; };
		0649D1A624F673E7001DDC78 /* Logging.swift in Sources */ = {isa = PBXBuildFile; fileRef = 0649D1A524F673E7001DDC78 /* Logging.swift */; };
		068084962563B6940047899C /* FeatureConfigRequestStrategy.swift in Sources */ = {isa = PBXBuildFile; fileRef = 068084952563B6940047899C /* FeatureConfigRequestStrategy.swift */; };
		068084982563B7310047899C /* FeatureConfigRequestStrategyTests.swift in Sources */ = {isa = PBXBuildFile; fileRef = 068084972563B7310047899C /* FeatureConfigRequestStrategyTests.swift */; };
		0693114A24F799F400D14DF5 /* ZMLocalNotificationTests.swift in Sources */ = {isa = PBXBuildFile; fileRef = 0693113F24F7995F00D14DF5 /* ZMLocalNotificationTests.swift */; };
		0693114B24F79A0500D14DF5 /* ZMLocalNotificationTests_Event.swift in Sources */ = {isa = PBXBuildFile; fileRef = 0693114124F7996D00D14DF5 /* ZMLocalNotificationTests_Event.swift */; };
		0693114C24F79A0E00D14DF5 /* ZMLocalNotificationSetTests.swift in Sources */ = {isa = PBXBuildFile; fileRef = 0693114324F7999800D14DF5 /* ZMLocalNotificationSetTests.swift */; };
		0693114D24F79A1100D14DF5 /* ZMLocalNotificationLocalizationTests.swift in Sources */ = {isa = PBXBuildFile; fileRef = 0693114524F799B200D14DF5 /* ZMLocalNotificationLocalizationTests.swift */; };
		0693114E24F79A1300D14DF5 /* LocalNotificationContentTypeTest.swift in Sources */ = {isa = PBXBuildFile; fileRef = 0693114724F799BE00D14DF5 /* LocalNotificationContentTypeTest.swift */; };
		0693115024F79E2500D14DF5 /* UserNotificationCenterMock.swift in Sources */ = {isa = PBXBuildFile; fileRef = 0693114F24F79E2500D14DF5 /* UserNotificationCenterMock.swift */; };
		0693115624F7B17300D14DF5 /* ZMLocalNotificationTests_SystemMessage.swift in Sources */ = {isa = PBXBuildFile; fileRef = 0693115524F7B17300D14DF5 /* ZMLocalNotificationTests_SystemMessage.swift */; };
		0693115724F7B1A200D14DF5 /* ZMLocalNotificationTests_Message.swift in Sources */ = {isa = PBXBuildFile; fileRef = 0693115124F7B15500D14DF5 /* ZMLocalNotificationTests_Message.swift */; };
		06A9FDD228B36FF500B3C730 /* UpdateAccessRolesAction.swift in Sources */ = {isa = PBXBuildFile; fileRef = 06A9FDD128B36FF500B3C730 /* UpdateAccessRolesAction.swift */; };
		06A9FDD428B3701000B3C730 /* UpdateAccessRolesActionHandler.swift in Sources */ = {isa = PBXBuildFile; fileRef = 06A9FDD328B3701000B3C730 /* UpdateAccessRolesActionHandler.swift */; };
		06A9FDD628B3702700B3C730 /* UpdateAccessRolesActionHandlerTests.swift in Sources */ = {isa = PBXBuildFile; fileRef = 06A9FDD528B3702700B3C730 /* UpdateAccessRolesActionHandlerTests.swift */; };
		06ADF694264B467E002E0C7A /* MockAnalytics.swift in Sources */ = {isa = PBXBuildFile; fileRef = 06ADF693264B467E002E0C7A /* MockAnalytics.swift */; };
		06C394B6248E6FDA00AE736A /* ZMSimpleListRequestPaginator.h in Headers */ = {isa = PBXBuildFile; fileRef = 06025667248E617D00E060E1 /* ZMSimpleListRequestPaginator.h */; settings = {ATTRIBUTES = (Public, ); }; };
		06C394B7248E6FDE00AE736A /* ZMSimpleListRequestPaginator+Internal.h in Headers */ = {isa = PBXBuildFile; fileRef = 06025669248E61BF00E060E1 /* ZMSimpleListRequestPaginator+Internal.h */; };
		06C394C5248E851000AE736A /* NotificationsTracker.swift in Sources */ = {isa = PBXBuildFile; fileRef = 06C394C4248E851000AE736A /* NotificationsTracker.swift */; };
		06CDDE9F282E9CC200F9360F /* RemovePushTokenAction.swift in Sources */ = {isa = PBXBuildFile; fileRef = 06CDDE9E282E9CC200F9360F /* RemovePushTokenAction.swift */; };
		06CDDEA1282E9E7F00F9360F /* RemovePushTokenActionHandler.swift in Sources */ = {isa = PBXBuildFile; fileRef = 06CDDEA0282E9E7F00F9360F /* RemovePushTokenActionHandler.swift */; };
		06CDDEA3282E9E9800F9360F /* RemovePushTokenActionHandlerTests.swift in Sources */ = {isa = PBXBuildFile; fileRef = 06CDDEA2282E9E9800F9360F /* RemovePushTokenActionHandlerTests.swift */; };
		06CF5DFA27FC900F00822FAB /* ZMLocalNotification+Calling.swift in Sources */ = {isa = PBXBuildFile; fileRef = 06CF5DF927FC900F00822FAB /* ZMLocalNotification+Calling.swift */; };
		06FDC62F28354DAE008300DB /* PushTokenStorage.swift in Sources */ = {isa = PBXBuildFile; fileRef = 06FDC62E28354DAE008300DB /* PushTokenStorage.swift */; };
		06FDC63128354DBD008300DB /* PushTokenStorageTests.swift in Sources */ = {isa = PBXBuildFile; fileRef = 06FDC63028354DBD008300DB /* PushTokenStorageTests.swift */; };
		160ADE9C270DBD0A003FA638 /* ConnectToUserActionHandlerTests.swift in Sources */ = {isa = PBXBuildFile; fileRef = 160ADE9B270DBD0A003FA638 /* ConnectToUserActionHandlerTests.swift */; };
		16189D02268B104C004831BE /* ProteusMessageSyncTests.swift in Sources */ = {isa = PBXBuildFile; fileRef = 16189D01268B104C004831BE /* ProteusMessageSyncTests.swift */; };
		16189D06268B214E004831BE /* InsertedObjectSyncTests.swift in Sources */ = {isa = PBXBuildFile; fileRef = 16189D05268B214E004831BE /* InsertedObjectSyncTests.swift */; };
		16189D0A268B2C34004831BE /* ModifiedKeyObjectSyncTests.swift in Sources */ = {isa = PBXBuildFile; fileRef = 16189D09268B2C34004831BE /* ModifiedKeyObjectSyncTests.swift */; };
		161E05442665465A00DADC3D /* SyncProgress.swift in Sources */ = {isa = PBXBuildFile; fileRef = 161E05432665465A00DADC3D /* SyncProgress.swift */; };
		161E055026655E4500DADC3D /* UserProfileRequestStrategy.swift in Sources */ = {isa = PBXBuildFile; fileRef = 161E054F26655E4500DADC3D /* UserProfileRequestStrategy.swift */; };
		1621D2281D75AB2D007108C2 /* MockEntity.m in Sources */ = {isa = PBXBuildFile; fileRef = 1621D2231D75AB2D007108C2 /* MockEntity.m */; };
		1621D2291D75AB2D007108C2 /* MockEntity2.m in Sources */ = {isa = PBXBuildFile; fileRef = 1621D2251D75AB2D007108C2 /* MockEntity2.m */; };
		1621D22A1D75AB2D007108C2 /* MockModelObjectContextFactory.m in Sources */ = {isa = PBXBuildFile; fileRef = 1621D2271D75AB2D007108C2 /* MockModelObjectContextFactory.m */; };
		1621D22E1D75AC36007108C2 /* ZMChangeTrackerBootstrap.h in Headers */ = {isa = PBXBuildFile; fileRef = 1621D22B1D75AC36007108C2 /* ZMChangeTrackerBootstrap.h */; settings = {ATTRIBUTES = (Public, ); }; };
		1621D22F1D75AC36007108C2 /* ZMChangeTrackerBootstrap.m in Sources */ = {isa = PBXBuildFile; fileRef = 1621D22C1D75AC36007108C2 /* ZMChangeTrackerBootstrap.m */; };
		1621D2301D75AC36007108C2 /* ZMChangeTrackerBootstrap+Testing.h in Headers */ = {isa = PBXBuildFile; fileRef = 1621D22D1D75AC36007108C2 /* ZMChangeTrackerBootstrap+Testing.h */; settings = {ATTRIBUTES = (Public, ); }; };
		1621D2621D75C745007108C2 /* ZMDownstreamObjectSyncWithWhitelistTests.m in Sources */ = {isa = PBXBuildFile; fileRef = 166902191D709110000FE4AF /* ZMDownstreamObjectSyncWithWhitelistTests.m */; };
		1621D2651D75C750007108C2 /* ZMLocallyModifiedObjectSetTests.m in Sources */ = {isa = PBXBuildFile; fileRef = 1669021C1D709110000FE4AF /* ZMLocallyModifiedObjectSetTests.m */; };
		1621D2661D75C755007108C2 /* ZMLocallyModifiedObjectSyncStatusTests.m in Sources */ = {isa = PBXBuildFile; fileRef = 1669021D1D709110000FE4AF /* ZMLocallyModifiedObjectSyncStatusTests.m */; };
		1621D2671D75C776007108C2 /* ZMRemoteIdentifierObjectSyncTests.m in Sources */ = {isa = PBXBuildFile; fileRef = 1669021E1D709110000FE4AF /* ZMRemoteIdentifierObjectSyncTests.m */; };
		1621D26A1D75C782007108C2 /* ZMTimedSingleRequestSyncTests.m in Sources */ = {isa = PBXBuildFile; fileRef = 166902211D709110000FE4AF /* ZMTimedSingleRequestSyncTests.m */; };
		1621D26B1D75C7FF007108C2 /* ZMUpstreamInsertedObjectSyncTests.m in Sources */ = {isa = PBXBuildFile; fileRef = 166902221D709110000FE4AF /* ZMUpstreamInsertedObjectSyncTests.m */; };
		1621D26D1D75C806007108C2 /* NSManagedObjectContext+TestHelpers.m in Sources */ = {isa = PBXBuildFile; fileRef = 1621D2321D75B221007108C2 /* NSManagedObjectContext+TestHelpers.m */; };
		1621D2741D7715EA007108C2 /* ZMObjectSyncStrategy.h in Headers */ = {isa = PBXBuildFile; fileRef = 1621D2721D7715EA007108C2 /* ZMObjectSyncStrategy.h */; settings = {ATTRIBUTES = (Public, ); }; };
		1621D2751D7715EA007108C2 /* ZMObjectSyncStrategy.m in Sources */ = {isa = PBXBuildFile; fileRef = 1621D2731D7715EA007108C2 /* ZMObjectSyncStrategy.m */; };
		1622946B221C18BE00A98679 /* AssetV3UploadRequestStrategy.swift in Sources */ = {isa = PBXBuildFile; fileRef = 1622946A221C18BE00A98679 /* AssetV3UploadRequestStrategy.swift */; };
		1622946D221C56E500A98679 /* AssetsPreprocessor.swift in Sources */ = {isa = PBXBuildFile; fileRef = 1622946C221C56E500A98679 /* AssetsPreprocessor.swift */; };
		16229486221EBB8100A98679 /* ZMImagePreprocessingTracker.h in Headers */ = {isa = PBXBuildFile; fileRef = 16229482221EBB8000A98679 /* ZMImagePreprocessingTracker.h */; settings = {ATTRIBUTES = (Public, ); }; };
		16229487221EBB8100A98679 /* ZMImagePreprocessingTracker.m in Sources */ = {isa = PBXBuildFile; fileRef = 16229483221EBB8000A98679 /* ZMImagePreprocessingTracker.m */; };
		16229488221EBB8100A98679 /* ZMImagePreprocessingTracker+Testing.h in Headers */ = {isa = PBXBuildFile; fileRef = 16229484221EBB8000A98679 /* ZMImagePreprocessingTracker+Testing.h */; settings = {ATTRIBUTES = (Public, ); }; };
		16367F1E26FDB0740028AF8B /* Payload+Connection.swift in Sources */ = {isa = PBXBuildFile; fileRef = 16367F1D26FDB0740028AF8B /* Payload+Connection.swift */; };
		16367F2226FDB2A10028AF8B /* PayloadProcessing+Connection.swift in Sources */ = {isa = PBXBuildFile; fileRef = 16367F2126FDB2A10028AF8B /* PayloadProcessing+Connection.swift */; };
		16367F2626FDB4720028AF8B /* ConnectionRequestStrategy.swift in Sources */ = {isa = PBXBuildFile; fileRef = 16367F2526FDB4720028AF8B /* ConnectionRequestStrategy.swift */; };
		164D00742225624E00A8F264 /* ZMImagePreprocessingTrackerTests.m in Sources */ = {isa = PBXBuildFile; fileRef = 16229485221EBB8000A98679 /* ZMImagePreprocessingTrackerTests.m */; };
		164D007622256C6E00A8F264 /* AssetV3UploadRequestStrategyTests.swift in Sources */ = {isa = PBXBuildFile; fileRef = 164D007522256C6E00A8F264 /* AssetV3UploadRequestStrategyTests.swift */; };
		1658EA6226DE22C0003D0090 /* ConversationRequestStrategy.swift in Sources */ = {isa = PBXBuildFile; fileRef = 1658EA6126DE22C0003D0090 /* ConversationRequestStrategy.swift */; };
		1662ADB322B0E8B300D84071 /* VerifyLegalHoldRequestStrategy.swift in Sources */ = {isa = PBXBuildFile; fileRef = 1662ADB222B0E8B300D84071 /* VerifyLegalHoldRequestStrategy.swift */; };
		1662ADD122B14CBA00D84071 /* VerifyLegalHoldRequestStrategyTests.swift in Sources */ = {isa = PBXBuildFile; fileRef = 1662ADD022B14CBA00D84071 /* VerifyLegalHoldRequestStrategyTests.swift */; };
		1669016E1D707509000FE4AF /* WireRequestStrategy.h in Headers */ = {isa = PBXBuildFile; fileRef = 1669016D1D707509000FE4AF /* WireRequestStrategy.h */; settings = {ATTRIBUTES = (Public, ); }; };
		166901D01D7081C7000FE4AF /* ZMContextChangeTracker.h in Headers */ = {isa = PBXBuildFile; fileRef = 166901A81D7081C7000FE4AF /* ZMContextChangeTracker.h */; settings = {ATTRIBUTES = (Public, ); }; };
		166901D31D7081C7000FE4AF /* ZMDownstreamObjectSync.h in Headers */ = {isa = PBXBuildFile; fileRef = 166901AB1D7081C7000FE4AF /* ZMDownstreamObjectSync.h */; settings = {ATTRIBUTES = (Public, ); }; };
		166901D41D7081C7000FE4AF /* ZMDownstreamObjectSync.m in Sources */ = {isa = PBXBuildFile; fileRef = 166901AC1D7081C7000FE4AF /* ZMDownstreamObjectSync.m */; };
		166901D51D7081C7000FE4AF /* ZMDownstreamObjectSyncWithWhitelist.h in Headers */ = {isa = PBXBuildFile; fileRef = 166901AD1D7081C7000FE4AF /* ZMDownstreamObjectSyncWithWhitelist.h */; settings = {ATTRIBUTES = (Public, ); }; };
		166901D61D7081C7000FE4AF /* ZMDownstreamObjectSyncWithWhitelist.m in Sources */ = {isa = PBXBuildFile; fileRef = 166901AE1D7081C7000FE4AF /* ZMDownstreamObjectSyncWithWhitelist.m */; };
		166901D71D7081C7000FE4AF /* ZMDownstreamObjectSyncWithWhitelist+Internal.h in Headers */ = {isa = PBXBuildFile; fileRef = 166901AF1D7081C7000FE4AF /* ZMDownstreamObjectSyncWithWhitelist+Internal.h */; };
		166901D81D7081C7000FE4AF /* ZMLocallyInsertedObjectSet.h in Headers */ = {isa = PBXBuildFile; fileRef = 166901B01D7081C7000FE4AF /* ZMLocallyInsertedObjectSet.h */; settings = {ATTRIBUTES = (Public, ); }; };
		166901D91D7081C7000FE4AF /* ZMLocallyInsertedObjectSet.m in Sources */ = {isa = PBXBuildFile; fileRef = 166901B11D7081C7000FE4AF /* ZMLocallyInsertedObjectSet.m */; };
		166901DA1D7081C7000FE4AF /* ZMLocallyModifiedObjectSet.h in Headers */ = {isa = PBXBuildFile; fileRef = 166901B21D7081C7000FE4AF /* ZMLocallyModifiedObjectSet.h */; settings = {ATTRIBUTES = (Public, ); }; };
		166901DB1D7081C7000FE4AF /* ZMLocallyModifiedObjectSet.m in Sources */ = {isa = PBXBuildFile; fileRef = 166901B31D7081C7000FE4AF /* ZMLocallyModifiedObjectSet.m */; };
		166901DC1D7081C7000FE4AF /* ZMLocallyModifiedObjectSyncStatus.h in Headers */ = {isa = PBXBuildFile; fileRef = 166901B41D7081C7000FE4AF /* ZMLocallyModifiedObjectSyncStatus.h */; settings = {ATTRIBUTES = (Public, ); }; };
		166901DD1D7081C7000FE4AF /* ZMLocallyModifiedObjectSyncStatus.m in Sources */ = {isa = PBXBuildFile; fileRef = 166901B51D7081C7000FE4AF /* ZMLocallyModifiedObjectSyncStatus.m */; };
		166901DE1D7081C7000FE4AF /* ZMObjectSync.h in Headers */ = {isa = PBXBuildFile; fileRef = 166901B61D7081C7000FE4AF /* ZMObjectSync.h */; settings = {ATTRIBUTES = (Public, ); }; };
		166901DF1D7081C7000FE4AF /* ZMRemoteIdentifierObjectSync.h in Headers */ = {isa = PBXBuildFile; fileRef = 166901B71D7081C7000FE4AF /* ZMRemoteIdentifierObjectSync.h */; settings = {ATTRIBUTES = (Public, ); }; };
		166901E01D7081C7000FE4AF /* ZMRemoteIdentifierObjectSync.m in Sources */ = {isa = PBXBuildFile; fileRef = 166901B81D7081C7000FE4AF /* ZMRemoteIdentifierObjectSync.m */; };
		166901E11D7081C7000FE4AF /* ZMRequestGenerator.h in Headers */ = {isa = PBXBuildFile; fileRef = 166901B91D7081C7000FE4AF /* ZMRequestGenerator.h */; settings = {ATTRIBUTES = (Public, ); }; };
		166901E21D7081C7000FE4AF /* ZMRequestGenerator.m in Sources */ = {isa = PBXBuildFile; fileRef = 166901BA1D7081C7000FE4AF /* ZMRequestGenerator.m */; };
		166901E31D7081C7000FE4AF /* ZMSingleRequestSync.h in Headers */ = {isa = PBXBuildFile; fileRef = 166901BB1D7081C7000FE4AF /* ZMSingleRequestSync.h */; settings = {ATTRIBUTES = (Public, ); }; };
		166901E41D7081C7000FE4AF /* ZMSingleRequestSync.m in Sources */ = {isa = PBXBuildFile; fileRef = 166901BC1D7081C7000FE4AF /* ZMSingleRequestSync.m */; };
		166901E51D7081C7000FE4AF /* ZMSyncOperationSet.h in Headers */ = {isa = PBXBuildFile; fileRef = 166901BD1D7081C7000FE4AF /* ZMSyncOperationSet.h */; settings = {ATTRIBUTES = (Public, ); }; };
		166901E61D7081C7000FE4AF /* ZMSyncOperationSet.m in Sources */ = {isa = PBXBuildFile; fileRef = 166901BE1D7081C7000FE4AF /* ZMSyncOperationSet.m */; };
		166901EB1D7081C7000FE4AF /* ZMTimedSingleRequestSync.h in Headers */ = {isa = PBXBuildFile; fileRef = 166901C31D7081C7000FE4AF /* ZMTimedSingleRequestSync.h */; settings = {ATTRIBUTES = (Public, ); }; };
		166901EC1D7081C7000FE4AF /* ZMTimedSingleRequestSync.m in Sources */ = {isa = PBXBuildFile; fileRef = 166901C41D7081C7000FE4AF /* ZMTimedSingleRequestSync.m */; };
		166901EF1D7081C7000FE4AF /* ZMUpstreamInsertedObjectSync.h in Headers */ = {isa = PBXBuildFile; fileRef = 166901C71D7081C7000FE4AF /* ZMUpstreamInsertedObjectSync.h */; settings = {ATTRIBUTES = (Public, ); }; };
		166901F01D7081C7000FE4AF /* ZMUpstreamInsertedObjectSync.m in Sources */ = {isa = PBXBuildFile; fileRef = 166901C81D7081C7000FE4AF /* ZMUpstreamInsertedObjectSync.m */; };
		166901F11D7081C7000FE4AF /* ZMUpstreamModifiedObjectSync.h in Headers */ = {isa = PBXBuildFile; fileRef = 166901C91D7081C7000FE4AF /* ZMUpstreamModifiedObjectSync.h */; settings = {ATTRIBUTES = (Public, ); }; };
		166901F21D7081C7000FE4AF /* ZMUpstreamModifiedObjectSync.m in Sources */ = {isa = PBXBuildFile; fileRef = 166901CA1D7081C7000FE4AF /* ZMUpstreamModifiedObjectSync.m */; };
		166901F31D7081C7000FE4AF /* ZMUpstreamModifiedObjectSync+Testing.h in Headers */ = {isa = PBXBuildFile; fileRef = 166901CB1D7081C7000FE4AF /* ZMUpstreamModifiedObjectSync+Testing.h */; };
		166901F41D7081C7000FE4AF /* ZMUpstreamRequest.h in Headers */ = {isa = PBXBuildFile; fileRef = 166901CC1D7081C7000FE4AF /* ZMUpstreamRequest.h */; settings = {ATTRIBUTES = (Public, ); }; };
		166901F51D7081C7000FE4AF /* ZMUpstreamRequest.m in Sources */ = {isa = PBXBuildFile; fileRef = 166901CD1D7081C7000FE4AF /* ZMUpstreamRequest.m */; };
		166901F61D7081C7000FE4AF /* ZMUpstreamTranscoder.h in Headers */ = {isa = PBXBuildFile; fileRef = 166901CE1D7081C7000FE4AF /* ZMUpstreamTranscoder.h */; settings = {ATTRIBUTES = (Public, ); }; };
		166902121D70851E000FE4AF /* ZMOutstandingItems.h in Headers */ = {isa = PBXBuildFile; fileRef = 166902111D70851E000FE4AF /* ZMOutstandingItems.h */; settings = {ATTRIBUTES = (Public, ); }; };
		166A22912577C06B00EF313D /* ResetSessionRequestStrategy.swift in Sources */ = {isa = PBXBuildFile; fileRef = 166A22902577C06B00EF313D /* ResetSessionRequestStrategy.swift */; };
		16751E8524CF72970099AE09 /* DeliveryReceiptRequestStrategy.swift in Sources */ = {isa = PBXBuildFile; fileRef = 16751E8424CF72970099AE09 /* DeliveryReceiptRequestStrategy.swift */; };
		16751EBB24D1BDA00099AE09 /* DeliveryReceiptRequestStrategyTests.swift in Sources */ = {isa = PBXBuildFile; fileRef = 16751EBA24D1BDA00099AE09 /* DeliveryReceiptRequestStrategyTests.swift */; };
		167BCBC426087F8900E9D7E3 /* ZMTBaseTests+CoreDataStack.swift in Sources */ = {isa = PBXBuildFile; fileRef = 167BCBC326087F8900E9D7E3 /* ZMTBaseTests+CoreDataStack.swift */; };
		1682462F257A1FB7002AF17B /* KeyPathObjectSync.swift in Sources */ = {isa = PBXBuildFile; fileRef = 1682462E257A1FB7002AF17B /* KeyPathObjectSync.swift */; };
		16824631257A23E8002AF17B /* KeyPathObjectSyncTests.swift in Sources */ = {isa = PBXBuildFile; fileRef = 16824630257A23E8002AF17B /* KeyPathObjectSyncTests.swift */; };
		16824633257A2B47002AF17B /* ResetSessionRequestStrategyTests.swift in Sources */ = {isa = PBXBuildFile; fileRef = 16824632257A2B47002AF17B /* ResetSessionRequestStrategyTests.swift */; };
		168414192228365D00FCB9BC /* AssetsPreprocessorTests.swift in Sources */ = {isa = PBXBuildFile; fileRef = 168414182228365D00FCB9BC /* AssetsPreprocessorTests.swift */; };
		168D7BBC26F330DE00789960 /* MessagingTest+Payloads.swift in Sources */ = {isa = PBXBuildFile; fileRef = 168D7BBB26F330DE00789960 /* MessagingTest+Payloads.swift */; };
		168D7CA526FB0CFD00789960 /* ActionHandler.swift in Sources */ = {isa = PBXBuildFile; fileRef = 168D7CA426FB0CFD00789960 /* ActionHandler.swift */; };
		168D7CB226FB0E3F00789960 /* EntityActionSync.swift in Sources */ = {isa = PBXBuildFile; fileRef = 168D7CB126FB0E3F00789960 /* EntityActionSync.swift */; };
		168D7CB726FB0E9200789960 /* AddParticipantActionHandler.swift in Sources */ = {isa = PBXBuildFile; fileRef = 168D7CB626FB0E9200789960 /* AddParticipantActionHandler.swift */; };
		168D7CBB26FB21D900789960 /* RemoveParticipantActionHandler.swift in Sources */ = {isa = PBXBuildFile; fileRef = 168D7CBA26FB21D900789960 /* RemoveParticipantActionHandler.swift */; };
		168D7CCE26FB303A00789960 /* AddParticipantActionHandlerTests.swift in Sources */ = {isa = PBXBuildFile; fileRef = 168D7CCD26FB303A00789960 /* AddParticipantActionHandlerTests.swift */; };
		168D7CF626FC6D3400789960 /* RemoveParticipantActionHandlerTests.swift in Sources */ = {isa = PBXBuildFile; fileRef = 168D7CF526FC6D3300789960 /* RemoveParticipantActionHandlerTests.swift */; };
		168D7D0C26FC81AD00789960 /* ActionHandlerTests.swift in Sources */ = {isa = PBXBuildFile; fileRef = 168D7D0B26FC81AD00789960 /* ActionHandlerTests.swift */; };
		16972DED2668E699008AF3A2 /* UserProfileRequestStrategyTests.swift in Sources */ = {isa = PBXBuildFile; fileRef = 16972DEC2668E699008AF3A2 /* UserProfileRequestStrategyTests.swift */; };
		169BA1CB25E9507600374343 /* Payload+Coding.swift in Sources */ = {isa = PBXBuildFile; fileRef = 169BA1CA25E9507600374343 /* Payload+Coding.swift */; };
		169BA1CD25E95DC900374343 /* Payload+Processing.swift in Sources */ = {isa = PBXBuildFile; fileRef = 169BA1CC25E95DC900374343 /* Payload+Processing.swift */; };
		16A4891A2685CECD001F9127 /* ProteusMessageSync.swift in Sources */ = {isa = PBXBuildFile; fileRef = 16A489192685CECC001F9127 /* ProteusMessageSync.swift */; };
		16A48936268A0665001F9127 /* ModifiedKeyObjectSync.swift in Sources */ = {isa = PBXBuildFile; fileRef = 16A48935268A0665001F9127 /* ModifiedKeyObjectSync.swift */; };
		16A4893A268A080E001F9127 /* InsertedObjectSync.swift in Sources */ = {isa = PBXBuildFile; fileRef = 16A48939268A080E001F9127 /* InsertedObjectSync.swift */; };
		16A4893F268B0C82001F9127 /* ClientMessageRequestStrategy.swift in Sources */ = {isa = PBXBuildFile; fileRef = 16A4893E268B0C82001F9127 /* ClientMessageRequestStrategy.swift */; };
		16A4894B268B0D1D001F9127 /* LinkPreviewUpdateRequestStrategy.swift in Sources */ = {isa = PBXBuildFile; fileRef = 16A4894A268B0D1D001F9127 /* LinkPreviewUpdateRequestStrategy.swift */; };
		16A86B2722A128A800A674F8 /* IdentifierObjectSync.swift in Sources */ = {isa = PBXBuildFile; fileRef = 16A86B2622A128A800A674F8 /* IdentifierObjectSync.swift */; };
		16A86B4622A5485E00A674F8 /* IdentifierObjectSyncTests.swift in Sources */ = {isa = PBXBuildFile; fileRef = 16A86B4522A5485E00A674F8 /* IdentifierObjectSyncTests.swift */; };
		16B5B33726FDDD8A001A3216 /* ConnectToUserActionHandler.swift in Sources */ = {isa = PBXBuildFile; fileRef = 16B5B33626FDDD8A001A3216 /* ConnectToUserActionHandler.swift */; };
		16B5B3462701A713001A3216 /* UpdateConnectionActionHandler.swift in Sources */ = {isa = PBXBuildFile; fileRef = 16B5B3452701A713001A3216 /* UpdateConnectionActionHandler.swift */; };
		16B5B42B2705E163001A3216 /* ConnectionRequestStrategyTests.swift in Sources */ = {isa = PBXBuildFile; fileRef = 16B5B42A2705E163001A3216 /* ConnectionRequestStrategyTests.swift */; };
		16CC0833268DC32D00C0613C /* LinkPreviewUpdateRequestStrategyTests.swift in Sources */ = {isa = PBXBuildFile; fileRef = 16CC0832268DC32D00C0613C /* LinkPreviewUpdateRequestStrategyTests.swift */; };
		16CC083B268E075100C0613C /* ClientMessageRequestStrategyTests.swift in Sources */ = {isa = PBXBuildFile; fileRef = 16CC083A268E075100C0613C /* ClientMessageRequestStrategyTests.swift */; };
		16D0E07F1DF88B430075DF8F /* EntityTranscoder.swift in Sources */ = {isa = PBXBuildFile; fileRef = 16D0E07E1DF88B430075DF8F /* EntityTranscoder.swift */; };
		16DABDA225D69335005F4C3A /* Payload.swift in Sources */ = {isa = PBXBuildFile; fileRef = 16DABDA125D69335005F4C3A /* Payload.swift */; };
		16E5F6D626EF1BE100F35FBA /* PaginatedSync.swift in Sources */ = {isa = PBXBuildFile; fileRef = 16E5F6D526EF1BE000F35FBA /* PaginatedSync.swift */; };
		16E5F6DD26EF1E3200F35FBA /* Payload+Conversation.swift in Sources */ = {isa = PBXBuildFile; fileRef = 16E5F6DC26EF1E3200F35FBA /* Payload+Conversation.swift */; };
		16E5F71826EF4DBF00F35FBA /* ConversationRequestStrategyTests.swift in Sources */ = {isa = PBXBuildFile; fileRef = 16E5F71726EF4DBF00F35FBA /* ConversationRequestStrategyTests.swift */; };
		16E70F5B270DCCB900718E5D /* UpdateConnectionActionHandlerTests.swift in Sources */ = {isa = PBXBuildFile; fileRef = 16E70F5A270DCCB900718E5D /* UpdateConnectionActionHandlerTests.swift */; };
		16E70F6E270EE9F800718E5D /* PayloadProcessing+MessageSendingStatusTests.swift in Sources */ = {isa = PBXBuildFile; fileRef = 16A4891526849258001F9127 /* PayloadProcessing+MessageSendingStatusTests.swift */; };
		16E70F73270EE9FC00718E5D /* PayloadProcessing+ConversationTests.swift in Sources */ = {isa = PBXBuildFile; fileRef = 16E5F71B26F09E5B00F35FBA /* PayloadProcessing+ConversationTests.swift */; };
		16E70F78270EEA0100718E5D /* PayloadProcessing+UserProfileTests.swift in Sources */ = {isa = PBXBuildFile; fileRef = 162F5799266DE67600337797 /* PayloadProcessing+UserProfileTests.swift */; };
		16E70F7E270EEA5400718E5D /* PayloadProcessing+UserProfile.swift in Sources */ = {isa = PBXBuildFile; fileRef = 16E70F7D270EEA5400718E5D /* PayloadProcessing+UserProfile.swift */; };
		16E70F8A270EEB2300718E5D /* PayloadProcessing+Conversation.swift in Sources */ = {isa = PBXBuildFile; fileRef = 16E70F89270EEB2300718E5D /* PayloadProcessing+Conversation.swift */; };
		16E70F8E270EEBB700718E5D /* PayloadProcessing+MessageSendingStatus.swift in Sources */ = {isa = PBXBuildFile; fileRef = 16E70F8D270EEBB700718E5D /* PayloadProcessing+MessageSendingStatus.swift */; };
		16E70F94270EEEEB00718E5D /* PayloadProcessing+ConnectionTests.swift in Sources */ = {isa = PBXBuildFile; fileRef = 16E70F93270EEEEB00718E5D /* PayloadProcessing+ConnectionTests.swift */; };
		16FFDE441DF6C668003494D6 /* DependencyEntitySync.swift in Sources */ = {isa = PBXBuildFile; fileRef = 16FFDE431DF6C668003494D6 /* DependencyEntitySync.swift */; };
		547D47171E7C1B0D002EEA15 /* DependentObjects.swift in Sources */ = {isa = PBXBuildFile; fileRef = 547D47161E7C1B0D002EEA15 /* DependentObjects.swift */; };
		547D47191E7C2F6C002EEA15 /* DependentObjectsTests.swift in Sources */ = {isa = PBXBuildFile; fileRef = 547D47181E7C2F6C002EEA15 /* DependentObjectsTests.swift */; };
		547E664D1F7512FE008CB1FA /* Default-568h@2x.png in Resources */ = {isa = PBXBuildFile; fileRef = 547E664C1F7512FE008CB1FA /* Default-568h@2x.png */; };
		5E68F22722452CDC00298376 /* LinkPreprocessor.swift in Sources */ = {isa = PBXBuildFile; fileRef = 5E68F22622452CDC00298376 /* LinkPreprocessor.swift */; };
		5E9EA4DE2243C10400D401B2 /* LinkAttachmentsPreprocessor.swift in Sources */ = {isa = PBXBuildFile; fileRef = 5E9EA4DD2243C10400D401B2 /* LinkAttachmentsPreprocessor.swift */; };
		5E9EA4E02243C6B200D401B2 /* LinkAttachmentsPreprocessorTests.swift in Sources */ = {isa = PBXBuildFile; fileRef = 5E9EA4DF2243C6B200D401B2 /* LinkAttachmentsPreprocessorTests.swift */; };
		631216392881D10100FF9A56 /* ZMUpdateEvent+Payload.swift in Sources */ = {isa = PBXBuildFile; fileRef = 631216382881D10100FF9A56 /* ZMUpdateEvent+Payload.swift */; };
		633B396A2891890600208124 /* ZMUpdateEvent+Decryption.swift in Sources */ = {isa = PBXBuildFile; fileRef = 633B39692891890500208124 /* ZMUpdateEvent+Decryption.swift */; };
		633B396C2892D53300208124 /* MockMLSController.swift in Sources */ = {isa = PBXBuildFile; fileRef = 633B396B2892D53300208124 /* MockMLSController.swift */; };
		6397F6E228F447F800298DB1 /* SendCommitBundleActionHandler.swift in Sources */ = {isa = PBXBuildFile; fileRef = 6397F6E128F447F800298DB1 /* SendCommitBundleActionHandler.swift */; };
		6397F6E628F6DD8B00298DB1 /* SendCommitBundleActionHandlerTests.swift in Sources */ = {isa = PBXBuildFile; fileRef = 6397F6E528F6DD8B00298DB1 /* SendCommitBundleActionHandlerTests.swift */; };
		63CC83B12859D488008549AD /* ClaimMLSKeyPackageActionHandler.swift in Sources */ = {isa = PBXBuildFile; fileRef = 63CC83B02859D488008549AD /* ClaimMLSKeyPackageActionHandler.swift */; };
		63CC83B3285A1E59008549AD /* ClaimMLSKeyPackageActionHandlerTests.swift in Sources */ = {isa = PBXBuildFile; fileRef = 63CC83B2285A1E59008549AD /* ClaimMLSKeyPackageActionHandlerTests.swift */; };
		63CC83B9285B4845008549AD /* String+Empty.swift in Sources */ = {isa = PBXBuildFile; fileRef = 63CC83B8285B4845008549AD /* String+Empty.swift */; };
		63CC83E2285C9C6C008549AD /* UploadSelfMLSKeyPackagesActionHandler.swift in Sources */ = {isa = PBXBuildFile; fileRef = 63CC83DF285C9C6C008549AD /* UploadSelfMLSKeyPackagesActionHandler.swift */; };
		63CC83E5285C9C72008549AD /* UploadSelfMLSKeyPackagesActionHandlerTests.swift in Sources */ = {isa = PBXBuildFile; fileRef = 63CC83E0285C9C6C008549AD /* UploadSelfMLSKeyPackagesActionHandlerTests.swift */; };
		63CC83F2285CB96A008549AD /* ActionHandlerTestBase.swift in Sources */ = {isa = PBXBuildFile; fileRef = 63CC83F1285CB96A008549AD /* ActionHandlerTestBase.swift */; };
		63DA339F286DF6ED00818C3C /* MLSEventProcessor.swift in Sources */ = {isa = PBXBuildFile; fileRef = 63DA339E286DF6ED00818C3C /* MLSEventProcessor.swift */; };
		63DA33A8286F27DD00818C3C /* MLSEventProcessorTests.swift in Sources */ = {isa = PBXBuildFile; fileRef = 63DA33A7286F27DD00818C3C /* MLSEventProcessorTests.swift */; };
		63DA33AA286F343A00818C3C /* MockMLSEventProcessor.swift in Sources */ = {isa = PBXBuildFile; fileRef = 63DA33A9286F343A00818C3C /* MockMLSEventProcessor.swift */; };
		63F5AAC7298A96C000712528 /* Payload+CodingTests.swift in Sources */ = {isa = PBXBuildFile; fileRef = 63F5AAC6298A96C000712528 /* Payload+CodingTests.swift */; };
		63F5AAC9298A974F00712528 /* Payload+ConversationTests.swift in Sources */ = {isa = PBXBuildFile; fileRef = 63F5AAC8298A974F00712528 /* Payload+ConversationTests.swift */; };
		70C781FD2732B0100059DF07 /* UpdateRoleActionHandlerTests.swift in Sources */ = {isa = PBXBuildFile; fileRef = 70C781FC2732B0100059DF07 /* UpdateRoleActionHandlerTests.swift */; };
		70E77B79273187660021EE70 /* UpdateRoleActionHandler.swift in Sources */ = {isa = PBXBuildFile; fileRef = 70E77B78273187660021EE70 /* UpdateRoleActionHandler.swift */; };
		7A111DE8285C90A90085BF91 /* SendMLSMessageActionHandler.swift in Sources */ = {isa = PBXBuildFile; fileRef = 7A111DE7285C90A90085BF91 /* SendMLSMessageActionHandler.swift */; };
		7A111DEA285C90B70085BF91 /* SendMLSMessageActionHandlerTests.swift in Sources */ = {isa = PBXBuildFile; fileRef = 7A111DE9285C90B70085BF91 /* SendMLSMessageActionHandlerTests.swift */; };
		7AA8560C28FDAD0B00088D41 /* FetchPublicGroupStateActionHandler.swift in Sources */ = {isa = PBXBuildFile; fileRef = 7AA8560B28FDAD0B00088D41 /* FetchPublicGroupStateActionHandler.swift */; };
		7AA8561028FDB0AC00088D41 /* FetchPublicGroupStateActionHandlerTests.swift in Sources */ = {isa = PBXBuildFile; fileRef = 7AA8560F28FDB0AC00088D41 /* FetchPublicGroupStateActionHandlerTests.swift */; };
		7AEBB677285A10620090B524 /* CountSelfMLSKeyPackagesActionHandler.swift in Sources */ = {isa = PBXBuildFile; fileRef = 7AEBB676285A10620090B524 /* CountSelfMLSKeyPackagesActionHandler.swift */; };
		7AEBB679285A16400090B524 /* CountSelfMLSKeyPackagesActionHandlerTests.swift in Sources */ = {isa = PBXBuildFile; fileRef = 7AEBB678285A16400090B524 /* CountSelfMLSKeyPackagesActionHandlerTests.swift */; };
		8792F55721AD944100795027 /* UserPropertyRequestStrategy.swift in Sources */ = {isa = PBXBuildFile; fileRef = 8792F55621AD944100795027 /* UserPropertyRequestStrategy.swift */; };
		87F7288521AFF37D000ED371 /* UserPropertyRequestStrategyTests.swift in Sources */ = {isa = PBXBuildFile; fileRef = 87F7288421AFF37D000ED371 /* UserPropertyRequestStrategyTests.swift */; };
		A90C56E62685C20E00F1007B /* ZMImagePreprocessingTrackerTests.swift in Sources */ = {isa = PBXBuildFile; fileRef = A90C56E52685C20E00F1007B /* ZMImagePreprocessingTrackerTests.swift */; };
		BF1F52C61ECC74E5002FB553 /* Array+RequestGenerator.swift in Sources */ = {isa = PBXBuildFile; fileRef = BF1F52C51ECC74E5002FB553 /* Array+RequestGenerator.swift */; };
		BF7D9BE11D8C351900949267 /* WireRequestStrategy.framework in Frameworks */ = {isa = PBXBuildFile; fileRef = 1669016A1D707509000FE4AF /* WireRequestStrategy.framework */; };
		BFF9446620F5F79F00531BC3 /* ImageV2DownloadRequestStrategyTests.swift in Sources */ = {isa = PBXBuildFile; fileRef = BFF9446520F5F79F00531BC3 /* ImageV2DownloadRequestStrategyTests.swift */; };
		D5D65A062073C8F800D7F3C3 /* AssetRequestFactoryTests.swift in Sources */ = {isa = PBXBuildFile; fileRef = D5D65A052073C8F800D7F3C3 /* AssetRequestFactoryTests.swift */; };
		D5D65A072074C23D00D7F3C3 /* AssetRequestFactory.swift in Sources */ = {isa = PBXBuildFile; fileRef = F963E8D91D955D4600098AD3 /* AssetRequestFactory.swift */; };
		EE04084828C9E2FA009E4B8D /* FetchBackendMLSPublicKeysActionHandler.swift in Sources */ = {isa = PBXBuildFile; fileRef = EE04084728C9E2FA009E4B8D /* FetchBackendMLSPublicKeysActionHandler.swift */; };
		EE04084A28C9E63E009E4B8D /* FetchBackendMLSPublicKeysActionHandlerTests.swift in Sources */ = {isa = PBXBuildFile; fileRef = EE04084928C9E63E009E4B8D /* FetchBackendMLSPublicKeysActionHandlerTests.swift */; };
		EE0CEB462893E9390055ECE5 /* ConversationEventProcessor.swift in Sources */ = {isa = PBXBuildFile; fileRef = EE0CEB452893E9390055ECE5 /* ConversationEventProcessor.swift */; };
		EE202DAB27F1F4CC00083AB3 /* VoIPPushPayload.swift in Sources */ = {isa = PBXBuildFile; fileRef = EE202DAA27F1F4CC00083AB3 /* VoIPPushPayload.swift */; };
		EE30CAB029ACAE1600A332B1 /* MockProteusServiceinterface.swift in Sources */ = {isa = PBXBuildFile; fileRef = EE30CAAF29ACAE1600A332B1 /* MockProteusServiceinterface.swift */; };
		EE3245FC2821D41000F2A84A /* VoIPPushHelper.swift in Sources */ = {isa = PBXBuildFile; fileRef = EE3245FB2821D41000F2A84A /* VoIPPushHelper.swift */; };
		EE3246042823196100F2A84A /* VoIPPushHelperTests.swift in Sources */ = {isa = PBXBuildFile; fileRef = EE3246032823196100F2A84A /* VoIPPushHelperTests.swift */; };
		EE402C0128996AA300CA0E40 /* MLSMessageSync.swift in Sources */ = {isa = PBXBuildFile; fileRef = EE402C0028996AA300CA0E40 /* MLSMessageSync.swift */; };
		EE402C0328996C2500CA0E40 /* MLSMessageSync.Transcoder.swift in Sources */ = {isa = PBXBuildFile; fileRef = EE402C0228996C2500CA0E40 /* MLSMessageSync.Transcoder.swift */; };
		EE402C0528996C6900CA0E40 /* MLSMessage.swift in Sources */ = {isa = PBXBuildFile; fileRef = EE402C0428996C6900CA0E40 /* MLSMessage.swift */; };
		EE402C0728996F6600CA0E40 /* MessageSync.swift in Sources */ = {isa = PBXBuildFile; fileRef = EE402C0628996F6600CA0E40 /* MessageSync.swift */; };
		EE4345DF2865D0FB0090AC34 /* ConversationByQualifiedIDListTranscoderTests.swift in Sources */ = {isa = PBXBuildFile; fileRef = EE4345DE2865D0FB0090AC34 /* ConversationByQualifiedIDListTranscoderTests.swift */; };
		EE47346C29A39E8A00E6C04E /* EventDecoder+Proteus.swift in Sources */ = {isa = PBXBuildFile; fileRef = EE47346B29A39E8A00E6C04E /* EventDecoder+Proteus.swift */; };
		EE47346E29A3A17900E6C04E /* EventDecoder+MLS.swift in Sources */ = {isa = PBXBuildFile; fileRef = EE47346D29A3A17900E6C04E /* EventDecoder+MLS.swift */; };
		EE4C5FBE27D2C5CD000C0D45 /* BundledMessageNotificationBuilder.swift in Sources */ = {isa = PBXBuildFile; fileRef = EE4C5FBD27D2C5CD000C0D45 /* BundledMessageNotificationBuilder.swift */; };
		EE57BD9D28A52DD600C46660 /* MLSMessageSyncTests.swift in Sources */ = {isa = PBXBuildFile; fileRef = EE57BD9C28A52DD600C46660 /* MLSMessageSyncTests.swift */; };
		EE57BD9F28A52E3100C46660 /* MessageSyncTests.swift in Sources */ = {isa = PBXBuildFile; fileRef = EE57BD9E28A52E3100C46660 /* MessageSyncTests.swift */; };
		EE668BB22954A7C700D939E7 /* WireDataModel.framework in Frameworks */ = {isa = PBXBuildFile; fileRef = EE668BB12954A7C700D939E7 /* WireDataModel.framework */; };
		EE67F72C296F0CE4001D7C88 /* WireTesting.framework in Frameworks */ = {isa = PBXBuildFile; fileRef = EE67F72B296F0CE4001D7C88 /* WireTesting.framework */; };
		EE67F72D296F0CE4001D7C88 /* WireTesting.framework in Embed Frameworks */ = {isa = PBXBuildFile; fileRef = EE67F72B296F0CE4001D7C88 /* WireTesting.framework */; settings = {ATTRIBUTES = (CodeSignOnCopy, RemoveHeadersOnCopy, ); }; };
		EE82318927D22D79008CD77B /* String+Random.swift in Sources */ = {isa = PBXBuildFile; fileRef = EE82318827D22D79008CD77B /* String+Random.swift */; };
		EE8DC53728C0EFA700AC4E3D /* FetchUserClientsActionHandler.swift in Sources */ = {isa = PBXBuildFile; fileRef = EE8DC53628C0EFA700AC4E3D /* FetchUserClientsActionHandler.swift */; };
		EE8DC53928C0F04B00AC4E3D /* FetchUserClientsActionHandlerTests.swift in Sources */ = {isa = PBXBuildFile; fileRef = EE8DC53828C0F04B00AC4E3D /* FetchUserClientsActionHandlerTests.swift */; };
		EE90C29E282E785800474379 /* PushTokenStrategy.swift in Sources */ = {isa = PBXBuildFile; fileRef = EE90C29D282E785800474379 /* PushTokenStrategy.swift */; };
		EE90C2A7282E7EC800474379 /* RegisterPushTokenActionHandler.swift in Sources */ = {isa = PBXBuildFile; fileRef = EE90C2A6282E7EC800474379 /* RegisterPushTokenActionHandler.swift */; };
		EE90C2A8282E7ECF00474379 /* RegisterPushTokenAction.swift in Sources */ = {isa = PBXBuildFile; fileRef = EE90C2A4282E7EA900474379 /* RegisterPushTokenAction.swift */; };
		EE90C2AA282E855B00474379 /* RegisterPushTokenActionHandlerTests.swift in Sources */ = {isa = PBXBuildFile; fileRef = EE90C2A9282E855B00474379 /* RegisterPushTokenActionHandlerTests.swift */; };
		EE90C2AC282EA1D200474379 /* GetPushTokensAction.swift in Sources */ = {isa = PBXBuildFile; fileRef = EE90C2AB282EA1D200474379 /* GetPushTokensAction.swift */; };
		EE90C2AE282EA1E000474379 /* GetPushTokensActionHandler.swift in Sources */ = {isa = PBXBuildFile; fileRef = EE90C2AD282EA1E000474379 /* GetPushTokensActionHandler.swift */; };
		EE90C2B0282EA1F200474379 /* GetPushTokensActionHandlerTests.swift in Sources */ = {isa = PBXBuildFile; fileRef = EE90C2AF282EA1F200474379 /* GetPushTokensActionHandlerTests.swift */; };
		EE9BC57E28785FB100AF9AEE /* XCTestCase+APIVersion.swift in Sources */ = {isa = PBXBuildFile; fileRef = EE9BC57D28785FB100AF9AEE /* XCTestCase+APIVersion.swift */; };
		EEA2EE8A28F021C100A2CBE1 /* UserClientByQualifiedUserIDTranscoderTests.swift in Sources */ = {isa = PBXBuildFile; fileRef = EEA2EE8928F021C100A2CBE1 /* UserClientByQualifiedUserIDTranscoderTests.swift */; };
		EEAC16D4281AE5F700B7A34D /* CallEventContent.swift in Sources */ = {isa = PBXBuildFile; fileRef = EEAC16D3281AE5F700B7A34D /* CallEventContent.swift */; };
		EEAC16D6281AEB0200B7A34D /* CallEventContentTests.swift in Sources */ = {isa = PBXBuildFile; fileRef = EEAC16D5281AEB0200B7A34D /* CallEventContentTests.swift */; };
		EEB5DE05283773C3009B4741 /* GetFeatureConfigsAction.swift in Sources */ = {isa = PBXBuildFile; fileRef = EEB5DE04283773C3009B4741 /* GetFeatureConfigsAction.swift */; };
		EEB5DE0728377635009B4741 /* GetFeatureConfigsActionHandler.swift in Sources */ = {isa = PBXBuildFile; fileRef = EEB5DE0628377635009B4741 /* GetFeatureConfigsActionHandler.swift */; };
		EEB5DE0F28379A19009B4741 /* GetFeatureConfigsActionHandlerTests.swift in Sources */ = {isa = PBXBuildFile; fileRef = EEB5DE0E28379A19009B4741 /* GetFeatureConfigsActionHandlerTests.swift */; };
		EECBE8EC28E71ED7005DE5DD /* SyncConversationAction.swift in Sources */ = {isa = PBXBuildFile; fileRef = EECBE8EB28E71ED7005DE5DD /* SyncConversationAction.swift */; };
		EECBE8EE28E71F19005DE5DD /* SyncConversationActionHandler.swift in Sources */ = {isa = PBXBuildFile; fileRef = EECBE8ED28E71F19005DE5DD /* SyncConversationActionHandler.swift */; };
		EECBE8F028E71F57005DE5DD /* SyncConversationActionHandlerTests.swift in Sources */ = {isa = PBXBuildFile; fileRef = EECBE8EF28E71F57005DE5DD /* SyncConversationActionHandlerTests.swift */; };
		EEDE7DAD28EAE538007DC6A3 /* ConversationEventProcessorTests.swift in Sources */ = {isa = PBXBuildFile; fileRef = EEDE7DAC28EAE538007DC6A3 /* ConversationEventProcessorTests.swift */; };
		EEDE7DB128EAEEC3007DC6A3 /* ConversationService.swift in Sources */ = {isa = PBXBuildFile; fileRef = EEDE7DB028EAEEC3007DC6A3 /* ConversationService.swift */; };
		EEDE7DB328EAEEFA007DC6A3 /* MockConversationService.swift in Sources */ = {isa = PBXBuildFile; fileRef = EEDE7DB228EAEEFA007DC6A3 /* MockConversationService.swift */; };
		EEE0EDB12858906500BBEE29 /* MLSRequestStrategy.swift in Sources */ = {isa = PBXBuildFile; fileRef = EEE0EDB02858906500BBEE29 /* MLSRequestStrategy.swift */; };
		EEE0EE0528591D3200BBEE29 /* OptionalString+NonEmptyValue.swift in Sources */ = {isa = PBXBuildFile; fileRef = EEE0EE0328591D2C00BBEE29 /* OptionalString+NonEmptyValue.swift */; };
		EEE0EE0728591E9C00BBEE29 /* AssetDownloadRequestFactoryTests.swift in Sources */ = {isa = PBXBuildFile; fileRef = EEE0EE0628591E9C00BBEE29 /* AssetDownloadRequestFactoryTests.swift */; };
<<<<<<< HEAD
=======
		EEE46E5428C5EE48005F48D7 /* ZMTransportResponse+ErrorInfo.swift in Sources */ = {isa = PBXBuildFile; fileRef = EEE46E5328C5EE48005F48D7 /* ZMTransportResponse+ErrorInfo.swift */; };
>>>>>>> 33098a79
		EEE30BB02A0046E3001A0B38 /* UserDefaults+Reset.swift in Sources */ = {isa = PBXBuildFile; fileRef = EEE30BAF2A0046E3001A0B38 /* UserDefaults+Reset.swift */; };
		F14B7AEA222009BA00458624 /* UserRichProfileRequestStrategy.swift in Sources */ = {isa = PBXBuildFile; fileRef = F14B7AE9222009BA00458624 /* UserRichProfileRequestStrategy.swift */; };
		F14B7AEC222009C200458624 /* UserRichProfileRequestStrategyTests.swift in Sources */ = {isa = PBXBuildFile; fileRef = F14B7AEB222009C200458624 /* UserRichProfileRequestStrategyTests.swift */; };
		F154EDC71F447B6C00CB8184 /* AppDelegate.swift in Sources */ = {isa = PBXBuildFile; fileRef = F154EDC61F447B6C00CB8184 /* AppDelegate.swift */; };
		F184019A2073BE0800E9F4CC /* ClientMessageRequestFactory.swift in Sources */ = {isa = PBXBuildFile; fileRef = F184014F2073BE0800E9F4CC /* ClientMessageRequestFactory.swift */; };
		F18401A42073BE0800E9F4CC /* GenericMessageRequestStrategy.swift in Sources */ = {isa = PBXBuildFile; fileRef = F184015A2073BE0800E9F4CC /* GenericMessageRequestStrategy.swift */; };
		F18401A62073BE0800E9F4CC /* MissingClientsRequestStrategy.swift in Sources */ = {isa = PBXBuildFile; fileRef = F184015D2073BE0800E9F4CC /* MissingClientsRequestStrategy.swift */; };
		F18401A92073BE0800E9F4CC /* MissingClientsRequestFactory.swift in Sources */ = {isa = PBXBuildFile; fileRef = F18401602073BE0800E9F4CC /* MissingClientsRequestFactory.swift */; };
		F18401AA2073BE0800E9F4CC /* FetchingClientRequestStrategy.swift in Sources */ = {isa = PBXBuildFile; fileRef = F18401612073BE0800E9F4CC /* FetchingClientRequestStrategy.swift */; };
		F18401AD2073BE0800E9F4CC /* ZMOTRMessage+Missing.swift in Sources */ = {isa = PBXBuildFile; fileRef = F18401652073BE0800E9F4CC /* ZMOTRMessage+Missing.swift */; };
		F18401AF2073BE0800E9F4CC /* AvailabilityRequestStrategy.swift in Sources */ = {isa = PBXBuildFile; fileRef = F18401682073BE0800E9F4CC /* AvailabilityRequestStrategy.swift */; };
		F18401B02073BE0800E9F4CC /* AbstractRequestStrategy.swift in Sources */ = {isa = PBXBuildFile; fileRef = F184016A2073BE0800E9F4CC /* AbstractRequestStrategy.swift */; };
		F18401B32073BE0800E9F4CC /* ZMAbstractRequestStrategy.h in Headers */ = {isa = PBXBuildFile; fileRef = F184016D2073BE0800E9F4CC /* ZMAbstractRequestStrategy.h */; settings = {ATTRIBUTES = (Public, ); }; };
		F18401B42073BE0800E9F4CC /* ZMAbstractRequestStrategy.m in Sources */ = {isa = PBXBuildFile; fileRef = F184016E2073BE0800E9F4CC /* ZMAbstractRequestStrategy.m */; };
		F18401B52073BE0800E9F4CC /* OTREntityTranscoder.swift in Sources */ = {isa = PBXBuildFile; fileRef = F184016F2073BE0800E9F4CC /* OTREntityTranscoder.swift */; };
		F18401BB2073BE0800E9F4CC /* LinkPreviewAssetDownloadRequestStrategy.swift in Sources */ = {isa = PBXBuildFile; fileRef = F18401772073BE0800E9F4CC /* LinkPreviewAssetDownloadRequestStrategy.swift */; };
		F18401BD2073BE0800E9F4CC /* LinkPreviewAssetUploadRequestStrategy.swift in Sources */ = {isa = PBXBuildFile; fileRef = F18401792073BE0800E9F4CC /* LinkPreviewAssetUploadRequestStrategy.swift */; };
		F18401BF2073BE0800E9F4CC /* AssetClientMessageRequestStrategy.swift in Sources */ = {isa = PBXBuildFile; fileRef = F184017B2073BE0800E9F4CC /* AssetClientMessageRequestStrategy.swift */; };
		F18401C12073BE0800E9F4CC /* ImageV2DownloadRequestStrategy.swift in Sources */ = {isa = PBXBuildFile; fileRef = F184017E2073BE0800E9F4CC /* ImageV2DownloadRequestStrategy.swift */; };
		F18401C22073BE0800E9F4CC /* AssetV2DownloadRequestStrategy.swift in Sources */ = {isa = PBXBuildFile; fileRef = F184017F2073BE0800E9F4CC /* AssetV2DownloadRequestStrategy.swift */; };
		F18401C32073BE0800E9F4CC /* AssetV3DownloadRequestStrategy.swift in Sources */ = {isa = PBXBuildFile; fileRef = F18401802073BE0800E9F4CC /* AssetV3DownloadRequestStrategy.swift */; };
		F18401C72073BE0800E9F4CC /* AssetV3PreviewDownloadStrategy.swift in Sources */ = {isa = PBXBuildFile; fileRef = F18401842073BE0800E9F4CC /* AssetV3PreviewDownloadStrategy.swift */; };
		F18401C82073BE0800E9F4CC /* AssetDownloadRequestFactory.swift in Sources */ = {isa = PBXBuildFile; fileRef = F18401862073BE0800E9F4CC /* AssetDownloadRequestFactory.swift */; };
		F18401CD2073BE0800E9F4CC /* LinkPreviewPreprocessor.swift in Sources */ = {isa = PBXBuildFile; fileRef = F184018B2073BE0800E9F4CC /* LinkPreviewPreprocessor.swift */; };
		F18401D02073BE0800E9F4CC /* PushMessageHandler.swift in Sources */ = {isa = PBXBuildFile; fileRef = F184018F2073BE0800E9F4CC /* PushMessageHandler.swift */; };
		F18401D12073BE0800E9F4CC /* ApplicationStatus.swift in Sources */ = {isa = PBXBuildFile; fileRef = F18401902073BE0800E9F4CC /* ApplicationStatus.swift */; };
		F18401D22073BE0800E9F4CC /* OTREntity.swift in Sources */ = {isa = PBXBuildFile; fileRef = F18401912073BE0800E9F4CC /* OTREntity.swift */; };
		F18401D32073BE0800E9F4CC /* ZMMessage+Dependency.swift in Sources */ = {isa = PBXBuildFile; fileRef = F18401932073BE0800E9F4CC /* ZMMessage+Dependency.swift */; };
		F18401D42073BE0800E9F4CC /* MessageExpirationTimer.swift in Sources */ = {isa = PBXBuildFile; fileRef = F18401942073BE0800E9F4CC /* MessageExpirationTimer.swift */; };
		F18401D62073BE0800E9F4CC /* ZMStrategyConfigurationOption.h in Headers */ = {isa = PBXBuildFile; fileRef = F18401962073BE0800E9F4CC /* ZMStrategyConfigurationOption.h */; settings = {ATTRIBUTES = (Public, ); }; };
		F18401D82073BE0800E9F4CC /* ZMConversation+Notifications.swift in Sources */ = {isa = PBXBuildFile; fileRef = F18401982073BE0800E9F4CC /* ZMConversation+Notifications.swift */; };
		F18401D92073BE0800E9F4CC /* EncryptionSessionDirectory+UpdateEvents.swift in Sources */ = {isa = PBXBuildFile; fileRef = F18401992073BE0800E9F4CC /* EncryptionSessionDirectory+UpdateEvents.swift */; };
		F18401DB2073C25300E9F4CC /* EventDecoderDecryptionTestsTests.swift in Sources */ = {isa = PBXBuildFile; fileRef = F18401952073BE0800E9F4CC /* EventDecoderDecryptionTestsTests.swift */; };
		F18401DC2073C25300E9F4CC /* MessageExpirationTimerTests.swift in Sources */ = {isa = PBXBuildFile; fileRef = F18401972073BE0800E9F4CC /* MessageExpirationTimerTests.swift */; };
		F18401E02073C25900E9F4CC /* ClientMessageRequestFactoryTests.swift in Sources */ = {isa = PBXBuildFile; fileRef = F18401542073BE0800E9F4CC /* ClientMessageRequestFactoryTests.swift */; };
		F18401E12073C25900E9F4CC /* OTREntityTests+Dependency.swift in Sources */ = {isa = PBXBuildFile; fileRef = F18401552073BE0800E9F4CC /* OTREntityTests+Dependency.swift */; };
		F18401E42073C25E00E9F4CC /* GenericMessageRequestStrategyTests.swift in Sources */ = {isa = PBXBuildFile; fileRef = F184015B2073BE0800E9F4CC /* GenericMessageRequestStrategyTests.swift */; };
		F18401E52073C26200E9F4CC /* FetchingClientRequestStrategyTests.swift in Sources */ = {isa = PBXBuildFile; fileRef = F184015E2073BE0800E9F4CC /* FetchingClientRequestStrategyTests.swift */; };
		F18401E72073C26200E9F4CC /* MissingClientsRequestStrategyTests.swift in Sources */ = {isa = PBXBuildFile; fileRef = F18401622073BE0800E9F4CC /* MissingClientsRequestStrategyTests.swift */; };
		F18401E82073C26700E9F4CC /* ZMOTRMessageMissingTests.swift in Sources */ = {isa = PBXBuildFile; fileRef = F18401642073BE0800E9F4CC /* ZMOTRMessageMissingTests.swift */; };
		F18401E92073C26700E9F4CC /* AvailabilityRequestStrategyTests.swift in Sources */ = {isa = PBXBuildFile; fileRef = F18401672073BE0800E9F4CC /* AvailabilityRequestStrategyTests.swift */; };
		F18401EA2073C26700E9F4CC /* AbstractRequestStrategyTests.swift in Sources */ = {isa = PBXBuildFile; fileRef = F184016B2073BE0800E9F4CC /* AbstractRequestStrategyTests.swift */; };
		F18401EB2073C26700E9F4CC /* OTREntityTranscoderTests.swift in Sources */ = {isa = PBXBuildFile; fileRef = F184016C2073BE0800E9F4CC /* OTREntityTranscoderTests.swift */; };
		F18401EC2073C26700E9F4CC /* AssetV3PreviewDownloadRequestStrategyTests.swift in Sources */ = {isa = PBXBuildFile; fileRef = F18401712073BE0800E9F4CC /* AssetV3PreviewDownloadRequestStrategyTests.swift */; };
		F18401EE2073C26C00E9F4CC /* LinkPreviewAssetUploadRequestStrategyTests.swift in Sources */ = {isa = PBXBuildFile; fileRef = F18401742073BE0800E9F4CC /* LinkPreviewAssetUploadRequestStrategyTests.swift */; };
		F18401F02073C26C00E9F4CC /* LinkPreviewAssetDownloadRequestStrategyTests.swift in Sources */ = {isa = PBXBuildFile; fileRef = F18401782073BE0800E9F4CC /* LinkPreviewAssetDownloadRequestStrategyTests.swift */; };
		F18401F12073C26C00E9F4CC /* AssetV3DownloadRequestStrategyTests.swift in Sources */ = {isa = PBXBuildFile; fileRef = F18401812073BE0800E9F4CC /* AssetV3DownloadRequestStrategyTests.swift */; };
		F18401F32073C26C00E9F4CC /* AssetClientMessageRequestStrategyTests.swift in Sources */ = {isa = PBXBuildFile; fileRef = F18401832073BE0800E9F4CC /* AssetClientMessageRequestStrategyTests.swift */; };
		F18401F42073C27200E9F4CC /* LinkPreviewPreprocessorTests.swift in Sources */ = {isa = PBXBuildFile; fileRef = F18401892073BE0800E9F4CC /* LinkPreviewPreprocessorTests.swift */; };
		F18401FE2073C2EA00E9F4CC /* MessagingTest+Encryption.swift in Sources */ = {isa = PBXBuildFile; fileRef = F18401F82073C2E600E9F4CC /* MessagingTest+Encryption.swift */; };
		F18401FF2073C2EA00E9F4CC /* MessagingTestBase.swift in Sources */ = {isa = PBXBuildFile; fileRef = F18401F62073C2E500E9F4CC /* MessagingTestBase.swift */; };
		F18402002073C2EA00E9F4CC /* MockObjects.swift in Sources */ = {isa = PBXBuildFile; fileRef = F18401F92073C2E600E9F4CC /* MockObjects.swift */; };
		F18402012073C2EA00E9F4CC /* RequestStrategyTestBase.swift in Sources */ = {isa = PBXBuildFile; fileRef = F18401F72073C2E600E9F4CC /* RequestStrategyTestBase.swift */; };
		F184020F2073C30000E9F4CC /* Bridging-Header.h in Headers */ = {isa = PBXBuildFile; fileRef = F18402072073C30000E9F4CC /* Bridging-Header.h */; };
		F18402132073C56C00E9F4CC /* RequestStrategy.h in Headers */ = {isa = PBXBuildFile; fileRef = F18402122073C56C00E9F4CC /* RequestStrategy.h */; settings = {ATTRIBUTES = (Public, ); }; };
		F18402142073C6B100E9F4CC /* 1900x1500.jpg in Resources */ = {isa = PBXBuildFile; fileRef = F18402042073C2FF00E9F4CC /* 1900x1500.jpg */; };
		F18402152073C6B100E9F4CC /* animated.gif in Resources */ = {isa = PBXBuildFile; fileRef = F18402022073C2FF00E9F4CC /* animated.gif */; };
		F18402162073C6B100E9F4CC /* Lorem Ipsum.txt in Resources */ = {isa = PBXBuildFile; fileRef = F18402092073C30000E9F4CC /* Lorem Ipsum.txt */; };
		F18402172073C6B100E9F4CC /* medium.jpg in Resources */ = {isa = PBXBuildFile; fileRef = F18402052073C30000E9F4CC /* medium.jpg */; };
		F18402182073C6B100E9F4CC /* not_animated.gif in Resources */ = {isa = PBXBuildFile; fileRef = F18402062073C30000E9F4CC /* not_animated.gif */; };
		F18402192073C6B100E9F4CC /* tiny.jpg in Resources */ = {isa = PBXBuildFile; fileRef = F18402082073C30000E9F4CC /* tiny.jpg */; };
		F184021A2073C6B100E9F4CC /* video.mp4 in Resources */ = {isa = PBXBuildFile; fileRef = F18402032073C2FF00E9F4CC /* video.mp4 */; };
		F19561EF202A1309005347C0 /* DependencyEntitySyncTests.swift in Sources */ = {isa = PBXBuildFile; fileRef = 16D0E07C1DF872FD0075DF8F /* DependencyEntitySyncTests.swift */; };
		F19561F1202A1325005347C0 /* ZMSingleRequestSyncTests.m in Sources */ = {isa = PBXBuildFile; fileRef = 166902201D709110000FE4AF /* ZMSingleRequestSyncTests.m */; };
		F19561F5202A1361005347C0 /* ZMUpstreamModifiedObjectSyncTests.m in Sources */ = {isa = PBXBuildFile; fileRef = 166902231D709110000FE4AF /* ZMUpstreamModifiedObjectSyncTests.m */; };
		F19561F7202A1389005347C0 /* ZMLocallyInsertedObjectSetTests.m in Sources */ = {isa = PBXBuildFile; fileRef = 1669021B1D709110000FE4AF /* ZMLocallyInsertedObjectSetTests.m */; };
		F19561F9202A13B4005347C0 /* ZMChangeTrackerBootstrapTests.m in Sources */ = {isa = PBXBuildFile; fileRef = 1666AA2B1D93FA0B00164C06 /* ZMChangeTrackerBootstrapTests.m */; };
		F19561FB202A13C3005347C0 /* ZMSyncOperationSetTests.m in Sources */ = {isa = PBXBuildFile; fileRef = 1666AA2D1D93FBE200164C06 /* ZMSyncOperationSetTests.m */; };
		F1956200202A141B005347C0 /* ZMDownstreamObjectSyncOrderingTests.m in Sources */ = {isa = PBXBuildFile; fileRef = 166902171D709110000FE4AF /* ZMDownstreamObjectSyncOrderingTests.m */; };
		F1956201202A141E005347C0 /* ZMDownstreamObjectSyncTests.m in Sources */ = {isa = PBXBuildFile; fileRef = 166902181D709110000FE4AF /* ZMDownstreamObjectSyncTests.m */; };
		F1956204202A1506005347C0 /* ZMRequestGeneratorTests.m in Sources */ = {isa = PBXBuildFile; fileRef = 1669021F1D709110000FE4AF /* ZMRequestGeneratorTests.m */; };
		F963E8E11D955D5500098AD3 /* SharedProtocols.swift in Sources */ = {isa = PBXBuildFile; fileRef = F963E8E01D955D5500098AD3 /* SharedProtocols.swift */; };
/* End PBXBuildFile section */

/* Begin PBXContainerItemProxy section */
		166901761D707509000FE4AF /* PBXContainerItemProxy */ = {
			isa = PBXContainerItemProxy;
			containerPortal = 166901611D707509000FE4AF /* Project object */;
			proxyType = 1;
			remoteGlobalIDString = 166901691D707509000FE4AF;
			remoteInfo = WireRequestStrategy;
		};
		F154EDD61F447BB600CB8184 /* PBXContainerItemProxy */ = {
			isa = PBXContainerItemProxy;
			containerPortal = 166901611D707509000FE4AF /* Project object */;
			proxyType = 1;
			remoteGlobalIDString = F154EDC31F447B6C00CB8184;
			remoteInfo = WireRequestStrategyTestHost;
		};
/* End PBXContainerItemProxy section */

/* Begin PBXCopyFilesBuildPhase section */
		BF7D9BD21D8C312F00949267 /* CopyFiles */ = {
			isa = PBXCopyFilesBuildPhase;
			buildActionMask = 2147483647;
			dstPath = "";
			dstSubfolderSpec = 10;
			files = (
			);
			runOnlyForDeploymentPostprocessing = 0;
		};
		EE67F72E296F0CE5001D7C88 /* Embed Frameworks */ = {
			isa = PBXCopyFilesBuildPhase;
			buildActionMask = 2147483647;
			dstPath = "";
			dstSubfolderSpec = 10;
			files = (
				EE67F72D296F0CE4001D7C88 /* WireTesting.framework in Embed Frameworks */,
			);
			name = "Embed Frameworks";
			runOnlyForDeploymentPostprocessing = 0;
		};
/* End PBXCopyFilesBuildPhase section */

/* Begin PBXFileReference section */
		06025661248E467B00E060E1 /* NotificationStreamSync.swift */ = {isa = PBXFileReference; lastKnownFileType = sourcecode.swift; path = NotificationStreamSync.swift; sourceTree = "<group>"; };
		06025665248E616C00E060E1 /* ZMSimpleListRequestPaginator.m */ = {isa = PBXFileReference; lastKnownFileType = sourcecode.c.objc; path = ZMSimpleListRequestPaginator.m; sourceTree = "<group>"; };
		06025667248E617D00E060E1 /* ZMSimpleListRequestPaginator.h */ = {isa = PBXFileReference; lastKnownFileType = sourcecode.c.h; path = ZMSimpleListRequestPaginator.h; sourceTree = "<group>"; };
		06025669248E61BF00E060E1 /* ZMSimpleListRequestPaginator+Internal.h */ = {isa = PBXFileReference; lastKnownFileType = sourcecode.c.h; path = "ZMSimpleListRequestPaginator+Internal.h"; sourceTree = "<group>"; };
		0605DB8F2511622100443219 /* ZMLocalNotificationTests_UnreadCount.swift */ = {isa = PBXFileReference; lastKnownFileType = sourcecode.swift; path = ZMLocalNotificationTests_UnreadCount.swift; sourceTree = "<group>"; };
		060ED6D52499F41000412C4A /* PushNotificationStatus.swift */ = {isa = PBXFileReference; lastKnownFileType = sourcecode.swift; path = PushNotificationStatus.swift; sourceTree = "<group>"; };
		062285C7276BB5B000B87C91 /* UpdateEventProcessor.swift */ = {isa = PBXFileReference; lastKnownFileType = sourcecode.swift; path = UpdateEventProcessor.swift; sourceTree = "<group>"; };
		062DD2D72760CFAA00E27FD9 /* UUID+SafeLogging.swift */ = {isa = PBXFileReference; lastKnownFileType = sourcecode.swift; path = "UUID+SafeLogging.swift"; sourceTree = "<group>"; };
		06474D4A24AF6858002C695D /* EventDecoder.swift */ = {isa = PBXFileReference; lastKnownFileType = sourcecode.swift; path = EventDecoder.swift; sourceTree = "<group>"; };
		06474D4C24AF68AD002C695D /* StoreUpdateEvent.swift */ = {isa = PBXFileReference; lastKnownFileType = sourcecode.swift; path = StoreUpdateEvent.swift; sourceTree = "<group>"; };
		06474D5C24B30C75002C695D /* PushNotificationStatusTests.swift */ = {isa = PBXFileReference; lastKnownFileType = sourcecode.swift; path = PushNotificationStatusTests.swift; sourceTree = "<group>"; };
		06474D5F24B310B6002C695D /* NotificationsTrackerTests.swift */ = {isa = PBXFileReference; lastKnownFileType = sourcecode.swift; path = NotificationsTrackerTests.swift; sourceTree = "<group>"; };
		06474D6524B3227E002C695D /* ZMSimpleListRequestPaginatorTests.m */ = {isa = PBXFileReference; lastKnownFileType = sourcecode.c.objc; path = ZMSimpleListRequestPaginatorTests.m; sourceTree = "<group>"; };
		06474DA524B4B1EA002C695D /* EventDecoderTest.swift */ = {isa = PBXFileReference; lastKnownFileType = sourcecode.swift; path = EventDecoderTest.swift; sourceTree = "<group>"; };
		06474DA724B4BB01002C695D /* StoreUpdateEventTests.swift */ = {isa = PBXFileReference; lastKnownFileType = sourcecode.swift; path = StoreUpdateEventTests.swift; sourceTree = "<group>"; };
		0648FC1027851623006519D1 /* audio.m4a */ = {isa = PBXFileReference; lastKnownFileType = file; path = audio.m4a; sourceTree = "<group>"; };
		0649D12124F5C5EF001DDC78 /* ZMLocalNotification.swift */ = {isa = PBXFileReference; lastKnownFileType = sourcecode.swift; path = ZMLocalNotification.swift; sourceTree = "<group>"; };
		0649D13F24F63AA0001DDC78 /* LocalNotificationContentType.swift */ = {isa = PBXFileReference; lastKnownFileType = sourcecode.swift; path = LocalNotificationContentType.swift; sourceTree = "<group>"; };
		0649D14224F63B52001DDC78 /* NotificationUserInfo.swift */ = {isa = PBXFileReference; lastKnownFileType = sourcecode.swift; path = NotificationUserInfo.swift; sourceTree = "<group>"; };
		0649D14424F63BBD001DDC78 /* LocalNotificationType+Configuration.swift */ = {isa = PBXFileReference; lastKnownFileType = sourcecode.swift; path = "LocalNotificationType+Configuration.swift"; sourceTree = "<group>"; };
		0649D14624F63C02001DDC78 /* PushNotificationCategory.swift */ = {isa = PBXFileReference; lastKnownFileType = sourcecode.swift; path = PushNotificationCategory.swift; sourceTree = "<group>"; };
		0649D14824F63C51001DDC78 /* NotificationSound.swift */ = {isa = PBXFileReference; lastKnownFileType = sourcecode.swift; path = NotificationSound.swift; sourceTree = "<group>"; };
		0649D14A24F63C8F001DDC78 /* NotificationAction.swift */ = {isa = PBXFileReference; lastKnownFileType = sourcecode.swift; path = NotificationAction.swift; sourceTree = "<group>"; };
		0649D14C24F63D3E001DDC78 /* LocalNotificationType+Localization.swift */ = {isa = PBXFileReference; lastKnownFileType = sourcecode.swift; path = "LocalNotificationType+Localization.swift"; sourceTree = "<group>"; };
		0649D14E24F63DCC001DDC78 /* ZMSound.swift */ = {isa = PBXFileReference; lastKnownFileType = sourcecode.swift; path = ZMSound.swift; sourceTree = "<group>"; };
		0649D15124F64335001DDC78 /* Base */ = {isa = PBXFileReference; lastKnownFileType = text.plist.stringsdict; name = Base; path = Base.lproj/Push.stringsdict; sourceTree = "<group>"; };
		0649D15324F64335001DDC78 /* Base */ = {isa = PBXFileReference; lastKnownFileType = text.plist.strings; name = Base; path = Base.lproj/Push.strings; sourceTree = "<group>"; };
		0649D15824F644A9001DDC78 /* de */ = {isa = PBXFileReference; lastKnownFileType = text.plist.strings; name = de; path = de.lproj/Push.strings; sourceTree = "<group>"; };
		0649D15924F644A9001DDC78 /* de */ = {isa = PBXFileReference; lastKnownFileType = text.plist.stringsdict; name = de; path = de.lproj/Push.stringsdict; sourceTree = "<group>"; };
		0649D15A24F644B7001DDC78 /* pt-BR */ = {isa = PBXFileReference; lastKnownFileType = text.plist.strings; name = "pt-BR"; path = "pt-BR.lproj/Push.strings"; sourceTree = "<group>"; };
		0649D15B24F644B7001DDC78 /* pt-BR */ = {isa = PBXFileReference; lastKnownFileType = text.plist.stringsdict; name = "pt-BR"; path = "pt-BR.lproj/Push.stringsdict"; sourceTree = "<group>"; };
		0649D15C24F644DB001DDC78 /* es */ = {isa = PBXFileReference; lastKnownFileType = text.plist.strings; name = es; path = es.lproj/Push.strings; sourceTree = "<group>"; };
		0649D15D24F644DB001DDC78 /* es */ = {isa = PBXFileReference; lastKnownFileType = text.plist.stringsdict; name = es; path = es.lproj/Push.stringsdict; sourceTree = "<group>"; };
		0649D15E24F644E7001DDC78 /* uk */ = {isa = PBXFileReference; lastKnownFileType = text.plist.strings; name = uk; path = uk.lproj/Push.strings; sourceTree = "<group>"; };
		0649D15F24F644E7001DDC78 /* uk */ = {isa = PBXFileReference; lastKnownFileType = text.plist.stringsdict; name = uk; path = uk.lproj/Push.stringsdict; sourceTree = "<group>"; };
		0649D16024F644F3001DDC78 /* ru */ = {isa = PBXFileReference; lastKnownFileType = text.plist.strings; name = ru; path = ru.lproj/Push.strings; sourceTree = "<group>"; };
		0649D16124F644F3001DDC78 /* ru */ = {isa = PBXFileReference; lastKnownFileType = text.plist.stringsdict; name = ru; path = ru.lproj/Push.stringsdict; sourceTree = "<group>"; };
		0649D16224F644F7001DDC78 /* ja */ = {isa = PBXFileReference; lastKnownFileType = text.plist.strings; name = ja; path = ja.lproj/Push.strings; sourceTree = "<group>"; };
		0649D16324F644F8001DDC78 /* ja */ = {isa = PBXFileReference; lastKnownFileType = text.plist.stringsdict; name = ja; path = ja.lproj/Push.stringsdict; sourceTree = "<group>"; };
		0649D16424F64520001DDC78 /* it */ = {isa = PBXFileReference; lastKnownFileType = text.plist.strings; name = it; path = it.lproj/Push.strings; sourceTree = "<group>"; };
		0649D16524F64520001DDC78 /* it */ = {isa = PBXFileReference; lastKnownFileType = text.plist.stringsdict; name = it; path = it.lproj/Push.stringsdict; sourceTree = "<group>"; };
		0649D16624F6452C001DDC78 /* nl */ = {isa = PBXFileReference; lastKnownFileType = text.plist.strings; name = nl; path = nl.lproj/Push.strings; sourceTree = "<group>"; };
		0649D16724F6452C001DDC78 /* nl */ = {isa = PBXFileReference; lastKnownFileType = text.plist.stringsdict; name = nl; path = nl.lproj/Push.stringsdict; sourceTree = "<group>"; };
		0649D16824F64537001DDC78 /* tr */ = {isa = PBXFileReference; lastKnownFileType = text.plist.strings; name = tr; path = tr.lproj/Push.strings; sourceTree = "<group>"; };
		0649D16924F64537001DDC78 /* tr */ = {isa = PBXFileReference; lastKnownFileType = text.plist.stringsdict; name = tr; path = tr.lproj/Push.stringsdict; sourceTree = "<group>"; };
		0649D16A24F64540001DDC78 /* fr */ = {isa = PBXFileReference; lastKnownFileType = text.plist.strings; name = fr; path = fr.lproj/Push.strings; sourceTree = "<group>"; };
		0649D16B24F64540001DDC78 /* fr */ = {isa = PBXFileReference; lastKnownFileType = text.plist.stringsdict; name = fr; path = fr.lproj/Push.stringsdict; sourceTree = "<group>"; };
		0649D16C24F64549001DDC78 /* da */ = {isa = PBXFileReference; lastKnownFileType = text.plist.strings; name = da; path = da.lproj/Push.strings; sourceTree = "<group>"; };
		0649D16D24F6454A001DDC78 /* da */ = {isa = PBXFileReference; lastKnownFileType = text.plist.stringsdict; name = da; path = da.lproj/Push.stringsdict; sourceTree = "<group>"; };
		0649D16E24F6454E001DDC78 /* ar */ = {isa = PBXFileReference; lastKnownFileType = text.plist.strings; name = ar; path = ar.lproj/Push.strings; sourceTree = "<group>"; };
		0649D16F24F6454E001DDC78 /* ar */ = {isa = PBXFileReference; lastKnownFileType = text.plist.stringsdict; name = ar; path = ar.lproj/Push.stringsdict; sourceTree = "<group>"; };
		0649D17024F64565001DDC78 /* zh-Hans */ = {isa = PBXFileReference; lastKnownFileType = text.plist.strings; name = "zh-Hans"; path = "zh-Hans.lproj/Push.strings"; sourceTree = "<group>"; };
		0649D17124F64565001DDC78 /* zh-Hans */ = {isa = PBXFileReference; lastKnownFileType = text.plist.stringsdict; name = "zh-Hans"; path = "zh-Hans.lproj/Push.stringsdict"; sourceTree = "<group>"; };
		0649D17224F6458E001DDC78 /* sl */ = {isa = PBXFileReference; lastKnownFileType = text.plist.strings; name = sl; path = sl.lproj/Push.strings; sourceTree = "<group>"; };
		0649D17324F6458F001DDC78 /* sl */ = {isa = PBXFileReference; lastKnownFileType = text.plist.stringsdict; name = sl; path = sl.lproj/Push.stringsdict; sourceTree = "<group>"; };
		0649D17424F6459F001DDC78 /* fi */ = {isa = PBXFileReference; lastKnownFileType = text.plist.strings; name = fi; path = fi.lproj/Push.strings; sourceTree = "<group>"; };
		0649D17524F6459F001DDC78 /* fi */ = {isa = PBXFileReference; lastKnownFileType = text.plist.stringsdict; name = fi; path = fi.lproj/Push.stringsdict; sourceTree = "<group>"; };
		0649D17624F645B1001DDC78 /* et */ = {isa = PBXFileReference; lastKnownFileType = text.plist.strings; name = et; path = et.lproj/Push.strings; sourceTree = "<group>"; };
		0649D17724F645B1001DDC78 /* et */ = {isa = PBXFileReference; lastKnownFileType = text.plist.stringsdict; name = et; path = et.lproj/Push.stringsdict; sourceTree = "<group>"; };
		0649D17824F645C6001DDC78 /* pl */ = {isa = PBXFileReference; lastKnownFileType = text.plist.strings; name = pl; path = pl.lproj/Push.strings; sourceTree = "<group>"; };
		0649D17924F645C6001DDC78 /* pl */ = {isa = PBXFileReference; lastKnownFileType = text.plist.stringsdict; name = pl; path = pl.lproj/Push.stringsdict; sourceTree = "<group>"; };
		0649D17A24F645CC001DDC78 /* zh-Hant */ = {isa = PBXFileReference; lastKnownFileType = text.plist.strings; name = "zh-Hant"; path = "zh-Hant.lproj/Push.strings"; sourceTree = "<group>"; };
		0649D17B24F645CC001DDC78 /* zh-Hant */ = {isa = PBXFileReference; lastKnownFileType = text.plist.stringsdict; name = "zh-Hant"; path = "zh-Hant.lproj/Push.stringsdict"; sourceTree = "<group>"; };
		0649D17C24F645E8001DDC78 /* lt */ = {isa = PBXFileReference; lastKnownFileType = text.plist.strings; name = lt; path = lt.lproj/Push.strings; sourceTree = "<group>"; };
		0649D17D24F645E8001DDC78 /* lt */ = {isa = PBXFileReference; lastKnownFileType = text.plist.stringsdict; name = lt; path = lt.lproj/Push.stringsdict; sourceTree = "<group>"; };
		0649D19A24F66E9E001DDC78 /* ZMLocalNotification+Events.swift */ = {isa = PBXFileReference; lastKnownFileType = sourcecode.swift; path = "ZMLocalNotification+Events.swift"; sourceTree = "<group>"; };
		0649D19E24F6717C001DDC78 /* ZMLocalNotificationSet.swift */ = {isa = PBXFileReference; lastKnownFileType = sourcecode.swift; path = ZMLocalNotificationSet.swift; sourceTree = "<group>"; };
		0649D1A024F671E6001DDC78 /* UserNotificationCenter.swift */ = {isa = PBXFileReference; lastKnownFileType = sourcecode.swift; path = UserNotificationCenter.swift; sourceTree = "<group>"; };
		0649D1A524F673E7001DDC78 /* Logging.swift */ = {isa = PBXFileReference; lastKnownFileType = sourcecode.swift; path = Logging.swift; sourceTree = "<group>"; };
		068084952563B6940047899C /* FeatureConfigRequestStrategy.swift */ = {isa = PBXFileReference; fileEncoding = 4; lastKnownFileType = sourcecode.swift; path = FeatureConfigRequestStrategy.swift; sourceTree = "<group>"; };
		068084972563B7310047899C /* FeatureConfigRequestStrategyTests.swift */ = {isa = PBXFileReference; lastKnownFileType = sourcecode.swift; path = FeatureConfigRequestStrategyTests.swift; sourceTree = "<group>"; };
		0693113F24F7995F00D14DF5 /* ZMLocalNotificationTests.swift */ = {isa = PBXFileReference; lastKnownFileType = sourcecode.swift; path = ZMLocalNotificationTests.swift; sourceTree = "<group>"; };
		0693114124F7996D00D14DF5 /* ZMLocalNotificationTests_Event.swift */ = {isa = PBXFileReference; lastKnownFileType = sourcecode.swift; path = ZMLocalNotificationTests_Event.swift; sourceTree = "<group>"; };
		0693114324F7999800D14DF5 /* ZMLocalNotificationSetTests.swift */ = {isa = PBXFileReference; lastKnownFileType = sourcecode.swift; path = ZMLocalNotificationSetTests.swift; sourceTree = "<group>"; };
		0693114524F799B200D14DF5 /* ZMLocalNotificationLocalizationTests.swift */ = {isa = PBXFileReference; lastKnownFileType = sourcecode.swift; path = ZMLocalNotificationLocalizationTests.swift; sourceTree = "<group>"; };
		0693114724F799BE00D14DF5 /* LocalNotificationContentTypeTest.swift */ = {isa = PBXFileReference; lastKnownFileType = sourcecode.swift; path = LocalNotificationContentTypeTest.swift; sourceTree = "<group>"; };
		0693114F24F79E2500D14DF5 /* UserNotificationCenterMock.swift */ = {isa = PBXFileReference; lastKnownFileType = sourcecode.swift; path = UserNotificationCenterMock.swift; sourceTree = "<group>"; };
		0693115124F7B15500D14DF5 /* ZMLocalNotificationTests_Message.swift */ = {isa = PBXFileReference; lastKnownFileType = sourcecode.swift; path = ZMLocalNotificationTests_Message.swift; sourceTree = "<group>"; };
		0693115524F7B17300D14DF5 /* ZMLocalNotificationTests_SystemMessage.swift */ = {isa = PBXFileReference; lastKnownFileType = sourcecode.swift; path = ZMLocalNotificationTests_SystemMessage.swift; sourceTree = "<group>"; };
		06A9FDD128B36FF500B3C730 /* UpdateAccessRolesAction.swift */ = {isa = PBXFileReference; lastKnownFileType = sourcecode.swift; path = UpdateAccessRolesAction.swift; sourceTree = "<group>"; };
		06A9FDD328B3701000B3C730 /* UpdateAccessRolesActionHandler.swift */ = {isa = PBXFileReference; lastKnownFileType = sourcecode.swift; path = UpdateAccessRolesActionHandler.swift; sourceTree = "<group>"; };
		06A9FDD528B3702700B3C730 /* UpdateAccessRolesActionHandlerTests.swift */ = {isa = PBXFileReference; lastKnownFileType = sourcecode.swift; path = UpdateAccessRolesActionHandlerTests.swift; sourceTree = "<group>"; };
		06ADF693264B467E002E0C7A /* MockAnalytics.swift */ = {isa = PBXFileReference; lastKnownFileType = sourcecode.swift; path = MockAnalytics.swift; sourceTree = "<group>"; };
		06C394C4248E851000AE736A /* NotificationsTracker.swift */ = {isa = PBXFileReference; lastKnownFileType = sourcecode.swift; path = NotificationsTracker.swift; sourceTree = "<group>"; };
		06CDDE9E282E9CC200F9360F /* RemovePushTokenAction.swift */ = {isa = PBXFileReference; lastKnownFileType = sourcecode.swift; path = RemovePushTokenAction.swift; sourceTree = "<group>"; };
		06CDDEA0282E9E7F00F9360F /* RemovePushTokenActionHandler.swift */ = {isa = PBXFileReference; lastKnownFileType = sourcecode.swift; path = RemovePushTokenActionHandler.swift; sourceTree = "<group>"; };
		06CDDEA2282E9E9800F9360F /* RemovePushTokenActionHandlerTests.swift */ = {isa = PBXFileReference; lastKnownFileType = sourcecode.swift; path = RemovePushTokenActionHandlerTests.swift; sourceTree = "<group>"; };
		06CF5DF927FC900F00822FAB /* ZMLocalNotification+Calling.swift */ = {isa = PBXFileReference; lastKnownFileType = sourcecode.swift; path = "ZMLocalNotification+Calling.swift"; sourceTree = "<group>"; };
		06FDC62E28354DAE008300DB /* PushTokenStorage.swift */ = {isa = PBXFileReference; lastKnownFileType = sourcecode.swift; path = PushTokenStorage.swift; sourceTree = "<group>"; };
		06FDC63028354DBD008300DB /* PushTokenStorageTests.swift */ = {isa = PBXFileReference; lastKnownFileType = sourcecode.swift; path = PushTokenStorageTests.swift; sourceTree = "<group>"; };
		160ADE9B270DBD0A003FA638 /* ConnectToUserActionHandlerTests.swift */ = {isa = PBXFileReference; lastKnownFileType = sourcecode.swift; path = ConnectToUserActionHandlerTests.swift; sourceTree = "<group>"; };
		16189D01268B104C004831BE /* ProteusMessageSyncTests.swift */ = {isa = PBXFileReference; lastKnownFileType = sourcecode.swift; path = ProteusMessageSyncTests.swift; sourceTree = "<group>"; };
		16189D05268B214E004831BE /* InsertedObjectSyncTests.swift */ = {isa = PBXFileReference; lastKnownFileType = sourcecode.swift; path = InsertedObjectSyncTests.swift; sourceTree = "<group>"; };
		16189D09268B2C34004831BE /* ModifiedKeyObjectSyncTests.swift */ = {isa = PBXFileReference; lastKnownFileType = sourcecode.swift; path = ModifiedKeyObjectSyncTests.swift; sourceTree = "<group>"; };
		161E05432665465A00DADC3D /* SyncProgress.swift */ = {isa = PBXFileReference; lastKnownFileType = sourcecode.swift; path = SyncProgress.swift; sourceTree = "<group>"; };
		161E054F26655E4500DADC3D /* UserProfileRequestStrategy.swift */ = {isa = PBXFileReference; lastKnownFileType = sourcecode.swift; path = UserProfileRequestStrategy.swift; sourceTree = "<group>"; };
		1621D2221D75AB2D007108C2 /* MockEntity.h */ = {isa = PBXFileReference; fileEncoding = 4; lastKnownFileType = sourcecode.c.h; path = MockEntity.h; sourceTree = "<group>"; };
		1621D2231D75AB2D007108C2 /* MockEntity.m */ = {isa = PBXFileReference; fileEncoding = 4; lastKnownFileType = sourcecode.c.objc; path = MockEntity.m; sourceTree = "<group>"; };
		1621D2241D75AB2D007108C2 /* MockEntity2.h */ = {isa = PBXFileReference; fileEncoding = 4; lastKnownFileType = sourcecode.c.h; path = MockEntity2.h; sourceTree = "<group>"; };
		1621D2251D75AB2D007108C2 /* MockEntity2.m */ = {isa = PBXFileReference; fileEncoding = 4; lastKnownFileType = sourcecode.c.objc; path = MockEntity2.m; sourceTree = "<group>"; };
		1621D2261D75AB2D007108C2 /* MockModelObjectContextFactory.h */ = {isa = PBXFileReference; fileEncoding = 4; lastKnownFileType = sourcecode.c.h; path = MockModelObjectContextFactory.h; sourceTree = "<group>"; };
		1621D2271D75AB2D007108C2 /* MockModelObjectContextFactory.m */ = {isa = PBXFileReference; fileEncoding = 4; lastKnownFileType = sourcecode.c.objc; path = MockModelObjectContextFactory.m; sourceTree = "<group>"; };
		1621D22B1D75AC36007108C2 /* ZMChangeTrackerBootstrap.h */ = {isa = PBXFileReference; fileEncoding = 4; lastKnownFileType = sourcecode.c.h; path = ZMChangeTrackerBootstrap.h; sourceTree = "<group>"; };
		1621D22C1D75AC36007108C2 /* ZMChangeTrackerBootstrap.m */ = {isa = PBXFileReference; fileEncoding = 4; lastKnownFileType = sourcecode.c.objc; path = ZMChangeTrackerBootstrap.m; sourceTree = "<group>"; };
		1621D22D1D75AC36007108C2 /* ZMChangeTrackerBootstrap+Testing.h */ = {isa = PBXFileReference; fileEncoding = 4; lastKnownFileType = sourcecode.c.h; path = "ZMChangeTrackerBootstrap+Testing.h"; sourceTree = "<group>"; };
		1621D2311D75B221007108C2 /* NSManagedObjectContext+TestHelpers.h */ = {isa = PBXFileReference; fileEncoding = 4; lastKnownFileType = sourcecode.c.h; path = "NSManagedObjectContext+TestHelpers.h"; sourceTree = "<group>"; };
		1621D2321D75B221007108C2 /* NSManagedObjectContext+TestHelpers.m */ = {isa = PBXFileReference; fileEncoding = 4; lastKnownFileType = sourcecode.c.objc; path = "NSManagedObjectContext+TestHelpers.m"; sourceTree = "<group>"; };
		1621D2721D7715EA007108C2 /* ZMObjectSyncStrategy.h */ = {isa = PBXFileReference; fileEncoding = 4; lastKnownFileType = sourcecode.c.h; path = ZMObjectSyncStrategy.h; sourceTree = "<group>"; };
		1621D2731D7715EA007108C2 /* ZMObjectSyncStrategy.m */ = {isa = PBXFileReference; fileEncoding = 4; lastKnownFileType = sourcecode.c.objc; path = ZMObjectSyncStrategy.m; sourceTree = "<group>"; };
		1622946A221C18BE00A98679 /* AssetV3UploadRequestStrategy.swift */ = {isa = PBXFileReference; lastKnownFileType = sourcecode.swift; path = AssetV3UploadRequestStrategy.swift; sourceTree = "<group>"; };
		1622946C221C56E500A98679 /* AssetsPreprocessor.swift */ = {isa = PBXFileReference; lastKnownFileType = sourcecode.swift; path = AssetsPreprocessor.swift; sourceTree = "<group>"; };
		16229482221EBB8000A98679 /* ZMImagePreprocessingTracker.h */ = {isa = PBXFileReference; fileEncoding = 4; lastKnownFileType = sourcecode.c.h; path = ZMImagePreprocessingTracker.h; sourceTree = "<group>"; };
		16229483221EBB8000A98679 /* ZMImagePreprocessingTracker.m */ = {isa = PBXFileReference; fileEncoding = 4; lastKnownFileType = sourcecode.c.objc; path = ZMImagePreprocessingTracker.m; sourceTree = "<group>"; };
		16229484221EBB8000A98679 /* ZMImagePreprocessingTracker+Testing.h */ = {isa = PBXFileReference; fileEncoding = 4; lastKnownFileType = sourcecode.c.h; path = "ZMImagePreprocessingTracker+Testing.h"; sourceTree = "<group>"; };
		16229485221EBB8000A98679 /* ZMImagePreprocessingTrackerTests.m */ = {isa = PBXFileReference; fileEncoding = 4; lastKnownFileType = sourcecode.c.objc; path = ZMImagePreprocessingTrackerTests.m; sourceTree = "<group>"; };
		162F5799266DE67600337797 /* PayloadProcessing+UserProfileTests.swift */ = {isa = PBXFileReference; lastKnownFileType = sourcecode.swift; path = "PayloadProcessing+UserProfileTests.swift"; sourceTree = "<group>"; };
		16367F1D26FDB0740028AF8B /* Payload+Connection.swift */ = {isa = PBXFileReference; lastKnownFileType = sourcecode.swift; path = "Payload+Connection.swift"; sourceTree = "<group>"; };
		16367F2126FDB2A10028AF8B /* PayloadProcessing+Connection.swift */ = {isa = PBXFileReference; lastKnownFileType = sourcecode.swift; path = "PayloadProcessing+Connection.swift"; sourceTree = "<group>"; };
		16367F2526FDB4720028AF8B /* ConnectionRequestStrategy.swift */ = {isa = PBXFileReference; lastKnownFileType = sourcecode.swift; path = ConnectionRequestStrategy.swift; sourceTree = "<group>"; };
		164D007522256C6E00A8F264 /* AssetV3UploadRequestStrategyTests.swift */ = {isa = PBXFileReference; lastKnownFileType = sourcecode.swift; path = AssetV3UploadRequestStrategyTests.swift; sourceTree = "<group>"; };
		1658EA6126DE22C0003D0090 /* ConversationRequestStrategy.swift */ = {isa = PBXFileReference; lastKnownFileType = sourcecode.swift; path = ConversationRequestStrategy.swift; sourceTree = "<group>"; };
		1662ADB222B0E8B300D84071 /* VerifyLegalHoldRequestStrategy.swift */ = {isa = PBXFileReference; lastKnownFileType = sourcecode.swift; path = VerifyLegalHoldRequestStrategy.swift; sourceTree = "<group>"; };
		1662ADD022B14CBA00D84071 /* VerifyLegalHoldRequestStrategyTests.swift */ = {isa = PBXFileReference; lastKnownFileType = sourcecode.swift; path = VerifyLegalHoldRequestStrategyTests.swift; sourceTree = "<group>"; };
		1666AA2B1D93FA0B00164C06 /* ZMChangeTrackerBootstrapTests.m */ = {isa = PBXFileReference; fileEncoding = 4; lastKnownFileType = sourcecode.c.objc; path = ZMChangeTrackerBootstrapTests.m; sourceTree = "<group>"; };
		1666AA2D1D93FBE200164C06 /* ZMSyncOperationSetTests.m */ = {isa = PBXFileReference; fileEncoding = 4; lastKnownFileType = sourcecode.c.objc; path = ZMSyncOperationSetTests.m; sourceTree = "<group>"; };
		1669016A1D707509000FE4AF /* WireRequestStrategy.framework */ = {isa = PBXFileReference; explicitFileType = wrapper.framework; includeInIndex = 0; path = WireRequestStrategy.framework; sourceTree = BUILT_PRODUCTS_DIR; };
		1669016D1D707509000FE4AF /* WireRequestStrategy.h */ = {isa = PBXFileReference; lastKnownFileType = sourcecode.c.h; path = WireRequestStrategy.h; sourceTree = "<group>"; };
		1669016F1D707509000FE4AF /* Info.plist */ = {isa = PBXFileReference; lastKnownFileType = text.plist.xml; path = Info.plist; sourceTree = "<group>"; };
		166901741D707509000FE4AF /* WireRequestStrategyTests.xctest */ = {isa = PBXFileReference; explicitFileType = wrapper.cfbundle; includeInIndex = 0; path = WireRequestStrategyTests.xctest; sourceTree = BUILT_PRODUCTS_DIR; };
		1669017B1D707509000FE4AF /* Info.plist */ = {isa = PBXFileReference; lastKnownFileType = text.plist.xml; path = Info.plist; sourceTree = "<group>"; };
		166901861D7075D7000FE4AF /* version.xcconfig */ = {isa = PBXFileReference; fileEncoding = 4; lastKnownFileType = text.xcconfig; path = version.xcconfig; sourceTree = "<group>"; };
		166901961D7075D7000FE4AF /* WireRequestStrategy.xcconfig */ = {isa = PBXFileReference; fileEncoding = 4; lastKnownFileType = text.xcconfig; path = WireRequestStrategy.xcconfig; sourceTree = "<group>"; };
		166901A81D7081C7000FE4AF /* ZMContextChangeTracker.h */ = {isa = PBXFileReference; fileEncoding = 4; lastKnownFileType = sourcecode.c.h; path = ZMContextChangeTracker.h; sourceTree = "<group>"; };
		166901AB1D7081C7000FE4AF /* ZMDownstreamObjectSync.h */ = {isa = PBXFileReference; fileEncoding = 4; lastKnownFileType = sourcecode.c.h; path = ZMDownstreamObjectSync.h; sourceTree = "<group>"; };
		166901AC1D7081C7000FE4AF /* ZMDownstreamObjectSync.m */ = {isa = PBXFileReference; fileEncoding = 4; lastKnownFileType = sourcecode.c.objc; path = ZMDownstreamObjectSync.m; sourceTree = "<group>"; };
		166901AD1D7081C7000FE4AF /* ZMDownstreamObjectSyncWithWhitelist.h */ = {isa = PBXFileReference; fileEncoding = 4; lastKnownFileType = sourcecode.c.h; path = ZMDownstreamObjectSyncWithWhitelist.h; sourceTree = "<group>"; };
		166901AE1D7081C7000FE4AF /* ZMDownstreamObjectSyncWithWhitelist.m */ = {isa = PBXFileReference; fileEncoding = 4; lastKnownFileType = sourcecode.c.objc; path = ZMDownstreamObjectSyncWithWhitelist.m; sourceTree = "<group>"; };
		166901AF1D7081C7000FE4AF /* ZMDownstreamObjectSyncWithWhitelist+Internal.h */ = {isa = PBXFileReference; fileEncoding = 4; lastKnownFileType = sourcecode.c.h; path = "ZMDownstreamObjectSyncWithWhitelist+Internal.h"; sourceTree = "<group>"; };
		166901B01D7081C7000FE4AF /* ZMLocallyInsertedObjectSet.h */ = {isa = PBXFileReference; fileEncoding = 4; lastKnownFileType = sourcecode.c.h; path = ZMLocallyInsertedObjectSet.h; sourceTree = "<group>"; };
		166901B11D7081C7000FE4AF /* ZMLocallyInsertedObjectSet.m */ = {isa = PBXFileReference; fileEncoding = 4; lastKnownFileType = sourcecode.c.objc; path = ZMLocallyInsertedObjectSet.m; sourceTree = "<group>"; };
		166901B21D7081C7000FE4AF /* ZMLocallyModifiedObjectSet.h */ = {isa = PBXFileReference; fileEncoding = 4; lastKnownFileType = sourcecode.c.h; path = ZMLocallyModifiedObjectSet.h; sourceTree = "<group>"; };
		166901B31D7081C7000FE4AF /* ZMLocallyModifiedObjectSet.m */ = {isa = PBXFileReference; fileEncoding = 4; lastKnownFileType = sourcecode.c.objc; path = ZMLocallyModifiedObjectSet.m; sourceTree = "<group>"; };
		166901B41D7081C7000FE4AF /* ZMLocallyModifiedObjectSyncStatus.h */ = {isa = PBXFileReference; fileEncoding = 4; lastKnownFileType = sourcecode.c.h; path = ZMLocallyModifiedObjectSyncStatus.h; sourceTree = "<group>"; };
		166901B51D7081C7000FE4AF /* ZMLocallyModifiedObjectSyncStatus.m */ = {isa = PBXFileReference; fileEncoding = 4; lastKnownFileType = sourcecode.c.objc; path = ZMLocallyModifiedObjectSyncStatus.m; sourceTree = "<group>"; };
		166901B61D7081C7000FE4AF /* ZMObjectSync.h */ = {isa = PBXFileReference; fileEncoding = 4; lastKnownFileType = sourcecode.c.h; path = ZMObjectSync.h; sourceTree = "<group>"; };
		166901B71D7081C7000FE4AF /* ZMRemoteIdentifierObjectSync.h */ = {isa = PBXFileReference; fileEncoding = 4; lastKnownFileType = sourcecode.c.h; path = ZMRemoteIdentifierObjectSync.h; sourceTree = "<group>"; };
		166901B81D7081C7000FE4AF /* ZMRemoteIdentifierObjectSync.m */ = {isa = PBXFileReference; fileEncoding = 4; lastKnownFileType = sourcecode.c.objc; path = ZMRemoteIdentifierObjectSync.m; sourceTree = "<group>"; };
		166901B91D7081C7000FE4AF /* ZMRequestGenerator.h */ = {isa = PBXFileReference; fileEncoding = 4; lastKnownFileType = sourcecode.c.h; path = ZMRequestGenerator.h; sourceTree = "<group>"; };
		166901BA1D7081C7000FE4AF /* ZMRequestGenerator.m */ = {isa = PBXFileReference; fileEncoding = 4; lastKnownFileType = sourcecode.c.objc; path = ZMRequestGenerator.m; sourceTree = "<group>"; };
		166901BB1D7081C7000FE4AF /* ZMSingleRequestSync.h */ = {isa = PBXFileReference; fileEncoding = 4; lastKnownFileType = sourcecode.c.h; path = ZMSingleRequestSync.h; sourceTree = "<group>"; };
		166901BC1D7081C7000FE4AF /* ZMSingleRequestSync.m */ = {isa = PBXFileReference; fileEncoding = 4; lastKnownFileType = sourcecode.c.objc; path = ZMSingleRequestSync.m; sourceTree = "<group>"; };
		166901BD1D7081C7000FE4AF /* ZMSyncOperationSet.h */ = {isa = PBXFileReference; fileEncoding = 4; lastKnownFileType = sourcecode.c.h; path = ZMSyncOperationSet.h; sourceTree = "<group>"; };
		166901BE1D7081C7000FE4AF /* ZMSyncOperationSet.m */ = {isa = PBXFileReference; fileEncoding = 4; lastKnownFileType = sourcecode.c.objc; path = ZMSyncOperationSet.m; sourceTree = "<group>"; };
		166901C31D7081C7000FE4AF /* ZMTimedSingleRequestSync.h */ = {isa = PBXFileReference; fileEncoding = 4; lastKnownFileType = sourcecode.c.h; path = ZMTimedSingleRequestSync.h; sourceTree = "<group>"; };
		166901C41D7081C7000FE4AF /* ZMTimedSingleRequestSync.m */ = {isa = PBXFileReference; fileEncoding = 4; lastKnownFileType = sourcecode.c.objc; path = ZMTimedSingleRequestSync.m; sourceTree = "<group>"; };
		166901C71D7081C7000FE4AF /* ZMUpstreamInsertedObjectSync.h */ = {isa = PBXFileReference; fileEncoding = 4; lastKnownFileType = sourcecode.c.h; path = ZMUpstreamInsertedObjectSync.h; sourceTree = "<group>"; };
		166901C81D7081C7000FE4AF /* ZMUpstreamInsertedObjectSync.m */ = {isa = PBXFileReference; fileEncoding = 4; lastKnownFileType = sourcecode.c.objc; path = ZMUpstreamInsertedObjectSync.m; sourceTree = "<group>"; };
		166901C91D7081C7000FE4AF /* ZMUpstreamModifiedObjectSync.h */ = {isa = PBXFileReference; fileEncoding = 4; lastKnownFileType = sourcecode.c.h; path = ZMUpstreamModifiedObjectSync.h; sourceTree = "<group>"; };
		166901CA1D7081C7000FE4AF /* ZMUpstreamModifiedObjectSync.m */ = {isa = PBXFileReference; fileEncoding = 4; lastKnownFileType = sourcecode.c.objc; path = ZMUpstreamModifiedObjectSync.m; sourceTree = "<group>"; };
		166901CB1D7081C7000FE4AF /* ZMUpstreamModifiedObjectSync+Testing.h */ = {isa = PBXFileReference; fileEncoding = 4; lastKnownFileType = sourcecode.c.h; path = "ZMUpstreamModifiedObjectSync+Testing.h"; sourceTree = "<group>"; };
		166901CC1D7081C7000FE4AF /* ZMUpstreamRequest.h */ = {isa = PBXFileReference; fileEncoding = 4; lastKnownFileType = sourcecode.c.h; path = ZMUpstreamRequest.h; sourceTree = "<group>"; };
		166901CD1D7081C7000FE4AF /* ZMUpstreamRequest.m */ = {isa = PBXFileReference; fileEncoding = 4; lastKnownFileType = sourcecode.c.objc; path = ZMUpstreamRequest.m; sourceTree = "<group>"; };
		166901CE1D7081C7000FE4AF /* ZMUpstreamTranscoder.h */ = {isa = PBXFileReference; fileEncoding = 4; lastKnownFileType = sourcecode.c.h; path = ZMUpstreamTranscoder.h; sourceTree = "<group>"; };
		166902111D70851E000FE4AF /* ZMOutstandingItems.h */ = {isa = PBXFileReference; fileEncoding = 4; lastKnownFileType = sourcecode.c.h; path = ZMOutstandingItems.h; sourceTree = "<group>"; };
		166902171D709110000FE4AF /* ZMDownstreamObjectSyncOrderingTests.m */ = {isa = PBXFileReference; fileEncoding = 4; lastKnownFileType = sourcecode.c.objc; path = ZMDownstreamObjectSyncOrderingTests.m; sourceTree = "<group>"; };
		166902181D709110000FE4AF /* ZMDownstreamObjectSyncTests.m */ = {isa = PBXFileReference; fileEncoding = 4; lastKnownFileType = sourcecode.c.objc; path = ZMDownstreamObjectSyncTests.m; sourceTree = "<group>"; };
		166902191D709110000FE4AF /* ZMDownstreamObjectSyncWithWhitelistTests.m */ = {isa = PBXFileReference; fileEncoding = 4; lastKnownFileType = sourcecode.c.objc; path = ZMDownstreamObjectSyncWithWhitelistTests.m; sourceTree = "<group>"; };
		1669021B1D709110000FE4AF /* ZMLocallyInsertedObjectSetTests.m */ = {isa = PBXFileReference; fileEncoding = 4; lastKnownFileType = sourcecode.c.objc; path = ZMLocallyInsertedObjectSetTests.m; sourceTree = "<group>"; };
		1669021C1D709110000FE4AF /* ZMLocallyModifiedObjectSetTests.m */ = {isa = PBXFileReference; fileEncoding = 4; lastKnownFileType = sourcecode.c.objc; path = ZMLocallyModifiedObjectSetTests.m; sourceTree = "<group>"; };
		1669021D1D709110000FE4AF /* ZMLocallyModifiedObjectSyncStatusTests.m */ = {isa = PBXFileReference; fileEncoding = 4; lastKnownFileType = sourcecode.c.objc; path = ZMLocallyModifiedObjectSyncStatusTests.m; sourceTree = "<group>"; };
		1669021E1D709110000FE4AF /* ZMRemoteIdentifierObjectSyncTests.m */ = {isa = PBXFileReference; fileEncoding = 4; lastKnownFileType = sourcecode.c.objc; path = ZMRemoteIdentifierObjectSyncTests.m; sourceTree = "<group>"; };
		1669021F1D709110000FE4AF /* ZMRequestGeneratorTests.m */ = {isa = PBXFileReference; fileEncoding = 4; lastKnownFileType = sourcecode.c.objc; path = ZMRequestGeneratorTests.m; sourceTree = "<group>"; };
		166902201D709110000FE4AF /* ZMSingleRequestSyncTests.m */ = {isa = PBXFileReference; fileEncoding = 4; lastKnownFileType = sourcecode.c.objc; path = ZMSingleRequestSyncTests.m; sourceTree = "<group>"; };
		166902211D709110000FE4AF /* ZMTimedSingleRequestSyncTests.m */ = {isa = PBXFileReference; fileEncoding = 4; lastKnownFileType = sourcecode.c.objc; path = ZMTimedSingleRequestSyncTests.m; sourceTree = "<group>"; };
		166902221D709110000FE4AF /* ZMUpstreamInsertedObjectSyncTests.m */ = {isa = PBXFileReference; fileEncoding = 4; lastKnownFileType = sourcecode.c.objc; path = ZMUpstreamInsertedObjectSyncTests.m; sourceTree = "<group>"; };
		166902231D709110000FE4AF /* ZMUpstreamModifiedObjectSyncTests.m */ = {isa = PBXFileReference; fileEncoding = 4; lastKnownFileType = sourcecode.c.objc; path = ZMUpstreamModifiedObjectSyncTests.m; sourceTree = "<group>"; };
		166A22902577C06B00EF313D /* ResetSessionRequestStrategy.swift */ = {isa = PBXFileReference; lastKnownFileType = sourcecode.swift; path = ResetSessionRequestStrategy.swift; sourceTree = "<group>"; };
		16751E8424CF72970099AE09 /* DeliveryReceiptRequestStrategy.swift */ = {isa = PBXFileReference; fileEncoding = 4; lastKnownFileType = sourcecode.swift; path = DeliveryReceiptRequestStrategy.swift; sourceTree = "<group>"; };
		16751EBA24D1BDA00099AE09 /* DeliveryReceiptRequestStrategyTests.swift */ = {isa = PBXFileReference; lastKnownFileType = sourcecode.swift; path = DeliveryReceiptRequestStrategyTests.swift; sourceTree = "<group>"; };
		167BCBC326087F8900E9D7E3 /* ZMTBaseTests+CoreDataStack.swift */ = {isa = PBXFileReference; lastKnownFileType = sourcecode.swift; path = "ZMTBaseTests+CoreDataStack.swift"; sourceTree = "<group>"; };
		1682462E257A1FB7002AF17B /* KeyPathObjectSync.swift */ = {isa = PBXFileReference; lastKnownFileType = sourcecode.swift; path = KeyPathObjectSync.swift; sourceTree = "<group>"; };
		16824630257A23E8002AF17B /* KeyPathObjectSyncTests.swift */ = {isa = PBXFileReference; lastKnownFileType = sourcecode.swift; path = KeyPathObjectSyncTests.swift; sourceTree = "<group>"; };
		16824632257A2B47002AF17B /* ResetSessionRequestStrategyTests.swift */ = {isa = PBXFileReference; lastKnownFileType = sourcecode.swift; path = ResetSessionRequestStrategyTests.swift; sourceTree = "<group>"; };
		168414182228365D00FCB9BC /* AssetsPreprocessorTests.swift */ = {isa = PBXFileReference; lastKnownFileType = sourcecode.swift; path = AssetsPreprocessorTests.swift; sourceTree = "<group>"; };
		168D7BBB26F330DE00789960 /* MessagingTest+Payloads.swift */ = {isa = PBXFileReference; lastKnownFileType = sourcecode.swift; path = "MessagingTest+Payloads.swift"; sourceTree = "<group>"; };
		168D7CA426FB0CFD00789960 /* ActionHandler.swift */ = {isa = PBXFileReference; lastKnownFileType = sourcecode.swift; path = ActionHandler.swift; sourceTree = "<group>"; };
		168D7CB126FB0E3F00789960 /* EntityActionSync.swift */ = {isa = PBXFileReference; lastKnownFileType = sourcecode.swift; path = EntityActionSync.swift; sourceTree = "<group>"; };
		168D7CB626FB0E9200789960 /* AddParticipantActionHandler.swift */ = {isa = PBXFileReference; lastKnownFileType = sourcecode.swift; path = AddParticipantActionHandler.swift; sourceTree = "<group>"; };
		168D7CBA26FB21D900789960 /* RemoveParticipantActionHandler.swift */ = {isa = PBXFileReference; lastKnownFileType = sourcecode.swift; path = RemoveParticipantActionHandler.swift; sourceTree = "<group>"; };
		168D7CCD26FB303A00789960 /* AddParticipantActionHandlerTests.swift */ = {isa = PBXFileReference; lastKnownFileType = sourcecode.swift; path = AddParticipantActionHandlerTests.swift; sourceTree = "<group>"; };
		168D7CF526FC6D3300789960 /* RemoveParticipantActionHandlerTests.swift */ = {isa = PBXFileReference; lastKnownFileType = sourcecode.swift; path = RemoveParticipantActionHandlerTests.swift; sourceTree = "<group>"; };
		168D7D0B26FC81AD00789960 /* ActionHandlerTests.swift */ = {isa = PBXFileReference; lastKnownFileType = sourcecode.swift; path = ActionHandlerTests.swift; sourceTree = "<group>"; };
		16972DEC2668E699008AF3A2 /* UserProfileRequestStrategyTests.swift */ = {isa = PBXFileReference; lastKnownFileType = sourcecode.swift; path = UserProfileRequestStrategyTests.swift; sourceTree = "<group>"; };
		169BA1CA25E9507600374343 /* Payload+Coding.swift */ = {isa = PBXFileReference; lastKnownFileType = sourcecode.swift; path = "Payload+Coding.swift"; sourceTree = "<group>"; };
		169BA1CC25E95DC900374343 /* Payload+Processing.swift */ = {isa = PBXFileReference; lastKnownFileType = sourcecode.swift; path = "Payload+Processing.swift"; sourceTree = "<group>"; };
		16A4891526849258001F9127 /* PayloadProcessing+MessageSendingStatusTests.swift */ = {isa = PBXFileReference; lastKnownFileType = sourcecode.swift; path = "PayloadProcessing+MessageSendingStatusTests.swift"; sourceTree = "<group>"; };
		16A489192685CECC001F9127 /* ProteusMessageSync.swift */ = {isa = PBXFileReference; lastKnownFileType = sourcecode.swift; path = ProteusMessageSync.swift; sourceTree = "<group>"; };
		16A48935268A0665001F9127 /* ModifiedKeyObjectSync.swift */ = {isa = PBXFileReference; lastKnownFileType = sourcecode.swift; path = ModifiedKeyObjectSync.swift; sourceTree = "<group>"; };
		16A48939268A080E001F9127 /* InsertedObjectSync.swift */ = {isa = PBXFileReference; lastKnownFileType = sourcecode.swift; path = InsertedObjectSync.swift; sourceTree = "<group>"; };
		16A4893E268B0C82001F9127 /* ClientMessageRequestStrategy.swift */ = {isa = PBXFileReference; lastKnownFileType = sourcecode.swift; path = ClientMessageRequestStrategy.swift; sourceTree = "<group>"; };
		16A4894A268B0D1D001F9127 /* LinkPreviewUpdateRequestStrategy.swift */ = {isa = PBXFileReference; lastKnownFileType = sourcecode.swift; path = LinkPreviewUpdateRequestStrategy.swift; sourceTree = "<group>"; };
		16A86B2622A128A800A674F8 /* IdentifierObjectSync.swift */ = {isa = PBXFileReference; lastKnownFileType = sourcecode.swift; path = IdentifierObjectSync.swift; sourceTree = "<group>"; };
		16A86B4522A5485E00A674F8 /* IdentifierObjectSyncTests.swift */ = {isa = PBXFileReference; lastKnownFileType = sourcecode.swift; path = IdentifierObjectSyncTests.swift; sourceTree = "<group>"; };
		16B5B33626FDDD8A001A3216 /* ConnectToUserActionHandler.swift */ = {isa = PBXFileReference; lastKnownFileType = sourcecode.swift; path = ConnectToUserActionHandler.swift; sourceTree = "<group>"; };
		16B5B3452701A713001A3216 /* UpdateConnectionActionHandler.swift */ = {isa = PBXFileReference; lastKnownFileType = sourcecode.swift; path = UpdateConnectionActionHandler.swift; sourceTree = "<group>"; };
		16B5B42A2705E163001A3216 /* ConnectionRequestStrategyTests.swift */ = {isa = PBXFileReference; lastKnownFileType = sourcecode.swift; path = ConnectionRequestStrategyTests.swift; sourceTree = "<group>"; };
		16CC0832268DC32D00C0613C /* LinkPreviewUpdateRequestStrategyTests.swift */ = {isa = PBXFileReference; lastKnownFileType = sourcecode.swift; path = LinkPreviewUpdateRequestStrategyTests.swift; sourceTree = "<group>"; };
		16CC083A268E075100C0613C /* ClientMessageRequestStrategyTests.swift */ = {isa = PBXFileReference; lastKnownFileType = sourcecode.swift; path = ClientMessageRequestStrategyTests.swift; sourceTree = "<group>"; };
		16D0E07C1DF872FD0075DF8F /* DependencyEntitySyncTests.swift */ = {isa = PBXFileReference; fileEncoding = 4; lastKnownFileType = sourcecode.swift; path = DependencyEntitySyncTests.swift; sourceTree = "<group>"; };
		16D0E07E1DF88B430075DF8F /* EntityTranscoder.swift */ = {isa = PBXFileReference; fileEncoding = 4; lastKnownFileType = sourcecode.swift; path = EntityTranscoder.swift; sourceTree = "<group>"; };
		16DABDA125D69335005F4C3A /* Payload.swift */ = {isa = PBXFileReference; lastKnownFileType = sourcecode.swift; path = Payload.swift; sourceTree = "<group>"; };
		16E5F6D526EF1BE000F35FBA /* PaginatedSync.swift */ = {isa = PBXFileReference; lastKnownFileType = sourcecode.swift; path = PaginatedSync.swift; sourceTree = "<group>"; };
		16E5F6DC26EF1E3200F35FBA /* Payload+Conversation.swift */ = {isa = PBXFileReference; lastKnownFileType = sourcecode.swift; path = "Payload+Conversation.swift"; sourceTree = "<group>"; };
		16E5F71726EF4DBF00F35FBA /* ConversationRequestStrategyTests.swift */ = {isa = PBXFileReference; lastKnownFileType = sourcecode.swift; path = ConversationRequestStrategyTests.swift; sourceTree = "<group>"; };
		16E5F71B26F09E5B00F35FBA /* PayloadProcessing+ConversationTests.swift */ = {isa = PBXFileReference; lastKnownFileType = sourcecode.swift; path = "PayloadProcessing+ConversationTests.swift"; sourceTree = "<group>"; };
		16E70F5A270DCCB900718E5D /* UpdateConnectionActionHandlerTests.swift */ = {isa = PBXFileReference; lastKnownFileType = sourcecode.swift; path = UpdateConnectionActionHandlerTests.swift; sourceTree = "<group>"; };
		16E70F7D270EEA5400718E5D /* PayloadProcessing+UserProfile.swift */ = {isa = PBXFileReference; lastKnownFileType = sourcecode.swift; path = "PayloadProcessing+UserProfile.swift"; sourceTree = "<group>"; };
		16E70F89270EEB2300718E5D /* PayloadProcessing+Conversation.swift */ = {isa = PBXFileReference; lastKnownFileType = sourcecode.swift; path = "PayloadProcessing+Conversation.swift"; sourceTree = "<group>"; };
		16E70F8D270EEBB700718E5D /* PayloadProcessing+MessageSendingStatus.swift */ = {isa = PBXFileReference; lastKnownFileType = sourcecode.swift; path = "PayloadProcessing+MessageSendingStatus.swift"; sourceTree = "<group>"; };
		16E70F93270EEEEB00718E5D /* PayloadProcessing+ConnectionTests.swift */ = {isa = PBXFileReference; lastKnownFileType = sourcecode.swift; path = "PayloadProcessing+ConnectionTests.swift"; sourceTree = "<group>"; };
		16FFDE431DF6C668003494D6 /* DependencyEntitySync.swift */ = {isa = PBXFileReference; fileEncoding = 4; lastKnownFileType = sourcecode.swift; path = DependencyEntitySync.swift; sourceTree = "<group>"; };
		547D47161E7C1B0D002EEA15 /* DependentObjects.swift */ = {isa = PBXFileReference; fileEncoding = 4; lastKnownFileType = sourcecode.swift; path = DependentObjects.swift; sourceTree = "<group>"; };
		547D47181E7C2F6C002EEA15 /* DependentObjectsTests.swift */ = {isa = PBXFileReference; fileEncoding = 4; lastKnownFileType = sourcecode.swift; path = DependentObjectsTests.swift; sourceTree = "<group>"; };
		547E664C1F7512FE008CB1FA /* Default-568h@2x.png */ = {isa = PBXFileReference; lastKnownFileType = image.png; path = "Default-568h@2x.png"; sourceTree = "<group>"; };
		5E68F22622452CDC00298376 /* LinkPreprocessor.swift */ = {isa = PBXFileReference; lastKnownFileType = sourcecode.swift; path = LinkPreprocessor.swift; sourceTree = "<group>"; };
		5E9EA4DD2243C10400D401B2 /* LinkAttachmentsPreprocessor.swift */ = {isa = PBXFileReference; lastKnownFileType = sourcecode.swift; path = LinkAttachmentsPreprocessor.swift; sourceTree = "<group>"; };
		5E9EA4DF2243C6B200D401B2 /* LinkAttachmentsPreprocessorTests.swift */ = {isa = PBXFileReference; lastKnownFileType = sourcecode.swift; path = LinkAttachmentsPreprocessorTests.swift; sourceTree = "<group>"; };
		631216382881D10100FF9A56 /* ZMUpdateEvent+Payload.swift */ = {isa = PBXFileReference; lastKnownFileType = sourcecode.swift; path = "ZMUpdateEvent+Payload.swift"; sourceTree = "<group>"; };
		633B39692891890500208124 /* ZMUpdateEvent+Decryption.swift */ = {isa = PBXFileReference; lastKnownFileType = sourcecode.swift; path = "ZMUpdateEvent+Decryption.swift"; sourceTree = "<group>"; };
		633B396B2892D53300208124 /* MockMLSController.swift */ = {isa = PBXFileReference; lastKnownFileType = sourcecode.swift; path = MockMLSController.swift; sourceTree = "<group>"; };
		6397F6E128F447F800298DB1 /* SendCommitBundleActionHandler.swift */ = {isa = PBXFileReference; lastKnownFileType = sourcecode.swift; path = SendCommitBundleActionHandler.swift; sourceTree = "<group>"; };
		6397F6E528F6DD8B00298DB1 /* SendCommitBundleActionHandlerTests.swift */ = {isa = PBXFileReference; lastKnownFileType = sourcecode.swift; path = SendCommitBundleActionHandlerTests.swift; sourceTree = "<group>"; };
		63CC83B02859D488008549AD /* ClaimMLSKeyPackageActionHandler.swift */ = {isa = PBXFileReference; lastKnownFileType = sourcecode.swift; path = ClaimMLSKeyPackageActionHandler.swift; sourceTree = "<group>"; };
		63CC83B2285A1E59008549AD /* ClaimMLSKeyPackageActionHandlerTests.swift */ = {isa = PBXFileReference; lastKnownFileType = sourcecode.swift; path = ClaimMLSKeyPackageActionHandlerTests.swift; sourceTree = "<group>"; };
		63CC83B8285B4845008549AD /* String+Empty.swift */ = {isa = PBXFileReference; lastKnownFileType = sourcecode.swift; path = "String+Empty.swift"; sourceTree = "<group>"; };
		63CC83DF285C9C6C008549AD /* UploadSelfMLSKeyPackagesActionHandler.swift */ = {isa = PBXFileReference; fileEncoding = 4; lastKnownFileType = sourcecode.swift; path = UploadSelfMLSKeyPackagesActionHandler.swift; sourceTree = "<group>"; };
		63CC83E0285C9C6C008549AD /* UploadSelfMLSKeyPackagesActionHandlerTests.swift */ = {isa = PBXFileReference; fileEncoding = 4; lastKnownFileType = sourcecode.swift; path = UploadSelfMLSKeyPackagesActionHandlerTests.swift; sourceTree = "<group>"; };
		63CC83F1285CB96A008549AD /* ActionHandlerTestBase.swift */ = {isa = PBXFileReference; lastKnownFileType = sourcecode.swift; path = ActionHandlerTestBase.swift; sourceTree = "<group>"; };
		63DA339E286DF6ED00818C3C /* MLSEventProcessor.swift */ = {isa = PBXFileReference; lastKnownFileType = sourcecode.swift; path = MLSEventProcessor.swift; sourceTree = "<group>"; };
		63DA33A7286F27DD00818C3C /* MLSEventProcessorTests.swift */ = {isa = PBXFileReference; lastKnownFileType = sourcecode.swift; path = MLSEventProcessorTests.swift; sourceTree = "<group>"; };
		63DA33A9286F343A00818C3C /* MockMLSEventProcessor.swift */ = {isa = PBXFileReference; lastKnownFileType = sourcecode.swift; path = MockMLSEventProcessor.swift; sourceTree = "<group>"; };
		63F5AAC6298A96C000712528 /* Payload+CodingTests.swift */ = {isa = PBXFileReference; fileEncoding = 4; lastKnownFileType = sourcecode.swift; path = "Payload+CodingTests.swift"; sourceTree = "<group>"; };
		63F5AAC8298A974F00712528 /* Payload+ConversationTests.swift */ = {isa = PBXFileReference; fileEncoding = 4; lastKnownFileType = sourcecode.swift; path = "Payload+ConversationTests.swift"; sourceTree = "<group>"; };
		70C781FC2732B0100059DF07 /* UpdateRoleActionHandlerTests.swift */ = {isa = PBXFileReference; lastKnownFileType = sourcecode.swift; path = UpdateRoleActionHandlerTests.swift; sourceTree = "<group>"; };
		70E77B78273187660021EE70 /* UpdateRoleActionHandler.swift */ = {isa = PBXFileReference; lastKnownFileType = sourcecode.swift; path = UpdateRoleActionHandler.swift; sourceTree = "<group>"; };
		7A111DE7285C90A90085BF91 /* SendMLSMessageActionHandler.swift */ = {isa = PBXFileReference; lastKnownFileType = sourcecode.swift; path = SendMLSMessageActionHandler.swift; sourceTree = "<group>"; };
		7A111DE9285C90B70085BF91 /* SendMLSMessageActionHandlerTests.swift */ = {isa = PBXFileReference; lastKnownFileType = sourcecode.swift; path = SendMLSMessageActionHandlerTests.swift; sourceTree = "<group>"; };
		7AA8560B28FDAD0B00088D41 /* FetchPublicGroupStateActionHandler.swift */ = {isa = PBXFileReference; lastKnownFileType = sourcecode.swift; path = FetchPublicGroupStateActionHandler.swift; sourceTree = "<group>"; };
		7AA8560F28FDB0AC00088D41 /* FetchPublicGroupStateActionHandlerTests.swift */ = {isa = PBXFileReference; lastKnownFileType = sourcecode.swift; path = FetchPublicGroupStateActionHandlerTests.swift; sourceTree = "<group>"; };
		7AEBB676285A10620090B524 /* CountSelfMLSKeyPackagesActionHandler.swift */ = {isa = PBXFileReference; lastKnownFileType = sourcecode.swift; path = CountSelfMLSKeyPackagesActionHandler.swift; sourceTree = "<group>"; };
		7AEBB678285A16400090B524 /* CountSelfMLSKeyPackagesActionHandlerTests.swift */ = {isa = PBXFileReference; lastKnownFileType = sourcecode.swift; path = CountSelfMLSKeyPackagesActionHandlerTests.swift; sourceTree = "<group>"; };
		8792F55621AD944100795027 /* UserPropertyRequestStrategy.swift */ = {isa = PBXFileReference; lastKnownFileType = sourcecode.swift; path = UserPropertyRequestStrategy.swift; sourceTree = "<group>"; };
		87F7288421AFF37D000ED371 /* UserPropertyRequestStrategyTests.swift */ = {isa = PBXFileReference; lastKnownFileType = sourcecode.swift; path = UserPropertyRequestStrategyTests.swift; sourceTree = "<group>"; };
		A90C56E52685C20E00F1007B /* ZMImagePreprocessingTrackerTests.swift */ = {isa = PBXFileReference; fileEncoding = 4; lastKnownFileType = sourcecode.swift; path = ZMImagePreprocessingTrackerTests.swift; sourceTree = "<group>"; };
		A90C56EB2685C23400F1007B /* ZMImagePreprocessingTrackerTests.h */ = {isa = PBXFileReference; lastKnownFileType = sourcecode.c.h; path = ZMImagePreprocessingTrackerTests.h; sourceTree = "<group>"; };
		BF1F52C51ECC74E5002FB553 /* Array+RequestGenerator.swift */ = {isa = PBXFileReference; fileEncoding = 4; lastKnownFileType = sourcecode.swift; path = "Array+RequestGenerator.swift"; sourceTree = "<group>"; };
		BFF9446520F5F79F00531BC3 /* ImageV2DownloadRequestStrategyTests.swift */ = {isa = PBXFileReference; lastKnownFileType = sourcecode.swift; path = ImageV2DownloadRequestStrategyTests.swift; sourceTree = "<group>"; };
		D5D65A052073C8F800D7F3C3 /* AssetRequestFactoryTests.swift */ = {isa = PBXFileReference; lastKnownFileType = sourcecode.swift; path = AssetRequestFactoryTests.swift; sourceTree = "<group>"; };
		EE04084728C9E2FA009E4B8D /* FetchBackendMLSPublicKeysActionHandler.swift */ = {isa = PBXFileReference; lastKnownFileType = sourcecode.swift; path = FetchBackendMLSPublicKeysActionHandler.swift; sourceTree = "<group>"; };
		EE04084928C9E63E009E4B8D /* FetchBackendMLSPublicKeysActionHandlerTests.swift */ = {isa = PBXFileReference; lastKnownFileType = sourcecode.swift; path = FetchBackendMLSPublicKeysActionHandlerTests.swift; sourceTree = "<group>"; };
		EE0CEB452893E9390055ECE5 /* ConversationEventProcessor.swift */ = {isa = PBXFileReference; lastKnownFileType = sourcecode.swift; path = ConversationEventProcessor.swift; sourceTree = "<group>"; };
		EE202DAA27F1F4CC00083AB3 /* VoIPPushPayload.swift */ = {isa = PBXFileReference; lastKnownFileType = sourcecode.swift; path = VoIPPushPayload.swift; sourceTree = "<group>"; };
		EE30CAAF29ACAE1600A332B1 /* MockProteusServiceinterface.swift */ = {isa = PBXFileReference; lastKnownFileType = sourcecode.swift; path = MockProteusServiceinterface.swift; sourceTree = "<group>"; };
		EE3245FB2821D41000F2A84A /* VoIPPushHelper.swift */ = {isa = PBXFileReference; lastKnownFileType = sourcecode.swift; path = VoIPPushHelper.swift; sourceTree = "<group>"; };
		EE3246032823196100F2A84A /* VoIPPushHelperTests.swift */ = {isa = PBXFileReference; lastKnownFileType = sourcecode.swift; path = VoIPPushHelperTests.swift; sourceTree = "<group>"; };
		EE402C0028996AA300CA0E40 /* MLSMessageSync.swift */ = {isa = PBXFileReference; lastKnownFileType = sourcecode.swift; path = MLSMessageSync.swift; sourceTree = "<group>"; };
		EE402C0228996C2500CA0E40 /* MLSMessageSync.Transcoder.swift */ = {isa = PBXFileReference; lastKnownFileType = sourcecode.swift; path = MLSMessageSync.Transcoder.swift; sourceTree = "<group>"; };
		EE402C0428996C6900CA0E40 /* MLSMessage.swift */ = {isa = PBXFileReference; lastKnownFileType = sourcecode.swift; path = MLSMessage.swift; sourceTree = "<group>"; };
		EE402C0628996F6600CA0E40 /* MessageSync.swift */ = {isa = PBXFileReference; lastKnownFileType = sourcecode.swift; path = MessageSync.swift; sourceTree = "<group>"; };
		EE4345DE2865D0FB0090AC34 /* ConversationByQualifiedIDListTranscoderTests.swift */ = {isa = PBXFileReference; lastKnownFileType = sourcecode.swift; path = ConversationByQualifiedIDListTranscoderTests.swift; sourceTree = "<group>"; };
		EE47346B29A39E8A00E6C04E /* EventDecoder+Proteus.swift */ = {isa = PBXFileReference; lastKnownFileType = sourcecode.swift; path = "EventDecoder+Proteus.swift"; sourceTree = "<group>"; };
		EE47346D29A3A17900E6C04E /* EventDecoder+MLS.swift */ = {isa = PBXFileReference; lastKnownFileType = sourcecode.swift; path = "EventDecoder+MLS.swift"; sourceTree = "<group>"; };
		EE4C5FBD27D2C5CD000C0D45 /* BundledMessageNotificationBuilder.swift */ = {isa = PBXFileReference; lastKnownFileType = sourcecode.swift; path = BundledMessageNotificationBuilder.swift; sourceTree = "<group>"; };
		EE57BD9C28A52DD600C46660 /* MLSMessageSyncTests.swift */ = {isa = PBXFileReference; lastKnownFileType = sourcecode.swift; path = MLSMessageSyncTests.swift; sourceTree = "<group>"; };
		EE57BD9E28A52E3100C46660 /* MessageSyncTests.swift */ = {isa = PBXFileReference; lastKnownFileType = sourcecode.swift; path = MessageSyncTests.swift; sourceTree = "<group>"; };
		EE668BB12954A7C700D939E7 /* WireDataModel.framework */ = {isa = PBXFileReference; explicitFileType = wrapper.framework; path = WireDataModel.framework; sourceTree = BUILT_PRODUCTS_DIR; };
		EE67F72B296F0CE4001D7C88 /* WireTesting.framework */ = {isa = PBXFileReference; explicitFileType = wrapper.framework; path = WireTesting.framework; sourceTree = BUILT_PRODUCTS_DIR; };
		EE82318827D22D79008CD77B /* String+Random.swift */ = {isa = PBXFileReference; lastKnownFileType = sourcecode.swift; path = "String+Random.swift"; sourceTree = "<group>"; };
		EE8DC53628C0EFA700AC4E3D /* FetchUserClientsActionHandler.swift */ = {isa = PBXFileReference; lastKnownFileType = sourcecode.swift; path = FetchUserClientsActionHandler.swift; sourceTree = "<group>"; };
		EE8DC53828C0F04B00AC4E3D /* FetchUserClientsActionHandlerTests.swift */ = {isa = PBXFileReference; lastKnownFileType = sourcecode.swift; path = FetchUserClientsActionHandlerTests.swift; sourceTree = "<group>"; };
		EE90C29D282E785800474379 /* PushTokenStrategy.swift */ = {isa = PBXFileReference; lastKnownFileType = sourcecode.swift; path = PushTokenStrategy.swift; sourceTree = "<group>"; };
		EE90C2A4282E7EA900474379 /* RegisterPushTokenAction.swift */ = {isa = PBXFileReference; lastKnownFileType = sourcecode.swift; path = RegisterPushTokenAction.swift; sourceTree = "<group>"; };
		EE90C2A6282E7EC800474379 /* RegisterPushTokenActionHandler.swift */ = {isa = PBXFileReference; lastKnownFileType = sourcecode.swift; path = RegisterPushTokenActionHandler.swift; sourceTree = "<group>"; };
		EE90C2A9282E855B00474379 /* RegisterPushTokenActionHandlerTests.swift */ = {isa = PBXFileReference; lastKnownFileType = sourcecode.swift; path = RegisterPushTokenActionHandlerTests.swift; sourceTree = "<group>"; };
		EE90C2AB282EA1D200474379 /* GetPushTokensAction.swift */ = {isa = PBXFileReference; lastKnownFileType = sourcecode.swift; path = GetPushTokensAction.swift; sourceTree = "<group>"; };
		EE90C2AD282EA1E000474379 /* GetPushTokensActionHandler.swift */ = {isa = PBXFileReference; lastKnownFileType = sourcecode.swift; path = GetPushTokensActionHandler.swift; sourceTree = "<group>"; };
		EE90C2AF282EA1F200474379 /* GetPushTokensActionHandlerTests.swift */ = {isa = PBXFileReference; lastKnownFileType = sourcecode.swift; path = GetPushTokensActionHandlerTests.swift; sourceTree = "<group>"; };
		EE9BC57D28785FB100AF9AEE /* XCTestCase+APIVersion.swift */ = {isa = PBXFileReference; lastKnownFileType = sourcecode.swift; path = "XCTestCase+APIVersion.swift"; sourceTree = "<group>"; };
		EEA2EE8928F021C100A2CBE1 /* UserClientByQualifiedUserIDTranscoderTests.swift */ = {isa = PBXFileReference; lastKnownFileType = sourcecode.swift; path = UserClientByQualifiedUserIDTranscoderTests.swift; sourceTree = "<group>"; };
		EEAC16D3281AE5F700B7A34D /* CallEventContent.swift */ = {isa = PBXFileReference; lastKnownFileType = sourcecode.swift; path = CallEventContent.swift; sourceTree = "<group>"; };
		EEAC16D5281AEB0200B7A34D /* CallEventContentTests.swift */ = {isa = PBXFileReference; lastKnownFileType = sourcecode.swift; path = CallEventContentTests.swift; sourceTree = "<group>"; };
		EEB5DE04283773C3009B4741 /* GetFeatureConfigsAction.swift */ = {isa = PBXFileReference; lastKnownFileType = sourcecode.swift; path = GetFeatureConfigsAction.swift; sourceTree = "<group>"; };
		EEB5DE0628377635009B4741 /* GetFeatureConfigsActionHandler.swift */ = {isa = PBXFileReference; lastKnownFileType = sourcecode.swift; path = GetFeatureConfigsActionHandler.swift; sourceTree = "<group>"; };
		EEB5DE0E28379A19009B4741 /* GetFeatureConfigsActionHandlerTests.swift */ = {isa = PBXFileReference; lastKnownFileType = sourcecode.swift; path = GetFeatureConfigsActionHandlerTests.swift; sourceTree = "<group>"; };
		EECBE8EB28E71ED7005DE5DD /* SyncConversationAction.swift */ = {isa = PBXFileReference; lastKnownFileType = sourcecode.swift; path = SyncConversationAction.swift; sourceTree = "<group>"; };
		EECBE8ED28E71F19005DE5DD /* SyncConversationActionHandler.swift */ = {isa = PBXFileReference; lastKnownFileType = sourcecode.swift; path = SyncConversationActionHandler.swift; sourceTree = "<group>"; };
		EECBE8EF28E71F57005DE5DD /* SyncConversationActionHandlerTests.swift */ = {isa = PBXFileReference; lastKnownFileType = sourcecode.swift; path = SyncConversationActionHandlerTests.swift; sourceTree = "<group>"; };
		EEDE7DAC28EAE538007DC6A3 /* ConversationEventProcessorTests.swift */ = {isa = PBXFileReference; lastKnownFileType = sourcecode.swift; path = ConversationEventProcessorTests.swift; sourceTree = "<group>"; };
		EEDE7DB028EAEEC3007DC6A3 /* ConversationService.swift */ = {isa = PBXFileReference; lastKnownFileType = sourcecode.swift; path = ConversationService.swift; sourceTree = "<group>"; };
		EEDE7DB228EAEEFA007DC6A3 /* MockConversationService.swift */ = {isa = PBXFileReference; lastKnownFileType = sourcecode.swift; path = MockConversationService.swift; sourceTree = "<group>"; };
		EEE0EDB02858906500BBEE29 /* MLSRequestStrategy.swift */ = {isa = PBXFileReference; lastKnownFileType = sourcecode.swift; path = MLSRequestStrategy.swift; sourceTree = "<group>"; };
		EEE0EE0328591D2C00BBEE29 /* OptionalString+NonEmptyValue.swift */ = {isa = PBXFileReference; lastKnownFileType = sourcecode.swift; path = "OptionalString+NonEmptyValue.swift"; sourceTree = "<group>"; };
		EEE0EE0628591E9C00BBEE29 /* AssetDownloadRequestFactoryTests.swift */ = {isa = PBXFileReference; lastKnownFileType = sourcecode.swift; path = AssetDownloadRequestFactoryTests.swift; sourceTree = "<group>"; };
<<<<<<< HEAD
=======
		EEE46E5328C5EE48005F48D7 /* ZMTransportResponse+ErrorInfo.swift */ = {isa = PBXFileReference; lastKnownFileType = sourcecode.swift; path = "ZMTransportResponse+ErrorInfo.swift"; sourceTree = "<group>"; };
>>>>>>> 33098a79
		EEE30BAF2A0046E3001A0B38 /* UserDefaults+Reset.swift */ = {isa = PBXFileReference; lastKnownFileType = sourcecode.swift; path = "UserDefaults+Reset.swift"; sourceTree = "<group>"; };
		F14B7AE9222009BA00458624 /* UserRichProfileRequestStrategy.swift */ = {isa = PBXFileReference; fileEncoding = 4; lastKnownFileType = sourcecode.swift; path = UserRichProfileRequestStrategy.swift; sourceTree = "<group>"; };
		F14B7AEB222009C200458624 /* UserRichProfileRequestStrategyTests.swift */ = {isa = PBXFileReference; fileEncoding = 4; lastKnownFileType = sourcecode.swift; path = UserRichProfileRequestStrategyTests.swift; sourceTree = "<group>"; };
		F154EDC41F447B6C00CB8184 /* WireRequestStrategyTestHost.app */ = {isa = PBXFileReference; explicitFileType = wrapper.application; includeInIndex = 0; path = WireRequestStrategyTestHost.app; sourceTree = BUILT_PRODUCTS_DIR; };
		F154EDC61F447B6C00CB8184 /* AppDelegate.swift */ = {isa = PBXFileReference; lastKnownFileType = sourcecode.swift; path = AppDelegate.swift; sourceTree = "<group>"; };
		F154EDD21F447B6C00CB8184 /* Info.plist */ = {isa = PBXFileReference; lastKnownFileType = text.plist.xml; path = Info.plist; sourceTree = "<group>"; };
		F184014F2073BE0800E9F4CC /* ClientMessageRequestFactory.swift */ = {isa = PBXFileReference; fileEncoding = 4; lastKnownFileType = sourcecode.swift; path = ClientMessageRequestFactory.swift; sourceTree = "<group>"; };
		F18401542073BE0800E9F4CC /* ClientMessageRequestFactoryTests.swift */ = {isa = PBXFileReference; fileEncoding = 4; lastKnownFileType = sourcecode.swift; path = ClientMessageRequestFactoryTests.swift; sourceTree = "<group>"; };
		F18401552073BE0800E9F4CC /* OTREntityTests+Dependency.swift */ = {isa = PBXFileReference; fileEncoding = 4; lastKnownFileType = sourcecode.swift; path = "OTREntityTests+Dependency.swift"; sourceTree = "<group>"; };
		F184015A2073BE0800E9F4CC /* GenericMessageRequestStrategy.swift */ = {isa = PBXFileReference; fileEncoding = 4; lastKnownFileType = sourcecode.swift; path = GenericMessageRequestStrategy.swift; sourceTree = "<group>"; };
		F184015B2073BE0800E9F4CC /* GenericMessageRequestStrategyTests.swift */ = {isa = PBXFileReference; fileEncoding = 4; lastKnownFileType = sourcecode.swift; path = GenericMessageRequestStrategyTests.swift; sourceTree = "<group>"; };
		F184015D2073BE0800E9F4CC /* MissingClientsRequestStrategy.swift */ = {isa = PBXFileReference; fileEncoding = 4; lastKnownFileType = sourcecode.swift; path = MissingClientsRequestStrategy.swift; sourceTree = "<group>"; };
		F184015E2073BE0800E9F4CC /* FetchingClientRequestStrategyTests.swift */ = {isa = PBXFileReference; fileEncoding = 4; lastKnownFileType = sourcecode.swift; path = FetchingClientRequestStrategyTests.swift; sourceTree = "<group>"; };
		F18401602073BE0800E9F4CC /* MissingClientsRequestFactory.swift */ = {isa = PBXFileReference; fileEncoding = 4; lastKnownFileType = sourcecode.swift; path = MissingClientsRequestFactory.swift; sourceTree = "<group>"; };
		F18401612073BE0800E9F4CC /* FetchingClientRequestStrategy.swift */ = {isa = PBXFileReference; fileEncoding = 4; lastKnownFileType = sourcecode.swift; path = FetchingClientRequestStrategy.swift; sourceTree = "<group>"; };
		F18401622073BE0800E9F4CC /* MissingClientsRequestStrategyTests.swift */ = {isa = PBXFileReference; fileEncoding = 4; lastKnownFileType = sourcecode.swift; path = MissingClientsRequestStrategyTests.swift; sourceTree = "<group>"; };
		F18401642073BE0800E9F4CC /* ZMOTRMessageMissingTests.swift */ = {isa = PBXFileReference; fileEncoding = 4; lastKnownFileType = sourcecode.swift; path = ZMOTRMessageMissingTests.swift; sourceTree = "<group>"; };
		F18401652073BE0800E9F4CC /* ZMOTRMessage+Missing.swift */ = {isa = PBXFileReference; fileEncoding = 4; lastKnownFileType = sourcecode.swift; path = "ZMOTRMessage+Missing.swift"; sourceTree = "<group>"; };
		F18401672073BE0800E9F4CC /* AvailabilityRequestStrategyTests.swift */ = {isa = PBXFileReference; fileEncoding = 4; lastKnownFileType = sourcecode.swift; path = AvailabilityRequestStrategyTests.swift; sourceTree = "<group>"; };
		F18401682073BE0800E9F4CC /* AvailabilityRequestStrategy.swift */ = {isa = PBXFileReference; fileEncoding = 4; lastKnownFileType = sourcecode.swift; path = AvailabilityRequestStrategy.swift; sourceTree = "<group>"; };
		F184016A2073BE0800E9F4CC /* AbstractRequestStrategy.swift */ = {isa = PBXFileReference; fileEncoding = 4; lastKnownFileType = sourcecode.swift; path = AbstractRequestStrategy.swift; sourceTree = "<group>"; };
		F184016B2073BE0800E9F4CC /* AbstractRequestStrategyTests.swift */ = {isa = PBXFileReference; fileEncoding = 4; lastKnownFileType = sourcecode.swift; path = AbstractRequestStrategyTests.swift; sourceTree = "<group>"; };
		F184016C2073BE0800E9F4CC /* OTREntityTranscoderTests.swift */ = {isa = PBXFileReference; fileEncoding = 4; lastKnownFileType = sourcecode.swift; path = OTREntityTranscoderTests.swift; sourceTree = "<group>"; };
		F184016D2073BE0800E9F4CC /* ZMAbstractRequestStrategy.h */ = {isa = PBXFileReference; fileEncoding = 4; lastKnownFileType = sourcecode.c.h; path = ZMAbstractRequestStrategy.h; sourceTree = "<group>"; };
		F184016E2073BE0800E9F4CC /* ZMAbstractRequestStrategy.m */ = {isa = PBXFileReference; fileEncoding = 4; lastKnownFileType = sourcecode.c.objc; path = ZMAbstractRequestStrategy.m; sourceTree = "<group>"; };
		F184016F2073BE0800E9F4CC /* OTREntityTranscoder.swift */ = {isa = PBXFileReference; fileEncoding = 4; lastKnownFileType = sourcecode.swift; path = OTREntityTranscoder.swift; sourceTree = "<group>"; };
		F18401712073BE0800E9F4CC /* AssetV3PreviewDownloadRequestStrategyTests.swift */ = {isa = PBXFileReference; fileEncoding = 4; lastKnownFileType = sourcecode.swift; path = AssetV3PreviewDownloadRequestStrategyTests.swift; sourceTree = "<group>"; };
		F18401742073BE0800E9F4CC /* LinkPreviewAssetUploadRequestStrategyTests.swift */ = {isa = PBXFileReference; fileEncoding = 4; lastKnownFileType = sourcecode.swift; path = LinkPreviewAssetUploadRequestStrategyTests.swift; sourceTree = "<group>"; };
		F18401772073BE0800E9F4CC /* LinkPreviewAssetDownloadRequestStrategy.swift */ = {isa = PBXFileReference; fileEncoding = 4; lastKnownFileType = sourcecode.swift; path = LinkPreviewAssetDownloadRequestStrategy.swift; sourceTree = "<group>"; };
		F18401782073BE0800E9F4CC /* LinkPreviewAssetDownloadRequestStrategyTests.swift */ = {isa = PBXFileReference; fileEncoding = 4; lastKnownFileType = sourcecode.swift; path = LinkPreviewAssetDownloadRequestStrategyTests.swift; sourceTree = "<group>"; };
		F18401792073BE0800E9F4CC /* LinkPreviewAssetUploadRequestStrategy.swift */ = {isa = PBXFileReference; fileEncoding = 4; lastKnownFileType = sourcecode.swift; path = LinkPreviewAssetUploadRequestStrategy.swift; sourceTree = "<group>"; };
		F184017B2073BE0800E9F4CC /* AssetClientMessageRequestStrategy.swift */ = {isa = PBXFileReference; fileEncoding = 4; lastKnownFileType = sourcecode.swift; path = AssetClientMessageRequestStrategy.swift; sourceTree = "<group>"; };
		F184017E2073BE0800E9F4CC /* ImageV2DownloadRequestStrategy.swift */ = {isa = PBXFileReference; fileEncoding = 4; lastKnownFileType = sourcecode.swift; path = ImageV2DownloadRequestStrategy.swift; sourceTree = "<group>"; };
		F184017F2073BE0800E9F4CC /* AssetV2DownloadRequestStrategy.swift */ = {isa = PBXFileReference; fileEncoding = 4; lastKnownFileType = sourcecode.swift; path = AssetV2DownloadRequestStrategy.swift; sourceTree = "<group>"; };
		F18401802073BE0800E9F4CC /* AssetV3DownloadRequestStrategy.swift */ = {isa = PBXFileReference; fileEncoding = 4; lastKnownFileType = sourcecode.swift; path = AssetV3DownloadRequestStrategy.swift; sourceTree = "<group>"; };
		F18401812073BE0800E9F4CC /* AssetV3DownloadRequestStrategyTests.swift */ = {isa = PBXFileReference; fileEncoding = 4; lastKnownFileType = sourcecode.swift; path = AssetV3DownloadRequestStrategyTests.swift; sourceTree = "<group>"; };
		F18401832073BE0800E9F4CC /* AssetClientMessageRequestStrategyTests.swift */ = {isa = PBXFileReference; fileEncoding = 4; lastKnownFileType = sourcecode.swift; path = AssetClientMessageRequestStrategyTests.swift; sourceTree = "<group>"; };
		F18401842073BE0800E9F4CC /* AssetV3PreviewDownloadStrategy.swift */ = {isa = PBXFileReference; fileEncoding = 4; lastKnownFileType = sourcecode.swift; path = AssetV3PreviewDownloadStrategy.swift; sourceTree = "<group>"; };
		F18401862073BE0800E9F4CC /* AssetDownloadRequestFactory.swift */ = {isa = PBXFileReference; fileEncoding = 4; lastKnownFileType = sourcecode.swift; path = AssetDownloadRequestFactory.swift; sourceTree = "<group>"; };
		F18401892073BE0800E9F4CC /* LinkPreviewPreprocessorTests.swift */ = {isa = PBXFileReference; fileEncoding = 4; lastKnownFileType = sourcecode.swift; path = LinkPreviewPreprocessorTests.swift; sourceTree = "<group>"; };
		F184018B2073BE0800E9F4CC /* LinkPreviewPreprocessor.swift */ = {isa = PBXFileReference; fileEncoding = 4; lastKnownFileType = sourcecode.swift; path = LinkPreviewPreprocessor.swift; sourceTree = "<group>"; };
		F184018F2073BE0800E9F4CC /* PushMessageHandler.swift */ = {isa = PBXFileReference; fileEncoding = 4; lastKnownFileType = sourcecode.swift; path = PushMessageHandler.swift; sourceTree = "<group>"; };
		F18401902073BE0800E9F4CC /* ApplicationStatus.swift */ = {isa = PBXFileReference; fileEncoding = 4; lastKnownFileType = sourcecode.swift; path = ApplicationStatus.swift; sourceTree = "<group>"; };
		F18401912073BE0800E9F4CC /* OTREntity.swift */ = {isa = PBXFileReference; fileEncoding = 4; lastKnownFileType = sourcecode.swift; path = OTREntity.swift; sourceTree = "<group>"; };
		F18401932073BE0800E9F4CC /* ZMMessage+Dependency.swift */ = {isa = PBXFileReference; fileEncoding = 4; lastKnownFileType = sourcecode.swift; path = "ZMMessage+Dependency.swift"; sourceTree = "<group>"; };
		F18401942073BE0800E9F4CC /* MessageExpirationTimer.swift */ = {isa = PBXFileReference; fileEncoding = 4; lastKnownFileType = sourcecode.swift; path = MessageExpirationTimer.swift; sourceTree = "<group>"; };
		F18401952073BE0800E9F4CC /* EventDecoderDecryptionTestsTests.swift */ = {isa = PBXFileReference; fileEncoding = 4; lastKnownFileType = sourcecode.swift; path = EventDecoderDecryptionTestsTests.swift; sourceTree = "<group>"; };
		F18401962073BE0800E9F4CC /* ZMStrategyConfigurationOption.h */ = {isa = PBXFileReference; fileEncoding = 4; lastKnownFileType = sourcecode.c.h; path = ZMStrategyConfigurationOption.h; sourceTree = "<group>"; };
		F18401972073BE0800E9F4CC /* MessageExpirationTimerTests.swift */ = {isa = PBXFileReference; fileEncoding = 4; lastKnownFileType = sourcecode.swift; path = MessageExpirationTimerTests.swift; sourceTree = "<group>"; };
		F18401982073BE0800E9F4CC /* ZMConversation+Notifications.swift */ = {isa = PBXFileReference; fileEncoding = 4; lastKnownFileType = sourcecode.swift; path = "ZMConversation+Notifications.swift"; sourceTree = "<group>"; };
		F18401992073BE0800E9F4CC /* EncryptionSessionDirectory+UpdateEvents.swift */ = {isa = PBXFileReference; fileEncoding = 4; lastKnownFileType = sourcecode.swift; path = "EncryptionSessionDirectory+UpdateEvents.swift"; sourceTree = "<group>"; };
		F18401F62073C2E500E9F4CC /* MessagingTestBase.swift */ = {isa = PBXFileReference; fileEncoding = 4; lastKnownFileType = sourcecode.swift; path = MessagingTestBase.swift; sourceTree = "<group>"; };
		F18401F72073C2E600E9F4CC /* RequestStrategyTestBase.swift */ = {isa = PBXFileReference; fileEncoding = 4; lastKnownFileType = sourcecode.swift; path = RequestStrategyTestBase.swift; sourceTree = "<group>"; };
		F18401F82073C2E600E9F4CC /* MessagingTest+Encryption.swift */ = {isa = PBXFileReference; fileEncoding = 4; lastKnownFileType = sourcecode.swift; path = "MessagingTest+Encryption.swift"; sourceTree = "<group>"; };
		F18401F92073C2E600E9F4CC /* MockObjects.swift */ = {isa = PBXFileReference; fileEncoding = 4; lastKnownFileType = sourcecode.swift; path = MockObjects.swift; sourceTree = "<group>"; };
		F18402022073C2FF00E9F4CC /* animated.gif */ = {isa = PBXFileReference; lastKnownFileType = image.gif; path = animated.gif; sourceTree = "<group>"; };
		F18402032073C2FF00E9F4CC /* video.mp4 */ = {isa = PBXFileReference; lastKnownFileType = file; path = video.mp4; sourceTree = "<group>"; };
		F18402042073C2FF00E9F4CC /* 1900x1500.jpg */ = {isa = PBXFileReference; lastKnownFileType = image.jpeg; path = 1900x1500.jpg; sourceTree = "<group>"; };
		F18402052073C30000E9F4CC /* medium.jpg */ = {isa = PBXFileReference; lastKnownFileType = image.jpeg; path = medium.jpg; sourceTree = "<group>"; };
		F18402062073C30000E9F4CC /* not_animated.gif */ = {isa = PBXFileReference; lastKnownFileType = image.gif; path = not_animated.gif; sourceTree = "<group>"; };
		F18402072073C30000E9F4CC /* Bridging-Header.h */ = {isa = PBXFileReference; fileEncoding = 4; lastKnownFileType = sourcecode.c.h; path = "Bridging-Header.h"; sourceTree = "<group>"; };
		F18402082073C30000E9F4CC /* tiny.jpg */ = {isa = PBXFileReference; lastKnownFileType = image.jpeg; path = tiny.jpg; sourceTree = "<group>"; };
		F18402092073C30000E9F4CC /* Lorem Ipsum.txt */ = {isa = PBXFileReference; fileEncoding = 4; lastKnownFileType = text; path = "Lorem Ipsum.txt"; sourceTree = "<group>"; };
		F18402122073C56C00E9F4CC /* RequestStrategy.h */ = {isa = PBXFileReference; lastKnownFileType = sourcecode.c.h; path = RequestStrategy.h; sourceTree = "<group>"; };
		F1E47FE4207E0B72008D4299 /* ios-test-target.xcconfig */ = {isa = PBXFileReference; lastKnownFileType = text.xcconfig; path = "ios-test-target.xcconfig"; sourceTree = "<group>"; };
		F1E47FE5207E0B72008D4299 /* ios-test-host.xcconfig */ = {isa = PBXFileReference; lastKnownFileType = text.xcconfig; path = "ios-test-host.xcconfig"; sourceTree = "<group>"; };
		F1E47FE6207E0B72008D4299 /* project-common.xcconfig */ = {isa = PBXFileReference; lastKnownFileType = text.xcconfig; path = "project-common.xcconfig"; sourceTree = "<group>"; };
		F1E47FE8207E0B72008D4299 /* warnings.xcconfig */ = {isa = PBXFileReference; lastKnownFileType = text.xcconfig; path = warnings.xcconfig; sourceTree = "<group>"; };
		F1E47FE9207E0B72008D4299 /* project.xcconfig */ = {isa = PBXFileReference; lastKnownFileType = text.xcconfig; path = project.xcconfig; sourceTree = "<group>"; };
		F1E47FEB207E0B72008D4299 /* tests.xcconfig */ = {isa = PBXFileReference; lastKnownFileType = text.xcconfig; path = tests.xcconfig; sourceTree = "<group>"; };
		F1E47FED207E0B72008D4299 /* project-debug.xcconfig */ = {isa = PBXFileReference; lastKnownFileType = text.xcconfig; path = "project-debug.xcconfig"; sourceTree = "<group>"; };
		F1E47FEE207E0B72008D4299 /* warnings-debug.xcconfig */ = {isa = PBXFileReference; lastKnownFileType = text.xcconfig; path = "warnings-debug.xcconfig"; sourceTree = "<group>"; };
		F963E8D91D955D4600098AD3 /* AssetRequestFactory.swift */ = {isa = PBXFileReference; fileEncoding = 4; lastKnownFileType = sourcecode.swift; path = AssetRequestFactory.swift; sourceTree = "<group>"; };
		F963E8E01D955D5500098AD3 /* SharedProtocols.swift */ = {isa = PBXFileReference; fileEncoding = 4; lastKnownFileType = sourcecode.swift; path = SharedProtocols.swift; sourceTree = "<group>"; };
/* End PBXFileReference section */

/* Begin PBXFrameworksBuildPhase section */
		166901661D707509000FE4AF /* Frameworks */ = {
			isa = PBXFrameworksBuildPhase;
			buildActionMask = 2147483647;
			files = (
				EE668BB22954A7C700D939E7 /* WireDataModel.framework in Frameworks */,
			);
			runOnlyForDeploymentPostprocessing = 0;
		};
		166901711D707509000FE4AF /* Frameworks */ = {
			isa = PBXFrameworksBuildPhase;
			buildActionMask = 2147483647;
			files = (
				BF7D9BE11D8C351900949267 /* WireRequestStrategy.framework in Frameworks */,
			);
			runOnlyForDeploymentPostprocessing = 0;
		};
		F154EDC11F447B6C00CB8184 /* Frameworks */ = {
			isa = PBXFrameworksBuildPhase;
			buildActionMask = 2147483647;
			files = (
				EE67F72C296F0CE4001D7C88 /* WireTesting.framework in Frameworks */,
			);
			runOnlyForDeploymentPostprocessing = 0;
		};
/* End PBXFrameworksBuildPhase section */

/* Begin PBXGroup section */
		060ED6D72499F42200412C4A /* Notifications */ = {
			isa = PBXGroup;
			children = (
				0649D11F24F5C5B6001DDC78 /* Push Notifications */,
				06C394C4248E851000AE736A /* NotificationsTracker.swift */,
				06474D5F24B310B6002C695D /* NotificationsTrackerTests.swift */,
				06025661248E467B00E060E1 /* NotificationStreamSync.swift */,
				060ED6D52499F41000412C4A /* PushNotificationStatus.swift */,
				06474D5C24B30C75002C695D /* PushNotificationStatusTests.swift */,
				EE202DAA27F1F4CC00083AB3 /* VoIPPushPayload.swift */,
				EEAC16D3281AE5F700B7A34D /* CallEventContent.swift */,
				EEAC16D5281AEB0200B7A34D /* CallEventContentTests.swift */,
				EE3245FB2821D41000F2A84A /* VoIPPushHelper.swift */,
				EE3246032823196100F2A84A /* VoIPPushHelperTests.swift */,
			);
			path = Notifications;
			sourceTree = "<group>";
		};
		06474D4824AF6825002C695D /* Synchronization */ = {
			isa = PBXGroup;
			children = (
				06474D4924AF683E002C695D /* Decoding */,
			);
			path = Synchronization;
			sourceTree = "<group>";
		};
		06474D4924AF683E002C695D /* Decoding */ = {
			isa = PBXGroup;
			children = (
				06474D4A24AF6858002C695D /* EventDecoder.swift */,
				EE47346B29A39E8A00E6C04E /* EventDecoder+Proteus.swift */,
				EE47346D29A3A17900E6C04E /* EventDecoder+MLS.swift */,
				06474DA524B4B1EA002C695D /* EventDecoderTest.swift */,
				06474D4C24AF68AD002C695D /* StoreUpdateEvent.swift */,
				06474DA724B4BB01002C695D /* StoreUpdateEventTests.swift */,
				062285C7276BB5B000B87C91 /* UpdateEventProcessor.swift */,
			);
			path = Decoding;
			sourceTree = "<group>";
		};
		06474D6124B31CA8002C695D /* Sources */ = {
			isa = PBXGroup;
			children = (
				06ADF692264B4666002E0C7A /* Mocks */,
				0693113B24F798EF00D14DF5 /* Notifications */,
				06474D6224B31CB2002C695D /* Utility */,
			);
			path = Sources;
			sourceTree = "<group>";
		};
		06474D6224B31CB2002C695D /* Utility */ = {
			isa = PBXGroup;
			children = (
				0693114F24F79E2500D14DF5 /* UserNotificationCenterMock.swift */,
			);
			path = Utility;
			sourceTree = "<group>";
		};
		0649D11F24F5C5B6001DDC78 /* Push Notifications */ = {
			isa = PBXGroup;
			children = (
				0649D12324F5C69C001DDC78 /* Notification Types */,
			);
			path = "Push Notifications";
			sourceTree = "<group>";
		};
		0649D12024F5C5DD001DDC78 /* Content */ = {
			isa = PBXGroup;
			children = (
				0649D12124F5C5EF001DDC78 /* ZMLocalNotification.swift */,
				0649D19A24F66E9E001DDC78 /* ZMLocalNotification+Events.swift */,
				EE4C5FBD27D2C5CD000C0D45 /* BundledMessageNotificationBuilder.swift */,
				06CF5DF927FC900F00822FAB /* ZMLocalNotification+Calling.swift */,
			);
			path = Content;
			sourceTree = "<group>";
		};
		0649D12324F5C69C001DDC78 /* Notification Types */ = {
			isa = PBXGroup;
			children = (
				0649D14124F63B43001DDC78 /* Helpers */,
				0649D12024F5C5DD001DDC78 /* Content */,
				0649D13F24F63AA0001DDC78 /* LocalNotificationContentType.swift */,
				0649D14424F63BBD001DDC78 /* LocalNotificationType+Configuration.swift */,
				0649D14624F63C02001DDC78 /* PushNotificationCategory.swift */,
				0649D14A24F63C8F001DDC78 /* NotificationAction.swift */,
				0649D14C24F63D3E001DDC78 /* LocalNotificationType+Localization.swift */,
			);
			path = "Notification Types";
			sourceTree = "<group>";
		};
		0649D14124F63B43001DDC78 /* Helpers */ = {
			isa = PBXGroup;
			children = (
				0649D14224F63B52001DDC78 /* NotificationUserInfo.swift */,
				0649D14824F63C51001DDC78 /* NotificationSound.swift */,
				0649D19E24F6717C001DDC78 /* ZMLocalNotificationSet.swift */,
				0649D1A024F671E6001DDC78 /* UserNotificationCenter.swift */,
			);
			path = Helpers;
			sourceTree = "<group>";
		};
		068084942563B6940047899C /* Feature configurations */ = {
			isa = PBXGroup;
			children = (
				EEB5DE04283773C3009B4741 /* GetFeatureConfigsAction.swift */,
				EEB5DE0628377635009B4741 /* GetFeatureConfigsActionHandler.swift */,
				EEB5DE0E28379A19009B4741 /* GetFeatureConfigsActionHandlerTests.swift */,
				068084952563B6940047899C /* FeatureConfigRequestStrategy.swift */,
				068084972563B7310047899C /* FeatureConfigRequestStrategyTests.swift */,
			);
			path = "Feature configurations";
			sourceTree = "<group>";
		};
		0693113B24F798EF00D14DF5 /* Notifications */ = {
			isa = PBXGroup;
			children = (
				0693113C24F7990700D14DF5 /* PushNotifications */,
			);
			path = Notifications;
			sourceTree = "<group>";
		};
		0693113C24F7990700D14DF5 /* PushNotifications */ = {
			isa = PBXGroup;
			children = (
				0693113F24F7995F00D14DF5 /* ZMLocalNotificationTests.swift */,
				0693114124F7996D00D14DF5 /* ZMLocalNotificationTests_Event.swift */,
				0693114324F7999800D14DF5 /* ZMLocalNotificationSetTests.swift */,
				0693115124F7B15500D14DF5 /* ZMLocalNotificationTests_Message.swift */,
				0693115524F7B17300D14DF5 /* ZMLocalNotificationTests_SystemMessage.swift */,
				0693114524F799B200D14DF5 /* ZMLocalNotificationLocalizationTests.swift */,
				0693114724F799BE00D14DF5 /* LocalNotificationContentTypeTest.swift */,
				0605DB8F2511622100443219 /* ZMLocalNotificationTests_UnreadCount.swift */,
			);
			path = PushNotifications;
			sourceTree = "<group>";
		};
		06ADF692264B4666002E0C7A /* Mocks */ = {
			isa = PBXGroup;
			children = (
				06ADF693264B467E002E0C7A /* MockAnalytics.swift */,
				63DA33A9286F343A00818C3C /* MockMLSEventProcessor.swift */,
				633B396B2892D53300208124 /* MockMLSController.swift */,
				EE30CAAF29ACAE1600A332B1 /* MockProteusServiceinterface.swift */,
			);
			path = Mocks;
			sourceTree = "<group>";
		};
		1621D2211D75AB2D007108C2 /* Helpers */ = {
			isa = PBXGroup;
			children = (
				A90C56EB2685C23400F1007B /* ZMImagePreprocessingTrackerTests.h */,
				F18401F82073C2E600E9F4CC /* MessagingTest+Encryption.swift */,
				168D7BBB26F330DE00789960 /* MessagingTest+Payloads.swift */,
				F18401F62073C2E500E9F4CC /* MessagingTestBase.swift */,
				F18401F92073C2E600E9F4CC /* MockObjects.swift */,
				F18401F72073C2E600E9F4CC /* RequestStrategyTestBase.swift */,
				1621D2311D75B221007108C2 /* NSManagedObjectContext+TestHelpers.h */,
				1621D2321D75B221007108C2 /* NSManagedObjectContext+TestHelpers.m */,
				1621D2221D75AB2D007108C2 /* MockEntity.h */,
				1621D2231D75AB2D007108C2 /* MockEntity.m */,
				1621D2241D75AB2D007108C2 /* MockEntity2.h */,
				1621D2251D75AB2D007108C2 /* MockEntity2.m */,
				1621D2261D75AB2D007108C2 /* MockModelObjectContextFactory.h */,
				1621D2271D75AB2D007108C2 /* MockModelObjectContextFactory.m */,
				EE82318827D22D79008CD77B /* String+Random.swift */,
				63CC83F1285CB96A008549AD /* ActionHandlerTestBase.swift */,
				EE9BC57D28785FB100AF9AEE /* XCTestCase+APIVersion.swift */,
				EEE30BAF2A0046E3001A0B38 /* UserDefaults+Reset.swift */,
			);
			path = Helpers;
			sourceTree = "<group>";
		};
		16229481221EBB8000A98679 /* Image Preprocessing */ = {
			isa = PBXGroup;
			children = (
				16229482221EBB8000A98679 /* ZMImagePreprocessingTracker.h */,
				16229483221EBB8000A98679 /* ZMImagePreprocessingTracker.m */,
				16229484221EBB8000A98679 /* ZMImagePreprocessingTracker+Testing.h */,
				16229485221EBB8000A98679 /* ZMImagePreprocessingTrackerTests.m */,
				A90C56E52685C20E00F1007B /* ZMImagePreprocessingTrackerTests.swift */,
			);
			path = "Image Preprocessing";
			sourceTree = "<group>";
		};
		16367F2926FDB5040028AF8B /* Connection */ = {
			isa = PBXGroup;
			children = (
				16B5B33526FDDD71001A3216 /* Actions */,
				16367F2526FDB4720028AF8B /* ConnectionRequestStrategy.swift */,
				16B5B42A2705E163001A3216 /* ConnectionRequestStrategyTests.swift */,
			);
			path = Connection;
			sourceTree = "<group>";
		};
		1658EA6026DE2287003D0090 /* Conversation */ = {
			isa = PBXGroup;
			children = (
				168D7CB526FB0E7000789960 /* Actions */,
				1658EA6126DE22C0003D0090 /* ConversationRequestStrategy.swift */,
				EE0CEB452893E9390055ECE5 /* ConversationEventProcessor.swift */,
				EEDE7DB028EAEEC3007DC6A3 /* ConversationService.swift */,
				EEDE7DB228EAEEFA007DC6A3 /* MockConversationService.swift */,
				EEDE7DAC28EAE538007DC6A3 /* ConversationEventProcessorTests.swift */,
				16E5F71726EF4DBF00F35FBA /* ConversationRequestStrategyTests.swift */,
				EE4345DE2865D0FB0090AC34 /* ConversationByQualifiedIDListTranscoderTests.swift */,
			);
			path = Conversation;
			sourceTree = "<group>";
		};
		166901601D707509000FE4AF = {
			isa = PBXGroup;
			children = (
				166901841D7075D7000FE4AF /* Resources */,
				1669016C1D707509000FE4AF /* Sources */,
				166901781D707509000FE4AF /* Tests */,
				1669016B1D707509000FE4AF /* Products */,
				166902041D7082C7000FE4AF /* Frameworks */,
			);
			indentWidth = 4;
			sourceTree = "<group>";
			tabWidth = 4;
		};
		1669016B1D707509000FE4AF /* Products */ = {
			isa = PBXGroup;
			children = (
				1669016A1D707509000FE4AF /* WireRequestStrategy.framework */,
				166901741D707509000FE4AF /* WireRequestStrategyTests.xctest */,
				F154EDC41F447B6C00CB8184 /* WireRequestStrategyTestHost.app */,
			);
			name = Products;
			sourceTree = "<group>";
		};
		1669016C1D707509000FE4AF /* Sources */ = {
			isa = PBXGroup;
			children = (
				060ED6D72499F42200412C4A /* Notifications */,
				06474D4824AF6825002C695D /* Synchronization */,
				16DABDA025D69306005F4C3A /* Payloads */,
				16229481221EBB8000A98679 /* Image Preprocessing */,
				F963E8D81D955D4600098AD3 /* Helpers */,
				F1CD5D842024C259008C574E /* Protocols */,
				F184014D2073BE0800E9F4CC /* Request Strategies */,
				168D7CA326FB0CCF00789960 /* Entity Actions */,
				F1CD5D862024C363008C574E /* Other Syncs */,
				F1CD5D822024C1A0008C574E /* Request Syncs */,
				F1CD5D812024C16B008C574E /* Object Syncs */,
				1669016D1D707509000FE4AF /* WireRequestStrategy.h */,
			);
			path = Sources;
			sourceTree = "<group>";
		};
		166901781D707509000FE4AF /* Tests */ = {
			isa = PBXGroup;
			children = (
				06474D6124B31CA8002C695D /* Sources */,
				F154EDC51F447B6C00CB8184 /* Test Host */,
				1621D2211D75AB2D007108C2 /* Helpers */,
				F12CD7932035FC4400EAAEBC /* Resources */,
			);
			path = Tests;
			sourceTree = "<group>";
		};
		166901841D7075D7000FE4AF /* Resources */ = {
			isa = PBXGroup;
			children = (
				0649D15224F64335001DDC78 /* Push.strings */,
				0649D15024F64335001DDC78 /* Push.stringsdict */,
				166901851D7075D7000FE4AF /* Configurations */,
				1669016F1D707509000FE4AF /* Info.plist */,
			);
			path = Resources;
			sourceTree = "<group>";
		};
		166901851D7075D7000FE4AF /* Configurations */ = {
			isa = PBXGroup;
			children = (
				F1E47FE3207E0B72008D4299 /* zmc-config */,
				166901961D7075D7000FE4AF /* WireRequestStrategy.xcconfig */,
				166901861D7075D7000FE4AF /* version.xcconfig */,
			);
			path = Configurations;
			sourceTree = "<group>";
		};
		166902041D7082C7000FE4AF /* Frameworks */ = {
			isa = PBXGroup;
			children = (
				EE67F72B296F0CE4001D7C88 /* WireTesting.framework */,
				EE668BB12954A7C700D939E7 /* WireDataModel.framework */,
			);
			name = Frameworks;
			sourceTree = "<group>";
		};
		16751E8324CF724F0099AE09 /* Delivery Receipts */ = {
			isa = PBXGroup;
			children = (
				16751E8424CF72970099AE09 /* DeliveryReceiptRequestStrategy.swift */,
				16751EBA24D1BDA00099AE09 /* DeliveryReceiptRequestStrategyTests.swift */,
			);
			path = "Delivery Receipts";
			sourceTree = "<group>";
		};
		168D7CA326FB0CCF00789960 /* Entity Actions */ = {
			isa = PBXGroup;
			children = (
				168D7CA426FB0CFD00789960 /* ActionHandler.swift */,
				168D7D0B26FC81AD00789960 /* ActionHandlerTests.swift */,
			);
			path = "Entity Actions";
			sourceTree = "<group>";
		};
		168D7CB526FB0E7000789960 /* Actions */ = {
			isa = PBXGroup;
			children = (
				168D7CB626FB0E9200789960 /* AddParticipantActionHandler.swift */,
				168D7CCD26FB303A00789960 /* AddParticipantActionHandlerTests.swift */,
				168D7CBA26FB21D900789960 /* RemoveParticipantActionHandler.swift */,
				168D7CF526FC6D3300789960 /* RemoveParticipantActionHandlerTests.swift */,
				70E77B78273187660021EE70 /* UpdateRoleActionHandler.swift */,
				70C781FC2732B0100059DF07 /* UpdateRoleActionHandlerTests.swift */,
				06A9FDD128B36FF500B3C730 /* UpdateAccessRolesAction.swift */,
				06A9FDD328B3701000B3C730 /* UpdateAccessRolesActionHandler.swift */,
				06A9FDD528B3702700B3C730 /* UpdateAccessRolesActionHandlerTests.swift */,
				EECBE8EB28E71ED7005DE5DD /* SyncConversationAction.swift */,
				EECBE8ED28E71F19005DE5DD /* SyncConversationActionHandler.swift */,
				EECBE8EF28E71F57005DE5DD /* SyncConversationActionHandlerTests.swift */,
			);
			path = Actions;
			sourceTree = "<group>";
		};
		16B5B33526FDDD71001A3216 /* Actions */ = {
			isa = PBXGroup;
			children = (
				16B5B33626FDDD8A001A3216 /* ConnectToUserActionHandler.swift */,
				160ADE9B270DBD0A003FA638 /* ConnectToUserActionHandlerTests.swift */,
				16B5B3452701A713001A3216 /* UpdateConnectionActionHandler.swift */,
				16E70F5A270DCCB900718E5D /* UpdateConnectionActionHandlerTests.swift */,
			);
			path = Actions;
			sourceTree = "<group>";
		};
		16DABDA025D69306005F4C3A /* Payloads */ = {
			isa = PBXGroup;
			children = (
				16DABDA125D69335005F4C3A /* Payload.swift */,
				169BA1CA25E9507600374343 /* Payload+Coding.swift */,
				63F5AAC6298A96C000712528 /* Payload+CodingTests.swift */,
				16E5F6DC26EF1E3200F35FBA /* Payload+Conversation.swift */,
				63F5AAC8298A974F00712528 /* Payload+ConversationTests.swift */,
				16367F1D26FDB0740028AF8B /* Payload+Connection.swift */,
				16E70F5E270EE96200718E5D /* Processing */,
			);
			path = Payloads;
			sourceTree = "<group>";
		};
		16E70F5E270EE96200718E5D /* Processing */ = {
			isa = PBXGroup;
			children = (
				63DA339D286DF6DA00818C3C /* Helpers */,
				169BA1CC25E95DC900374343 /* Payload+Processing.swift */,
				16367F2126FDB2A10028AF8B /* PayloadProcessing+Connection.swift */,
				16E70F93270EEEEB00718E5D /* PayloadProcessing+ConnectionTests.swift */,
				16E70F7D270EEA5400718E5D /* PayloadProcessing+UserProfile.swift */,
				162F5799266DE67600337797 /* PayloadProcessing+UserProfileTests.swift */,
				16E70F89270EEB2300718E5D /* PayloadProcessing+Conversation.swift */,
				16E5F71B26F09E5B00F35FBA /* PayloadProcessing+ConversationTests.swift */,
				16E70F8D270EEBB700718E5D /* PayloadProcessing+MessageSendingStatus.swift */,
				16A4891526849258001F9127 /* PayloadProcessing+MessageSendingStatusTests.swift */,
			);
			path = Processing;
			sourceTree = "<group>";
		};
		63DA339D286DF6DA00818C3C /* Helpers */ = {
			isa = PBXGroup;
			children = (
				63DA339E286DF6ED00818C3C /* MLSEventProcessor.swift */,
				63DA33A7286F27DD00818C3C /* MLSEventProcessorTests.swift */,
			);
			path = Helpers;
			sourceTree = "<group>";
		};
		7AEBB6732859E5F00090B524 /* Actions */ = {
			isa = PBXGroup;
			children = (
				7A111DE7285C90A90085BF91 /* SendMLSMessageActionHandler.swift */,
				7A111DE9285C90B70085BF91 /* SendMLSMessageActionHandlerTests.swift */,
				7AEBB676285A10620090B524 /* CountSelfMLSKeyPackagesActionHandler.swift */,
				7AEBB678285A16400090B524 /* CountSelfMLSKeyPackagesActionHandlerTests.swift */,
				63CC83DF285C9C6C008549AD /* UploadSelfMLSKeyPackagesActionHandler.swift */,
				63CC83E0285C9C6C008549AD /* UploadSelfMLSKeyPackagesActionHandlerTests.swift */,
				63CC83B02859D488008549AD /* ClaimMLSKeyPackageActionHandler.swift */,
				63CC83B2285A1E59008549AD /* ClaimMLSKeyPackageActionHandlerTests.swift */,
				EE04084728C9E2FA009E4B8D /* FetchBackendMLSPublicKeysActionHandler.swift */,
				EE04084928C9E63E009E4B8D /* FetchBackendMLSPublicKeysActionHandlerTests.swift */,
				6397F6E128F447F800298DB1 /* SendCommitBundleActionHandler.swift */,
				6397F6E528F6DD8B00298DB1 /* SendCommitBundleActionHandlerTests.swift */,
				7AA8560B28FDAD0B00088D41 /* FetchPublicGroupStateActionHandler.swift */,
				7AA8560F28FDB0AC00088D41 /* FetchPublicGroupStateActionHandlerTests.swift */,
			);
			path = Actions;
			sourceTree = "<group>";
		};
		EE90C29C282E782900474379 /* Push Token */ = {
			isa = PBXGroup;
			children = (
				EE90C2A1282E7E1F00474379 /* Actions */,
				EE90C29D282E785800474379 /* PushTokenStrategy.swift */,
				06FDC62E28354DAE008300DB /* PushTokenStorage.swift */,
				06FDC63028354DBD008300DB /* PushTokenStorageTests.swift */,
			);
			path = "Push Token";
			sourceTree = "<group>";
		};
		EE90C2A1282E7E1F00474379 /* Actions */ = {
			isa = PBXGroup;
			children = (
				EE90C2A4282E7EA900474379 /* RegisterPushTokenAction.swift */,
				EE90C2A6282E7EC800474379 /* RegisterPushTokenActionHandler.swift */,
				EE90C2A9282E855B00474379 /* RegisterPushTokenActionHandlerTests.swift */,
				EE90C2AB282EA1D200474379 /* GetPushTokensAction.swift */,
				EE90C2AD282EA1E000474379 /* GetPushTokensActionHandler.swift */,
				EE90C2AF282EA1F200474379 /* GetPushTokensActionHandlerTests.swift */,
				06CDDE9E282E9CC200F9360F /* RemovePushTokenAction.swift */,
				06CDDEA0282E9E7F00F9360F /* RemovePushTokenActionHandler.swift */,
				06CDDEA2282E9E9800F9360F /* RemovePushTokenActionHandlerTests.swift */,
			);
			path = Actions;
			sourceTree = "<group>";
		};
		EEE0EDAF2858905100BBEE29 /* MLS */ = {
			isa = PBXGroup;
			children = (
				7AEBB6732859E5F00090B524 /* Actions */,
				EEE0EDB02858906500BBEE29 /* MLSRequestStrategy.swift */,
			);
			path = MLS;
			sourceTree = "<group>";
		};
		F12CD7932035FC4400EAAEBC /* Resources */ = {
			isa = PBXGroup;
			children = (
				0648FC1027851623006519D1 /* audio.m4a */,
				F18402042073C2FF00E9F4CC /* 1900x1500.jpg */,
				F18402022073C2FF00E9F4CC /* animated.gif */,
				F18402072073C30000E9F4CC /* Bridging-Header.h */,
				F18402092073C30000E9F4CC /* Lorem Ipsum.txt */,
				F18402052073C30000E9F4CC /* medium.jpg */,
				F18402062073C30000E9F4CC /* not_animated.gif */,
				F18402082073C30000E9F4CC /* tiny.jpg */,
				F18402032073C2FF00E9F4CC /* video.mp4 */,
				1669017B1D707509000FE4AF /* Info.plist */,
			);
			path = Resources;
			sourceTree = "<group>";
		};
		F14B7AD5222006A100458624 /* User */ = {
			isa = PBXGroup;
			children = (
				F14B7AE9222009BA00458624 /* UserRichProfileRequestStrategy.swift */,
				F14B7AEB222009C200458624 /* UserRichProfileRequestStrategyTests.swift */,
				8792F55621AD944100795027 /* UserPropertyRequestStrategy.swift */,
				87F7288421AFF37D000ED371 /* UserPropertyRequestStrategyTests.swift */,
				161E054F26655E4500DADC3D /* UserProfileRequestStrategy.swift */,
				16972DEC2668E699008AF3A2 /* UserProfileRequestStrategyTests.swift */,
			);
			path = User;
			sourceTree = "<group>";
		};
		F154EDC51F447B6C00CB8184 /* Test Host */ = {
			isa = PBXGroup;
			children = (
				547E664C1F7512FE008CB1FA /* Default-568h@2x.png */,
				F154EDC61F447B6C00CB8184 /* AppDelegate.swift */,
				F154EDD21F447B6C00CB8184 /* Info.plist */,
			);
			path = "Test Host";
			sourceTree = "<group>";
		};
		F184014D2073BE0800E9F4CC /* Request Strategies */ = {
			isa = PBXGroup;
			children = (
				EEE0EDAF2858905100BBEE29 /* MLS */,
				EE90C29C282E782900474379 /* Push Token */,
				16367F2926FDB5040028AF8B /* Connection */,
				068084942563B6940047899C /* Feature configurations */,
				16751E8324CF724F0099AE09 /* Delivery Receipts */,
				1658EA6026DE2287003D0090 /* Conversation */,
				F14B7AD5222006A100458624 /* User */,
				F184014E2073BE0800E9F4CC /* Client Message */,
				F18401572073BE0800E9F4CC /* Generic Message */,
				F184015C2073BE0800E9F4CC /* User Clients */,
				F18401662073BE0800E9F4CC /* Availability */,
				F18401692073BE0800E9F4CC /* Base Strategies */,
				F18401702073BE0800E9F4CC /* Assets */,
			);
			path = "Request Strategies";
			sourceTree = "<group>";
		};
		F184014E2073BE0800E9F4CC /* Client Message */ = {
			isa = PBXGroup;
			children = (
				16A4893E268B0C82001F9127 /* ClientMessageRequestStrategy.swift */,
				16CC083A268E075100C0613C /* ClientMessageRequestStrategyTests.swift */,
				F184014F2073BE0800E9F4CC /* ClientMessageRequestFactory.swift */,
				F18401542073BE0800E9F4CC /* ClientMessageRequestFactoryTests.swift */,
			);
			path = "Client Message";
			sourceTree = "<group>";
		};
		F18401572073BE0800E9F4CC /* Generic Message */ = {
			isa = PBXGroup;
			children = (
				F184015A2073BE0800E9F4CC /* GenericMessageRequestStrategy.swift */,
				F184015B2073BE0800E9F4CC /* GenericMessageRequestStrategyTests.swift */,
			);
			path = "Generic Message";
			sourceTree = "<group>";
		};
		F184015C2073BE0800E9F4CC /* User Clients */ = {
			isa = PBXGroup;
			children = (
				F18401632073BE0800E9F4CC /* Helpers */,
				F184015D2073BE0800E9F4CC /* MissingClientsRequestStrategy.swift */,
				F18401622073BE0800E9F4CC /* MissingClientsRequestStrategyTests.swift */,
				F18401602073BE0800E9F4CC /* MissingClientsRequestFactory.swift */,
				F18401612073BE0800E9F4CC /* FetchingClientRequestStrategy.swift */,
				F184015E2073BE0800E9F4CC /* FetchingClientRequestStrategyTests.swift */,
				EEA2EE8928F021C100A2CBE1 /* UserClientByQualifiedUserIDTranscoderTests.swift */,
				EE8DC53628C0EFA700AC4E3D /* FetchUserClientsActionHandler.swift */,
				EE8DC53828C0F04B00AC4E3D /* FetchUserClientsActionHandlerTests.swift */,
				166A22902577C06B00EF313D /* ResetSessionRequestStrategy.swift */,
				16824632257A2B47002AF17B /* ResetSessionRequestStrategyTests.swift */,
				1662ADB222B0E8B300D84071 /* VerifyLegalHoldRequestStrategy.swift */,
				1662ADD022B14CBA00D84071 /* VerifyLegalHoldRequestStrategyTests.swift */,
			);
			path = "User Clients";
			sourceTree = "<group>";
		};
		F18401632073BE0800E9F4CC /* Helpers */ = {
			isa = PBXGroup;
			children = (
				F18401642073BE0800E9F4CC /* ZMOTRMessageMissingTests.swift */,
				F18401652073BE0800E9F4CC /* ZMOTRMessage+Missing.swift */,
			);
			path = Helpers;
			sourceTree = "<group>";
		};
		F18401662073BE0800E9F4CC /* Availability */ = {
			isa = PBXGroup;
			children = (
				F18401682073BE0800E9F4CC /* AvailabilityRequestStrategy.swift */,
				F18401672073BE0800E9F4CC /* AvailabilityRequestStrategyTests.swift */,
			);
			path = Availability;
			sourceTree = "<group>";
		};
		F18401692073BE0800E9F4CC /* Base Strategies */ = {
			isa = PBXGroup;
			children = (
				F184016A2073BE0800E9F4CC /* AbstractRequestStrategy.swift */,
				F184016B2073BE0800E9F4CC /* AbstractRequestStrategyTests.swift */,
				F184016C2073BE0800E9F4CC /* OTREntityTranscoderTests.swift */,
				F184016D2073BE0800E9F4CC /* ZMAbstractRequestStrategy.h */,
				F184016E2073BE0800E9F4CC /* ZMAbstractRequestStrategy.m */,
				F184016F2073BE0800E9F4CC /* OTREntityTranscoder.swift */,
			);
			path = "Base Strategies";
			sourceTree = "<group>";
		};
		F18401702073BE0800E9F4CC /* Assets */ = {
			isa = PBXGroup;
			children = (
				F184017D2073BE0800E9F4CC /* V2 */,
				F18401732073BE0800E9F4CC /* Link Preview */,
				F18401802073BE0800E9F4CC /* AssetV3DownloadRequestStrategy.swift */,
				F18401812073BE0800E9F4CC /* AssetV3DownloadRequestStrategyTests.swift */,
				F18401842073BE0800E9F4CC /* AssetV3PreviewDownloadStrategy.swift */,
				F18401712073BE0800E9F4CC /* AssetV3PreviewDownloadRequestStrategyTests.swift */,
				1622946A221C18BE00A98679 /* AssetV3UploadRequestStrategy.swift */,
				164D007522256C6E00A8F264 /* AssetV3UploadRequestStrategyTests.swift */,
				F184017B2073BE0800E9F4CC /* AssetClientMessageRequestStrategy.swift */,
				F18401832073BE0800E9F4CC /* AssetClientMessageRequestStrategyTests.swift */,
				F18401852073BE0800E9F4CC /* Helpers */,
			);
			path = Assets;
			sourceTree = "<group>";
		};
		F18401732073BE0800E9F4CC /* Link Preview */ = {
			isa = PBXGroup;
			children = (
				F18401792073BE0800E9F4CC /* LinkPreviewAssetUploadRequestStrategy.swift */,
				F18401742073BE0800E9F4CC /* LinkPreviewAssetUploadRequestStrategyTests.swift */,
				F18401772073BE0800E9F4CC /* LinkPreviewAssetDownloadRequestStrategy.swift */,
				F18401782073BE0800E9F4CC /* LinkPreviewAssetDownloadRequestStrategyTests.swift */,
				16A4894A268B0D1D001F9127 /* LinkPreviewUpdateRequestStrategy.swift */,
				16CC0832268DC32D00C0613C /* LinkPreviewUpdateRequestStrategyTests.swift */,
			);
			path = "Link Preview";
			sourceTree = "<group>";
		};
		F184017D2073BE0800E9F4CC /* V2 */ = {
			isa = PBXGroup;
			children = (
				F184017E2073BE0800E9F4CC /* ImageV2DownloadRequestStrategy.swift */,
				BFF9446520F5F79F00531BC3 /* ImageV2DownloadRequestStrategyTests.swift */,
				F184017F2073BE0800E9F4CC /* AssetV2DownloadRequestStrategy.swift */,
			);
			path = V2;
			sourceTree = "<group>";
		};
		F18401852073BE0800E9F4CC /* Helpers */ = {
			isa = PBXGroup;
			children = (
				F18401862073BE0800E9F4CC /* AssetDownloadRequestFactory.swift */,
				EEE0EE0628591E9C00BBEE29 /* AssetDownloadRequestFactoryTests.swift */,
				5E68F22622452CDC00298376 /* LinkPreprocessor.swift */,
				F184018B2073BE0800E9F4CC /* LinkPreviewPreprocessor.swift */,
				F18401892073BE0800E9F4CC /* LinkPreviewPreprocessorTests.swift */,
				1622946C221C56E500A98679 /* AssetsPreprocessor.swift */,
				168414182228365D00FCB9BC /* AssetsPreprocessorTests.swift */,
				5E9EA4DD2243C10400D401B2 /* LinkAttachmentsPreprocessor.swift */,
				5E9EA4DF2243C6B200D401B2 /* LinkAttachmentsPreprocessorTests.swift */,
			);
			path = Helpers;
			sourceTree = "<group>";
		};
		F1CD5D812024C16B008C574E /* Object Syncs */ = {
			isa = PBXGroup;
			children = (
				F1CD5D832024C214008C574E /* Helpers */,
				F1CD5D852024C281008C574E /* Protocols */,
				F1CD5D872024C46C008C574E /* Upstream */,
				F1CD5D882024C47D008C574E /* Downstream */,
			);
			path = "Object Syncs";
			sourceTree = "<group>";
		};
		F1CD5D822024C1A0008C574E /* Request Syncs */ = {
			isa = PBXGroup;
			children = (
				166901BB1D7081C7000FE4AF /* ZMSingleRequestSync.h */,
				166901BC1D7081C7000FE4AF /* ZMSingleRequestSync.m */,
				166902201D709110000FE4AF /* ZMSingleRequestSyncTests.m */,
				166901C31D7081C7000FE4AF /* ZMTimedSingleRequestSync.h */,
				166901C41D7081C7000FE4AF /* ZMTimedSingleRequestSync.m */,
				166902211D709110000FE4AF /* ZMTimedSingleRequestSyncTests.m */,
				16E5F6D526EF1BE000F35FBA /* PaginatedSync.swift */,
			);
			path = "Request Syncs";
			sourceTree = "<group>";
		};
		F1CD5D832024C214008C574E /* Helpers */ = {
			isa = PBXGroup;
			children = (
				166901B71D7081C7000FE4AF /* ZMRemoteIdentifierObjectSync.h */,
				166901B81D7081C7000FE4AF /* ZMRemoteIdentifierObjectSync.m */,
				1669021E1D709110000FE4AF /* ZMRemoteIdentifierObjectSyncTests.m */,
				166902111D70851E000FE4AF /* ZMOutstandingItems.h */,
				1621D22B1D75AC36007108C2 /* ZMChangeTrackerBootstrap.h */,
				1621D22C1D75AC36007108C2 /* ZMChangeTrackerBootstrap.m */,
				1666AA2B1D93FA0B00164C06 /* ZMChangeTrackerBootstrapTests.m */,
				1621D22D1D75AC36007108C2 /* ZMChangeTrackerBootstrap+Testing.h */,
				16A86B2622A128A800A674F8 /* IdentifierObjectSync.swift */,
				16A86B4522A5485E00A674F8 /* IdentifierObjectSyncTests.swift */,
				1682462E257A1FB7002AF17B /* KeyPathObjectSync.swift */,
				16824630257A23E8002AF17B /* KeyPathObjectSyncTests.swift */,
				16A48935268A0665001F9127 /* ModifiedKeyObjectSync.swift */,
				16189D09268B2C34004831BE /* ModifiedKeyObjectSyncTests.swift */,
				16A48939268A080E001F9127 /* InsertedObjectSync.swift */,
				16189D05268B214E004831BE /* InsertedObjectSyncTests.swift */,
				EE402C0628996F6600CA0E40 /* MessageSync.swift */,
				EE57BD9E28A52E3100C46660 /* MessageSyncTests.swift */,
				16A489192685CECC001F9127 /* ProteusMessageSync.swift */,
				16189D01268B104C004831BE /* ProteusMessageSyncTests.swift */,
				EE402C0428996C6900CA0E40 /* MLSMessage.swift */,
				EE402C0028996AA300CA0E40 /* MLSMessageSync.swift */,
				EE402C0228996C2500CA0E40 /* MLSMessageSync.Transcoder.swift */,
				EE57BD9C28A52DD600C46660 /* MLSMessageSyncTests.swift */,
			);
			path = Helpers;
			sourceTree = "<group>";
		};
		F1CD5D842024C259008C574E /* Protocols */ = {
			isa = PBXGroup;
			children = (
				F184018F2073BE0800E9F4CC /* PushMessageHandler.swift */,
				161E05432665465A00DADC3D /* SyncProgress.swift */,
				F18401902073BE0800E9F4CC /* ApplicationStatus.swift */,
				F18401912073BE0800E9F4CC /* OTREntity.swift */,
				F18401552073BE0800E9F4CC /* OTREntityTests+Dependency.swift */,
				1621D2721D7715EA007108C2 /* ZMObjectSyncStrategy.h */,
				1621D2731D7715EA007108C2 /* ZMObjectSyncStrategy.m */,
				F18402122073C56C00E9F4CC /* RequestStrategy.h */,
				166901B91D7081C7000FE4AF /* ZMRequestGenerator.h */,
				166901BA1D7081C7000FE4AF /* ZMRequestGenerator.m */,
				1669021F1D709110000FE4AF /* ZMRequestGeneratorTests.m */,
				F963E8E01D955D5500098AD3 /* SharedProtocols.swift */,
			);
			path = Protocols;
			sourceTree = "<group>";
		};
		F1CD5D852024C281008C574E /* Protocols */ = {
			isa = PBXGroup;
			children = (
				166901B61D7081C7000FE4AF /* ZMObjectSync.h */,
				166901CE1D7081C7000FE4AF /* ZMUpstreamTranscoder.h */,
				166901A81D7081C7000FE4AF /* ZMContextChangeTracker.h */,
			);
			path = Protocols;
			sourceTree = "<group>";
		};
		F1CD5D862024C363008C574E /* Other Syncs */ = {
			isa = PBXGroup;
			children = (
				16D0E07E1DF88B430075DF8F /* EntityTranscoder.swift */,
				16FFDE431DF6C668003494D6 /* DependencyEntitySync.swift */,
				16D0E07C1DF872FD0075DF8F /* DependencyEntitySyncTests.swift */,
				547D47161E7C1B0D002EEA15 /* DependentObjects.swift */,
				547D47181E7C2F6C002EEA15 /* DependentObjectsTests.swift */,
				168D7CB126FB0E3F00789960 /* EntityActionSync.swift */,
			);
			path = "Other Syncs";
			sourceTree = "<group>";
		};
		F1CD5D872024C46C008C574E /* Upstream */ = {
			isa = PBXGroup;
			children = (
				F1CD5D892024C4C9008C574E /* Helpers */,
				166901C71D7081C7000FE4AF /* ZMUpstreamInsertedObjectSync.h */,
				166901C81D7081C7000FE4AF /* ZMUpstreamInsertedObjectSync.m */,
				166902221D709110000FE4AF /* ZMUpstreamInsertedObjectSyncTests.m */,
				166901CB1D7081C7000FE4AF /* ZMUpstreamModifiedObjectSync+Testing.h */,
				166901C91D7081C7000FE4AF /* ZMUpstreamModifiedObjectSync.h */,
				166901CA1D7081C7000FE4AF /* ZMUpstreamModifiedObjectSync.m */,
				166902231D709110000FE4AF /* ZMUpstreamModifiedObjectSyncTests.m */,
			);
			path = Upstream;
			sourceTree = "<group>";
		};
		F1CD5D882024C47D008C574E /* Downstream */ = {
			isa = PBXGroup;
			children = (
				F1CD5D8A2024C51B008C574E /* Helpers */,
				166901AB1D7081C7000FE4AF /* ZMDownstreamObjectSync.h */,
				166901AC1D7081C7000FE4AF /* ZMDownstreamObjectSync.m */,
				166902181D709110000FE4AF /* ZMDownstreamObjectSyncTests.m */,
				166902171D709110000FE4AF /* ZMDownstreamObjectSyncOrderingTests.m */,
				166901AD1D7081C7000FE4AF /* ZMDownstreamObjectSyncWithWhitelist.h */,
				166901AE1D7081C7000FE4AF /* ZMDownstreamObjectSyncWithWhitelist.m */,
				166902191D709110000FE4AF /* ZMDownstreamObjectSyncWithWhitelistTests.m */,
				166901AF1D7081C7000FE4AF /* ZMDownstreamObjectSyncWithWhitelist+Internal.h */,
			);
			path = Downstream;
			sourceTree = "<group>";
		};
		F1CD5D892024C4C9008C574E /* Helpers */ = {
			isa = PBXGroup;
			children = (
				166901B21D7081C7000FE4AF /* ZMLocallyModifiedObjectSet.h */,
				166901B31D7081C7000FE4AF /* ZMLocallyModifiedObjectSet.m */,
				1669021C1D709110000FE4AF /* ZMLocallyModifiedObjectSetTests.m */,
				166901B41D7081C7000FE4AF /* ZMLocallyModifiedObjectSyncStatus.h */,
				166901B51D7081C7000FE4AF /* ZMLocallyModifiedObjectSyncStatus.m */,
				1669021D1D709110000FE4AF /* ZMLocallyModifiedObjectSyncStatusTests.m */,
				166901B01D7081C7000FE4AF /* ZMLocallyInsertedObjectSet.h */,
				166901B11D7081C7000FE4AF /* ZMLocallyInsertedObjectSet.m */,
				1669021B1D709110000FE4AF /* ZMLocallyInsertedObjectSetTests.m */,
				166901CC1D7081C7000FE4AF /* ZMUpstreamRequest.h */,
				166901CD1D7081C7000FE4AF /* ZMUpstreamRequest.m */,
			);
			path = Helpers;
			sourceTree = "<group>";
		};
		F1CD5D8A2024C51B008C574E /* Helpers */ = {
			isa = PBXGroup;
			children = (
				166901BD1D7081C7000FE4AF /* ZMSyncOperationSet.h */,
				166901BE1D7081C7000FE4AF /* ZMSyncOperationSet.m */,
				1666AA2D1D93FBE200164C06 /* ZMSyncOperationSetTests.m */,
			);
			path = Helpers;
			sourceTree = "<group>";
		};
		F1E47FE3207E0B72008D4299 /* zmc-config */ = {
			isa = PBXGroup;
			children = (
				F1E47FE4207E0B72008D4299 /* ios-test-target.xcconfig */,
				F1E47FE5207E0B72008D4299 /* ios-test-host.xcconfig */,
				F1E47FE6207E0B72008D4299 /* project-common.xcconfig */,
				F1E47FE8207E0B72008D4299 /* warnings.xcconfig */,
				F1E47FE9207E0B72008D4299 /* project.xcconfig */,
				F1E47FEB207E0B72008D4299 /* tests.xcconfig */,
				F1E47FED207E0B72008D4299 /* project-debug.xcconfig */,
				F1E47FEE207E0B72008D4299 /* warnings-debug.xcconfig */,
			);
			path = "zmc-config";
			sourceTree = "<group>";
		};
		F963E8D81D955D4600098AD3 /* Helpers */ = {
			isa = PBXGroup;
			children = (
				F18401962073BE0800E9F4CC /* ZMStrategyConfigurationOption.h */,
				F18401942073BE0800E9F4CC /* MessageExpirationTimer.swift */,
				F18401972073BE0800E9F4CC /* MessageExpirationTimerTests.swift */,
				F18401932073BE0800E9F4CC /* ZMMessage+Dependency.swift */,
				F18401992073BE0800E9F4CC /* EncryptionSessionDirectory+UpdateEvents.swift */,
				0649D14E24F63DCC001DDC78 /* ZMSound.swift */,
				0649D1A524F673E7001DDC78 /* Logging.swift */,
				062DD2D72760CFAA00E27FD9 /* UUID+SafeLogging.swift */,
				F18401952073BE0800E9F4CC /* EventDecoderDecryptionTestsTests.swift */,
				F18401982073BE0800E9F4CC /* ZMConversation+Notifications.swift */,
				BF1F52C51ECC74E5002FB553 /* Array+RequestGenerator.swift */,
				F963E8D91D955D4600098AD3 /* AssetRequestFactory.swift */,
				D5D65A052073C8F800D7F3C3 /* AssetRequestFactoryTests.swift */,
				06025665248E616C00E060E1 /* ZMSimpleListRequestPaginator.m */,
				06025667248E617D00E060E1 /* ZMSimpleListRequestPaginator.h */,
				06025669248E61BF00E060E1 /* ZMSimpleListRequestPaginator+Internal.h */,
				06474D6524B3227E002C695D /* ZMSimpleListRequestPaginatorTests.m */,
				167BCBC326087F8900E9D7E3 /* ZMTBaseTests+CoreDataStack.swift */,
				63CC83B8285B4845008549AD /* String+Empty.swift */,
				EEE0EE0328591D2C00BBEE29 /* OptionalString+NonEmptyValue.swift */,
				631216382881D10100FF9A56 /* ZMUpdateEvent+Payload.swift */,
				633B39692891890500208124 /* ZMUpdateEvent+Decryption.swift */,
				EEE46E5328C5EE48005F48D7 /* ZMTransportResponse+ErrorInfo.swift */,
			);
			path = Helpers;
			sourceTree = "<group>";
		};
/* End PBXGroup section */

/* Begin PBXHeadersBuildPhase section */
		166901671D707509000FE4AF /* Headers */ = {
			isa = PBXHeadersBuildPhase;
			buildActionMask = 2147483647;
			files = (
				166901DF1D7081C7000FE4AF /* ZMRemoteIdentifierObjectSync.h in Headers */,
				166901F61D7081C7000FE4AF /* ZMUpstreamTranscoder.h in Headers */,
				166901E51D7081C7000FE4AF /* ZMSyncOperationSet.h in Headers */,
				166901F31D7081C7000FE4AF /* ZMUpstreamModifiedObjectSync+Testing.h in Headers */,
				166901D01D7081C7000FE4AF /* ZMContextChangeTracker.h in Headers */,
				166901E31D7081C7000FE4AF /* ZMSingleRequestSync.h in Headers */,
				16229488221EBB8100A98679 /* ZMImagePreprocessingTracker+Testing.h in Headers */,
				166901DE1D7081C7000FE4AF /* ZMObjectSync.h in Headers */,
				1621D2741D7715EA007108C2 /* ZMObjectSyncStrategy.h in Headers */,
				1621D22E1D75AC36007108C2 /* ZMChangeTrackerBootstrap.h in Headers */,
				166901EF1D7081C7000FE4AF /* ZMUpstreamInsertedObjectSync.h in Headers */,
				F18401B32073BE0800E9F4CC /* ZMAbstractRequestStrategy.h in Headers */,
				06C394B7248E6FDE00AE736A /* ZMSimpleListRequestPaginator+Internal.h in Headers */,
				166901F11D7081C7000FE4AF /* ZMUpstreamModifiedObjectSync.h in Headers */,
				166901F41D7081C7000FE4AF /* ZMUpstreamRequest.h in Headers */,
				166901D31D7081C7000FE4AF /* ZMDownstreamObjectSync.h in Headers */,
				F18402132073C56C00E9F4CC /* RequestStrategy.h in Headers */,
				F18401D62073BE0800E9F4CC /* ZMStrategyConfigurationOption.h in Headers */,
				1669016E1D707509000FE4AF /* WireRequestStrategy.h in Headers */,
				166901D81D7081C7000FE4AF /* ZMLocallyInsertedObjectSet.h in Headers */,
				1621D2301D75AC36007108C2 /* ZMChangeTrackerBootstrap+Testing.h in Headers */,
				166901DA1D7081C7000FE4AF /* ZMLocallyModifiedObjectSet.h in Headers */,
				166901EB1D7081C7000FE4AF /* ZMTimedSingleRequestSync.h in Headers */,
				166901D71D7081C7000FE4AF /* ZMDownstreamObjectSyncWithWhitelist+Internal.h in Headers */,
				166901E11D7081C7000FE4AF /* ZMRequestGenerator.h in Headers */,
				166902121D70851E000FE4AF /* ZMOutstandingItems.h in Headers */,
				166901DC1D7081C7000FE4AF /* ZMLocallyModifiedObjectSyncStatus.h in Headers */,
				16229486221EBB8100A98679 /* ZMImagePreprocessingTracker.h in Headers */,
				166901D51D7081C7000FE4AF /* ZMDownstreamObjectSyncWithWhitelist.h in Headers */,
				F184020F2073C30000E9F4CC /* Bridging-Header.h in Headers */,
				06C394B6248E6FDA00AE736A /* ZMSimpleListRequestPaginator.h in Headers */,
			);
			runOnlyForDeploymentPostprocessing = 0;
		};
/* End PBXHeadersBuildPhase section */

/* Begin PBXNativeTarget section */
		166901691D707509000FE4AF /* WireRequestStrategy */ = {
			isa = PBXNativeTarget;
			buildConfigurationList = 1669017E1D707509000FE4AF /* Build configuration list for PBXNativeTarget "WireRequestStrategy" */;
			buildPhases = (
				166901651D707509000FE4AF /* Sources */,
				166901661D707509000FE4AF /* Frameworks */,
				166901671D707509000FE4AF /* Headers */,
				668E958827425E0A0028C1F8 /* Run Swiftlint */,
				166901681D707509000FE4AF /* Resources */,
			);
			buildRules = (
			);
			dependencies = (
			);
			name = WireRequestStrategy;
			productName = WireRequestStrategy;
			productReference = 1669016A1D707509000FE4AF /* WireRequestStrategy.framework */;
			productType = "com.apple.product-type.framework";
		};
		166901731D707509000FE4AF /* WireRequestStrategyTests */ = {
			isa = PBXNativeTarget;
			buildConfigurationList = 166901811D707509000FE4AF /* Build configuration list for PBXNativeTarget "WireRequestStrategyTests" */;
			buildPhases = (
				166901701D707509000FE4AF /* Sources */,
				166901711D707509000FE4AF /* Frameworks */,
				166901721D707509000FE4AF /* Resources */,
				BF7D9BD21D8C312F00949267 /* CopyFiles */,
			);
			buildRules = (
			);
			dependencies = (
				166901771D707509000FE4AF /* PBXTargetDependency */,
				F154EDD71F447BB600CB8184 /* PBXTargetDependency */,
			);
			name = WireRequestStrategyTests;
			productName = WireRequestStrategyTests;
			productReference = 166901741D707509000FE4AF /* WireRequestStrategyTests.xctest */;
			productType = "com.apple.product-type.bundle.unit-test";
		};
		F154EDC31F447B6C00CB8184 /* WireRequestStrategyTestHost */ = {
			isa = PBXNativeTarget;
			buildConfigurationList = F154EDD51F447B6C00CB8184 /* Build configuration list for PBXNativeTarget "WireRequestStrategyTestHost" */;
			buildPhases = (
				F154EDC01F447B6C00CB8184 /* Sources */,
				F154EDC11F447B6C00CB8184 /* Frameworks */,
				F154EDC21F447B6C00CB8184 /* Resources */,
				EE67F72E296F0CE5001D7C88 /* Embed Frameworks */,
			);
			buildRules = (
			);
			dependencies = (
			);
			name = WireRequestStrategyTestHost;
			productName = WireRequestStrategyTestHost;
			productReference = F154EDC41F447B6C00CB8184 /* WireRequestStrategyTestHost.app */;
			productType = "com.apple.product-type.application";
		};
/* End PBXNativeTarget section */

/* Begin PBXProject section */
		166901611D707509000FE4AF /* Project object */ = {
			isa = PBXProject;
			attributes = {
				LastSwiftUpdateCheck = 0830;
				LastUpgradeCheck = 1310;
				ORGANIZATIONNAME = "Wire GmbH";
				TargetAttributes = {
					166901691D707509000FE4AF = {
						CreatedOnToolsVersion = 7.3.1;
						LastSwiftMigration = 1000;
					};
					166901731D707509000FE4AF = {
						CreatedOnToolsVersion = 7.3.1;
						DevelopmentTeam = W5KEQBF9B5;
						LastSwiftMigration = 1000;
						TestTargetID = F154EDC31F447B6C00CB8184;
					};
					F154EDC31F447B6C00CB8184 = {
						CreatedOnToolsVersion = 8.3.2;
						DevelopmentTeam = EDF3JCE8BC;
						LastSwiftMigration = 1000;
						ProvisioningStyle = Automatic;
					};
				};
			};
			buildConfigurationList = 166901641D707509000FE4AF /* Build configuration list for PBXProject "WireRequestStrategy" */;
			compatibilityVersion = "Xcode 3.2";
			developmentRegion = en;
			hasScannedForEncodings = 0;
			knownRegions = (
				en,
				Base,
				de,
				"pt-BR",
				es,
				uk,
				ru,
				ja,
				it,
				nl,
				tr,
				fr,
				da,
				ar,
				"zh-Hans",
				sl,
				fi,
				et,
				pl,
				"zh-Hant",
				lt,
			);
			mainGroup = 166901601D707509000FE4AF;
			productRefGroup = 1669016B1D707509000FE4AF /* Products */;
			projectDirPath = "";
			projectRoot = "";
			targets = (
				166901691D707509000FE4AF /* WireRequestStrategy */,
				166901731D707509000FE4AF /* WireRequestStrategyTests */,
				F154EDC31F447B6C00CB8184 /* WireRequestStrategyTestHost */,
			);
		};
/* End PBXProject section */

/* Begin PBXResourcesBuildPhase section */
		166901681D707509000FE4AF /* Resources */ = {
			isa = PBXResourcesBuildPhase;
			buildActionMask = 2147483647;
			files = (
				0649D15524F64335001DDC78 /* Push.strings in Resources */,
				0649D15424F64335001DDC78 /* Push.stringsdict in Resources */,
			);
			runOnlyForDeploymentPostprocessing = 0;
		};
		166901721D707509000FE4AF /* Resources */ = {
			isa = PBXResourcesBuildPhase;
			buildActionMask = 2147483647;
			files = (
				F18402142073C6B100E9F4CC /* 1900x1500.jpg in Resources */,
				F18402192073C6B100E9F4CC /* tiny.jpg in Resources */,
				F18402162073C6B100E9F4CC /* Lorem Ipsum.txt in Resources */,
				0648FC1227851661006519D1 /* audio.m4a in Resources */,
				F18402172073C6B100E9F4CC /* medium.jpg in Resources */,
				F184021A2073C6B100E9F4CC /* video.mp4 in Resources */,
				F18402182073C6B100E9F4CC /* not_animated.gif in Resources */,
				F18402152073C6B100E9F4CC /* animated.gif in Resources */,
			);
			runOnlyForDeploymentPostprocessing = 0;
		};
		F154EDC21F447B6C00CB8184 /* Resources */ = {
			isa = PBXResourcesBuildPhase;
			buildActionMask = 2147483647;
			files = (
				547E664D1F7512FE008CB1FA /* Default-568h@2x.png in Resources */,
			);
			runOnlyForDeploymentPostprocessing = 0;
		};
/* End PBXResourcesBuildPhase section */

/* Begin PBXShellScriptBuildPhase section */
		668E958827425E0A0028C1F8 /* Run Swiftlint */ = {
			isa = PBXShellScriptBuildPhase;
			buildActionMask = 2147483647;
			files = (
			);
			inputFileListPaths = (
			);
			inputPaths = (
			);
			name = "Run Swiftlint";
			outputFileListPaths = (
			);
			outputPaths = (
			);
			runOnlyForDeploymentPostprocessing = 0;
			shellPath = /bin/sh;
			shellScript = "# Adds support for Apple Silicon brew directory\nexport PATH=\"$PATH:/opt/homebrew/bin\"\n \nif which swiftlint >/dev/null; then\n  swiftlint\nelse\n  echo \"warning: SwiftLint not installed, download from https://github.com/realm/SwiftLint\"\nfi\n";
		};
/* End PBXShellScriptBuildPhase section */

/* Begin PBXSourcesBuildPhase section */
		166901651D707509000FE4AF /* Sources */ = {
			isa = PBXSourcesBuildPhase;
			buildActionMask = 2147483647;
			files = (
				F18401C12073BE0800E9F4CC /* ImageV2DownloadRequestStrategy.swift in Sources */,
				F18401CD2073BE0800E9F4CC /* LinkPreviewPreprocessor.swift in Sources */,
				169BA1CB25E9507600374343 /* Payload+Coding.swift in Sources */,
				166901DB1D7081C7000FE4AF /* ZMLocallyModifiedObjectSet.m in Sources */,
				06CF5DFA27FC900F00822FAB /* ZMLocalNotification+Calling.swift in Sources */,
				8792F55721AD944100795027 /* UserPropertyRequestStrategy.swift in Sources */,
				EE3245FC2821D41000F2A84A /* VoIPPushHelper.swift in Sources */,
				F18401A92073BE0800E9F4CC /* MissingClientsRequestFactory.swift in Sources */,
				16367F2626FDB4720028AF8B /* ConnectionRequestStrategy.swift in Sources */,
				F18401AD2073BE0800E9F4CC /* ZMOTRMessage+Missing.swift in Sources */,
				06474D4D24AF68AD002C695D /* StoreUpdateEvent.swift in Sources */,
				068084962563B6940047899C /* FeatureConfigRequestStrategy.swift in Sources */,
				166901F01D7081C7000FE4AF /* ZMUpstreamInsertedObjectSync.m in Sources */,
				1658EA6226DE22C0003D0090 /* ConversationRequestStrategy.swift in Sources */,
				EE04084828C9E2FA009E4B8D /* FetchBackendMLSPublicKeysActionHandler.swift in Sources */,
				16A4893F268B0C82001F9127 /* ClientMessageRequestStrategy.swift in Sources */,
				F18401BD2073BE0800E9F4CC /* LinkPreviewAssetUploadRequestStrategy.swift in Sources */,
				F18401AA2073BE0800E9F4CC /* FetchingClientRequestStrategy.swift in Sources */,
				06A9FDD228B36FF500B3C730 /* UpdateAccessRolesAction.swift in Sources */,
				63CC83B12859D488008549AD /* ClaimMLSKeyPackageActionHandler.swift in Sources */,
				EE4C5FBE27D2C5CD000C0D45 /* BundledMessageNotificationBuilder.swift in Sources */,
				EE90C29E282E785800474379 /* PushTokenStrategy.swift in Sources */,
				166901D61D7081C7000FE4AF /* ZMDownstreamObjectSyncWithWhitelist.m in Sources */,
				7AA8560C28FDAD0B00088D41 /* FetchPublicGroupStateActionHandler.swift in Sources */,
				16E70F8A270EEB2300718E5D /* PayloadProcessing+Conversation.swift in Sources */,
				EE402C0328996C2500CA0E40 /* MLSMessageSync.Transcoder.swift in Sources */,
				16E5F6D626EF1BE100F35FBA /* PaginatedSync.swift in Sources */,
				6397F6E228F447F800298DB1 /* SendCommitBundleActionHandler.swift in Sources */,
				161E055026655E4500DADC3D /* UserProfileRequestStrategy.swift in Sources */,
				F18401D42073BE0800E9F4CC /* MessageExpirationTimer.swift in Sources */,
				1622946B221C18BE00A98679 /* AssetV3UploadRequestStrategy.swift in Sources */,
				1662ADB322B0E8B300D84071 /* VerifyLegalHoldRequestStrategy.swift in Sources */,
				166901EC1D7081C7000FE4AF /* ZMTimedSingleRequestSync.m in Sources */,
				F184019A2073BE0800E9F4CC /* ClientMessageRequestFactory.swift in Sources */,
				EEE0EE0528591D3200BBEE29 /* OptionalString+NonEmptyValue.swift in Sources */,
				168D7CB226FB0E3F00789960 /* EntityActionSync.swift in Sources */,
				168D7CBB26FB21D900789960 /* RemoveParticipantActionHandler.swift in Sources */,
				EECBE8EC28E71ED7005DE5DD /* SyncConversationAction.swift in Sources */,
				F963E8E11D955D5500098AD3 /* SharedProtocols.swift in Sources */,
				166901F21D7081C7000FE4AF /* ZMUpstreamModifiedObjectSync.m in Sources */,
				16FFDE441DF6C668003494D6 /* DependencyEntitySync.swift in Sources */,
				166A22912577C06B00EF313D /* ResetSessionRequestStrategy.swift in Sources */,
				166901E41D7081C7000FE4AF /* ZMSingleRequestSync.m in Sources */,
				16A86B2722A128A800A674F8 /* IdentifierObjectSync.swift in Sources */,
				F18401C82073BE0800E9F4CC /* AssetDownloadRequestFactory.swift in Sources */,
				16A48936268A0665001F9127 /* ModifiedKeyObjectSync.swift in Sources */,
				16A4894B268B0D1D001F9127 /* LinkPreviewUpdateRequestStrategy.swift in Sources */,
				EE402C0728996F6600CA0E40 /* MessageSync.swift in Sources */,
				166901F51D7081C7000FE4AF /* ZMUpstreamRequest.m in Sources */,
				F18401B42073BE0800E9F4CC /* ZMAbstractRequestStrategy.m in Sources */,
				060ED6D62499F41000412C4A /* PushNotificationStatus.swift in Sources */,
				169BA1CD25E95DC900374343 /* Payload+Processing.swift in Sources */,
				F18401D82073BE0800E9F4CC /* ZMConversation+Notifications.swift in Sources */,
				F18401D92073BE0800E9F4CC /* EncryptionSessionDirectory+UpdateEvents.swift in Sources */,
				F18401C72073BE0800E9F4CC /* AssetV3PreviewDownloadStrategy.swift in Sources */,
				F18401B52073BE0800E9F4CC /* OTREntityTranscoder.swift in Sources */,
				16367F1E26FDB0740028AF8B /* Payload+Connection.swift in Sources */,
				63DA339F286DF6ED00818C3C /* MLSEventProcessor.swift in Sources */,
				1682462F257A1FB7002AF17B /* KeyPathObjectSync.swift in Sources */,
				BF1F52C61ECC74E5002FB553 /* Array+RequestGenerator.swift in Sources */,
				0693115024F79E2500D14DF5 /* UserNotificationCenterMock.swift in Sources */,
				EE47346C29A39E8A00E6C04E /* EventDecoder+Proteus.swift in Sources */,
				06CDDE9F282E9CC200F9360F /* RemovePushTokenAction.swift in Sources */,
				062DD2D82760CFAA00E27FD9 /* UUID+SafeLogging.swift in Sources */,
				5E9EA4DE2243C10400D401B2 /* LinkAttachmentsPreprocessor.swift in Sources */,
				166901E01D7081C7000FE4AF /* ZMRemoteIdentifierObjectSync.m in Sources */,
				633B396A2891890600208124 /* ZMUpdateEvent+Decryption.swift in Sources */,
				06474D4B24AF6858002C695D /* EventDecoder.swift in Sources */,
				EE402C0128996AA300CA0E40 /* MLSMessageSync.swift in Sources */,
				06025666248E616C00E060E1 /* ZMSimpleListRequestPaginator.m in Sources */,
				F18401A42073BE0800E9F4CC /* GenericMessageRequestStrategy.swift in Sources */,
				1621D2751D7715EA007108C2 /* ZMObjectSyncStrategy.m in Sources */,
				166901E21D7081C7000FE4AF /* ZMRequestGenerator.m in Sources */,
				5E68F22722452CDC00298376 /* LinkPreprocessor.swift in Sources */,
				06025662248E467B00E060E1 /* NotificationStreamSync.swift in Sources */,
				EE202DAB27F1F4CC00083AB3 /* VoIPPushPayload.swift in Sources */,
				0649D14924F63C51001DDC78 /* NotificationSound.swift in Sources */,
				06C394C5248E851000AE736A /* NotificationsTracker.swift in Sources */,
				0649D14324F63B52001DDC78 /* NotificationUserInfo.swift in Sources */,
				161E05442665465A00DADC3D /* SyncProgress.swift in Sources */,
				EE47346E29A3A17900E6C04E /* EventDecoder+MLS.swift in Sources */,
				63CC83E2285C9C6C008549AD /* UploadSelfMLSKeyPackagesActionHandler.swift in Sources */,
				166901D41D7081C7000FE4AF /* ZMDownstreamObjectSync.m in Sources */,
				0649D14524F63BBD001DDC78 /* LocalNotificationType+Configuration.swift in Sources */,
				7AEBB677285A10620090B524 /* CountSelfMLSKeyPackagesActionHandler.swift in Sources */,
				F18401C32073BE0800E9F4CC /* AssetV3DownloadRequestStrategy.swift in Sources */,
				0649D19B24F66E9E001DDC78 /* ZMLocalNotification+Events.swift in Sources */,
				F18401BF2073BE0800E9F4CC /* AssetClientMessageRequestStrategy.swift in Sources */,
				0649D14724F63C02001DDC78 /* PushNotificationCategory.swift in Sources */,
				547D47171E7C1B0D002EEA15 /* DependentObjects.swift in Sources */,
				F18401AF2073BE0800E9F4CC /* AvailabilityRequestStrategy.swift in Sources */,
				EEDE7DB128EAEEC3007DC6A3 /* ConversationService.swift in Sources */,
				F18401D12073BE0800E9F4CC /* ApplicationStatus.swift in Sources */,
				0649D14D24F63D3E001DDC78 /* LocalNotificationType+Localization.swift in Sources */,
				EEB5DE0728377635009B4741 /* GetFeatureConfigsActionHandler.swift in Sources */,
				16E5F6DD26EF1E3200F35FBA /* Payload+Conversation.swift in Sources */,
				16A4891A2685CECD001F9127 /* ProteusMessageSync.swift in Sources */,
				F18401D32073BE0800E9F4CC /* ZMMessage+Dependency.swift in Sources */,
				D5D65A072074C23D00D7F3C3 /* AssetRequestFactory.swift in Sources */,
				168D7CA526FB0CFD00789960 /* ActionHandler.swift in Sources */,
				166901E61D7081C7000FE4AF /* ZMSyncOperationSet.m in Sources */,
				0649D14B24F63C8F001DDC78 /* NotificationAction.swift in Sources */,
				EE402C0528996C6900CA0E40 /* MLSMessage.swift in Sources */,
				16DABDA225D69335005F4C3A /* Payload.swift in Sources */,
				16E70F7E270EEA5400718E5D /* PayloadProcessing+UserProfile.swift in Sources */,
				EEE0EDB12858906500BBEE29 /* MLSRequestStrategy.swift in Sources */,
				168D7CB726FB0E9200789960 /* AddParticipantActionHandler.swift in Sources */,
				70E77B79273187660021EE70 /* UpdateRoleActionHandler.swift in Sources */,
				166901D91D7081C7000FE4AF /* ZMLocallyInsertedObjectSet.m in Sources */,
				EEB5DE05283773C3009B4741 /* GetFeatureConfigsAction.swift in Sources */,
				06A9FDD428B3701000B3C730 /* UpdateAccessRolesActionHandler.swift in Sources */,
				16367F2226FDB2A10028AF8B /* PayloadProcessing+Connection.swift in Sources */,
				EE90C2AC282EA1D200474379 /* GetPushTokensAction.swift in Sources */,
				F18401B02073BE0800E9F4CC /* AbstractRequestStrategy.swift in Sources */,
				0649D14F24F63DCC001DDC78 /* ZMSound.swift in Sources */,
				F18401C22073BE0800E9F4CC /* AssetV2DownloadRequestStrategy.swift in Sources */,
				EEAC16D4281AE5F700B7A34D /* CallEventContent.swift in Sources */,
				F18401D22073BE0800E9F4CC /* OTREntity.swift in Sources */,
				16A4893A268A080E001F9127 /* InsertedObjectSync.swift in Sources */,
				1621D22F1D75AC36007108C2 /* ZMChangeTrackerBootstrap.m in Sources */,
				062285C8276BB5B000B87C91 /* UpdateEventProcessor.swift in Sources */,
				7A111DE8285C90A90085BF91 /* SendMLSMessageActionHandler.swift in Sources */,
				0649D19F24F6717C001DDC78 /* ZMLocalNotificationSet.swift in Sources */,
				0649D1A124F671E6001DDC78 /* UserNotificationCenter.swift in Sources */,
				631216392881D10100FF9A56 /* ZMUpdateEvent+Payload.swift in Sources */,
				1622946D221C56E500A98679 /* AssetsPreprocessor.swift in Sources */,
				0649D1A624F673E7001DDC78 /* Logging.swift in Sources */,
				EEE46E5428C5EE48005F48D7 /* ZMTransportResponse+ErrorInfo.swift in Sources */,
				EE8DC53728C0EFA700AC4E3D /* FetchUserClientsActionHandler.swift in Sources */,
				16229487221EBB8100A98679 /* ZMImagePreprocessingTracker.m in Sources */,
				16E70F8E270EEBB700718E5D /* PayloadProcessing+MessageSendingStatus.swift in Sources */,
				F18401D02073BE0800E9F4CC /* PushMessageHandler.swift in Sources */,
				16B5B33726FDDD8A001A3216 /* ConnectToUserActionHandler.swift in Sources */,
				16B5B3462701A713001A3216 /* UpdateConnectionActionHandler.swift in Sources */,
				EE0CEB462893E9390055ECE5 /* ConversationEventProcessor.swift in Sources */,
				F14B7AEA222009BA00458624 /* UserRichProfileRequestStrategy.swift in Sources */,
				16D0E07F1DF88B430075DF8F /* EntityTranscoder.swift in Sources */,
				EE90C2AE282EA1E000474379 /* GetPushTokensActionHandler.swift in Sources */,
				0649D14024F63AA0001DDC78 /* LocalNotificationContentType.swift in Sources */,
				06CDDEA1282E9E7F00F9360F /* RemovePushTokenActionHandler.swift in Sources */,
				EE90C2A7282E7EC800474379 /* RegisterPushTokenActionHandler.swift in Sources */,
				F18401A62073BE0800E9F4CC /* MissingClientsRequestStrategy.swift in Sources */,
				0649D12224F5C5EF001DDC78 /* ZMLocalNotification.swift in Sources */,
				EE90C2A8282E7ECF00474379 /* RegisterPushTokenAction.swift in Sources */,
				06FDC62F28354DAE008300DB /* PushTokenStorage.swift in Sources */,
				166901DD1D7081C7000FE4AF /* ZMLocallyModifiedObjectSyncStatus.m in Sources */,
				F18401BB2073BE0800E9F4CC /* LinkPreviewAssetDownloadRequestStrategy.swift in Sources */,
				63CC83B9285B4845008549AD /* String+Empty.swift in Sources */,
				16751E8524CF72970099AE09 /* DeliveryReceiptRequestStrategy.swift in Sources */,
				EECBE8EE28E71F19005DE5DD /* SyncConversationActionHandler.swift in Sources */,
			);
			runOnlyForDeploymentPostprocessing = 0;
		};
		166901701D707509000FE4AF /* Sources */ = {
			isa = PBXSourcesBuildPhase;
			buildActionMask = 2147483647;
			files = (
				F18401E12073C25900E9F4CC /* OTREntityTests+Dependency.swift in Sources */,
				547D47191E7C2F6C002EEA15 /* DependentObjectsTests.swift in Sources */,
				168D7CCE26FB303A00789960 /* AddParticipantActionHandlerTests.swift in Sources */,
				16CC083B268E075100C0613C /* ClientMessageRequestStrategyTests.swift in Sources */,
				F19561F5202A1361005347C0 /* ZMUpstreamModifiedObjectSyncTests.m in Sources */,
				16824633257A2B47002AF17B /* ResetSessionRequestStrategyTests.swift in Sources */,
				168D7CF626FC6D3400789960 /* RemoveParticipantActionHandlerTests.swift in Sources */,
				164D007622256C6E00A8F264 /* AssetV3UploadRequestStrategyTests.swift in Sources */,
				63F5AAC7298A96C000712528 /* Payload+CodingTests.swift in Sources */,
				BFF9446620F5F79F00531BC3 /* ImageV2DownloadRequestStrategyTests.swift in Sources */,
				16189D06268B214E004831BE /* InsertedObjectSyncTests.swift in Sources */,
				168414192228365D00FCB9BC /* AssetsPreprocessorTests.swift in Sources */,
				F19561F1202A1325005347C0 /* ZMSingleRequestSyncTests.m in Sources */,
				F19561F7202A1389005347C0 /* ZMLocallyInsertedObjectSetTests.m in Sources */,
				EEA2EE8A28F021C100A2CBE1 /* UserClientByQualifiedUserIDTranscoderTests.swift in Sources */,
				168D7D0C26FC81AD00789960 /* ActionHandlerTests.swift in Sources */,
				160ADE9C270DBD0A003FA638 /* ConnectToUserActionHandlerTests.swift in Sources */,
				F1956201202A141E005347C0 /* ZMDownstreamObjectSyncTests.m in Sources */,
				F18401F32073C26C00E9F4CC /* AssetClientMessageRequestStrategyTests.swift in Sources */,
				1621D2621D75C745007108C2 /* ZMDownstreamObjectSyncWithWhitelistTests.m in Sources */,
				16E70F6E270EE9F800718E5D /* PayloadProcessing+MessageSendingStatusTests.swift in Sources */,
				1621D2291D75AB2D007108C2 /* MockEntity2.m in Sources */,
				F18401DB2073C25300E9F4CC /* EventDecoderDecryptionTestsTests.swift in Sources */,
				D5D65A062073C8F800D7F3C3 /* AssetRequestFactoryTests.swift in Sources */,
				1621D2281D75AB2D007108C2 /* MockEntity.m in Sources */,
				F18401EC2073C26700E9F4CC /* AssetV3PreviewDownloadRequestStrategyTests.swift in Sources */,
				87F7288521AFF37D000ED371 /* UserPropertyRequestStrategyTests.swift in Sources */,
				EEDE7DB328EAEEFA007DC6A3 /* MockConversationService.swift in Sources */,
				EECBE8F028E71F57005DE5DD /* SyncConversationActionHandlerTests.swift in Sources */,
				1621D26B1D75C7FF007108C2 /* ZMUpstreamInsertedObjectSyncTests.m in Sources */,
				7A111DEA285C90B70085BF91 /* SendMLSMessageActionHandlerTests.swift in Sources */,
				F18401EB2073C26700E9F4CC /* OTREntityTranscoderTests.swift in Sources */,
				06474D5E24B30C79002C695D /* PushNotificationStatusTests.swift in Sources */,
				16E70F73270EE9FC00718E5D /* PayloadProcessing+ConversationTests.swift in Sources */,
				F18401E52073C26200E9F4CC /* FetchingClientRequestStrategyTests.swift in Sources */,
				70C781FD2732B0100059DF07 /* UpdateRoleActionHandlerTests.swift in Sources */,
				164D00742225624E00A8F264 /* ZMImagePreprocessingTrackerTests.m in Sources */,
				16E70F78270EEA0100718E5D /* PayloadProcessing+UserProfileTests.swift in Sources */,
				EE90C2B0282EA1F200474379 /* GetPushTokensActionHandlerTests.swift in Sources */,
				EE04084A28C9E63E009E4B8D /* FetchBackendMLSPublicKeysActionHandlerTests.swift in Sources */,
				16824631257A23E8002AF17B /* KeyPathObjectSyncTests.swift in Sources */,
				F1956204202A1506005347C0 /* ZMRequestGeneratorTests.m in Sources */,
				EE57BD9F28A52E3100C46660 /* MessageSyncTests.swift in Sources */,
				1621D2661D75C755007108C2 /* ZMLocallyModifiedObjectSyncStatusTests.m in Sources */,
				0693115624F7B17300D14DF5 /* ZMLocalNotificationTests_SystemMessage.swift in Sources */,
				63DA33A8286F27DD00818C3C /* MLSEventProcessorTests.swift in Sources */,
				EE3246042823196100F2A84A /* VoIPPushHelperTests.swift in Sources */,
				F18401FE2073C2EA00E9F4CC /* MessagingTest+Encryption.swift in Sources */,
				7AEBB679285A16400090B524 /* CountSelfMLSKeyPackagesActionHandlerTests.swift in Sources */,
				16A86B4622A5485E00A674F8 /* IdentifierObjectSyncTests.swift in Sources */,
				A90C56E62685C20E00F1007B /* ZMImagePreprocessingTrackerTests.swift in Sources */,
				EEE0EE0728591E9C00BBEE29 /* AssetDownloadRequestFactoryTests.swift in Sources */,
				16972DED2668E699008AF3A2 /* UserProfileRequestStrategyTests.swift in Sources */,
				F19561FB202A13C3005347C0 /* ZMSyncOperationSetTests.m in Sources */,
				F18401E92073C26700E9F4CC /* AvailabilityRequestStrategyTests.swift in Sources */,
				EE8DC53928C0F04B00AC4E3D /* FetchUserClientsActionHandlerTests.swift in Sources */,
				0693114D24F79A1100D14DF5 /* ZMLocalNotificationLocalizationTests.swift in Sources */,
				EE9BC57E28785FB100AF9AEE /* XCTestCase+APIVersion.swift in Sources */,
				EE57BD9D28A52DD600C46660 /* MLSMessageSyncTests.swift in Sources */,
				1662ADD122B14CBA00D84071 /* VerifyLegalHoldRequestStrategyTests.swift in Sources */,
				F19561EF202A1309005347C0 /* DependencyEntitySyncTests.swift in Sources */,
				F18401E42073C25E00E9F4CC /* GenericMessageRequestStrategyTests.swift in Sources */,
				06474DA824B4BB01002C695D /* StoreUpdateEventTests.swift in Sources */,
				F18402002073C2EA00E9F4CC /* MockObjects.swift in Sources */,
				F18401E82073C26700E9F4CC /* ZMOTRMessageMissingTests.swift in Sources */,
				F18401DC2073C25300E9F4CC /* MessageExpirationTimerTests.swift in Sources */,
				F19561F9202A13B4005347C0 /* ZMChangeTrackerBootstrapTests.m in Sources */,
				0605DB902511622100443219 /* ZMLocalNotificationTests_UnreadCount.swift in Sources */,
				1621D22A1D75AB2D007108C2 /* MockModelObjectContextFactory.m in Sources */,
				0693114E24F79A1300D14DF5 /* LocalNotificationContentTypeTest.swift in Sources */,
				F18401E02073C25900E9F4CC /* ClientMessageRequestFactoryTests.swift in Sources */,
				63CC83B3285A1E59008549AD /* ClaimMLSKeyPackageActionHandlerTests.swift in Sources */,
				F18401F42073C27200E9F4CC /* LinkPreviewPreprocessorTests.swift in Sources */,
				0693114C24F79A0E00D14DF5 /* ZMLocalNotificationSetTests.swift in Sources */,
				EEAC16D6281AEB0200B7A34D /* CallEventContentTests.swift in Sources */,
				EE82318927D22D79008CD77B /* String+Random.swift in Sources */,
				1621D2651D75C750007108C2 /* ZMLocallyModifiedObjectSetTests.m in Sources */,
				06474DA624B4B1EA002C695D /* EventDecoderTest.swift in Sources */,
				06CDDEA3282E9E9800F9360F /* RemovePushTokenActionHandlerTests.swift in Sources */,
				633B396C2892D53300208124 /* MockMLSController.swift in Sources */,
				EEDE7DAD28EAE538007DC6A3 /* ConversationEventProcessorTests.swift in Sources */,
				068084982563B7310047899C /* FeatureConfigRequestStrategyTests.swift in Sources */,
				168D7BBC26F330DE00789960 /* MessagingTest+Payloads.swift in Sources */,
				1621D26D1D75C806007108C2 /* NSManagedObjectContext+TestHelpers.m in Sources */,
				0693115724F7B1A200D14DF5 /* ZMLocalNotificationTests_Message.swift in Sources */,
				06474D6624B3227E002C695D /* ZMSimpleListRequestPaginatorTests.m in Sources */,
				F14B7AEC222009C200458624 /* UserRichProfileRequestStrategyTests.swift in Sources */,
				0693114B24F79A0500D14DF5 /* ZMLocalNotificationTests_Event.swift in Sources */,
				63CC83E5285C9C72008549AD /* UploadSelfMLSKeyPackagesActionHandlerTests.swift in Sources */,
				EEB5DE0F28379A19009B4741 /* GetFeatureConfigsActionHandlerTests.swift in Sources */,
				F18401F02073C26C00E9F4CC /* LinkPreviewAssetDownloadRequestStrategyTests.swift in Sources */,
				63CC83F2285CB96A008549AD /* ActionHandlerTestBase.swift in Sources */,
				F18401FF2073C2EA00E9F4CC /* MessagingTestBase.swift in Sources */,
				16189D02268B104C004831BE /* ProteusMessageSyncTests.swift in Sources */,
				16E70F94270EEEEB00718E5D /* PayloadProcessing+ConnectionTests.swift in Sources */,
				16189D0A268B2C34004831BE /* ModifiedKeyObjectSyncTests.swift in Sources */,
				F1956200202A141B005347C0 /* ZMDownstreamObjectSyncOrderingTests.m in Sources */,
				6397F6E628F6DD8B00298DB1 /* SendCommitBundleActionHandlerTests.swift in Sources */,
				06A9FDD628B3702700B3C730 /* UpdateAccessRolesActionHandlerTests.swift in Sources */,
				EE90C2AA282E855B00474379 /* RegisterPushTokenActionHandlerTests.swift in Sources */,
				63F5AAC9298A974F00712528 /* Payload+ConversationTests.swift in Sources */,
				5E9EA4E02243C6B200D401B2 /* LinkAttachmentsPreprocessorTests.swift in Sources */,
				63DA33AA286F343A00818C3C /* MockMLSEventProcessor.swift in Sources */,
				06FDC63128354DBD008300DB /* PushTokenStorageTests.swift in Sources */,
				7AA8561028FDB0AC00088D41 /* FetchPublicGroupStateActionHandlerTests.swift in Sources */,
				F18401EE2073C26C00E9F4CC /* LinkPreviewAssetUploadRequestStrategyTests.swift in Sources */,
				EE30CAB029ACAE1600A332B1 /* MockProteusServiceinterface.swift in Sources */,
				EE4345DF2865D0FB0090AC34 /* ConversationByQualifiedIDListTranscoderTests.swift in Sources */,
				06474D6024B310B6002C695D /* NotificationsTrackerTests.swift in Sources */,
				0693114A24F799F400D14DF5 /* ZMLocalNotificationTests.swift in Sources */,
				EEE30BB02A0046E3001A0B38 /* UserDefaults+Reset.swift in Sources */,
				F18401EA2073C26700E9F4CC /* AbstractRequestStrategyTests.swift in Sources */,
				06ADF694264B467E002E0C7A /* MockAnalytics.swift in Sources */,
				16E70F5B270DCCB900718E5D /* UpdateConnectionActionHandlerTests.swift in Sources */,
				16E5F71826EF4DBF00F35FBA /* ConversationRequestStrategyTests.swift in Sources */,
				F18401E72073C26200E9F4CC /* MissingClientsRequestStrategyTests.swift in Sources */,
				1621D2671D75C776007108C2 /* ZMRemoteIdentifierObjectSyncTests.m in Sources */,
				1621D26A1D75C782007108C2 /* ZMTimedSingleRequestSyncTests.m in Sources */,
				16751EBB24D1BDA00099AE09 /* DeliveryReceiptRequestStrategyTests.swift in Sources */,
				16CC0833268DC32D00C0613C /* LinkPreviewUpdateRequestStrategyTests.swift in Sources */,
				167BCBC426087F8900E9D7E3 /* ZMTBaseTests+CoreDataStack.swift in Sources */,
				F18401F12073C26C00E9F4CC /* AssetV3DownloadRequestStrategyTests.swift in Sources */,
				16B5B42B2705E163001A3216 /* ConnectionRequestStrategyTests.swift in Sources */,
				F18402012073C2EA00E9F4CC /* RequestStrategyTestBase.swift in Sources */,
			);
			runOnlyForDeploymentPostprocessing = 0;
		};
		F154EDC01F447B6C00CB8184 /* Sources */ = {
			isa = PBXSourcesBuildPhase;
			buildActionMask = 2147483647;
			files = (
				F154EDC71F447B6C00CB8184 /* AppDelegate.swift in Sources */,
			);
			runOnlyForDeploymentPostprocessing = 0;
		};
/* End PBXSourcesBuildPhase section */

/* Begin PBXTargetDependency section */
		166901771D707509000FE4AF /* PBXTargetDependency */ = {
			isa = PBXTargetDependency;
			target = 166901691D707509000FE4AF /* WireRequestStrategy */;
			targetProxy = 166901761D707509000FE4AF /* PBXContainerItemProxy */;
		};
		F154EDD71F447BB600CB8184 /* PBXTargetDependency */ = {
			isa = PBXTargetDependency;
			target = F154EDC31F447B6C00CB8184 /* WireRequestStrategyTestHost */;
			targetProxy = F154EDD61F447BB600CB8184 /* PBXContainerItemProxy */;
		};
/* End PBXTargetDependency section */

/* Begin PBXVariantGroup section */
		0649D15024F64335001DDC78 /* Push.stringsdict */ = {
			isa = PBXVariantGroup;
			children = (
				0649D15124F64335001DDC78 /* Base */,
				0649D15924F644A9001DDC78 /* de */,
				0649D15B24F644B7001DDC78 /* pt-BR */,
				0649D15D24F644DB001DDC78 /* es */,
				0649D15F24F644E7001DDC78 /* uk */,
				0649D16124F644F3001DDC78 /* ru */,
				0649D16324F644F8001DDC78 /* ja */,
				0649D16524F64520001DDC78 /* it */,
				0649D16724F6452C001DDC78 /* nl */,
				0649D16924F64537001DDC78 /* tr */,
				0649D16B24F64540001DDC78 /* fr */,
				0649D16D24F6454A001DDC78 /* da */,
				0649D16F24F6454E001DDC78 /* ar */,
				0649D17124F64565001DDC78 /* zh-Hans */,
				0649D17324F6458F001DDC78 /* sl */,
				0649D17524F6459F001DDC78 /* fi */,
				0649D17724F645B1001DDC78 /* et */,
				0649D17924F645C6001DDC78 /* pl */,
				0649D17B24F645CC001DDC78 /* zh-Hant */,
				0649D17D24F645E8001DDC78 /* lt */,
			);
			name = Push.stringsdict;
			sourceTree = "<group>";
		};
		0649D15224F64335001DDC78 /* Push.strings */ = {
			isa = PBXVariantGroup;
			children = (
				0649D15324F64335001DDC78 /* Base */,
				0649D15824F644A9001DDC78 /* de */,
				0649D15A24F644B7001DDC78 /* pt-BR */,
				0649D15C24F644DB001DDC78 /* es */,
				0649D15E24F644E7001DDC78 /* uk */,
				0649D16024F644F3001DDC78 /* ru */,
				0649D16224F644F7001DDC78 /* ja */,
				0649D16424F64520001DDC78 /* it */,
				0649D16624F6452C001DDC78 /* nl */,
				0649D16824F64537001DDC78 /* tr */,
				0649D16A24F64540001DDC78 /* fr */,
				0649D16C24F64549001DDC78 /* da */,
				0649D16E24F6454E001DDC78 /* ar */,
				0649D17024F64565001DDC78 /* zh-Hans */,
				0649D17224F6458E001DDC78 /* sl */,
				0649D17424F6459F001DDC78 /* fi */,
				0649D17624F645B1001DDC78 /* et */,
				0649D17824F645C6001DDC78 /* pl */,
				0649D17A24F645CC001DDC78 /* zh-Hant */,
				0649D17C24F645E8001DDC78 /* lt */,
			);
			name = Push.strings;
			sourceTree = "<group>";
		};
/* End PBXVariantGroup section */

/* Begin XCBuildConfiguration section */
		1669017C1D707509000FE4AF /* Debug */ = {
			isa = XCBuildConfiguration;
			baseConfigurationReference = F1E47FED207E0B72008D4299 /* project-debug.xcconfig */;
			buildSettings = {
				CLANG_ANALYZER_LOCALIZABILITY_NONLOCALIZED = YES;
				HEADER_SEARCH_PATHS = "$(SDKROOT)/usr/include/libxml2";
			};
			name = Debug;
		};
		1669017D1D707509000FE4AF /* Release */ = {
			isa = XCBuildConfiguration;
			baseConfigurationReference = F1E47FE9207E0B72008D4299 /* project.xcconfig */;
			buildSettings = {
				CLANG_ANALYZER_LOCALIZABILITY_NONLOCALIZED = YES;
				HEADER_SEARCH_PATHS = "$(SDKROOT)/usr/include/libxml2";
			};
			name = Release;
		};
		1669017F1D707509000FE4AF /* Debug */ = {
			isa = XCBuildConfiguration;
			baseConfigurationReference = 166901961D7075D7000FE4AF /* WireRequestStrategy.xcconfig */;
			buildSettings = {
				"ARCHS[sdk=iphonesimulator*]" = x86_64;
				INFOPLIST_FILE = Resources/Info.plist;
				ONLY_ACTIVE_ARCH = YES;
				PRODUCT_BUNDLE_IDENTIFIER = com.wire.WireRequestStrategy;
				SKIP_INSTALL = YES;
			};
			name = Debug;
		};
		166901801D707509000FE4AF /* Release */ = {
			isa = XCBuildConfiguration;
			baseConfigurationReference = 166901961D7075D7000FE4AF /* WireRequestStrategy.xcconfig */;
			buildSettings = {
				INFOPLIST_FILE = Resources/Info.plist;
				ONLY_ACTIVE_ARCH = NO;
				PRODUCT_BUNDLE_IDENTIFIER = com.wire.WireRequestStrategy;
				SKIP_INSTALL = YES;
			};
			name = Release;
		};
		166901821D707509000FE4AF /* Debug */ = {
			isa = XCBuildConfiguration;
			baseConfigurationReference = F1E47FE4207E0B72008D4299 /* ios-test-target.xcconfig */;
			buildSettings = {
				INFOPLIST_FILE = Tests/Resources/Info.plist;
				PRODUCT_BUNDLE_IDENTIFIER = com.wire.WireRequestStrategyTests;
				PRODUCT_NAME = "$(TARGET_NAME)";
				SWIFT_OBJC_BRIDGING_HEADER = "Tests/Resources/Bridging-Header.h";
				TEST_HOST = "$(BUILT_PRODUCTS_DIR)/WireRequestStrategyTestHost.app/WireRequestStrategyTestHost";
				VALIDATE_WORKSPACE = YES;
			};
			name = Debug;
		};
		166901831D707509000FE4AF /* Release */ = {
			isa = XCBuildConfiguration;
			baseConfigurationReference = F1E47FE4207E0B72008D4299 /* ios-test-target.xcconfig */;
			buildSettings = {
				INFOPLIST_FILE = Tests/Resources/Info.plist;
				PRODUCT_BUNDLE_IDENTIFIER = com.wire.WireRequestStrategyTests;
				PRODUCT_NAME = "$(TARGET_NAME)";
				SWIFT_OBJC_BRIDGING_HEADER = "Tests/Resources/Bridging-Header.h";
				TEST_HOST = "$(BUILT_PRODUCTS_DIR)/WireRequestStrategyTestHost.app/WireRequestStrategyTestHost";
				VALIDATE_WORKSPACE = YES;
			};
			name = Release;
		};
		F154EDD31F447B6C00CB8184 /* Debug */ = {
			isa = XCBuildConfiguration;
			baseConfigurationReference = F1E47FE5207E0B72008D4299 /* ios-test-host.xcconfig */;
			buildSettings = {
				INFOPLIST_FILE = "$(SRCROOT)/Tests/Test Host/Info.plist";
				LD_RUNPATH_SEARCH_PATHS = "$(inherited) @executable_path/Frameworks";
				PRODUCT_BUNDLE_IDENTIFIER = com.wire.WireRequestStrategyTestHost;
				PRODUCT_NAME = "$(TARGET_NAME)";
			};
			name = Debug;
		};
		F154EDD41F447B6C00CB8184 /* Release */ = {
			isa = XCBuildConfiguration;
			baseConfigurationReference = F1E47FE5207E0B72008D4299 /* ios-test-host.xcconfig */;
			buildSettings = {
				INFOPLIST_FILE = "$(SRCROOT)/Tests/Test Host/Info.plist";
				LD_RUNPATH_SEARCH_PATHS = "$(inherited) @executable_path/Frameworks";
				PRODUCT_BUNDLE_IDENTIFIER = com.wire.WireRequestStrategyTestHost;
				PRODUCT_NAME = "$(TARGET_NAME)";
			};
			name = Release;
		};
/* End XCBuildConfiguration section */

/* Begin XCConfigurationList section */
		166901641D707509000FE4AF /* Build configuration list for PBXProject "WireRequestStrategy" */ = {
			isa = XCConfigurationList;
			buildConfigurations = (
				1669017C1D707509000FE4AF /* Debug */,
				1669017D1D707509000FE4AF /* Release */,
			);
			defaultConfigurationIsVisible = 0;
			defaultConfigurationName = Release;
		};
		1669017E1D707509000FE4AF /* Build configuration list for PBXNativeTarget "WireRequestStrategy" */ = {
			isa = XCConfigurationList;
			buildConfigurations = (
				1669017F1D707509000FE4AF /* Debug */,
				166901801D707509000FE4AF /* Release */,
			);
			defaultConfigurationIsVisible = 0;
			defaultConfigurationName = Release;
		};
		166901811D707509000FE4AF /* Build configuration list for PBXNativeTarget "WireRequestStrategyTests" */ = {
			isa = XCConfigurationList;
			buildConfigurations = (
				166901821D707509000FE4AF /* Debug */,
				166901831D707509000FE4AF /* Release */,
			);
			defaultConfigurationIsVisible = 0;
			defaultConfigurationName = Release;
		};
		F154EDD51F447B6C00CB8184 /* Build configuration list for PBXNativeTarget "WireRequestStrategyTestHost" */ = {
			isa = XCConfigurationList;
			buildConfigurations = (
				F154EDD31F447B6C00CB8184 /* Debug */,
				F154EDD41F447B6C00CB8184 /* Release */,
			);
			defaultConfigurationIsVisible = 0;
			defaultConfigurationName = Release;
		};
/* End XCConfigurationList section */
	};
	rootObject = 166901611D707509000FE4AF /* Project object */;
}<|MERGE_RESOLUTION|>--- conflicted
+++ resolved
@@ -255,10 +255,7 @@
 		EEE0EDB12858906500BBEE29 /* MLSRequestStrategy.swift in Sources */ = {isa = PBXBuildFile; fileRef = EEE0EDB02858906500BBEE29 /* MLSRequestStrategy.swift */; };
 		EEE0EE0528591D3200BBEE29 /* OptionalString+NonEmptyValue.swift in Sources */ = {isa = PBXBuildFile; fileRef = EEE0EE0328591D2C00BBEE29 /* OptionalString+NonEmptyValue.swift */; };
 		EEE0EE0728591E9C00BBEE29 /* AssetDownloadRequestFactoryTests.swift in Sources */ = {isa = PBXBuildFile; fileRef = EEE0EE0628591E9C00BBEE29 /* AssetDownloadRequestFactoryTests.swift */; };
-<<<<<<< HEAD
-=======
 		EEE46E5428C5EE48005F48D7 /* ZMTransportResponse+ErrorInfo.swift in Sources */ = {isa = PBXBuildFile; fileRef = EEE46E5328C5EE48005F48D7 /* ZMTransportResponse+ErrorInfo.swift */; };
->>>>>>> 33098a79
 		EEE30BB02A0046E3001A0B38 /* UserDefaults+Reset.swift in Sources */ = {isa = PBXBuildFile; fileRef = EEE30BAF2A0046E3001A0B38 /* UserDefaults+Reset.swift */; };
 		F14B7AEA222009BA00458624 /* UserRichProfileRequestStrategy.swift in Sources */ = {isa = PBXBuildFile; fileRef = F14B7AE9222009BA00458624 /* UserRichProfileRequestStrategy.swift */; };
 		F14B7AEC222009C200458624 /* UserRichProfileRequestStrategyTests.swift in Sources */ = {isa = PBXBuildFile; fileRef = F14B7AEB222009C200458624 /* UserRichProfileRequestStrategyTests.swift */; };
@@ -677,10 +674,7 @@
 		EEE0EDB02858906500BBEE29 /* MLSRequestStrategy.swift */ = {isa = PBXFileReference; lastKnownFileType = sourcecode.swift; path = MLSRequestStrategy.swift; sourceTree = "<group>"; };
 		EEE0EE0328591D2C00BBEE29 /* OptionalString+NonEmptyValue.swift */ = {isa = PBXFileReference; lastKnownFileType = sourcecode.swift; path = "OptionalString+NonEmptyValue.swift"; sourceTree = "<group>"; };
 		EEE0EE0628591E9C00BBEE29 /* AssetDownloadRequestFactoryTests.swift */ = {isa = PBXFileReference; lastKnownFileType = sourcecode.swift; path = AssetDownloadRequestFactoryTests.swift; sourceTree = "<group>"; };
-<<<<<<< HEAD
-=======
 		EEE46E5328C5EE48005F48D7 /* ZMTransportResponse+ErrorInfo.swift */ = {isa = PBXFileReference; lastKnownFileType = sourcecode.swift; path = "ZMTransportResponse+ErrorInfo.swift"; sourceTree = "<group>"; };
->>>>>>> 33098a79
 		EEE30BAF2A0046E3001A0B38 /* UserDefaults+Reset.swift */ = {isa = PBXFileReference; lastKnownFileType = sourcecode.swift; path = "UserDefaults+Reset.swift"; sourceTree = "<group>"; };
 		F14B7AE9222009BA00458624 /* UserRichProfileRequestStrategy.swift */ = {isa = PBXFileReference; fileEncoding = 4; lastKnownFileType = sourcecode.swift; path = UserRichProfileRequestStrategy.swift; sourceTree = "<group>"; };
 		F14B7AEB222009C200458624 /* UserRichProfileRequestStrategyTests.swift */ = {isa = PBXFileReference; fileEncoding = 4; lastKnownFileType = sourcecode.swift; path = UserRichProfileRequestStrategyTests.swift; sourceTree = "<group>"; };
