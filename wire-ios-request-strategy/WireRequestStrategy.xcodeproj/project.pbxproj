// !$*UTF8*$!
{
	archiveVersion = 1;
	classes = {
	};
	objectVersion = 54;
	objects = {

/* Begin PBXBuildFile section */
<<<<<<< HEAD
		01E8EC432BB7D4A5002A5A91 /* AllTests.xctestplan in Resources */ = {isa = PBXBuildFile; fileRef = 01E8EC422BB7D4A5002A5A91 /* AllTests.xctestplan */; };
=======
		012B55F62C4A8FFC00DC12D0 /* EventHasher.swift in Sources */ = {isa = PBXBuildFile; fileRef = 012B55F52C4A8FFC00DC12D0 /* EventHasher.swift */; };
>>>>>>> 71033f42
		06025662248E467B00E060E1 /* NotificationStreamSync.swift in Sources */ = {isa = PBXBuildFile; fileRef = 06025661248E467B00E060E1 /* NotificationStreamSync.swift */; };
		06025666248E616C00E060E1 /* ZMSimpleListRequestPaginator.m in Sources */ = {isa = PBXBuildFile; fileRef = 06025665248E616C00E060E1 /* ZMSimpleListRequestPaginator.m */; };
		0605DB902511622100443219 /* ZMLocalNotificationTests_UnreadCount.swift in Sources */ = {isa = PBXBuildFile; fileRef = 0605DB8F2511622100443219 /* ZMLocalNotificationTests_UnreadCount.swift */; };
		060ED6D62499F41000412C4A /* PushNotificationStatus.swift in Sources */ = {isa = PBXBuildFile; fileRef = 060ED6D52499F41000412C4A /* PushNotificationStatus.swift */; };
		061389F42B178EBE0053B7B5 /* E2eIAPI.swift in Sources */ = {isa = PBXBuildFile; fileRef = 061389F32B178EBE0053B7B5 /* E2eIAPI.swift */; };
		062285C8276BB5B000B87C91 /* UpdateEventProcessor.swift in Sources */ = {isa = PBXBuildFile; fileRef = 062285C7276BB5B000B87C91 /* UpdateEventProcessor.swift */; };
		0640BF6F2B0F6B78008866E4 /* E2EIEnrollment.swift in Sources */ = {isa = PBXBuildFile; fileRef = 0640BF6E2B0F6B78008866E4 /* E2EIEnrollment.swift */; };
		06474D4B24AF6858002C695D /* EventDecoder.swift in Sources */ = {isa = PBXBuildFile; fileRef = 06474D4A24AF6858002C695D /* EventDecoder.swift */; };
		06474D4D24AF68AD002C695D /* StoreUpdateEvent.swift in Sources */ = {isa = PBXBuildFile; fileRef = 06474D4C24AF68AD002C695D /* StoreUpdateEvent.swift */; };
		06474D5E24B30C79002C695D /* PushNotificationStatusTests.swift in Sources */ = {isa = PBXBuildFile; fileRef = 06474D5C24B30C75002C695D /* PushNotificationStatusTests.swift */; };
		06474D6024B310B6002C695D /* NotificationsTrackerTests.swift in Sources */ = {isa = PBXBuildFile; fileRef = 06474D5F24B310B6002C695D /* NotificationsTrackerTests.swift */; };
		06474D6624B3227E002C695D /* ZMSimpleListRequestPaginatorTests.m in Sources */ = {isa = PBXBuildFile; fileRef = 06474D6524B3227E002C695D /* ZMSimpleListRequestPaginatorTests.m */; };
		064824982B10E32C00115329 /* EnrollE2EICertificateUseCase.swift in Sources */ = {isa = PBXBuildFile; fileRef = 064824972B10E32C00115329 /* EnrollE2EICertificateUseCase.swift */; };
		0648FC1227851661006519D1 /* audio.m4a in Resources */ = {isa = PBXBuildFile; fileRef = 0648FC1027851623006519D1 /* audio.m4a */; };
		0649D12224F5C5EF001DDC78 /* ZMLocalNotification.swift in Sources */ = {isa = PBXBuildFile; fileRef = 0649D12124F5C5EF001DDC78 /* ZMLocalNotification.swift */; };
		0649D14024F63AA0001DDC78 /* LocalNotificationContentType.swift in Sources */ = {isa = PBXBuildFile; fileRef = 0649D13F24F63AA0001DDC78 /* LocalNotificationContentType.swift */; };
		0649D14324F63B52001DDC78 /* NotificationUserInfo.swift in Sources */ = {isa = PBXBuildFile; fileRef = 0649D14224F63B52001DDC78 /* NotificationUserInfo.swift */; };
		0649D14524F63BBD001DDC78 /* LocalNotificationType+Configuration.swift in Sources */ = {isa = PBXBuildFile; fileRef = 0649D14424F63BBD001DDC78 /* LocalNotificationType+Configuration.swift */; };
		0649D14724F63C02001DDC78 /* PushNotificationCategory.swift in Sources */ = {isa = PBXBuildFile; fileRef = 0649D14624F63C02001DDC78 /* PushNotificationCategory.swift */; };
		0649D14924F63C51001DDC78 /* NotificationSound.swift in Sources */ = {isa = PBXBuildFile; fileRef = 0649D14824F63C51001DDC78 /* NotificationSound.swift */; };
		0649D14B24F63C8F001DDC78 /* NotificationAction.swift in Sources */ = {isa = PBXBuildFile; fileRef = 0649D14A24F63C8F001DDC78 /* NotificationAction.swift */; };
		0649D14D24F63D3E001DDC78 /* LocalNotificationType+Localization.swift in Sources */ = {isa = PBXBuildFile; fileRef = 0649D14C24F63D3E001DDC78 /* LocalNotificationType+Localization.swift */; };
		0649D14F24F63DCC001DDC78 /* ZMSound.swift in Sources */ = {isa = PBXBuildFile; fileRef = 0649D14E24F63DCC001DDC78 /* ZMSound.swift */; };
		0649D15424F64335001DDC78 /* Push.stringsdict in Resources */ = {isa = PBXBuildFile; fileRef = 0649D15024F64335001DDC78 /* Push.stringsdict */; };
		0649D15524F64335001DDC78 /* Push.strings in Resources */ = {isa = PBXBuildFile; fileRef = 0649D15224F64335001DDC78 /* Push.strings */; };
		0649D19B24F66E9E001DDC78 /* ZMLocalNotification+Events.swift in Sources */ = {isa = PBXBuildFile; fileRef = 0649D19A24F66E9E001DDC78 /* ZMLocalNotification+Events.swift */; };
		0649D19F24F6717C001DDC78 /* ZMLocalNotificationSet.swift in Sources */ = {isa = PBXBuildFile; fileRef = 0649D19E24F6717C001DDC78 /* ZMLocalNotificationSet.swift */; };
		0649D1A624F673E7001DDC78 /* Logging.swift in Sources */ = {isa = PBXBuildFile; fileRef = 0649D1A524F673E7001DDC78 /* Logging.swift */; };
		0671976E2AE951F400D96598 /* AcmeAPI.swift in Sources */ = {isa = PBXBuildFile; fileRef = 0671976D2AE951F400D96598 /* AcmeAPI.swift */; };
		0671979A2AFBE9FD00D96598 /* AcmeResponse.swift in Sources */ = {isa = PBXBuildFile; fileRef = 067197992AFBE9FD00D96598 /* AcmeResponse.swift */; };
		067215AD2B10DCA300CF4AD4 /* E2EIRepository.swift in Sources */ = {isa = PBXBuildFile; fileRef = 067215AC2B10DCA300CF4AD4 /* E2EIRepository.swift */; };
		068084962563B6940047899C /* FeatureConfigRequestStrategy.swift in Sources */ = {isa = PBXBuildFile; fileRef = 068084952563B6940047899C /* FeatureConfigRequestStrategy.swift */; };
		068084982563B7310047899C /* FeatureConfigRequestStrategyTests.swift in Sources */ = {isa = PBXBuildFile; fileRef = 068084972563B7310047899C /* FeatureConfigRequestStrategyTests.swift */; };
		0693114A24F799F400D14DF5 /* ZMLocalNotificationTests.swift in Sources */ = {isa = PBXBuildFile; fileRef = 0693113F24F7995F00D14DF5 /* ZMLocalNotificationTests.swift */; };
		0693114B24F79A0500D14DF5 /* ZMLocalNotificationTests_Event.swift in Sources */ = {isa = PBXBuildFile; fileRef = 0693114124F7996D00D14DF5 /* ZMLocalNotificationTests_Event.swift */; };
		0693114C24F79A0E00D14DF5 /* ZMLocalNotificationSetTests.swift in Sources */ = {isa = PBXBuildFile; fileRef = 0693114324F7999800D14DF5 /* ZMLocalNotificationSetTests.swift */; };
		0693114D24F79A1100D14DF5 /* ZMLocalNotificationLocalizationTests.swift in Sources */ = {isa = PBXBuildFile; fileRef = 0693114524F799B200D14DF5 /* ZMLocalNotificationLocalizationTests.swift */; };
		0693114E24F79A1300D14DF5 /* LocalNotificationContentTypeTest.swift in Sources */ = {isa = PBXBuildFile; fileRef = 0693114724F799BE00D14DF5 /* LocalNotificationContentTypeTest.swift */; };
		0693115024F79E2500D14DF5 /* UserNotificationCenterMock.swift in Sources */ = {isa = PBXBuildFile; fileRef = 0693114F24F79E2500D14DF5 /* UserNotificationCenterMock.swift */; };
		0693115624F7B17300D14DF5 /* ZMLocalNotificationTests_SystemMessage.swift in Sources */ = {isa = PBXBuildFile; fileRef = 0693115524F7B17300D14DF5 /* ZMLocalNotificationTests_SystemMessage.swift */; };
		0693115724F7B1A200D14DF5 /* ZMLocalNotificationTests_Message.swift in Sources */ = {isa = PBXBuildFile; fileRef = 0693115124F7B15500D14DF5 /* ZMLocalNotificationTests_Message.swift */; };
		06A1966E2A7BEAE300B43BA5 /* TerminateFederationRequestStrategy.swift in Sources */ = {isa = PBXBuildFile; fileRef = 06A1966D2A7BEAE300B43BA5 /* TerminateFederationRequestStrategy.swift */; };
		06A196702A7BEBD100B43BA5 /* TerminateFederationRequestStrategyTests.swift in Sources */ = {isa = PBXBuildFile; fileRef = 06A1966F2A7BEBD100B43BA5 /* TerminateFederationRequestStrategyTests.swift */; };
		06A9FDD228B36FF500B3C730 /* UpdateAccessRolesAction.swift in Sources */ = {isa = PBXBuildFile; fileRef = 06A9FDD128B36FF500B3C730 /* UpdateAccessRolesAction.swift */; };
		06A9FDD428B3701000B3C730 /* UpdateAccessRolesActionHandler.swift in Sources */ = {isa = PBXBuildFile; fileRef = 06A9FDD328B3701000B3C730 /* UpdateAccessRolesActionHandler.swift */; };
		06A9FDD628B3702700B3C730 /* UpdateAccessRolesActionHandlerTests.swift in Sources */ = {isa = PBXBuildFile; fileRef = 06A9FDD528B3702700B3C730 /* UpdateAccessRolesActionHandlerTests.swift */; };
		06ADE9F72BCE825D008BA0B3 /* UserClientAPI.swift in Sources */ = {isa = PBXBuildFile; fileRef = 06ADE9F62BCE825D008BA0B3 /* UserClientAPI.swift */; };
		06ADEA002BD15255008BA0B3 /* UserClientRequestFactory.swift in Sources */ = {isa = PBXBuildFile; fileRef = 06ADE9FF2BD15255008BA0B3 /* UserClientRequestFactory.swift */; };
		06ADF694264B467E002E0C7A /* MockAnalytics.swift in Sources */ = {isa = PBXBuildFile; fileRef = 06ADF693264B467E002E0C7A /* MockAnalytics.swift */; };
		06C394B6248E6FDA00AE736A /* ZMSimpleListRequestPaginator.h in Headers */ = {isa = PBXBuildFile; fileRef = 06025667248E617D00E060E1 /* ZMSimpleListRequestPaginator.h */; settings = {ATTRIBUTES = (Public, ); }; };
		06C394B7248E6FDE00AE736A /* ZMSimpleListRequestPaginator+Internal.h in Headers */ = {isa = PBXBuildFile; fileRef = 06025669248E61BF00E060E1 /* ZMSimpleListRequestPaginator+Internal.h */; };
		06C394C5248E851000AE736A /* NotificationsTracker.swift in Sources */ = {isa = PBXBuildFile; fileRef = 06C394C4248E851000AE736A /* NotificationsTracker.swift */; };
		06CDDE9F282E9CC200F9360F /* RemovePushTokenAction.swift in Sources */ = {isa = PBXBuildFile; fileRef = 06CDDE9E282E9CC200F9360F /* RemovePushTokenAction.swift */; };
		06CDDEA1282E9E7F00F9360F /* RemovePushTokenActionHandler.swift in Sources */ = {isa = PBXBuildFile; fileRef = 06CDDEA0282E9E7F00F9360F /* RemovePushTokenActionHandler.swift */; };
		06CDDEA3282E9E9800F9360F /* RemovePushTokenActionHandlerTests.swift in Sources */ = {isa = PBXBuildFile; fileRef = 06CDDEA2282E9E9800F9360F /* RemovePushTokenActionHandlerTests.swift */; };
		06CF5DFA27FC900F00822FAB /* ZMLocalNotification+Calling.swift in Sources */ = {isa = PBXBuildFile; fileRef = 06CF5DF927FC900F00822FAB /* ZMLocalNotification+Calling.swift */; };
		06D61FB62B0CBE1E00C2699A /* AcmeAPITests.swift in Sources */ = {isa = PBXBuildFile; fileRef = 06D61FB52B0CBE1E00C2699A /* AcmeAPITests.swift */; };
		06D61FB82B0CBE3100C2699A /* E2EIEnrollmentTests.swift in Sources */ = {isa = PBXBuildFile; fileRef = 06D61FB72B0CBE3100C2699A /* E2EIEnrollmentTests.swift */; };
		06FDC62F28354DAE008300DB /* PushTokenStorage.swift in Sources */ = {isa = PBXBuildFile; fileRef = 06FDC62E28354DAE008300DB /* PushTokenStorage.swift */; };
		06FDC63128354DBD008300DB /* PushTokenStorageTests.swift in Sources */ = {isa = PBXBuildFile; fileRef = 06FDC63028354DBD008300DB /* PushTokenStorageTests.swift */; };
		160ADE9C270DBD0A003FA638 /* ConnectToUserActionHandlerTests.swift in Sources */ = {isa = PBXBuildFile; fileRef = 160ADE9B270DBD0A003FA638 /* ConnectToUserActionHandlerTests.swift */; };
		16189D06268B214E004831BE /* InsertedObjectSyncTests.swift in Sources */ = {isa = PBXBuildFile; fileRef = 16189D05268B214E004831BE /* InsertedObjectSyncTests.swift */; };
		16189D0A268B2C34004831BE /* ModifiedKeyObjectSyncTests.swift in Sources */ = {isa = PBXBuildFile; fileRef = 16189D09268B2C34004831BE /* ModifiedKeyObjectSyncTests.swift */; };
		161E05442665465A00DADC3D /* SyncProgress.swift in Sources */ = {isa = PBXBuildFile; fileRef = 161E05432665465A00DADC3D /* SyncProgress.swift */; };
		161E055026655E4500DADC3D /* UserProfileRequestStrategy.swift in Sources */ = {isa = PBXBuildFile; fileRef = 161E054F26655E4500DADC3D /* UserProfileRequestStrategy.swift */; };
		1621D2281D75AB2D007108C2 /* MockEntity.m in Sources */ = {isa = PBXBuildFile; fileRef = 1621D2231D75AB2D007108C2 /* MockEntity.m */; };
		1621D2291D75AB2D007108C2 /* MockEntity2.m in Sources */ = {isa = PBXBuildFile; fileRef = 1621D2251D75AB2D007108C2 /* MockEntity2.m */; };
		1621D22A1D75AB2D007108C2 /* MockModelObjectContextFactory.m in Sources */ = {isa = PBXBuildFile; fileRef = 1621D2271D75AB2D007108C2 /* MockModelObjectContextFactory.m */; };
		1621D22E1D75AC36007108C2 /* ZMChangeTrackerBootstrap.h in Headers */ = {isa = PBXBuildFile; fileRef = 1621D22B1D75AC36007108C2 /* ZMChangeTrackerBootstrap.h */; settings = {ATTRIBUTES = (Public, ); }; };
		1621D22F1D75AC36007108C2 /* ZMChangeTrackerBootstrap.m in Sources */ = {isa = PBXBuildFile; fileRef = 1621D22C1D75AC36007108C2 /* ZMChangeTrackerBootstrap.m */; };
		1621D2301D75AC36007108C2 /* ZMChangeTrackerBootstrap+Testing.h in Headers */ = {isa = PBXBuildFile; fileRef = 1621D22D1D75AC36007108C2 /* ZMChangeTrackerBootstrap+Testing.h */; settings = {ATTRIBUTES = (Public, ); }; };
		1621D2621D75C745007108C2 /* ZMDownstreamObjectSyncWithWhitelistTests.m in Sources */ = {isa = PBXBuildFile; fileRef = 166902191D709110000FE4AF /* ZMDownstreamObjectSyncWithWhitelistTests.m */; };
		1621D2651D75C750007108C2 /* ZMLocallyModifiedObjectSetTests.m in Sources */ = {isa = PBXBuildFile; fileRef = 1669021C1D709110000FE4AF /* ZMLocallyModifiedObjectSetTests.m */; };
		1621D2661D75C755007108C2 /* ZMLocallyModifiedObjectSyncStatusTests.m in Sources */ = {isa = PBXBuildFile; fileRef = 1669021D1D709110000FE4AF /* ZMLocallyModifiedObjectSyncStatusTests.m */; };
		1621D2671D75C776007108C2 /* ZMRemoteIdentifierObjectSyncTests.m in Sources */ = {isa = PBXBuildFile; fileRef = 1669021E1D709110000FE4AF /* ZMRemoteIdentifierObjectSyncTests.m */; };
		1621D26A1D75C782007108C2 /* ZMTimedSingleRequestSyncTests.m in Sources */ = {isa = PBXBuildFile; fileRef = 166902211D709110000FE4AF /* ZMTimedSingleRequestSyncTests.m */; };
		1621D26B1D75C7FF007108C2 /* ZMUpstreamInsertedObjectSyncTests.m in Sources */ = {isa = PBXBuildFile; fileRef = 166902221D709110000FE4AF /* ZMUpstreamInsertedObjectSyncTests.m */; };
		1621D26D1D75C806007108C2 /* NSManagedObjectContext+TestHelpers.m in Sources */ = {isa = PBXBuildFile; fileRef = 1621D2321D75B221007108C2 /* NSManagedObjectContext+TestHelpers.m */; };
		1621D2741D7715EA007108C2 /* ZMObjectSyncStrategy.h in Headers */ = {isa = PBXBuildFile; fileRef = 1621D2721D7715EA007108C2 /* ZMObjectSyncStrategy.h */; settings = {ATTRIBUTES = (Public, ); }; };
		1621D2751D7715EA007108C2 /* ZMObjectSyncStrategy.m in Sources */ = {isa = PBXBuildFile; fileRef = 1621D2731D7715EA007108C2 /* ZMObjectSyncStrategy.m */; };
		1622946B221C18BE00A98679 /* AssetV3UploadRequestStrategy.swift in Sources */ = {isa = PBXBuildFile; fileRef = 1622946A221C18BE00A98679 /* AssetV3UploadRequestStrategy.swift */; };
		1622946D221C56E500A98679 /* AssetsPreprocessor.swift in Sources */ = {isa = PBXBuildFile; fileRef = 1622946C221C56E500A98679 /* AssetsPreprocessor.swift */; };
		16229486221EBB8100A98679 /* ZMImagePreprocessingTracker.h in Headers */ = {isa = PBXBuildFile; fileRef = 16229482221EBB8000A98679 /* ZMImagePreprocessingTracker.h */; settings = {ATTRIBUTES = (Public, ); }; };
		16229487221EBB8100A98679 /* ZMImagePreprocessingTracker.m in Sources */ = {isa = PBXBuildFile; fileRef = 16229483221EBB8000A98679 /* ZMImagePreprocessingTracker.m */; };
		16229488221EBB8100A98679 /* ZMImagePreprocessingTracker+Testing.h in Headers */ = {isa = PBXBuildFile; fileRef = 16229484221EBB8000A98679 /* ZMImagePreprocessingTracker+Testing.h */; settings = {ATTRIBUTES = (Public, ); }; };
		1623F8D32AE66F28004F0319 /* MessageSender.swift in Sources */ = {isa = PBXBuildFile; fileRef = 1623F8D22AE66F28004F0319 /* MessageSender.swift */; };
		1623F8D52AE6729D004F0319 /* SessionEstablisher.swift in Sources */ = {isa = PBXBuildFile; fileRef = 1623F8D42AE6729D004F0319 /* SessionEstablisher.swift */; };
		1623F8D82AE7FB7E004F0319 /* PrekeyAPI.swift in Sources */ = {isa = PBXBuildFile; fileRef = 1623F8D72AE7FB7E004F0319 /* PrekeyAPI.swift */; };
		1623F8DA2AE7FBD6004F0319 /* NetworkError.swift in Sources */ = {isa = PBXBuildFile; fileRef = 1623F8D92AE7FBD6004F0319 /* NetworkError.swift */; };
		1623F8DC2AE7FD54004F0319 /* APIProvider.swift in Sources */ = {isa = PBXBuildFile; fileRef = 1623F8DB2AE7FD54004F0319 /* APIProvider.swift */; };
		1623F8DE2AE945E2004F0319 /* MessageAPI.swift in Sources */ = {isa = PBXBuildFile; fileRef = 1623F8DD2AE945E2004F0319 /* MessageAPI.swift */; };
		1623F8E02AEAAF0E004F0319 /* MessageDependencyResolver.swift in Sources */ = {isa = PBXBuildFile; fileRef = 1623F8DF2AEAAF0E004F0319 /* MessageDependencyResolver.swift */; };
		16367F1E26FDB0740028AF8B /* Payload+Connection.swift in Sources */ = {isa = PBXBuildFile; fileRef = 16367F1D26FDB0740028AF8B /* Payload+Connection.swift */; };
		16367F2626FDB4720028AF8B /* ConnectionRequestStrategy.swift in Sources */ = {isa = PBXBuildFile; fileRef = 16367F2526FDB4720028AF8B /* ConnectionRequestStrategy.swift */; };
		164D00742225624E00A8F264 /* ZMImagePreprocessingTrackerTests.m in Sources */ = {isa = PBXBuildFile; fileRef = 16229485221EBB8000A98679 /* ZMImagePreprocessingTrackerTests.m */; };
		164D007622256C6E00A8F264 /* AssetV3UploadRequestStrategyTests.swift in Sources */ = {isa = PBXBuildFile; fileRef = 164D007522256C6E00A8F264 /* AssetV3UploadRequestStrategyTests.swift */; };
		1658EA6226DE22C0003D0090 /* ConversationRequestStrategy.swift in Sources */ = {isa = PBXBuildFile; fileRef = 1658EA6126DE22C0003D0090 /* ConversationRequestStrategy.swift */; };
		1662ADB322B0E8B300D84071 /* VerifyLegalHoldRequestStrategy.swift in Sources */ = {isa = PBXBuildFile; fileRef = 1662ADB222B0E8B300D84071 /* VerifyLegalHoldRequestStrategy.swift */; };
		1662ADD122B14CBA00D84071 /* VerifyLegalHoldRequestStrategyTests.swift in Sources */ = {isa = PBXBuildFile; fileRef = 1662ADD022B14CBA00D84071 /* VerifyLegalHoldRequestStrategyTests.swift */; };
		1669016E1D707509000FE4AF /* WireRequestStrategy.h in Headers */ = {isa = PBXBuildFile; fileRef = 1669016D1D707509000FE4AF /* WireRequestStrategy.h */; settings = {ATTRIBUTES = (Public, ); }; };
		166901D01D7081C7000FE4AF /* ZMContextChangeTracker.h in Headers */ = {isa = PBXBuildFile; fileRef = 166901A81D7081C7000FE4AF /* ZMContextChangeTracker.h */; settings = {ATTRIBUTES = (Public, ); }; };
		166901D31D7081C7000FE4AF /* ZMDownstreamObjectSync.h in Headers */ = {isa = PBXBuildFile; fileRef = 166901AB1D7081C7000FE4AF /* ZMDownstreamObjectSync.h */; settings = {ATTRIBUTES = (Public, ); }; };
		166901D41D7081C7000FE4AF /* ZMDownstreamObjectSync.m in Sources */ = {isa = PBXBuildFile; fileRef = 166901AC1D7081C7000FE4AF /* ZMDownstreamObjectSync.m */; };
		166901D51D7081C7000FE4AF /* ZMDownstreamObjectSyncWithWhitelist.h in Headers */ = {isa = PBXBuildFile; fileRef = 166901AD1D7081C7000FE4AF /* ZMDownstreamObjectSyncWithWhitelist.h */; settings = {ATTRIBUTES = (Public, ); }; };
		166901D61D7081C7000FE4AF /* ZMDownstreamObjectSyncWithWhitelist.m in Sources */ = {isa = PBXBuildFile; fileRef = 166901AE1D7081C7000FE4AF /* ZMDownstreamObjectSyncWithWhitelist.m */; };
		166901D71D7081C7000FE4AF /* ZMDownstreamObjectSyncWithWhitelist+Internal.h in Headers */ = {isa = PBXBuildFile; fileRef = 166901AF1D7081C7000FE4AF /* ZMDownstreamObjectSyncWithWhitelist+Internal.h */; };
		166901D81D7081C7000FE4AF /* ZMLocallyInsertedObjectSet.h in Headers */ = {isa = PBXBuildFile; fileRef = 166901B01D7081C7000FE4AF /* ZMLocallyInsertedObjectSet.h */; settings = {ATTRIBUTES = (Public, ); }; };
		166901D91D7081C7000FE4AF /* ZMLocallyInsertedObjectSet.m in Sources */ = {isa = PBXBuildFile; fileRef = 166901B11D7081C7000FE4AF /* ZMLocallyInsertedObjectSet.m */; };
		166901DA1D7081C7000FE4AF /* ZMLocallyModifiedObjectSet.h in Headers */ = {isa = PBXBuildFile; fileRef = 166901B21D7081C7000FE4AF /* ZMLocallyModifiedObjectSet.h */; settings = {ATTRIBUTES = (Public, ); }; };
		166901DB1D7081C7000FE4AF /* ZMLocallyModifiedObjectSet.m in Sources */ = {isa = PBXBuildFile; fileRef = 166901B31D7081C7000FE4AF /* ZMLocallyModifiedObjectSet.m */; };
		166901DC1D7081C7000FE4AF /* ZMLocallyModifiedObjectSyncStatus.h in Headers */ = {isa = PBXBuildFile; fileRef = 166901B41D7081C7000FE4AF /* ZMLocallyModifiedObjectSyncStatus.h */; settings = {ATTRIBUTES = (Public, ); }; };
		166901DD1D7081C7000FE4AF /* ZMLocallyModifiedObjectSyncStatus.m in Sources */ = {isa = PBXBuildFile; fileRef = 166901B51D7081C7000FE4AF /* ZMLocallyModifiedObjectSyncStatus.m */; };
		166901DE1D7081C7000FE4AF /* ZMObjectSync.h in Headers */ = {isa = PBXBuildFile; fileRef = 166901B61D7081C7000FE4AF /* ZMObjectSync.h */; settings = {ATTRIBUTES = (Public, ); }; };
		166901DF1D7081C7000FE4AF /* ZMRemoteIdentifierObjectSync.h in Headers */ = {isa = PBXBuildFile; fileRef = 166901B71D7081C7000FE4AF /* ZMRemoteIdentifierObjectSync.h */; settings = {ATTRIBUTES = (Public, ); }; };
		166901E01D7081C7000FE4AF /* ZMRemoteIdentifierObjectSync.m in Sources */ = {isa = PBXBuildFile; fileRef = 166901B81D7081C7000FE4AF /* ZMRemoteIdentifierObjectSync.m */; };
		166901E11D7081C7000FE4AF /* ZMRequestGenerator.h in Headers */ = {isa = PBXBuildFile; fileRef = 166901B91D7081C7000FE4AF /* ZMRequestGenerator.h */; settings = {ATTRIBUTES = (Public, ); }; };
		166901E21D7081C7000FE4AF /* ZMRequestGenerator.m in Sources */ = {isa = PBXBuildFile; fileRef = 166901BA1D7081C7000FE4AF /* ZMRequestGenerator.m */; };
		166901E31D7081C7000FE4AF /* ZMSingleRequestSync.h in Headers */ = {isa = PBXBuildFile; fileRef = 166901BB1D7081C7000FE4AF /* ZMSingleRequestSync.h */; settings = {ATTRIBUTES = (Public, ); }; };
		166901E41D7081C7000FE4AF /* ZMSingleRequestSync.m in Sources */ = {isa = PBXBuildFile; fileRef = 166901BC1D7081C7000FE4AF /* ZMSingleRequestSync.m */; };
		166901E51D7081C7000FE4AF /* ZMSyncOperationSet.h in Headers */ = {isa = PBXBuildFile; fileRef = 166901BD1D7081C7000FE4AF /* ZMSyncOperationSet.h */; settings = {ATTRIBUTES = (Public, ); }; };
		166901E61D7081C7000FE4AF /* ZMSyncOperationSet.m in Sources */ = {isa = PBXBuildFile; fileRef = 166901BE1D7081C7000FE4AF /* ZMSyncOperationSet.m */; };
		166901EB1D7081C7000FE4AF /* ZMTimedSingleRequestSync.h in Headers */ = {isa = PBXBuildFile; fileRef = 166901C31D7081C7000FE4AF /* ZMTimedSingleRequestSync.h */; settings = {ATTRIBUTES = (Public, ); }; };
		166901EC1D7081C7000FE4AF /* ZMTimedSingleRequestSync.m in Sources */ = {isa = PBXBuildFile; fileRef = 166901C41D7081C7000FE4AF /* ZMTimedSingleRequestSync.m */; };
		166901EF1D7081C7000FE4AF /* ZMUpstreamInsertedObjectSync.h in Headers */ = {isa = PBXBuildFile; fileRef = 166901C71D7081C7000FE4AF /* ZMUpstreamInsertedObjectSync.h */; settings = {ATTRIBUTES = (Public, ); }; };
		166901F01D7081C7000FE4AF /* ZMUpstreamInsertedObjectSync.m in Sources */ = {isa = PBXBuildFile; fileRef = 166901C81D7081C7000FE4AF /* ZMUpstreamInsertedObjectSync.m */; };
		166901F11D7081C7000FE4AF /* ZMUpstreamModifiedObjectSync.h in Headers */ = {isa = PBXBuildFile; fileRef = 166901C91D7081C7000FE4AF /* ZMUpstreamModifiedObjectSync.h */; settings = {ATTRIBUTES = (Public, ); }; };
		166901F21D7081C7000FE4AF /* ZMUpstreamModifiedObjectSync.m in Sources */ = {isa = PBXBuildFile; fileRef = 166901CA1D7081C7000FE4AF /* ZMUpstreamModifiedObjectSync.m */; };
		166901F31D7081C7000FE4AF /* ZMUpstreamModifiedObjectSync+Testing.h in Headers */ = {isa = PBXBuildFile; fileRef = 166901CB1D7081C7000FE4AF /* ZMUpstreamModifiedObjectSync+Testing.h */; };
		166901F41D7081C7000FE4AF /* ZMUpstreamRequest.h in Headers */ = {isa = PBXBuildFile; fileRef = 166901CC1D7081C7000FE4AF /* ZMUpstreamRequest.h */; settings = {ATTRIBUTES = (Public, ); }; };
		166901F51D7081C7000FE4AF /* ZMUpstreamRequest.m in Sources */ = {isa = PBXBuildFile; fileRef = 166901CD1D7081C7000FE4AF /* ZMUpstreamRequest.m */; };
		166901F61D7081C7000FE4AF /* ZMUpstreamTranscoder.h in Headers */ = {isa = PBXBuildFile; fileRef = 166901CE1D7081C7000FE4AF /* ZMUpstreamTranscoder.h */; settings = {ATTRIBUTES = (Public, ); }; };
		166902121D70851E000FE4AF /* ZMOutstandingItems.h in Headers */ = {isa = PBXBuildFile; fileRef = 166902111D70851E000FE4AF /* ZMOutstandingItems.h */; settings = {ATTRIBUTES = (Public, ); }; };
		166A22912577C06B00EF313D /* ResetSessionRequestStrategy.swift in Sources */ = {isa = PBXBuildFile; fileRef = 166A22902577C06B00EF313D /* ResetSessionRequestStrategy.swift */; };
		16751E8524CF72970099AE09 /* DeliveryReceiptRequestStrategy.swift in Sources */ = {isa = PBXBuildFile; fileRef = 16751E8424CF72970099AE09 /* DeliveryReceiptRequestStrategy.swift */; };
		16751EBB24D1BDA00099AE09 /* DeliveryReceiptRequestStrategyTests.swift in Sources */ = {isa = PBXBuildFile; fileRef = 16751EBA24D1BDA00099AE09 /* DeliveryReceiptRequestStrategyTests.swift */; };
		167BCBC426087F8900E9D7E3 /* ZMTBaseTests+CoreDataStack.swift in Sources */ = {isa = PBXBuildFile; fileRef = 167BCBC326087F8900E9D7E3 /* ZMTBaseTests+CoreDataStack.swift */; };
		1682462F257A1FB7002AF17B /* KeyPathObjectSync.swift in Sources */ = {isa = PBXBuildFile; fileRef = 1682462E257A1FB7002AF17B /* KeyPathObjectSync.swift */; };
		16824631257A23E8002AF17B /* KeyPathObjectSyncTests.swift in Sources */ = {isa = PBXBuildFile; fileRef = 16824630257A23E8002AF17B /* KeyPathObjectSyncTests.swift */; };
		16824633257A2B47002AF17B /* ResetSessionRequestStrategyTests.swift in Sources */ = {isa = PBXBuildFile; fileRef = 16824632257A2B47002AF17B /* ResetSessionRequestStrategyTests.swift */; };
		168414192228365D00FCB9BC /* AssetsPreprocessorTests.swift in Sources */ = {isa = PBXBuildFile; fileRef = 168414182228365D00FCB9BC /* AssetsPreprocessorTests.swift */; };
		168D7BBC26F330DE00789960 /* MessagingTest+Payloads.swift in Sources */ = {isa = PBXBuildFile; fileRef = 168D7BBB26F330DE00789960 /* MessagingTest+Payloads.swift */; };
		168D7CA526FB0CFD00789960 /* ActionHandler.swift in Sources */ = {isa = PBXBuildFile; fileRef = 168D7CA426FB0CFD00789960 /* ActionHandler.swift */; };
		168D7CB226FB0E3F00789960 /* EntityActionSync.swift in Sources */ = {isa = PBXBuildFile; fileRef = 168D7CB126FB0E3F00789960 /* EntityActionSync.swift */; };
		168D7CB726FB0E9200789960 /* AddParticipantActionHandler.swift in Sources */ = {isa = PBXBuildFile; fileRef = 168D7CB626FB0E9200789960 /* AddParticipantActionHandler.swift */; };
		168D7CBB26FB21D900789960 /* RemoveParticipantActionHandler.swift in Sources */ = {isa = PBXBuildFile; fileRef = 168D7CBA26FB21D900789960 /* RemoveParticipantActionHandler.swift */; };
		168D7CCE26FB303A00789960 /* AddParticipantActionHandlerTests.swift in Sources */ = {isa = PBXBuildFile; fileRef = 168D7CCD26FB303A00789960 /* AddParticipantActionHandlerTests.swift */; };
		168D7CF626FC6D3400789960 /* RemoveParticipantActionHandlerTests.swift in Sources */ = {isa = PBXBuildFile; fileRef = 168D7CF526FC6D3300789960 /* RemoveParticipantActionHandlerTests.swift */; };
		168D7D0C26FC81AD00789960 /* ActionHandlerTests.swift in Sources */ = {isa = PBXBuildFile; fileRef = 168D7D0B26FC81AD00789960 /* ActionHandlerTests.swift */; };
		1695B9D42B87FFF100E9342A /* StubPayloadConversationEvent.swift in Sources */ = {isa = PBXBuildFile; fileRef = 1695B9D32B87FFF100E9342A /* StubPayloadConversationEvent.swift */; };
		16972DED2668E699008AF3A2 /* UserProfileRequestStrategyTests.swift in Sources */ = {isa = PBXBuildFile; fileRef = 16972DEC2668E699008AF3A2 /* UserProfileRequestStrategyTests.swift */; };
		169BA1CB25E9507600374343 /* Payload+Coding.swift in Sources */ = {isa = PBXBuildFile; fileRef = 169BA1CA25E9507600374343 /* Payload+Coding.swift */; };
		16A4891A2685CECD001F9127 /* ProteusMessage.swift in Sources */ = {isa = PBXBuildFile; fileRef = 16A489192685CECC001F9127 /* ProteusMessage.swift */; };
		16A48936268A0665001F9127 /* ModifiedKeyObjectSync.swift in Sources */ = {isa = PBXBuildFile; fileRef = 16A48935268A0665001F9127 /* ModifiedKeyObjectSync.swift */; };
		16A4893A268A080E001F9127 /* InsertedObjectSync.swift in Sources */ = {isa = PBXBuildFile; fileRef = 16A48939268A080E001F9127 /* InsertedObjectSync.swift */; };
		16A4893F268B0C82001F9127 /* ClientMessageRequestStrategy.swift in Sources */ = {isa = PBXBuildFile; fileRef = 16A4893E268B0C82001F9127 /* ClientMessageRequestStrategy.swift */; };
		16A4894B268B0D1D001F9127 /* LinkPreviewUpdateRequestStrategy.swift in Sources */ = {isa = PBXBuildFile; fileRef = 16A4894A268B0D1D001F9127 /* LinkPreviewUpdateRequestStrategy.swift */; };
		16A86B2722A128A800A674F8 /* IdentifierObjectSync.swift in Sources */ = {isa = PBXBuildFile; fileRef = 16A86B2622A128A800A674F8 /* IdentifierObjectSync.swift */; };
		16A86B4622A5485E00A674F8 /* IdentifierObjectSyncTests.swift in Sources */ = {isa = PBXBuildFile; fileRef = 16A86B4522A5485E00A674F8 /* IdentifierObjectSyncTests.swift */; };
		16B5B33726FDDD8A001A3216 /* ConnectToUserActionHandler.swift in Sources */ = {isa = PBXBuildFile; fileRef = 16B5B33626FDDD8A001A3216 /* ConnectToUserActionHandler.swift */; };
		16B5B3462701A713001A3216 /* UpdateConnectionActionHandler.swift in Sources */ = {isa = PBXBuildFile; fileRef = 16B5B3452701A713001A3216 /* UpdateConnectionActionHandler.swift */; };
		16B5B42B2705E163001A3216 /* ConnectionRequestStrategyTests.swift in Sources */ = {isa = PBXBuildFile; fileRef = 16B5B42A2705E163001A3216 /* ConnectionRequestStrategyTests.swift */; };
		16BA786B2AFE69FB006D8CCF /* EventConsumer.swift in Sources */ = {isa = PBXBuildFile; fileRef = 16BA786A2AFE69FB006D8CCF /* EventConsumer.swift */; };
		16BA786C2AFE7119006D8CCF /* EventDecoderTest.swift in Sources */ = {isa = PBXBuildFile; fileRef = 06474DA524B4B1EA002C695D /* EventDecoderTest.swift */; };
		16BA786D2AFE712B006D8CCF /* StoreUpdateEventTests.swift in Sources */ = {isa = PBXBuildFile; fileRef = 06474DA724B4BB01002C695D /* StoreUpdateEventTests.swift */; };
		16BBA1F22AF2678200CDF38A /* SessionEstablisherTests.swift in Sources */ = {isa = PBXBuildFile; fileRef = 16BBA1F12AF2678200CDF38A /* SessionEstablisherTests.swift */; };
		16BBA1F42AF3952300CDF38A /* MessageSenderTests.swift in Sources */ = {isa = PBXBuildFile; fileRef = 16BBA1F32AF3952300CDF38A /* MessageSenderTests.swift */; };
		16BBA1F62AF3D41200CDF38A /* MessageDependencyResolverTests.swift in Sources */ = {isa = PBXBuildFile; fileRef = 16BBA1F52AF3D41200CDF38A /* MessageDependencyResolverTests.swift */; };
		16BBA1F82AFC36DF00CDF38A /* QuickSyncCompletedNotification.swift in Sources */ = {isa = PBXBuildFile; fileRef = 16BBA1F72AFC36DF00CDF38A /* QuickSyncCompletedNotification.swift */; };
		16BBA1FA2AFC3BAB00CDF38A /* QuickSyncObserver.swift in Sources */ = {isa = PBXBuildFile; fileRef = 16BBA1F92AFC3BAB00CDF38A /* QuickSyncObserver.swift */; };
		16BBA1FC2AFC44B100CDF38A /* QuickSyncObserverTests.swift in Sources */ = {isa = PBXBuildFile; fileRef = 16BBA1FB2AFC44B100CDF38A /* QuickSyncObserverTests.swift */; };
		16BBA1FE2AFC5E1600CDF38A /* DependentObjects.swift in Sources */ = {isa = PBXBuildFile; fileRef = 16BBA1FD2AFC5E1600CDF38A /* DependentObjects.swift */; };
		16CC0833268DC32D00C0613C /* LinkPreviewUpdateRequestStrategyTests.swift in Sources */ = {isa = PBXBuildFile; fileRef = 16CC0832268DC32D00C0613C /* LinkPreviewUpdateRequestStrategyTests.swift */; };
		16CC083B268E075100C0613C /* ClientMessageRequestStrategyTests.swift in Sources */ = {isa = PBXBuildFile; fileRef = 16CC083A268E075100C0613C /* ClientMessageRequestStrategyTests.swift */; };
		16DABDA225D69335005F4C3A /* Payload.swift in Sources */ = {isa = PBXBuildFile; fileRef = 16DABDA125D69335005F4C3A /* Payload.swift */; };
		16E5F6D626EF1BE100F35FBA /* PaginatedSync.swift in Sources */ = {isa = PBXBuildFile; fileRef = 16E5F6D526EF1BE000F35FBA /* PaginatedSync.swift */; };
		16E5F6DD26EF1E3200F35FBA /* Payload+Conversation.swift in Sources */ = {isa = PBXBuildFile; fileRef = 16E5F6DC26EF1E3200F35FBA /* Payload+Conversation.swift */; };
		16E5F71826EF4DBF00F35FBA /* ConversationRequestStrategyTests.swift in Sources */ = {isa = PBXBuildFile; fileRef = 16E5F71726EF4DBF00F35FBA /* ConversationRequestStrategyTests.swift */; };
		16E70F5B270DCCB900718E5D /* UpdateConnectionActionHandlerTests.swift in Sources */ = {isa = PBXBuildFile; fileRef = 16E70F5A270DCCB900718E5D /* UpdateConnectionActionHandlerTests.swift */; };
		547E664D1F7512FE008CB1FA /* Default-568h@2x.png in Resources */ = {isa = PBXBuildFile; fileRef = 547E664C1F7512FE008CB1FA /* Default-568h@2x.png */; };
		591B6E3B2C8B09AA009F8A7B /* WireDataModel.framework in Frameworks */ = {isa = PBXBuildFile; fileRef = EE668BB12954A7C700D939E7 /* WireDataModel.framework */; };
		591B6E3D2C8B09AE009F8A7B /* WireDataModelSupport.framework in Frameworks */ = {isa = PBXBuildFile; fileRef = 59D1C3112B1DF3AD0016F6B2 /* WireDataModelSupport.framework */; };
		591B6E3F2C8B09B3009F8A7B /* WireTesting.framework in Frameworks */ = {isa = PBXBuildFile; fileRef = EE67F72B296F0CE4001D7C88 /* WireTesting.framework */; };
		591B6E422C8B09B6009F8A7B /* WireRequestStrategy.framework in Frameworks */ = {isa = PBXBuildFile; fileRef = 1669016A1D707509000FE4AF /* WireRequestStrategy.framework */; };
		59271BED2B90D2140019B726 /* ClientRegistrationDelegate.swift in Sources */ = {isa = PBXBuildFile; fileRef = 59271BEC2B90D2140019B726 /* ClientRegistrationDelegate.swift */; };
		59271BF02B90D2510019B726 /* MockOTREntity.swift in Sources */ = {isa = PBXBuildFile; fileRef = 59271BEE2B90D24A0019B726 /* MockOTREntity.swift */; };
		597B70C92B03CC76006C2121 /* UpdateConversationProtocolActionHandler.swift in Sources */ = {isa = PBXBuildFile; fileRef = 597B70C82B03CC76006C2121 /* UpdateConversationProtocolActionHandler.swift */; };
		597B70CC2B03CC83006C2121 /* UpdateConversationProtocolActionHandlerTests.swift in Sources */ = {isa = PBXBuildFile; fileRef = 597B70CA2B03CC7D006C2121 /* UpdateConversationProtocolActionHandlerTests.swift */; };
		598D04302C89C67E00B64D71 /* WireFoundation in Frameworks */ = {isa = PBXBuildFile; productRef = 598D042F2C89C67E00B64D71 /* WireFoundation */; };
		598D04332C89C6CF00B64D71 /* WireFoundation in Frameworks */ = {isa = PBXBuildFile; productRef = 598D04322C89C6CF00B64D71 /* WireFoundation */; };
		598E870D2BF4E08100FC5438 /* WireUtilitiesSupport.framework in Frameworks */ = {isa = PBXBuildFile; fileRef = 598E870C2BF4E08100FC5438 /* WireUtilitiesSupport.framework */; };
		5E68F22722452CDC00298376 /* LinkPreprocessor.swift in Sources */ = {isa = PBXBuildFile; fileRef = 5E68F22622452CDC00298376 /* LinkPreprocessor.swift */; };
		5E9EA4DE2243C10400D401B2 /* LinkAttachmentsPreprocessor.swift in Sources */ = {isa = PBXBuildFile; fileRef = 5E9EA4DD2243C10400D401B2 /* LinkAttachmentsPreprocessor.swift */; };
		5E9EA4E02243C6B200D401B2 /* LinkAttachmentsPreprocessorTests.swift in Sources */ = {isa = PBXBuildFile; fileRef = 5E9EA4DF2243C6B200D401B2 /* LinkAttachmentsPreprocessorTests.swift */; };
		6308F8A82A273D1E0072A177 /* BaseFetchMLSGroupInfoActionHandler.swift in Sources */ = {isa = PBXBuildFile; fileRef = 6308F8A72A273D1E0072A177 /* BaseFetchMLSGroupInfoActionHandler.swift */; };
		6308F8AA2A273DB00072A177 /* FetchMLSSubconversationGroupInfoActionHandler.swift in Sources */ = {isa = PBXBuildFile; fileRef = 6308F8A92A273DB00072A177 /* FetchMLSSubconversationGroupInfoActionHandler.swift */; };
		6308F8AC2A273E7A0072A177 /* FetchMLSConversationGroupInfoActionHandler.swift in Sources */ = {isa = PBXBuildFile; fileRef = 6308F8AB2A273E7A0072A177 /* FetchMLSConversationGroupInfoActionHandler.swift */; };
		6308F8AE2A273FBB0072A177 /* BaseFetchMLSGroupInfoActionHandlerTests.swift in Sources */ = {isa = PBXBuildFile; fileRef = 6308F8AD2A273FBB0072A177 /* BaseFetchMLSGroupInfoActionHandlerTests.swift */; };
		6308F8B02A27403B0072A177 /* FetchMLSConversationGroupInfoActionHandlerTests.swift in Sources */ = {isa = PBXBuildFile; fileRef = 6308F8AF2A27403B0072A177 /* FetchMLSConversationGroupInfoActionHandlerTests.swift */; };
		6308F8B22A2740C30072A177 /* FetchMLSSubconversationGroupInfoActionHandlerTests.swift in Sources */ = {isa = PBXBuildFile; fileRef = 6308F8B12A2740C30072A177 /* FetchMLSSubconversationGroupInfoActionHandlerTests.swift */; };
		630D41AA2B07793D00633867 /* MLSConversationParticipantsService.swift in Sources */ = {isa = PBXBuildFile; fileRef = 630D41A82B07790900633867 /* MLSConversationParticipantsService.swift */; };
		630D41AC2B077F3900633867 /* ProteusConversationParticipantsService.swift in Sources */ = {isa = PBXBuildFile; fileRef = 630D41AB2B077F3900633867 /* ProteusConversationParticipantsService.swift */; };
		630D41B82B07BDB600633867 /* ConversationParticipantsServiceTests.swift in Sources */ = {isa = PBXBuildFile; fileRef = 630D41B62B07BD8A00633867 /* ConversationParticipantsServiceTests.swift */; };
		630D41BA2B07D9F400633867 /* MLSConversationParticipantsServiceTests.swift in Sources */ = {isa = PBXBuildFile; fileRef = 630D41B92B07D9F400633867 /* MLSConversationParticipantsServiceTests.swift */; };
		630D41BC2B07DA3E00633867 /* ProteusConversationParticipantsServiceTests.swift in Sources */ = {isa = PBXBuildFile; fileRef = 630D41BB2B07DA3E00633867 /* ProteusConversationParticipantsServiceTests.swift */; };
		6313CF252B67C13400B41A33 /* CertificateRevocationListAPI.swift in Sources */ = {isa = PBXBuildFile; fileRef = 6313CF242B67C13400B41A33 /* CertificateRevocationListAPI.swift */; };
		633B396A2891890600208124 /* ZMUpdateEvent+Decryption.swift in Sources */ = {isa = PBXBuildFile; fileRef = 633B39692891890500208124 /* ZMUpdateEvent+Decryption.swift */; };
		63457C062B2C6F4200AFFEF3 /* ReplaceSelfMLSKeyPackagesActionHandlerTests.swift in Sources */ = {isa = PBXBuildFile; fileRef = 63457C052B2C6F4200AFFEF3 /* ReplaceSelfMLSKeyPackagesActionHandlerTests.swift */; };
		63457C082B2CA8E300AFFEF3 /* E2EIKeyPackageRotatorTests.swift in Sources */ = {isa = PBXBuildFile; fileRef = 63457C072B2CA8E300AFFEF3 /* E2EIKeyPackageRotatorTests.swift */; };
		6360A2132B0B722700A5D5FB /* MLSClientIDsProvider.swift in Sources */ = {isa = PBXBuildFile; fileRef = 6360A2112B0B721F00A5D5FB /* MLSClientIDsProvider.swift */; };
		636758242BA0AC7C00837803 /* FederationCertificates.swift in Sources */ = {isa = PBXBuildFile; fileRef = 636758232BA0AC7C00837803 /* FederationCertificates.swift */; };
		638941F02AF50EB10051ABFD /* MockLocalConversationRemovalUseCase.swift in Sources */ = {isa = PBXBuildFile; fileRef = 638941EF2AF50EB10051ABFD /* MockLocalConversationRemovalUseCase.swift */; };
		638941FA2AFBED880051ABFD /* ConversationParticipantsService.swift in Sources */ = {isa = PBXBuildFile; fileRef = 638941F92AFBED880051ABFD /* ConversationParticipantsService.swift */; };
		6397F6E228F447F800298DB1 /* SendCommitBundleActionHandler.swift in Sources */ = {isa = PBXBuildFile; fileRef = 6397F6E128F447F800298DB1 /* SendCommitBundleActionHandler.swift */; };
		6397F6E628F6DD8B00298DB1 /* SendCommitBundleActionHandlerTests.swift in Sources */ = {isa = PBXBuildFile; fileRef = 6397F6E528F6DD8B00298DB1 /* SendCommitBundleActionHandlerTests.swift */; };
		639971AC2B1E3072009DD5CF /* ReplaceSelfMLSKeyPackagesActionHandler.swift in Sources */ = {isa = PBXBuildFile; fileRef = 639971AB2B1E3072009DD5CF /* ReplaceSelfMLSKeyPackagesActionHandler.swift */; };
		639971B42B2779A9009DD5CF /* E2EIKeyPackageRotator.swift in Sources */ = {isa = PBXBuildFile; fileRef = 639971B32B2779A9009DD5CF /* E2EIKeyPackageRotator.swift */; };
		63CC83B12859D488008549AD /* ClaimMLSKeyPackageActionHandler.swift in Sources */ = {isa = PBXBuildFile; fileRef = 63CC83B02859D488008549AD /* ClaimMLSKeyPackageActionHandler.swift */; };
		63CC83B3285A1E59008549AD /* ClaimMLSKeyPackageActionHandlerTests.swift in Sources */ = {isa = PBXBuildFile; fileRef = 63CC83B2285A1E59008549AD /* ClaimMLSKeyPackageActionHandlerTests.swift */; };
		63CC83B9285B4845008549AD /* String+Empty.swift in Sources */ = {isa = PBXBuildFile; fileRef = 63CC83B8285B4845008549AD /* String+Empty.swift */; };
		63CC83E2285C9C6C008549AD /* UploadSelfMLSKeyPackagesActionHandler.swift in Sources */ = {isa = PBXBuildFile; fileRef = 63CC83DF285C9C6C008549AD /* UploadSelfMLSKeyPackagesActionHandler.swift */; };
		63CC83E5285C9C72008549AD /* UploadSelfMLSKeyPackagesActionHandlerTests.swift in Sources */ = {isa = PBXBuildFile; fileRef = 63CC83E0285C9C6C008549AD /* UploadSelfMLSKeyPackagesActionHandlerTests.swift */; };
		63CC83F2285CB96A008549AD /* ActionHandlerTestBase.swift in Sources */ = {isa = PBXBuildFile; fileRef = 63CC83F1285CB96A008549AD /* ActionHandlerTestBase.swift */; };
		63DA339F286DF6ED00818C3C /* MLSEventProcessor.swift in Sources */ = {isa = PBXBuildFile; fileRef = 63DA339E286DF6ED00818C3C /* MLSEventProcessor.swift */; };
		63DA33A8286F27DD00818C3C /* MLSEventProcessorTests.swift in Sources */ = {isa = PBXBuildFile; fileRef = 63DA33A7286F27DD00818C3C /* MLSEventProcessorTests.swift */; };
		63F0780B29F292220031E19D /* FetchSubgroupActionHandler.swift in Sources */ = {isa = PBXBuildFile; fileRef = 63F0780A29F292220031E19D /* FetchSubgroupActionHandler.swift */; };
		63F0781029F2D65C0031E19D /* FetchSubgroupActionHandlerTests.swift in Sources */ = {isa = PBXBuildFile; fileRef = 63F0780E29F2D6220031E19D /* FetchSubgroupActionHandlerTests.swift */; };
		63F5AAC7298A96C000712528 /* Payload+CodingTests.swift in Sources */ = {isa = PBXBuildFile; fileRef = 63F5AAC6298A96C000712528 /* Payload+CodingTests.swift */; };
		63F5AAC9298A974F00712528 /* Payload+ConversationTests.swift in Sources */ = {isa = PBXBuildFile; fileRef = 63F5AAC8298A974F00712528 /* Payload+ConversationTests.swift */; };
		63FD7E9F2B7E5EE300C9B210 /* CertificateRevocationListAPITests.swift in Sources */ = {isa = PBXBuildFile; fileRef = 63FD7E9E2B7E5EE300C9B210 /* CertificateRevocationListAPITests.swift */; };
		70C781FD2732B0100059DF07 /* UpdateRoleActionHandlerTests.swift in Sources */ = {isa = PBXBuildFile; fileRef = 70C781FC2732B0100059DF07 /* UpdateRoleActionHandlerTests.swift */; };
		70E77B79273187660021EE70 /* UpdateRoleActionHandler.swift in Sources */ = {isa = PBXBuildFile; fileRef = 70E77B78273187660021EE70 /* UpdateRoleActionHandler.swift */; };
		7A111DE8285C90A90085BF91 /* SendMLSMessageActionHandler.swift in Sources */ = {isa = PBXBuildFile; fileRef = 7A111DE7285C90A90085BF91 /* SendMLSMessageActionHandler.swift */; };
		7A111DEA285C90B70085BF91 /* SendMLSMessageActionHandlerTests.swift in Sources */ = {isa = PBXBuildFile; fileRef = 7A111DE9285C90B70085BF91 /* SendMLSMessageActionHandlerTests.swift */; };
		7AEBB677285A10620090B524 /* CountSelfMLSKeyPackagesActionHandler.swift in Sources */ = {isa = PBXBuildFile; fileRef = 7AEBB676285A10620090B524 /* CountSelfMLSKeyPackagesActionHandler.swift */; };
		7AEBB679285A16400090B524 /* CountSelfMLSKeyPackagesActionHandlerTests.swift in Sources */ = {isa = PBXBuildFile; fileRef = 7AEBB678285A16400090B524 /* CountSelfMLSKeyPackagesActionHandlerTests.swift */; };
		8792F55721AD944100795027 /* UserPropertyRequestStrategy.swift in Sources */ = {isa = PBXBuildFile; fileRef = 8792F55621AD944100795027 /* UserPropertyRequestStrategy.swift */; };
		87F7288521AFF37D000ED371 /* UserPropertyRequestStrategyTests.swift in Sources */ = {isa = PBXBuildFile; fileRef = 87F7288421AFF37D000ED371 /* UserPropertyRequestStrategyTests.swift */; };
		A90C56E62685C20E00F1007B /* ZMImagePreprocessingTrackerTests.swift in Sources */ = {isa = PBXBuildFile; fileRef = A90C56E52685C20E00F1007B /* ZMImagePreprocessingTrackerTests.swift */; };
		BF1F52C61ECC74E5002FB553 /* Array+RequestGenerator.swift in Sources */ = {isa = PBXBuildFile; fileRef = BF1F52C51ECC74E5002FB553 /* Array+RequestGenerator.swift */; };
		BF7D9BE11D8C351900949267 /* WireRequestStrategy.framework in Frameworks */ = {isa = PBXBuildFile; fileRef = 1669016A1D707509000FE4AF /* WireRequestStrategy.framework */; };
		BFF9446620F5F79F00531BC3 /* ImageV2DownloadRequestStrategyTests.swift in Sources */ = {isa = PBXBuildFile; fileRef = BFF9446520F5F79F00531BC3 /* ImageV2DownloadRequestStrategyTests.swift */; };
		CB5120532C6FD69F000C8FEC /* WireTransportSupport.framework in Frameworks */ = {isa = PBXBuildFile; fileRef = CB5120522C6FD69F000C8FEC /* WireTransportSupport.framework */; };
		CB7979052C73663B006FBA58 /* WireRequestStrategySupport.framework in Frameworks */ = {isa = PBXBuildFile; fileRef = EEA58F192B71179D006DEE32 /* WireRequestStrategySupport.framework */; };
		CBF2BD5F2C5BD468002BCBDD /* TestSetup.swift in Sources */ = {isa = PBXBuildFile; fileRef = CBF2BD5E2C5BD468002BCBDD /* TestSetup.swift */; };
		D33B57B12A56BDCA0078A4F9 /* FederationTerminationManager.swift in Sources */ = {isa = PBXBuildFile; fileRef = D33B57B02A56BDCA0078A4F9 /* FederationTerminationManager.swift */; };
		D3DA067C2A5D9EF700BA9CEB /* FederationTerminationManagerTest.swift in Sources */ = {isa = PBXBuildFile; fileRef = D3DA067B2A5D9EF700BA9CEB /* FederationTerminationManagerTest.swift */; };
		D5D65A062073C8F800D7F3C3 /* AssetRequestFactoryTests.swift in Sources */ = {isa = PBXBuildFile; fileRef = D5D65A052073C8F800D7F3C3 /* AssetRequestFactoryTests.swift */; };
		D5D65A072074C23D00D7F3C3 /* AssetRequestFactory.swift in Sources */ = {isa = PBXBuildFile; fileRef = F963E8D91D955D4600098AD3 /* AssetRequestFactory.swift */; };
		E60CBEC32B45CCBF00958C10 /* EventPayloadDecoder.swift in Sources */ = {isa = PBXBuildFile; fileRef = E60CBEC22B45CCBF00958C10 /* EventPayloadDecoder.swift */; };
		E60E82A42B837B7A00F8DA5C /* FeatureConfigsPayload.swift in Sources */ = {isa = PBXBuildFile; fileRef = E60E82A32B837B7A00F8DA5C /* FeatureConfigsPayload.swift */; };
		E60E82A62B837C7E00F8DA5C /* FeatureConfigsPayloadProcessor.swift in Sources */ = {isa = PBXBuildFile; fileRef = E60E82A52B837C7E00F8DA5C /* FeatureConfigsPayloadProcessor.swift */; };
		E614D4D72B480BA7000A44B4 /* Payload+UpdateConversationProtocolChange.swift in Sources */ = {isa = PBXBuildFile; fileRef = E614D4D62B480BA7000A44B4 /* Payload+UpdateConversationProtocolChange.swift */; };
		E629E39A2B46A1AC00D526AD /* EventPayloadDecoderTests.swift in Sources */ = {isa = PBXBuildFile; fileRef = E629E3992B46A1AC00D526AD /* EventPayloadDecoderTests.swift */; };
		E629E39F2B4700B600D526AD /* Payload+NewConversation.swift in Sources */ = {isa = PBXBuildFile; fileRef = E629E39E2B4700B600D526AD /* Payload+NewConversation.swift */; };
		E629E3A32B47015300D526AD /* EventData.swift in Sources */ = {isa = PBXBuildFile; fileRef = E629E3A22B47015300D526AD /* EventData.swift */; };
		E629E3A52B4701E200D526AD /* Payload+ConversationList.swift in Sources */ = {isa = PBXBuildFile; fileRef = E629E3A42B4701E200D526AD /* Payload+ConversationList.swift */; };
		E629E3A72B47020C00D526AD /* Payload+QualifiedConversationList.swift in Sources */ = {isa = PBXBuildFile; fileRef = E629E3A62B47020C00D526AD /* Payload+QualifiedConversationList.swift */; };
		E629E3A92B47026200D526AD /* Payload+PaginatedConversationIDList.swift in Sources */ = {isa = PBXBuildFile; fileRef = E629E3A82B47026200D526AD /* Payload+PaginatedConversationIDList.swift */; };
		E629E3AB2B47028600D526AD /* Payload+PaginatedQualifiedConversationIDList.swift in Sources */ = {isa = PBXBuildFile; fileRef = E629E3AA2B47028600D526AD /* Payload+PaginatedQualifiedConversationIDList.swift */; };
		E629E3AD2B4702C000D526AD /* Payload+ConversationMember.swift in Sources */ = {isa = PBXBuildFile; fileRef = E629E3AC2B4702C000D526AD /* Payload+ConversationMember.swift */; };
		E629E3AF2B47031800D526AD /* Payload+ConversationMembers.swift in Sources */ = {isa = PBXBuildFile; fileRef = E629E3AE2B47031800D526AD /* Payload+ConversationMembers.swift */; };
		E629E3B12B47036D00D526AD /* Payload+ConversationTeamInfo.swift in Sources */ = {isa = PBXBuildFile; fileRef = E629E3B02B47036D00D526AD /* Payload+ConversationTeamInfo.swift */; };
		E629E3B32B4703A000D526AD /* Payload+UpdateConversationStatus.swift in Sources */ = {isa = PBXBuildFile; fileRef = E629E3B22B4703A000D526AD /* Payload+UpdateConversationStatus.swift */; };
		E629E3B52B4703E100D526AD /* Payload+ConversationAddMember.swift in Sources */ = {isa = PBXBuildFile; fileRef = E629E3B42B4703E100D526AD /* Payload+ConversationAddMember.swift */; };
		E629E3B72B47041700D526AD /* Payload+ConversationUpdateRole.swift in Sources */ = {isa = PBXBuildFile; fileRef = E629E3B62B47041700D526AD /* Payload+ConversationUpdateRole.swift */; };
		E629E3BC2B4704B200D526AD /* Payload+ConversationEvent.swift in Sources */ = {isa = PBXBuildFile; fileRef = E629E3BB2B4704B200D526AD /* Payload+ConversationEvent.swift */; };
		E629E3BE2B4704E900D526AD /* Payload+UpdateConverationMemberLeave.swift in Sources */ = {isa = PBXBuildFile; fileRef = E629E3BD2B4704E900D526AD /* Payload+UpdateConverationMemberLeave.swift */; };
		E629E3C02B47051D00D526AD /* Payload+UpdateConverationMemberJoin.swift in Sources */ = {isa = PBXBuildFile; fileRef = E629E3BF2B47051D00D526AD /* Payload+UpdateConverationMemberJoin.swift */; };
		E629E3C22B47054400D526AD /* Payload+UpdateConversationConnectionRequest.swift in Sources */ = {isa = PBXBuildFile; fileRef = E629E3C12B47054400D526AD /* Payload+UpdateConversationConnectionRequest.swift */; };
		E629E3C42B47056B00D526AD /* Payload+UpdateConversationDeleted.swift in Sources */ = {isa = PBXBuildFile; fileRef = E629E3C32B47056B00D526AD /* Payload+UpdateConversationDeleted.swift */; };
		E629E3C62B470A8200D526AD /* Payload+UpdateConversationReceiptMode.swift in Sources */ = {isa = PBXBuildFile; fileRef = E629E3C52B470A8200D526AD /* Payload+UpdateConversationReceiptMode.swift */; };
		E629E3C82B470AB600D526AD /* Payload+UpdateConversationMessageTimer.swift in Sources */ = {isa = PBXBuildFile; fileRef = E629E3C72B470AB600D526AD /* Payload+UpdateConversationMessageTimer.swift */; };
		E629E3CA2B470AE600D526AD /* Payload+UpdateConversationAccess.swift in Sources */ = {isa = PBXBuildFile; fileRef = E629E3C92B470AE600D526AD /* Payload+UpdateConversationAccess.swift */; };
		E629E3CC2B470B3500D526AD /* Payload+UpdateConversationName.swift in Sources */ = {isa = PBXBuildFile; fileRef = E629E3CB2B470B3500D526AD /* Payload+UpdateConversationName.swift */; };
		E629E3CE2B470B7900D526AD /* Payload+UpdateConversationMLSMessageAdd.swift in Sources */ = {isa = PBXBuildFile; fileRef = E629E3CD2B470B7900D526AD /* Payload+UpdateConversationMLSMessageAdd.swift */; };
		E629E3D02B470BAE00D526AD /* Payload+UpdateConversationMLSWelcome.swift in Sources */ = {isa = PBXBuildFile; fileRef = E629E3CF2B470BAE00D526AD /* Payload+UpdateConversationMLSWelcome.swift */; };
		E662588F2B4D644B00C23E79 /* PayloadUpdateConversationProtocolChangeTests.swift in Sources */ = {isa = PBXBuildFile; fileRef = E662588E2B4D644B00C23E79 /* PayloadUpdateConversationProtocolChangeTests.swift */; };
		E69A02172B84F02800126FF6 /* SelfSupportedProtocolsRequestBuilder.swift in Sources */ = {isa = PBXBuildFile; fileRef = E69A02162B84F02800126FF6 /* SelfSupportedProtocolsRequestBuilder.swift */; };
		E69A02222B85096000126FF6 /* ProteusToMLSMigrationState.swift in Sources */ = {isa = PBXBuildFile; fileRef = E69A02202B85095F00126FF6 /* ProteusToMLSMigrationState.swift */; };
		E69A022A2B85EDC400126FF6 /* SelfSupportedProtocolsRequestBuilderTests.swift in Sources */ = {isa = PBXBuildFile; fileRef = E69A02292B85EDC400126FF6 /* SelfSupportedProtocolsRequestBuilderTests.swift */; };
		E6BBCF112C32C52600BD0259 /* HttpClient.swift in Sources */ = {isa = PBXBuildFile; fileRef = E6BBCF102C32C52600BD0259 /* HttpClient.swift */; };
		E6BBCF132C32C55700BD0259 /* HttpClientImpl.swift in Sources */ = {isa = PBXBuildFile; fileRef = E6BBCF122C32C55700BD0259 /* HttpClientImpl.swift */; };
		E6BBCF152C32D78F00BD0259 /* UserClient+QualifiedID.swift in Sources */ = {isa = PBXBuildFile; fileRef = E6BBCF142C32D78F00BD0259 /* UserClient+QualifiedID.swift */; };
		E6BBCF172C32EBA600BD0259 /* MessageLogAttributesBuilder.swift in Sources */ = {isa = PBXBuildFile; fileRef = E6BBCF162C32EBA600BD0259 /* MessageLogAttributesBuilder.swift */; };
		E6BBCF1D2C33E1ED00BD0259 /* MessageLogAttributesBuilderTests.swift in Sources */ = {isa = PBXBuildFile; fileRef = E6BBCF1C2C33E1ED00BD0259 /* MessageLogAttributesBuilderTests.swift */; };
		E6E0CE872B70D2C60004ED88 /* SyncPhase.swift in Sources */ = {isa = PBXBuildFile; fileRef = E6E0CE862B70D2C60004ED88 /* SyncPhase.swift */; };
		E6E0CE892B70DDAB0004ED88 /* SynchronizationState.swift in Sources */ = {isa = PBXBuildFile; fileRef = E6E0CE882B70DDAB0004ED88 /* SynchronizationState.swift */; };
		E6E0CE8B2B70DE430004ED88 /* OperationState.swift in Sources */ = {isa = PBXBuildFile; fileRef = E6E0CE8A2B70DE430004ED88 /* OperationState.swift */; };
		E6E59B082B56D04500E90D36 /* StubPayloadConversation.swift in Sources */ = {isa = PBXBuildFile; fileRef = E6E59B072B56D04500E90D36 /* StubPayloadConversation.swift */; };
		E98A222F2BCD2525007C230A /* CreateConversationGuestLinkActionHandlerTests.swift in Sources */ = {isa = PBXBuildFile; fileRef = E98A222E2BCD2525007C230A /* CreateConversationGuestLinkActionHandlerTests.swift */; };
		E999AC422BC94A8700569E79 /* CreateConversationGuestLinkActionHandler.swift in Sources */ = {isa = PBXBuildFile; fileRef = E999AC412BC94A8700569E79 /* CreateConversationGuestLinkActionHandler.swift */; };
		E99D18EB2B177F3500751183 /* SyncUsersActionHandlerTests.swift in Sources */ = {isa = PBXBuildFile; fileRef = E99D18EA2B177F3500751183 /* SyncUsersActionHandlerTests.swift */; };
		E9A96E7C2B88D22400914FDD /* PushSupportedProtocolsActionHandler.swift in Sources */ = {isa = PBXBuildFile; fileRef = E9A96E7B2B88D22400914FDD /* PushSupportedProtocolsActionHandler.swift */; };
		E9E2AA5E2B163A56008CC2DF /* SyncUsersActionHandler.swift in Sources */ = {isa = PBXBuildFile; fileRef = E9E2AA5D2B163A56008CC2DF /* SyncUsersActionHandler.swift */; };
		E9E61C682B8E36D7008FB5A6 /* PushSupportedProtocolActionHandlerTests.swift in Sources */ = {isa = PBXBuildFile; fileRef = E9E61C672B8E36D7008FB5A6 /* PushSupportedProtocolActionHandlerTests.swift */; };
		E9EEC3FC2BCFC6B10064BE6A /* SetAllowGuestsAndServicesActionHandler.swift in Sources */ = {isa = PBXBuildFile; fileRef = E9EEC3FB2BCFC6B10064BE6A /* SetAllowGuestsAndServicesActionHandler.swift */; };
		EE04084828C9E2FA009E4B8D /* FetchBackendMLSPublicKeysActionHandler.swift in Sources */ = {isa = PBXBuildFile; fileRef = EE04084728C9E2FA009E4B8D /* FetchBackendMLSPublicKeysActionHandler.swift */; };
		EE04084A28C9E63E009E4B8D /* FetchBackendMLSPublicKeysActionHandlerTests.swift in Sources */ = {isa = PBXBuildFile; fileRef = EE04084928C9E63E009E4B8D /* FetchBackendMLSPublicKeysActionHandlerTests.swift */; };
		EE0CEB462893E9390055ECE5 /* ConversationEventProcessor.swift in Sources */ = {isa = PBXBuildFile; fileRef = EE0CEB452893E9390055ECE5 /* ConversationEventProcessor.swift */; };
		EE0DE5062A24D4F70029746C /* DeleteSubgroupActionHandler.swift in Sources */ = {isa = PBXBuildFile; fileRef = EE0DE5052A24D4F70029746C /* DeleteSubgroupActionHandler.swift */; };
		EE0DE5082A24D9C20029746C /* DeleteSubgroupActionHandlerTests.swift in Sources */ = {isa = PBXBuildFile; fileRef = EE0DE5072A24D9C20029746C /* DeleteSubgroupActionHandlerTests.swift */; };
		EE19CE212AEBE52F00CB8641 /* SyncMLSOneToOneConversationActionHandler.swift in Sources */ = {isa = PBXBuildFile; fileRef = EE19CE202AEBE52F00CB8641 /* SyncMLSOneToOneConversationActionHandler.swift */; };
		EE19CE232AEBE56F00CB8641 /* SyncMLSOneToOneConversationActionHandlerTests.swift in Sources */ = {isa = PBXBuildFile; fileRef = EE19CE222AEBE56F00CB8641 /* SyncMLSOneToOneConversationActionHandlerTests.swift */; };
		EE202DAB27F1F4CC00083AB3 /* VoIPPushPayload.swift in Sources */ = {isa = PBXBuildFile; fileRef = EE202DAA27F1F4CC00083AB3 /* VoIPPushPayload.swift */; };
		EE3245FC2821D41000F2A84A /* VoIPPushHelper.swift in Sources */ = {isa = PBXBuildFile; fileRef = EE3245FB2821D41000F2A84A /* VoIPPushHelper.swift */; };
		EE3246042823196100F2A84A /* VoIPPushHelperTests.swift in Sources */ = {isa = PBXBuildFile; fileRef = EE3246032823196100F2A84A /* VoIPPushHelperTests.swift */; };
		EE402C0528996C6900CA0E40 /* MLSMessage.swift in Sources */ = {isa = PBXBuildFile; fileRef = EE402C0428996C6900CA0E40 /* MLSMessage.swift */; };
		EE4345DF2865D0FB0090AC34 /* ConversationByQualifiedIDListTranscoderTests.swift in Sources */ = {isa = PBXBuildFile; fileRef = EE4345DE2865D0FB0090AC34 /* ConversationByQualifiedIDListTranscoderTests.swift */; };
		EE47346C29A39E8A00E6C04E /* EventDecoder+Proteus.swift in Sources */ = {isa = PBXBuildFile; fileRef = EE47346B29A39E8A00E6C04E /* EventDecoder+Proteus.swift */; };
		EE47346E29A3A17900E6C04E /* EventDecoder+MLS.swift in Sources */ = {isa = PBXBuildFile; fileRef = EE47346D29A3A17900E6C04E /* EventDecoder+MLS.swift */; };
		EE4C5FBE27D2C5CD000C0D45 /* BundledMessageNotificationBuilder.swift in Sources */ = {isa = PBXBuildFile; fileRef = EE4C5FBD27D2C5CD000C0D45 /* BundledMessageNotificationBuilder.swift */; };
		EE7F02272A80E5F400FE5695 /* CreateGroupConversationActionHandler.swift in Sources */ = {isa = PBXBuildFile; fileRef = EE7F02262A80E5F400FE5695 /* CreateGroupConversationActionHandler.swift */; };
		EE7F02292A835FBA00FE5695 /* CreateGroupConversationActionHandlerTests.swift in Sources */ = {isa = PBXBuildFile; fileRef = EE7F02282A835FBA00FE5695 /* CreateGroupConversationActionHandlerTests.swift */; };
		EE7F022B2A8391C500FE5695 /* ConversationServiceTests.swift in Sources */ = {isa = PBXBuildFile; fileRef = EE7F022A2A8391C500FE5695 /* ConversationServiceTests.swift */; };
		EE88078D2AC31FAE00278E3C /* ConversationEventPayloadProcessor.swift in Sources */ = {isa = PBXBuildFile; fileRef = EE88078C2AC31FAE00278E3C /* ConversationEventPayloadProcessor.swift */; };
		EE88078F2AC376B300278E3C /* ConversationEventPayloadProcessorTests.swift in Sources */ = {isa = PBXBuildFile; fileRef = EE88078E2AC376B300278E3C /* ConversationEventPayloadProcessorTests.swift */; };
		EE8807912AC4080A00278E3C /* ConnectionPayloadProcessor.swift in Sources */ = {isa = PBXBuildFile; fileRef = EE8807902AC4080900278E3C /* ConnectionPayloadProcessor.swift */; };
		EE8807932AC40AB100278E3C /* ConnectionPayloadProcessorTests.swift in Sources */ = {isa = PBXBuildFile; fileRef = EE8807922AC40AB100278E3C /* ConnectionPayloadProcessorTests.swift */; };
		EE8807952AC40CA600278E3C /* UserProfilePayloadProcessor.swift in Sources */ = {isa = PBXBuildFile; fileRef = EE8807942AC40CA600278E3C /* UserProfilePayloadProcessor.swift */; };
		EE8807972AC40E1400278E3C /* UserProfilePayloadProcessorTests.swift in Sources */ = {isa = PBXBuildFile; fileRef = EE8807962AC40E1400278E3C /* UserProfilePayloadProcessorTests.swift */; };
		EE8807992AC423A200278E3C /* MessageSendingStatusPayloadProcessor.swift in Sources */ = {isa = PBXBuildFile; fileRef = EE8807982AC423A200278E3C /* MessageSendingStatusPayloadProcessor.swift */; };
		EE88079B2AC425CB00278E3C /* MessageSendingStatusPayloadProcessorTests.swift in Sources */ = {isa = PBXBuildFile; fileRef = EE88079A2AC425CB00278E3C /* MessageSendingStatusPayloadProcessorTests.swift */; };
		EE88079D2AC427D600278E3C /* MLSMessageSendingStatusPayloadProcessor.swift in Sources */ = {isa = PBXBuildFile; fileRef = EE88079C2AC427D600278E3C /* MLSMessageSendingStatusPayloadProcessor.swift */; };
		EE88079F2AC4288200278E3C /* MLSMessageSendingStatusPayloadProcessorTests.swift in Sources */ = {isa = PBXBuildFile; fileRef = EE88079E2AC4288200278E3C /* MLSMessageSendingStatusPayloadProcessorTests.swift */; };
		EE8807A12AC4669D00278E3C /* UserClientPayloadProcessor.swift in Sources */ = {isa = PBXBuildFile; fileRef = EE8807A02AC4669D00278E3C /* UserClientPayloadProcessor.swift */; };
		EE8DC53728C0EFA700AC4E3D /* FetchUserClientsActionHandler.swift in Sources */ = {isa = PBXBuildFile; fileRef = EE8DC53628C0EFA700AC4E3D /* FetchUserClientsActionHandler.swift */; };
		EE8DC53928C0F04B00AC4E3D /* FetchUserClientsActionHandlerTests.swift in Sources */ = {isa = PBXBuildFile; fileRef = EE8DC53828C0F04B00AC4E3D /* FetchUserClientsActionHandlerTests.swift */; };
		EE90C29E282E785800474379 /* PushTokenStrategy.swift in Sources */ = {isa = PBXBuildFile; fileRef = EE90C29D282E785800474379 /* PushTokenStrategy.swift */; };
		EE90C2A7282E7EC800474379 /* RegisterPushTokenActionHandler.swift in Sources */ = {isa = PBXBuildFile; fileRef = EE90C2A6282E7EC800474379 /* RegisterPushTokenActionHandler.swift */; };
		EE90C2A8282E7ECF00474379 /* RegisterPushTokenAction.swift in Sources */ = {isa = PBXBuildFile; fileRef = EE90C2A4282E7EA900474379 /* RegisterPushTokenAction.swift */; };
		EE90C2AA282E855B00474379 /* RegisterPushTokenActionHandlerTests.swift in Sources */ = {isa = PBXBuildFile; fileRef = EE90C2A9282E855B00474379 /* RegisterPushTokenActionHandlerTests.swift */; };
		EE90C2AC282EA1D200474379 /* GetPushTokensAction.swift in Sources */ = {isa = PBXBuildFile; fileRef = EE90C2AB282EA1D200474379 /* GetPushTokensAction.swift */; };
		EE90C2AE282EA1E000474379 /* GetPushTokensActionHandler.swift in Sources */ = {isa = PBXBuildFile; fileRef = EE90C2AD282EA1E000474379 /* GetPushTokensActionHandler.swift */; };
		EE90C2B0282EA1F200474379 /* GetPushTokensActionHandlerTests.swift in Sources */ = {isa = PBXBuildFile; fileRef = EE90C2AF282EA1F200474379 /* GetPushTokensActionHandlerTests.swift */; };
		EE9AEC942BD1597200F7853F /* WireRequestStrategy.docc in Sources */ = {isa = PBXBuildFile; fileRef = EE9AEC932BD1597200F7853F /* WireRequestStrategy.docc */; };
		EEA2EE8A28F021C100A2CBE1 /* UserClientByQualifiedUserIDTranscoderTests.swift in Sources */ = {isa = PBXBuildFile; fileRef = EEA2EE8928F021C100A2CBE1 /* UserClientByQualifiedUserIDTranscoderTests.swift */; };
		EEA58F1C2B71179D006DEE32 /* WireRequestStrategySupport.h in Headers */ = {isa = PBXBuildFile; fileRef = EEA58F1B2B71179D006DEE32 /* WireRequestStrategySupport.h */; settings = {ATTRIBUTES = (Public, ); }; };
		EEA58F202B7117EA006DEE32 /* AutoMockable.generated.swift in Sources */ = {isa = PBXBuildFile; fileRef = 59AF8F4B2B19CD34000A09BF /* AutoMockable.generated.swift */; };
		EEAC16D4281AE5F700B7A34D /* CallEventContent.swift in Sources */ = {isa = PBXBuildFile; fileRef = EEAC16D3281AE5F700B7A34D /* CallEventContent.swift */; };
		EEAC16D6281AEB0200B7A34D /* CallEventContentTests.swift in Sources */ = {isa = PBXBuildFile; fileRef = EEAC16D5281AEB0200B7A34D /* CallEventContentTests.swift */; };
		EEB5DE05283773C3009B4741 /* GetFeatureConfigsAction.swift in Sources */ = {isa = PBXBuildFile; fileRef = EEB5DE04283773C3009B4741 /* GetFeatureConfigsAction.swift */; };
		EEB5DE0728377635009B4741 /* GetFeatureConfigsActionHandler.swift in Sources */ = {isa = PBXBuildFile; fileRef = EEB5DE0628377635009B4741 /* GetFeatureConfigsActionHandler.swift */; };
		EEB5DE0F28379A19009B4741 /* GetFeatureConfigsActionHandlerTests.swift in Sources */ = {isa = PBXBuildFile; fileRef = EEB5DE0E28379A19009B4741 /* GetFeatureConfigsActionHandlerTests.swift */; };
		EEB930B72ABD5C1400FB35B2 /* FetchSupportedProtocolsActionHandler.swift in Sources */ = {isa = PBXBuildFile; fileRef = EEB930B62ABD5C1400FB35B2 /* FetchSupportedProtocolsActionHandler.swift */; };
		EEB930B92ABD6FCB00FB35B2 /* FetchSupportedProtocolsActionHandlerTests.swift in Sources */ = {isa = PBXBuildFile; fileRef = EEB930B82ABD6FCB00FB35B2 /* FetchSupportedProtocolsActionHandlerTests.swift */; };
		EECBE8EE28E71F19005DE5DD /* SyncConversationActionHandler.swift in Sources */ = {isa = PBXBuildFile; fileRef = EECBE8ED28E71F19005DE5DD /* SyncConversationActionHandler.swift */; };
		EECBE8F028E71F57005DE5DD /* SyncConversationActionHandlerTests.swift in Sources */ = {isa = PBXBuildFile; fileRef = EECBE8EF28E71F57005DE5DD /* SyncConversationActionHandlerTests.swift */; };
		EEDBD0A92A7B7F0C00F3956F /* SelfUserRequestStrategy.swift in Sources */ = {isa = PBXBuildFile; fileRef = EEDBD0A82A7B7F0C00F3956F /* SelfUserRequestStrategy.swift */; };
		EEDBD0AB2A7B83B100F3956F /* SelfUserRequestStrategyTests.swift in Sources */ = {isa = PBXBuildFile; fileRef = EEDBD0AA2A7B83B100F3956F /* SelfUserRequestStrategyTests.swift */; };
		EEDE7DAD28EAE538007DC6A3 /* ConversationEventProcessorTests.swift in Sources */ = {isa = PBXBuildFile; fileRef = EEDE7DAC28EAE538007DC6A3 /* ConversationEventProcessorTests.swift */; };
		EEDE7DB128EAEEC3007DC6A3 /* ConversationService.swift in Sources */ = {isa = PBXBuildFile; fileRef = EEDE7DB028EAEEC3007DC6A3 /* ConversationService.swift */; };
		EEE0EDB12858906500BBEE29 /* MLSRequestStrategy.swift in Sources */ = {isa = PBXBuildFile; fileRef = EEE0EDB02858906500BBEE29 /* MLSRequestStrategy.swift */; };
		EEE0EE0728591E9C00BBEE29 /* AssetDownloadRequestFactoryTests.swift in Sources */ = {isa = PBXBuildFile; fileRef = EEE0EE0628591E9C00BBEE29 /* AssetDownloadRequestFactoryTests.swift */; };
		EEE46E5428C5EE48005F48D7 /* ZMTransportResponse+ErrorInfo.swift in Sources */ = {isa = PBXBuildFile; fileRef = EEE46E5328C5EE48005F48D7 /* ZMTransportResponse+ErrorInfo.swift */; };
		EEE95CD72A4330D900E136CB /* LeaveSubconversationActionHandler.swift in Sources */ = {isa = PBXBuildFile; fileRef = EEE95CD62A4330D900E136CB /* LeaveSubconversationActionHandler.swift */; };
		EEE95CD92A43324F00E136CB /* LeaveSubconversationActionHandlerTests.swift in Sources */ = {isa = PBXBuildFile; fileRef = EEE95CD82A43324F00E136CB /* LeaveSubconversationActionHandlerTests.swift */; };
		EEFB2DFE2ACD530F0094F877 /* PrekeyPayloadProcessor.swift in Sources */ = {isa = PBXBuildFile; fileRef = EEFB2DFD2ACD530F0094F877 /* PrekeyPayloadProcessor.swift */; };
		F14B7AEA222009BA00458624 /* UserRichProfileRequestStrategy.swift in Sources */ = {isa = PBXBuildFile; fileRef = F14B7AE9222009BA00458624 /* UserRichProfileRequestStrategy.swift */; };
		F14B7AEC222009C200458624 /* UserRichProfileRequestStrategyTests.swift in Sources */ = {isa = PBXBuildFile; fileRef = F14B7AEB222009C200458624 /* UserRichProfileRequestStrategyTests.swift */; };
		F154EDC71F447B6C00CB8184 /* AppDelegate.swift in Sources */ = {isa = PBXBuildFile; fileRef = F154EDC61F447B6C00CB8184 /* AppDelegate.swift */; };
		F184019A2073BE0800E9F4CC /* ClientMessageRequestFactory.swift in Sources */ = {isa = PBXBuildFile; fileRef = F184014F2073BE0800E9F4CC /* ClientMessageRequestFactory.swift */; };
		F18401A42073BE0800E9F4CC /* GenericMessageEntity.swift in Sources */ = {isa = PBXBuildFile; fileRef = F184015A2073BE0800E9F4CC /* GenericMessageEntity.swift */; };
		F18401AA2073BE0800E9F4CC /* FetchingClientRequestStrategy.swift in Sources */ = {isa = PBXBuildFile; fileRef = F18401612073BE0800E9F4CC /* FetchingClientRequestStrategy.swift */; };
		F18401AF2073BE0800E9F4CC /* AvailabilityRequestStrategy.swift in Sources */ = {isa = PBXBuildFile; fileRef = F18401682073BE0800E9F4CC /* AvailabilityRequestStrategy.swift */; };
		F18401B02073BE0800E9F4CC /* AbstractRequestStrategy.swift in Sources */ = {isa = PBXBuildFile; fileRef = F184016A2073BE0800E9F4CC /* AbstractRequestStrategy.swift */; };
		F18401B32073BE0800E9F4CC /* ZMAbstractRequestStrategy.h in Headers */ = {isa = PBXBuildFile; fileRef = F184016D2073BE0800E9F4CC /* ZMAbstractRequestStrategy.h */; settings = {ATTRIBUTES = (Public, ); }; };
		F18401B42073BE0800E9F4CC /* ZMAbstractRequestStrategy.m in Sources */ = {isa = PBXBuildFile; fileRef = F184016E2073BE0800E9F4CC /* ZMAbstractRequestStrategy.m */; };
		F18401BB2073BE0800E9F4CC /* LinkPreviewAssetDownloadRequestStrategy.swift in Sources */ = {isa = PBXBuildFile; fileRef = F18401772073BE0800E9F4CC /* LinkPreviewAssetDownloadRequestStrategy.swift */; };
		F18401BD2073BE0800E9F4CC /* LinkPreviewAssetUploadRequestStrategy.swift in Sources */ = {isa = PBXBuildFile; fileRef = F18401792073BE0800E9F4CC /* LinkPreviewAssetUploadRequestStrategy.swift */; };
		F18401BF2073BE0800E9F4CC /* AssetClientMessageRequestStrategy.swift in Sources */ = {isa = PBXBuildFile; fileRef = F184017B2073BE0800E9F4CC /* AssetClientMessageRequestStrategy.swift */; };
		F18401C12073BE0800E9F4CC /* ImageV2DownloadRequestStrategy.swift in Sources */ = {isa = PBXBuildFile; fileRef = F184017E2073BE0800E9F4CC /* ImageV2DownloadRequestStrategy.swift */; };
		F18401C22073BE0800E9F4CC /* AssetV2DownloadRequestStrategy.swift in Sources */ = {isa = PBXBuildFile; fileRef = F184017F2073BE0800E9F4CC /* AssetV2DownloadRequestStrategy.swift */; };
		F18401C32073BE0800E9F4CC /* AssetV3DownloadRequestStrategy.swift in Sources */ = {isa = PBXBuildFile; fileRef = F18401802073BE0800E9F4CC /* AssetV3DownloadRequestStrategy.swift */; };
		F18401C72073BE0800E9F4CC /* AssetV3PreviewDownloadStrategy.swift in Sources */ = {isa = PBXBuildFile; fileRef = F18401842073BE0800E9F4CC /* AssetV3PreviewDownloadStrategy.swift */; };
		F18401C82073BE0800E9F4CC /* AssetDownloadRequestFactory.swift in Sources */ = {isa = PBXBuildFile; fileRef = F18401862073BE0800E9F4CC /* AssetDownloadRequestFactory.swift */; };
		F18401CD2073BE0800E9F4CC /* LinkPreviewPreprocessor.swift in Sources */ = {isa = PBXBuildFile; fileRef = F184018B2073BE0800E9F4CC /* LinkPreviewPreprocessor.swift */; };
		F18401D02073BE0800E9F4CC /* PushMessageHandler.swift in Sources */ = {isa = PBXBuildFile; fileRef = F184018F2073BE0800E9F4CC /* PushMessageHandler.swift */; };
		F18401D12073BE0800E9F4CC /* ApplicationStatus.swift in Sources */ = {isa = PBXBuildFile; fileRef = F18401902073BE0800E9F4CC /* ApplicationStatus.swift */; };
		F18401D22073BE0800E9F4CC /* OTREntity.swift in Sources */ = {isa = PBXBuildFile; fileRef = F18401912073BE0800E9F4CC /* OTREntity.swift */; };
		F18401D32073BE0800E9F4CC /* ZMMessage+Dependency.swift in Sources */ = {isa = PBXBuildFile; fileRef = F18401932073BE0800E9F4CC /* ZMMessage+Dependency.swift */; };
		F18401D42073BE0800E9F4CC /* MessageExpirationTimer.swift in Sources */ = {isa = PBXBuildFile; fileRef = F18401942073BE0800E9F4CC /* MessageExpirationTimer.swift */; };
		F18401D62073BE0800E9F4CC /* ZMStrategyConfigurationOption.h in Headers */ = {isa = PBXBuildFile; fileRef = F18401962073BE0800E9F4CC /* ZMStrategyConfigurationOption.h */; settings = {ATTRIBUTES = (Public, ); }; };
		F18401D82073BE0800E9F4CC /* ZMConversation+Notifications.swift in Sources */ = {isa = PBXBuildFile; fileRef = F18401982073BE0800E9F4CC /* ZMConversation+Notifications.swift */; };
		F18401D92073BE0800E9F4CC /* EncryptionSessionDirectory+UpdateEvents.swift in Sources */ = {isa = PBXBuildFile; fileRef = F18401992073BE0800E9F4CC /* EncryptionSessionDirectory+UpdateEvents.swift */; };
		F18401DB2073C25300E9F4CC /* EventDecoderDecryptionTests.swift in Sources */ = {isa = PBXBuildFile; fileRef = F18401952073BE0800E9F4CC /* EventDecoderDecryptionTests.swift */; };
		F18401DC2073C25300E9F4CC /* MessageExpirationTimerTests.swift in Sources */ = {isa = PBXBuildFile; fileRef = F18401972073BE0800E9F4CC /* MessageExpirationTimerTests.swift */; };
		F18401E02073C25900E9F4CC /* ClientMessageRequestFactoryTests.swift in Sources */ = {isa = PBXBuildFile; fileRef = F18401542073BE0800E9F4CC /* ClientMessageRequestFactoryTests.swift */; };
		F18401E12073C25900E9F4CC /* OTREntityTests+Dependency.swift in Sources */ = {isa = PBXBuildFile; fileRef = F18401552073BE0800E9F4CC /* OTREntityTests+Dependency.swift */; };
		F18401E52073C26200E9F4CC /* FetchingClientRequestStrategyTests.swift in Sources */ = {isa = PBXBuildFile; fileRef = F184015E2073BE0800E9F4CC /* FetchingClientRequestStrategyTests.swift */; };
		F18401E92073C26700E9F4CC /* AvailabilityRequestStrategyTests.swift in Sources */ = {isa = PBXBuildFile; fileRef = F18401672073BE0800E9F4CC /* AvailabilityRequestStrategyTests.swift */; };
		F18401EA2073C26700E9F4CC /* AbstractRequestStrategyTests.swift in Sources */ = {isa = PBXBuildFile; fileRef = F184016B2073BE0800E9F4CC /* AbstractRequestStrategyTests.swift */; };
		F18401EC2073C26700E9F4CC /* AssetV3PreviewDownloadRequestStrategyTests.swift in Sources */ = {isa = PBXBuildFile; fileRef = F18401712073BE0800E9F4CC /* AssetV3PreviewDownloadRequestStrategyTests.swift */; };
		F18401EE2073C26C00E9F4CC /* LinkPreviewAssetUploadRequestStrategyTests.swift in Sources */ = {isa = PBXBuildFile; fileRef = F18401742073BE0800E9F4CC /* LinkPreviewAssetUploadRequestStrategyTests.swift */; };
		F18401F02073C26C00E9F4CC /* LinkPreviewAssetDownloadRequestStrategyTests.swift in Sources */ = {isa = PBXBuildFile; fileRef = F18401782073BE0800E9F4CC /* LinkPreviewAssetDownloadRequestStrategyTests.swift */; };
		F18401F12073C26C00E9F4CC /* AssetV3DownloadRequestStrategyTests.swift in Sources */ = {isa = PBXBuildFile; fileRef = F18401812073BE0800E9F4CC /* AssetV3DownloadRequestStrategyTests.swift */; };
		F18401F32073C26C00E9F4CC /* AssetClientMessageRequestStrategyTests.swift in Sources */ = {isa = PBXBuildFile; fileRef = F18401832073BE0800E9F4CC /* AssetClientMessageRequestStrategyTests.swift */; };
		F18401F42073C27200E9F4CC /* LinkPreviewPreprocessorTests.swift in Sources */ = {isa = PBXBuildFile; fileRef = F18401892073BE0800E9F4CC /* LinkPreviewPreprocessorTests.swift */; };
		F18401FE2073C2EA00E9F4CC /* MessagingTest+Encryption.swift in Sources */ = {isa = PBXBuildFile; fileRef = F18401F82073C2E600E9F4CC /* MessagingTest+Encryption.swift */; };
		F18401FF2073C2EA00E9F4CC /* MessagingTestBase.swift in Sources */ = {isa = PBXBuildFile; fileRef = F18401F62073C2E500E9F4CC /* MessagingTestBase.swift */; };
		F18402002073C2EA00E9F4CC /* MockObjects.swift in Sources */ = {isa = PBXBuildFile; fileRef = F18401F92073C2E600E9F4CC /* MockObjects.swift */; };
		F18402012073C2EA00E9F4CC /* RequestStrategyTestBase.swift in Sources */ = {isa = PBXBuildFile; fileRef = F18401F72073C2E600E9F4CC /* RequestStrategyTestBase.swift */; };
		F184020F2073C30000E9F4CC /* Bridging-Header.h in Headers */ = {isa = PBXBuildFile; fileRef = F18402072073C30000E9F4CC /* Bridging-Header.h */; };
		F18402132073C56C00E9F4CC /* RequestStrategy.h in Headers */ = {isa = PBXBuildFile; fileRef = F18402122073C56C00E9F4CC /* RequestStrategy.h */; settings = {ATTRIBUTES = (Public, ); }; };
		F18402142073C6B100E9F4CC /* 1900x1500.jpg in Resources */ = {isa = PBXBuildFile; fileRef = F18402042073C2FF00E9F4CC /* 1900x1500.jpg */; };
		F18402152073C6B100E9F4CC /* animated.gif in Resources */ = {isa = PBXBuildFile; fileRef = F18402022073C2FF00E9F4CC /* animated.gif */; };
		F18402162073C6B100E9F4CC /* Lorem Ipsum.txt in Resources */ = {isa = PBXBuildFile; fileRef = F18402092073C30000E9F4CC /* Lorem Ipsum.txt */; };
		F18402172073C6B100E9F4CC /* medium.jpg in Resources */ = {isa = PBXBuildFile; fileRef = F18402052073C30000E9F4CC /* medium.jpg */; };
		F18402182073C6B100E9F4CC /* not_animated.gif in Resources */ = {isa = PBXBuildFile; fileRef = F18402062073C30000E9F4CC /* not_animated.gif */; };
		F18402192073C6B100E9F4CC /* tiny.jpg in Resources */ = {isa = PBXBuildFile; fileRef = F18402082073C30000E9F4CC /* tiny.jpg */; };
		F184021A2073C6B100E9F4CC /* video.mp4 in Resources */ = {isa = PBXBuildFile; fileRef = F18402032073C2FF00E9F4CC /* video.mp4 */; };
		F19561F1202A1325005347C0 /* ZMSingleRequestSyncTests.m in Sources */ = {isa = PBXBuildFile; fileRef = 166902201D709110000FE4AF /* ZMSingleRequestSyncTests.m */; };
		F19561F5202A1361005347C0 /* ZMUpstreamModifiedObjectSyncTests.m in Sources */ = {isa = PBXBuildFile; fileRef = 166902231D709110000FE4AF /* ZMUpstreamModifiedObjectSyncTests.m */; };
		F19561F7202A1389005347C0 /* ZMLocallyInsertedObjectSetTests.m in Sources */ = {isa = PBXBuildFile; fileRef = 1669021B1D709110000FE4AF /* ZMLocallyInsertedObjectSetTests.m */; };
		F19561F9202A13B4005347C0 /* ZMChangeTrackerBootstrapTests.m in Sources */ = {isa = PBXBuildFile; fileRef = 1666AA2B1D93FA0B00164C06 /* ZMChangeTrackerBootstrapTests.m */; };
		F19561FB202A13C3005347C0 /* ZMSyncOperationSetTests.m in Sources */ = {isa = PBXBuildFile; fileRef = 1666AA2D1D93FBE200164C06 /* ZMSyncOperationSetTests.m */; };
		F1956200202A141B005347C0 /* ZMDownstreamObjectSyncOrderingTests.m in Sources */ = {isa = PBXBuildFile; fileRef = 166902171D709110000FE4AF /* ZMDownstreamObjectSyncOrderingTests.m */; };
		F1956201202A141E005347C0 /* ZMDownstreamObjectSyncTests.m in Sources */ = {isa = PBXBuildFile; fileRef = 166902181D709110000FE4AF /* ZMDownstreamObjectSyncTests.m */; };
		F1956204202A1506005347C0 /* ZMRequestGeneratorTests.m in Sources */ = {isa = PBXBuildFile; fileRef = 1669021F1D709110000FE4AF /* ZMRequestGeneratorTests.m */; };
/* End PBXBuildFile section */

/* Begin PBXContainerItemProxy section */
		166901761D707509000FE4AF /* PBXContainerItemProxy */ = {
			isa = PBXContainerItemProxy;
			containerPortal = 166901611D707509000FE4AF /* Project object */;
			proxyType = 1;
			remoteGlobalIDString = 166901691D707509000FE4AF;
			remoteInfo = WireRequestStrategy;
		};
		591802D72B7127F1003B7353 /* PBXContainerItemProxy */ = {
			isa = PBXContainerItemProxy;
			containerPortal = 166901611D707509000FE4AF /* Project object */;
			proxyType = 1;
			remoteGlobalIDString = 166901691D707509000FE4AF;
			remoteInfo = WireRequestStrategy;
		};
		CB7979072C73663B006FBA58 /* PBXContainerItemProxy */ = {
			isa = PBXContainerItemProxy;
			containerPortal = 166901611D707509000FE4AF /* Project object */;
			proxyType = 1;
			remoteGlobalIDString = EEA58F182B71179D006DEE32;
			remoteInfo = WireRequestStrategySupport;
		};
		F154EDD61F447BB600CB8184 /* PBXContainerItemProxy */ = {
			isa = PBXContainerItemProxy;
			containerPortal = 166901611D707509000FE4AF /* Project object */;
			proxyType = 1;
			remoteGlobalIDString = F154EDC31F447B6C00CB8184;
			remoteInfo = WireRequestStrategyTestHost;
		};
/* End PBXContainerItemProxy section */

/* Begin PBXFileReference section */
<<<<<<< HEAD
		01E8EC422BB7D4A5002A5A91 /* AllTests.xctestplan */ = {isa = PBXFileReference; fileEncoding = 4; lastKnownFileType = text; path = AllTests.xctestplan; sourceTree = "<group>"; };
=======
		012B55F52C4A8FFC00DC12D0 /* EventHasher.swift */ = {isa = PBXFileReference; lastKnownFileType = sourcecode.swift; path = EventHasher.swift; sourceTree = "<group>"; };
>>>>>>> 71033f42
		06025661248E467B00E060E1 /* NotificationStreamSync.swift */ = {isa = PBXFileReference; lastKnownFileType = sourcecode.swift; path = NotificationStreamSync.swift; sourceTree = "<group>"; };
		06025665248E616C00E060E1 /* ZMSimpleListRequestPaginator.m */ = {isa = PBXFileReference; lastKnownFileType = sourcecode.c.objc; path = ZMSimpleListRequestPaginator.m; sourceTree = "<group>"; };
		06025667248E617D00E060E1 /* ZMSimpleListRequestPaginator.h */ = {isa = PBXFileReference; lastKnownFileType = sourcecode.c.h; path = ZMSimpleListRequestPaginator.h; sourceTree = "<group>"; };
		06025669248E61BF00E060E1 /* ZMSimpleListRequestPaginator+Internal.h */ = {isa = PBXFileReference; lastKnownFileType = sourcecode.c.h; path = "ZMSimpleListRequestPaginator+Internal.h"; sourceTree = "<group>"; };
		0605DB8F2511622100443219 /* ZMLocalNotificationTests_UnreadCount.swift */ = {isa = PBXFileReference; lastKnownFileType = sourcecode.swift; path = ZMLocalNotificationTests_UnreadCount.swift; sourceTree = "<group>"; };
		060ED6D52499F41000412C4A /* PushNotificationStatus.swift */ = {isa = PBXFileReference; lastKnownFileType = sourcecode.swift; path = PushNotificationStatus.swift; sourceTree = "<group>"; };
		061389F32B178EBE0053B7B5 /* E2eIAPI.swift */ = {isa = PBXFileReference; lastKnownFileType = sourcecode.swift; path = E2eIAPI.swift; sourceTree = "<group>"; };
		062285C7276BB5B000B87C91 /* UpdateEventProcessor.swift */ = {isa = PBXFileReference; lastKnownFileType = sourcecode.swift; path = UpdateEventProcessor.swift; sourceTree = "<group>"; };
		0640BF6E2B0F6B78008866E4 /* E2EIEnrollment.swift */ = {isa = PBXFileReference; lastKnownFileType = sourcecode.swift; path = E2EIEnrollment.swift; sourceTree = "<group>"; };
		06474D4A24AF6858002C695D /* EventDecoder.swift */ = {isa = PBXFileReference; lastKnownFileType = sourcecode.swift; path = EventDecoder.swift; sourceTree = "<group>"; };
		06474D4C24AF68AD002C695D /* StoreUpdateEvent.swift */ = {isa = PBXFileReference; lastKnownFileType = sourcecode.swift; path = StoreUpdateEvent.swift; sourceTree = "<group>"; };
		06474D5C24B30C75002C695D /* PushNotificationStatusTests.swift */ = {isa = PBXFileReference; lastKnownFileType = sourcecode.swift; path = PushNotificationStatusTests.swift; sourceTree = "<group>"; };
		06474D5F24B310B6002C695D /* NotificationsTrackerTests.swift */ = {isa = PBXFileReference; lastKnownFileType = sourcecode.swift; path = NotificationsTrackerTests.swift; sourceTree = "<group>"; };
		06474D6524B3227E002C695D /* ZMSimpleListRequestPaginatorTests.m */ = {isa = PBXFileReference; lastKnownFileType = sourcecode.c.objc; path = ZMSimpleListRequestPaginatorTests.m; sourceTree = "<group>"; };
		06474DA524B4B1EA002C695D /* EventDecoderTest.swift */ = {isa = PBXFileReference; lastKnownFileType = sourcecode.swift; path = EventDecoderTest.swift; sourceTree = "<group>"; };
		06474DA724B4BB01002C695D /* StoreUpdateEventTests.swift */ = {isa = PBXFileReference; lastKnownFileType = sourcecode.swift; path = StoreUpdateEventTests.swift; sourceTree = "<group>"; };
		064824972B10E32C00115329 /* EnrollE2EICertificateUseCase.swift */ = {isa = PBXFileReference; lastKnownFileType = sourcecode.swift; path = EnrollE2EICertificateUseCase.swift; sourceTree = "<group>"; };
		0648FC1027851623006519D1 /* audio.m4a */ = {isa = PBXFileReference; lastKnownFileType = file; path = audio.m4a; sourceTree = "<group>"; };
		0649D12124F5C5EF001DDC78 /* ZMLocalNotification.swift */ = {isa = PBXFileReference; lastKnownFileType = sourcecode.swift; path = ZMLocalNotification.swift; sourceTree = "<group>"; };
		0649D13F24F63AA0001DDC78 /* LocalNotificationContentType.swift */ = {isa = PBXFileReference; lastKnownFileType = sourcecode.swift; path = LocalNotificationContentType.swift; sourceTree = "<group>"; };
		0649D14224F63B52001DDC78 /* NotificationUserInfo.swift */ = {isa = PBXFileReference; lastKnownFileType = sourcecode.swift; path = NotificationUserInfo.swift; sourceTree = "<group>"; };
		0649D14424F63BBD001DDC78 /* LocalNotificationType+Configuration.swift */ = {isa = PBXFileReference; lastKnownFileType = sourcecode.swift; path = "LocalNotificationType+Configuration.swift"; sourceTree = "<group>"; };
		0649D14624F63C02001DDC78 /* PushNotificationCategory.swift */ = {isa = PBXFileReference; lastKnownFileType = sourcecode.swift; path = PushNotificationCategory.swift; sourceTree = "<group>"; };
		0649D14824F63C51001DDC78 /* NotificationSound.swift */ = {isa = PBXFileReference; lastKnownFileType = sourcecode.swift; path = NotificationSound.swift; sourceTree = "<group>"; };
		0649D14A24F63C8F001DDC78 /* NotificationAction.swift */ = {isa = PBXFileReference; lastKnownFileType = sourcecode.swift; path = NotificationAction.swift; sourceTree = "<group>"; };
		0649D14C24F63D3E001DDC78 /* LocalNotificationType+Localization.swift */ = {isa = PBXFileReference; lastKnownFileType = sourcecode.swift; path = "LocalNotificationType+Localization.swift"; sourceTree = "<group>"; };
		0649D14E24F63DCC001DDC78 /* ZMSound.swift */ = {isa = PBXFileReference; lastKnownFileType = sourcecode.swift; path = ZMSound.swift; sourceTree = "<group>"; };
		0649D15124F64335001DDC78 /* Base */ = {isa = PBXFileReference; lastKnownFileType = text.plist.stringsdict; name = Base; path = Base.lproj/Push.stringsdict; sourceTree = "<group>"; };
		0649D15324F64335001DDC78 /* Base */ = {isa = PBXFileReference; lastKnownFileType = text.plist.strings; name = Base; path = Base.lproj/Push.strings; sourceTree = "<group>"; };
		0649D15824F644A9001DDC78 /* de */ = {isa = PBXFileReference; lastKnownFileType = text.plist.strings; name = de; path = de.lproj/Push.strings; sourceTree = "<group>"; };
		0649D15924F644A9001DDC78 /* de */ = {isa = PBXFileReference; lastKnownFileType = text.plist.stringsdict; name = de; path = de.lproj/Push.stringsdict; sourceTree = "<group>"; };
		0649D15A24F644B7001DDC78 /* pt-BR */ = {isa = PBXFileReference; lastKnownFileType = text.plist.strings; name = "pt-BR"; path = "pt-BR.lproj/Push.strings"; sourceTree = "<group>"; };
		0649D15B24F644B7001DDC78 /* pt-BR */ = {isa = PBXFileReference; lastKnownFileType = text.plist.stringsdict; name = "pt-BR"; path = "pt-BR.lproj/Push.stringsdict"; sourceTree = "<group>"; };
		0649D15C24F644DB001DDC78 /* es */ = {isa = PBXFileReference; lastKnownFileType = text.plist.strings; name = es; path = es.lproj/Push.strings; sourceTree = "<group>"; };
		0649D15D24F644DB001DDC78 /* es */ = {isa = PBXFileReference; lastKnownFileType = text.plist.stringsdict; name = es; path = es.lproj/Push.stringsdict; sourceTree = "<group>"; };
		0649D15E24F644E7001DDC78 /* uk */ = {isa = PBXFileReference; lastKnownFileType = text.plist.strings; name = uk; path = uk.lproj/Push.strings; sourceTree = "<group>"; };
		0649D15F24F644E7001DDC78 /* uk */ = {isa = PBXFileReference; lastKnownFileType = text.plist.stringsdict; name = uk; path = uk.lproj/Push.stringsdict; sourceTree = "<group>"; };
		0649D16024F644F3001DDC78 /* ru */ = {isa = PBXFileReference; lastKnownFileType = text.plist.strings; name = ru; path = ru.lproj/Push.strings; sourceTree = "<group>"; };
		0649D16124F644F3001DDC78 /* ru */ = {isa = PBXFileReference; lastKnownFileType = text.plist.stringsdict; name = ru; path = ru.lproj/Push.stringsdict; sourceTree = "<group>"; };
		0649D16224F644F7001DDC78 /* ja */ = {isa = PBXFileReference; lastKnownFileType = text.plist.strings; name = ja; path = ja.lproj/Push.strings; sourceTree = "<group>"; };
		0649D16324F644F8001DDC78 /* ja */ = {isa = PBXFileReference; lastKnownFileType = text.plist.stringsdict; name = ja; path = ja.lproj/Push.stringsdict; sourceTree = "<group>"; };
		0649D16424F64520001DDC78 /* it */ = {isa = PBXFileReference; lastKnownFileType = text.plist.strings; name = it; path = it.lproj/Push.strings; sourceTree = "<group>"; };
		0649D16524F64520001DDC78 /* it */ = {isa = PBXFileReference; lastKnownFileType = text.plist.stringsdict; name = it; path = it.lproj/Push.stringsdict; sourceTree = "<group>"; };
		0649D16624F6452C001DDC78 /* nl */ = {isa = PBXFileReference; lastKnownFileType = text.plist.strings; name = nl; path = nl.lproj/Push.strings; sourceTree = "<group>"; };
		0649D16724F6452C001DDC78 /* nl */ = {isa = PBXFileReference; lastKnownFileType = text.plist.stringsdict; name = nl; path = nl.lproj/Push.stringsdict; sourceTree = "<group>"; };
		0649D16824F64537001DDC78 /* tr */ = {isa = PBXFileReference; lastKnownFileType = text.plist.strings; name = tr; path = tr.lproj/Push.strings; sourceTree = "<group>"; };
		0649D16924F64537001DDC78 /* tr */ = {isa = PBXFileReference; lastKnownFileType = text.plist.stringsdict; name = tr; path = tr.lproj/Push.stringsdict; sourceTree = "<group>"; };
		0649D16A24F64540001DDC78 /* fr */ = {isa = PBXFileReference; lastKnownFileType = text.plist.strings; name = fr; path = fr.lproj/Push.strings; sourceTree = "<group>"; };
		0649D16B24F64540001DDC78 /* fr */ = {isa = PBXFileReference; lastKnownFileType = text.plist.stringsdict; name = fr; path = fr.lproj/Push.stringsdict; sourceTree = "<group>"; };
		0649D16C24F64549001DDC78 /* da */ = {isa = PBXFileReference; lastKnownFileType = text.plist.strings; name = da; path = da.lproj/Push.strings; sourceTree = "<group>"; };
		0649D16D24F6454A001DDC78 /* da */ = {isa = PBXFileReference; lastKnownFileType = text.plist.stringsdict; name = da; path = da.lproj/Push.stringsdict; sourceTree = "<group>"; };
		0649D16E24F6454E001DDC78 /* ar */ = {isa = PBXFileReference; lastKnownFileType = text.plist.strings; name = ar; path = ar.lproj/Push.strings; sourceTree = "<group>"; };
		0649D16F24F6454E001DDC78 /* ar */ = {isa = PBXFileReference; lastKnownFileType = text.plist.stringsdict; name = ar; path = ar.lproj/Push.stringsdict; sourceTree = "<group>"; };
		0649D17024F64565001DDC78 /* zh-Hans */ = {isa = PBXFileReference; lastKnownFileType = text.plist.strings; name = "zh-Hans"; path = "zh-Hans.lproj/Push.strings"; sourceTree = "<group>"; };
		0649D17124F64565001DDC78 /* zh-Hans */ = {isa = PBXFileReference; lastKnownFileType = text.plist.stringsdict; name = "zh-Hans"; path = "zh-Hans.lproj/Push.stringsdict"; sourceTree = "<group>"; };
		0649D17224F6458E001DDC78 /* sl */ = {isa = PBXFileReference; lastKnownFileType = text.plist.strings; name = sl; path = sl.lproj/Push.strings; sourceTree = "<group>"; };
		0649D17324F6458F001DDC78 /* sl */ = {isa = PBXFileReference; lastKnownFileType = text.plist.stringsdict; name = sl; path = sl.lproj/Push.stringsdict; sourceTree = "<group>"; };
		0649D17424F6459F001DDC78 /* fi */ = {isa = PBXFileReference; lastKnownFileType = text.plist.strings; name = fi; path = fi.lproj/Push.strings; sourceTree = "<group>"; };
		0649D17524F6459F001DDC78 /* fi */ = {isa = PBXFileReference; lastKnownFileType = text.plist.stringsdict; name = fi; path = fi.lproj/Push.stringsdict; sourceTree = "<group>"; };
		0649D17624F645B1001DDC78 /* et */ = {isa = PBXFileReference; lastKnownFileType = text.plist.strings; name = et; path = et.lproj/Push.strings; sourceTree = "<group>"; };
		0649D17724F645B1001DDC78 /* et */ = {isa = PBXFileReference; lastKnownFileType = text.plist.stringsdict; name = et; path = et.lproj/Push.stringsdict; sourceTree = "<group>"; };
		0649D17824F645C6001DDC78 /* pl */ = {isa = PBXFileReference; lastKnownFileType = text.plist.strings; name = pl; path = pl.lproj/Push.strings; sourceTree = "<group>"; };
		0649D17924F645C6001DDC78 /* pl */ = {isa = PBXFileReference; lastKnownFileType = text.plist.stringsdict; name = pl; path = pl.lproj/Push.stringsdict; sourceTree = "<group>"; };
		0649D17A24F645CC001DDC78 /* zh-Hant */ = {isa = PBXFileReference; lastKnownFileType = text.plist.strings; name = "zh-Hant"; path = "zh-Hant.lproj/Push.strings"; sourceTree = "<group>"; };
		0649D17B24F645CC001DDC78 /* zh-Hant */ = {isa = PBXFileReference; lastKnownFileType = text.plist.stringsdict; name = "zh-Hant"; path = "zh-Hant.lproj/Push.stringsdict"; sourceTree = "<group>"; };
		0649D17C24F645E8001DDC78 /* lt */ = {isa = PBXFileReference; lastKnownFileType = text.plist.strings; name = lt; path = lt.lproj/Push.strings; sourceTree = "<group>"; };
		0649D17D24F645E8001DDC78 /* lt */ = {isa = PBXFileReference; lastKnownFileType = text.plist.stringsdict; name = lt; path = lt.lproj/Push.stringsdict; sourceTree = "<group>"; };
		0649D19A24F66E9E001DDC78 /* ZMLocalNotification+Events.swift */ = {isa = PBXFileReference; lastKnownFileType = sourcecode.swift; path = "ZMLocalNotification+Events.swift"; sourceTree = "<group>"; };
		0649D19E24F6717C001DDC78 /* ZMLocalNotificationSet.swift */ = {isa = PBXFileReference; lastKnownFileType = sourcecode.swift; path = ZMLocalNotificationSet.swift; sourceTree = "<group>"; };
		0649D1A524F673E7001DDC78 /* Logging.swift */ = {isa = PBXFileReference; lastKnownFileType = sourcecode.swift; path = Logging.swift; sourceTree = "<group>"; };
		0671976D2AE951F400D96598 /* AcmeAPI.swift */ = {isa = PBXFileReference; lastKnownFileType = sourcecode.swift; path = AcmeAPI.swift; sourceTree = "<group>"; };
		067197992AFBE9FD00D96598 /* AcmeResponse.swift */ = {isa = PBXFileReference; lastKnownFileType = sourcecode.swift; path = AcmeResponse.swift; sourceTree = "<group>"; };
		067215AC2B10DCA300CF4AD4 /* E2EIRepository.swift */ = {isa = PBXFileReference; lastKnownFileType = sourcecode.swift; path = E2EIRepository.swift; sourceTree = "<group>"; };
		068084952563B6940047899C /* FeatureConfigRequestStrategy.swift */ = {isa = PBXFileReference; fileEncoding = 4; lastKnownFileType = sourcecode.swift; path = FeatureConfigRequestStrategy.swift; sourceTree = "<group>"; };
		068084972563B7310047899C /* FeatureConfigRequestStrategyTests.swift */ = {isa = PBXFileReference; lastKnownFileType = sourcecode.swift; path = FeatureConfigRequestStrategyTests.swift; sourceTree = "<group>"; };
		0693113F24F7995F00D14DF5 /* ZMLocalNotificationTests.swift */ = {isa = PBXFileReference; lastKnownFileType = sourcecode.swift; path = ZMLocalNotificationTests.swift; sourceTree = "<group>"; };
		0693114124F7996D00D14DF5 /* ZMLocalNotificationTests_Event.swift */ = {isa = PBXFileReference; lastKnownFileType = sourcecode.swift; path = ZMLocalNotificationTests_Event.swift; sourceTree = "<group>"; };
		0693114324F7999800D14DF5 /* ZMLocalNotificationSetTests.swift */ = {isa = PBXFileReference; lastKnownFileType = sourcecode.swift; path = ZMLocalNotificationSetTests.swift; sourceTree = "<group>"; };
		0693114524F799B200D14DF5 /* ZMLocalNotificationLocalizationTests.swift */ = {isa = PBXFileReference; lastKnownFileType = sourcecode.swift; path = ZMLocalNotificationLocalizationTests.swift; sourceTree = "<group>"; };
		0693114724F799BE00D14DF5 /* LocalNotificationContentTypeTest.swift */ = {isa = PBXFileReference; lastKnownFileType = sourcecode.swift; path = LocalNotificationContentTypeTest.swift; sourceTree = "<group>"; };
		0693114F24F79E2500D14DF5 /* UserNotificationCenterMock.swift */ = {isa = PBXFileReference; lastKnownFileType = sourcecode.swift; path = UserNotificationCenterMock.swift; sourceTree = "<group>"; };
		0693115124F7B15500D14DF5 /* ZMLocalNotificationTests_Message.swift */ = {isa = PBXFileReference; lastKnownFileType = sourcecode.swift; path = ZMLocalNotificationTests_Message.swift; sourceTree = "<group>"; };
		0693115524F7B17300D14DF5 /* ZMLocalNotificationTests_SystemMessage.swift */ = {isa = PBXFileReference; lastKnownFileType = sourcecode.swift; path = ZMLocalNotificationTests_SystemMessage.swift; sourceTree = "<group>"; };
		06A1966D2A7BEAE300B43BA5 /* TerminateFederationRequestStrategy.swift */ = {isa = PBXFileReference; lastKnownFileType = sourcecode.swift; path = TerminateFederationRequestStrategy.swift; sourceTree = "<group>"; };
		06A1966F2A7BEBD100B43BA5 /* TerminateFederationRequestStrategyTests.swift */ = {isa = PBXFileReference; lastKnownFileType = sourcecode.swift; path = TerminateFederationRequestStrategyTests.swift; sourceTree = "<group>"; };
		06A9FDD128B36FF500B3C730 /* UpdateAccessRolesAction.swift */ = {isa = PBXFileReference; lastKnownFileType = sourcecode.swift; path = UpdateAccessRolesAction.swift; sourceTree = "<group>"; };
		06A9FDD328B3701000B3C730 /* UpdateAccessRolesActionHandler.swift */ = {isa = PBXFileReference; lastKnownFileType = sourcecode.swift; path = UpdateAccessRolesActionHandler.swift; sourceTree = "<group>"; };
		06A9FDD528B3702700B3C730 /* UpdateAccessRolesActionHandlerTests.swift */ = {isa = PBXFileReference; lastKnownFileType = sourcecode.swift; path = UpdateAccessRolesActionHandlerTests.swift; sourceTree = "<group>"; };
		06ADE9F62BCE825D008BA0B3 /* UserClientAPI.swift */ = {isa = PBXFileReference; lastKnownFileType = sourcecode.swift; path = UserClientAPI.swift; sourceTree = "<group>"; };
		06ADE9FF2BD15255008BA0B3 /* UserClientRequestFactory.swift */ = {isa = PBXFileReference; lastKnownFileType = sourcecode.swift; path = UserClientRequestFactory.swift; sourceTree = "<group>"; };
		06ADF693264B467E002E0C7A /* MockAnalytics.swift */ = {isa = PBXFileReference; lastKnownFileType = sourcecode.swift; path = MockAnalytics.swift; sourceTree = "<group>"; };
		06C394C4248E851000AE736A /* NotificationsTracker.swift */ = {isa = PBXFileReference; lastKnownFileType = sourcecode.swift; path = NotificationsTracker.swift; sourceTree = "<group>"; };
		06CDDE9E282E9CC200F9360F /* RemovePushTokenAction.swift */ = {isa = PBXFileReference; lastKnownFileType = sourcecode.swift; path = RemovePushTokenAction.swift; sourceTree = "<group>"; };
		06CDDEA0282E9E7F00F9360F /* RemovePushTokenActionHandler.swift */ = {isa = PBXFileReference; lastKnownFileType = sourcecode.swift; path = RemovePushTokenActionHandler.swift; sourceTree = "<group>"; };
		06CDDEA2282E9E9800F9360F /* RemovePushTokenActionHandlerTests.swift */ = {isa = PBXFileReference; lastKnownFileType = sourcecode.swift; path = RemovePushTokenActionHandlerTests.swift; sourceTree = "<group>"; };
		06CF5DF927FC900F00822FAB /* ZMLocalNotification+Calling.swift */ = {isa = PBXFileReference; lastKnownFileType = sourcecode.swift; path = "ZMLocalNotification+Calling.swift"; sourceTree = "<group>"; };
		06D61FB52B0CBE1E00C2699A /* AcmeAPITests.swift */ = {isa = PBXFileReference; lastKnownFileType = sourcecode.swift; path = AcmeAPITests.swift; sourceTree = "<group>"; };
		06D61FB72B0CBE3100C2699A /* E2EIEnrollmentTests.swift */ = {isa = PBXFileReference; lastKnownFileType = sourcecode.swift; path = E2EIEnrollmentTests.swift; sourceTree = "<group>"; };
		06FDC62E28354DAE008300DB /* PushTokenStorage.swift */ = {isa = PBXFileReference; lastKnownFileType = sourcecode.swift; path = PushTokenStorage.swift; sourceTree = "<group>"; };
		06FDC63028354DBD008300DB /* PushTokenStorageTests.swift */ = {isa = PBXFileReference; lastKnownFileType = sourcecode.swift; path = PushTokenStorageTests.swift; sourceTree = "<group>"; };
		160ADE9B270DBD0A003FA638 /* ConnectToUserActionHandlerTests.swift */ = {isa = PBXFileReference; lastKnownFileType = sourcecode.swift; path = ConnectToUserActionHandlerTests.swift; sourceTree = "<group>"; };
		16189D05268B214E004831BE /* InsertedObjectSyncTests.swift */ = {isa = PBXFileReference; lastKnownFileType = sourcecode.swift; path = InsertedObjectSyncTests.swift; sourceTree = "<group>"; };
		16189D09268B2C34004831BE /* ModifiedKeyObjectSyncTests.swift */ = {isa = PBXFileReference; lastKnownFileType = sourcecode.swift; path = ModifiedKeyObjectSyncTests.swift; sourceTree = "<group>"; };
		161E05432665465A00DADC3D /* SyncProgress.swift */ = {isa = PBXFileReference; lastKnownFileType = sourcecode.swift; path = SyncProgress.swift; sourceTree = "<group>"; };
		161E054F26655E4500DADC3D /* UserProfileRequestStrategy.swift */ = {isa = PBXFileReference; lastKnownFileType = sourcecode.swift; path = UserProfileRequestStrategy.swift; sourceTree = "<group>"; };
		1621D2221D75AB2D007108C2 /* MockEntity.h */ = {isa = PBXFileReference; fileEncoding = 4; lastKnownFileType = sourcecode.c.h; path = MockEntity.h; sourceTree = "<group>"; };
		1621D2231D75AB2D007108C2 /* MockEntity.m */ = {isa = PBXFileReference; fileEncoding = 4; lastKnownFileType = sourcecode.c.objc; path = MockEntity.m; sourceTree = "<group>"; };
		1621D2241D75AB2D007108C2 /* MockEntity2.h */ = {isa = PBXFileReference; fileEncoding = 4; lastKnownFileType = sourcecode.c.h; path = MockEntity2.h; sourceTree = "<group>"; };
		1621D2251D75AB2D007108C2 /* MockEntity2.m */ = {isa = PBXFileReference; fileEncoding = 4; lastKnownFileType = sourcecode.c.objc; path = MockEntity2.m; sourceTree = "<group>"; };
		1621D2261D75AB2D007108C2 /* MockModelObjectContextFactory.h */ = {isa = PBXFileReference; fileEncoding = 4; lastKnownFileType = sourcecode.c.h; path = MockModelObjectContextFactory.h; sourceTree = "<group>"; };
		1621D2271D75AB2D007108C2 /* MockModelObjectContextFactory.m */ = {isa = PBXFileReference; fileEncoding = 4; lastKnownFileType = sourcecode.c.objc; path = MockModelObjectContextFactory.m; sourceTree = "<group>"; };
		1621D22B1D75AC36007108C2 /* ZMChangeTrackerBootstrap.h */ = {isa = PBXFileReference; fileEncoding = 4; lastKnownFileType = sourcecode.c.h; path = ZMChangeTrackerBootstrap.h; sourceTree = "<group>"; };
		1621D22C1D75AC36007108C2 /* ZMChangeTrackerBootstrap.m */ = {isa = PBXFileReference; fileEncoding = 4; lastKnownFileType = sourcecode.c.objc; path = ZMChangeTrackerBootstrap.m; sourceTree = "<group>"; };
		1621D22D1D75AC36007108C2 /* ZMChangeTrackerBootstrap+Testing.h */ = {isa = PBXFileReference; fileEncoding = 4; lastKnownFileType = sourcecode.c.h; path = "ZMChangeTrackerBootstrap+Testing.h"; sourceTree = "<group>"; };
		1621D2311D75B221007108C2 /* NSManagedObjectContext+TestHelpers.h */ = {isa = PBXFileReference; fileEncoding = 4; lastKnownFileType = sourcecode.c.h; path = "NSManagedObjectContext+TestHelpers.h"; sourceTree = "<group>"; };
		1621D2321D75B221007108C2 /* NSManagedObjectContext+TestHelpers.m */ = {isa = PBXFileReference; fileEncoding = 4; lastKnownFileType = sourcecode.c.objc; path = "NSManagedObjectContext+TestHelpers.m"; sourceTree = "<group>"; };
		1621D2721D7715EA007108C2 /* ZMObjectSyncStrategy.h */ = {isa = PBXFileReference; fileEncoding = 4; lastKnownFileType = sourcecode.c.h; path = ZMObjectSyncStrategy.h; sourceTree = "<group>"; };
		1621D2731D7715EA007108C2 /* ZMObjectSyncStrategy.m */ = {isa = PBXFileReference; fileEncoding = 4; lastKnownFileType = sourcecode.c.objc; path = ZMObjectSyncStrategy.m; sourceTree = "<group>"; };
		1622946A221C18BE00A98679 /* AssetV3UploadRequestStrategy.swift */ = {isa = PBXFileReference; lastKnownFileType = sourcecode.swift; path = AssetV3UploadRequestStrategy.swift; sourceTree = "<group>"; };
		1622946C221C56E500A98679 /* AssetsPreprocessor.swift */ = {isa = PBXFileReference; lastKnownFileType = sourcecode.swift; path = AssetsPreprocessor.swift; sourceTree = "<group>"; };
		16229482221EBB8000A98679 /* ZMImagePreprocessingTracker.h */ = {isa = PBXFileReference; fileEncoding = 4; lastKnownFileType = sourcecode.c.h; path = ZMImagePreprocessingTracker.h; sourceTree = "<group>"; };
		16229483221EBB8000A98679 /* ZMImagePreprocessingTracker.m */ = {isa = PBXFileReference; fileEncoding = 4; lastKnownFileType = sourcecode.c.objc; path = ZMImagePreprocessingTracker.m; sourceTree = "<group>"; };
		16229484221EBB8000A98679 /* ZMImagePreprocessingTracker+Testing.h */ = {isa = PBXFileReference; fileEncoding = 4; lastKnownFileType = sourcecode.c.h; path = "ZMImagePreprocessingTracker+Testing.h"; sourceTree = "<group>"; };
		16229485221EBB8000A98679 /* ZMImagePreprocessingTrackerTests.m */ = {isa = PBXFileReference; fileEncoding = 4; lastKnownFileType = sourcecode.c.objc; path = ZMImagePreprocessingTrackerTests.m; sourceTree = "<group>"; };
		1623F8D22AE66F28004F0319 /* MessageSender.swift */ = {isa = PBXFileReference; lastKnownFileType = sourcecode.swift; path = MessageSender.swift; sourceTree = "<group>"; };
		1623F8D42AE6729D004F0319 /* SessionEstablisher.swift */ = {isa = PBXFileReference; lastKnownFileType = sourcecode.swift; path = SessionEstablisher.swift; sourceTree = "<group>"; };
		1623F8D72AE7FB7E004F0319 /* PrekeyAPI.swift */ = {isa = PBXFileReference; lastKnownFileType = sourcecode.swift; path = PrekeyAPI.swift; sourceTree = "<group>"; };
		1623F8D92AE7FBD6004F0319 /* NetworkError.swift */ = {isa = PBXFileReference; lastKnownFileType = sourcecode.swift; path = NetworkError.swift; sourceTree = "<group>"; };
		1623F8DB2AE7FD54004F0319 /* APIProvider.swift */ = {isa = PBXFileReference; lastKnownFileType = sourcecode.swift; path = APIProvider.swift; sourceTree = "<group>"; };
		1623F8DD2AE945E2004F0319 /* MessageAPI.swift */ = {isa = PBXFileReference; lastKnownFileType = sourcecode.swift; path = MessageAPI.swift; sourceTree = "<group>"; };
		1623F8DF2AEAAF0E004F0319 /* MessageDependencyResolver.swift */ = {isa = PBXFileReference; lastKnownFileType = sourcecode.swift; path = MessageDependencyResolver.swift; sourceTree = "<group>"; };
		16367F1D26FDB0740028AF8B /* Payload+Connection.swift */ = {isa = PBXFileReference; lastKnownFileType = sourcecode.swift; path = "Payload+Connection.swift"; sourceTree = "<group>"; };
		16367F2526FDB4720028AF8B /* ConnectionRequestStrategy.swift */ = {isa = PBXFileReference; lastKnownFileType = sourcecode.swift; path = ConnectionRequestStrategy.swift; sourceTree = "<group>"; };
		164D007522256C6E00A8F264 /* AssetV3UploadRequestStrategyTests.swift */ = {isa = PBXFileReference; lastKnownFileType = sourcecode.swift; path = AssetV3UploadRequestStrategyTests.swift; sourceTree = "<group>"; };
		1658EA6126DE22C0003D0090 /* ConversationRequestStrategy.swift */ = {isa = PBXFileReference; lastKnownFileType = sourcecode.swift; path = ConversationRequestStrategy.swift; sourceTree = "<group>"; };
		1662ADB222B0E8B300D84071 /* VerifyLegalHoldRequestStrategy.swift */ = {isa = PBXFileReference; lastKnownFileType = sourcecode.swift; path = VerifyLegalHoldRequestStrategy.swift; sourceTree = "<group>"; };
		1662ADD022B14CBA00D84071 /* VerifyLegalHoldRequestStrategyTests.swift */ = {isa = PBXFileReference; lastKnownFileType = sourcecode.swift; path = VerifyLegalHoldRequestStrategyTests.swift; sourceTree = "<group>"; };
		1666AA2B1D93FA0B00164C06 /* ZMChangeTrackerBootstrapTests.m */ = {isa = PBXFileReference; fileEncoding = 4; lastKnownFileType = sourcecode.c.objc; path = ZMChangeTrackerBootstrapTests.m; sourceTree = "<group>"; };
		1666AA2D1D93FBE200164C06 /* ZMSyncOperationSetTests.m */ = {isa = PBXFileReference; fileEncoding = 4; lastKnownFileType = sourcecode.c.objc; path = ZMSyncOperationSetTests.m; sourceTree = "<group>"; };
		1669016A1D707509000FE4AF /* WireRequestStrategy.framework */ = {isa = PBXFileReference; explicitFileType = wrapper.framework; includeInIndex = 0; path = WireRequestStrategy.framework; sourceTree = BUILT_PRODUCTS_DIR; };
		1669016D1D707509000FE4AF /* WireRequestStrategy.h */ = {isa = PBXFileReference; lastKnownFileType = sourcecode.c.h; path = WireRequestStrategy.h; sourceTree = "<group>"; };
		1669016F1D707509000FE4AF /* Info.plist */ = {isa = PBXFileReference; lastKnownFileType = text.plist.xml; path = Info.plist; sourceTree = "<group>"; };
		166901741D707509000FE4AF /* WireRequestStrategyTests.xctest */ = {isa = PBXFileReference; explicitFileType = wrapper.cfbundle; includeInIndex = 0; path = WireRequestStrategyTests.xctest; sourceTree = BUILT_PRODUCTS_DIR; };
		1669017B1D707509000FE4AF /* Info.plist */ = {isa = PBXFileReference; lastKnownFileType = text.plist.xml; path = Info.plist; sourceTree = "<group>"; };
		166901861D7075D7000FE4AF /* version.xcconfig */ = {isa = PBXFileReference; fileEncoding = 4; lastKnownFileType = text.xcconfig; path = version.xcconfig; sourceTree = "<group>"; };
		166901961D7075D7000FE4AF /* WireRequestStrategy.xcconfig */ = {isa = PBXFileReference; fileEncoding = 4; lastKnownFileType = text.xcconfig; path = WireRequestStrategy.xcconfig; sourceTree = "<group>"; };
		166901A81D7081C7000FE4AF /* ZMContextChangeTracker.h */ = {isa = PBXFileReference; fileEncoding = 4; lastKnownFileType = sourcecode.c.h; path = ZMContextChangeTracker.h; sourceTree = "<group>"; };
		166901AB1D7081C7000FE4AF /* ZMDownstreamObjectSync.h */ = {isa = PBXFileReference; fileEncoding = 4; lastKnownFileType = sourcecode.c.h; path = ZMDownstreamObjectSync.h; sourceTree = "<group>"; };
		166901AC1D7081C7000FE4AF /* ZMDownstreamObjectSync.m */ = {isa = PBXFileReference; fileEncoding = 4; lastKnownFileType = sourcecode.c.objc; path = ZMDownstreamObjectSync.m; sourceTree = "<group>"; };
		166901AD1D7081C7000FE4AF /* ZMDownstreamObjectSyncWithWhitelist.h */ = {isa = PBXFileReference; fileEncoding = 4; lastKnownFileType = sourcecode.c.h; path = ZMDownstreamObjectSyncWithWhitelist.h; sourceTree = "<group>"; };
		166901AE1D7081C7000FE4AF /* ZMDownstreamObjectSyncWithWhitelist.m */ = {isa = PBXFileReference; fileEncoding = 4; lastKnownFileType = sourcecode.c.objc; path = ZMDownstreamObjectSyncWithWhitelist.m; sourceTree = "<group>"; };
		166901AF1D7081C7000FE4AF /* ZMDownstreamObjectSyncWithWhitelist+Internal.h */ = {isa = PBXFileReference; fileEncoding = 4; lastKnownFileType = sourcecode.c.h; path = "ZMDownstreamObjectSyncWithWhitelist+Internal.h"; sourceTree = "<group>"; };
		166901B01D7081C7000FE4AF /* ZMLocallyInsertedObjectSet.h */ = {isa = PBXFileReference; fileEncoding = 4; lastKnownFileType = sourcecode.c.h; path = ZMLocallyInsertedObjectSet.h; sourceTree = "<group>"; };
		166901B11D7081C7000FE4AF /* ZMLocallyInsertedObjectSet.m */ = {isa = PBXFileReference; fileEncoding = 4; lastKnownFileType = sourcecode.c.objc; path = ZMLocallyInsertedObjectSet.m; sourceTree = "<group>"; };
		166901B21D7081C7000FE4AF /* ZMLocallyModifiedObjectSet.h */ = {isa = PBXFileReference; fileEncoding = 4; lastKnownFileType = sourcecode.c.h; path = ZMLocallyModifiedObjectSet.h; sourceTree = "<group>"; };
		166901B31D7081C7000FE4AF /* ZMLocallyModifiedObjectSet.m */ = {isa = PBXFileReference; fileEncoding = 4; lastKnownFileType = sourcecode.c.objc; path = ZMLocallyModifiedObjectSet.m; sourceTree = "<group>"; };
		166901B41D7081C7000FE4AF /* ZMLocallyModifiedObjectSyncStatus.h */ = {isa = PBXFileReference; fileEncoding = 4; lastKnownFileType = sourcecode.c.h; path = ZMLocallyModifiedObjectSyncStatus.h; sourceTree = "<group>"; };
		166901B51D7081C7000FE4AF /* ZMLocallyModifiedObjectSyncStatus.m */ = {isa = PBXFileReference; fileEncoding = 4; lastKnownFileType = sourcecode.c.objc; path = ZMLocallyModifiedObjectSyncStatus.m; sourceTree = "<group>"; };
		166901B61D7081C7000FE4AF /* ZMObjectSync.h */ = {isa = PBXFileReference; fileEncoding = 4; lastKnownFileType = sourcecode.c.h; path = ZMObjectSync.h; sourceTree = "<group>"; };
		166901B71D7081C7000FE4AF /* ZMRemoteIdentifierObjectSync.h */ = {isa = PBXFileReference; fileEncoding = 4; lastKnownFileType = sourcecode.c.h; path = ZMRemoteIdentifierObjectSync.h; sourceTree = "<group>"; };
		166901B81D7081C7000FE4AF /* ZMRemoteIdentifierObjectSync.m */ = {isa = PBXFileReference; fileEncoding = 4; lastKnownFileType = sourcecode.c.objc; path = ZMRemoteIdentifierObjectSync.m; sourceTree = "<group>"; };
		166901B91D7081C7000FE4AF /* ZMRequestGenerator.h */ = {isa = PBXFileReference; fileEncoding = 4; lastKnownFileType = sourcecode.c.h; path = ZMRequestGenerator.h; sourceTree = "<group>"; };
		166901BA1D7081C7000FE4AF /* ZMRequestGenerator.m */ = {isa = PBXFileReference; fileEncoding = 4; lastKnownFileType = sourcecode.c.objc; path = ZMRequestGenerator.m; sourceTree = "<group>"; };
		166901BB1D7081C7000FE4AF /* ZMSingleRequestSync.h */ = {isa = PBXFileReference; fileEncoding = 4; lastKnownFileType = sourcecode.c.h; path = ZMSingleRequestSync.h; sourceTree = "<group>"; };
		166901BC1D7081C7000FE4AF /* ZMSingleRequestSync.m */ = {isa = PBXFileReference; fileEncoding = 4; lastKnownFileType = sourcecode.c.objc; path = ZMSingleRequestSync.m; sourceTree = "<group>"; };
		166901BD1D7081C7000FE4AF /* ZMSyncOperationSet.h */ = {isa = PBXFileReference; fileEncoding = 4; lastKnownFileType = sourcecode.c.h; path = ZMSyncOperationSet.h; sourceTree = "<group>"; };
		166901BE1D7081C7000FE4AF /* ZMSyncOperationSet.m */ = {isa = PBXFileReference; fileEncoding = 4; lastKnownFileType = sourcecode.c.objc; path = ZMSyncOperationSet.m; sourceTree = "<group>"; };
		166901C31D7081C7000FE4AF /* ZMTimedSingleRequestSync.h */ = {isa = PBXFileReference; fileEncoding = 4; lastKnownFileType = sourcecode.c.h; path = ZMTimedSingleRequestSync.h; sourceTree = "<group>"; };
		166901C41D7081C7000FE4AF /* ZMTimedSingleRequestSync.m */ = {isa = PBXFileReference; fileEncoding = 4; lastKnownFileType = sourcecode.c.objc; path = ZMTimedSingleRequestSync.m; sourceTree = "<group>"; };
		166901C71D7081C7000FE4AF /* ZMUpstreamInsertedObjectSync.h */ = {isa = PBXFileReference; fileEncoding = 4; lastKnownFileType = sourcecode.c.h; path = ZMUpstreamInsertedObjectSync.h; sourceTree = "<group>"; };
		166901C81D7081C7000FE4AF /* ZMUpstreamInsertedObjectSync.m */ = {isa = PBXFileReference; fileEncoding = 4; lastKnownFileType = sourcecode.c.objc; path = ZMUpstreamInsertedObjectSync.m; sourceTree = "<group>"; };
		166901C91D7081C7000FE4AF /* ZMUpstreamModifiedObjectSync.h */ = {isa = PBXFileReference; fileEncoding = 4; lastKnownFileType = sourcecode.c.h; path = ZMUpstreamModifiedObjectSync.h; sourceTree = "<group>"; };
		166901CA1D7081C7000FE4AF /* ZMUpstreamModifiedObjectSync.m */ = {isa = PBXFileReference; fileEncoding = 4; lastKnownFileType = sourcecode.c.objc; path = ZMUpstreamModifiedObjectSync.m; sourceTree = "<group>"; };
		166901CB1D7081C7000FE4AF /* ZMUpstreamModifiedObjectSync+Testing.h */ = {isa = PBXFileReference; fileEncoding = 4; lastKnownFileType = sourcecode.c.h; path = "ZMUpstreamModifiedObjectSync+Testing.h"; sourceTree = "<group>"; };
		166901CC1D7081C7000FE4AF /* ZMUpstreamRequest.h */ = {isa = PBXFileReference; fileEncoding = 4; lastKnownFileType = sourcecode.c.h; path = ZMUpstreamRequest.h; sourceTree = "<group>"; };
		166901CD1D7081C7000FE4AF /* ZMUpstreamRequest.m */ = {isa = PBXFileReference; fileEncoding = 4; lastKnownFileType = sourcecode.c.objc; path = ZMUpstreamRequest.m; sourceTree = "<group>"; };
		166901CE1D7081C7000FE4AF /* ZMUpstreamTranscoder.h */ = {isa = PBXFileReference; fileEncoding = 4; lastKnownFileType = sourcecode.c.h; path = ZMUpstreamTranscoder.h; sourceTree = "<group>"; };
		166902111D70851E000FE4AF /* ZMOutstandingItems.h */ = {isa = PBXFileReference; fileEncoding = 4; lastKnownFileType = sourcecode.c.h; path = ZMOutstandingItems.h; sourceTree = "<group>"; };
		166902171D709110000FE4AF /* ZMDownstreamObjectSyncOrderingTests.m */ = {isa = PBXFileReference; fileEncoding = 4; lastKnownFileType = sourcecode.c.objc; path = ZMDownstreamObjectSyncOrderingTests.m; sourceTree = "<group>"; };
		166902181D709110000FE4AF /* ZMDownstreamObjectSyncTests.m */ = {isa = PBXFileReference; fileEncoding = 4; lastKnownFileType = sourcecode.c.objc; path = ZMDownstreamObjectSyncTests.m; sourceTree = "<group>"; };
		166902191D709110000FE4AF /* ZMDownstreamObjectSyncWithWhitelistTests.m */ = {isa = PBXFileReference; fileEncoding = 4; lastKnownFileType = sourcecode.c.objc; path = ZMDownstreamObjectSyncWithWhitelistTests.m; sourceTree = "<group>"; };
		1669021B1D709110000FE4AF /* ZMLocallyInsertedObjectSetTests.m */ = {isa = PBXFileReference; fileEncoding = 4; lastKnownFileType = sourcecode.c.objc; path = ZMLocallyInsertedObjectSetTests.m; sourceTree = "<group>"; };
		1669021C1D709110000FE4AF /* ZMLocallyModifiedObjectSetTests.m */ = {isa = PBXFileReference; fileEncoding = 4; lastKnownFileType = sourcecode.c.objc; path = ZMLocallyModifiedObjectSetTests.m; sourceTree = "<group>"; };
		1669021D1D709110000FE4AF /* ZMLocallyModifiedObjectSyncStatusTests.m */ = {isa = PBXFileReference; fileEncoding = 4; lastKnownFileType = sourcecode.c.objc; path = ZMLocallyModifiedObjectSyncStatusTests.m; sourceTree = "<group>"; };
		1669021E1D709110000FE4AF /* ZMRemoteIdentifierObjectSyncTests.m */ = {isa = PBXFileReference; fileEncoding = 4; lastKnownFileType = sourcecode.c.objc; path = ZMRemoteIdentifierObjectSyncTests.m; sourceTree = "<group>"; };
		1669021F1D709110000FE4AF /* ZMRequestGeneratorTests.m */ = {isa = PBXFileReference; fileEncoding = 4; lastKnownFileType = sourcecode.c.objc; path = ZMRequestGeneratorTests.m; sourceTree = "<group>"; };
		166902201D709110000FE4AF /* ZMSingleRequestSyncTests.m */ = {isa = PBXFileReference; fileEncoding = 4; lastKnownFileType = sourcecode.c.objc; path = ZMSingleRequestSyncTests.m; sourceTree = "<group>"; };
		166902211D709110000FE4AF /* ZMTimedSingleRequestSyncTests.m */ = {isa = PBXFileReference; fileEncoding = 4; lastKnownFileType = sourcecode.c.objc; path = ZMTimedSingleRequestSyncTests.m; sourceTree = "<group>"; };
		166902221D709110000FE4AF /* ZMUpstreamInsertedObjectSyncTests.m */ = {isa = PBXFileReference; fileEncoding = 4; lastKnownFileType = sourcecode.c.objc; path = ZMUpstreamInsertedObjectSyncTests.m; sourceTree = "<group>"; };
		166902231D709110000FE4AF /* ZMUpstreamModifiedObjectSyncTests.m */ = {isa = PBXFileReference; fileEncoding = 4; lastKnownFileType = sourcecode.c.objc; path = ZMUpstreamModifiedObjectSyncTests.m; sourceTree = "<group>"; };
		166A22902577C06B00EF313D /* ResetSessionRequestStrategy.swift */ = {isa = PBXFileReference; lastKnownFileType = sourcecode.swift; path = ResetSessionRequestStrategy.swift; sourceTree = "<group>"; };
		16751E8424CF72970099AE09 /* DeliveryReceiptRequestStrategy.swift */ = {isa = PBXFileReference; fileEncoding = 4; lastKnownFileType = sourcecode.swift; path = DeliveryReceiptRequestStrategy.swift; sourceTree = "<group>"; };
		16751EBA24D1BDA00099AE09 /* DeliveryReceiptRequestStrategyTests.swift */ = {isa = PBXFileReference; lastKnownFileType = sourcecode.swift; path = DeliveryReceiptRequestStrategyTests.swift; sourceTree = "<group>"; };
		167BCBC326087F8900E9D7E3 /* ZMTBaseTests+CoreDataStack.swift */ = {isa = PBXFileReference; lastKnownFileType = sourcecode.swift; path = "ZMTBaseTests+CoreDataStack.swift"; sourceTree = "<group>"; };
		1682462E257A1FB7002AF17B /* KeyPathObjectSync.swift */ = {isa = PBXFileReference; lastKnownFileType = sourcecode.swift; path = KeyPathObjectSync.swift; sourceTree = "<group>"; };
		16824630257A23E8002AF17B /* KeyPathObjectSyncTests.swift */ = {isa = PBXFileReference; lastKnownFileType = sourcecode.swift; path = KeyPathObjectSyncTests.swift; sourceTree = "<group>"; };
		16824632257A2B47002AF17B /* ResetSessionRequestStrategyTests.swift */ = {isa = PBXFileReference; lastKnownFileType = sourcecode.swift; path = ResetSessionRequestStrategyTests.swift; sourceTree = "<group>"; };
		168414182228365D00FCB9BC /* AssetsPreprocessorTests.swift */ = {isa = PBXFileReference; lastKnownFileType = sourcecode.swift; path = AssetsPreprocessorTests.swift; sourceTree = "<group>"; };
		168D7BBB26F330DE00789960 /* MessagingTest+Payloads.swift */ = {isa = PBXFileReference; lastKnownFileType = sourcecode.swift; path = "MessagingTest+Payloads.swift"; sourceTree = "<group>"; };
		168D7CA426FB0CFD00789960 /* ActionHandler.swift */ = {isa = PBXFileReference; lastKnownFileType = sourcecode.swift; path = ActionHandler.swift; sourceTree = "<group>"; };
		168D7CB126FB0E3F00789960 /* EntityActionSync.swift */ = {isa = PBXFileReference; lastKnownFileType = sourcecode.swift; path = EntityActionSync.swift; sourceTree = "<group>"; };
		168D7CB626FB0E9200789960 /* AddParticipantActionHandler.swift */ = {isa = PBXFileReference; lastKnownFileType = sourcecode.swift; path = AddParticipantActionHandler.swift; sourceTree = "<group>"; };
		168D7CBA26FB21D900789960 /* RemoveParticipantActionHandler.swift */ = {isa = PBXFileReference; lastKnownFileType = sourcecode.swift; path = RemoveParticipantActionHandler.swift; sourceTree = "<group>"; };
		168D7CCD26FB303A00789960 /* AddParticipantActionHandlerTests.swift */ = {isa = PBXFileReference; lastKnownFileType = sourcecode.swift; path = AddParticipantActionHandlerTests.swift; sourceTree = "<group>"; };
		168D7CF526FC6D3300789960 /* RemoveParticipantActionHandlerTests.swift */ = {isa = PBXFileReference; lastKnownFileType = sourcecode.swift; path = RemoveParticipantActionHandlerTests.swift; sourceTree = "<group>"; };
		168D7D0B26FC81AD00789960 /* ActionHandlerTests.swift */ = {isa = PBXFileReference; lastKnownFileType = sourcecode.swift; path = ActionHandlerTests.swift; sourceTree = "<group>"; };
		1695B9D32B87FFF100E9342A /* StubPayloadConversationEvent.swift */ = {isa = PBXFileReference; lastKnownFileType = sourcecode.swift; path = StubPayloadConversationEvent.swift; sourceTree = "<group>"; };
		16972DEC2668E699008AF3A2 /* UserProfileRequestStrategyTests.swift */ = {isa = PBXFileReference; lastKnownFileType = sourcecode.swift; path = UserProfileRequestStrategyTests.swift; sourceTree = "<group>"; };
		169BA1CA25E9507600374343 /* Payload+Coding.swift */ = {isa = PBXFileReference; lastKnownFileType = sourcecode.swift; path = "Payload+Coding.swift"; sourceTree = "<group>"; };
		16A489192685CECC001F9127 /* ProteusMessage.swift */ = {isa = PBXFileReference; lastKnownFileType = sourcecode.swift; path = ProteusMessage.swift; sourceTree = "<group>"; };
		16A48935268A0665001F9127 /* ModifiedKeyObjectSync.swift */ = {isa = PBXFileReference; lastKnownFileType = sourcecode.swift; path = ModifiedKeyObjectSync.swift; sourceTree = "<group>"; };
		16A48939268A080E001F9127 /* InsertedObjectSync.swift */ = {isa = PBXFileReference; lastKnownFileType = sourcecode.swift; path = InsertedObjectSync.swift; sourceTree = "<group>"; };
		16A4893E268B0C82001F9127 /* ClientMessageRequestStrategy.swift */ = {isa = PBXFileReference; lastKnownFileType = sourcecode.swift; path = ClientMessageRequestStrategy.swift; sourceTree = "<group>"; };
		16A4894A268B0D1D001F9127 /* LinkPreviewUpdateRequestStrategy.swift */ = {isa = PBXFileReference; lastKnownFileType = sourcecode.swift; path = LinkPreviewUpdateRequestStrategy.swift; sourceTree = "<group>"; };
		16A86B2622A128A800A674F8 /* IdentifierObjectSync.swift */ = {isa = PBXFileReference; lastKnownFileType = sourcecode.swift; path = IdentifierObjectSync.swift; sourceTree = "<group>"; };
		16A86B4522A5485E00A674F8 /* IdentifierObjectSyncTests.swift */ = {isa = PBXFileReference; lastKnownFileType = sourcecode.swift; path = IdentifierObjectSyncTests.swift; sourceTree = "<group>"; };
		16B5B33626FDDD8A001A3216 /* ConnectToUserActionHandler.swift */ = {isa = PBXFileReference; lastKnownFileType = sourcecode.swift; path = ConnectToUserActionHandler.swift; sourceTree = "<group>"; };
		16B5B3452701A713001A3216 /* UpdateConnectionActionHandler.swift */ = {isa = PBXFileReference; lastKnownFileType = sourcecode.swift; path = UpdateConnectionActionHandler.swift; sourceTree = "<group>"; };
		16B5B42A2705E163001A3216 /* ConnectionRequestStrategyTests.swift */ = {isa = PBXFileReference; lastKnownFileType = sourcecode.swift; path = ConnectionRequestStrategyTests.swift; sourceTree = "<group>"; };
		16BA786A2AFE69FB006D8CCF /* EventConsumer.swift */ = {isa = PBXFileReference; lastKnownFileType = sourcecode.swift; path = EventConsumer.swift; sourceTree = "<group>"; };
		16BBA1F12AF2678200CDF38A /* SessionEstablisherTests.swift */ = {isa = PBXFileReference; lastKnownFileType = sourcecode.swift; path = SessionEstablisherTests.swift; sourceTree = "<group>"; };
		16BBA1F32AF3952300CDF38A /* MessageSenderTests.swift */ = {isa = PBXFileReference; lastKnownFileType = sourcecode.swift; path = MessageSenderTests.swift; sourceTree = "<group>"; };
		16BBA1F52AF3D41200CDF38A /* MessageDependencyResolverTests.swift */ = {isa = PBXFileReference; lastKnownFileType = sourcecode.swift; path = MessageDependencyResolverTests.swift; sourceTree = "<group>"; };
		16BBA1F72AFC36DF00CDF38A /* QuickSyncCompletedNotification.swift */ = {isa = PBXFileReference; lastKnownFileType = sourcecode.swift; path = QuickSyncCompletedNotification.swift; sourceTree = "<group>"; };
		16BBA1F92AFC3BAB00CDF38A /* QuickSyncObserver.swift */ = {isa = PBXFileReference; lastKnownFileType = sourcecode.swift; path = QuickSyncObserver.swift; sourceTree = "<group>"; };
		16BBA1FB2AFC44B100CDF38A /* QuickSyncObserverTests.swift */ = {isa = PBXFileReference; lastKnownFileType = sourcecode.swift; path = QuickSyncObserverTests.swift; sourceTree = "<group>"; };
		16BBA1FD2AFC5E1600CDF38A /* DependentObjects.swift */ = {isa = PBXFileReference; fileEncoding = 4; lastKnownFileType = sourcecode.swift; path = DependentObjects.swift; sourceTree = "<group>"; };
		16CC0832268DC32D00C0613C /* LinkPreviewUpdateRequestStrategyTests.swift */ = {isa = PBXFileReference; lastKnownFileType = sourcecode.swift; path = LinkPreviewUpdateRequestStrategyTests.swift; sourceTree = "<group>"; };
		16CC083A268E075100C0613C /* ClientMessageRequestStrategyTests.swift */ = {isa = PBXFileReference; lastKnownFileType = sourcecode.swift; path = ClientMessageRequestStrategyTests.swift; sourceTree = "<group>"; };
		16DABDA125D69335005F4C3A /* Payload.swift */ = {isa = PBXFileReference; lastKnownFileType = sourcecode.swift; path = Payload.swift; sourceTree = "<group>"; };
		16E5F6D526EF1BE000F35FBA /* PaginatedSync.swift */ = {isa = PBXFileReference; lastKnownFileType = sourcecode.swift; path = PaginatedSync.swift; sourceTree = "<group>"; };
		16E5F6DC26EF1E3200F35FBA /* Payload+Conversation.swift */ = {isa = PBXFileReference; lastKnownFileType = sourcecode.swift; path = "Payload+Conversation.swift"; sourceTree = "<group>"; };
		16E5F71726EF4DBF00F35FBA /* ConversationRequestStrategyTests.swift */ = {isa = PBXFileReference; lastKnownFileType = sourcecode.swift; path = ConversationRequestStrategyTests.swift; sourceTree = "<group>"; };
		16E70F5A270DCCB900718E5D /* UpdateConnectionActionHandlerTests.swift */ = {isa = PBXFileReference; lastKnownFileType = sourcecode.swift; path = UpdateConnectionActionHandlerTests.swift; sourceTree = "<group>"; };
		547E664C1F7512FE008CB1FA /* Default-568h@2x.png */ = {isa = PBXFileReference; lastKnownFileType = image.png; path = "Default-568h@2x.png"; sourceTree = "<group>"; };
		59271BEC2B90D2140019B726 /* ClientRegistrationDelegate.swift */ = {isa = PBXFileReference; fileEncoding = 4; lastKnownFileType = sourcecode.swift; path = ClientRegistrationDelegate.swift; sourceTree = "<group>"; };
		59271BEE2B90D24A0019B726 /* MockOTREntity.swift */ = {isa = PBXFileReference; fileEncoding = 4; lastKnownFileType = sourcecode.swift; path = MockOTREntity.swift; sourceTree = "<group>"; };
		597B70C82B03CC76006C2121 /* UpdateConversationProtocolActionHandler.swift */ = {isa = PBXFileReference; fileEncoding = 4; lastKnownFileType = sourcecode.swift; path = UpdateConversationProtocolActionHandler.swift; sourceTree = "<group>"; };
		597B70CA2B03CC7D006C2121 /* UpdateConversationProtocolActionHandlerTests.swift */ = {isa = PBXFileReference; fileEncoding = 4; lastKnownFileType = sourcecode.swift; path = UpdateConversationProtocolActionHandlerTests.swift; sourceTree = "<group>"; };
		598E870C2BF4E08100FC5438 /* WireUtilitiesSupport.framework */ = {isa = PBXFileReference; explicitFileType = wrapper.framework; path = WireUtilitiesSupport.framework; sourceTree = BUILT_PRODUCTS_DIR; };
		59AF8F4B2B19CD34000A09BF /* AutoMockable.generated.swift */ = {isa = PBXFileReference; fileEncoding = 4; lastKnownFileType = sourcecode.swift; path = AutoMockable.generated.swift; sourceTree = "<group>"; };
		59D1C3112B1DF3AD0016F6B2 /* WireDataModelSupport.framework */ = {isa = PBXFileReference; explicitFileType = wrapper.framework; path = WireDataModelSupport.framework; sourceTree = BUILT_PRODUCTS_DIR; };
		5E68F22622452CDC00298376 /* LinkPreprocessor.swift */ = {isa = PBXFileReference; lastKnownFileType = sourcecode.swift; path = LinkPreprocessor.swift; sourceTree = "<group>"; };
		5E9EA4DD2243C10400D401B2 /* LinkAttachmentsPreprocessor.swift */ = {isa = PBXFileReference; lastKnownFileType = sourcecode.swift; path = LinkAttachmentsPreprocessor.swift; sourceTree = "<group>"; };
		5E9EA4DF2243C6B200D401B2 /* LinkAttachmentsPreprocessorTests.swift */ = {isa = PBXFileReference; lastKnownFileType = sourcecode.swift; path = LinkAttachmentsPreprocessorTests.swift; sourceTree = "<group>"; };
		6308F8A72A273D1E0072A177 /* BaseFetchMLSGroupInfoActionHandler.swift */ = {isa = PBXFileReference; lastKnownFileType = sourcecode.swift; path = BaseFetchMLSGroupInfoActionHandler.swift; sourceTree = "<group>"; };
		6308F8A92A273DB00072A177 /* FetchMLSSubconversationGroupInfoActionHandler.swift */ = {isa = PBXFileReference; lastKnownFileType = sourcecode.swift; path = FetchMLSSubconversationGroupInfoActionHandler.swift; sourceTree = "<group>"; };
		6308F8AB2A273E7A0072A177 /* FetchMLSConversationGroupInfoActionHandler.swift */ = {isa = PBXFileReference; lastKnownFileType = sourcecode.swift; path = FetchMLSConversationGroupInfoActionHandler.swift; sourceTree = "<group>"; };
		6308F8AD2A273FBB0072A177 /* BaseFetchMLSGroupInfoActionHandlerTests.swift */ = {isa = PBXFileReference; lastKnownFileType = sourcecode.swift; path = BaseFetchMLSGroupInfoActionHandlerTests.swift; sourceTree = "<group>"; };
		6308F8AF2A27403B0072A177 /* FetchMLSConversationGroupInfoActionHandlerTests.swift */ = {isa = PBXFileReference; lastKnownFileType = sourcecode.swift; path = FetchMLSConversationGroupInfoActionHandlerTests.swift; sourceTree = "<group>"; };
		6308F8B12A2740C30072A177 /* FetchMLSSubconversationGroupInfoActionHandlerTests.swift */ = {isa = PBXFileReference; lastKnownFileType = sourcecode.swift; path = FetchMLSSubconversationGroupInfoActionHandlerTests.swift; sourceTree = "<group>"; };
		630D41A82B07790900633867 /* MLSConversationParticipantsService.swift */ = {isa = PBXFileReference; lastKnownFileType = sourcecode.swift; path = MLSConversationParticipantsService.swift; sourceTree = "<group>"; };
		630D41AB2B077F3900633867 /* ProteusConversationParticipantsService.swift */ = {isa = PBXFileReference; lastKnownFileType = sourcecode.swift; path = ProteusConversationParticipantsService.swift; sourceTree = "<group>"; };
		630D41B62B07BD8A00633867 /* ConversationParticipantsServiceTests.swift */ = {isa = PBXFileReference; lastKnownFileType = sourcecode.swift; path = ConversationParticipantsServiceTests.swift; sourceTree = "<group>"; };
		630D41B92B07D9F400633867 /* MLSConversationParticipantsServiceTests.swift */ = {isa = PBXFileReference; lastKnownFileType = sourcecode.swift; path = MLSConversationParticipantsServiceTests.swift; sourceTree = "<group>"; };
		630D41BB2B07DA3E00633867 /* ProteusConversationParticipantsServiceTests.swift */ = {isa = PBXFileReference; lastKnownFileType = sourcecode.swift; path = ProteusConversationParticipantsServiceTests.swift; sourceTree = "<group>"; };
		6313CF242B67C13400B41A33 /* CertificateRevocationListAPI.swift */ = {isa = PBXFileReference; lastKnownFileType = sourcecode.swift; path = CertificateRevocationListAPI.swift; sourceTree = "<group>"; };
		633B39692891890500208124 /* ZMUpdateEvent+Decryption.swift */ = {isa = PBXFileReference; lastKnownFileType = sourcecode.swift; path = "ZMUpdateEvent+Decryption.swift"; sourceTree = "<group>"; };
		63457C052B2C6F4200AFFEF3 /* ReplaceSelfMLSKeyPackagesActionHandlerTests.swift */ = {isa = PBXFileReference; lastKnownFileType = sourcecode.swift; path = ReplaceSelfMLSKeyPackagesActionHandlerTests.swift; sourceTree = "<group>"; };
		63457C072B2CA8E300AFFEF3 /* E2EIKeyPackageRotatorTests.swift */ = {isa = PBXFileReference; lastKnownFileType = sourcecode.swift; path = E2EIKeyPackageRotatorTests.swift; sourceTree = "<group>"; };
		6360A2112B0B721F00A5D5FB /* MLSClientIDsProvider.swift */ = {isa = PBXFileReference; lastKnownFileType = sourcecode.swift; path = MLSClientIDsProvider.swift; sourceTree = "<group>"; };
		636758232BA0AC7C00837803 /* FederationCertificates.swift */ = {isa = PBXFileReference; lastKnownFileType = sourcecode.swift; path = FederationCertificates.swift; sourceTree = "<group>"; };
		638941EF2AF50EB10051ABFD /* MockLocalConversationRemovalUseCase.swift */ = {isa = PBXFileReference; lastKnownFileType = sourcecode.swift; path = MockLocalConversationRemovalUseCase.swift; sourceTree = "<group>"; };
		638941F92AFBED880051ABFD /* ConversationParticipantsService.swift */ = {isa = PBXFileReference; lastKnownFileType = sourcecode.swift; path = ConversationParticipantsService.swift; sourceTree = "<group>"; };
		6397F6E128F447F800298DB1 /* SendCommitBundleActionHandler.swift */ = {isa = PBXFileReference; lastKnownFileType = sourcecode.swift; path = SendCommitBundleActionHandler.swift; sourceTree = "<group>"; };
		6397F6E528F6DD8B00298DB1 /* SendCommitBundleActionHandlerTests.swift */ = {isa = PBXFileReference; lastKnownFileType = sourcecode.swift; path = SendCommitBundleActionHandlerTests.swift; sourceTree = "<group>"; };
		639971AB2B1E3072009DD5CF /* ReplaceSelfMLSKeyPackagesActionHandler.swift */ = {isa = PBXFileReference; lastKnownFileType = sourcecode.swift; path = ReplaceSelfMLSKeyPackagesActionHandler.swift; sourceTree = "<group>"; };
		639971B32B2779A9009DD5CF /* E2EIKeyPackageRotator.swift */ = {isa = PBXFileReference; lastKnownFileType = sourcecode.swift; path = E2EIKeyPackageRotator.swift; sourceTree = "<group>"; };
		63CC83B02859D488008549AD /* ClaimMLSKeyPackageActionHandler.swift */ = {isa = PBXFileReference; lastKnownFileType = sourcecode.swift; path = ClaimMLSKeyPackageActionHandler.swift; sourceTree = "<group>"; };
		63CC83B2285A1E59008549AD /* ClaimMLSKeyPackageActionHandlerTests.swift */ = {isa = PBXFileReference; lastKnownFileType = sourcecode.swift; path = ClaimMLSKeyPackageActionHandlerTests.swift; sourceTree = "<group>"; };
		63CC83B8285B4845008549AD /* String+Empty.swift */ = {isa = PBXFileReference; lastKnownFileType = sourcecode.swift; path = "String+Empty.swift"; sourceTree = "<group>"; };
		63CC83DF285C9C6C008549AD /* UploadSelfMLSKeyPackagesActionHandler.swift */ = {isa = PBXFileReference; fileEncoding = 4; lastKnownFileType = sourcecode.swift; path = UploadSelfMLSKeyPackagesActionHandler.swift; sourceTree = "<group>"; };
		63CC83E0285C9C6C008549AD /* UploadSelfMLSKeyPackagesActionHandlerTests.swift */ = {isa = PBXFileReference; fileEncoding = 4; lastKnownFileType = sourcecode.swift; path = UploadSelfMLSKeyPackagesActionHandlerTests.swift; sourceTree = "<group>"; };
		63CC83F1285CB96A008549AD /* ActionHandlerTestBase.swift */ = {isa = PBXFileReference; lastKnownFileType = sourcecode.swift; path = ActionHandlerTestBase.swift; sourceTree = "<group>"; };
		63DA339E286DF6ED00818C3C /* MLSEventProcessor.swift */ = {isa = PBXFileReference; lastKnownFileType = sourcecode.swift; path = MLSEventProcessor.swift; sourceTree = "<group>"; };
		63DA33A7286F27DD00818C3C /* MLSEventProcessorTests.swift */ = {isa = PBXFileReference; lastKnownFileType = sourcecode.swift; path = MLSEventProcessorTests.swift; sourceTree = "<group>"; };
		63F0780A29F292220031E19D /* FetchSubgroupActionHandler.swift */ = {isa = PBXFileReference; lastKnownFileType = sourcecode.swift; path = FetchSubgroupActionHandler.swift; sourceTree = "<group>"; };
		63F0780E29F2D6220031E19D /* FetchSubgroupActionHandlerTests.swift */ = {isa = PBXFileReference; lastKnownFileType = sourcecode.swift; path = FetchSubgroupActionHandlerTests.swift; sourceTree = "<group>"; };
		63F5AAC6298A96C000712528 /* Payload+CodingTests.swift */ = {isa = PBXFileReference; fileEncoding = 4; lastKnownFileType = sourcecode.swift; path = "Payload+CodingTests.swift"; sourceTree = "<group>"; };
		63F5AAC8298A974F00712528 /* Payload+ConversationTests.swift */ = {isa = PBXFileReference; fileEncoding = 4; lastKnownFileType = sourcecode.swift; path = "Payload+ConversationTests.swift"; sourceTree = "<group>"; };
		63FD7E9E2B7E5EE300C9B210 /* CertificateRevocationListAPITests.swift */ = {isa = PBXFileReference; lastKnownFileType = sourcecode.swift; path = CertificateRevocationListAPITests.swift; sourceTree = "<group>"; };
		70C781FC2732B0100059DF07 /* UpdateRoleActionHandlerTests.swift */ = {isa = PBXFileReference; lastKnownFileType = sourcecode.swift; path = UpdateRoleActionHandlerTests.swift; sourceTree = "<group>"; };
		70E77B78273187660021EE70 /* UpdateRoleActionHandler.swift */ = {isa = PBXFileReference; lastKnownFileType = sourcecode.swift; path = UpdateRoleActionHandler.swift; sourceTree = "<group>"; };
		7A111DE7285C90A90085BF91 /* SendMLSMessageActionHandler.swift */ = {isa = PBXFileReference; lastKnownFileType = sourcecode.swift; path = SendMLSMessageActionHandler.swift; sourceTree = "<group>"; };
		7A111DE9285C90B70085BF91 /* SendMLSMessageActionHandlerTests.swift */ = {isa = PBXFileReference; lastKnownFileType = sourcecode.swift; path = SendMLSMessageActionHandlerTests.swift; sourceTree = "<group>"; };
		7AEBB676285A10620090B524 /* CountSelfMLSKeyPackagesActionHandler.swift */ = {isa = PBXFileReference; lastKnownFileType = sourcecode.swift; path = CountSelfMLSKeyPackagesActionHandler.swift; sourceTree = "<group>"; };
		7AEBB678285A16400090B524 /* CountSelfMLSKeyPackagesActionHandlerTests.swift */ = {isa = PBXFileReference; lastKnownFileType = sourcecode.swift; path = CountSelfMLSKeyPackagesActionHandlerTests.swift; sourceTree = "<group>"; };
		8792F55621AD944100795027 /* UserPropertyRequestStrategy.swift */ = {isa = PBXFileReference; lastKnownFileType = sourcecode.swift; path = UserPropertyRequestStrategy.swift; sourceTree = "<group>"; };
		87F7288421AFF37D000ED371 /* UserPropertyRequestStrategyTests.swift */ = {isa = PBXFileReference; lastKnownFileType = sourcecode.swift; path = UserPropertyRequestStrategyTests.swift; sourceTree = "<group>"; };
		A90C56E52685C20E00F1007B /* ZMImagePreprocessingTrackerTests.swift */ = {isa = PBXFileReference; fileEncoding = 4; lastKnownFileType = sourcecode.swift; path = ZMImagePreprocessingTrackerTests.swift; sourceTree = "<group>"; };
		A90C56EB2685C23400F1007B /* ZMImagePreprocessingTrackerTests.h */ = {isa = PBXFileReference; lastKnownFileType = sourcecode.c.h; path = ZMImagePreprocessingTrackerTests.h; sourceTree = "<group>"; };
		BF1F52C51ECC74E5002FB553 /* Array+RequestGenerator.swift */ = {isa = PBXFileReference; fileEncoding = 4; lastKnownFileType = sourcecode.swift; path = "Array+RequestGenerator.swift"; sourceTree = "<group>"; };
		BFF9446520F5F79F00531BC3 /* ImageV2DownloadRequestStrategyTests.swift */ = {isa = PBXFileReference; lastKnownFileType = sourcecode.swift; path = ImageV2DownloadRequestStrategyTests.swift; sourceTree = "<group>"; };
		CB5120522C6FD69F000C8FEC /* WireTransportSupport.framework */ = {isa = PBXFileReference; explicitFileType = wrapper.framework; path = WireTransportSupport.framework; sourceTree = BUILT_PRODUCTS_DIR; };
		CBF2BD5E2C5BD468002BCBDD /* TestSetup.swift */ = {isa = PBXFileReference; lastKnownFileType = sourcecode.swift; path = TestSetup.swift; sourceTree = "<group>"; };
		D33B57B02A56BDCA0078A4F9 /* FederationTerminationManager.swift */ = {isa = PBXFileReference; lastKnownFileType = sourcecode.swift; path = FederationTerminationManager.swift; sourceTree = "<group>"; };
		D3DA067B2A5D9EF700BA9CEB /* FederationTerminationManagerTest.swift */ = {isa = PBXFileReference; lastKnownFileType = sourcecode.swift; path = FederationTerminationManagerTest.swift; sourceTree = "<group>"; };
		D5D65A052073C8F800D7F3C3 /* AssetRequestFactoryTests.swift */ = {isa = PBXFileReference; lastKnownFileType = sourcecode.swift; path = AssetRequestFactoryTests.swift; sourceTree = "<group>"; };
		E60CBEC22B45CCBF00958C10 /* EventPayloadDecoder.swift */ = {isa = PBXFileReference; lastKnownFileType = sourcecode.swift; path = EventPayloadDecoder.swift; sourceTree = "<group>"; };
		E60E82A32B837B7A00F8DA5C /* FeatureConfigsPayload.swift */ = {isa = PBXFileReference; lastKnownFileType = sourcecode.swift; path = FeatureConfigsPayload.swift; sourceTree = "<group>"; };
		E60E82A52B837C7E00F8DA5C /* FeatureConfigsPayloadProcessor.swift */ = {isa = PBXFileReference; lastKnownFileType = sourcecode.swift; path = FeatureConfigsPayloadProcessor.swift; sourceTree = "<group>"; };
		E614D4D62B480BA7000A44B4 /* Payload+UpdateConversationProtocolChange.swift */ = {isa = PBXFileReference; lastKnownFileType = sourcecode.swift; path = "Payload+UpdateConversationProtocolChange.swift"; sourceTree = "<group>"; };
		E629E3992B46A1AC00D526AD /* EventPayloadDecoderTests.swift */ = {isa = PBXFileReference; lastKnownFileType = sourcecode.swift; path = EventPayloadDecoderTests.swift; sourceTree = "<group>"; };
		E629E39E2B4700B600D526AD /* Payload+NewConversation.swift */ = {isa = PBXFileReference; lastKnownFileType = sourcecode.swift; path = "Payload+NewConversation.swift"; sourceTree = "<group>"; };
		E629E3A22B47015300D526AD /* EventData.swift */ = {isa = PBXFileReference; lastKnownFileType = sourcecode.swift; path = EventData.swift; sourceTree = "<group>"; };
		E629E3A42B4701E200D526AD /* Payload+ConversationList.swift */ = {isa = PBXFileReference; lastKnownFileType = sourcecode.swift; path = "Payload+ConversationList.swift"; sourceTree = "<group>"; };
		E629E3A62B47020C00D526AD /* Payload+QualifiedConversationList.swift */ = {isa = PBXFileReference; lastKnownFileType = sourcecode.swift; path = "Payload+QualifiedConversationList.swift"; sourceTree = "<group>"; };
		E629E3A82B47026200D526AD /* Payload+PaginatedConversationIDList.swift */ = {isa = PBXFileReference; lastKnownFileType = sourcecode.swift; path = "Payload+PaginatedConversationIDList.swift"; sourceTree = "<group>"; };
		E629E3AA2B47028600D526AD /* Payload+PaginatedQualifiedConversationIDList.swift */ = {isa = PBXFileReference; lastKnownFileType = sourcecode.swift; path = "Payload+PaginatedQualifiedConversationIDList.swift"; sourceTree = "<group>"; };
		E629E3AC2B4702C000D526AD /* Payload+ConversationMember.swift */ = {isa = PBXFileReference; lastKnownFileType = sourcecode.swift; path = "Payload+ConversationMember.swift"; sourceTree = "<group>"; };
		E629E3AE2B47031800D526AD /* Payload+ConversationMembers.swift */ = {isa = PBXFileReference; lastKnownFileType = sourcecode.swift; path = "Payload+ConversationMembers.swift"; sourceTree = "<group>"; };
		E629E3B02B47036D00D526AD /* Payload+ConversationTeamInfo.swift */ = {isa = PBXFileReference; lastKnownFileType = sourcecode.swift; path = "Payload+ConversationTeamInfo.swift"; sourceTree = "<group>"; };
		E629E3B22B4703A000D526AD /* Payload+UpdateConversationStatus.swift */ = {isa = PBXFileReference; lastKnownFileType = sourcecode.swift; path = "Payload+UpdateConversationStatus.swift"; sourceTree = "<group>"; };
		E629E3B42B4703E100D526AD /* Payload+ConversationAddMember.swift */ = {isa = PBXFileReference; lastKnownFileType = sourcecode.swift; path = "Payload+ConversationAddMember.swift"; sourceTree = "<group>"; };
		E629E3B62B47041700D526AD /* Payload+ConversationUpdateRole.swift */ = {isa = PBXFileReference; lastKnownFileType = sourcecode.swift; path = "Payload+ConversationUpdateRole.swift"; sourceTree = "<group>"; };
		E629E3BB2B4704B200D526AD /* Payload+ConversationEvent.swift */ = {isa = PBXFileReference; lastKnownFileType = sourcecode.swift; path = "Payload+ConversationEvent.swift"; sourceTree = "<group>"; };
		E629E3BD2B4704E900D526AD /* Payload+UpdateConverationMemberLeave.swift */ = {isa = PBXFileReference; lastKnownFileType = sourcecode.swift; path = "Payload+UpdateConverationMemberLeave.swift"; sourceTree = "<group>"; };
		E629E3BF2B47051D00D526AD /* Payload+UpdateConverationMemberJoin.swift */ = {isa = PBXFileReference; lastKnownFileType = sourcecode.swift; path = "Payload+UpdateConverationMemberJoin.swift"; sourceTree = "<group>"; };
		E629E3C12B47054400D526AD /* Payload+UpdateConversationConnectionRequest.swift */ = {isa = PBXFileReference; lastKnownFileType = sourcecode.swift; path = "Payload+UpdateConversationConnectionRequest.swift"; sourceTree = "<group>"; };
		E629E3C32B47056B00D526AD /* Payload+UpdateConversationDeleted.swift */ = {isa = PBXFileReference; lastKnownFileType = sourcecode.swift; path = "Payload+UpdateConversationDeleted.swift"; sourceTree = "<group>"; };
		E629E3C52B470A8200D526AD /* Payload+UpdateConversationReceiptMode.swift */ = {isa = PBXFileReference; lastKnownFileType = sourcecode.swift; path = "Payload+UpdateConversationReceiptMode.swift"; sourceTree = "<group>"; };
		E629E3C72B470AB600D526AD /* Payload+UpdateConversationMessageTimer.swift */ = {isa = PBXFileReference; lastKnownFileType = sourcecode.swift; path = "Payload+UpdateConversationMessageTimer.swift"; sourceTree = "<group>"; };
		E629E3C92B470AE600D526AD /* Payload+UpdateConversationAccess.swift */ = {isa = PBXFileReference; lastKnownFileType = sourcecode.swift; path = "Payload+UpdateConversationAccess.swift"; sourceTree = "<group>"; };
		E629E3CB2B470B3500D526AD /* Payload+UpdateConversationName.swift */ = {isa = PBXFileReference; lastKnownFileType = sourcecode.swift; path = "Payload+UpdateConversationName.swift"; sourceTree = "<group>"; };
		E629E3CD2B470B7900D526AD /* Payload+UpdateConversationMLSMessageAdd.swift */ = {isa = PBXFileReference; lastKnownFileType = sourcecode.swift; path = "Payload+UpdateConversationMLSMessageAdd.swift"; sourceTree = "<group>"; };
		E629E3CF2B470BAE00D526AD /* Payload+UpdateConversationMLSWelcome.swift */ = {isa = PBXFileReference; lastKnownFileType = sourcecode.swift; path = "Payload+UpdateConversationMLSWelcome.swift"; sourceTree = "<group>"; };
		E6425FE82BD00A33003EC8CF /* E2EINotifications.swift */ = {isa = PBXFileReference; lastKnownFileType = sourcecode.swift; name = E2EINotifications.swift; path = "../../../wire-ios-data-model/Source/E2EIdentity/E2EINotifications.swift"; sourceTree = "<group>"; };
		E662588E2B4D644B00C23E79 /* PayloadUpdateConversationProtocolChangeTests.swift */ = {isa = PBXFileReference; lastKnownFileType = sourcecode.swift; path = PayloadUpdateConversationProtocolChangeTests.swift; sourceTree = "<group>"; };
		E69A02162B84F02800126FF6 /* SelfSupportedProtocolsRequestBuilder.swift */ = {isa = PBXFileReference; lastKnownFileType = sourcecode.swift; path = SelfSupportedProtocolsRequestBuilder.swift; sourceTree = "<group>"; };
		E69A02202B85095F00126FF6 /* ProteusToMLSMigrationState.swift */ = {isa = PBXFileReference; fileEncoding = 4; lastKnownFileType = sourcecode.swift; path = ProteusToMLSMigrationState.swift; sourceTree = "<group>"; };
		E69A02292B85EDC400126FF6 /* SelfSupportedProtocolsRequestBuilderTests.swift */ = {isa = PBXFileReference; lastKnownFileType = sourcecode.swift; path = SelfSupportedProtocolsRequestBuilderTests.swift; sourceTree = "<group>"; };
		E6BBCF102C32C52600BD0259 /* HttpClient.swift */ = {isa = PBXFileReference; lastKnownFileType = sourcecode.swift; path = HttpClient.swift; sourceTree = "<group>"; };
		E6BBCF122C32C55700BD0259 /* HttpClientImpl.swift */ = {isa = PBXFileReference; lastKnownFileType = sourcecode.swift; path = HttpClientImpl.swift; sourceTree = "<group>"; };
		E6BBCF142C32D78F00BD0259 /* UserClient+QualifiedID.swift */ = {isa = PBXFileReference; lastKnownFileType = sourcecode.swift; path = "UserClient+QualifiedID.swift"; sourceTree = "<group>"; };
		E6BBCF162C32EBA600BD0259 /* MessageLogAttributesBuilder.swift */ = {isa = PBXFileReference; lastKnownFileType = sourcecode.swift; path = MessageLogAttributesBuilder.swift; sourceTree = "<group>"; };
		E6BBCF1C2C33E1ED00BD0259 /* MessageLogAttributesBuilderTests.swift */ = {isa = PBXFileReference; lastKnownFileType = sourcecode.swift; path = MessageLogAttributesBuilderTests.swift; sourceTree = "<group>"; };
		E6E0CE862B70D2C60004ED88 /* SyncPhase.swift */ = {isa = PBXFileReference; lastKnownFileType = sourcecode.swift; path = SyncPhase.swift; sourceTree = "<group>"; };
		E6E0CE882B70DDAB0004ED88 /* SynchronizationState.swift */ = {isa = PBXFileReference; lastKnownFileType = sourcecode.swift; path = SynchronizationState.swift; sourceTree = "<group>"; };
		E6E0CE8A2B70DE430004ED88 /* OperationState.swift */ = {isa = PBXFileReference; lastKnownFileType = sourcecode.swift; path = OperationState.swift; sourceTree = "<group>"; };
		E6E59B072B56D04500E90D36 /* StubPayloadConversation.swift */ = {isa = PBXFileReference; fileEncoding = 4; lastKnownFileType = sourcecode.swift; path = StubPayloadConversation.swift; sourceTree = "<group>"; };
		E98A222E2BCD2525007C230A /* CreateConversationGuestLinkActionHandlerTests.swift */ = {isa = PBXFileReference; lastKnownFileType = sourcecode.swift; path = CreateConversationGuestLinkActionHandlerTests.swift; sourceTree = "<group>"; };
		E999AC412BC94A8700569E79 /* CreateConversationGuestLinkActionHandler.swift */ = {isa = PBXFileReference; lastKnownFileType = sourcecode.swift; path = CreateConversationGuestLinkActionHandler.swift; sourceTree = "<group>"; };
		E99D18EA2B177F3500751183 /* SyncUsersActionHandlerTests.swift */ = {isa = PBXFileReference; lastKnownFileType = sourcecode.swift; path = SyncUsersActionHandlerTests.swift; sourceTree = "<group>"; };
		E9A96E7B2B88D22400914FDD /* PushSupportedProtocolsActionHandler.swift */ = {isa = PBXFileReference; lastKnownFileType = sourcecode.swift; path = PushSupportedProtocolsActionHandler.swift; sourceTree = "<group>"; };
		E9E2AA5D2B163A56008CC2DF /* SyncUsersActionHandler.swift */ = {isa = PBXFileReference; lastKnownFileType = sourcecode.swift; path = SyncUsersActionHandler.swift; sourceTree = "<group>"; };
		E9E61C672B8E36D7008FB5A6 /* PushSupportedProtocolActionHandlerTests.swift */ = {isa = PBXFileReference; lastKnownFileType = sourcecode.swift; path = PushSupportedProtocolActionHandlerTests.swift; sourceTree = "<group>"; };
		E9EEC3FB2BCFC6B10064BE6A /* SetAllowGuestsAndServicesActionHandler.swift */ = {isa = PBXFileReference; lastKnownFileType = sourcecode.swift; path = SetAllowGuestsAndServicesActionHandler.swift; sourceTree = "<group>"; };
		EE04084728C9E2FA009E4B8D /* FetchBackendMLSPublicKeysActionHandler.swift */ = {isa = PBXFileReference; lastKnownFileType = sourcecode.swift; path = FetchBackendMLSPublicKeysActionHandler.swift; sourceTree = "<group>"; };
		EE04084928C9E63E009E4B8D /* FetchBackendMLSPublicKeysActionHandlerTests.swift */ = {isa = PBXFileReference; lastKnownFileType = sourcecode.swift; path = FetchBackendMLSPublicKeysActionHandlerTests.swift; sourceTree = "<group>"; };
		EE0CEB452893E9390055ECE5 /* ConversationEventProcessor.swift */ = {isa = PBXFileReference; lastKnownFileType = sourcecode.swift; path = ConversationEventProcessor.swift; sourceTree = "<group>"; };
		EE0DE5052A24D4F70029746C /* DeleteSubgroupActionHandler.swift */ = {isa = PBXFileReference; lastKnownFileType = sourcecode.swift; path = DeleteSubgroupActionHandler.swift; sourceTree = "<group>"; };
		EE0DE5072A24D9C20029746C /* DeleteSubgroupActionHandlerTests.swift */ = {isa = PBXFileReference; lastKnownFileType = sourcecode.swift; path = DeleteSubgroupActionHandlerTests.swift; sourceTree = "<group>"; };
		EE19CE202AEBE52F00CB8641 /* SyncMLSOneToOneConversationActionHandler.swift */ = {isa = PBXFileReference; lastKnownFileType = sourcecode.swift; path = SyncMLSOneToOneConversationActionHandler.swift; sourceTree = "<group>"; };
		EE19CE222AEBE56F00CB8641 /* SyncMLSOneToOneConversationActionHandlerTests.swift */ = {isa = PBXFileReference; lastKnownFileType = sourcecode.swift; path = SyncMLSOneToOneConversationActionHandlerTests.swift; sourceTree = "<group>"; };
		EE202DAA27F1F4CC00083AB3 /* VoIPPushPayload.swift */ = {isa = PBXFileReference; lastKnownFileType = sourcecode.swift; path = VoIPPushPayload.swift; sourceTree = "<group>"; };
		EE3245FB2821D41000F2A84A /* VoIPPushHelper.swift */ = {isa = PBXFileReference; lastKnownFileType = sourcecode.swift; path = VoIPPushHelper.swift; sourceTree = "<group>"; };
		EE3246032823196100F2A84A /* VoIPPushHelperTests.swift */ = {isa = PBXFileReference; lastKnownFileType = sourcecode.swift; path = VoIPPushHelperTests.swift; sourceTree = "<group>"; };
		EE402C0428996C6900CA0E40 /* MLSMessage.swift */ = {isa = PBXFileReference; lastKnownFileType = sourcecode.swift; path = MLSMessage.swift; sourceTree = "<group>"; };
		EE4345DE2865D0FB0090AC34 /* ConversationByQualifiedIDListTranscoderTests.swift */ = {isa = PBXFileReference; lastKnownFileType = sourcecode.swift; path = ConversationByQualifiedIDListTranscoderTests.swift; sourceTree = "<group>"; };
		EE47346B29A39E8A00E6C04E /* EventDecoder+Proteus.swift */ = {isa = PBXFileReference; lastKnownFileType = sourcecode.swift; path = "EventDecoder+Proteus.swift"; sourceTree = "<group>"; };
		EE47346D29A3A17900E6C04E /* EventDecoder+MLS.swift */ = {isa = PBXFileReference; lastKnownFileType = sourcecode.swift; path = "EventDecoder+MLS.swift"; sourceTree = "<group>"; };
		EE4C5FBD27D2C5CD000C0D45 /* BundledMessageNotificationBuilder.swift */ = {isa = PBXFileReference; lastKnownFileType = sourcecode.swift; path = BundledMessageNotificationBuilder.swift; sourceTree = "<group>"; };
		EE668BB12954A7C700D939E7 /* WireDataModel.framework */ = {isa = PBXFileReference; explicitFileType = wrapper.framework; path = WireDataModel.framework; sourceTree = BUILT_PRODUCTS_DIR; };
		EE67F72B296F0CE4001D7C88 /* WireTesting.framework */ = {isa = PBXFileReference; explicitFileType = wrapper.framework; path = WireTesting.framework; sourceTree = BUILT_PRODUCTS_DIR; };
		EE7F02262A80E5F400FE5695 /* CreateGroupConversationActionHandler.swift */ = {isa = PBXFileReference; lastKnownFileType = sourcecode.swift; path = CreateGroupConversationActionHandler.swift; sourceTree = "<group>"; };
		EE7F02282A835FBA00FE5695 /* CreateGroupConversationActionHandlerTests.swift */ = {isa = PBXFileReference; lastKnownFileType = sourcecode.swift; path = CreateGroupConversationActionHandlerTests.swift; sourceTree = "<group>"; };
		EE7F022A2A8391C500FE5695 /* ConversationServiceTests.swift */ = {isa = PBXFileReference; lastKnownFileType = sourcecode.swift; path = ConversationServiceTests.swift; sourceTree = "<group>"; };
		EE88078C2AC31FAE00278E3C /* ConversationEventPayloadProcessor.swift */ = {isa = PBXFileReference; lastKnownFileType = sourcecode.swift; path = ConversationEventPayloadProcessor.swift; sourceTree = "<group>"; };
		EE88078E2AC376B300278E3C /* ConversationEventPayloadProcessorTests.swift */ = {isa = PBXFileReference; lastKnownFileType = sourcecode.swift; path = ConversationEventPayloadProcessorTests.swift; sourceTree = "<group>"; };
		EE8807902AC4080900278E3C /* ConnectionPayloadProcessor.swift */ = {isa = PBXFileReference; lastKnownFileType = sourcecode.swift; path = ConnectionPayloadProcessor.swift; sourceTree = "<group>"; };
		EE8807922AC40AB100278E3C /* ConnectionPayloadProcessorTests.swift */ = {isa = PBXFileReference; lastKnownFileType = sourcecode.swift; path = ConnectionPayloadProcessorTests.swift; sourceTree = "<group>"; };
		EE8807942AC40CA600278E3C /* UserProfilePayloadProcessor.swift */ = {isa = PBXFileReference; lastKnownFileType = sourcecode.swift; path = UserProfilePayloadProcessor.swift; sourceTree = "<group>"; };
		EE8807962AC40E1400278E3C /* UserProfilePayloadProcessorTests.swift */ = {isa = PBXFileReference; lastKnownFileType = sourcecode.swift; path = UserProfilePayloadProcessorTests.swift; sourceTree = "<group>"; };
		EE8807982AC423A200278E3C /* MessageSendingStatusPayloadProcessor.swift */ = {isa = PBXFileReference; lastKnownFileType = sourcecode.swift; path = MessageSendingStatusPayloadProcessor.swift; sourceTree = "<group>"; };
		EE88079A2AC425CB00278E3C /* MessageSendingStatusPayloadProcessorTests.swift */ = {isa = PBXFileReference; lastKnownFileType = sourcecode.swift; path = MessageSendingStatusPayloadProcessorTests.swift; sourceTree = "<group>"; };
		EE88079C2AC427D600278E3C /* MLSMessageSendingStatusPayloadProcessor.swift */ = {isa = PBXFileReference; lastKnownFileType = sourcecode.swift; path = MLSMessageSendingStatusPayloadProcessor.swift; sourceTree = "<group>"; };
		EE88079E2AC4288200278E3C /* MLSMessageSendingStatusPayloadProcessorTests.swift */ = {isa = PBXFileReference; lastKnownFileType = sourcecode.swift; path = MLSMessageSendingStatusPayloadProcessorTests.swift; sourceTree = "<group>"; };
		EE8807A02AC4669D00278E3C /* UserClientPayloadProcessor.swift */ = {isa = PBXFileReference; lastKnownFileType = sourcecode.swift; path = UserClientPayloadProcessor.swift; sourceTree = "<group>"; };
		EE8DC53628C0EFA700AC4E3D /* FetchUserClientsActionHandler.swift */ = {isa = PBXFileReference; lastKnownFileType = sourcecode.swift; path = FetchUserClientsActionHandler.swift; sourceTree = "<group>"; };
		EE8DC53828C0F04B00AC4E3D /* FetchUserClientsActionHandlerTests.swift */ = {isa = PBXFileReference; lastKnownFileType = sourcecode.swift; path = FetchUserClientsActionHandlerTests.swift; sourceTree = "<group>"; };
		EE90C29D282E785800474379 /* PushTokenStrategy.swift */ = {isa = PBXFileReference; lastKnownFileType = sourcecode.swift; path = PushTokenStrategy.swift; sourceTree = "<group>"; };
		EE90C2A4282E7EA900474379 /* RegisterPushTokenAction.swift */ = {isa = PBXFileReference; lastKnownFileType = sourcecode.swift; path = RegisterPushTokenAction.swift; sourceTree = "<group>"; };
		EE90C2A6282E7EC800474379 /* RegisterPushTokenActionHandler.swift */ = {isa = PBXFileReference; lastKnownFileType = sourcecode.swift; path = RegisterPushTokenActionHandler.swift; sourceTree = "<group>"; };
		EE90C2A9282E855B00474379 /* RegisterPushTokenActionHandlerTests.swift */ = {isa = PBXFileReference; lastKnownFileType = sourcecode.swift; path = RegisterPushTokenActionHandlerTests.swift; sourceTree = "<group>"; };
		EE90C2AB282EA1D200474379 /* GetPushTokensAction.swift */ = {isa = PBXFileReference; lastKnownFileType = sourcecode.swift; path = GetPushTokensAction.swift; sourceTree = "<group>"; };
		EE90C2AD282EA1E000474379 /* GetPushTokensActionHandler.swift */ = {isa = PBXFileReference; lastKnownFileType = sourcecode.swift; path = GetPushTokensActionHandler.swift; sourceTree = "<group>"; };
		EE90C2AF282EA1F200474379 /* GetPushTokensActionHandlerTests.swift */ = {isa = PBXFileReference; lastKnownFileType = sourcecode.swift; path = GetPushTokensActionHandlerTests.swift; sourceTree = "<group>"; };
		EE9AEC932BD1597200F7853F /* WireRequestStrategy.docc */ = {isa = PBXFileReference; lastKnownFileType = folder.documentationcatalog; path = WireRequestStrategy.docc; sourceTree = "<group>"; };
		EEA2EE8928F021C100A2CBE1 /* UserClientByQualifiedUserIDTranscoderTests.swift */ = {isa = PBXFileReference; lastKnownFileType = sourcecode.swift; path = UserClientByQualifiedUserIDTranscoderTests.swift; sourceTree = "<group>"; };
		EEA58F192B71179D006DEE32 /* WireRequestStrategySupport.framework */ = {isa = PBXFileReference; explicitFileType = wrapper.framework; includeInIndex = 0; path = WireRequestStrategySupport.framework; sourceTree = BUILT_PRODUCTS_DIR; };
		EEA58F1B2B71179D006DEE32 /* WireRequestStrategySupport.h */ = {isa = PBXFileReference; lastKnownFileType = sourcecode.c.h; path = WireRequestStrategySupport.h; sourceTree = "<group>"; };
		EEAC16D3281AE5F700B7A34D /* CallEventContent.swift */ = {isa = PBXFileReference; lastKnownFileType = sourcecode.swift; path = CallEventContent.swift; sourceTree = "<group>"; };
		EEAC16D5281AEB0200B7A34D /* CallEventContentTests.swift */ = {isa = PBXFileReference; lastKnownFileType = sourcecode.swift; path = CallEventContentTests.swift; sourceTree = "<group>"; };
		EEB5DE04283773C3009B4741 /* GetFeatureConfigsAction.swift */ = {isa = PBXFileReference; lastKnownFileType = sourcecode.swift; path = GetFeatureConfigsAction.swift; sourceTree = "<group>"; };
		EEB5DE0628377635009B4741 /* GetFeatureConfigsActionHandler.swift */ = {isa = PBXFileReference; lastKnownFileType = sourcecode.swift; path = GetFeatureConfigsActionHandler.swift; sourceTree = "<group>"; };
		EEB5DE0E28379A19009B4741 /* GetFeatureConfigsActionHandlerTests.swift */ = {isa = PBXFileReference; lastKnownFileType = sourcecode.swift; path = GetFeatureConfigsActionHandlerTests.swift; sourceTree = "<group>"; };
		EEB930B62ABD5C1400FB35B2 /* FetchSupportedProtocolsActionHandler.swift */ = {isa = PBXFileReference; lastKnownFileType = sourcecode.swift; path = FetchSupportedProtocolsActionHandler.swift; sourceTree = "<group>"; };
		EEB930B82ABD6FCB00FB35B2 /* FetchSupportedProtocolsActionHandlerTests.swift */ = {isa = PBXFileReference; lastKnownFileType = sourcecode.swift; path = FetchSupportedProtocolsActionHandlerTests.swift; sourceTree = "<group>"; };
		EECBE8ED28E71F19005DE5DD /* SyncConversationActionHandler.swift */ = {isa = PBXFileReference; lastKnownFileType = sourcecode.swift; path = SyncConversationActionHandler.swift; sourceTree = "<group>"; };
		EECBE8EF28E71F57005DE5DD /* SyncConversationActionHandlerTests.swift */ = {isa = PBXFileReference; lastKnownFileType = sourcecode.swift; path = SyncConversationActionHandlerTests.swift; sourceTree = "<group>"; };
		EEDBD0A82A7B7F0C00F3956F /* SelfUserRequestStrategy.swift */ = {isa = PBXFileReference; lastKnownFileType = sourcecode.swift; path = SelfUserRequestStrategy.swift; sourceTree = "<group>"; };
		EEDBD0AA2A7B83B100F3956F /* SelfUserRequestStrategyTests.swift */ = {isa = PBXFileReference; lastKnownFileType = sourcecode.swift; path = SelfUserRequestStrategyTests.swift; sourceTree = "<group>"; };
		EEDE7DAC28EAE538007DC6A3 /* ConversationEventProcessorTests.swift */ = {isa = PBXFileReference; lastKnownFileType = sourcecode.swift; path = ConversationEventProcessorTests.swift; sourceTree = "<group>"; };
		EEDE7DB028EAEEC3007DC6A3 /* ConversationService.swift */ = {isa = PBXFileReference; lastKnownFileType = sourcecode.swift; path = ConversationService.swift; sourceTree = "<group>"; };
		EEE0EDB02858906500BBEE29 /* MLSRequestStrategy.swift */ = {isa = PBXFileReference; lastKnownFileType = sourcecode.swift; path = MLSRequestStrategy.swift; sourceTree = "<group>"; };
		EEE0EE0628591E9C00BBEE29 /* AssetDownloadRequestFactoryTests.swift */ = {isa = PBXFileReference; lastKnownFileType = sourcecode.swift; path = AssetDownloadRequestFactoryTests.swift; sourceTree = "<group>"; };
		EEE46E5328C5EE48005F48D7 /* ZMTransportResponse+ErrorInfo.swift */ = {isa = PBXFileReference; lastKnownFileType = sourcecode.swift; path = "ZMTransportResponse+ErrorInfo.swift"; sourceTree = "<group>"; };
		EEE95CD62A4330D900E136CB /* LeaveSubconversationActionHandler.swift */ = {isa = PBXFileReference; lastKnownFileType = sourcecode.swift; path = LeaveSubconversationActionHandler.swift; sourceTree = "<group>"; };
		EEE95CD82A43324F00E136CB /* LeaveSubconversationActionHandlerTests.swift */ = {isa = PBXFileReference; lastKnownFileType = sourcecode.swift; path = LeaveSubconversationActionHandlerTests.swift; sourceTree = "<group>"; };
		EEFB2DFD2ACD530F0094F877 /* PrekeyPayloadProcessor.swift */ = {isa = PBXFileReference; lastKnownFileType = sourcecode.swift; path = PrekeyPayloadProcessor.swift; sourceTree = "<group>"; };
		F14B7AE9222009BA00458624 /* UserRichProfileRequestStrategy.swift */ = {isa = PBXFileReference; fileEncoding = 4; lastKnownFileType = sourcecode.swift; path = UserRichProfileRequestStrategy.swift; sourceTree = "<group>"; };
		F14B7AEB222009C200458624 /* UserRichProfileRequestStrategyTests.swift */ = {isa = PBXFileReference; fileEncoding = 4; lastKnownFileType = sourcecode.swift; path = UserRichProfileRequestStrategyTests.swift; sourceTree = "<group>"; };
		F154EDC41F447B6C00CB8184 /* WireRequestStrategyTestHost.app */ = {isa = PBXFileReference; explicitFileType = wrapper.application; includeInIndex = 0; path = WireRequestStrategyTestHost.app; sourceTree = BUILT_PRODUCTS_DIR; };
		F154EDC61F447B6C00CB8184 /* AppDelegate.swift */ = {isa = PBXFileReference; lastKnownFileType = sourcecode.swift; path = AppDelegate.swift; sourceTree = "<group>"; };
		F154EDD21F447B6C00CB8184 /* Info.plist */ = {isa = PBXFileReference; lastKnownFileType = text.plist.xml; path = Info.plist; sourceTree = "<group>"; };
		F184014F2073BE0800E9F4CC /* ClientMessageRequestFactory.swift */ = {isa = PBXFileReference; fileEncoding = 4; lastKnownFileType = sourcecode.swift; path = ClientMessageRequestFactory.swift; sourceTree = "<group>"; };
		F18401542073BE0800E9F4CC /* ClientMessageRequestFactoryTests.swift */ = {isa = PBXFileReference; fileEncoding = 4; lastKnownFileType = sourcecode.swift; path = ClientMessageRequestFactoryTests.swift; sourceTree = "<group>"; };
		F18401552073BE0800E9F4CC /* OTREntityTests+Dependency.swift */ = {isa = PBXFileReference; fileEncoding = 4; lastKnownFileType = sourcecode.swift; path = "OTREntityTests+Dependency.swift"; sourceTree = "<group>"; };
		F184015A2073BE0800E9F4CC /* GenericMessageEntity.swift */ = {isa = PBXFileReference; fileEncoding = 4; lastKnownFileType = sourcecode.swift; path = GenericMessageEntity.swift; sourceTree = "<group>"; };
		F184015E2073BE0800E9F4CC /* FetchingClientRequestStrategyTests.swift */ = {isa = PBXFileReference; fileEncoding = 4; lastKnownFileType = sourcecode.swift; path = FetchingClientRequestStrategyTests.swift; sourceTree = "<group>"; };
		F18401612073BE0800E9F4CC /* FetchingClientRequestStrategy.swift */ = {isa = PBXFileReference; fileEncoding = 4; lastKnownFileType = sourcecode.swift; path = FetchingClientRequestStrategy.swift; sourceTree = "<group>"; };
		F18401672073BE0800E9F4CC /* AvailabilityRequestStrategyTests.swift */ = {isa = PBXFileReference; fileEncoding = 4; lastKnownFileType = sourcecode.swift; path = AvailabilityRequestStrategyTests.swift; sourceTree = "<group>"; };
		F18401682073BE0800E9F4CC /* AvailabilityRequestStrategy.swift */ = {isa = PBXFileReference; fileEncoding = 4; lastKnownFileType = sourcecode.swift; path = AvailabilityRequestStrategy.swift; sourceTree = "<group>"; };
		F184016A2073BE0800E9F4CC /* AbstractRequestStrategy.swift */ = {isa = PBXFileReference; fileEncoding = 4; lastKnownFileType = sourcecode.swift; path = AbstractRequestStrategy.swift; sourceTree = "<group>"; };
		F184016B2073BE0800E9F4CC /* AbstractRequestStrategyTests.swift */ = {isa = PBXFileReference; fileEncoding = 4; lastKnownFileType = sourcecode.swift; path = AbstractRequestStrategyTests.swift; sourceTree = "<group>"; };
		F184016D2073BE0800E9F4CC /* ZMAbstractRequestStrategy.h */ = {isa = PBXFileReference; fileEncoding = 4; lastKnownFileType = sourcecode.c.h; path = ZMAbstractRequestStrategy.h; sourceTree = "<group>"; };
		F184016E2073BE0800E9F4CC /* ZMAbstractRequestStrategy.m */ = {isa = PBXFileReference; fileEncoding = 4; lastKnownFileType = sourcecode.c.objc; path = ZMAbstractRequestStrategy.m; sourceTree = "<group>"; };
		F18401712073BE0800E9F4CC /* AssetV3PreviewDownloadRequestStrategyTests.swift */ = {isa = PBXFileReference; fileEncoding = 4; lastKnownFileType = sourcecode.swift; path = AssetV3PreviewDownloadRequestStrategyTests.swift; sourceTree = "<group>"; };
		F18401742073BE0800E9F4CC /* LinkPreviewAssetUploadRequestStrategyTests.swift */ = {isa = PBXFileReference; fileEncoding = 4; lastKnownFileType = sourcecode.swift; path = LinkPreviewAssetUploadRequestStrategyTests.swift; sourceTree = "<group>"; };
		F18401772073BE0800E9F4CC /* LinkPreviewAssetDownloadRequestStrategy.swift */ = {isa = PBXFileReference; fileEncoding = 4; lastKnownFileType = sourcecode.swift; path = LinkPreviewAssetDownloadRequestStrategy.swift; sourceTree = "<group>"; };
		F18401782073BE0800E9F4CC /* LinkPreviewAssetDownloadRequestStrategyTests.swift */ = {isa = PBXFileReference; fileEncoding = 4; lastKnownFileType = sourcecode.swift; path = LinkPreviewAssetDownloadRequestStrategyTests.swift; sourceTree = "<group>"; };
		F18401792073BE0800E9F4CC /* LinkPreviewAssetUploadRequestStrategy.swift */ = {isa = PBXFileReference; fileEncoding = 4; lastKnownFileType = sourcecode.swift; path = LinkPreviewAssetUploadRequestStrategy.swift; sourceTree = "<group>"; };
		F184017B2073BE0800E9F4CC /* AssetClientMessageRequestStrategy.swift */ = {isa = PBXFileReference; fileEncoding = 4; lastKnownFileType = sourcecode.swift; path = AssetClientMessageRequestStrategy.swift; sourceTree = "<group>"; };
		F184017E2073BE0800E9F4CC /* ImageV2DownloadRequestStrategy.swift */ = {isa = PBXFileReference; fileEncoding = 4; lastKnownFileType = sourcecode.swift; path = ImageV2DownloadRequestStrategy.swift; sourceTree = "<group>"; };
		F184017F2073BE0800E9F4CC /* AssetV2DownloadRequestStrategy.swift */ = {isa = PBXFileReference; fileEncoding = 4; lastKnownFileType = sourcecode.swift; path = AssetV2DownloadRequestStrategy.swift; sourceTree = "<group>"; };
		F18401802073BE0800E9F4CC /* AssetV3DownloadRequestStrategy.swift */ = {isa = PBXFileReference; fileEncoding = 4; lastKnownFileType = sourcecode.swift; path = AssetV3DownloadRequestStrategy.swift; sourceTree = "<group>"; };
		F18401812073BE0800E9F4CC /* AssetV3DownloadRequestStrategyTests.swift */ = {isa = PBXFileReference; fileEncoding = 4; lastKnownFileType = sourcecode.swift; path = AssetV3DownloadRequestStrategyTests.swift; sourceTree = "<group>"; };
		F18401832073BE0800E9F4CC /* AssetClientMessageRequestStrategyTests.swift */ = {isa = PBXFileReference; fileEncoding = 4; lastKnownFileType = sourcecode.swift; path = AssetClientMessageRequestStrategyTests.swift; sourceTree = "<group>"; };
		F18401842073BE0800E9F4CC /* AssetV3PreviewDownloadStrategy.swift */ = {isa = PBXFileReference; fileEncoding = 4; lastKnownFileType = sourcecode.swift; path = AssetV3PreviewDownloadStrategy.swift; sourceTree = "<group>"; };
		F18401862073BE0800E9F4CC /* AssetDownloadRequestFactory.swift */ = {isa = PBXFileReference; fileEncoding = 4; lastKnownFileType = sourcecode.swift; path = AssetDownloadRequestFactory.swift; sourceTree = "<group>"; };
		F18401892073BE0800E9F4CC /* LinkPreviewPreprocessorTests.swift */ = {isa = PBXFileReference; fileEncoding = 4; lastKnownFileType = sourcecode.swift; path = LinkPreviewPreprocessorTests.swift; sourceTree = "<group>"; };
		F184018B2073BE0800E9F4CC /* LinkPreviewPreprocessor.swift */ = {isa = PBXFileReference; fileEncoding = 4; lastKnownFileType = sourcecode.swift; path = LinkPreviewPreprocessor.swift; sourceTree = "<group>"; };
		F184018F2073BE0800E9F4CC /* PushMessageHandler.swift */ = {isa = PBXFileReference; fileEncoding = 4; lastKnownFileType = sourcecode.swift; path = PushMessageHandler.swift; sourceTree = "<group>"; };
		F18401902073BE0800E9F4CC /* ApplicationStatus.swift */ = {isa = PBXFileReference; fileEncoding = 4; lastKnownFileType = sourcecode.swift; path = ApplicationStatus.swift; sourceTree = "<group>"; };
		F18401912073BE0800E9F4CC /* OTREntity.swift */ = {isa = PBXFileReference; fileEncoding = 4; lastKnownFileType = sourcecode.swift; path = OTREntity.swift; sourceTree = "<group>"; };
		F18401932073BE0800E9F4CC /* ZMMessage+Dependency.swift */ = {isa = PBXFileReference; fileEncoding = 4; lastKnownFileType = sourcecode.swift; path = "ZMMessage+Dependency.swift"; sourceTree = "<group>"; };
		F18401942073BE0800E9F4CC /* MessageExpirationTimer.swift */ = {isa = PBXFileReference; fileEncoding = 4; lastKnownFileType = sourcecode.swift; path = MessageExpirationTimer.swift; sourceTree = "<group>"; };
		F18401952073BE0800E9F4CC /* EventDecoderDecryptionTests.swift */ = {isa = PBXFileReference; fileEncoding = 4; lastKnownFileType = sourcecode.swift; path = EventDecoderDecryptionTests.swift; sourceTree = "<group>"; };
		F18401962073BE0800E9F4CC /* ZMStrategyConfigurationOption.h */ = {isa = PBXFileReference; fileEncoding = 4; lastKnownFileType = sourcecode.c.h; path = ZMStrategyConfigurationOption.h; sourceTree = "<group>"; };
		F18401972073BE0800E9F4CC /* MessageExpirationTimerTests.swift */ = {isa = PBXFileReference; fileEncoding = 4; lastKnownFileType = sourcecode.swift; path = MessageExpirationTimerTests.swift; sourceTree = "<group>"; };
		F18401982073BE0800E9F4CC /* ZMConversation+Notifications.swift */ = {isa = PBXFileReference; fileEncoding = 4; lastKnownFileType = sourcecode.swift; path = "ZMConversation+Notifications.swift"; sourceTree = "<group>"; };
		F18401992073BE0800E9F4CC /* EncryptionSessionDirectory+UpdateEvents.swift */ = {isa = PBXFileReference; fileEncoding = 4; lastKnownFileType = sourcecode.swift; path = "EncryptionSessionDirectory+UpdateEvents.swift"; sourceTree = "<group>"; };
		F18401F62073C2E500E9F4CC /* MessagingTestBase.swift */ = {isa = PBXFileReference; fileEncoding = 4; lastKnownFileType = sourcecode.swift; path = MessagingTestBase.swift; sourceTree = "<group>"; };
		F18401F72073C2E600E9F4CC /* RequestStrategyTestBase.swift */ = {isa = PBXFileReference; fileEncoding = 4; lastKnownFileType = sourcecode.swift; path = RequestStrategyTestBase.swift; sourceTree = "<group>"; };
		F18401F82073C2E600E9F4CC /* MessagingTest+Encryption.swift */ = {isa = PBXFileReference; fileEncoding = 4; lastKnownFileType = sourcecode.swift; path = "MessagingTest+Encryption.swift"; sourceTree = "<group>"; };
		F18401F92073C2E600E9F4CC /* MockObjects.swift */ = {isa = PBXFileReference; fileEncoding = 4; lastKnownFileType = sourcecode.swift; path = MockObjects.swift; sourceTree = "<group>"; };
		F18402022073C2FF00E9F4CC /* animated.gif */ = {isa = PBXFileReference; lastKnownFileType = image.gif; path = animated.gif; sourceTree = "<group>"; };
		F18402032073C2FF00E9F4CC /* video.mp4 */ = {isa = PBXFileReference; lastKnownFileType = file; path = video.mp4; sourceTree = "<group>"; };
		F18402042073C2FF00E9F4CC /* 1900x1500.jpg */ = {isa = PBXFileReference; lastKnownFileType = image.jpeg; path = 1900x1500.jpg; sourceTree = "<group>"; };
		F18402052073C30000E9F4CC /* medium.jpg */ = {isa = PBXFileReference; lastKnownFileType = image.jpeg; path = medium.jpg; sourceTree = "<group>"; };
		F18402062073C30000E9F4CC /* not_animated.gif */ = {isa = PBXFileReference; lastKnownFileType = image.gif; path = not_animated.gif; sourceTree = "<group>"; };
		F18402072073C30000E9F4CC /* Bridging-Header.h */ = {isa = PBXFileReference; fileEncoding = 4; lastKnownFileType = sourcecode.c.h; path = "Bridging-Header.h"; sourceTree = "<group>"; };
		F18402082073C30000E9F4CC /* tiny.jpg */ = {isa = PBXFileReference; lastKnownFileType = image.jpeg; path = tiny.jpg; sourceTree = "<group>"; };
		F18402092073C30000E9F4CC /* Lorem Ipsum.txt */ = {isa = PBXFileReference; fileEncoding = 4; lastKnownFileType = text; path = "Lorem Ipsum.txt"; sourceTree = "<group>"; };
		F18402122073C56C00E9F4CC /* RequestStrategy.h */ = {isa = PBXFileReference; lastKnownFileType = sourcecode.c.h; path = RequestStrategy.h; sourceTree = "<group>"; };
		F1E47FE4207E0B72008D4299 /* ios-test-target.xcconfig */ = {isa = PBXFileReference; lastKnownFileType = text.xcconfig; path = "ios-test-target.xcconfig"; sourceTree = "<group>"; };
		F1E47FE5207E0B72008D4299 /* ios-test-host.xcconfig */ = {isa = PBXFileReference; lastKnownFileType = text.xcconfig; path = "ios-test-host.xcconfig"; sourceTree = "<group>"; };
		F1E47FE6207E0B72008D4299 /* project-common.xcconfig */ = {isa = PBXFileReference; lastKnownFileType = text.xcconfig; path = "project-common.xcconfig"; sourceTree = "<group>"; };
		F1E47FE8207E0B72008D4299 /* warnings.xcconfig */ = {isa = PBXFileReference; lastKnownFileType = text.xcconfig; path = warnings.xcconfig; sourceTree = "<group>"; };
		F1E47FE9207E0B72008D4299 /* project.xcconfig */ = {isa = PBXFileReference; lastKnownFileType = text.xcconfig; path = project.xcconfig; sourceTree = "<group>"; };
		F1E47FEB207E0B72008D4299 /* tests.xcconfig */ = {isa = PBXFileReference; lastKnownFileType = text.xcconfig; path = tests.xcconfig; sourceTree = "<group>"; };
		F1E47FED207E0B72008D4299 /* project-debug.xcconfig */ = {isa = PBXFileReference; lastKnownFileType = text.xcconfig; path = "project-debug.xcconfig"; sourceTree = "<group>"; };
		F963E8D91D955D4600098AD3 /* AssetRequestFactory.swift */ = {isa = PBXFileReference; fileEncoding = 4; lastKnownFileType = sourcecode.swift; path = AssetRequestFactory.swift; sourceTree = "<group>"; };
/* End PBXFileReference section */

/* Begin PBXFrameworksBuildPhase section */
		166901661D707509000FE4AF /* Frameworks */ = {
			isa = PBXFrameworksBuildPhase;
			buildActionMask = 2147483647;
			files = (
				598D04332C89C6CF00B64D71 /* WireFoundation in Frameworks */,
				591B6E3B2C8B09AA009F8A7B /* WireDataModel.framework in Frameworks */,
			);
			runOnlyForDeploymentPostprocessing = 0;
		};
		166901711D707509000FE4AF /* Frameworks */ = {
			isa = PBXFrameworksBuildPhase;
			buildActionMask = 2147483647;
			files = (
				BF7D9BE11D8C351900949267 /* WireRequestStrategy.framework in Frameworks */,
				CB7979052C73663B006FBA58 /* WireRequestStrategySupport.framework in Frameworks */,
				598D04302C89C67E00B64D71 /* WireFoundation in Frameworks */,
				598E870D2BF4E08100FC5438 /* WireUtilitiesSupport.framework in Frameworks */,
				CB5120532C6FD69F000C8FEC /* WireTransportSupport.framework in Frameworks */,
				591B6E3D2C8B09AE009F8A7B /* WireDataModelSupport.framework in Frameworks */,
			);
			runOnlyForDeploymentPostprocessing = 0;
		};
		EEA58F162B71179D006DEE32 /* Frameworks */ = {
			isa = PBXFrameworksBuildPhase;
			buildActionMask = 2147483647;
			files = (
				591B6E422C8B09B6009F8A7B /* WireRequestStrategy.framework in Frameworks */,
			);
			runOnlyForDeploymentPostprocessing = 0;
		};
		F154EDC11F447B6C00CB8184 /* Frameworks */ = {
			isa = PBXFrameworksBuildPhase;
			buildActionMask = 2147483647;
			files = (
				591B6E3F2C8B09B3009F8A7B /* WireTesting.framework in Frameworks */,
			);
			runOnlyForDeploymentPostprocessing = 0;
		};
/* End PBXFrameworksBuildPhase section */

/* Begin PBXGroup section */
		060ED6D72499F42200412C4A /* Notifications */ = {
			isa = PBXGroup;
			children = (
				0649D11F24F5C5B6001DDC78 /* Push Notifications */,
				EEAC16D3281AE5F700B7A34D /* CallEventContent.swift */,
				EEAC16D5281AEB0200B7A34D /* CallEventContentTests.swift */,
				E6425FE82BD00A33003EC8CF /* E2EINotifications.swift */,
				06C394C4248E851000AE736A /* NotificationsTracker.swift */,
				06474D5F24B310B6002C695D /* NotificationsTrackerTests.swift */,
				06025661248E467B00E060E1 /* NotificationStreamSync.swift */,
				060ED6D52499F41000412C4A /* PushNotificationStatus.swift */,
				06474D5C24B30C75002C695D /* PushNotificationStatusTests.swift */,
				EE3245FB2821D41000F2A84A /* VoIPPushHelper.swift */,
				EE3246032823196100F2A84A /* VoIPPushHelperTests.swift */,
				EE202DAA27F1F4CC00083AB3 /* VoIPPushPayload.swift */,
			);
			path = Notifications;
			sourceTree = "<group>";
		};
		06474D4824AF6825002C695D /* Synchronization */ = {
			isa = PBXGroup;
			children = (
				06474D4924AF683E002C695D /* Decoding */,
				16BBA1F72AFC36DF00CDF38A /* QuickSyncCompletedNotification.swift */,
				16BBA1F92AFC3BAB00CDF38A /* QuickSyncObserver.swift */,
				16BBA1FB2AFC44B100CDF38A /* QuickSyncObserverTests.swift */,
				E6E0CE882B70DDAB0004ED88 /* SynchronizationState.swift */,
				E6E0CE862B70D2C60004ED88 /* SyncPhase.swift */,
				161E05432665465A00DADC3D /* SyncProgress.swift */,
			);
			path = Synchronization;
			sourceTree = "<group>";
		};
		06474D4924AF683E002C695D /* Decoding */ = {
			isa = PBXGroup;
			children = (
				06474D4A24AF6858002C695D /* EventDecoder.swift */,
				EE47346B29A39E8A00E6C04E /* EventDecoder+Proteus.swift */,
				EE47346D29A3A17900E6C04E /* EventDecoder+MLS.swift */,
				06474DA524B4B1EA002C695D /* EventDecoderTest.swift */,
				E60CBEC22B45CCBF00958C10 /* EventPayloadDecoder.swift */,
				06474D4C24AF68AD002C695D /* StoreUpdateEvent.swift */,
				06474DA724B4BB01002C695D /* StoreUpdateEventTests.swift */,
				062285C7276BB5B000B87C91 /* UpdateEventProcessor.swift */,
				012B55F52C4A8FFC00DC12D0 /* EventHasher.swift */,
			);
			path = Decoding;
			sourceTree = "<group>";
		};
		06474D6124B31CA8002C695D /* Sources */ = {
			isa = PBXGroup;
			children = (
				E6BBCF1B2C33E1DC00BD0259 /* Helpers */,
				633722BD2B7E2C0400BE4E45 /* E2EIdentity */,
				06ADF692264B4666002E0C7A /* Mocks */,
				0693113B24F798EF00D14DF5 /* Notifications */,
				E629E39B2B47002400D526AD /* Payloads */,
				E69A02272B85EDAD00126FF6 /* Request Strategies */,
				E6E59B062B56D04500E90D36 /* Stubs */,
				E629E3972B46A19600D526AD /* Synchronization */,
				06474D6224B31CB2002C695D /* Utility */,
			);
			path = Sources;
			sourceTree = "<group>";
		};
		06474D6224B31CB2002C695D /* Utility */ = {
			isa = PBXGroup;
			children = (
				0693114F24F79E2500D14DF5 /* UserNotificationCenterMock.swift */,
			);
			path = Utility;
			sourceTree = "<group>";
		};
		0649D11F24F5C5B6001DDC78 /* Push Notifications */ = {
			isa = PBXGroup;
			children = (
				0649D12324F5C69C001DDC78 /* Notification Types */,
			);
			path = "Push Notifications";
			sourceTree = "<group>";
		};
		0649D12024F5C5DD001DDC78 /* Content */ = {
			isa = PBXGroup;
			children = (
				0649D12124F5C5EF001DDC78 /* ZMLocalNotification.swift */,
				0649D19A24F66E9E001DDC78 /* ZMLocalNotification+Events.swift */,
				EE4C5FBD27D2C5CD000C0D45 /* BundledMessageNotificationBuilder.swift */,
				06CF5DF927FC900F00822FAB /* ZMLocalNotification+Calling.swift */,
			);
			path = Content;
			sourceTree = "<group>";
		};
		0649D12324F5C69C001DDC78 /* Notification Types */ = {
			isa = PBXGroup;
			children = (
				0649D14124F63B43001DDC78 /* Helpers */,
				0649D12024F5C5DD001DDC78 /* Content */,
				0649D13F24F63AA0001DDC78 /* LocalNotificationContentType.swift */,
				0649D14424F63BBD001DDC78 /* LocalNotificationType+Configuration.swift */,
				0649D14624F63C02001DDC78 /* PushNotificationCategory.swift */,
				0649D14A24F63C8F001DDC78 /* NotificationAction.swift */,
				0649D14C24F63D3E001DDC78 /* LocalNotificationType+Localization.swift */,
			);
			path = "Notification Types";
			sourceTree = "<group>";
		};
		0649D14124F63B43001DDC78 /* Helpers */ = {
			isa = PBXGroup;
			children = (
				0649D14224F63B52001DDC78 /* NotificationUserInfo.swift */,
				0649D14824F63C51001DDC78 /* NotificationSound.swift */,
				0649D19E24F6717C001DDC78 /* ZMLocalNotificationSet.swift */,
			);
			path = Helpers;
			sourceTree = "<group>";
		};
		067197632AE9502C00D96598 /* E2EIdentity */ = {
			isa = PBXGroup;
			children = (
				6313CF2B2B69148600B41A33 /* CRL */,
				067197682AE9516100D96598 /* ACME */,
				0640BF6E2B0F6B78008866E4 /* E2EIEnrollment.swift */,
				06D61FB72B0CBE3100C2699A /* E2EIEnrollmentTests.swift */,
				067215AC2B10DCA300CF4AD4 /* E2EIRepository.swift */,
				064824972B10E32C00115329 /* EnrollE2EICertificateUseCase.swift */,
				639971B32B2779A9009DD5CF /* E2EIKeyPackageRotator.swift */,
				63457C072B2CA8E300AFFEF3 /* E2EIKeyPackageRotatorTests.swift */,
			);
			path = E2EIdentity;
			sourceTree = "<group>";
		};
		067197682AE9516100D96598 /* ACME */ = {
			isa = PBXGroup;
			children = (
				0671976D2AE951F400D96598 /* AcmeAPI.swift */,
				06D61FB52B0CBE1E00C2699A /* AcmeAPITests.swift */,
				067197992AFBE9FD00D96598 /* AcmeResponse.swift */,
				636758232BA0AC7C00837803 /* FederationCertificates.swift */,
			);
			path = ACME;
			sourceTree = "<group>";
		};
		068084942563B6940047899C /* Feature configurations */ = {
			isa = PBXGroup;
			children = (
				E60E82A22B837B5C00F8DA5C /* Payload */,
				EEB5DE04283773C3009B4741 /* GetFeatureConfigsAction.swift */,
				EEB5DE0628377635009B4741 /* GetFeatureConfigsActionHandler.swift */,
				EEB5DE0E28379A19009B4741 /* GetFeatureConfigsActionHandlerTests.swift */,
				068084952563B6940047899C /* FeatureConfigRequestStrategy.swift */,
				068084972563B7310047899C /* FeatureConfigRequestStrategyTests.swift */,
			);
			path = "Feature configurations";
			sourceTree = "<group>";
		};
		0693113B24F798EF00D14DF5 /* Notifications */ = {
			isa = PBXGroup;
			children = (
				0693113C24F7990700D14DF5 /* PushNotifications */,
			);
			path = Notifications;
			sourceTree = "<group>";
		};
		0693113C24F7990700D14DF5 /* PushNotifications */ = {
			isa = PBXGroup;
			children = (
				0693113F24F7995F00D14DF5 /* ZMLocalNotificationTests.swift */,
				0693114124F7996D00D14DF5 /* ZMLocalNotificationTests_Event.swift */,
				0693114324F7999800D14DF5 /* ZMLocalNotificationSetTests.swift */,
				0693115124F7B15500D14DF5 /* ZMLocalNotificationTests_Message.swift */,
				0693115524F7B17300D14DF5 /* ZMLocalNotificationTests_SystemMessage.swift */,
				0693114524F799B200D14DF5 /* ZMLocalNotificationLocalizationTests.swift */,
				0693114724F799BE00D14DF5 /* LocalNotificationContentTypeTest.swift */,
				0605DB8F2511622100443219 /* ZMLocalNotificationTests_UnreadCount.swift */,
			);
			path = PushNotifications;
			sourceTree = "<group>";
		};
		06A1966C2A7BEA9700B43BA5 /* Federation */ = {
			isa = PBXGroup;
			children = (
				06A1966D2A7BEAE300B43BA5 /* TerminateFederationRequestStrategy.swift */,
				06A1966F2A7BEBD100B43BA5 /* TerminateFederationRequestStrategyTests.swift */,
			);
			path = Federation;
			sourceTree = "<group>";
		};
		06ADE9FE2BD1521A008BA0B3 /* User Client */ = {
			isa = PBXGroup;
			children = (
				06ADE9FF2BD15255008BA0B3 /* UserClientRequestFactory.swift */,
			);
			path = "User Client";
			sourceTree = "<group>";
		};
		06ADF692264B4666002E0C7A /* Mocks */ = {
			isa = PBXGroup;
			children = (
				06ADF693264B467E002E0C7A /* MockAnalytics.swift */,
				638941EF2AF50EB10051ABFD /* MockLocalConversationRemovalUseCase.swift */,
			);
			path = Mocks;
			sourceTree = "<group>";
		};
		1621D2211D75AB2D007108C2 /* Helpers */ = {
			isa = PBXGroup;
			children = (
				A90C56EB2685C23400F1007B /* ZMImagePreprocessingTrackerTests.h */,
				F18401F82073C2E600E9F4CC /* MessagingTest+Encryption.swift */,
				168D7BBB26F330DE00789960 /* MessagingTest+Payloads.swift */,
				F18401F62073C2E500E9F4CC /* MessagingTestBase.swift */,
				F18401F92073C2E600E9F4CC /* MockObjects.swift */,
				F18401F72073C2E600E9F4CC /* RequestStrategyTestBase.swift */,
				1621D2311D75B221007108C2 /* NSManagedObjectContext+TestHelpers.h */,
				1621D2321D75B221007108C2 /* NSManagedObjectContext+TestHelpers.m */,
				1621D2221D75AB2D007108C2 /* MockEntity.h */,
				1621D2231D75AB2D007108C2 /* MockEntity.m */,
				1621D2241D75AB2D007108C2 /* MockEntity2.h */,
				1621D2251D75AB2D007108C2 /* MockEntity2.m */,
				1621D2261D75AB2D007108C2 /* MockModelObjectContextFactory.h */,
				1621D2271D75AB2D007108C2 /* MockModelObjectContextFactory.m */,
				63CC83F1285CB96A008549AD /* ActionHandlerTestBase.swift */,
				CBF2BD5E2C5BD468002BCBDD /* TestSetup.swift */,
			);
			path = Helpers;
			sourceTree = "<group>";
		};
		16229481221EBB8000A98679 /* Image Preprocessing */ = {
			isa = PBXGroup;
			children = (
				16229482221EBB8000A98679 /* ZMImagePreprocessingTracker.h */,
				16229483221EBB8000A98679 /* ZMImagePreprocessingTracker.m */,
				16229484221EBB8000A98679 /* ZMImagePreprocessingTracker+Testing.h */,
				16229485221EBB8000A98679 /* ZMImagePreprocessingTrackerTests.m */,
				A90C56E52685C20E00F1007B /* ZMImagePreprocessingTrackerTests.swift */,
			);
			path = "Image Preprocessing";
			sourceTree = "<group>";
		};
		1623F8D12AE66F0A004F0319 /* Message Sending */ = {
			isa = PBXGroup;
			children = (
				1623F8D22AE66F28004F0319 /* MessageSender.swift */,
				16BBA1F32AF3952300CDF38A /* MessageSenderTests.swift */,
				1623F8D42AE6729D004F0319 /* SessionEstablisher.swift */,
				16BBA1F12AF2678200CDF38A /* SessionEstablisherTests.swift */,
				1623F8DF2AEAAF0E004F0319 /* MessageDependencyResolver.swift */,
				16BBA1F52AF3D41200CDF38A /* MessageDependencyResolverTests.swift */,
			);
			path = "Message Sending";
			sourceTree = "<group>";
		};
		1623F8D62AE7FB5F004F0319 /* APIs */ = {
			isa = PBXGroup;
			children = (
				1623F8D72AE7FB7E004F0319 /* PrekeyAPI.swift */,
				1623F8D92AE7FBD6004F0319 /* NetworkError.swift */,
				1623F8DB2AE7FD54004F0319 /* APIProvider.swift */,
				1623F8DD2AE945E2004F0319 /* MessageAPI.swift */,
				061389F32B178EBE0053B7B5 /* E2eIAPI.swift */,
				06ADE9F62BCE825D008BA0B3 /* UserClientAPI.swift */,
			);
			path = APIs;
			sourceTree = "<group>";
		};
		16367F2926FDB5040028AF8B /* Connection */ = {
			isa = PBXGroup;
			children = (
				16B5B33526FDDD71001A3216 /* Actions */,
				16367F2526FDB4720028AF8B /* ConnectionRequestStrategy.swift */,
				16B5B42A2705E163001A3216 /* ConnectionRequestStrategyTests.swift */,
			);
			path = Connection;
			sourceTree = "<group>";
		};
		1658EA6026DE2287003D0090 /* Conversation */ = {
			isa = PBXGroup;
			children = (
				168D7CB526FB0E7000789960 /* Actions */,
				1658EA6126DE22C0003D0090 /* ConversationRequestStrategy.swift */,
				16E5F71726EF4DBF00F35FBA /* ConversationRequestStrategyTests.swift */,
				EE0CEB452893E9390055ECE5 /* ConversationEventProcessor.swift */,
				EEDE7DAC28EAE538007DC6A3 /* ConversationEventProcessorTests.swift */,
				EEDE7DB028EAEEC3007DC6A3 /* ConversationService.swift */,
				EE7F022A2A8391C500FE5695 /* ConversationServiceTests.swift */,
				638941F92AFBED880051ABFD /* ConversationParticipantsService.swift */,
				630D41B62B07BD8A00633867 /* ConversationParticipantsServiceTests.swift */,
				630D41A82B07790900633867 /* MLSConversationParticipantsService.swift */,
				630D41B92B07D9F400633867 /* MLSConversationParticipantsServiceTests.swift */,
				630D41AB2B077F3900633867 /* ProteusConversationParticipantsService.swift */,
				630D41BB2B07DA3E00633867 /* ProteusConversationParticipantsServiceTests.swift */,
				EE4345DE2865D0FB0090AC34 /* ConversationByQualifiedIDListTranscoderTests.swift */,
				6360A2112B0B721F00A5D5FB /* MLSClientIDsProvider.swift */,
			);
			path = Conversation;
			sourceTree = "<group>";
		};
		166901601D707509000FE4AF = {
			isa = PBXGroup;
			children = (
				EE9AEC932BD1597200F7853F /* WireRequestStrategy.docc */,
				166901841D7075D7000FE4AF /* Resources */,
				1669016C1D707509000FE4AF /* Sources */,
				166901781D707509000FE4AF /* Tests */,
				EEA58F1A2B71179D006DEE32 /* Support */,
				1669016B1D707509000FE4AF /* Products */,
				166902041D7082C7000FE4AF /* Frameworks */,
			);
			indentWidth = 4;
			sourceTree = "<group>";
			tabWidth = 4;
			usesTabs = 0;
			wrapsLines = 1;
		};
		1669016B1D707509000FE4AF /* Products */ = {
			isa = PBXGroup;
			children = (
				1669016A1D707509000FE4AF /* WireRequestStrategy.framework */,
				166901741D707509000FE4AF /* WireRequestStrategyTests.xctest */,
				F154EDC41F447B6C00CB8184 /* WireRequestStrategyTestHost.app */,
				EEA58F192B71179D006DEE32 /* WireRequestStrategySupport.framework */,
			);
			name = Products;
			sourceTree = "<group>";
		};
		1669016C1D707509000FE4AF /* Sources */ = {
			isa = PBXGroup;
			children = (
				067197632AE9502C00D96598 /* E2EIdentity */,
				1623F8D62AE7FB5F004F0319 /* APIs */,
				168D7CA326FB0CCF00789960 /* Entity Actions */,
				F963E8D81D955D4600098AD3 /* Helpers */,
				16229481221EBB8000A98679 /* Image Preprocessing */,
				1623F8D12AE66F0A004F0319 /* Message Sending */,
				06ADE9FE2BD1521A008BA0B3 /* User Client */,
				060ED6D72499F42200412C4A /* Notifications */,
				F1CD5D812024C16B008C574E /* Object Syncs */,
				F1CD5D862024C363008C574E /* Other Syncs */,
				16DABDA025D69306005F4C3A /* Payloads */,
				F1CD5D842024C259008C574E /* Protocols */,
				F184014D2073BE0800E9F4CC /* Request Strategies */,
				F1CD5D822024C1A0008C574E /* Request Syncs */,
				E69A021F2B85095F00126FF6 /* Services */,
				06474D4824AF6825002C695D /* Synchronization */,
				1669016D1D707509000FE4AF /* WireRequestStrategy.h */,
			);
			path = Sources;
			sourceTree = "<group>";
		};
		166901781D707509000FE4AF /* Tests */ = {
			isa = PBXGroup;
			children = (
				06474D6124B31CA8002C695D /* Sources */,
				F154EDC51F447B6C00CB8184 /* Test Host */,
				1621D2211D75AB2D007108C2 /* Helpers */,
				F12CD7932035FC4400EAAEBC /* Resources */,
			);
			path = Tests;
			sourceTree = "<group>";
		};
		166901841D7075D7000FE4AF /* Resources */ = {
			isa = PBXGroup;
			children = (
				0649D15224F64335001DDC78 /* Push.strings */,
				0649D15024F64335001DDC78 /* Push.stringsdict */,
				166901851D7075D7000FE4AF /* Configurations */,
				1669016F1D707509000FE4AF /* Info.plist */,
			);
			path = Resources;
			sourceTree = "<group>";
		};
		166901851D7075D7000FE4AF /* Configurations */ = {
			isa = PBXGroup;
			children = (
				F1E47FE3207E0B72008D4299 /* zmc-config */,
				166901961D7075D7000FE4AF /* WireRequestStrategy.xcconfig */,
				166901861D7075D7000FE4AF /* version.xcconfig */,
			);
			path = Configurations;
			sourceTree = "<group>";
		};
		166902041D7082C7000FE4AF /* Frameworks */ = {
			isa = PBXGroup;
			children = (
				EE668BB12954A7C700D939E7 /* WireDataModel.framework */,
				59D1C3112B1DF3AD0016F6B2 /* WireDataModelSupport.framework */,
				EE67F72B296F0CE4001D7C88 /* WireTesting.framework */,
				CB5120522C6FD69F000C8FEC /* WireTransportSupport.framework */,
				598E870C2BF4E08100FC5438 /* WireUtilitiesSupport.framework */,
			);
			name = Frameworks;
			sourceTree = "<group>";
		};
		16751E8324CF724F0099AE09 /* Delivery Receipts */ = {
			isa = PBXGroup;
			children = (
				16751E8424CF72970099AE09 /* DeliveryReceiptRequestStrategy.swift */,
				16751EBA24D1BDA00099AE09 /* DeliveryReceiptRequestStrategyTests.swift */,
			);
			path = "Delivery Receipts";
			sourceTree = "<group>";
		};
		168D7CA326FB0CCF00789960 /* Entity Actions */ = {
			isa = PBXGroup;
			children = (
				168D7CA426FB0CFD00789960 /* ActionHandler.swift */,
				168D7D0B26FC81AD00789960 /* ActionHandlerTests.swift */,
			);
			path = "Entity Actions";
			sourceTree = "<group>";
		};
		168D7CB526FB0E7000789960 /* Actions */ = {
			isa = PBXGroup;
			children = (
				168D7CB626FB0E9200789960 /* AddParticipantActionHandler.swift */,
				168D7CCD26FB303A00789960 /* AddParticipantActionHandlerTests.swift */,
				168D7CBA26FB21D900789960 /* RemoveParticipantActionHandler.swift */,
				168D7CF526FC6D3300789960 /* RemoveParticipantActionHandlerTests.swift */,
				70E77B78273187660021EE70 /* UpdateRoleActionHandler.swift */,
				70C781FC2732B0100059DF07 /* UpdateRoleActionHandlerTests.swift */,
				06A9FDD128B36FF500B3C730 /* UpdateAccessRolesAction.swift */,
				06A9FDD328B3701000B3C730 /* UpdateAccessRolesActionHandler.swift */,
				06A9FDD528B3702700B3C730 /* UpdateAccessRolesActionHandlerTests.swift */,
				EECBE8ED28E71F19005DE5DD /* SyncConversationActionHandler.swift */,
				EECBE8EF28E71F57005DE5DD /* SyncConversationActionHandlerTests.swift */,
				EE7F02262A80E5F400FE5695 /* CreateGroupConversationActionHandler.swift */,
				EE7F02282A835FBA00FE5695 /* CreateGroupConversationActionHandlerTests.swift */,
				E9E2AA5D2B163A56008CC2DF /* SyncUsersActionHandler.swift */,
				E99D18EA2B177F3500751183 /* SyncUsersActionHandlerTests.swift */,
				E9A96E7B2B88D22400914FDD /* PushSupportedProtocolsActionHandler.swift */,
				E9E61C672B8E36D7008FB5A6 /* PushSupportedProtocolActionHandlerTests.swift */,
				E999AC412BC94A8700569E79 /* CreateConversationGuestLinkActionHandler.swift */,
				E98A222E2BCD2525007C230A /* CreateConversationGuestLinkActionHandlerTests.swift */,
				E9EEC3FB2BCFC6B10064BE6A /* SetAllowGuestsAndServicesActionHandler.swift */,
			);
			path = Actions;
			sourceTree = "<group>";
		};
		16B5B33526FDDD71001A3216 /* Actions */ = {
			isa = PBXGroup;
			children = (
				16B5B33626FDDD8A001A3216 /* ConnectToUserActionHandler.swift */,
				160ADE9B270DBD0A003FA638 /* ConnectToUserActionHandlerTests.swift */,
				16B5B3452701A713001A3216 /* UpdateConnectionActionHandler.swift */,
				16E70F5A270DCCB900718E5D /* UpdateConnectionActionHandlerTests.swift */,
			);
			path = Actions;
			sourceTree = "<group>";
		};
		16DABDA025D69306005F4C3A /* Payloads */ = {
			isa = PBXGroup;
			children = (
				E629E3B92B47045800D526AD /* Conversation */,
				16DABDA125D69335005F4C3A /* Payload.swift */,
				169BA1CA25E9507600374343 /* Payload+Coding.swift */,
				16367F1D26FDB0740028AF8B /* Payload+Connection.swift */,
				E629E3A62B47020C00D526AD /* Payload+QualifiedConversationList.swift */,
				16E70F5E270EE96200718E5D /* Processing */,
			);
			path = Payloads;
			sourceTree = "<group>";
		};
		16E70F5E270EE96200718E5D /* Processing */ = {
			isa = PBXGroup;
			children = (
				EE88078C2AC31FAE00278E3C /* ConversationEventPayloadProcessor.swift */,
				EE8807902AC4080900278E3C /* ConnectionPayloadProcessor.swift */,
				EE8807942AC40CA600278E3C /* UserProfilePayloadProcessor.swift */,
				EE8807982AC423A200278E3C /* MessageSendingStatusPayloadProcessor.swift */,
				EE88079C2AC427D600278E3C /* MLSMessageSendingStatusPayloadProcessor.swift */,
				EE8807A02AC4669D00278E3C /* UserClientPayloadProcessor.swift */,
				EEFB2DFD2ACD530F0094F877 /* PrekeyPayloadProcessor.swift */,
				63DA339D286DF6DA00818C3C /* Helpers */,
			);
			path = Processing;
			sourceTree = "<group>";
		};
		59AF8F492B19CD34000A09BF /* Sourcery */ = {
			isa = PBXGroup;
			children = (
				59AF8F4A2B19CD34000A09BF /* generated */,
			);
			path = Sourcery;
			sourceTree = "<group>";
		};
		59AF8F4A2B19CD34000A09BF /* generated */ = {
			isa = PBXGroup;
			children = (
				59AF8F4B2B19CD34000A09BF /* AutoMockable.generated.swift */,
			);
			path = generated;
			sourceTree = "<group>";
		};
		6313CF2B2B69148600B41A33 /* CRL */ = {
			isa = PBXGroup;
			children = (
				6313CF242B67C13400B41A33 /* CertificateRevocationListAPI.swift */,
			);
			path = CRL;
			sourceTree = "<group>";
		};
		633722BD2B7E2C0400BE4E45 /* E2EIdentity */ = {
			isa = PBXGroup;
			children = (
				63FD7E9E2B7E5EE300C9B210 /* CertificateRevocationListAPITests.swift */,
			);
			path = E2EIdentity;
			sourceTree = "<group>";
		};
		63DA339D286DF6DA00818C3C /* Helpers */ = {
			isa = PBXGroup;
			children = (
				63DA339E286DF6ED00818C3C /* MLSEventProcessor.swift */,
			);
			path = Helpers;
			sourceTree = "<group>";
		};
		7AEBB6732859E5F00090B524 /* Actions */ = {
			isa = PBXGroup;
			children = (
				597B70C82B03CC76006C2121 /* UpdateConversationProtocolActionHandler.swift */,
				597B70CA2B03CC7D006C2121 /* UpdateConversationProtocolActionHandlerTests.swift */,
				7A111DE7285C90A90085BF91 /* SendMLSMessageActionHandler.swift */,
				7A111DE9285C90B70085BF91 /* SendMLSMessageActionHandlerTests.swift */,
				7AEBB676285A10620090B524 /* CountSelfMLSKeyPackagesActionHandler.swift */,
				7AEBB678285A16400090B524 /* CountSelfMLSKeyPackagesActionHandlerTests.swift */,
				63CC83DF285C9C6C008549AD /* UploadSelfMLSKeyPackagesActionHandler.swift */,
				63CC83E0285C9C6C008549AD /* UploadSelfMLSKeyPackagesActionHandlerTests.swift */,
				639971AB2B1E3072009DD5CF /* ReplaceSelfMLSKeyPackagesActionHandler.swift */,
				63457C052B2C6F4200AFFEF3 /* ReplaceSelfMLSKeyPackagesActionHandlerTests.swift */,
				63CC83B02859D488008549AD /* ClaimMLSKeyPackageActionHandler.swift */,
				63CC83B2285A1E59008549AD /* ClaimMLSKeyPackageActionHandlerTests.swift */,
				EE04084728C9E2FA009E4B8D /* FetchBackendMLSPublicKeysActionHandler.swift */,
				EE04084928C9E63E009E4B8D /* FetchBackendMLSPublicKeysActionHandlerTests.swift */,
				6397F6E128F447F800298DB1 /* SendCommitBundleActionHandler.swift */,
				6397F6E528F6DD8B00298DB1 /* SendCommitBundleActionHandlerTests.swift */,
				63F0780A29F292220031E19D /* FetchSubgroupActionHandler.swift */,
				63F0780E29F2D6220031E19D /* FetchSubgroupActionHandlerTests.swift */,
				6308F8A72A273D1E0072A177 /* BaseFetchMLSGroupInfoActionHandler.swift */,
				6308F8AD2A273FBB0072A177 /* BaseFetchMLSGroupInfoActionHandlerTests.swift */,
				6308F8AB2A273E7A0072A177 /* FetchMLSConversationGroupInfoActionHandler.swift */,
				6308F8AF2A27403B0072A177 /* FetchMLSConversationGroupInfoActionHandlerTests.swift */,
				6308F8A92A273DB00072A177 /* FetchMLSSubconversationGroupInfoActionHandler.swift */,
				6308F8B12A2740C30072A177 /* FetchMLSSubconversationGroupInfoActionHandlerTests.swift */,
				EE0DE5052A24D4F70029746C /* DeleteSubgroupActionHandler.swift */,
				EE0DE5072A24D9C20029746C /* DeleteSubgroupActionHandlerTests.swift */,
				EEE95CD62A4330D900E136CB /* LeaveSubconversationActionHandler.swift */,
				EEE95CD82A43324F00E136CB /* LeaveSubconversationActionHandlerTests.swift */,
				EEB930B62ABD5C1400FB35B2 /* FetchSupportedProtocolsActionHandler.swift */,
				EEB930B82ABD6FCB00FB35B2 /* FetchSupportedProtocolsActionHandlerTests.swift */,
				EE19CE202AEBE52F00CB8641 /* SyncMLSOneToOneConversationActionHandler.swift */,
				EE19CE222AEBE56F00CB8641 /* SyncMLSOneToOneConversationActionHandlerTests.swift */,
			);
			path = Actions;
			sourceTree = "<group>";
		};
		E60E82A22B837B5C00F8DA5C /* Payload */ = {
			isa = PBXGroup;
			children = (
				E60E82A32B837B7A00F8DA5C /* FeatureConfigsPayload.swift */,
				E60E82A52B837C7E00F8DA5C /* FeatureConfigsPayloadProcessor.swift */,
			);
			path = Payload;
			sourceTree = "<group>";
		};
		E629E3972B46A19600D526AD /* Synchronization */ = {
			isa = PBXGroup;
			children = (
				E629E3982B46A19E00D526AD /* Decoding */,
			);
			path = Synchronization;
			sourceTree = "<group>";
		};
		E629E3982B46A19E00D526AD /* Decoding */ = {
			isa = PBXGroup;
			children = (
				E629E3992B46A1AC00D526AD /* EventPayloadDecoderTests.swift */,
			);
			path = Decoding;
			sourceTree = "<group>";
		};
		E629E39B2B47002400D526AD /* Payloads */ = {
			isa = PBXGroup;
			children = (
				E662588C2B4D642700C23E79 /* Conversation */,
				63F5AAC6298A96C000712528 /* Payload+CodingTests.swift */,
				63F5AAC8298A974F00712528 /* Payload+ConversationTests.swift */,
				E629E39C2B47003400D526AD /* Processing */,
			);
			path = Payloads;
			sourceTree = "<group>";
		};
		E629E39C2B47003400D526AD /* Processing */ = {
			isa = PBXGroup;
			children = (
				EE8807922AC40AB100278E3C /* ConnectionPayloadProcessorTests.swift */,
				EE88078E2AC376B300278E3C /* ConversationEventPayloadProcessorTests.swift */,
				EE88079A2AC425CB00278E3C /* MessageSendingStatusPayloadProcessorTests.swift */,
				EE88079E2AC4288200278E3C /* MLSMessageSendingStatusPayloadProcessorTests.swift */,
				EE8807962AC40E1400278E3C /* UserProfilePayloadProcessorTests.swift */,
				E629E39D2B47005400D526AD /* Helpers */,
			);
			path = Processing;
			sourceTree = "<group>";
		};
		E629E39D2B47005400D526AD /* Helpers */ = {
			isa = PBXGroup;
			children = (
				63DA33A7286F27DD00818C3C /* MLSEventProcessorTests.swift */,
			);
			path = Helpers;
			sourceTree = "<group>";
		};
		E629E3B82B47044400D526AD /* Actions */ = {
			isa = PBXGroup;
			children = (
				E629E3B42B4703E100D526AD /* Payload+ConversationAddMember.swift */,
				E629E3B62B47041700D526AD /* Payload+ConversationUpdateRole.swift */,
			);
			path = Actions;
			sourceTree = "<group>";
		};
		E629E3B92B47045800D526AD /* Conversation */ = {
			isa = PBXGroup;
			children = (
				E629E3B82B47044400D526AD /* Actions */,
				E629E3BA2B47049B00D526AD /* Events */,
				16E5F6DC26EF1E3200F35FBA /* Payload+Conversation.swift */,
				E629E3A42B4701E200D526AD /* Payload+ConversationList.swift */,
				E629E3AC2B4702C000D526AD /* Payload+ConversationMember.swift */,
				E629E3AE2B47031800D526AD /* Payload+ConversationMembers.swift */,
				E629E3B02B47036D00D526AD /* Payload+ConversationTeamInfo.swift */,
				E629E39E2B4700B600D526AD /* Payload+NewConversation.swift */,
				E629E3A82B47026200D526AD /* Payload+PaginatedConversationIDList.swift */,
				E629E3AA2B47028600D526AD /* Payload+PaginatedQualifiedConversationIDList.swift */,
				E629E3B22B4703A000D526AD /* Payload+UpdateConversationStatus.swift */,
			);
			path = Conversation;
			sourceTree = "<group>";
		};
		E629E3BA2B47049B00D526AD /* Events */ = {
			isa = PBXGroup;
			children = (
				E629E3BB2B4704B200D526AD /* Payload+ConversationEvent.swift */,
				E629E3BF2B47051D00D526AD /* Payload+UpdateConverationMemberJoin.swift */,
				E629E3BD2B4704E900D526AD /* Payload+UpdateConverationMemberLeave.swift */,
				E629E3C92B470AE600D526AD /* Payload+UpdateConversationAccess.swift */,
				E629E3C12B47054400D526AD /* Payload+UpdateConversationConnectionRequest.swift */,
				E629E3C32B47056B00D526AD /* Payload+UpdateConversationDeleted.swift */,
				E629E3C72B470AB600D526AD /* Payload+UpdateConversationMessageTimer.swift */,
				E629E3CD2B470B7900D526AD /* Payload+UpdateConversationMLSMessageAdd.swift */,
				E629E3CF2B470BAE00D526AD /* Payload+UpdateConversationMLSWelcome.swift */,
				E629E3CB2B470B3500D526AD /* Payload+UpdateConversationName.swift */,
				E614D4D62B480BA7000A44B4 /* Payload+UpdateConversationProtocolChange.swift */,
				E629E3C52B470A8200D526AD /* Payload+UpdateConversationReceiptMode.swift */,
			);
			path = Events;
			sourceTree = "<group>";
		};
		E662588C2B4D642700C23E79 /* Conversation */ = {
			isa = PBXGroup;
			children = (
				E662588D2B4D643200C23E79 /* Events */,
			);
			path = Conversation;
			sourceTree = "<group>";
		};
		E662588D2B4D643200C23E79 /* Events */ = {
			isa = PBXGroup;
			children = (
				E662588E2B4D644B00C23E79 /* PayloadUpdateConversationProtocolChangeTests.swift */,
			);
			path = Events;
			sourceTree = "<group>";
		};
		E69A021F2B85095F00126FF6 /* Services */ = {
			isa = PBXGroup;
			children = (
				E69A02202B85095F00126FF6 /* ProteusToMLSMigrationState.swift */,
			);
			path = Services;
			sourceTree = "<group>";
		};
		E69A02272B85EDAD00126FF6 /* Request Strategies */ = {
			isa = PBXGroup;
			children = (
				E69A02282B85EDB600126FF6 /* User */,
			);
			path = "Request Strategies";
			sourceTree = "<group>";
		};
		E69A02282B85EDB600126FF6 /* User */ = {
			isa = PBXGroup;
			children = (
				E69A02292B85EDC400126FF6 /* SelfSupportedProtocolsRequestBuilderTests.swift */,
			);
			path = User;
			sourceTree = "<group>";
		};
		E6BBCF1B2C33E1DC00BD0259 /* Helpers */ = {
			isa = PBXGroup;
			children = (
				E6BBCF1C2C33E1ED00BD0259 /* MessageLogAttributesBuilderTests.swift */,
			);
			path = Helpers;
			sourceTree = "<group>";
		};
		E6E59B062B56D04500E90D36 /* Stubs */ = {
			isa = PBXGroup;
			children = (
				E6E59B072B56D04500E90D36 /* StubPayloadConversation.swift */,
				1695B9D32B87FFF100E9342A /* StubPayloadConversationEvent.swift */,
			);
			path = Stubs;
			sourceTree = "<group>";
		};
		EE90C29C282E782900474379 /* Push Token */ = {
			isa = PBXGroup;
			children = (
				EE90C2A1282E7E1F00474379 /* Actions */,
				EE90C29D282E785800474379 /* PushTokenStrategy.swift */,
				06FDC62E28354DAE008300DB /* PushTokenStorage.swift */,
				06FDC63028354DBD008300DB /* PushTokenStorageTests.swift */,
			);
			path = "Push Token";
			sourceTree = "<group>";
		};
		EE90C2A1282E7E1F00474379 /* Actions */ = {
			isa = PBXGroup;
			children = (
				EE90C2A4282E7EA900474379 /* RegisterPushTokenAction.swift */,
				EE90C2A6282E7EC800474379 /* RegisterPushTokenActionHandler.swift */,
				EE90C2A9282E855B00474379 /* RegisterPushTokenActionHandlerTests.swift */,
				EE90C2AB282EA1D200474379 /* GetPushTokensAction.swift */,
				EE90C2AD282EA1E000474379 /* GetPushTokensActionHandler.swift */,
				EE90C2AF282EA1F200474379 /* GetPushTokensActionHandlerTests.swift */,
				06CDDE9E282E9CC200F9360F /* RemovePushTokenAction.swift */,
				06CDDEA0282E9E7F00F9360F /* RemovePushTokenActionHandler.swift */,
				06CDDEA2282E9E9800F9360F /* RemovePushTokenActionHandlerTests.swift */,
			);
			path = Actions;
			sourceTree = "<group>";
		};
		EEA58F1A2B71179D006DEE32 /* Support */ = {
			isa = PBXGroup;
			children = (
				59AF8F492B19CD34000A09BF /* Sourcery */,
				EEA58F1B2B71179D006DEE32 /* WireRequestStrategySupport.h */,
			);
			path = Support;
			sourceTree = "<group>";
		};
		EEE0EDAF2858905100BBEE29 /* MLS */ = {
			isa = PBXGroup;
			children = (
				7AEBB6732859E5F00090B524 /* Actions */,
				EEE0EDB02858906500BBEE29 /* MLSRequestStrategy.swift */,
			);
			path = MLS;
			sourceTree = "<group>";
		};
		F12CD7932035FC4400EAAEBC /* Resources */ = {
			isa = PBXGroup;
			children = (
				01E8EC422BB7D4A5002A5A91 /* AllTests.xctestplan */,
				0648FC1027851623006519D1 /* audio.m4a */,
				F18402042073C2FF00E9F4CC /* 1900x1500.jpg */,
				F18402022073C2FF00E9F4CC /* animated.gif */,
				F18402072073C30000E9F4CC /* Bridging-Header.h */,
				F18402092073C30000E9F4CC /* Lorem Ipsum.txt */,
				F18402052073C30000E9F4CC /* medium.jpg */,
				F18402062073C30000E9F4CC /* not_animated.gif */,
				F18402082073C30000E9F4CC /* tiny.jpg */,
				F18402032073C2FF00E9F4CC /* video.mp4 */,
				1669017B1D707509000FE4AF /* Info.plist */,
			);
			path = Resources;
			sourceTree = "<group>";
		};
		F14B7AD5222006A100458624 /* User */ = {
			isa = PBXGroup;
			children = (
				E69A02162B84F02800126FF6 /* SelfSupportedProtocolsRequestBuilder.swift */,
				EEDBD0A82A7B7F0C00F3956F /* SelfUserRequestStrategy.swift */,
				EEDBD0AA2A7B83B100F3956F /* SelfUserRequestStrategyTests.swift */,
				161E054F26655E4500DADC3D /* UserProfileRequestStrategy.swift */,
				16972DEC2668E699008AF3A2 /* UserProfileRequestStrategyTests.swift */,
				8792F55621AD944100795027 /* UserPropertyRequestStrategy.swift */,
				87F7288421AFF37D000ED371 /* UserPropertyRequestStrategyTests.swift */,
				F14B7AE9222009BA00458624 /* UserRichProfileRequestStrategy.swift */,
				F14B7AEB222009C200458624 /* UserRichProfileRequestStrategyTests.swift */,
			);
			path = User;
			sourceTree = "<group>";
		};
		F154EDC51F447B6C00CB8184 /* Test Host */ = {
			isa = PBXGroup;
			children = (
				547E664C1F7512FE008CB1FA /* Default-568h@2x.png */,
				F154EDC61F447B6C00CB8184 /* AppDelegate.swift */,
				F154EDD21F447B6C00CB8184 /* Info.plist */,
			);
			path = "Test Host";
			sourceTree = "<group>";
		};
		F184014D2073BE0800E9F4CC /* Request Strategies */ = {
			isa = PBXGroup;
			children = (
				06A1966C2A7BEA9700B43BA5 /* Federation */,
				EEE0EDAF2858905100BBEE29 /* MLS */,
				EE90C29C282E782900474379 /* Push Token */,
				16367F2926FDB5040028AF8B /* Connection */,
				068084942563B6940047899C /* Feature configurations */,
				16751E8324CF724F0099AE09 /* Delivery Receipts */,
				1658EA6026DE2287003D0090 /* Conversation */,
				F14B7AD5222006A100458624 /* User */,
				F184014E2073BE0800E9F4CC /* Client Message */,
				F18401572073BE0800E9F4CC /* Generic Message */,
				F184015C2073BE0800E9F4CC /* User Clients */,
				F18401662073BE0800E9F4CC /* Availability */,
				F18401692073BE0800E9F4CC /* Base Strategies */,
				F18401702073BE0800E9F4CC /* Assets */,
			);
			path = "Request Strategies";
			sourceTree = "<group>";
		};
		F184014E2073BE0800E9F4CC /* Client Message */ = {
			isa = PBXGroup;
			children = (
				16A4893E268B0C82001F9127 /* ClientMessageRequestStrategy.swift */,
				16CC083A268E075100C0613C /* ClientMessageRequestStrategyTests.swift */,
				F184014F2073BE0800E9F4CC /* ClientMessageRequestFactory.swift */,
				F18401542073BE0800E9F4CC /* ClientMessageRequestFactoryTests.swift */,
			);
			path = "Client Message";
			sourceTree = "<group>";
		};
		F18401572073BE0800E9F4CC /* Generic Message */ = {
			isa = PBXGroup;
			children = (
				F184015A2073BE0800E9F4CC /* GenericMessageEntity.swift */,
			);
			path = "Generic Message";
			sourceTree = "<group>";
		};
		F184015C2073BE0800E9F4CC /* User Clients */ = {
			isa = PBXGroup;
			children = (
				F18401612073BE0800E9F4CC /* FetchingClientRequestStrategy.swift */,
				F184015E2073BE0800E9F4CC /* FetchingClientRequestStrategyTests.swift */,
				EEA2EE8928F021C100A2CBE1 /* UserClientByQualifiedUserIDTranscoderTests.swift */,
				EE8DC53628C0EFA700AC4E3D /* FetchUserClientsActionHandler.swift */,
				EE8DC53828C0F04B00AC4E3D /* FetchUserClientsActionHandlerTests.swift */,
				166A22902577C06B00EF313D /* ResetSessionRequestStrategy.swift */,
				16824632257A2B47002AF17B /* ResetSessionRequestStrategyTests.swift */,
				1662ADB222B0E8B300D84071 /* VerifyLegalHoldRequestStrategy.swift */,
				1662ADD022B14CBA00D84071 /* VerifyLegalHoldRequestStrategyTests.swift */,
			);
			path = "User Clients";
			sourceTree = "<group>";
		};
		F18401662073BE0800E9F4CC /* Availability */ = {
			isa = PBXGroup;
			children = (
				F18401682073BE0800E9F4CC /* AvailabilityRequestStrategy.swift */,
				F18401672073BE0800E9F4CC /* AvailabilityRequestStrategyTests.swift */,
			);
			path = Availability;
			sourceTree = "<group>";
		};
		F18401692073BE0800E9F4CC /* Base Strategies */ = {
			isa = PBXGroup;
			children = (
				F184016A2073BE0800E9F4CC /* AbstractRequestStrategy.swift */,
				F184016B2073BE0800E9F4CC /* AbstractRequestStrategyTests.swift */,
				59271BEE2B90D24A0019B726 /* MockOTREntity.swift */,
				F184016D2073BE0800E9F4CC /* ZMAbstractRequestStrategy.h */,
				F184016E2073BE0800E9F4CC /* ZMAbstractRequestStrategy.m */,
			);
			path = "Base Strategies";
			sourceTree = "<group>";
		};
		F18401702073BE0800E9F4CC /* Assets */ = {
			isa = PBXGroup;
			children = (
				F184017D2073BE0800E9F4CC /* V2 */,
				F18401732073BE0800E9F4CC /* Link Preview */,
				F18401802073BE0800E9F4CC /* AssetV3DownloadRequestStrategy.swift */,
				F18401812073BE0800E9F4CC /* AssetV3DownloadRequestStrategyTests.swift */,
				F18401842073BE0800E9F4CC /* AssetV3PreviewDownloadStrategy.swift */,
				F18401712073BE0800E9F4CC /* AssetV3PreviewDownloadRequestStrategyTests.swift */,
				1622946A221C18BE00A98679 /* AssetV3UploadRequestStrategy.swift */,
				164D007522256C6E00A8F264 /* AssetV3UploadRequestStrategyTests.swift */,
				F184017B2073BE0800E9F4CC /* AssetClientMessageRequestStrategy.swift */,
				F18401832073BE0800E9F4CC /* AssetClientMessageRequestStrategyTests.swift */,
				F18401852073BE0800E9F4CC /* Helpers */,
			);
			path = Assets;
			sourceTree = "<group>";
		};
		F18401732073BE0800E9F4CC /* Link Preview */ = {
			isa = PBXGroup;
			children = (
				F18401792073BE0800E9F4CC /* LinkPreviewAssetUploadRequestStrategy.swift */,
				F18401742073BE0800E9F4CC /* LinkPreviewAssetUploadRequestStrategyTests.swift */,
				F18401772073BE0800E9F4CC /* LinkPreviewAssetDownloadRequestStrategy.swift */,
				F18401782073BE0800E9F4CC /* LinkPreviewAssetDownloadRequestStrategyTests.swift */,
				16A4894A268B0D1D001F9127 /* LinkPreviewUpdateRequestStrategy.swift */,
				16CC0832268DC32D00C0613C /* LinkPreviewUpdateRequestStrategyTests.swift */,
			);
			path = "Link Preview";
			sourceTree = "<group>";
		};
		F184017D2073BE0800E9F4CC /* V2 */ = {
			isa = PBXGroup;
			children = (
				F184017E2073BE0800E9F4CC /* ImageV2DownloadRequestStrategy.swift */,
				BFF9446520F5F79F00531BC3 /* ImageV2DownloadRequestStrategyTests.swift */,
				F184017F2073BE0800E9F4CC /* AssetV2DownloadRequestStrategy.swift */,
			);
			path = V2;
			sourceTree = "<group>";
		};
		F18401852073BE0800E9F4CC /* Helpers */ = {
			isa = PBXGroup;
			children = (
				F18401862073BE0800E9F4CC /* AssetDownloadRequestFactory.swift */,
				EEE0EE0628591E9C00BBEE29 /* AssetDownloadRequestFactoryTests.swift */,
				5E68F22622452CDC00298376 /* LinkPreprocessor.swift */,
				F184018B2073BE0800E9F4CC /* LinkPreviewPreprocessor.swift */,
				F18401892073BE0800E9F4CC /* LinkPreviewPreprocessorTests.swift */,
				1622946C221C56E500A98679 /* AssetsPreprocessor.swift */,
				168414182228365D00FCB9BC /* AssetsPreprocessorTests.swift */,
				5E9EA4DD2243C10400D401B2 /* LinkAttachmentsPreprocessor.swift */,
				5E9EA4DF2243C6B200D401B2 /* LinkAttachmentsPreprocessorTests.swift */,
			);
			path = Helpers;
			sourceTree = "<group>";
		};
		F1CD5D812024C16B008C574E /* Object Syncs */ = {
			isa = PBXGroup;
			children = (
				F1CD5D832024C214008C574E /* Helpers */,
				F1CD5D852024C281008C574E /* Protocols */,
				F1CD5D872024C46C008C574E /* Upstream */,
				F1CD5D882024C47D008C574E /* Downstream */,
			);
			path = "Object Syncs";
			sourceTree = "<group>";
		};
		F1CD5D822024C1A0008C574E /* Request Syncs */ = {
			isa = PBXGroup;
			children = (
				166901BB1D7081C7000FE4AF /* ZMSingleRequestSync.h */,
				166901BC1D7081C7000FE4AF /* ZMSingleRequestSync.m */,
				166902201D709110000FE4AF /* ZMSingleRequestSyncTests.m */,
				166901C31D7081C7000FE4AF /* ZMTimedSingleRequestSync.h */,
				166901C41D7081C7000FE4AF /* ZMTimedSingleRequestSync.m */,
				166902211D709110000FE4AF /* ZMTimedSingleRequestSyncTests.m */,
				16E5F6D526EF1BE000F35FBA /* PaginatedSync.swift */,
			);
			path = "Request Syncs";
			sourceTree = "<group>";
		};
		F1CD5D832024C214008C574E /* Helpers */ = {
			isa = PBXGroup;
			children = (
				166901B71D7081C7000FE4AF /* ZMRemoteIdentifierObjectSync.h */,
				166901B81D7081C7000FE4AF /* ZMRemoteIdentifierObjectSync.m */,
				1669021E1D709110000FE4AF /* ZMRemoteIdentifierObjectSyncTests.m */,
				166902111D70851E000FE4AF /* ZMOutstandingItems.h */,
				1621D22B1D75AC36007108C2 /* ZMChangeTrackerBootstrap.h */,
				1621D22C1D75AC36007108C2 /* ZMChangeTrackerBootstrap.m */,
				1666AA2B1D93FA0B00164C06 /* ZMChangeTrackerBootstrapTests.m */,
				1621D22D1D75AC36007108C2 /* ZMChangeTrackerBootstrap+Testing.h */,
				16A86B2622A128A800A674F8 /* IdentifierObjectSync.swift */,
				16A86B4522A5485E00A674F8 /* IdentifierObjectSyncTests.swift */,
				1682462E257A1FB7002AF17B /* KeyPathObjectSync.swift */,
				16824630257A23E8002AF17B /* KeyPathObjectSyncTests.swift */,
				16A48935268A0665001F9127 /* ModifiedKeyObjectSync.swift */,
				16189D09268B2C34004831BE /* ModifiedKeyObjectSyncTests.swift */,
				16A48939268A080E001F9127 /* InsertedObjectSync.swift */,
				16189D05268B214E004831BE /* InsertedObjectSyncTests.swift */,
				16A489192685CECC001F9127 /* ProteusMessage.swift */,
				EE402C0428996C6900CA0E40 /* MLSMessage.swift */,
			);
			path = Helpers;
			sourceTree = "<group>";
		};
		F1CD5D842024C259008C574E /* Protocols */ = {
			isa = PBXGroup;
			children = (
				F18401902073BE0800E9F4CC /* ApplicationStatus.swift */,
				59271BEC2B90D2140019B726 /* ClientRegistrationDelegate.swift */,
				16BA786A2AFE69FB006D8CCF /* EventConsumer.swift */,
				E629E3A22B47015300D526AD /* EventData.swift */,
				E6BBCF102C32C52600BD0259 /* HttpClient.swift */,
				E6E0CE8A2B70DE430004ED88 /* OperationState.swift */,
				F18401912073BE0800E9F4CC /* OTREntity.swift */,
				F18401552073BE0800E9F4CC /* OTREntityTests+Dependency.swift */,
				F184018F2073BE0800E9F4CC /* PushMessageHandler.swift */,
				F18402122073C56C00E9F4CC /* RequestStrategy.h */,
				1621D2721D7715EA007108C2 /* ZMObjectSyncStrategy.h */,
				1621D2731D7715EA007108C2 /* ZMObjectSyncStrategy.m */,
				166901B91D7081C7000FE4AF /* ZMRequestGenerator.h */,
				166901BA1D7081C7000FE4AF /* ZMRequestGenerator.m */,
				1669021F1D709110000FE4AF /* ZMRequestGeneratorTests.m */,
			);
			path = Protocols;
			sourceTree = "<group>";
		};
		F1CD5D852024C281008C574E /* Protocols */ = {
			isa = PBXGroup;
			children = (
				166901B61D7081C7000FE4AF /* ZMObjectSync.h */,
				166901CE1D7081C7000FE4AF /* ZMUpstreamTranscoder.h */,
				166901A81D7081C7000FE4AF /* ZMContextChangeTracker.h */,
			);
			path = Protocols;
			sourceTree = "<group>";
		};
		F1CD5D862024C363008C574E /* Other Syncs */ = {
			isa = PBXGroup;
			children = (
				16BBA1FD2AFC5E1600CDF38A /* DependentObjects.swift */,
				168D7CB126FB0E3F00789960 /* EntityActionSync.swift */,
			);
			path = "Other Syncs";
			sourceTree = "<group>";
		};
		F1CD5D872024C46C008C574E /* Upstream */ = {
			isa = PBXGroup;
			children = (
				F1CD5D892024C4C9008C574E /* Helpers */,
				166901C71D7081C7000FE4AF /* ZMUpstreamInsertedObjectSync.h */,
				166901C81D7081C7000FE4AF /* ZMUpstreamInsertedObjectSync.m */,
				166902221D709110000FE4AF /* ZMUpstreamInsertedObjectSyncTests.m */,
				166901CB1D7081C7000FE4AF /* ZMUpstreamModifiedObjectSync+Testing.h */,
				166901C91D7081C7000FE4AF /* ZMUpstreamModifiedObjectSync.h */,
				166901CA1D7081C7000FE4AF /* ZMUpstreamModifiedObjectSync.m */,
				166902231D709110000FE4AF /* ZMUpstreamModifiedObjectSyncTests.m */,
			);
			path = Upstream;
			sourceTree = "<group>";
		};
		F1CD5D882024C47D008C574E /* Downstream */ = {
			isa = PBXGroup;
			children = (
				F1CD5D8A2024C51B008C574E /* Helpers */,
				166901AB1D7081C7000FE4AF /* ZMDownstreamObjectSync.h */,
				166901AC1D7081C7000FE4AF /* ZMDownstreamObjectSync.m */,
				166902181D709110000FE4AF /* ZMDownstreamObjectSyncTests.m */,
				166902171D709110000FE4AF /* ZMDownstreamObjectSyncOrderingTests.m */,
				166901AD1D7081C7000FE4AF /* ZMDownstreamObjectSyncWithWhitelist.h */,
				166901AE1D7081C7000FE4AF /* ZMDownstreamObjectSyncWithWhitelist.m */,
				166902191D709110000FE4AF /* ZMDownstreamObjectSyncWithWhitelistTests.m */,
				166901AF1D7081C7000FE4AF /* ZMDownstreamObjectSyncWithWhitelist+Internal.h */,
			);
			path = Downstream;
			sourceTree = "<group>";
		};
		F1CD5D892024C4C9008C574E /* Helpers */ = {
			isa = PBXGroup;
			children = (
				166901B21D7081C7000FE4AF /* ZMLocallyModifiedObjectSet.h */,
				166901B31D7081C7000FE4AF /* ZMLocallyModifiedObjectSet.m */,
				1669021C1D709110000FE4AF /* ZMLocallyModifiedObjectSetTests.m */,
				166901B41D7081C7000FE4AF /* ZMLocallyModifiedObjectSyncStatus.h */,
				166901B51D7081C7000FE4AF /* ZMLocallyModifiedObjectSyncStatus.m */,
				1669021D1D709110000FE4AF /* ZMLocallyModifiedObjectSyncStatusTests.m */,
				166901B01D7081C7000FE4AF /* ZMLocallyInsertedObjectSet.h */,
				166901B11D7081C7000FE4AF /* ZMLocallyInsertedObjectSet.m */,
				1669021B1D709110000FE4AF /* ZMLocallyInsertedObjectSetTests.m */,
				166901CC1D7081C7000FE4AF /* ZMUpstreamRequest.h */,
				166901CD1D7081C7000FE4AF /* ZMUpstreamRequest.m */,
			);
			path = Helpers;
			sourceTree = "<group>";
		};
		F1CD5D8A2024C51B008C574E /* Helpers */ = {
			isa = PBXGroup;
			children = (
				166901BD1D7081C7000FE4AF /* ZMSyncOperationSet.h */,
				166901BE1D7081C7000FE4AF /* ZMSyncOperationSet.m */,
				1666AA2D1D93FBE200164C06 /* ZMSyncOperationSetTests.m */,
			);
			path = Helpers;
			sourceTree = "<group>";
		};
		F1E47FE3207E0B72008D4299 /* zmc-config */ = {
			isa = PBXGroup;
			children = (
				F1E47FE4207E0B72008D4299 /* ios-test-target.xcconfig */,
				F1E47FE5207E0B72008D4299 /* ios-test-host.xcconfig */,
				F1E47FE6207E0B72008D4299 /* project-common.xcconfig */,
				F1E47FE8207E0B72008D4299 /* warnings.xcconfig */,
				F1E47FE9207E0B72008D4299 /* project.xcconfig */,
				F1E47FEB207E0B72008D4299 /* tests.xcconfig */,
				F1E47FED207E0B72008D4299 /* project-debug.xcconfig */,
			);
			path = "zmc-config";
			sourceTree = "<group>";
		};
		F963E8D81D955D4600098AD3 /* Helpers */ = {
			isa = PBXGroup;
			children = (
				F18401962073BE0800E9F4CC /* ZMStrategyConfigurationOption.h */,
				F18401942073BE0800E9F4CC /* MessageExpirationTimer.swift */,
				F18401972073BE0800E9F4CC /* MessageExpirationTimerTests.swift */,
				F18401932073BE0800E9F4CC /* ZMMessage+Dependency.swift */,
				F18401992073BE0800E9F4CC /* EncryptionSessionDirectory+UpdateEvents.swift */,
				0649D14E24F63DCC001DDC78 /* ZMSound.swift */,
				0649D1A524F673E7001DDC78 /* Logging.swift */,
				F18401952073BE0800E9F4CC /* EventDecoderDecryptionTests.swift */,
				F18401982073BE0800E9F4CC /* ZMConversation+Notifications.swift */,
				BF1F52C51ECC74E5002FB553 /* Array+RequestGenerator.swift */,
				F963E8D91D955D4600098AD3 /* AssetRequestFactory.swift */,
				D5D65A052073C8F800D7F3C3 /* AssetRequestFactoryTests.swift */,
				06025665248E616C00E060E1 /* ZMSimpleListRequestPaginator.m */,
				06025667248E617D00E060E1 /* ZMSimpleListRequestPaginator.h */,
				06025669248E61BF00E060E1 /* ZMSimpleListRequestPaginator+Internal.h */,
				06474D6524B3227E002C695D /* ZMSimpleListRequestPaginatorTests.m */,
				167BCBC326087F8900E9D7E3 /* ZMTBaseTests+CoreDataStack.swift */,
				63CC83B8285B4845008549AD /* String+Empty.swift */,
				633B39692891890500208124 /* ZMUpdateEvent+Decryption.swift */,
				EEE46E5328C5EE48005F48D7 /* ZMTransportResponse+ErrorInfo.swift */,
				D33B57B02A56BDCA0078A4F9 /* FederationTerminationManager.swift */,
				D3DA067B2A5D9EF700BA9CEB /* FederationTerminationManagerTest.swift */,
				E6BBCF162C32EBA600BD0259 /* MessageLogAttributesBuilder.swift */,
				E6BBCF122C32C55700BD0259 /* HttpClientImpl.swift */,
				E6BBCF142C32D78F00BD0259 /* UserClient+QualifiedID.swift */,
			);
			path = Helpers;
			sourceTree = "<group>";
		};
/* End PBXGroup section */

/* Begin PBXHeadersBuildPhase section */
		166901671D707509000FE4AF /* Headers */ = {
			isa = PBXHeadersBuildPhase;
			buildActionMask = 2147483647;
			files = (
				166901DF1D7081C7000FE4AF /* ZMRemoteIdentifierObjectSync.h in Headers */,
				166901F61D7081C7000FE4AF /* ZMUpstreamTranscoder.h in Headers */,
				166901E51D7081C7000FE4AF /* ZMSyncOperationSet.h in Headers */,
				166901F31D7081C7000FE4AF /* ZMUpstreamModifiedObjectSync+Testing.h in Headers */,
				166901D01D7081C7000FE4AF /* ZMContextChangeTracker.h in Headers */,
				166901E31D7081C7000FE4AF /* ZMSingleRequestSync.h in Headers */,
				16229488221EBB8100A98679 /* ZMImagePreprocessingTracker+Testing.h in Headers */,
				166901DE1D7081C7000FE4AF /* ZMObjectSync.h in Headers */,
				1621D2741D7715EA007108C2 /* ZMObjectSyncStrategy.h in Headers */,
				1621D22E1D75AC36007108C2 /* ZMChangeTrackerBootstrap.h in Headers */,
				166901EF1D7081C7000FE4AF /* ZMUpstreamInsertedObjectSync.h in Headers */,
				F18401B32073BE0800E9F4CC /* ZMAbstractRequestStrategy.h in Headers */,
				06C394B7248E6FDE00AE736A /* ZMSimpleListRequestPaginator+Internal.h in Headers */,
				166901F11D7081C7000FE4AF /* ZMUpstreamModifiedObjectSync.h in Headers */,
				166901F41D7081C7000FE4AF /* ZMUpstreamRequest.h in Headers */,
				166901D31D7081C7000FE4AF /* ZMDownstreamObjectSync.h in Headers */,
				F18402132073C56C00E9F4CC /* RequestStrategy.h in Headers */,
				F18401D62073BE0800E9F4CC /* ZMStrategyConfigurationOption.h in Headers */,
				1669016E1D707509000FE4AF /* WireRequestStrategy.h in Headers */,
				166901D81D7081C7000FE4AF /* ZMLocallyInsertedObjectSet.h in Headers */,
				1621D2301D75AC36007108C2 /* ZMChangeTrackerBootstrap+Testing.h in Headers */,
				166901DA1D7081C7000FE4AF /* ZMLocallyModifiedObjectSet.h in Headers */,
				166901EB1D7081C7000FE4AF /* ZMTimedSingleRequestSync.h in Headers */,
				166901D71D7081C7000FE4AF /* ZMDownstreamObjectSyncWithWhitelist+Internal.h in Headers */,
				166901E11D7081C7000FE4AF /* ZMRequestGenerator.h in Headers */,
				166902121D70851E000FE4AF /* ZMOutstandingItems.h in Headers */,
				166901DC1D7081C7000FE4AF /* ZMLocallyModifiedObjectSyncStatus.h in Headers */,
				16229486221EBB8100A98679 /* ZMImagePreprocessingTracker.h in Headers */,
				166901D51D7081C7000FE4AF /* ZMDownstreamObjectSyncWithWhitelist.h in Headers */,
				F184020F2073C30000E9F4CC /* Bridging-Header.h in Headers */,
				06C394B6248E6FDA00AE736A /* ZMSimpleListRequestPaginator.h in Headers */,
			);
			runOnlyForDeploymentPostprocessing = 0;
		};
		EEA58F142B71179D006DEE32 /* Headers */ = {
			isa = PBXHeadersBuildPhase;
			buildActionMask = 2147483647;
			files = (
				EEA58F1C2B71179D006DEE32 /* WireRequestStrategySupport.h in Headers */,
			);
			runOnlyForDeploymentPostprocessing = 0;
		};
/* End PBXHeadersBuildPhase section */

/* Begin PBXNativeTarget section */
		166901691D707509000FE4AF /* WireRequestStrategy */ = {
			isa = PBXNativeTarget;
			buildConfigurationList = 1669017E1D707509000FE4AF /* Build configuration list for PBXNativeTarget "WireRequestStrategy" */;
			buildPhases = (
				630D41B52B07851000633867 /* Run Sourcery */,
				166901671D707509000FE4AF /* Headers */,
				166901651D707509000FE4AF /* Sources */,
				166901661D707509000FE4AF /* Frameworks */,
				166901681D707509000FE4AF /* Resources */,
			);
			buildRules = (
			);
			dependencies = (
			);
			name = WireRequestStrategy;
			packageProductDependencies = (
				598D04322C89C6CF00B64D71 /* WireFoundation */,
			);
			productName = WireRequestStrategy;
			productReference = 1669016A1D707509000FE4AF /* WireRequestStrategy.framework */;
			productType = "com.apple.product-type.framework";
		};
		166901731D707509000FE4AF /* WireRequestStrategyTests */ = {
			isa = PBXNativeTarget;
			buildConfigurationList = 166901811D707509000FE4AF /* Build configuration list for PBXNativeTarget "WireRequestStrategyTests" */;
			buildPhases = (
				166901701D707509000FE4AF /* Sources */,
				166901711D707509000FE4AF /* Frameworks */,
				166901721D707509000FE4AF /* Resources */,
			);
			buildRules = (
			);
			dependencies = (
				166901771D707509000FE4AF /* PBXTargetDependency */,
				F154EDD71F447BB600CB8184 /* PBXTargetDependency */,
				CB7979082C73663B006FBA58 /* PBXTargetDependency */,
			);
			name = WireRequestStrategyTests;
			packageProductDependencies = (
				598D042F2C89C67E00B64D71 /* WireFoundation */,
			);
			productName = WireRequestStrategyTests;
			productReference = 166901741D707509000FE4AF /* WireRequestStrategyTests.xctest */;
			productType = "com.apple.product-type.bundle.unit-test";
		};
		EEA58F182B71179D006DEE32 /* WireRequestStrategySupport */ = {
			isa = PBXNativeTarget;
			buildConfigurationList = EEA58F1F2B71179D006DEE32 /* Build configuration list for PBXNativeTarget "WireRequestStrategySupport" */;
			buildPhases = (
				EEA58F142B71179D006DEE32 /* Headers */,
				EEA58F152B71179D006DEE32 /* Sources */,
				EEA58F162B71179D006DEE32 /* Frameworks */,
				EEA58F172B71179D006DEE32 /* Resources */,
			);
			buildRules = (
			);
			dependencies = (
				591802D82B7127F1003B7353 /* PBXTargetDependency */,
			);
			name = WireRequestStrategySupport;
			productName = WireRequestStrategySupport;
			productReference = EEA58F192B71179D006DEE32 /* WireRequestStrategySupport.framework */;
			productType = "com.apple.product-type.framework";
		};
		F154EDC31F447B6C00CB8184 /* WireRequestStrategyTestHost */ = {
			isa = PBXNativeTarget;
			buildConfigurationList = F154EDD51F447B6C00CB8184 /* Build configuration list for PBXNativeTarget "WireRequestStrategyTestHost" */;
			buildPhases = (
				F154EDC01F447B6C00CB8184 /* Sources */,
				F154EDC11F447B6C00CB8184 /* Frameworks */,
				F154EDC21F447B6C00CB8184 /* Resources */,
			);
			buildRules = (
			);
			dependencies = (
			);
			name = WireRequestStrategyTestHost;
			productName = WireRequestStrategyTestHost;
			productReference = F154EDC41F447B6C00CB8184 /* WireRequestStrategyTestHost.app */;
			productType = "com.apple.product-type.application";
		};
/* End PBXNativeTarget section */

/* Begin PBXProject section */
		166901611D707509000FE4AF /* Project object */ = {
			isa = PBXProject;
			attributes = {
				LastSwiftUpdateCheck = 0830;
				LastUpgradeCheck = 1310;
				ORGANIZATIONNAME = "Wire GmbH";
				TargetAttributes = {
					166901691D707509000FE4AF = {
						CreatedOnToolsVersion = 7.3.1;
						LastSwiftMigration = 1000;
					};
					166901731D707509000FE4AF = {
						CreatedOnToolsVersion = 7.3.1;
						DevelopmentTeam = W5KEQBF9B5;
						LastSwiftMigration = 1000;
						TestTargetID = F154EDC31F447B6C00CB8184;
					};
					EEA58F182B71179D006DEE32 = {
						CreatedOnToolsVersion = 15.2;
					};
					F154EDC31F447B6C00CB8184 = {
						CreatedOnToolsVersion = 8.3.2;
						DevelopmentTeam = EDF3JCE8BC;
						LastSwiftMigration = 1000;
						ProvisioningStyle = Automatic;
					};
				};
			};
			buildConfigurationList = 166901641D707509000FE4AF /* Build configuration list for PBXProject "WireRequestStrategy" */;
			compatibilityVersion = "Xcode 3.2";
			developmentRegion = en;
			hasScannedForEncodings = 0;
			knownRegions = (
				en,
				Base,
				de,
				"pt-BR",
				es,
				uk,
				ru,
				ja,
				it,
				nl,
				tr,
				fr,
				da,
				ar,
				"zh-Hans",
				sl,
				fi,
				et,
				pl,
				"zh-Hant",
				lt,
			);
			mainGroup = 166901601D707509000FE4AF;
			packageReferences = (
			);
			productRefGroup = 1669016B1D707509000FE4AF /* Products */;
			projectDirPath = "";
			projectRoot = "";
			targets = (
				166901691D707509000FE4AF /* WireRequestStrategy */,
				166901731D707509000FE4AF /* WireRequestStrategyTests */,
				F154EDC31F447B6C00CB8184 /* WireRequestStrategyTestHost */,
				EEA58F182B71179D006DEE32 /* WireRequestStrategySupport */,
			);
		};
/* End PBXProject section */

/* Begin PBXResourcesBuildPhase section */
		166901681D707509000FE4AF /* Resources */ = {
			isa = PBXResourcesBuildPhase;
			buildActionMask = 2147483647;
			files = (
				0649D15524F64335001DDC78 /* Push.strings in Resources */,
				0649D15424F64335001DDC78 /* Push.stringsdict in Resources */,
				01E8EC432BB7D4A5002A5A91 /* AllTests.xctestplan in Resources */,
			);
			runOnlyForDeploymentPostprocessing = 0;
		};
		166901721D707509000FE4AF /* Resources */ = {
			isa = PBXResourcesBuildPhase;
			buildActionMask = 2147483647;
			files = (
				F18402142073C6B100E9F4CC /* 1900x1500.jpg in Resources */,
				F18402192073C6B100E9F4CC /* tiny.jpg in Resources */,
				F18402162073C6B100E9F4CC /* Lorem Ipsum.txt in Resources */,
				0648FC1227851661006519D1 /* audio.m4a in Resources */,
				F18402172073C6B100E9F4CC /* medium.jpg in Resources */,
				F184021A2073C6B100E9F4CC /* video.mp4 in Resources */,
				F18402182073C6B100E9F4CC /* not_animated.gif in Resources */,
				F18402152073C6B100E9F4CC /* animated.gif in Resources */,
			);
			runOnlyForDeploymentPostprocessing = 0;
		};
		EEA58F172B71179D006DEE32 /* Resources */ = {
			isa = PBXResourcesBuildPhase;
			buildActionMask = 2147483647;
			files = (
			);
			runOnlyForDeploymentPostprocessing = 0;
		};
		F154EDC21F447B6C00CB8184 /* Resources */ = {
			isa = PBXResourcesBuildPhase;
			buildActionMask = 2147483647;
			files = (
				547E664D1F7512FE008CB1FA /* Default-568h@2x.png in Resources */,
			);
			runOnlyForDeploymentPostprocessing = 0;
		};
/* End PBXResourcesBuildPhase section */

/* Begin PBXShellScriptBuildPhase section */
		630D41B52B07851000633867 /* Run Sourcery */ = {
			isa = PBXShellScriptBuildPhase;
			alwaysOutOfDate = 1;
			buildActionMask = 2147483647;
			files = (
			);
			inputFileListPaths = (
			);
			inputPaths = (
			);
			name = "Run Sourcery";
			outputFileListPaths = (
			);
			outputPaths = (
			);
			runOnlyForDeploymentPostprocessing = 0;
			shellPath = /bin/sh;
			shellScript = "../scripts/run-sourcery.sh --config ./Support/Sourcery/config.yml\n";
		};
/* End PBXShellScriptBuildPhase section */

/* Begin PBXSourcesBuildPhase section */
		166901651D707509000FE4AF /* Sources */ = {
			isa = PBXSourcesBuildPhase;
			buildActionMask = 2147483647;
			files = (
				F18401C12073BE0800E9F4CC /* ImageV2DownloadRequestStrategy.swift in Sources */,
				F18401CD2073BE0800E9F4CC /* LinkPreviewPreprocessor.swift in Sources */,
				E629E3C62B470A8200D526AD /* Payload+UpdateConversationReceiptMode.swift in Sources */,
				E69A02172B84F02800126FF6 /* SelfSupportedProtocolsRequestBuilder.swift in Sources */,
				169BA1CB25E9507600374343 /* Payload+Coding.swift in Sources */,
				6308F8AC2A273E7A0072A177 /* FetchMLSConversationGroupInfoActionHandler.swift in Sources */,
				166901DB1D7081C7000FE4AF /* ZMLocallyModifiedObjectSet.m in Sources */,
				636758242BA0AC7C00837803 /* FederationCertificates.swift in Sources */,
				EEB930B72ABD5C1400FB35B2 /* FetchSupportedProtocolsActionHandler.swift in Sources */,
				06CF5DFA27FC900F00822FAB /* ZMLocalNotification+Calling.swift in Sources */,
				8792F55721AD944100795027 /* UserPropertyRequestStrategy.swift in Sources */,
				EE3245FC2821D41000F2A84A /* VoIPPushHelper.swift in Sources */,
				D33B57B12A56BDCA0078A4F9 /* FederationTerminationManager.swift in Sources */,
				16367F2626FDB4720028AF8B /* ConnectionRequestStrategy.swift in Sources */,
				06474D4D24AF68AD002C695D /* StoreUpdateEvent.swift in Sources */,
				0640BF6F2B0F6B78008866E4 /* E2EIEnrollment.swift in Sources */,
				068084962563B6940047899C /* FeatureConfigRequestStrategy.swift in Sources */,
				067215AD2B10DCA300CF4AD4 /* E2EIRepository.swift in Sources */,
				166901F01D7081C7000FE4AF /* ZMUpstreamInsertedObjectSync.m in Sources */,
				E629E3CC2B470B3500D526AD /* Payload+UpdateConversationName.swift in Sources */,
				1658EA6226DE22C0003D0090 /* ConversationRequestStrategy.swift in Sources */,
				E629E3AD2B4702C000D526AD /* Payload+ConversationMember.swift in Sources */,
				EE04084828C9E2FA009E4B8D /* FetchBackendMLSPublicKeysActionHandler.swift in Sources */,
				16A4893F268B0C82001F9127 /* ClientMessageRequestStrategy.swift in Sources */,
				F18401BD2073BE0800E9F4CC /* LinkPreviewAssetUploadRequestStrategy.swift in Sources */,
				F18401AA2073BE0800E9F4CC /* FetchingClientRequestStrategy.swift in Sources */,
				16BBA1FA2AFC3BAB00CDF38A /* QuickSyncObserver.swift in Sources */,
				06A9FDD228B36FF500B3C730 /* UpdateAccessRolesAction.swift in Sources */,
				63CC83B12859D488008549AD /* ClaimMLSKeyPackageActionHandler.swift in Sources */,
				EE4C5FBE27D2C5CD000C0D45 /* BundledMessageNotificationBuilder.swift in Sources */,
				EE19CE212AEBE52F00CB8641 /* SyncMLSOneToOneConversationActionHandler.swift in Sources */,
				EE90C29E282E785800474379 /* PushTokenStrategy.swift in Sources */,
				166901D61D7081C7000FE4AF /* ZMDownstreamObjectSyncWithWhitelist.m in Sources */,
				EE88079D2AC427D600278E3C /* MLSMessageSendingStatusPayloadProcessor.swift in Sources */,
				16E5F6D626EF1BE100F35FBA /* PaginatedSync.swift in Sources */,
				16BA786B2AFE69FB006D8CCF /* EventConsumer.swift in Sources */,
				EE9AEC942BD1597200F7853F /* WireRequestStrategy.docc in Sources */,
				6397F6E228F447F800298DB1 /* SendCommitBundleActionHandler.swift in Sources */,
				1623F8DC2AE7FD54004F0319 /* APIProvider.swift in Sources */,
				E629E3A92B47026200D526AD /* Payload+PaginatedConversationIDList.swift in Sources */,
				E629E3CA2B470AE600D526AD /* Payload+UpdateConversationAccess.swift in Sources */,
				161E055026655E4500DADC3D /* UserProfileRequestStrategy.swift in Sources */,
				0671976E2AE951F400D96598 /* AcmeAPI.swift in Sources */,
				F18401D42073BE0800E9F4CC /* MessageExpirationTimer.swift in Sources */,
				1622946B221C18BE00A98679 /* AssetV3UploadRequestStrategy.swift in Sources */,
				1662ADB322B0E8B300D84071 /* VerifyLegalHoldRequestStrategy.swift in Sources */,
				166901EC1D7081C7000FE4AF /* ZMTimedSingleRequestSync.m in Sources */,
				0671979A2AFBE9FD00D96598 /* AcmeResponse.swift in Sources */,
				E999AC422BC94A8700569E79 /* CreateConversationGuestLinkActionHandler.swift in Sources */,
				E629E3C42B47056B00D526AD /* Payload+UpdateConversationDeleted.swift in Sources */,
				F184019A2073BE0800E9F4CC /* ClientMessageRequestFactory.swift in Sources */,
				1623F8DA2AE7FBD6004F0319 /* NetworkError.swift in Sources */,
				639971AC2B1E3072009DD5CF /* ReplaceSelfMLSKeyPackagesActionHandler.swift in Sources */,
				168D7CB226FB0E3F00789960 /* EntityActionSync.swift in Sources */,
				168D7CBB26FB21D900789960 /* RemoveParticipantActionHandler.swift in Sources */,
				6313CF252B67C13400B41A33 /* CertificateRevocationListAPI.swift in Sources */,
				E629E3A52B4701E200D526AD /* Payload+ConversationList.swift in Sources */,
				166901F21D7081C7000FE4AF /* ZMUpstreamModifiedObjectSync.m in Sources */,
				E614D4D72B480BA7000A44B4 /* Payload+UpdateConversationProtocolChange.swift in Sources */,
				166A22912577C06B00EF313D /* ResetSessionRequestStrategy.swift in Sources */,
				166901E41D7081C7000FE4AF /* ZMSingleRequestSync.m in Sources */,
				630D41AC2B077F3900633867 /* ProteusConversationParticipantsService.swift in Sources */,
				16A86B2722A128A800A674F8 /* IdentifierObjectSync.swift in Sources */,
				F18401C82073BE0800E9F4CC /* AssetDownloadRequestFactory.swift in Sources */,
				16A48936268A0665001F9127 /* ModifiedKeyObjectSync.swift in Sources */,
				16A4894B268B0D1D001F9127 /* LinkPreviewUpdateRequestStrategy.swift in Sources */,
				E629E3AF2B47031800D526AD /* Payload+ConversationMembers.swift in Sources */,
				166901F51D7081C7000FE4AF /* ZMUpstreamRequest.m in Sources */,
				F18401B42073BE0800E9F4CC /* ZMAbstractRequestStrategy.m in Sources */,
				E60E82A62B837C7E00F8DA5C /* FeatureConfigsPayloadProcessor.swift in Sources */,
				060ED6D62499F41000412C4A /* PushNotificationStatus.swift in Sources */,
				EEFB2DFE2ACD530F0094F877 /* PrekeyPayloadProcessor.swift in Sources */,
				E6BBCF132C32C55700BD0259 /* HttpClientImpl.swift in Sources */,
				E629E3C02B47051D00D526AD /* Payload+UpdateConverationMemberJoin.swift in Sources */,
				1623F8D32AE66F28004F0319 /* MessageSender.swift in Sources */,
				F18401D82073BE0800E9F4CC /* ZMConversation+Notifications.swift in Sources */,
				E629E3B52B4703E100D526AD /* Payload+ConversationAddMember.swift in Sources */,
				1623F8DE2AE945E2004F0319 /* MessageAPI.swift in Sources */,
				E629E3C82B470AB600D526AD /* Payload+UpdateConversationMessageTimer.swift in Sources */,
				F18401D92073BE0800E9F4CC /* EncryptionSessionDirectory+UpdateEvents.swift in Sources */,
				EEDBD0A92A7B7F0C00F3956F /* SelfUserRequestStrategy.swift in Sources */,
				F18401C72073BE0800E9F4CC /* AssetV3PreviewDownloadStrategy.swift in Sources */,
				16367F1E26FDB0740028AF8B /* Payload+Connection.swift in Sources */,
				1623F8D82AE7FB7E004F0319 /* PrekeyAPI.swift in Sources */,
				E629E3D02B470BAE00D526AD /* Payload+UpdateConversationMLSWelcome.swift in Sources */,
				63DA339F286DF6ED00818C3C /* MLSEventProcessor.swift in Sources */,
				06A1966E2A7BEAE300B43BA5 /* TerminateFederationRequestStrategy.swift in Sources */,
				1682462F257A1FB7002AF17B /* KeyPathObjectSync.swift in Sources */,
				BF1F52C61ECC74E5002FB553 /* Array+RequestGenerator.swift in Sources */,
				0693115024F79E2500D14DF5 /* UserNotificationCenterMock.swift in Sources */,
				EE47346C29A39E8A00E6C04E /* EventDecoder+Proteus.swift in Sources */,
				06CDDE9F282E9CC200F9360F /* RemovePushTokenAction.swift in Sources */,
				061389F42B178EBE0053B7B5 /* E2eIAPI.swift in Sources */,
				5E9EA4DE2243C10400D401B2 /* LinkAttachmentsPreprocessor.swift in Sources */,
				E629E3C22B47054400D526AD /* Payload+UpdateConversationConnectionRequest.swift in Sources */,
				6360A2132B0B722700A5D5FB /* MLSClientIDsProvider.swift in Sources */,
				166901E01D7081C7000FE4AF /* ZMRemoteIdentifierObjectSync.m in Sources */,
				633B396A2891890600208124 /* ZMUpdateEvent+Decryption.swift in Sources */,
				06474D4B24AF6858002C695D /* EventDecoder.swift in Sources */,
				064824982B10E32C00115329 /* EnrollE2EICertificateUseCase.swift in Sources */,
				E629E3BC2B4704B200D526AD /* Payload+ConversationEvent.swift in Sources */,
				E629E3CE2B470B7900D526AD /* Payload+UpdateConversationMLSMessageAdd.swift in Sources */,
				06025666248E616C00E060E1 /* ZMSimpleListRequestPaginator.m in Sources */,
				F18401A42073BE0800E9F4CC /* GenericMessageEntity.swift in Sources */,
				E6BBCF152C32D78F00BD0259 /* UserClient+QualifiedID.swift in Sources */,
				1621D2751D7715EA007108C2 /* ZMObjectSyncStrategy.m in Sources */,
				166901E21D7081C7000FE4AF /* ZMRequestGenerator.m in Sources */,
				639971B42B2779A9009DD5CF /* E2EIKeyPackageRotator.swift in Sources */,
				5E68F22722452CDC00298376 /* LinkPreprocessor.swift in Sources */,
				E629E3AB2B47028600D526AD /* Payload+PaginatedQualifiedConversationIDList.swift in Sources */,
				06025662248E467B00E060E1 /* NotificationStreamSync.swift in Sources */,
				EE8807A12AC4669D00278E3C /* UserClientPayloadProcessor.swift in Sources */,
				EE202DAB27F1F4CC00083AB3 /* VoIPPushPayload.swift in Sources */,
				0649D14924F63C51001DDC78 /* NotificationSound.swift in Sources */,
				06C394C5248E851000AE736A /* NotificationsTracker.swift in Sources */,
				0649D14324F63B52001DDC78 /* NotificationUserInfo.swift in Sources */,
				E629E3B32B4703A000D526AD /* Payload+UpdateConversationStatus.swift in Sources */,
				161E05442665465A00DADC3D /* SyncProgress.swift in Sources */,
				E629E3B12B47036D00D526AD /* Payload+ConversationTeamInfo.swift in Sources */,
				EE88078D2AC31FAE00278E3C /* ConversationEventPayloadProcessor.swift in Sources */,
				EE47346E29A3A17900E6C04E /* EventDecoder+MLS.swift in Sources */,
				E629E3A32B47015300D526AD /* EventData.swift in Sources */,
				63CC83E2285C9C6C008549AD /* UploadSelfMLSKeyPackagesActionHandler.swift in Sources */,
				166901D41D7081C7000FE4AF /* ZMDownstreamObjectSync.m in Sources */,
				EE7F02272A80E5F400FE5695 /* CreateGroupConversationActionHandler.swift in Sources */,
				E629E39F2B4700B600D526AD /* Payload+NewConversation.swift in Sources */,
				0649D14524F63BBD001DDC78 /* LocalNotificationType+Configuration.swift in Sources */,
				EE8807952AC40CA600278E3C /* UserProfilePayloadProcessor.swift in Sources */,
				7AEBB677285A10620090B524 /* CountSelfMLSKeyPackagesActionHandler.swift in Sources */,
				F18401C32073BE0800E9F4CC /* AssetV3DownloadRequestStrategy.swift in Sources */,
				0649D19B24F66E9E001DDC78 /* ZMLocalNotification+Events.swift in Sources */,
				630D41AA2B07793D00633867 /* MLSConversationParticipantsService.swift in Sources */,
				F18401BF2073BE0800E9F4CC /* AssetClientMessageRequestStrategy.swift in Sources */,
				16BBA1FE2AFC5E1600CDF38A /* DependentObjects.swift in Sources */,
				0649D14724F63C02001DDC78 /* PushNotificationCategory.swift in Sources */,
				F18401AF2073BE0800E9F4CC /* AvailabilityRequestStrategy.swift in Sources */,
				EEDE7DB128EAEEC3007DC6A3 /* ConversationService.swift in Sources */,
				06ADEA002BD15255008BA0B3 /* UserClientRequestFactory.swift in Sources */,
				E69A02222B85096000126FF6 /* ProteusToMLSMigrationState.swift in Sources */,
				F18401D12073BE0800E9F4CC /* ApplicationStatus.swift in Sources */,
				0649D14D24F63D3E001DDC78 /* LocalNotificationType+Localization.swift in Sources */,
				1623F8E02AEAAF0E004F0319 /* MessageDependencyResolver.swift in Sources */,
				E6BBCF172C32EBA600BD0259 /* MessageLogAttributesBuilder.swift in Sources */,
				EEB5DE0728377635009B4741 /* GetFeatureConfigsActionHandler.swift in Sources */,
				E9E2AA5E2B163A56008CC2DF /* SyncUsersActionHandler.swift in Sources */,
				E629E3A72B47020C00D526AD /* Payload+QualifiedConversationList.swift in Sources */,
				16E5F6DD26EF1E3200F35FBA /* Payload+Conversation.swift in Sources */,
				16A4891A2685CECD001F9127 /* ProteusMessage.swift in Sources */,
				6308F8A82A273D1E0072A177 /* BaseFetchMLSGroupInfoActionHandler.swift in Sources */,
				E9A96E7C2B88D22400914FDD /* PushSupportedProtocolsActionHandler.swift in Sources */,
				F18401D32073BE0800E9F4CC /* ZMMessage+Dependency.swift in Sources */,
				D5D65A072074C23D00D7F3C3 /* AssetRequestFactory.swift in Sources */,
				E9EEC3FC2BCFC6B10064BE6A /* SetAllowGuestsAndServicesActionHandler.swift in Sources */,
				168D7CA526FB0CFD00789960 /* ActionHandler.swift in Sources */,
				166901E61D7081C7000FE4AF /* ZMSyncOperationSet.m in Sources */,
				0649D14B24F63C8F001DDC78 /* NotificationAction.swift in Sources */,
				EE0DE5062A24D4F70029746C /* DeleteSubgroupActionHandler.swift in Sources */,
				63F0780B29F292220031E19D /* FetchSubgroupActionHandler.swift in Sources */,
				EE402C0528996C6900CA0E40 /* MLSMessage.swift in Sources */,
				597B70C92B03CC76006C2121 /* UpdateConversationProtocolActionHandler.swift in Sources */,
				16DABDA225D69335005F4C3A /* Payload.swift in Sources */,
				EEE0EDB12858906500BBEE29 /* MLSRequestStrategy.swift in Sources */,
				168D7CB726FB0E9200789960 /* AddParticipantActionHandler.swift in Sources */,
				70E77B79273187660021EE70 /* UpdateRoleActionHandler.swift in Sources */,
				EE8807992AC423A200278E3C /* MessageSendingStatusPayloadProcessor.swift in Sources */,
				166901D91D7081C7000FE4AF /* ZMLocallyInsertedObjectSet.m in Sources */,
				EEB5DE05283773C3009B4741 /* GetFeatureConfigsAction.swift in Sources */,
				06A9FDD428B3701000B3C730 /* UpdateAccessRolesActionHandler.swift in Sources */,
				EE90C2AC282EA1D200474379 /* GetPushTokensAction.swift in Sources */,
				F18401B02073BE0800E9F4CC /* AbstractRequestStrategy.swift in Sources */,
				16BBA1F82AFC36DF00CDF38A /* QuickSyncCompletedNotification.swift in Sources */,
				0649D14F24F63DCC001DDC78 /* ZMSound.swift in Sources */,
				E629E3B72B47041700D526AD /* Payload+ConversationUpdateRole.swift in Sources */,
				F18401C22073BE0800E9F4CC /* AssetV2DownloadRequestStrategy.swift in Sources */,
				EEAC16D4281AE5F700B7A34D /* CallEventContent.swift in Sources */,
				F18401D22073BE0800E9F4CC /* OTREntity.swift in Sources */,
				6308F8AA2A273DB00072A177 /* FetchMLSSubconversationGroupInfoActionHandler.swift in Sources */,
				638941FA2AFBED880051ABFD /* ConversationParticipantsService.swift in Sources */,
				16A4893A268A080E001F9127 /* InsertedObjectSync.swift in Sources */,
				1621D22F1D75AC36007108C2 /* ZMChangeTrackerBootstrap.m in Sources */,
				062285C8276BB5B000B87C91 /* UpdateEventProcessor.swift in Sources */,
				7A111DE8285C90A90085BF91 /* SendMLSMessageActionHandler.swift in Sources */,
				0649D19F24F6717C001DDC78 /* ZMLocalNotificationSet.swift in Sources */,
				E6BBCF112C32C52600BD0259 /* HttpClient.swift in Sources */,
				012B55F62C4A8FFC00DC12D0 /* EventHasher.swift in Sources */,
				1622946D221C56E500A98679 /* AssetsPreprocessor.swift in Sources */,
				0649D1A624F673E7001DDC78 /* Logging.swift in Sources */,
				EEE46E5428C5EE48005F48D7 /* ZMTransportResponse+ErrorInfo.swift in Sources */,
				EE8DC53728C0EFA700AC4E3D /* FetchUserClientsActionHandler.swift in Sources */,
				16229487221EBB8100A98679 /* ZMImagePreprocessingTracker.m in Sources */,
				E60CBEC32B45CCBF00958C10 /* EventPayloadDecoder.swift in Sources */,
				F18401D02073BE0800E9F4CC /* PushMessageHandler.swift in Sources */,
				E6E0CE8B2B70DE430004ED88 /* OperationState.swift in Sources */,
				59271BED2B90D2140019B726 /* ClientRegistrationDelegate.swift in Sources */,
				16B5B33726FDDD8A001A3216 /* ConnectToUserActionHandler.swift in Sources */,
				1623F8D52AE6729D004F0319 /* SessionEstablisher.swift in Sources */,
				16B5B3462701A713001A3216 /* UpdateConnectionActionHandler.swift in Sources */,
				EE0CEB462893E9390055ECE5 /* ConversationEventProcessor.swift in Sources */,
				E60E82A42B837B7A00F8DA5C /* FeatureConfigsPayload.swift in Sources */,
				F14B7AEA222009BA00458624 /* UserRichProfileRequestStrategy.swift in Sources */,
				EE90C2AE282EA1E000474379 /* GetPushTokensActionHandler.swift in Sources */,
				0649D14024F63AA0001DDC78 /* LocalNotificationContentType.swift in Sources */,
				06CDDEA1282E9E7F00F9360F /* RemovePushTokenActionHandler.swift in Sources */,
				EE90C2A7282E7EC800474379 /* RegisterPushTokenActionHandler.swift in Sources */,
				EEE95CD72A4330D900E136CB /* LeaveSubconversationActionHandler.swift in Sources */,
				0649D12224F5C5EF001DDC78 /* ZMLocalNotification.swift in Sources */,
				EE90C2A8282E7ECF00474379 /* RegisterPushTokenAction.swift in Sources */,
				06FDC62F28354DAE008300DB /* PushTokenStorage.swift in Sources */,
				06ADE9F72BCE825D008BA0B3 /* UserClientAPI.swift in Sources */,
				166901DD1D7081C7000FE4AF /* ZMLocallyModifiedObjectSyncStatus.m in Sources */,
				E629E3BE2B4704E900D526AD /* Payload+UpdateConverationMemberLeave.swift in Sources */,
				F18401BB2073BE0800E9F4CC /* LinkPreviewAssetDownloadRequestStrategy.swift in Sources */,
				63CC83B9285B4845008549AD /* String+Empty.swift in Sources */,
				E6E0CE872B70D2C60004ED88 /* SyncPhase.swift in Sources */,
				16751E8524CF72970099AE09 /* DeliveryReceiptRequestStrategy.swift in Sources */,
				EE8807912AC4080A00278E3C /* ConnectionPayloadProcessor.swift in Sources */,
				E6E0CE892B70DDAB0004ED88 /* SynchronizationState.swift in Sources */,
				EECBE8EE28E71F19005DE5DD /* SyncConversationActionHandler.swift in Sources */,
			);
			runOnlyForDeploymentPostprocessing = 0;
		};
		166901701D707509000FE4AF /* Sources */ = {
			isa = PBXSourcesBuildPhase;
			buildActionMask = 2147483647;
			files = (
				E98A222F2BCD2525007C230A /* CreateConversationGuestLinkActionHandlerTests.swift in Sources */,
				59271BF02B90D2510019B726 /* MockOTREntity.swift in Sources */,
				06D61FB82B0CBE3100C2699A /* E2EIEnrollmentTests.swift in Sources */,
				F18401E12073C25900E9F4CC /* OTREntityTests+Dependency.swift in Sources */,
				168D7CCE26FB303A00789960 /* AddParticipantActionHandlerTests.swift in Sources */,
				16CC083B268E075100C0613C /* ClientMessageRequestStrategyTests.swift in Sources */,
				E629E39A2B46A1AC00D526AD /* EventPayloadDecoderTests.swift in Sources */,
				F19561F5202A1361005347C0 /* ZMUpstreamModifiedObjectSyncTests.m in Sources */,
				630D41BA2B07D9F400633867 /* MLSConversationParticipantsServiceTests.swift in Sources */,
				16824633257A2B47002AF17B /* ResetSessionRequestStrategyTests.swift in Sources */,
				6308F8B02A27403B0072A177 /* FetchMLSConversationGroupInfoActionHandlerTests.swift in Sources */,
				168D7CF626FC6D3400789960 /* RemoveParticipantActionHandlerTests.swift in Sources */,
				EE88078F2AC376B300278E3C /* ConversationEventPayloadProcessorTests.swift in Sources */,
				164D007622256C6E00A8F264 /* AssetV3UploadRequestStrategyTests.swift in Sources */,
				63F5AAC7298A96C000712528 /* Payload+CodingTests.swift in Sources */,
				BFF9446620F5F79F00531BC3 /* ImageV2DownloadRequestStrategyTests.swift in Sources */,
				16189D06268B214E004831BE /* InsertedObjectSyncTests.swift in Sources */,
				168414192228365D00FCB9BC /* AssetsPreprocessorTests.swift in Sources */,
				F19561F1202A1325005347C0 /* ZMSingleRequestSyncTests.m in Sources */,
				F19561F7202A1389005347C0 /* ZMLocallyInsertedObjectSetTests.m in Sources */,
				EEA2EE8A28F021C100A2CBE1 /* UserClientByQualifiedUserIDTranscoderTests.swift in Sources */,
				EEE95CD92A43324F00E136CB /* LeaveSubconversationActionHandlerTests.swift in Sources */,
				168D7D0C26FC81AD00789960 /* ActionHandlerTests.swift in Sources */,
				160ADE9C270DBD0A003FA638 /* ConnectToUserActionHandlerTests.swift in Sources */,
				F1956201202A141E005347C0 /* ZMDownstreamObjectSyncTests.m in Sources */,
				F18401F32073C26C00E9F4CC /* AssetClientMessageRequestStrategyTests.swift in Sources */,
				EE8807972AC40E1400278E3C /* UserProfilePayloadProcessorTests.swift in Sources */,
				597B70CC2B03CC83006C2121 /* UpdateConversationProtocolActionHandlerTests.swift in Sources */,
				1621D2621D75C745007108C2 /* ZMDownstreamObjectSyncWithWhitelistTests.m in Sources */,
				1621D2291D75AB2D007108C2 /* MockEntity2.m in Sources */,
				F18401DB2073C25300E9F4CC /* EventDecoderDecryptionTests.swift in Sources */,
				E99D18EB2B177F3500751183 /* SyncUsersActionHandlerTests.swift in Sources */,
				EEB930B92ABD6FCB00FB35B2 /* FetchSupportedProtocolsActionHandlerTests.swift in Sources */,
				E69A022A2B85EDC400126FF6 /* SelfSupportedProtocolsRequestBuilderTests.swift in Sources */,
				D5D65A062073C8F800D7F3C3 /* AssetRequestFactoryTests.swift in Sources */,
				638941F02AF50EB10051ABFD /* MockLocalConversationRemovalUseCase.swift in Sources */,
				1621D2281D75AB2D007108C2 /* MockEntity.m in Sources */,
				F18401EC2073C26700E9F4CC /* AssetV3PreviewDownloadRequestStrategyTests.swift in Sources */,
				87F7288521AFF37D000ED371 /* UserPropertyRequestStrategyTests.swift in Sources */,
				EECBE8F028E71F57005DE5DD /* SyncConversationActionHandlerTests.swift in Sources */,
				1621D26B1D75C7FF007108C2 /* ZMUpstreamInsertedObjectSyncTests.m in Sources */,
				7A111DEA285C90B70085BF91 /* SendMLSMessageActionHandlerTests.swift in Sources */,
				630D41BC2B07DA3E00633867 /* ProteusConversationParticipantsServiceTests.swift in Sources */,
				06474D5E24B30C79002C695D /* PushNotificationStatusTests.swift in Sources */,
				1695B9D42B87FFF100E9342A /* StubPayloadConversationEvent.swift in Sources */,
				F18401E52073C26200E9F4CC /* FetchingClientRequestStrategyTests.swift in Sources */,
				70C781FD2732B0100059DF07 /* UpdateRoleActionHandlerTests.swift in Sources */,
				EE0DE5082A24D9C20029746C /* DeleteSubgroupActionHandlerTests.swift in Sources */,
				164D00742225624E00A8F264 /* ZMImagePreprocessingTrackerTests.m in Sources */,
				EE90C2B0282EA1F200474379 /* GetPushTokensActionHandlerTests.swift in Sources */,
				EE04084A28C9E63E009E4B8D /* FetchBackendMLSPublicKeysActionHandlerTests.swift in Sources */,
				16824631257A23E8002AF17B /* KeyPathObjectSyncTests.swift in Sources */,
				F1956204202A1506005347C0 /* ZMRequestGeneratorTests.m in Sources */,
				1621D2661D75C755007108C2 /* ZMLocallyModifiedObjectSyncStatusTests.m in Sources */,
				63F0781029F2D65C0031E19D /* FetchSubgroupActionHandlerTests.swift in Sources */,
				0693115624F7B17300D14DF5 /* ZMLocalNotificationTests_SystemMessage.swift in Sources */,
				63DA33A8286F27DD00818C3C /* MLSEventProcessorTests.swift in Sources */,
				EE3246042823196100F2A84A /* VoIPPushHelperTests.swift in Sources */,
				F18401FE2073C2EA00E9F4CC /* MessagingTest+Encryption.swift in Sources */,
				6308F8AE2A273FBB0072A177 /* BaseFetchMLSGroupInfoActionHandlerTests.swift in Sources */,
				EE7F022B2A8391C500FE5695 /* ConversationServiceTests.swift in Sources */,
				7AEBB679285A16400090B524 /* CountSelfMLSKeyPackagesActionHandlerTests.swift in Sources */,
				16A86B4622A5485E00A674F8 /* IdentifierObjectSyncTests.swift in Sources */,
				A90C56E62685C20E00F1007B /* ZMImagePreprocessingTrackerTests.swift in Sources */,
				EEE0EE0728591E9C00BBEE29 /* AssetDownloadRequestFactoryTests.swift in Sources */,
				16972DED2668E699008AF3A2 /* UserProfileRequestStrategyTests.swift in Sources */,
				E9E61C682B8E36D7008FB5A6 /* PushSupportedProtocolActionHandlerTests.swift in Sources */,
				F19561FB202A13C3005347C0 /* ZMSyncOperationSetTests.m in Sources */,
				F18401E92073C26700E9F4CC /* AvailabilityRequestStrategyTests.swift in Sources */,
				EE8DC53928C0F04B00AC4E3D /* FetchUserClientsActionHandlerTests.swift in Sources */,
				EE19CE232AEBE56F00CB8641 /* SyncMLSOneToOneConversationActionHandlerTests.swift in Sources */,
				0693114D24F79A1100D14DF5 /* ZMLocalNotificationLocalizationTests.swift in Sources */,
				1662ADD122B14CBA00D84071 /* VerifyLegalHoldRequestStrategyTests.swift in Sources */,
				F18402002073C2EA00E9F4CC /* MockObjects.swift in Sources */,
				16BA786D2AFE712B006D8CCF /* StoreUpdateEventTests.swift in Sources */,
				F18401DC2073C25300E9F4CC /* MessageExpirationTimerTests.swift in Sources */,
				F19561F9202A13B4005347C0 /* ZMChangeTrackerBootstrapTests.m in Sources */,
				63457C062B2C6F4200AFFEF3 /* ReplaceSelfMLSKeyPackagesActionHandlerTests.swift in Sources */,
				0605DB902511622100443219 /* ZMLocalNotificationTests_UnreadCount.swift in Sources */,
				06A196702A7BEBD100B43BA5 /* TerminateFederationRequestStrategyTests.swift in Sources */,
				1621D22A1D75AB2D007108C2 /* MockModelObjectContextFactory.m in Sources */,
				0693114E24F79A1300D14DF5 /* LocalNotificationContentTypeTest.swift in Sources */,
				F18401E02073C25900E9F4CC /* ClientMessageRequestFactoryTests.swift in Sources */,
				E662588F2B4D644B00C23E79 /* PayloadUpdateConversationProtocolChangeTests.swift in Sources */,
				16BBA1F22AF2678200CDF38A /* SessionEstablisherTests.swift in Sources */,
				63CC83B3285A1E59008549AD /* ClaimMLSKeyPackageActionHandlerTests.swift in Sources */,
				F18401F42073C27200E9F4CC /* LinkPreviewPreprocessorTests.swift in Sources */,
				CBF2BD5F2C5BD468002BCBDD /* TestSetup.swift in Sources */,
				EE88079F2AC4288200278E3C /* MLSMessageSendingStatusPayloadProcessorTests.swift in Sources */,
				0693114C24F79A0E00D14DF5 /* ZMLocalNotificationSetTests.swift in Sources */,
				EEAC16D6281AEB0200B7A34D /* CallEventContentTests.swift in Sources */,
				1621D2651D75C750007108C2 /* ZMLocallyModifiedObjectSetTests.m in Sources */,
				06CDDEA3282E9E9800F9360F /* RemovePushTokenActionHandlerTests.swift in Sources */,
				EEDE7DAD28EAE538007DC6A3 /* ConversationEventProcessorTests.swift in Sources */,
				068084982563B7310047899C /* FeatureConfigRequestStrategyTests.swift in Sources */,
				168D7BBC26F330DE00789960 /* MessagingTest+Payloads.swift in Sources */,
				1621D26D1D75C806007108C2 /* NSManagedObjectContext+TestHelpers.m in Sources */,
				0693115724F7B1A200D14DF5 /* ZMLocalNotificationTests_Message.swift in Sources */,
				06474D6624B3227E002C695D /* ZMSimpleListRequestPaginatorTests.m in Sources */,
				F14B7AEC222009C200458624 /* UserRichProfileRequestStrategyTests.swift in Sources */,
				0693114B24F79A0500D14DF5 /* ZMLocalNotificationTests_Event.swift in Sources */,
				63CC83E5285C9C72008549AD /* UploadSelfMLSKeyPackagesActionHandlerTests.swift in Sources */,
				EEB5DE0F28379A19009B4741 /* GetFeatureConfigsActionHandlerTests.swift in Sources */,
				F18401F02073C26C00E9F4CC /* LinkPreviewAssetDownloadRequestStrategyTests.swift in Sources */,
				16BBA1F62AF3D41200CDF38A /* MessageDependencyResolverTests.swift in Sources */,
				63CC83F2285CB96A008549AD /* ActionHandlerTestBase.swift in Sources */,
				63FD7E9F2B7E5EE300C9B210 /* CertificateRevocationListAPITests.swift in Sources */,
				F18401FF2073C2EA00E9F4CC /* MessagingTestBase.swift in Sources */,
				16189D0A268B2C34004831BE /* ModifiedKeyObjectSyncTests.swift in Sources */,
				F1956200202A141B005347C0 /* ZMDownstreamObjectSyncOrderingTests.m in Sources */,
				06D61FB62B0CBE1E00C2699A /* AcmeAPITests.swift in Sources */,
				16BBA1F42AF3952300CDF38A /* MessageSenderTests.swift in Sources */,
				EE88079B2AC425CB00278E3C /* MessageSendingStatusPayloadProcessorTests.swift in Sources */,
				6397F6E628F6DD8B00298DB1 /* SendCommitBundleActionHandlerTests.swift in Sources */,
				06A9FDD628B3702700B3C730 /* UpdateAccessRolesActionHandlerTests.swift in Sources */,
				EE90C2AA282E855B00474379 /* RegisterPushTokenActionHandlerTests.swift in Sources */,
				63F5AAC9298A974F00712528 /* Payload+ConversationTests.swift in Sources */,
				5E9EA4E02243C6B200D401B2 /* LinkAttachmentsPreprocessorTests.swift in Sources */,
				16BA786C2AFE7119006D8CCF /* EventDecoderTest.swift in Sources */,
				E6BBCF1D2C33E1ED00BD0259 /* MessageLogAttributesBuilderTests.swift in Sources */,
				06FDC63128354DBD008300DB /* PushTokenStorageTests.swift in Sources */,
				63457C082B2CA8E300AFFEF3 /* E2EIKeyPackageRotatorTests.swift in Sources */,
				EE8807932AC40AB100278E3C /* ConnectionPayloadProcessorTests.swift in Sources */,
				F18401EE2073C26C00E9F4CC /* LinkPreviewAssetUploadRequestStrategyTests.swift in Sources */,
				EE4345DF2865D0FB0090AC34 /* ConversationByQualifiedIDListTranscoderTests.swift in Sources */,
				06474D6024B310B6002C695D /* NotificationsTrackerTests.swift in Sources */,
				0693114A24F799F400D14DF5 /* ZMLocalNotificationTests.swift in Sources */,
				F18401EA2073C26700E9F4CC /* AbstractRequestStrategyTests.swift in Sources */,
				630D41B82B07BDB600633867 /* ConversationParticipantsServiceTests.swift in Sources */,
				06ADF694264B467E002E0C7A /* MockAnalytics.swift in Sources */,
				16E70F5B270DCCB900718E5D /* UpdateConnectionActionHandlerTests.swift in Sources */,
				16E5F71826EF4DBF00F35FBA /* ConversationRequestStrategyTests.swift in Sources */,
				E6E59B082B56D04500E90D36 /* StubPayloadConversation.swift in Sources */,
				D3DA067C2A5D9EF700BA9CEB /* FederationTerminationManagerTest.swift in Sources */,
				6308F8B22A2740C30072A177 /* FetchMLSSubconversationGroupInfoActionHandlerTests.swift in Sources */,
				EEDBD0AB2A7B83B100F3956F /* SelfUserRequestStrategyTests.swift in Sources */,
				1621D2671D75C776007108C2 /* ZMRemoteIdentifierObjectSyncTests.m in Sources */,
				1621D26A1D75C782007108C2 /* ZMTimedSingleRequestSyncTests.m in Sources */,
				16BBA1FC2AFC44B100CDF38A /* QuickSyncObserverTests.swift in Sources */,
				16751EBB24D1BDA00099AE09 /* DeliveryReceiptRequestStrategyTests.swift in Sources */,
				16CC0833268DC32D00C0613C /* LinkPreviewUpdateRequestStrategyTests.swift in Sources */,
				167BCBC426087F8900E9D7E3 /* ZMTBaseTests+CoreDataStack.swift in Sources */,
				EE7F02292A835FBA00FE5695 /* CreateGroupConversationActionHandlerTests.swift in Sources */,
				F18401F12073C26C00E9F4CC /* AssetV3DownloadRequestStrategyTests.swift in Sources */,
				16B5B42B2705E163001A3216 /* ConnectionRequestStrategyTests.swift in Sources */,
				F18402012073C2EA00E9F4CC /* RequestStrategyTestBase.swift in Sources */,
			);
			runOnlyForDeploymentPostprocessing = 0;
		};
		EEA58F152B71179D006DEE32 /* Sources */ = {
			isa = PBXSourcesBuildPhase;
			buildActionMask = 2147483647;
			files = (
				EEA58F202B7117EA006DEE32 /* AutoMockable.generated.swift in Sources */,
			);
			runOnlyForDeploymentPostprocessing = 0;
		};
		F154EDC01F447B6C00CB8184 /* Sources */ = {
			isa = PBXSourcesBuildPhase;
			buildActionMask = 2147483647;
			files = (
				F154EDC71F447B6C00CB8184 /* AppDelegate.swift in Sources */,
			);
			runOnlyForDeploymentPostprocessing = 0;
		};
/* End PBXSourcesBuildPhase section */

/* Begin PBXTargetDependency section */
		166901771D707509000FE4AF /* PBXTargetDependency */ = {
			isa = PBXTargetDependency;
			target = 166901691D707509000FE4AF /* WireRequestStrategy */;
			targetProxy = 166901761D707509000FE4AF /* PBXContainerItemProxy */;
		};
		591802D82B7127F1003B7353 /* PBXTargetDependency */ = {
			isa = PBXTargetDependency;
			target = 166901691D707509000FE4AF /* WireRequestStrategy */;
			targetProxy = 591802D72B7127F1003B7353 /* PBXContainerItemProxy */;
		};
		CB7979082C73663B006FBA58 /* PBXTargetDependency */ = {
			isa = PBXTargetDependency;
			target = EEA58F182B71179D006DEE32 /* WireRequestStrategySupport */;
			targetProxy = CB7979072C73663B006FBA58 /* PBXContainerItemProxy */;
		};
		F154EDD71F447BB600CB8184 /* PBXTargetDependency */ = {
			isa = PBXTargetDependency;
			target = F154EDC31F447B6C00CB8184 /* WireRequestStrategyTestHost */;
			targetProxy = F154EDD61F447BB600CB8184 /* PBXContainerItemProxy */;
		};
/* End PBXTargetDependency section */

/* Begin PBXVariantGroup section */
		0649D15024F64335001DDC78 /* Push.stringsdict */ = {
			isa = PBXVariantGroup;
			children = (
				0649D15124F64335001DDC78 /* Base */,
				0649D15924F644A9001DDC78 /* de */,
				0649D15B24F644B7001DDC78 /* pt-BR */,
				0649D15D24F644DB001DDC78 /* es */,
				0649D15F24F644E7001DDC78 /* uk */,
				0649D16124F644F3001DDC78 /* ru */,
				0649D16324F644F8001DDC78 /* ja */,
				0649D16524F64520001DDC78 /* it */,
				0649D16724F6452C001DDC78 /* nl */,
				0649D16924F64537001DDC78 /* tr */,
				0649D16B24F64540001DDC78 /* fr */,
				0649D16D24F6454A001DDC78 /* da */,
				0649D16F24F6454E001DDC78 /* ar */,
				0649D17124F64565001DDC78 /* zh-Hans */,
				0649D17324F6458F001DDC78 /* sl */,
				0649D17524F6459F001DDC78 /* fi */,
				0649D17724F645B1001DDC78 /* et */,
				0649D17924F645C6001DDC78 /* pl */,
				0649D17B24F645CC001DDC78 /* zh-Hant */,
				0649D17D24F645E8001DDC78 /* lt */,
			);
			name = Push.stringsdict;
			sourceTree = "<group>";
		};
		0649D15224F64335001DDC78 /* Push.strings */ = {
			isa = PBXVariantGroup;
			children = (
				0649D15324F64335001DDC78 /* Base */,
				0649D15824F644A9001DDC78 /* de */,
				0649D15A24F644B7001DDC78 /* pt-BR */,
				0649D15C24F644DB001DDC78 /* es */,
				0649D15E24F644E7001DDC78 /* uk */,
				0649D16024F644F3001DDC78 /* ru */,
				0649D16224F644F7001DDC78 /* ja */,
				0649D16424F64520001DDC78 /* it */,
				0649D16624F6452C001DDC78 /* nl */,
				0649D16824F64537001DDC78 /* tr */,
				0649D16A24F64540001DDC78 /* fr */,
				0649D16C24F64549001DDC78 /* da */,
				0649D16E24F6454E001DDC78 /* ar */,
				0649D17024F64565001DDC78 /* zh-Hans */,
				0649D17224F6458E001DDC78 /* sl */,
				0649D17424F6459F001DDC78 /* fi */,
				0649D17624F645B1001DDC78 /* et */,
				0649D17824F645C6001DDC78 /* pl */,
				0649D17A24F645CC001DDC78 /* zh-Hant */,
				0649D17C24F645E8001DDC78 /* lt */,
			);
			name = Push.strings;
			sourceTree = "<group>";
		};
/* End PBXVariantGroup section */

/* Begin XCBuildConfiguration section */
		1669017C1D707509000FE4AF /* Debug */ = {
			isa = XCBuildConfiguration;
			baseConfigurationReference = F1E47FED207E0B72008D4299 /* project-debug.xcconfig */;
			buildSettings = {
				CLANG_ANALYZER_LOCALIZABILITY_NONLOCALIZED = YES;
				HEADER_SEARCH_PATHS = "$(SDKROOT)/usr/include/libxml2";
			};
			name = Debug;
		};
		1669017D1D707509000FE4AF /* Release */ = {
			isa = XCBuildConfiguration;
			baseConfigurationReference = F1E47FE9207E0B72008D4299 /* project.xcconfig */;
			buildSettings = {
				CLANG_ANALYZER_LOCALIZABILITY_NONLOCALIZED = YES;
				HEADER_SEARCH_PATHS = "$(SDKROOT)/usr/include/libxml2";
			};
			name = Release;
		};
		1669017F1D707509000FE4AF /* Debug */ = {
			isa = XCBuildConfiguration;
			baseConfigurationReference = 166901961D7075D7000FE4AF /* WireRequestStrategy.xcconfig */;
			buildSettings = {
				"ARCHS[sdk=iphonesimulator*]" = (
					x86_64,
					arm64,
				);
				INFOPLIST_FILE = Resources/Info.plist;
				ONLY_ACTIVE_ARCH = YES;
				PRODUCT_BUNDLE_IDENTIFIER = com.wire.WireRequestStrategy;
				SKIP_INSTALL = YES;
			};
			name = Debug;
		};
		166901801D707509000FE4AF /* Release */ = {
			isa = XCBuildConfiguration;
			baseConfigurationReference = 166901961D7075D7000FE4AF /* WireRequestStrategy.xcconfig */;
			buildSettings = {
				INFOPLIST_FILE = Resources/Info.plist;
				ONLY_ACTIVE_ARCH = NO;
				PRODUCT_BUNDLE_IDENTIFIER = com.wire.WireRequestStrategy;
				SKIP_INSTALL = YES;
			};
			name = Release;
		};
		166901821D707509000FE4AF /* Debug */ = {
			isa = XCBuildConfiguration;
			baseConfigurationReference = F1E47FE4207E0B72008D4299 /* ios-test-target.xcconfig */;
			buildSettings = {
				"ARCHS[sdk=iphonesimulator*]" = (
					x86_64,
					arm64,
				);
				INFOPLIST_FILE = Tests/Resources/Info.plist;
				PRODUCT_BUNDLE_IDENTIFIER = com.wire.WireRequestStrategyTests;
				PRODUCT_NAME = "$(TARGET_NAME)";
				SWIFT_OBJC_BRIDGING_HEADER = "Tests/Resources/Bridging-Header.h";
				TEST_HOST = "$(BUILT_PRODUCTS_DIR)/WireRequestStrategyTestHost.app/WireRequestStrategyTestHost";
				VALIDATE_WORKSPACE = YES;
			};
			name = Debug;
		};
		166901831D707509000FE4AF /* Release */ = {
			isa = XCBuildConfiguration;
			baseConfigurationReference = F1E47FE4207E0B72008D4299 /* ios-test-target.xcconfig */;
			buildSettings = {
				INFOPLIST_FILE = Tests/Resources/Info.plist;
				PRODUCT_BUNDLE_IDENTIFIER = com.wire.WireRequestStrategyTests;
				PRODUCT_NAME = "$(TARGET_NAME)";
				SWIFT_OBJC_BRIDGING_HEADER = "Tests/Resources/Bridging-Header.h";
				TEST_HOST = "$(BUILT_PRODUCTS_DIR)/WireRequestStrategyTestHost.app/WireRequestStrategyTestHost";
				VALIDATE_WORKSPACE = YES;
			};
			name = Release;
		};
		EEA58F1D2B71179D006DEE32 /* Debug */ = {
			isa = XCBuildConfiguration;
			buildSettings = {
				ALWAYS_SEARCH_USER_PATHS = NO;
				ASSETCATALOG_COMPILER_GENERATE_SWIFT_ASSET_SYMBOL_EXTENSIONS = YES;
				CLANG_ANALYZER_NONNULL = YES;
				CLANG_ANALYZER_NUMBER_OBJECT_CONVERSION = YES_AGGRESSIVE;
				CLANG_CXX_LANGUAGE_STANDARD = "gnu++20";
				CLANG_ENABLE_MODULES = YES;
				CLANG_ENABLE_OBJC_ARC = YES;
				CLANG_ENABLE_OBJC_WEAK = YES;
				CLANG_WARN_BLOCK_CAPTURE_AUTORELEASING = YES;
				CLANG_WARN_BOOL_CONVERSION = YES;
				CLANG_WARN_COMMA = YES;
				CLANG_WARN_CONSTANT_CONVERSION = YES;
				CLANG_WARN_DEPRECATED_OBJC_IMPLEMENTATIONS = YES;
				CLANG_WARN_DIRECT_OBJC_ISA_USAGE = YES_ERROR;
				CLANG_WARN_DOCUMENTATION_COMMENTS = YES;
				CLANG_WARN_EMPTY_BODY = YES;
				CLANG_WARN_ENUM_CONVERSION = YES;
				CLANG_WARN_INFINITE_RECURSION = YES;
				CLANG_WARN_INT_CONVERSION = YES;
				CLANG_WARN_NON_LITERAL_NULL_CONVERSION = YES;
				CLANG_WARN_OBJC_IMPLICIT_RETAIN_SELF = YES;
				CLANG_WARN_OBJC_LITERAL_CONVERSION = YES;
				CLANG_WARN_OBJC_ROOT_CLASS = YES_ERROR;
				CLANG_WARN_QUOTED_INCLUDE_IN_FRAMEWORK_HEADER = YES;
				CLANG_WARN_RANGE_LOOP_ANALYSIS = YES;
				CLANG_WARN_STRICT_PROTOTYPES = YES;
				CLANG_WARN_SUSPICIOUS_MOVE = YES;
				CLANG_WARN_UNGUARDED_AVAILABILITY = YES_AGGRESSIVE;
				CLANG_WARN_UNREACHABLE_CODE = YES;
				CLANG_WARN__DUPLICATE_METHOD_MATCH = YES;
				CODE_SIGN_STYLE = Automatic;
				COPY_PHASE_STRIP = NO;
				CURRENT_PROJECT_VERSION = 1;
				DEBUG_INFORMATION_FORMAT = dwarf;
				DEFINES_MODULE = YES;
				DEVELOPMENT_TEAM = EDF3JCE8BC;
				DYLIB_COMPATIBILITY_VERSION = 1;
				DYLIB_CURRENT_VERSION = 1;
				DYLIB_INSTALL_NAME_BASE = "@rpath";
				ENABLE_MODULE_VERIFIER = YES;
				ENABLE_STRICT_OBJC_MSGSEND = YES;
				ENABLE_TESTABILITY = YES;
				ENABLE_USER_SCRIPT_SANDBOXING = YES;
				GCC_C_LANGUAGE_STANDARD = gnu17;
				GCC_DYNAMIC_NO_PIC = NO;
				GCC_NO_COMMON_BLOCKS = YES;
				GCC_OPTIMIZATION_LEVEL = 0;
				GCC_PREPROCESSOR_DEFINITIONS = (
					"DEBUG=1",
					"$(inherited)",
				);
				GCC_WARN_64_TO_32_BIT_CONVERSION = YES;
				GCC_WARN_ABOUT_RETURN_TYPE = YES_ERROR;
				GCC_WARN_UNDECLARED_SELECTOR = YES;
				GCC_WARN_UNINITIALIZED_AUTOS = YES_AGGRESSIVE;
				GCC_WARN_UNUSED_FUNCTION = YES;
				GCC_WARN_UNUSED_VARIABLE = YES;
				GENERATE_INFOPLIST_FILE = YES;
				INFOPLIST_KEY_NSHumanReadableCopyright = "Copyright © 2024 Wire GmbH. All rights reserved.";
				INSTALL_PATH = "$(LOCAL_LIBRARY_DIR)/Frameworks";
				LD_RUNPATH_SEARCH_PATHS = (
					"$(inherited)",
					"@executable_path/Frameworks",
					"@loader_path/Frameworks",
				);
				LOCALIZATION_PREFERS_STRING_CATALOGS = YES;
				MARKETING_VERSION = 1.0;
				MODULE_VERIFIER_SUPPORTED_LANGUAGES = "objective-c objective-c++";
				MODULE_VERIFIER_SUPPORTED_LANGUAGE_STANDARDS = "gnu17 gnu++20";
				MTL_ENABLE_DEBUG_INFO = INCLUDE_SOURCE;
				MTL_FAST_MATH = YES;
				ONLY_ACTIVE_ARCH = YES;
				PRODUCT_BUNDLE_IDENTIFIER = com.wire.WireRequestStrategySupport;
				PRODUCT_NAME = "$(TARGET_NAME:c99extidentifier)";
				SDKROOT = iphoneos;
				SKIP_INSTALL = YES;
				SWIFT_ACTIVE_COMPILATION_CONDITIONS = "DEBUG $(inherited)";
				SWIFT_EMIT_LOC_STRINGS = YES;
				SWIFT_OPTIMIZATION_LEVEL = "-Onone";
				SWIFT_VERSION = 5.0;
				TARGETED_DEVICE_FAMILY = "1,2";
				VERSIONING_SYSTEM = "apple-generic";
				VERSION_INFO_PREFIX = "";
			};
			name = Debug;
		};
		EEA58F1E2B71179D006DEE32 /* Release */ = {
			isa = XCBuildConfiguration;
			buildSettings = {
				ALWAYS_SEARCH_USER_PATHS = NO;
				ASSETCATALOG_COMPILER_GENERATE_SWIFT_ASSET_SYMBOL_EXTENSIONS = YES;
				CLANG_ANALYZER_NONNULL = YES;
				CLANG_ANALYZER_NUMBER_OBJECT_CONVERSION = YES_AGGRESSIVE;
				CLANG_CXX_LANGUAGE_STANDARD = "gnu++20";
				CLANG_ENABLE_MODULES = YES;
				CLANG_ENABLE_OBJC_ARC = YES;
				CLANG_ENABLE_OBJC_WEAK = YES;
				CLANG_WARN_BLOCK_CAPTURE_AUTORELEASING = YES;
				CLANG_WARN_BOOL_CONVERSION = YES;
				CLANG_WARN_COMMA = YES;
				CLANG_WARN_CONSTANT_CONVERSION = YES;
				CLANG_WARN_DEPRECATED_OBJC_IMPLEMENTATIONS = YES;
				CLANG_WARN_DIRECT_OBJC_ISA_USAGE = YES_ERROR;
				CLANG_WARN_DOCUMENTATION_COMMENTS = YES;
				CLANG_WARN_EMPTY_BODY = YES;
				CLANG_WARN_ENUM_CONVERSION = YES;
				CLANG_WARN_INFINITE_RECURSION = YES;
				CLANG_WARN_INT_CONVERSION = YES;
				CLANG_WARN_NON_LITERAL_NULL_CONVERSION = YES;
				CLANG_WARN_OBJC_IMPLICIT_RETAIN_SELF = YES;
				CLANG_WARN_OBJC_LITERAL_CONVERSION = YES;
				CLANG_WARN_OBJC_ROOT_CLASS = YES_ERROR;
				CLANG_WARN_QUOTED_INCLUDE_IN_FRAMEWORK_HEADER = YES;
				CLANG_WARN_RANGE_LOOP_ANALYSIS = YES;
				CLANG_WARN_STRICT_PROTOTYPES = YES;
				CLANG_WARN_SUSPICIOUS_MOVE = YES;
				CLANG_WARN_UNGUARDED_AVAILABILITY = YES_AGGRESSIVE;
				CLANG_WARN_UNREACHABLE_CODE = YES;
				CLANG_WARN__DUPLICATE_METHOD_MATCH = YES;
				CODE_SIGN_STYLE = Automatic;
				COPY_PHASE_STRIP = NO;
				CURRENT_PROJECT_VERSION = 1;
				DEBUG_INFORMATION_FORMAT = "dwarf-with-dsym";
				DEFINES_MODULE = YES;
				DEVELOPMENT_TEAM = EDF3JCE8BC;
				DYLIB_COMPATIBILITY_VERSION = 1;
				DYLIB_CURRENT_VERSION = 1;
				DYLIB_INSTALL_NAME_BASE = "@rpath";
				ENABLE_MODULE_VERIFIER = YES;
				ENABLE_NS_ASSERTIONS = NO;
				ENABLE_STRICT_OBJC_MSGSEND = YES;
				ENABLE_USER_SCRIPT_SANDBOXING = YES;
				GCC_C_LANGUAGE_STANDARD = gnu17;
				GCC_NO_COMMON_BLOCKS = YES;
				GCC_WARN_64_TO_32_BIT_CONVERSION = YES;
				GCC_WARN_ABOUT_RETURN_TYPE = YES_ERROR;
				GCC_WARN_UNDECLARED_SELECTOR = YES;
				GCC_WARN_UNINITIALIZED_AUTOS = YES_AGGRESSIVE;
				GCC_WARN_UNUSED_FUNCTION = YES;
				GCC_WARN_UNUSED_VARIABLE = YES;
				GENERATE_INFOPLIST_FILE = YES;
				INFOPLIST_KEY_NSHumanReadableCopyright = "Copyright © 2024 Wire GmbH. All rights reserved.";
				INSTALL_PATH = "$(LOCAL_LIBRARY_DIR)/Frameworks";
				LD_RUNPATH_SEARCH_PATHS = (
					"$(inherited)",
					"@executable_path/Frameworks",
					"@loader_path/Frameworks",
				);
				LOCALIZATION_PREFERS_STRING_CATALOGS = YES;
				MARKETING_VERSION = 1.0;
				MODULE_VERIFIER_SUPPORTED_LANGUAGES = "objective-c objective-c++";
				MODULE_VERIFIER_SUPPORTED_LANGUAGE_STANDARDS = "gnu17 gnu++20";
				MTL_ENABLE_DEBUG_INFO = NO;
				MTL_FAST_MATH = YES;
				PRODUCT_BUNDLE_IDENTIFIER = com.wire.WireRequestStrategySupport;
				PRODUCT_NAME = "$(TARGET_NAME:c99extidentifier)";
				SDKROOT = iphoneos;
				SKIP_INSTALL = YES;
				SWIFT_COMPILATION_MODE = wholemodule;
				SWIFT_EMIT_LOC_STRINGS = YES;
				SWIFT_VERSION = 5.0;
				TARGETED_DEVICE_FAMILY = "1,2";
				VALIDATE_PRODUCT = YES;
				VERSIONING_SYSTEM = "apple-generic";
				VERSION_INFO_PREFIX = "";
			};
			name = Release;
		};
		F154EDD31F447B6C00CB8184 /* Debug */ = {
			isa = XCBuildConfiguration;
			baseConfigurationReference = F1E47FE5207E0B72008D4299 /* ios-test-host.xcconfig */;
			buildSettings = {
				INFOPLIST_FILE = "$(SRCROOT)/Tests/Test Host/Info.plist";
				LD_RUNPATH_SEARCH_PATHS = (
					"$(inherited)",
					"@executable_path/Frameworks",
				);
				PRODUCT_BUNDLE_IDENTIFIER = com.wire.WireRequestStrategyTestHost;
				PRODUCT_NAME = "$(TARGET_NAME)";
			};
			name = Debug;
		};
		F154EDD41F447B6C00CB8184 /* Release */ = {
			isa = XCBuildConfiguration;
			baseConfigurationReference = F1E47FE5207E0B72008D4299 /* ios-test-host.xcconfig */;
			buildSettings = {
				INFOPLIST_FILE = "$(SRCROOT)/Tests/Test Host/Info.plist";
				LD_RUNPATH_SEARCH_PATHS = (
					"$(inherited)",
					"@executable_path/Frameworks",
				);
				PRODUCT_BUNDLE_IDENTIFIER = com.wire.WireRequestStrategyTestHost;
				PRODUCT_NAME = "$(TARGET_NAME)";
			};
			name = Release;
		};
/* End XCBuildConfiguration section */

/* Begin XCConfigurationList section */
		166901641D707509000FE4AF /* Build configuration list for PBXProject "WireRequestStrategy" */ = {
			isa = XCConfigurationList;
			buildConfigurations = (
				1669017C1D707509000FE4AF /* Debug */,
				1669017D1D707509000FE4AF /* Release */,
			);
			defaultConfigurationIsVisible = 0;
			defaultConfigurationName = Release;
		};
		1669017E1D707509000FE4AF /* Build configuration list for PBXNativeTarget "WireRequestStrategy" */ = {
			isa = XCConfigurationList;
			buildConfigurations = (
				1669017F1D707509000FE4AF /* Debug */,
				166901801D707509000FE4AF /* Release */,
			);
			defaultConfigurationIsVisible = 0;
			defaultConfigurationName = Release;
		};
		166901811D707509000FE4AF /* Build configuration list for PBXNativeTarget "WireRequestStrategyTests" */ = {
			isa = XCConfigurationList;
			buildConfigurations = (
				166901821D707509000FE4AF /* Debug */,
				166901831D707509000FE4AF /* Release */,
			);
			defaultConfigurationIsVisible = 0;
			defaultConfigurationName = Release;
		};
		EEA58F1F2B71179D006DEE32 /* Build configuration list for PBXNativeTarget "WireRequestStrategySupport" */ = {
			isa = XCConfigurationList;
			buildConfigurations = (
				EEA58F1D2B71179D006DEE32 /* Debug */,
				EEA58F1E2B71179D006DEE32 /* Release */,
			);
			defaultConfigurationIsVisible = 0;
			defaultConfigurationName = Release;
		};
		F154EDD51F447B6C00CB8184 /* Build configuration list for PBXNativeTarget "WireRequestStrategyTestHost" */ = {
			isa = XCConfigurationList;
			buildConfigurations = (
				F154EDD31F447B6C00CB8184 /* Debug */,
				F154EDD41F447B6C00CB8184 /* Release */,
			);
			defaultConfigurationIsVisible = 0;
			defaultConfigurationName = Release;
		};
/* End XCConfigurationList section */

/* Begin XCSwiftPackageProductDependency section */
		598D042F2C89C67E00B64D71 /* WireFoundation */ = {
			isa = XCSwiftPackageProductDependency;
			productName = WireFoundation;
		};
		598D04322C89C6CF00B64D71 /* WireFoundation */ = {
			isa = XCSwiftPackageProductDependency;
			productName = WireFoundation;
		};
/* End XCSwiftPackageProductDependency section */
	};
	rootObject = 166901611D707509000FE4AF /* Project object */;
}<|MERGE_RESOLUTION|>--- conflicted
+++ resolved
@@ -7,11 +7,8 @@
 	objects = {
 
 /* Begin PBXBuildFile section */
-<<<<<<< HEAD
 		01E8EC432BB7D4A5002A5A91 /* AllTests.xctestplan in Resources */ = {isa = PBXBuildFile; fileRef = 01E8EC422BB7D4A5002A5A91 /* AllTests.xctestplan */; };
-=======
 		012B55F62C4A8FFC00DC12D0 /* EventHasher.swift in Sources */ = {isa = PBXBuildFile; fileRef = 012B55F52C4A8FFC00DC12D0 /* EventHasher.swift */; };
->>>>>>> 71033f42
 		06025662248E467B00E060E1 /* NotificationStreamSync.swift in Sources */ = {isa = PBXBuildFile; fileRef = 06025661248E467B00E060E1 /* NotificationStreamSync.swift */; };
 		06025666248E616C00E060E1 /* ZMSimpleListRequestPaginator.m in Sources */ = {isa = PBXBuildFile; fileRef = 06025665248E616C00E060E1 /* ZMSimpleListRequestPaginator.m */; };
 		0605DB902511622100443219 /* ZMLocalNotificationTests_UnreadCount.swift in Sources */ = {isa = PBXBuildFile; fileRef = 0605DB8F2511622100443219 /* ZMLocalNotificationTests_UnreadCount.swift */; };
@@ -464,11 +461,8 @@
 /* End PBXContainerItemProxy section */
 
 /* Begin PBXFileReference section */
-<<<<<<< HEAD
 		01E8EC422BB7D4A5002A5A91 /* AllTests.xctestplan */ = {isa = PBXFileReference; fileEncoding = 4; lastKnownFileType = text; path = AllTests.xctestplan; sourceTree = "<group>"; };
-=======
 		012B55F52C4A8FFC00DC12D0 /* EventHasher.swift */ = {isa = PBXFileReference; lastKnownFileType = sourcecode.swift; path = EventHasher.swift; sourceTree = "<group>"; };
->>>>>>> 71033f42
 		06025661248E467B00E060E1 /* NotificationStreamSync.swift */ = {isa = PBXFileReference; lastKnownFileType = sourcecode.swift; path = NotificationStreamSync.swift; sourceTree = "<group>"; };
 		06025665248E616C00E060E1 /* ZMSimpleListRequestPaginator.m */ = {isa = PBXFileReference; lastKnownFileType = sourcecode.c.objc; path = ZMSimpleListRequestPaginator.m; sourceTree = "<group>"; };
 		06025667248E617D00E060E1 /* ZMSimpleListRequestPaginator.h */ = {isa = PBXFileReference; lastKnownFileType = sourcecode.c.h; path = ZMSimpleListRequestPaginator.h; sourceTree = "<group>"; };
