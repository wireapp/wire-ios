--- conflicted
+++ resolved
@@ -2191,12 +2191,8 @@
 				597B70CC2B03CC83006C2121 /* UpdateConversationProtocolActionHandlerTests.swift in Sources */,
 				1621D2621D75C745007108C2 /* ZMDownstreamObjectSyncWithWhitelistTests.m in Sources */,
 				1621D2291D75AB2D007108C2 /* MockEntity2.m in Sources */,
-<<<<<<< HEAD
+				F18401DB2073C25300E9F4CC /* EventDecoderDecryptionTests.swift in Sources */,
 				E99D18EB2B177F3500751183 /* SyncUsersActionHandlerTests.swift in Sources */,
-				F18401DB2073C25300E9F4CC /* EventDecoderDecryptionTestsTests.swift in Sources */,
-=======
-				F18401DB2073C25300E9F4CC /* EventDecoderDecryptionTests.swift in Sources */,
->>>>>>> a2284a81
 				D5D65A062073C8F800D7F3C3 /* AssetRequestFactoryTests.swift in Sources */,
 				638941F02AF50EB10051ABFD /* MockLocalConversationRemovalUseCase.swift in Sources */,
 				1621D2281D75AB2D007108C2 /* MockEntity.m in Sources */,
