// !$*UTF8*$!
{
	archiveVersion = 1;
	classes = {
	};
	objectVersion = 54;
	objects = {

/* Begin PBXBuildFile section */
		06025662248E467B00E060E1 /* NotificationStreamSync.swift in Sources */ = {isa = PBXBuildFile; fileRef = 06025661248E467B00E060E1 /* NotificationStreamSync.swift */; };
		06025666248E616C00E060E1 /* ZMSimpleListRequestPaginator.m in Sources */ = {isa = PBXBuildFile; fileRef = 06025665248E616C00E060E1 /* ZMSimpleListRequestPaginator.m */; };
		0605DB902511622100443219 /* ZMLocalNotificationTests_UnreadCount.swift in Sources */ = {isa = PBXBuildFile; fileRef = 0605DB8F2511622100443219 /* ZMLocalNotificationTests_UnreadCount.swift */; };
		060ED6D62499F41000412C4A /* PushNotificationStatus.swift in Sources */ = {isa = PBXBuildFile; fileRef = 060ED6D52499F41000412C4A /* PushNotificationStatus.swift */; };
		061389F42B178EBE0053B7B5 /* E2eIAPI.swift in Sources */ = {isa = PBXBuildFile; fileRef = 061389F32B178EBE0053B7B5 /* E2eIAPI.swift */; };
		062285C8276BB5B000B87C91 /* UpdateEventProcessor.swift in Sources */ = {isa = PBXBuildFile; fileRef = 062285C7276BB5B000B87C91 /* UpdateEventProcessor.swift */; };
		0640BF6F2B0F6B78008866E4 /* E2EIEnrollment.swift in Sources */ = {isa = PBXBuildFile; fileRef = 0640BF6E2B0F6B78008866E4 /* E2EIEnrollment.swift */; };
		06474D4B24AF6858002C695D /* EventDecoder.swift in Sources */ = {isa = PBXBuildFile; fileRef = 06474D4A24AF6858002C695D /* EventDecoder.swift */; };
		06474D4D24AF68AD002C695D /* StoreUpdateEvent.swift in Sources */ = {isa = PBXBuildFile; fileRef = 06474D4C24AF68AD002C695D /* StoreUpdateEvent.swift */; };
		06474D5E24B30C79002C695D /* PushNotificationStatusTests.swift in Sources */ = {isa = PBXBuildFile; fileRef = 06474D5C24B30C75002C695D /* PushNotificationStatusTests.swift */; };
		06474D6024B310B6002C695D /* NotificationsTrackerTests.swift in Sources */ = {isa = PBXBuildFile; fileRef = 06474D5F24B310B6002C695D /* NotificationsTrackerTests.swift */; };
		06474D6624B3227E002C695D /* ZMSimpleListRequestPaginatorTests.m in Sources */ = {isa = PBXBuildFile; fileRef = 06474D6524B3227E002C695D /* ZMSimpleListRequestPaginatorTests.m */; };
		064824982B10E32C00115329 /* EnrollE2EICertificateUseCase.swift in Sources */ = {isa = PBXBuildFile; fileRef = 064824972B10E32C00115329 /* EnrollE2EICertificateUseCase.swift */; };
		0648FC1227851661006519D1 /* audio.m4a in Resources */ = {isa = PBXBuildFile; fileRef = 0648FC1027851623006519D1 /* audio.m4a */; };
		0649D12224F5C5EF001DDC78 /* ZMLocalNotification.swift in Sources */ = {isa = PBXBuildFile; fileRef = 0649D12124F5C5EF001DDC78 /* ZMLocalNotification.swift */; };
		0649D14024F63AA0001DDC78 /* LocalNotificationContentType.swift in Sources */ = {isa = PBXBuildFile; fileRef = 0649D13F24F63AA0001DDC78 /* LocalNotificationContentType.swift */; };
		0649D14324F63B52001DDC78 /* NotificationUserInfo.swift in Sources */ = {isa = PBXBuildFile; fileRef = 0649D14224F63B52001DDC78 /* NotificationUserInfo.swift */; };
		0649D14524F63BBD001DDC78 /* LocalNotificationType+Configuration.swift in Sources */ = {isa = PBXBuildFile; fileRef = 0649D14424F63BBD001DDC78 /* LocalNotificationType+Configuration.swift */; };
		0649D14724F63C02001DDC78 /* PushNotificationCategory.swift in Sources */ = {isa = PBXBuildFile; fileRef = 0649D14624F63C02001DDC78 /* PushNotificationCategory.swift */; };
		0649D14924F63C51001DDC78 /* NotificationSound.swift in Sources */ = {isa = PBXBuildFile; fileRef = 0649D14824F63C51001DDC78 /* NotificationSound.swift */; };
		0649D14B24F63C8F001DDC78 /* NotificationAction.swift in Sources */ = {isa = PBXBuildFile; fileRef = 0649D14A24F63C8F001DDC78 /* NotificationAction.swift */; };
		0649D14D24F63D3E001DDC78 /* LocalNotificationType+Localization.swift in Sources */ = {isa = PBXBuildFile; fileRef = 0649D14C24F63D3E001DDC78 /* LocalNotificationType+Localization.swift */; };
		0649D14F24F63DCC001DDC78 /* ZMSound.swift in Sources */ = {isa = PBXBuildFile; fileRef = 0649D14E24F63DCC001DDC78 /* ZMSound.swift */; };
		0649D15424F64335001DDC78 /* Push.stringsdict in Resources */ = {isa = PBXBuildFile; fileRef = 0649D15024F64335001DDC78 /* Push.stringsdict */; };
		0649D15524F64335001DDC78 /* Push.strings in Resources */ = {isa = PBXBuildFile; fileRef = 0649D15224F64335001DDC78 /* Push.strings */; };
		0649D19B24F66E9E001DDC78 /* ZMLocalNotification+Events.swift in Sources */ = {isa = PBXBuildFile; fileRef = 0649D19A24F66E9E001DDC78 /* ZMLocalNotification+Events.swift */; };
		0649D19F24F6717C001DDC78 /* ZMLocalNotificationSet.swift in Sources */ = {isa = PBXBuildFile; fileRef = 0649D19E24F6717C001DDC78 /* ZMLocalNotificationSet.swift */; };
		0649D1A124F671E6001DDC78 /* UserNotificationCenter.swift in Sources */ = {isa = PBXBuildFile; fileRef = 0649D1A024F671E6001DDC78 /* UserNotificationCenter.swift */; };
		0649D1A624F673E7001DDC78 /* Logging.swift in Sources */ = {isa = PBXBuildFile; fileRef = 0649D1A524F673E7001DDC78 /* Logging.swift */; };
		0671976E2AE951F400D96598 /* AcmeAPI.swift in Sources */ = {isa = PBXBuildFile; fileRef = 0671976D2AE951F400D96598 /* AcmeAPI.swift */; };
		0671979A2AFBE9FD00D96598 /* AcmeResponse.swift in Sources */ = {isa = PBXBuildFile; fileRef = 067197992AFBE9FD00D96598 /* AcmeResponse.swift */; };
		067215AD2B10DCA300CF4AD4 /* E2EIRepository.swift in Sources */ = {isa = PBXBuildFile; fileRef = 067215AC2B10DCA300CF4AD4 /* E2EIRepository.swift */; };
		068084962563B6940047899C /* FeatureConfigRequestStrategy.swift in Sources */ = {isa = PBXBuildFile; fileRef = 068084952563B6940047899C /* FeatureConfigRequestStrategy.swift */; };
		068084982563B7310047899C /* FeatureConfigRequestStrategyTests.swift in Sources */ = {isa = PBXBuildFile; fileRef = 068084972563B7310047899C /* FeatureConfigRequestStrategyTests.swift */; };
		0693114A24F799F400D14DF5 /* ZMLocalNotificationTests.swift in Sources */ = {isa = PBXBuildFile; fileRef = 0693113F24F7995F00D14DF5 /* ZMLocalNotificationTests.swift */; };
		0693114B24F79A0500D14DF5 /* ZMLocalNotificationTests_Event.swift in Sources */ = {isa = PBXBuildFile; fileRef = 0693114124F7996D00D14DF5 /* ZMLocalNotificationTests_Event.swift */; };
		0693114C24F79A0E00D14DF5 /* ZMLocalNotificationSetTests.swift in Sources */ = {isa = PBXBuildFile; fileRef = 0693114324F7999800D14DF5 /* ZMLocalNotificationSetTests.swift */; };
		0693114D24F79A1100D14DF5 /* ZMLocalNotificationLocalizationTests.swift in Sources */ = {isa = PBXBuildFile; fileRef = 0693114524F799B200D14DF5 /* ZMLocalNotificationLocalizationTests.swift */; };
		0693114E24F79A1300D14DF5 /* LocalNotificationContentTypeTest.swift in Sources */ = {isa = PBXBuildFile; fileRef = 0693114724F799BE00D14DF5 /* LocalNotificationContentTypeTest.swift */; };
		0693115024F79E2500D14DF5 /* UserNotificationCenterMock.swift in Sources */ = {isa = PBXBuildFile; fileRef = 0693114F24F79E2500D14DF5 /* UserNotificationCenterMock.swift */; };
		0693115624F7B17300D14DF5 /* ZMLocalNotificationTests_SystemMessage.swift in Sources */ = {isa = PBXBuildFile; fileRef = 0693115524F7B17300D14DF5 /* ZMLocalNotificationTests_SystemMessage.swift */; };
		0693115724F7B1A200D14DF5 /* ZMLocalNotificationTests_Message.swift in Sources */ = {isa = PBXBuildFile; fileRef = 0693115124F7B15500D14DF5 /* ZMLocalNotificationTests_Message.swift */; };
		06A1966E2A7BEAE300B43BA5 /* TerminateFederationRequestStrategy.swift in Sources */ = {isa = PBXBuildFile; fileRef = 06A1966D2A7BEAE300B43BA5 /* TerminateFederationRequestStrategy.swift */; };
		06A196702A7BEBD100B43BA5 /* TerminateFederationRequestStrategyTests.swift in Sources */ = {isa = PBXBuildFile; fileRef = 06A1966F2A7BEBD100B43BA5 /* TerminateFederationRequestStrategyTests.swift */; };
		06A9FDD228B36FF500B3C730 /* UpdateAccessRolesAction.swift in Sources */ = {isa = PBXBuildFile; fileRef = 06A9FDD128B36FF500B3C730 /* UpdateAccessRolesAction.swift */; };
		06A9FDD428B3701000B3C730 /* UpdateAccessRolesActionHandler.swift in Sources */ = {isa = PBXBuildFile; fileRef = 06A9FDD328B3701000B3C730 /* UpdateAccessRolesActionHandler.swift */; };
		06A9FDD628B3702700B3C730 /* UpdateAccessRolesActionHandlerTests.swift in Sources */ = {isa = PBXBuildFile; fileRef = 06A9FDD528B3702700B3C730 /* UpdateAccessRolesActionHandlerTests.swift */; };
		06ADF694264B467E002E0C7A /* MockAnalytics.swift in Sources */ = {isa = PBXBuildFile; fileRef = 06ADF693264B467E002E0C7A /* MockAnalytics.swift */; };
		06C394B6248E6FDA00AE736A /* ZMSimpleListRequestPaginator.h in Headers */ = {isa = PBXBuildFile; fileRef = 06025667248E617D00E060E1 /* ZMSimpleListRequestPaginator.h */; settings = {ATTRIBUTES = (Public, ); }; };
		06C394B7248E6FDE00AE736A /* ZMSimpleListRequestPaginator+Internal.h in Headers */ = {isa = PBXBuildFile; fileRef = 06025669248E61BF00E060E1 /* ZMSimpleListRequestPaginator+Internal.h */; };
		06C394C5248E851000AE736A /* NotificationsTracker.swift in Sources */ = {isa = PBXBuildFile; fileRef = 06C394C4248E851000AE736A /* NotificationsTracker.swift */; };
		06CDDE9F282E9CC200F9360F /* RemovePushTokenAction.swift in Sources */ = {isa = PBXBuildFile; fileRef = 06CDDE9E282E9CC200F9360F /* RemovePushTokenAction.swift */; };
		06CDDEA1282E9E7F00F9360F /* RemovePushTokenActionHandler.swift in Sources */ = {isa = PBXBuildFile; fileRef = 06CDDEA0282E9E7F00F9360F /* RemovePushTokenActionHandler.swift */; };
		06CDDEA3282E9E9800F9360F /* RemovePushTokenActionHandlerTests.swift in Sources */ = {isa = PBXBuildFile; fileRef = 06CDDEA2282E9E9800F9360F /* RemovePushTokenActionHandlerTests.swift */; };
		06CF5DFA27FC900F00822FAB /* ZMLocalNotification+Calling.swift in Sources */ = {isa = PBXBuildFile; fileRef = 06CF5DF927FC900F00822FAB /* ZMLocalNotification+Calling.swift */; };
		06D61FB62B0CBE1E00C2699A /* AcmeAPITests.swift in Sources */ = {isa = PBXBuildFile; fileRef = 06D61FB52B0CBE1E00C2699A /* AcmeAPITests.swift */; };
		06D61FB82B0CBE3100C2699A /* E2EIEnrollmentTests.swift in Sources */ = {isa = PBXBuildFile; fileRef = 06D61FB72B0CBE3100C2699A /* E2EIEnrollmentTests.swift */; };
		06FDC62F28354DAE008300DB /* PushTokenStorage.swift in Sources */ = {isa = PBXBuildFile; fileRef = 06FDC62E28354DAE008300DB /* PushTokenStorage.swift */; };
		06FDC63128354DBD008300DB /* PushTokenStorageTests.swift in Sources */ = {isa = PBXBuildFile; fileRef = 06FDC63028354DBD008300DB /* PushTokenStorageTests.swift */; };
		160ADE9C270DBD0A003FA638 /* ConnectToUserActionHandlerTests.swift in Sources */ = {isa = PBXBuildFile; fileRef = 160ADE9B270DBD0A003FA638 /* ConnectToUserActionHandlerTests.swift */; };
		16189D06268B214E004831BE /* InsertedObjectSyncTests.swift in Sources */ = {isa = PBXBuildFile; fileRef = 16189D05268B214E004831BE /* InsertedObjectSyncTests.swift */; };
		16189D0A268B2C34004831BE /* ModifiedKeyObjectSyncTests.swift in Sources */ = {isa = PBXBuildFile; fileRef = 16189D09268B2C34004831BE /* ModifiedKeyObjectSyncTests.swift */; };
		161E05442665465A00DADC3D /* SyncProgress.swift in Sources */ = {isa = PBXBuildFile; fileRef = 161E05432665465A00DADC3D /* SyncProgress.swift */; };
		161E055026655E4500DADC3D /* UserProfileRequestStrategy.swift in Sources */ = {isa = PBXBuildFile; fileRef = 161E054F26655E4500DADC3D /* UserProfileRequestStrategy.swift */; };
		1621D2281D75AB2D007108C2 /* MockEntity.m in Sources */ = {isa = PBXBuildFile; fileRef = 1621D2231D75AB2D007108C2 /* MockEntity.m */; };
		1621D2291D75AB2D007108C2 /* MockEntity2.m in Sources */ = {isa = PBXBuildFile; fileRef = 1621D2251D75AB2D007108C2 /* MockEntity2.m */; };
		1621D22A1D75AB2D007108C2 /* MockModelObjectContextFactory.m in Sources */ = {isa = PBXBuildFile; fileRef = 1621D2271D75AB2D007108C2 /* MockModelObjectContextFactory.m */; };
		1621D22E1D75AC36007108C2 /* ZMChangeTrackerBootstrap.h in Headers */ = {isa = PBXBuildFile; fileRef = 1621D22B1D75AC36007108C2 /* ZMChangeTrackerBootstrap.h */; settings = {ATTRIBUTES = (Public, ); }; };
		1621D22F1D75AC36007108C2 /* ZMChangeTrackerBootstrap.m in Sources */ = {isa = PBXBuildFile; fileRef = 1621D22C1D75AC36007108C2 /* ZMChangeTrackerBootstrap.m */; };
		1621D2301D75AC36007108C2 /* ZMChangeTrackerBootstrap+Testing.h in Headers */ = {isa = PBXBuildFile; fileRef = 1621D22D1D75AC36007108C2 /* ZMChangeTrackerBootstrap+Testing.h */; settings = {ATTRIBUTES = (Public, ); }; };
		1621D2621D75C745007108C2 /* ZMDownstreamObjectSyncWithWhitelistTests.m in Sources */ = {isa = PBXBuildFile; fileRef = 166902191D709110000FE4AF /* ZMDownstreamObjectSyncWithWhitelistTests.m */; };
		1621D2651D75C750007108C2 /* ZMLocallyModifiedObjectSetTests.m in Sources */ = {isa = PBXBuildFile; fileRef = 1669021C1D709110000FE4AF /* ZMLocallyModifiedObjectSetTests.m */; };
		1621D2661D75C755007108C2 /* ZMLocallyModifiedObjectSyncStatusTests.m in Sources */ = {isa = PBXBuildFile; fileRef = 1669021D1D709110000FE4AF /* ZMLocallyModifiedObjectSyncStatusTests.m */; };
		1621D2671D75C776007108C2 /* ZMRemoteIdentifierObjectSyncTests.m in Sources */ = {isa = PBXBuildFile; fileRef = 1669021E1D709110000FE4AF /* ZMRemoteIdentifierObjectSyncTests.m */; };
		1621D26A1D75C782007108C2 /* ZMTimedSingleRequestSyncTests.m in Sources */ = {isa = PBXBuildFile; fileRef = 166902211D709110000FE4AF /* ZMTimedSingleRequestSyncTests.m */; };
		1621D26B1D75C7FF007108C2 /* ZMUpstreamInsertedObjectSyncTests.m in Sources */ = {isa = PBXBuildFile; fileRef = 166902221D709110000FE4AF /* ZMUpstreamInsertedObjectSyncTests.m */; };
		1621D26D1D75C806007108C2 /* NSManagedObjectContext+TestHelpers.m in Sources */ = {isa = PBXBuildFile; fileRef = 1621D2321D75B221007108C2 /* NSManagedObjectContext+TestHelpers.m */; };
		1621D2741D7715EA007108C2 /* ZMObjectSyncStrategy.h in Headers */ = {isa = PBXBuildFile; fileRef = 1621D2721D7715EA007108C2 /* ZMObjectSyncStrategy.h */; settings = {ATTRIBUTES = (Public, ); }; };
		1621D2751D7715EA007108C2 /* ZMObjectSyncStrategy.m in Sources */ = {isa = PBXBuildFile; fileRef = 1621D2731D7715EA007108C2 /* ZMObjectSyncStrategy.m */; };
		1622946B221C18BE00A98679 /* AssetV3UploadRequestStrategy.swift in Sources */ = {isa = PBXBuildFile; fileRef = 1622946A221C18BE00A98679 /* AssetV3UploadRequestStrategy.swift */; };
		1622946D221C56E500A98679 /* AssetsPreprocessor.swift in Sources */ = {isa = PBXBuildFile; fileRef = 1622946C221C56E500A98679 /* AssetsPreprocessor.swift */; };
		16229486221EBB8100A98679 /* ZMImagePreprocessingTracker.h in Headers */ = {isa = PBXBuildFile; fileRef = 16229482221EBB8000A98679 /* ZMImagePreprocessingTracker.h */; settings = {ATTRIBUTES = (Public, ); }; };
		16229487221EBB8100A98679 /* ZMImagePreprocessingTracker.m in Sources */ = {isa = PBXBuildFile; fileRef = 16229483221EBB8000A98679 /* ZMImagePreprocessingTracker.m */; };
		16229488221EBB8100A98679 /* ZMImagePreprocessingTracker+Testing.h in Headers */ = {isa = PBXBuildFile; fileRef = 16229484221EBB8000A98679 /* ZMImagePreprocessingTracker+Testing.h */; settings = {ATTRIBUTES = (Public, ); }; };
		1623F8D32AE66F28004F0319 /* MessageSender.swift in Sources */ = {isa = PBXBuildFile; fileRef = 1623F8D22AE66F28004F0319 /* MessageSender.swift */; };
		1623F8D52AE6729D004F0319 /* SessionEstablisher.swift in Sources */ = {isa = PBXBuildFile; fileRef = 1623F8D42AE6729D004F0319 /* SessionEstablisher.swift */; };
		1623F8D82AE7FB7E004F0319 /* PrekeyAPI.swift in Sources */ = {isa = PBXBuildFile; fileRef = 1623F8D72AE7FB7E004F0319 /* PrekeyAPI.swift */; };
		1623F8DA2AE7FBD6004F0319 /* NetworkError.swift in Sources */ = {isa = PBXBuildFile; fileRef = 1623F8D92AE7FBD6004F0319 /* NetworkError.swift */; };
		1623F8DC2AE7FD54004F0319 /* APIProvider.swift in Sources */ = {isa = PBXBuildFile; fileRef = 1623F8DB2AE7FD54004F0319 /* APIProvider.swift */; };
		1623F8DE2AE945E2004F0319 /* MessageAPI.swift in Sources */ = {isa = PBXBuildFile; fileRef = 1623F8DD2AE945E2004F0319 /* MessageAPI.swift */; };
		1623F8E02AEAAF0E004F0319 /* MessageDependencyResolver.swift in Sources */ = {isa = PBXBuildFile; fileRef = 1623F8DF2AEAAF0E004F0319 /* MessageDependencyResolver.swift */; };
		16367F1E26FDB0740028AF8B /* Payload+Connection.swift in Sources */ = {isa = PBXBuildFile; fileRef = 16367F1D26FDB0740028AF8B /* Payload+Connection.swift */; };
		16367F2626FDB4720028AF8B /* ConnectionRequestStrategy.swift in Sources */ = {isa = PBXBuildFile; fileRef = 16367F2526FDB4720028AF8B /* ConnectionRequestStrategy.swift */; };
		164D00742225624E00A8F264 /* ZMImagePreprocessingTrackerTests.m in Sources */ = {isa = PBXBuildFile; fileRef = 16229485221EBB8000A98679 /* ZMImagePreprocessingTrackerTests.m */; };
		164D007622256C6E00A8F264 /* AssetV3UploadRequestStrategyTests.swift in Sources */ = {isa = PBXBuildFile; fileRef = 164D007522256C6E00A8F264 /* AssetV3UploadRequestStrategyTests.swift */; };
		1658EA6226DE22C0003D0090 /* ConversationRequestStrategy.swift in Sources */ = {isa = PBXBuildFile; fileRef = 1658EA6126DE22C0003D0090 /* ConversationRequestStrategy.swift */; };
		1662ADB322B0E8B300D84071 /* VerifyLegalHoldRequestStrategy.swift in Sources */ = {isa = PBXBuildFile; fileRef = 1662ADB222B0E8B300D84071 /* VerifyLegalHoldRequestStrategy.swift */; };
		1662ADD122B14CBA00D84071 /* VerifyLegalHoldRequestStrategyTests.swift in Sources */ = {isa = PBXBuildFile; fileRef = 1662ADD022B14CBA00D84071 /* VerifyLegalHoldRequestStrategyTests.swift */; };
		1669016E1D707509000FE4AF /* WireRequestStrategy.h in Headers */ = {isa = PBXBuildFile; fileRef = 1669016D1D707509000FE4AF /* WireRequestStrategy.h */; settings = {ATTRIBUTES = (Public, ); }; };
		166901D01D7081C7000FE4AF /* ZMContextChangeTracker.h in Headers */ = {isa = PBXBuildFile; fileRef = 166901A81D7081C7000FE4AF /* ZMContextChangeTracker.h */; settings = {ATTRIBUTES = (Public, ); }; };
		166901D31D7081C7000FE4AF /* ZMDownstreamObjectSync.h in Headers */ = {isa = PBXBuildFile; fileRef = 166901AB1D7081C7000FE4AF /* ZMDownstreamObjectSync.h */; settings = {ATTRIBUTES = (Public, ); }; };
		166901D41D7081C7000FE4AF /* ZMDownstreamObjectSync.m in Sources */ = {isa = PBXBuildFile; fileRef = 166901AC1D7081C7000FE4AF /* ZMDownstreamObjectSync.m */; };
		166901D51D7081C7000FE4AF /* ZMDownstreamObjectSyncWithWhitelist.h in Headers */ = {isa = PBXBuildFile; fileRef = 166901AD1D7081C7000FE4AF /* ZMDownstreamObjectSyncWithWhitelist.h */; settings = {ATTRIBUTES = (Public, ); }; };
		166901D61D7081C7000FE4AF /* ZMDownstreamObjectSyncWithWhitelist.m in Sources */ = {isa = PBXBuildFile; fileRef = 166901AE1D7081C7000FE4AF /* ZMDownstreamObjectSyncWithWhitelist.m */; };
		166901D71D7081C7000FE4AF /* ZMDownstreamObjectSyncWithWhitelist+Internal.h in Headers */ = {isa = PBXBuildFile; fileRef = 166901AF1D7081C7000FE4AF /* ZMDownstreamObjectSyncWithWhitelist+Internal.h */; };
		166901D81D7081C7000FE4AF /* ZMLocallyInsertedObjectSet.h in Headers */ = {isa = PBXBuildFile; fileRef = 166901B01D7081C7000FE4AF /* ZMLocallyInsertedObjectSet.h */; settings = {ATTRIBUTES = (Public, ); }; };
		166901D91D7081C7000FE4AF /* ZMLocallyInsertedObjectSet.m in Sources */ = {isa = PBXBuildFile; fileRef = 166901B11D7081C7000FE4AF /* ZMLocallyInsertedObjectSet.m */; };
		166901DA1D7081C7000FE4AF /* ZMLocallyModifiedObjectSet.h in Headers */ = {isa = PBXBuildFile; fileRef = 166901B21D7081C7000FE4AF /* ZMLocallyModifiedObjectSet.h */; settings = {ATTRIBUTES = (Public, ); }; };
		166901DB1D7081C7000FE4AF /* ZMLocallyModifiedObjectSet.m in Sources */ = {isa = PBXBuildFile; fileRef = 166901B31D7081C7000FE4AF /* ZMLocallyModifiedObjectSet.m */; };
		166901DC1D7081C7000FE4AF /* ZMLocallyModifiedObjectSyncStatus.h in Headers */ = {isa = PBXBuildFile; fileRef = 166901B41D7081C7000FE4AF /* ZMLocallyModifiedObjectSyncStatus.h */; settings = {ATTRIBUTES = (Public, ); }; };
		166901DD1D7081C7000FE4AF /* ZMLocallyModifiedObjectSyncStatus.m in Sources */ = {isa = PBXBuildFile; fileRef = 166901B51D7081C7000FE4AF /* ZMLocallyModifiedObjectSyncStatus.m */; };
		166901DE1D7081C7000FE4AF /* ZMObjectSync.h in Headers */ = {isa = PBXBuildFile; fileRef = 166901B61D7081C7000FE4AF /* ZMObjectSync.h */; settings = {ATTRIBUTES = (Public, ); }; };
		166901DF1D7081C7000FE4AF /* ZMRemoteIdentifierObjectSync.h in Headers */ = {isa = PBXBuildFile; fileRef = 166901B71D7081C7000FE4AF /* ZMRemoteIdentifierObjectSync.h */; settings = {ATTRIBUTES = (Public, ); }; };
		166901E01D7081C7000FE4AF /* ZMRemoteIdentifierObjectSync.m in Sources */ = {isa = PBXBuildFile; fileRef = 166901B81D7081C7000FE4AF /* ZMRemoteIdentifierObjectSync.m */; };
		166901E11D7081C7000FE4AF /* ZMRequestGenerator.h in Headers */ = {isa = PBXBuildFile; fileRef = 166901B91D7081C7000FE4AF /* ZMRequestGenerator.h */; settings = {ATTRIBUTES = (Public, ); }; };
		166901E21D7081C7000FE4AF /* ZMRequestGenerator.m in Sources */ = {isa = PBXBuildFile; fileRef = 166901BA1D7081C7000FE4AF /* ZMRequestGenerator.m */; };
		166901E31D7081C7000FE4AF /* ZMSingleRequestSync.h in Headers */ = {isa = PBXBuildFile; fileRef = 166901BB1D7081C7000FE4AF /* ZMSingleRequestSync.h */; settings = {ATTRIBUTES = (Public, ); }; };
		166901E41D7081C7000FE4AF /* ZMSingleRequestSync.m in Sources */ = {isa = PBXBuildFile; fileRef = 166901BC1D7081C7000FE4AF /* ZMSingleRequestSync.m */; };
		166901E51D7081C7000FE4AF /* ZMSyncOperationSet.h in Headers */ = {isa = PBXBuildFile; fileRef = 166901BD1D7081C7000FE4AF /* ZMSyncOperationSet.h */; settings = {ATTRIBUTES = (Public, ); }; };
		166901E61D7081C7000FE4AF /* ZMSyncOperationSet.m in Sources */ = {isa = PBXBuildFile; fileRef = 166901BE1D7081C7000FE4AF /* ZMSyncOperationSet.m */; };
		166901EB1D7081C7000FE4AF /* ZMTimedSingleRequestSync.h in Headers */ = {isa = PBXBuildFile; fileRef = 166901C31D7081C7000FE4AF /* ZMTimedSingleRequestSync.h */; settings = {ATTRIBUTES = (Public, ); }; };
		166901EC1D7081C7000FE4AF /* ZMTimedSingleRequestSync.m in Sources */ = {isa = PBXBuildFile; fileRef = 166901C41D7081C7000FE4AF /* ZMTimedSingleRequestSync.m */; };
		166901EF1D7081C7000FE4AF /* ZMUpstreamInsertedObjectSync.h in Headers */ = {isa = PBXBuildFile; fileRef = 166901C71D7081C7000FE4AF /* ZMUpstreamInsertedObjectSync.h */; settings = {ATTRIBUTES = (Public, ); }; };
		166901F01D7081C7000FE4AF /* ZMUpstreamInsertedObjectSync.m in Sources */ = {isa = PBXBuildFile; fileRef = 166901C81D7081C7000FE4AF /* ZMUpstreamInsertedObjectSync.m */; };
		166901F11D7081C7000FE4AF /* ZMUpstreamModifiedObjectSync.h in Headers */ = {isa = PBXBuildFile; fileRef = 166901C91D7081C7000FE4AF /* ZMUpstreamModifiedObjectSync.h */; settings = {ATTRIBUTES = (Public, ); }; };
		166901F21D7081C7000FE4AF /* ZMUpstreamModifiedObjectSync.m in Sources */ = {isa = PBXBuildFile; fileRef = 166901CA1D7081C7000FE4AF /* ZMUpstreamModifiedObjectSync.m */; };
		166901F31D7081C7000FE4AF /* ZMUpstreamModifiedObjectSync+Testing.h in Headers */ = {isa = PBXBuildFile; fileRef = 166901CB1D7081C7000FE4AF /* ZMUpstreamModifiedObjectSync+Testing.h */; };
		166901F41D7081C7000FE4AF /* ZMUpstreamRequest.h in Headers */ = {isa = PBXBuildFile; fileRef = 166901CC1D7081C7000FE4AF /* ZMUpstreamRequest.h */; settings = {ATTRIBUTES = (Public, ); }; };
		166901F51D7081C7000FE4AF /* ZMUpstreamRequest.m in Sources */ = {isa = PBXBuildFile; fileRef = 166901CD1D7081C7000FE4AF /* ZMUpstreamRequest.m */; };
		166901F61D7081C7000FE4AF /* ZMUpstreamTranscoder.h in Headers */ = {isa = PBXBuildFile; fileRef = 166901CE1D7081C7000FE4AF /* ZMUpstreamTranscoder.h */; settings = {ATTRIBUTES = (Public, ); }; };
		166902121D70851E000FE4AF /* ZMOutstandingItems.h in Headers */ = {isa = PBXBuildFile; fileRef = 166902111D70851E000FE4AF /* ZMOutstandingItems.h */; settings = {ATTRIBUTES = (Public, ); }; };
		166A22912577C06B00EF313D /* ResetSessionRequestStrategy.swift in Sources */ = {isa = PBXBuildFile; fileRef = 166A22902577C06B00EF313D /* ResetSessionRequestStrategy.swift */; };
		16751E8524CF72970099AE09 /* DeliveryReceiptRequestStrategy.swift in Sources */ = {isa = PBXBuildFile; fileRef = 16751E8424CF72970099AE09 /* DeliveryReceiptRequestStrategy.swift */; };
		16751EBB24D1BDA00099AE09 /* DeliveryReceiptRequestStrategyTests.swift in Sources */ = {isa = PBXBuildFile; fileRef = 16751EBA24D1BDA00099AE09 /* DeliveryReceiptRequestStrategyTests.swift */; };
		167BCBC426087F8900E9D7E3 /* ZMTBaseTests+CoreDataStack.swift in Sources */ = {isa = PBXBuildFile; fileRef = 167BCBC326087F8900E9D7E3 /* ZMTBaseTests+CoreDataStack.swift */; };
		1682462F257A1FB7002AF17B /* KeyPathObjectSync.swift in Sources */ = {isa = PBXBuildFile; fileRef = 1682462E257A1FB7002AF17B /* KeyPathObjectSync.swift */; };
		16824631257A23E8002AF17B /* KeyPathObjectSyncTests.swift in Sources */ = {isa = PBXBuildFile; fileRef = 16824630257A23E8002AF17B /* KeyPathObjectSyncTests.swift */; };
		16824633257A2B47002AF17B /* ResetSessionRequestStrategyTests.swift in Sources */ = {isa = PBXBuildFile; fileRef = 16824632257A2B47002AF17B /* ResetSessionRequestStrategyTests.swift */; };
		168414192228365D00FCB9BC /* AssetsPreprocessorTests.swift in Sources */ = {isa = PBXBuildFile; fileRef = 168414182228365D00FCB9BC /* AssetsPreprocessorTests.swift */; };
		168D7BBC26F330DE00789960 /* MessagingTest+Payloads.swift in Sources */ = {isa = PBXBuildFile; fileRef = 168D7BBB26F330DE00789960 /* MessagingTest+Payloads.swift */; };
		168D7CA526FB0CFD00789960 /* ActionHandler.swift in Sources */ = {isa = PBXBuildFile; fileRef = 168D7CA426FB0CFD00789960 /* ActionHandler.swift */; };
		168D7CB226FB0E3F00789960 /* EntityActionSync.swift in Sources */ = {isa = PBXBuildFile; fileRef = 168D7CB126FB0E3F00789960 /* EntityActionSync.swift */; };
		168D7CB726FB0E9200789960 /* AddParticipantActionHandler.swift in Sources */ = {isa = PBXBuildFile; fileRef = 168D7CB626FB0E9200789960 /* AddParticipantActionHandler.swift */; };
		168D7CBB26FB21D900789960 /* RemoveParticipantActionHandler.swift in Sources */ = {isa = PBXBuildFile; fileRef = 168D7CBA26FB21D900789960 /* RemoveParticipantActionHandler.swift */; };
		168D7CCE26FB303A00789960 /* AddParticipantActionHandlerTests.swift in Sources */ = {isa = PBXBuildFile; fileRef = 168D7CCD26FB303A00789960 /* AddParticipantActionHandlerTests.swift */; };
		168D7CF626FC6D3400789960 /* RemoveParticipantActionHandlerTests.swift in Sources */ = {isa = PBXBuildFile; fileRef = 168D7CF526FC6D3300789960 /* RemoveParticipantActionHandlerTests.swift */; };
		168D7D0C26FC81AD00789960 /* ActionHandlerTests.swift in Sources */ = {isa = PBXBuildFile; fileRef = 168D7D0B26FC81AD00789960 /* ActionHandlerTests.swift */; };
		1695B9D42B87FFF100E9342A /* StubPayloadConversationEvent.swift in Sources */ = {isa = PBXBuildFile; fileRef = 1695B9D32B87FFF100E9342A /* StubPayloadConversationEvent.swift */; };
		16972DED2668E699008AF3A2 /* UserProfileRequestStrategyTests.swift in Sources */ = {isa = PBXBuildFile; fileRef = 16972DEC2668E699008AF3A2 /* UserProfileRequestStrategyTests.swift */; };
		169BA1CB25E9507600374343 /* Payload+Coding.swift in Sources */ = {isa = PBXBuildFile; fileRef = 169BA1CA25E9507600374343 /* Payload+Coding.swift */; };
		16A4891A2685CECD001F9127 /* ProteusMessage.swift in Sources */ = {isa = PBXBuildFile; fileRef = 16A489192685CECC001F9127 /* ProteusMessage.swift */; };
		16A48936268A0665001F9127 /* ModifiedKeyObjectSync.swift in Sources */ = {isa = PBXBuildFile; fileRef = 16A48935268A0665001F9127 /* ModifiedKeyObjectSync.swift */; };
		16A4893A268A080E001F9127 /* InsertedObjectSync.swift in Sources */ = {isa = PBXBuildFile; fileRef = 16A48939268A080E001F9127 /* InsertedObjectSync.swift */; };
		16A4893F268B0C82001F9127 /* ClientMessageRequestStrategy.swift in Sources */ = {isa = PBXBuildFile; fileRef = 16A4893E268B0C82001F9127 /* ClientMessageRequestStrategy.swift */; };
		16A4894B268B0D1D001F9127 /* LinkPreviewUpdateRequestStrategy.swift in Sources */ = {isa = PBXBuildFile; fileRef = 16A4894A268B0D1D001F9127 /* LinkPreviewUpdateRequestStrategy.swift */; };
		16A86B2722A128A800A674F8 /* IdentifierObjectSync.swift in Sources */ = {isa = PBXBuildFile; fileRef = 16A86B2622A128A800A674F8 /* IdentifierObjectSync.swift */; };
		16A86B4622A5485E00A674F8 /* IdentifierObjectSyncTests.swift in Sources */ = {isa = PBXBuildFile; fileRef = 16A86B4522A5485E00A674F8 /* IdentifierObjectSyncTests.swift */; };
		16B5B33726FDDD8A001A3216 /* ConnectToUserActionHandler.swift in Sources */ = {isa = PBXBuildFile; fileRef = 16B5B33626FDDD8A001A3216 /* ConnectToUserActionHandler.swift */; };
		16B5B3462701A713001A3216 /* UpdateConnectionActionHandler.swift in Sources */ = {isa = PBXBuildFile; fileRef = 16B5B3452701A713001A3216 /* UpdateConnectionActionHandler.swift */; };
		16B5B42B2705E163001A3216 /* ConnectionRequestStrategyTests.swift in Sources */ = {isa = PBXBuildFile; fileRef = 16B5B42A2705E163001A3216 /* ConnectionRequestStrategyTests.swift */; };
		16BA786B2AFE69FB006D8CCF /* EventConsumer.swift in Sources */ = {isa = PBXBuildFile; fileRef = 16BA786A2AFE69FB006D8CCF /* EventConsumer.swift */; };
		16BA786C2AFE7119006D8CCF /* EventDecoderTest.swift in Sources */ = {isa = PBXBuildFile; fileRef = 06474DA524B4B1EA002C695D /* EventDecoderTest.swift */; };
		16BA786D2AFE712B006D8CCF /* StoreUpdateEventTests.swift in Sources */ = {isa = PBXBuildFile; fileRef = 06474DA724B4BB01002C695D /* StoreUpdateEventTests.swift */; };
		16BBA1F22AF2678200CDF38A /* SessionEstablisherTests.swift in Sources */ = {isa = PBXBuildFile; fileRef = 16BBA1F12AF2678200CDF38A /* SessionEstablisherTests.swift */; };
		16BBA1F42AF3952300CDF38A /* MessageSenderTests.swift in Sources */ = {isa = PBXBuildFile; fileRef = 16BBA1F32AF3952300CDF38A /* MessageSenderTests.swift */; };
		16BBA1F62AF3D41200CDF38A /* MessageDependencyResolverTests.swift in Sources */ = {isa = PBXBuildFile; fileRef = 16BBA1F52AF3D41200CDF38A /* MessageDependencyResolverTests.swift */; };
		16BBA1F82AFC36DF00CDF38A /* QuickSyncCompletedNotification.swift in Sources */ = {isa = PBXBuildFile; fileRef = 16BBA1F72AFC36DF00CDF38A /* QuickSyncCompletedNotification.swift */; };
		16BBA1FA2AFC3BAB00CDF38A /* QuickSyncObserver.swift in Sources */ = {isa = PBXBuildFile; fileRef = 16BBA1F92AFC3BAB00CDF38A /* QuickSyncObserver.swift */; };
		16BBA1FC2AFC44B100CDF38A /* QuickSyncObserverTests.swift in Sources */ = {isa = PBXBuildFile; fileRef = 16BBA1FB2AFC44B100CDF38A /* QuickSyncObserverTests.swift */; };
		16BBA1FE2AFC5E1600CDF38A /* DependentObjects.swift in Sources */ = {isa = PBXBuildFile; fileRef = 16BBA1FD2AFC5E1600CDF38A /* DependentObjects.swift */; };
		16CC0833268DC32D00C0613C /* LinkPreviewUpdateRequestStrategyTests.swift in Sources */ = {isa = PBXBuildFile; fileRef = 16CC0832268DC32D00C0613C /* LinkPreviewUpdateRequestStrategyTests.swift */; };
		16CC083B268E075100C0613C /* ClientMessageRequestStrategyTests.swift in Sources */ = {isa = PBXBuildFile; fileRef = 16CC083A268E075100C0613C /* ClientMessageRequestStrategyTests.swift */; };
		16DABDA225D69335005F4C3A /* Payload.swift in Sources */ = {isa = PBXBuildFile; fileRef = 16DABDA125D69335005F4C3A /* Payload.swift */; };
		16E5F6D626EF1BE100F35FBA /* PaginatedSync.swift in Sources */ = {isa = PBXBuildFile; fileRef = 16E5F6D526EF1BE000F35FBA /* PaginatedSync.swift */; };
		16E5F6DD26EF1E3200F35FBA /* Payload+Conversation.swift in Sources */ = {isa = PBXBuildFile; fileRef = 16E5F6DC26EF1E3200F35FBA /* Payload+Conversation.swift */; };
		16E5F71826EF4DBF00F35FBA /* ConversationRequestStrategyTests.swift in Sources */ = {isa = PBXBuildFile; fileRef = 16E5F71726EF4DBF00F35FBA /* ConversationRequestStrategyTests.swift */; };
		16E70F5B270DCCB900718E5D /* UpdateConnectionActionHandlerTests.swift in Sources */ = {isa = PBXBuildFile; fileRef = 16E70F5A270DCCB900718E5D /* UpdateConnectionActionHandlerTests.swift */; };
		547E664D1F7512FE008CB1FA /* Default-568h@2x.png in Resources */ = {isa = PBXBuildFile; fileRef = 547E664C1F7512FE008CB1FA /* Default-568h@2x.png */; };
		591802D52B7127F1003B7353 /* WireRequestStrategy.framework in Frameworks */ = {isa = PBXBuildFile; fileRef = 1669016A1D707509000FE4AF /* WireRequestStrategy.framework */; };
		597B70C92B03CC76006C2121 /* UpdateConversationProtocolActionHandler.swift in Sources */ = {isa = PBXBuildFile; fileRef = 597B70C82B03CC76006C2121 /* UpdateConversationProtocolActionHandler.swift */; };
		597B70CC2B03CC83006C2121 /* UpdateConversationProtocolActionHandlerTests.swift in Sources */ = {isa = PBXBuildFile; fileRef = 597B70CA2B03CC7D006C2121 /* UpdateConversationProtocolActionHandlerTests.swift */; };
		59D1C3122B1DF3AD0016F6B2 /* WireDataModelSupport.framework in Frameworks */ = {isa = PBXBuildFile; fileRef = 59D1C3112B1DF3AD0016F6B2 /* WireDataModelSupport.framework */; };
		5E68F22722452CDC00298376 /* LinkPreprocessor.swift in Sources */ = {isa = PBXBuildFile; fileRef = 5E68F22622452CDC00298376 /* LinkPreprocessor.swift */; };
		5E9EA4DE2243C10400D401B2 /* LinkAttachmentsPreprocessor.swift in Sources */ = {isa = PBXBuildFile; fileRef = 5E9EA4DD2243C10400D401B2 /* LinkAttachmentsPreprocessor.swift */; };
		5E9EA4E02243C6B200D401B2 /* LinkAttachmentsPreprocessorTests.swift in Sources */ = {isa = PBXBuildFile; fileRef = 5E9EA4DF2243C6B200D401B2 /* LinkAttachmentsPreprocessorTests.swift */; };
		6308F8A82A273D1E0072A177 /* BaseFetchMLSGroupInfoActionHandler.swift in Sources */ = {isa = PBXBuildFile; fileRef = 6308F8A72A273D1E0072A177 /* BaseFetchMLSGroupInfoActionHandler.swift */; };
		6308F8AA2A273DB00072A177 /* FetchMLSSubconversationGroupInfoActionHandler.swift in Sources */ = {isa = PBXBuildFile; fileRef = 6308F8A92A273DB00072A177 /* FetchMLSSubconversationGroupInfoActionHandler.swift */; };
		6308F8AC2A273E7A0072A177 /* FetchMLSConversationGroupInfoActionHandler.swift in Sources */ = {isa = PBXBuildFile; fileRef = 6308F8AB2A273E7A0072A177 /* FetchMLSConversationGroupInfoActionHandler.swift */; };
		6308F8AE2A273FBB0072A177 /* BaseFetchMLSGroupInfoActionHandlerTests.swift in Sources */ = {isa = PBXBuildFile; fileRef = 6308F8AD2A273FBB0072A177 /* BaseFetchMLSGroupInfoActionHandlerTests.swift */; };
		6308F8B02A27403B0072A177 /* FetchMLSConversationGroupInfoActionHandlerTests.swift in Sources */ = {isa = PBXBuildFile; fileRef = 6308F8AF2A27403B0072A177 /* FetchMLSConversationGroupInfoActionHandlerTests.swift */; };
		6308F8B22A2740C30072A177 /* FetchMLSSubconversationGroupInfoActionHandlerTests.swift in Sources */ = {isa = PBXBuildFile; fileRef = 6308F8B12A2740C30072A177 /* FetchMLSSubconversationGroupInfoActionHandlerTests.swift */; };
		630D41AA2B07793D00633867 /* MLSConversationParticipantsService.swift in Sources */ = {isa = PBXBuildFile; fileRef = 630D41A82B07790900633867 /* MLSConversationParticipantsService.swift */; };
		630D41AC2B077F3900633867 /* ProteusConversationParticipantsService.swift in Sources */ = {isa = PBXBuildFile; fileRef = 630D41AB2B077F3900633867 /* ProteusConversationParticipantsService.swift */; };
		630D41B82B07BDB600633867 /* ConversationParticipantsServiceTests.swift in Sources */ = {isa = PBXBuildFile; fileRef = 630D41B62B07BD8A00633867 /* ConversationParticipantsServiceTests.swift */; };
		630D41BA2B07D9F400633867 /* MLSConversationParticipantsServiceTests.swift in Sources */ = {isa = PBXBuildFile; fileRef = 630D41B92B07D9F400633867 /* MLSConversationParticipantsServiceTests.swift */; };
		630D41BC2B07DA3E00633867 /* ProteusConversationParticipantsServiceTests.swift in Sources */ = {isa = PBXBuildFile; fileRef = 630D41BB2B07DA3E00633867 /* ProteusConversationParticipantsServiceTests.swift */; };
		6313CF252B67C13400B41A33 /* CertificateRevocationListAPI.swift in Sources */ = {isa = PBXBuildFile; fileRef = 6313CF242B67C13400B41A33 /* CertificateRevocationListAPI.swift */; };
		6313CF2D2B6A790F00B41A33 /* CRLsDistributionPointsObserver.swift in Sources */ = {isa = PBXBuildFile; fileRef = 6313CF2C2B6A790F00B41A33 /* CRLsDistributionPointsObserver.swift */; };
		633722BF2B7E2C3100BE4E45 /* CRLsDistributionPointsObserverTests.swift in Sources */ = {isa = PBXBuildFile; fileRef = 633722BE2B7E2C3100BE4E45 /* CRLsDistributionPointsObserverTests.swift */; };
		633B396A2891890600208124 /* ZMUpdateEvent+Decryption.swift in Sources */ = {isa = PBXBuildFile; fileRef = 633B39692891890500208124 /* ZMUpdateEvent+Decryption.swift */; };
		63457C062B2C6F4200AFFEF3 /* ReplaceSelfMLSKeyPackagesActionHandlerTests.swift in Sources */ = {isa = PBXBuildFile; fileRef = 63457C052B2C6F4200AFFEF3 /* ReplaceSelfMLSKeyPackagesActionHandlerTests.swift */; };
		63457C082B2CA8E300AFFEF3 /* E2EIKeyPackageRotatorTests.swift in Sources */ = {isa = PBXBuildFile; fileRef = 63457C072B2CA8E300AFFEF3 /* E2EIKeyPackageRotatorTests.swift */; };
		6360A2132B0B722700A5D5FB /* MLSClientIDsProvider.swift in Sources */ = {isa = PBXBuildFile; fileRef = 6360A2112B0B721F00A5D5FB /* MLSClientIDsProvider.swift */; };
		638941F02AF50EB10051ABFD /* MockLocalConversationRemovalUseCase.swift in Sources */ = {isa = PBXBuildFile; fileRef = 638941EF2AF50EB10051ABFD /* MockLocalConversationRemovalUseCase.swift */; };
		638941FA2AFBED880051ABFD /* ConversationParticipantsService.swift in Sources */ = {isa = PBXBuildFile; fileRef = 638941F92AFBED880051ABFD /* ConversationParticipantsService.swift */; };
		6397F6E228F447F800298DB1 /* SendCommitBundleActionHandler.swift in Sources */ = {isa = PBXBuildFile; fileRef = 6397F6E128F447F800298DB1 /* SendCommitBundleActionHandler.swift */; };
		6397F6E628F6DD8B00298DB1 /* SendCommitBundleActionHandlerTests.swift in Sources */ = {isa = PBXBuildFile; fileRef = 6397F6E528F6DD8B00298DB1 /* SendCommitBundleActionHandlerTests.swift */; };
		639971AC2B1E3072009DD5CF /* ReplaceSelfMLSKeyPackagesActionHandler.swift in Sources */ = {isa = PBXBuildFile; fileRef = 639971AB2B1E3072009DD5CF /* ReplaceSelfMLSKeyPackagesActionHandler.swift */; };
		639971B42B2779A9009DD5CF /* E2EIKeyPackageRotator.swift in Sources */ = {isa = PBXBuildFile; fileRef = 639971B32B2779A9009DD5CF /* E2EIKeyPackageRotator.swift */; };
		63CC83B12859D488008549AD /* ClaimMLSKeyPackageActionHandler.swift in Sources */ = {isa = PBXBuildFile; fileRef = 63CC83B02859D488008549AD /* ClaimMLSKeyPackageActionHandler.swift */; };
		63CC83B3285A1E59008549AD /* ClaimMLSKeyPackageActionHandlerTests.swift in Sources */ = {isa = PBXBuildFile; fileRef = 63CC83B2285A1E59008549AD /* ClaimMLSKeyPackageActionHandlerTests.swift */; };
		63CC83B9285B4845008549AD /* String+Empty.swift in Sources */ = {isa = PBXBuildFile; fileRef = 63CC83B8285B4845008549AD /* String+Empty.swift */; };
		63CC83E2285C9C6C008549AD /* UploadSelfMLSKeyPackagesActionHandler.swift in Sources */ = {isa = PBXBuildFile; fileRef = 63CC83DF285C9C6C008549AD /* UploadSelfMLSKeyPackagesActionHandler.swift */; };
		63CC83E5285C9C72008549AD /* UploadSelfMLSKeyPackagesActionHandlerTests.swift in Sources */ = {isa = PBXBuildFile; fileRef = 63CC83E0285C9C6C008549AD /* UploadSelfMLSKeyPackagesActionHandlerTests.swift */; };
		63CC83F2285CB96A008549AD /* ActionHandlerTestBase.swift in Sources */ = {isa = PBXBuildFile; fileRef = 63CC83F1285CB96A008549AD /* ActionHandlerTestBase.swift */; };
		63DA339F286DF6ED00818C3C /* MLSEventProcessor.swift in Sources */ = {isa = PBXBuildFile; fileRef = 63DA339E286DF6ED00818C3C /* MLSEventProcessor.swift */; };
		63DA33A8286F27DD00818C3C /* MLSEventProcessorTests.swift in Sources */ = {isa = PBXBuildFile; fileRef = 63DA33A7286F27DD00818C3C /* MLSEventProcessorTests.swift */; };
		63F0780B29F292220031E19D /* FetchSubgroupActionHandler.swift in Sources */ = {isa = PBXBuildFile; fileRef = 63F0780A29F292220031E19D /* FetchSubgroupActionHandler.swift */; };
		63F0781029F2D65C0031E19D /* FetchSubgroupActionHandlerTests.swift in Sources */ = {isa = PBXBuildFile; fileRef = 63F0780E29F2D6220031E19D /* FetchSubgroupActionHandlerTests.swift */; };
		63F5AAC7298A96C000712528 /* Payload+CodingTests.swift in Sources */ = {isa = PBXBuildFile; fileRef = 63F5AAC6298A96C000712528 /* Payload+CodingTests.swift */; };
		63F5AAC9298A974F00712528 /* Payload+ConversationTests.swift in Sources */ = {isa = PBXBuildFile; fileRef = 63F5AAC8298A974F00712528 /* Payload+ConversationTests.swift */; };
		63FD7E9F2B7E5EE300C9B210 /* CertificateRevocationListAPITests.swift in Sources */ = {isa = PBXBuildFile; fileRef = 63FD7E9E2B7E5EE300C9B210 /* CertificateRevocationListAPITests.swift */; };
		70C781FD2732B0100059DF07 /* UpdateRoleActionHandlerTests.swift in Sources */ = {isa = PBXBuildFile; fileRef = 70C781FC2732B0100059DF07 /* UpdateRoleActionHandlerTests.swift */; };
		70E77B79273187660021EE70 /* UpdateRoleActionHandler.swift in Sources */ = {isa = PBXBuildFile; fileRef = 70E77B78273187660021EE70 /* UpdateRoleActionHandler.swift */; };
		7A111DE8285C90A90085BF91 /* SendMLSMessageActionHandler.swift in Sources */ = {isa = PBXBuildFile; fileRef = 7A111DE7285C90A90085BF91 /* SendMLSMessageActionHandler.swift */; };
		7A111DEA285C90B70085BF91 /* SendMLSMessageActionHandlerTests.swift in Sources */ = {isa = PBXBuildFile; fileRef = 7A111DE9285C90B70085BF91 /* SendMLSMessageActionHandlerTests.swift */; };
		7AEBB677285A10620090B524 /* CountSelfMLSKeyPackagesActionHandler.swift in Sources */ = {isa = PBXBuildFile; fileRef = 7AEBB676285A10620090B524 /* CountSelfMLSKeyPackagesActionHandler.swift */; };
		7AEBB679285A16400090B524 /* CountSelfMLSKeyPackagesActionHandlerTests.swift in Sources */ = {isa = PBXBuildFile; fileRef = 7AEBB678285A16400090B524 /* CountSelfMLSKeyPackagesActionHandlerTests.swift */; };
		8792F55721AD944100795027 /* UserPropertyRequestStrategy.swift in Sources */ = {isa = PBXBuildFile; fileRef = 8792F55621AD944100795027 /* UserPropertyRequestStrategy.swift */; };
		87F7288521AFF37D000ED371 /* UserPropertyRequestStrategyTests.swift in Sources */ = {isa = PBXBuildFile; fileRef = 87F7288421AFF37D000ED371 /* UserPropertyRequestStrategyTests.swift */; };
		A90C56E62685C20E00F1007B /* ZMImagePreprocessingTrackerTests.swift in Sources */ = {isa = PBXBuildFile; fileRef = A90C56E52685C20E00F1007B /* ZMImagePreprocessingTrackerTests.swift */; };
		BF1F52C61ECC74E5002FB553 /* Array+RequestGenerator.swift in Sources */ = {isa = PBXBuildFile; fileRef = BF1F52C51ECC74E5002FB553 /* Array+RequestGenerator.swift */; };
		BF7D9BE11D8C351900949267 /* WireRequestStrategy.framework in Frameworks */ = {isa = PBXBuildFile; fileRef = 1669016A1D707509000FE4AF /* WireRequestStrategy.framework */; };
		BFF9446620F5F79F00531BC3 /* ImageV2DownloadRequestStrategyTests.swift in Sources */ = {isa = PBXBuildFile; fileRef = BFF9446520F5F79F00531BC3 /* ImageV2DownloadRequestStrategyTests.swift */; };
		D33B57B12A56BDCA0078A4F9 /* FederationTerminationManager.swift in Sources */ = {isa = PBXBuildFile; fileRef = D33B57B02A56BDCA0078A4F9 /* FederationTerminationManager.swift */; };
		D3DA067C2A5D9EF700BA9CEB /* FederationTerminationManagerTest.swift in Sources */ = {isa = PBXBuildFile; fileRef = D3DA067B2A5D9EF700BA9CEB /* FederationTerminationManagerTest.swift */; };
		D5D65A062073C8F800D7F3C3 /* AssetRequestFactoryTests.swift in Sources */ = {isa = PBXBuildFile; fileRef = D5D65A052073C8F800D7F3C3 /* AssetRequestFactoryTests.swift */; };
		D5D65A072074C23D00D7F3C3 /* AssetRequestFactory.swift in Sources */ = {isa = PBXBuildFile; fileRef = F963E8D91D955D4600098AD3 /* AssetRequestFactory.swift */; };
		E60CBEC32B45CCBF00958C10 /* EventPayloadDecoder.swift in Sources */ = {isa = PBXBuildFile; fileRef = E60CBEC22B45CCBF00958C10 /* EventPayloadDecoder.swift */; };
		E60E82A42B837B7A00F8DA5C /* FeatureConfigsPayload.swift in Sources */ = {isa = PBXBuildFile; fileRef = E60E82A32B837B7A00F8DA5C /* FeatureConfigsPayload.swift */; };
		E60E82A62B837C7E00F8DA5C /* FeatureConfigsPayloadProcessor.swift in Sources */ = {isa = PBXBuildFile; fileRef = E60E82A52B837C7E00F8DA5C /* FeatureConfigsPayloadProcessor.swift */; };
		E614D4D72B480BA7000A44B4 /* Payload+UpdateConversationProtocolChange.swift in Sources */ = {isa = PBXBuildFile; fileRef = E614D4D62B480BA7000A44B4 /* Payload+UpdateConversationProtocolChange.swift */; };
		E629E39A2B46A1AC00D526AD /* EventPayloadDecoderTests.swift in Sources */ = {isa = PBXBuildFile; fileRef = E629E3992B46A1AC00D526AD /* EventPayloadDecoderTests.swift */; };
		E629E39F2B4700B600D526AD /* Payload+NewConversation.swift in Sources */ = {isa = PBXBuildFile; fileRef = E629E39E2B4700B600D526AD /* Payload+NewConversation.swift */; };
		E629E3A32B47015300D526AD /* EventData.swift in Sources */ = {isa = PBXBuildFile; fileRef = E629E3A22B47015300D526AD /* EventData.swift */; };
		E629E3A52B4701E200D526AD /* Payload+ConversationList.swift in Sources */ = {isa = PBXBuildFile; fileRef = E629E3A42B4701E200D526AD /* Payload+ConversationList.swift */; };
		E629E3A72B47020C00D526AD /* Payload+QualifiedConversationList.swift in Sources */ = {isa = PBXBuildFile; fileRef = E629E3A62B47020C00D526AD /* Payload+QualifiedConversationList.swift */; };
		E629E3A92B47026200D526AD /* Payload+PaginatedConversationIDList.swift in Sources */ = {isa = PBXBuildFile; fileRef = E629E3A82B47026200D526AD /* Payload+PaginatedConversationIDList.swift */; };
		E629E3AB2B47028600D526AD /* Payload+PaginatedQualifiedConversationIDList.swift in Sources */ = {isa = PBXBuildFile; fileRef = E629E3AA2B47028600D526AD /* Payload+PaginatedQualifiedConversationIDList.swift */; };
		E629E3AD2B4702C000D526AD /* Payload+ConversationMember.swift in Sources */ = {isa = PBXBuildFile; fileRef = E629E3AC2B4702C000D526AD /* Payload+ConversationMember.swift */; };
		E629E3AF2B47031800D526AD /* Payload+ConversationMembers.swift in Sources */ = {isa = PBXBuildFile; fileRef = E629E3AE2B47031800D526AD /* Payload+ConversationMembers.swift */; };
		E629E3B12B47036D00D526AD /* Payload+ConversationTeamInfo.swift in Sources */ = {isa = PBXBuildFile; fileRef = E629E3B02B47036D00D526AD /* Payload+ConversationTeamInfo.swift */; };
		E629E3B32B4703A000D526AD /* Payload+UpdateConversationStatus.swift in Sources */ = {isa = PBXBuildFile; fileRef = E629E3B22B4703A000D526AD /* Payload+UpdateConversationStatus.swift */; };
		E629E3B52B4703E100D526AD /* Payload+ConversationAddMember.swift in Sources */ = {isa = PBXBuildFile; fileRef = E629E3B42B4703E100D526AD /* Payload+ConversationAddMember.swift */; };
		E629E3B72B47041700D526AD /* Payload+ConversationUpdateRole.swift in Sources */ = {isa = PBXBuildFile; fileRef = E629E3B62B47041700D526AD /* Payload+ConversationUpdateRole.swift */; };
		E629E3BC2B4704B200D526AD /* Payload+ConversationEvent.swift in Sources */ = {isa = PBXBuildFile; fileRef = E629E3BB2B4704B200D526AD /* Payload+ConversationEvent.swift */; };
		E629E3BE2B4704E900D526AD /* Payload+UpdateConverationMemberLeave.swift in Sources */ = {isa = PBXBuildFile; fileRef = E629E3BD2B4704E900D526AD /* Payload+UpdateConverationMemberLeave.swift */; };
		E629E3C02B47051D00D526AD /* Payload+UpdateConverationMemberJoin.swift in Sources */ = {isa = PBXBuildFile; fileRef = E629E3BF2B47051D00D526AD /* Payload+UpdateConverationMemberJoin.swift */; };
		E629E3C22B47054400D526AD /* Payload+UpdateConversationConnectionRequest.swift in Sources */ = {isa = PBXBuildFile; fileRef = E629E3C12B47054400D526AD /* Payload+UpdateConversationConnectionRequest.swift */; };
		E629E3C42B47056B00D526AD /* Payload+UpdateConversationDeleted.swift in Sources */ = {isa = PBXBuildFile; fileRef = E629E3C32B47056B00D526AD /* Payload+UpdateConversationDeleted.swift */; };
		E629E3C62B470A8200D526AD /* Payload+UpdateConversationReceiptMode.swift in Sources */ = {isa = PBXBuildFile; fileRef = E629E3C52B470A8200D526AD /* Payload+UpdateConversationReceiptMode.swift */; };
		E629E3C82B470AB600D526AD /* Payload+UpdateConversationMessageTimer.swift in Sources */ = {isa = PBXBuildFile; fileRef = E629E3C72B470AB600D526AD /* Payload+UpdateConversationMessageTimer.swift */; };
		E629E3CA2B470AE600D526AD /* Payload+UpdateConversationAccess.swift in Sources */ = {isa = PBXBuildFile; fileRef = E629E3C92B470AE600D526AD /* Payload+UpdateConversationAccess.swift */; };
		E629E3CC2B470B3500D526AD /* Payload+UpdateConversationName.swift in Sources */ = {isa = PBXBuildFile; fileRef = E629E3CB2B470B3500D526AD /* Payload+UpdateConversationName.swift */; };
		E629E3CE2B470B7900D526AD /* Payload+UpdateConversationMLSMessageAdd.swift in Sources */ = {isa = PBXBuildFile; fileRef = E629E3CD2B470B7900D526AD /* Payload+UpdateConversationMLSMessageAdd.swift */; };
		E629E3D02B470BAE00D526AD /* Payload+UpdateConversationMLSWelcome.swift in Sources */ = {isa = PBXBuildFile; fileRef = E629E3CF2B470BAE00D526AD /* Payload+UpdateConversationMLSWelcome.swift */; };
		E662588F2B4D644B00C23E79 /* PayloadUpdateConversationProtocolChangeTests.swift in Sources */ = {isa = PBXBuildFile; fileRef = E662588E2B4D644B00C23E79 /* PayloadUpdateConversationProtocolChangeTests.swift */; };
		E69A02152B84E49C00126FF6 /* SelfSupportedProtocolsRequestStrategy.swift in Sources */ = {isa = PBXBuildFile; fileRef = E69A02142B84E49C00126FF6 /* SelfSupportedProtocolsRequestStrategy.swift */; };
		E69A02172B84F02800126FF6 /* SelfSupportedProtocolsRequestBuilder.swift in Sources */ = {isa = PBXBuildFile; fileRef = E69A02162B84F02800126FF6 /* SelfSupportedProtocolsRequestBuilder.swift */; };
		E69A02222B85096000126FF6 /* ProteusToMLSMigrationState.swift in Sources */ = {isa = PBXBuildFile; fileRef = E69A02202B85095F00126FF6 /* ProteusToMLSMigrationState.swift */; };
		E69A02232B85096000126FF6 /* SupportedProtocolsService.swift in Sources */ = {isa = PBXBuildFile; fileRef = E69A02212B85095F00126FF6 /* SupportedProtocolsService.swift */; };
		E69A02262B85097F00126FF6 /* SupportedProtocolsServiceTests.swift in Sources */ = {isa = PBXBuildFile; fileRef = E69A02252B85097F00126FF6 /* SupportedProtocolsServiceTests.swift */; };
		E69A022A2B85EDC400126FF6 /* SelfSupportedProtocolsRequestBuilderTests.swift in Sources */ = {isa = PBXBuildFile; fileRef = E69A02292B85EDC400126FF6 /* SelfSupportedProtocolsRequestBuilderTests.swift */; };
		E69A022C2B85F77300126FF6 /* SelfSupportedProtocolsRequestStrategyTests.swift in Sources */ = {isa = PBXBuildFile; fileRef = E69A022B2B85F77300126FF6 /* SelfSupportedProtocolsRequestStrategyTests.swift */; };
		E6E0CE872B70D2C60004ED88 /* SyncPhase.swift in Sources */ = {isa = PBXBuildFile; fileRef = E6E0CE862B70D2C60004ED88 /* SyncPhase.swift */; };
		E6E0CE892B70DDAB0004ED88 /* SynchronizationState.swift in Sources */ = {isa = PBXBuildFile; fileRef = E6E0CE882B70DDAB0004ED88 /* SynchronizationState.swift */; };
		E6E0CE8B2B70DE430004ED88 /* OperationState.swift in Sources */ = {isa = PBXBuildFile; fileRef = E6E0CE8A2B70DE430004ED88 /* OperationState.swift */; };
		E6E59B082B56D04500E90D36 /* StubPayloadConversation.swift in Sources */ = {isa = PBXBuildFile; fileRef = E6E59B072B56D04500E90D36 /* StubPayloadConversation.swift */; };
		E99D18EB2B177F3500751183 /* SyncUsersActionHandlerTests.swift in Sources */ = {isa = PBXBuildFile; fileRef = E99D18EA2B177F3500751183 /* SyncUsersActionHandlerTests.swift */; };
		E9E2AA5E2B163A56008CC2DF /* SyncUsersActionHandler.swift in Sources */ = {isa = PBXBuildFile; fileRef = E9E2AA5D2B163A56008CC2DF /* SyncUsersActionHandler.swift */; };
		EE04084828C9E2FA009E4B8D /* FetchBackendMLSPublicKeysActionHandler.swift in Sources */ = {isa = PBXBuildFile; fileRef = EE04084728C9E2FA009E4B8D /* FetchBackendMLSPublicKeysActionHandler.swift */; };
		EE04084A28C9E63E009E4B8D /* FetchBackendMLSPublicKeysActionHandlerTests.swift in Sources */ = {isa = PBXBuildFile; fileRef = EE04084928C9E63E009E4B8D /* FetchBackendMLSPublicKeysActionHandlerTests.swift */; };
		EE0CEB462893E9390055ECE5 /* ConversationEventProcessor.swift in Sources */ = {isa = PBXBuildFile; fileRef = EE0CEB452893E9390055ECE5 /* ConversationEventProcessor.swift */; };
		EE0DE5062A24D4F70029746C /* DeleteSubgroupActionHandler.swift in Sources */ = {isa = PBXBuildFile; fileRef = EE0DE5052A24D4F70029746C /* DeleteSubgroupActionHandler.swift */; };
		EE0DE5082A24D9C20029746C /* DeleteSubgroupActionHandlerTests.swift in Sources */ = {isa = PBXBuildFile; fileRef = EE0DE5072A24D9C20029746C /* DeleteSubgroupActionHandlerTests.swift */; };
		EE19CE212AEBE52F00CB8641 /* SyncMLSOneToOneConversationActionHandler.swift in Sources */ = {isa = PBXBuildFile; fileRef = EE19CE202AEBE52F00CB8641 /* SyncMLSOneToOneConversationActionHandler.swift */; };
		EE19CE232AEBE56F00CB8641 /* SyncMLSOneToOneConversationActionHandlerTests.swift in Sources */ = {isa = PBXBuildFile; fileRef = EE19CE222AEBE56F00CB8641 /* SyncMLSOneToOneConversationActionHandlerTests.swift */; };
		EE202DAB27F1F4CC00083AB3 /* VoIPPushPayload.swift in Sources */ = {isa = PBXBuildFile; fileRef = EE202DAA27F1F4CC00083AB3 /* VoIPPushPayload.swift */; };
		EE3245FC2821D41000F2A84A /* VoIPPushHelper.swift in Sources */ = {isa = PBXBuildFile; fileRef = EE3245FB2821D41000F2A84A /* VoIPPushHelper.swift */; };
		EE3246042823196100F2A84A /* VoIPPushHelperTests.swift in Sources */ = {isa = PBXBuildFile; fileRef = EE3246032823196100F2A84A /* VoIPPushHelperTests.swift */; };
		EE402C0528996C6900CA0E40 /* MLSMessage.swift in Sources */ = {isa = PBXBuildFile; fileRef = EE402C0428996C6900CA0E40 /* MLSMessage.swift */; };
		EE4345DF2865D0FB0090AC34 /* ConversationByQualifiedIDListTranscoderTests.swift in Sources */ = {isa = PBXBuildFile; fileRef = EE4345DE2865D0FB0090AC34 /* ConversationByQualifiedIDListTranscoderTests.swift */; };
		EE47346C29A39E8A00E6C04E /* EventDecoder+Proteus.swift in Sources */ = {isa = PBXBuildFile; fileRef = EE47346B29A39E8A00E6C04E /* EventDecoder+Proteus.swift */; };
		EE47346E29A3A17900E6C04E /* EventDecoder+MLS.swift in Sources */ = {isa = PBXBuildFile; fileRef = EE47346D29A3A17900E6C04E /* EventDecoder+MLS.swift */; };
		EE4C5FBE27D2C5CD000C0D45 /* BundledMessageNotificationBuilder.swift in Sources */ = {isa = PBXBuildFile; fileRef = EE4C5FBD27D2C5CD000C0D45 /* BundledMessageNotificationBuilder.swift */; };
		EE668BB22954A7C700D939E7 /* WireDataModel.framework in Frameworks */ = {isa = PBXBuildFile; fileRef = EE668BB12954A7C700D939E7 /* WireDataModel.framework */; };
		EE67F72C296F0CE4001D7C88 /* WireTesting.framework in Frameworks */ = {isa = PBXBuildFile; fileRef = EE67F72B296F0CE4001D7C88 /* WireTesting.framework */; };
		EE67F72D296F0CE4001D7C88 /* WireTesting.framework in Embed Frameworks */ = {isa = PBXBuildFile; fileRef = EE67F72B296F0CE4001D7C88 /* WireTesting.framework */; settings = {ATTRIBUTES = (CodeSignOnCopy, RemoveHeadersOnCopy, ); }; };
		EE7F02272A80E5F400FE5695 /* CreateGroupConversationActionHandler.swift in Sources */ = {isa = PBXBuildFile; fileRef = EE7F02262A80E5F400FE5695 /* CreateGroupConversationActionHandler.swift */; };
		EE7F02292A835FBA00FE5695 /* CreateGroupConversationActionHandlerTests.swift in Sources */ = {isa = PBXBuildFile; fileRef = EE7F02282A835FBA00FE5695 /* CreateGroupConversationActionHandlerTests.swift */; };
		EE7F022B2A8391C500FE5695 /* ConversationServiceTests.swift in Sources */ = {isa = PBXBuildFile; fileRef = EE7F022A2A8391C500FE5695 /* ConversationServiceTests.swift */; };
		EE7F022D2A8392EF00FE5695 /* MockActionHandler.swift in Sources */ = {isa = PBXBuildFile; fileRef = EE7F022C2A8392EF00FE5695 /* MockActionHandler.swift */; };
		EE88078D2AC31FAE00278E3C /* ConversationEventPayloadProcessor.swift in Sources */ = {isa = PBXBuildFile; fileRef = EE88078C2AC31FAE00278E3C /* ConversationEventPayloadProcessor.swift */; };
		EE88078F2AC376B300278E3C /* ConversationEventPayloadProcessorTests.swift in Sources */ = {isa = PBXBuildFile; fileRef = EE88078E2AC376B300278E3C /* ConversationEventPayloadProcessorTests.swift */; };
		EE8807912AC4080A00278E3C /* ConnectionPayloadProcessor.swift in Sources */ = {isa = PBXBuildFile; fileRef = EE8807902AC4080900278E3C /* ConnectionPayloadProcessor.swift */; };
		EE8807932AC40AB100278E3C /* ConnectionPayloadProcessorTests.swift in Sources */ = {isa = PBXBuildFile; fileRef = EE8807922AC40AB100278E3C /* ConnectionPayloadProcessorTests.swift */; };
		EE8807952AC40CA600278E3C /* UserProfilePayloadProcessor.swift in Sources */ = {isa = PBXBuildFile; fileRef = EE8807942AC40CA600278E3C /* UserProfilePayloadProcessor.swift */; };
		EE8807972AC40E1400278E3C /* UserProfilePayloadProcessorTests.swift in Sources */ = {isa = PBXBuildFile; fileRef = EE8807962AC40E1400278E3C /* UserProfilePayloadProcessorTests.swift */; };
		EE8807992AC423A200278E3C /* MessageSendingStatusPayloadProcessor.swift in Sources */ = {isa = PBXBuildFile; fileRef = EE8807982AC423A200278E3C /* MessageSendingStatusPayloadProcessor.swift */; };
		EE88079B2AC425CB00278E3C /* MessageSendingStatusPayloadProcessorTests.swift in Sources */ = {isa = PBXBuildFile; fileRef = EE88079A2AC425CB00278E3C /* MessageSendingStatusPayloadProcessorTests.swift */; };
		EE88079D2AC427D600278E3C /* MLSMessageSendingStatusPayloadProcessor.swift in Sources */ = {isa = PBXBuildFile; fileRef = EE88079C2AC427D600278E3C /* MLSMessageSendingStatusPayloadProcessor.swift */; };
		EE88079F2AC4288200278E3C /* MLSMessageSendingStatusPayloadProcessorTests.swift in Sources */ = {isa = PBXBuildFile; fileRef = EE88079E2AC4288200278E3C /* MLSMessageSendingStatusPayloadProcessorTests.swift */; };
		EE8807A12AC4669D00278E3C /* UserClientPayloadProcessor.swift in Sources */ = {isa = PBXBuildFile; fileRef = EE8807A02AC4669D00278E3C /* UserClientPayloadProcessor.swift */; };
		EE8DC53728C0EFA700AC4E3D /* FetchUserClientsActionHandler.swift in Sources */ = {isa = PBXBuildFile; fileRef = EE8DC53628C0EFA700AC4E3D /* FetchUserClientsActionHandler.swift */; };
		EE8DC53928C0F04B00AC4E3D /* FetchUserClientsActionHandlerTests.swift in Sources */ = {isa = PBXBuildFile; fileRef = EE8DC53828C0F04B00AC4E3D /* FetchUserClientsActionHandlerTests.swift */; };
		EE90C29E282E785800474379 /* PushTokenStrategy.swift in Sources */ = {isa = PBXBuildFile; fileRef = EE90C29D282E785800474379 /* PushTokenStrategy.swift */; };
		EE90C2A7282E7EC800474379 /* RegisterPushTokenActionHandler.swift in Sources */ = {isa = PBXBuildFile; fileRef = EE90C2A6282E7EC800474379 /* RegisterPushTokenActionHandler.swift */; };
		EE90C2A8282E7ECF00474379 /* RegisterPushTokenAction.swift in Sources */ = {isa = PBXBuildFile; fileRef = EE90C2A4282E7EA900474379 /* RegisterPushTokenAction.swift */; };
		EE90C2AA282E855B00474379 /* RegisterPushTokenActionHandlerTests.swift in Sources */ = {isa = PBXBuildFile; fileRef = EE90C2A9282E855B00474379 /* RegisterPushTokenActionHandlerTests.swift */; };
		EE90C2AC282EA1D200474379 /* GetPushTokensAction.swift in Sources */ = {isa = PBXBuildFile; fileRef = EE90C2AB282EA1D200474379 /* GetPushTokensAction.swift */; };
		EE90C2AE282EA1E000474379 /* GetPushTokensActionHandler.swift in Sources */ = {isa = PBXBuildFile; fileRef = EE90C2AD282EA1E000474379 /* GetPushTokensActionHandler.swift */; };
		EE90C2B0282EA1F200474379 /* GetPushTokensActionHandlerTests.swift in Sources */ = {isa = PBXBuildFile; fileRef = EE90C2AF282EA1F200474379 /* GetPushTokensActionHandlerTests.swift */; };
		EE9BC57E28785FB100AF9AEE /* XCTestCase+APIVersion.swift in Sources */ = {isa = PBXBuildFile; fileRef = EE9BC57D28785FB100AF9AEE /* XCTestCase+APIVersion.swift */; };
		EEA2EE8A28F021C100A2CBE1 /* UserClientByQualifiedUserIDTranscoderTests.swift in Sources */ = {isa = PBXBuildFile; fileRef = EEA2EE8928F021C100A2CBE1 /* UserClientByQualifiedUserIDTranscoderTests.swift */; };
		EEA58F1C2B71179D006DEE32 /* WireRequestStrategySupport.h in Headers */ = {isa = PBXBuildFile; fileRef = EEA58F1B2B71179D006DEE32 /* WireRequestStrategySupport.h */; settings = {ATTRIBUTES = (Public, ); }; };
		EEA58F202B7117EA006DEE32 /* AutoMockable.generated.swift in Sources */ = {isa = PBXBuildFile; fileRef = 59AF8F4B2B19CD34000A09BF /* AutoMockable.generated.swift */; };
		EEA58F212B711951006DEE32 /* WireRequestStrategySupport.framework in Frameworks */ = {isa = PBXBuildFile; fileRef = EEA58F192B71179D006DEE32 /* WireRequestStrategySupport.framework */; };
		EEAC16D4281AE5F700B7A34D /* CallEventContent.swift in Sources */ = {isa = PBXBuildFile; fileRef = EEAC16D3281AE5F700B7A34D /* CallEventContent.swift */; };
		EEAC16D6281AEB0200B7A34D /* CallEventContentTests.swift in Sources */ = {isa = PBXBuildFile; fileRef = EEAC16D5281AEB0200B7A34D /* CallEventContentTests.swift */; };
		EEB5DE05283773C3009B4741 /* GetFeatureConfigsAction.swift in Sources */ = {isa = PBXBuildFile; fileRef = EEB5DE04283773C3009B4741 /* GetFeatureConfigsAction.swift */; };
		EEB5DE0728377635009B4741 /* GetFeatureConfigsActionHandler.swift in Sources */ = {isa = PBXBuildFile; fileRef = EEB5DE0628377635009B4741 /* GetFeatureConfigsActionHandler.swift */; };
		EEB5DE0F28379A19009B4741 /* GetFeatureConfigsActionHandlerTests.swift in Sources */ = {isa = PBXBuildFile; fileRef = EEB5DE0E28379A19009B4741 /* GetFeatureConfigsActionHandlerTests.swift */; };
		EEB930B72ABD5C1400FB35B2 /* FetchSupportedProtocolsActionHandler.swift in Sources */ = {isa = PBXBuildFile; fileRef = EEB930B62ABD5C1400FB35B2 /* FetchSupportedProtocolsActionHandler.swift */; };
		EEB930B92ABD6FCB00FB35B2 /* FetchSupportedProtocolsActionHandlerTests.swift in Sources */ = {isa = PBXBuildFile; fileRef = EEB930B82ABD6FCB00FB35B2 /* FetchSupportedProtocolsActionHandlerTests.swift */; };
		EECBE8EE28E71F19005DE5DD /* SyncConversationActionHandler.swift in Sources */ = {isa = PBXBuildFile; fileRef = EECBE8ED28E71F19005DE5DD /* SyncConversationActionHandler.swift */; };
		EECBE8F028E71F57005DE5DD /* SyncConversationActionHandlerTests.swift in Sources */ = {isa = PBXBuildFile; fileRef = EECBE8EF28E71F57005DE5DD /* SyncConversationActionHandlerTests.swift */; };
		EEDBD0A92A7B7F0C00F3956F /* SelfUserRequestStrategy.swift in Sources */ = {isa = PBXBuildFile; fileRef = EEDBD0A82A7B7F0C00F3956F /* SelfUserRequestStrategy.swift */; };
		EEDBD0AB2A7B83B100F3956F /* SelfUserRequestStrategyTests.swift in Sources */ = {isa = PBXBuildFile; fileRef = EEDBD0AA2A7B83B100F3956F /* SelfUserRequestStrategyTests.swift */; };
		EEDE7DAD28EAE538007DC6A3 /* ConversationEventProcessorTests.swift in Sources */ = {isa = PBXBuildFile; fileRef = EEDE7DAC28EAE538007DC6A3 /* ConversationEventProcessorTests.swift */; };
		EEDE7DB128EAEEC3007DC6A3 /* ConversationService.swift in Sources */ = {isa = PBXBuildFile; fileRef = EEDE7DB028EAEEC3007DC6A3 /* ConversationService.swift */; };
		EEE0EDB12858906500BBEE29 /* MLSRequestStrategy.swift in Sources */ = {isa = PBXBuildFile; fileRef = EEE0EDB02858906500BBEE29 /* MLSRequestStrategy.swift */; };
		EEE0EE0528591D3200BBEE29 /* OptionalString+NonEmptyValue.swift in Sources */ = {isa = PBXBuildFile; fileRef = EEE0EE0328591D2C00BBEE29 /* OptionalString+NonEmptyValue.swift */; };
		EEE0EE0728591E9C00BBEE29 /* AssetDownloadRequestFactoryTests.swift in Sources */ = {isa = PBXBuildFile; fileRef = EEE0EE0628591E9C00BBEE29 /* AssetDownloadRequestFactoryTests.swift */; };
		EEE46E5428C5EE48005F48D7 /* ZMTransportResponse+ErrorInfo.swift in Sources */ = {isa = PBXBuildFile; fileRef = EEE46E5328C5EE48005F48D7 /* ZMTransportResponse+ErrorInfo.swift */; };
		EEE95CD72A4330D900E136CB /* LeaveSubconversationActionHandler.swift in Sources */ = {isa = PBXBuildFile; fileRef = EEE95CD62A4330D900E136CB /* LeaveSubconversationActionHandler.swift */; };
		EEE95CD92A43324F00E136CB /* LeaveSubconversationActionHandlerTests.swift in Sources */ = {isa = PBXBuildFile; fileRef = EEE95CD82A43324F00E136CB /* LeaveSubconversationActionHandlerTests.swift */; };
		EEFB2DFE2ACD530F0094F877 /* PrekeyPayloadProcessor.swift in Sources */ = {isa = PBXBuildFile; fileRef = EEFB2DFD2ACD530F0094F877 /* PrekeyPayloadProcessor.swift */; };
		F14B7AEA222009BA00458624 /* UserRichProfileRequestStrategy.swift in Sources */ = {isa = PBXBuildFile; fileRef = F14B7AE9222009BA00458624 /* UserRichProfileRequestStrategy.swift */; };
		F14B7AEC222009C200458624 /* UserRichProfileRequestStrategyTests.swift in Sources */ = {isa = PBXBuildFile; fileRef = F14B7AEB222009C200458624 /* UserRichProfileRequestStrategyTests.swift */; };
		F154EDC71F447B6C00CB8184 /* AppDelegate.swift in Sources */ = {isa = PBXBuildFile; fileRef = F154EDC61F447B6C00CB8184 /* AppDelegate.swift */; };
		F184019A2073BE0800E9F4CC /* ClientMessageRequestFactory.swift in Sources */ = {isa = PBXBuildFile; fileRef = F184014F2073BE0800E9F4CC /* ClientMessageRequestFactory.swift */; };
		F18401A42073BE0800E9F4CC /* GenericMessageEntity.swift in Sources */ = {isa = PBXBuildFile; fileRef = F184015A2073BE0800E9F4CC /* GenericMessageEntity.swift */; };
		F18401AA2073BE0800E9F4CC /* FetchingClientRequestStrategy.swift in Sources */ = {isa = PBXBuildFile; fileRef = F18401612073BE0800E9F4CC /* FetchingClientRequestStrategy.swift */; };
		F18401AF2073BE0800E9F4CC /* AvailabilityRequestStrategy.swift in Sources */ = {isa = PBXBuildFile; fileRef = F18401682073BE0800E9F4CC /* AvailabilityRequestStrategy.swift */; };
		F18401B02073BE0800E9F4CC /* AbstractRequestStrategy.swift in Sources */ = {isa = PBXBuildFile; fileRef = F184016A2073BE0800E9F4CC /* AbstractRequestStrategy.swift */; };
		F18401B32073BE0800E9F4CC /* ZMAbstractRequestStrategy.h in Headers */ = {isa = PBXBuildFile; fileRef = F184016D2073BE0800E9F4CC /* ZMAbstractRequestStrategy.h */; settings = {ATTRIBUTES = (Public, ); }; };
		F18401B42073BE0800E9F4CC /* ZMAbstractRequestStrategy.m in Sources */ = {isa = PBXBuildFile; fileRef = F184016E2073BE0800E9F4CC /* ZMAbstractRequestStrategy.m */; };
		F18401BB2073BE0800E9F4CC /* LinkPreviewAssetDownloadRequestStrategy.swift in Sources */ = {isa = PBXBuildFile; fileRef = F18401772073BE0800E9F4CC /* LinkPreviewAssetDownloadRequestStrategy.swift */; };
		F18401BD2073BE0800E9F4CC /* LinkPreviewAssetUploadRequestStrategy.swift in Sources */ = {isa = PBXBuildFile; fileRef = F18401792073BE0800E9F4CC /* LinkPreviewAssetUploadRequestStrategy.swift */; };
		F18401BF2073BE0800E9F4CC /* AssetClientMessageRequestStrategy.swift in Sources */ = {isa = PBXBuildFile; fileRef = F184017B2073BE0800E9F4CC /* AssetClientMessageRequestStrategy.swift */; };
		F18401C12073BE0800E9F4CC /* ImageV2DownloadRequestStrategy.swift in Sources */ = {isa = PBXBuildFile; fileRef = F184017E2073BE0800E9F4CC /* ImageV2DownloadRequestStrategy.swift */; };
		F18401C22073BE0800E9F4CC /* AssetV2DownloadRequestStrategy.swift in Sources */ = {isa = PBXBuildFile; fileRef = F184017F2073BE0800E9F4CC /* AssetV2DownloadRequestStrategy.swift */; };
		F18401C32073BE0800E9F4CC /* AssetV3DownloadRequestStrategy.swift in Sources */ = {isa = PBXBuildFile; fileRef = F18401802073BE0800E9F4CC /* AssetV3DownloadRequestStrategy.swift */; };
		F18401C72073BE0800E9F4CC /* AssetV3PreviewDownloadStrategy.swift in Sources */ = {isa = PBXBuildFile; fileRef = F18401842073BE0800E9F4CC /* AssetV3PreviewDownloadStrategy.swift */; };
		F18401C82073BE0800E9F4CC /* AssetDownloadRequestFactory.swift in Sources */ = {isa = PBXBuildFile; fileRef = F18401862073BE0800E9F4CC /* AssetDownloadRequestFactory.swift */; };
		F18401CD2073BE0800E9F4CC /* LinkPreviewPreprocessor.swift in Sources */ = {isa = PBXBuildFile; fileRef = F184018B2073BE0800E9F4CC /* LinkPreviewPreprocessor.swift */; };
		F18401D02073BE0800E9F4CC /* PushMessageHandler.swift in Sources */ = {isa = PBXBuildFile; fileRef = F184018F2073BE0800E9F4CC /* PushMessageHandler.swift */; };
		F18401D12073BE0800E9F4CC /* ApplicationStatus.swift in Sources */ = {isa = PBXBuildFile; fileRef = F18401902073BE0800E9F4CC /* ApplicationStatus.swift */; };
		F18401D22073BE0800E9F4CC /* OTREntity.swift in Sources */ = {isa = PBXBuildFile; fileRef = F18401912073BE0800E9F4CC /* OTREntity.swift */; };
		F18401D32073BE0800E9F4CC /* ZMMessage+Dependency.swift in Sources */ = {isa = PBXBuildFile; fileRef = F18401932073BE0800E9F4CC /* ZMMessage+Dependency.swift */; };
		F18401D42073BE0800E9F4CC /* MessageExpirationTimer.swift in Sources */ = {isa = PBXBuildFile; fileRef = F18401942073BE0800E9F4CC /* MessageExpirationTimer.swift */; };
		F18401D62073BE0800E9F4CC /* ZMStrategyConfigurationOption.h in Headers */ = {isa = PBXBuildFile; fileRef = F18401962073BE0800E9F4CC /* ZMStrategyConfigurationOption.h */; settings = {ATTRIBUTES = (Public, ); }; };
		F18401D82073BE0800E9F4CC /* ZMConversation+Notifications.swift in Sources */ = {isa = PBXBuildFile; fileRef = F18401982073BE0800E9F4CC /* ZMConversation+Notifications.swift */; };
		F18401D92073BE0800E9F4CC /* EncryptionSessionDirectory+UpdateEvents.swift in Sources */ = {isa = PBXBuildFile; fileRef = F18401992073BE0800E9F4CC /* EncryptionSessionDirectory+UpdateEvents.swift */; };
		F18401DB2073C25300E9F4CC /* EventDecoderDecryptionTests.swift in Sources */ = {isa = PBXBuildFile; fileRef = F18401952073BE0800E9F4CC /* EventDecoderDecryptionTests.swift */; };
		F18401DC2073C25300E9F4CC /* MessageExpirationTimerTests.swift in Sources */ = {isa = PBXBuildFile; fileRef = F18401972073BE0800E9F4CC /* MessageExpirationTimerTests.swift */; };
		F18401E02073C25900E9F4CC /* ClientMessageRequestFactoryTests.swift in Sources */ = {isa = PBXBuildFile; fileRef = F18401542073BE0800E9F4CC /* ClientMessageRequestFactoryTests.swift */; };
		F18401E12073C25900E9F4CC /* OTREntityTests+Dependency.swift in Sources */ = {isa = PBXBuildFile; fileRef = F18401552073BE0800E9F4CC /* OTREntityTests+Dependency.swift */; };
		F18401E52073C26200E9F4CC /* FetchingClientRequestStrategyTests.swift in Sources */ = {isa = PBXBuildFile; fileRef = F184015E2073BE0800E9F4CC /* FetchingClientRequestStrategyTests.swift */; };
		F18401E92073C26700E9F4CC /* AvailabilityRequestStrategyTests.swift in Sources */ = {isa = PBXBuildFile; fileRef = F18401672073BE0800E9F4CC /* AvailabilityRequestStrategyTests.swift */; };
		F18401EA2073C26700E9F4CC /* AbstractRequestStrategyTests.swift in Sources */ = {isa = PBXBuildFile; fileRef = F184016B2073BE0800E9F4CC /* AbstractRequestStrategyTests.swift */; };
		F18401EB2073C26700E9F4CC /* MockOTREntity.swift in Sources */ = {isa = PBXBuildFile; fileRef = F184016C2073BE0800E9F4CC /* MockOTREntity.swift */; };
		F18401EC2073C26700E9F4CC /* AssetV3PreviewDownloadRequestStrategyTests.swift in Sources */ = {isa = PBXBuildFile; fileRef = F18401712073BE0800E9F4CC /* AssetV3PreviewDownloadRequestStrategyTests.swift */; };
		F18401EE2073C26C00E9F4CC /* LinkPreviewAssetUploadRequestStrategyTests.swift in Sources */ = {isa = PBXBuildFile; fileRef = F18401742073BE0800E9F4CC /* LinkPreviewAssetUploadRequestStrategyTests.swift */; };
		F18401F02073C26C00E9F4CC /* LinkPreviewAssetDownloadRequestStrategyTests.swift in Sources */ = {isa = PBXBuildFile; fileRef = F18401782073BE0800E9F4CC /* LinkPreviewAssetDownloadRequestStrategyTests.swift */; };
		F18401F12073C26C00E9F4CC /* AssetV3DownloadRequestStrategyTests.swift in Sources */ = {isa = PBXBuildFile; fileRef = F18401812073BE0800E9F4CC /* AssetV3DownloadRequestStrategyTests.swift */; };
		F18401F32073C26C00E9F4CC /* AssetClientMessageRequestStrategyTests.swift in Sources */ = {isa = PBXBuildFile; fileRef = F18401832073BE0800E9F4CC /* AssetClientMessageRequestStrategyTests.swift */; };
		F18401F42073C27200E9F4CC /* LinkPreviewPreprocessorTests.swift in Sources */ = {isa = PBXBuildFile; fileRef = F18401892073BE0800E9F4CC /* LinkPreviewPreprocessorTests.swift */; };
		F18401FE2073C2EA00E9F4CC /* MessagingTest+Encryption.swift in Sources */ = {isa = PBXBuildFile; fileRef = F18401F82073C2E600E9F4CC /* MessagingTest+Encryption.swift */; };
		F18401FF2073C2EA00E9F4CC /* MessagingTestBase.swift in Sources */ = {isa = PBXBuildFile; fileRef = F18401F62073C2E500E9F4CC /* MessagingTestBase.swift */; };
		F18402002073C2EA00E9F4CC /* MockObjects.swift in Sources */ = {isa = PBXBuildFile; fileRef = F18401F92073C2E600E9F4CC /* MockObjects.swift */; };
		F18402012073C2EA00E9F4CC /* RequestStrategyTestBase.swift in Sources */ = {isa = PBXBuildFile; fileRef = F18401F72073C2E600E9F4CC /* RequestStrategyTestBase.swift */; };
		F184020F2073C30000E9F4CC /* Bridging-Header.h in Headers */ = {isa = PBXBuildFile; fileRef = F18402072073C30000E9F4CC /* Bridging-Header.h */; };
		F18402132073C56C00E9F4CC /* RequestStrategy.h in Headers */ = {isa = PBXBuildFile; fileRef = F18402122073C56C00E9F4CC /* RequestStrategy.h */; settings = {ATTRIBUTES = (Public, ); }; };
		F18402142073C6B100E9F4CC /* 1900x1500.jpg in Resources */ = {isa = PBXBuildFile; fileRef = F18402042073C2FF00E9F4CC /* 1900x1500.jpg */; };
		F18402152073C6B100E9F4CC /* animated.gif in Resources */ = {isa = PBXBuildFile; fileRef = F18402022073C2FF00E9F4CC /* animated.gif */; };
		F18402162073C6B100E9F4CC /* Lorem Ipsum.txt in Resources */ = {isa = PBXBuildFile; fileRef = F18402092073C30000E9F4CC /* Lorem Ipsum.txt */; };
		F18402172073C6B100E9F4CC /* medium.jpg in Resources */ = {isa = PBXBuildFile; fileRef = F18402052073C30000E9F4CC /* medium.jpg */; };
		F18402182073C6B100E9F4CC /* not_animated.gif in Resources */ = {isa = PBXBuildFile; fileRef = F18402062073C30000E9F4CC /* not_animated.gif */; };
		F18402192073C6B100E9F4CC /* tiny.jpg in Resources */ = {isa = PBXBuildFile; fileRef = F18402082073C30000E9F4CC /* tiny.jpg */; };
		F184021A2073C6B100E9F4CC /* video.mp4 in Resources */ = {isa = PBXBuildFile; fileRef = F18402032073C2FF00E9F4CC /* video.mp4 */; };
		F19561F1202A1325005347C0 /* ZMSingleRequestSyncTests.m in Sources */ = {isa = PBXBuildFile; fileRef = 166902201D709110000FE4AF /* ZMSingleRequestSyncTests.m */; };
		F19561F5202A1361005347C0 /* ZMUpstreamModifiedObjectSyncTests.m in Sources */ = {isa = PBXBuildFile; fileRef = 166902231D709110000FE4AF /* ZMUpstreamModifiedObjectSyncTests.m */; };
		F19561F7202A1389005347C0 /* ZMLocallyInsertedObjectSetTests.m in Sources */ = {isa = PBXBuildFile; fileRef = 1669021B1D709110000FE4AF /* ZMLocallyInsertedObjectSetTests.m */; };
		F19561F9202A13B4005347C0 /* ZMChangeTrackerBootstrapTests.m in Sources */ = {isa = PBXBuildFile; fileRef = 1666AA2B1D93FA0B00164C06 /* ZMChangeTrackerBootstrapTests.m */; };
		F19561FB202A13C3005347C0 /* ZMSyncOperationSetTests.m in Sources */ = {isa = PBXBuildFile; fileRef = 1666AA2D1D93FBE200164C06 /* ZMSyncOperationSetTests.m */; };
		F1956200202A141B005347C0 /* ZMDownstreamObjectSyncOrderingTests.m in Sources */ = {isa = PBXBuildFile; fileRef = 166902171D709110000FE4AF /* ZMDownstreamObjectSyncOrderingTests.m */; };
		F1956201202A141E005347C0 /* ZMDownstreamObjectSyncTests.m in Sources */ = {isa = PBXBuildFile; fileRef = 166902181D709110000FE4AF /* ZMDownstreamObjectSyncTests.m */; };
		F1956204202A1506005347C0 /* ZMRequestGeneratorTests.m in Sources */ = {isa = PBXBuildFile; fileRef = 1669021F1D709110000FE4AF /* ZMRequestGeneratorTests.m */; };
		F963E8E11D955D5500098AD3 /* ClientRegistrationDelegate.swift in Sources */ = {isa = PBXBuildFile; fileRef = F963E8E01D955D5500098AD3 /* ClientRegistrationDelegate.swift */; };
/* End PBXBuildFile section */

/* Begin PBXContainerItemProxy section */
		166901761D707509000FE4AF /* PBXContainerItemProxy */ = {
			isa = PBXContainerItemProxy;
			containerPortal = 166901611D707509000FE4AF /* Project object */;
			proxyType = 1;
			remoteGlobalIDString = 166901691D707509000FE4AF;
			remoteInfo = WireRequestStrategy;
		};
		591802D72B7127F1003B7353 /* PBXContainerItemProxy */ = {
			isa = PBXContainerItemProxy;
			containerPortal = 166901611D707509000FE4AF /* Project object */;
			proxyType = 1;
			remoteGlobalIDString = 166901691D707509000FE4AF;
			remoteInfo = WireRequestStrategy;
		};
		F154EDD61F447BB600CB8184 /* PBXContainerItemProxy */ = {
			isa = PBXContainerItemProxy;
			containerPortal = 166901611D707509000FE4AF /* Project object */;
			proxyType = 1;
			remoteGlobalIDString = F154EDC31F447B6C00CB8184;
			remoteInfo = WireRequestStrategyTestHost;
		};
/* End PBXContainerItemProxy section */

/* Begin PBXCopyFilesBuildPhase section */
		BF7D9BD21D8C312F00949267 /* CopyFiles */ = {
			isa = PBXCopyFilesBuildPhase;
			buildActionMask = 2147483647;
			dstPath = "";
			dstSubfolderSpec = 10;
			files = (
			);
			runOnlyForDeploymentPostprocessing = 0;
		};
		EE67F72E296F0CE5001D7C88 /* Embed Frameworks */ = {
			isa = PBXCopyFilesBuildPhase;
			buildActionMask = 2147483647;
			dstPath = "";
			dstSubfolderSpec = 10;
			files = (
				EE67F72D296F0CE4001D7C88 /* WireTesting.framework in Embed Frameworks */,
			);
			name = "Embed Frameworks";
			runOnlyForDeploymentPostprocessing = 0;
		};
/* End PBXCopyFilesBuildPhase section */

/* Begin PBXFileReference section */
		06025661248E467B00E060E1 /* NotificationStreamSync.swift */ = {isa = PBXFileReference; lastKnownFileType = sourcecode.swift; path = NotificationStreamSync.swift; sourceTree = "<group>"; };
		06025665248E616C00E060E1 /* ZMSimpleListRequestPaginator.m */ = {isa = PBXFileReference; lastKnownFileType = sourcecode.c.objc; path = ZMSimpleListRequestPaginator.m; sourceTree = "<group>"; };
		06025667248E617D00E060E1 /* ZMSimpleListRequestPaginator.h */ = {isa = PBXFileReference; lastKnownFileType = sourcecode.c.h; path = ZMSimpleListRequestPaginator.h; sourceTree = "<group>"; };
		06025669248E61BF00E060E1 /* ZMSimpleListRequestPaginator+Internal.h */ = {isa = PBXFileReference; lastKnownFileType = sourcecode.c.h; path = "ZMSimpleListRequestPaginator+Internal.h"; sourceTree = "<group>"; };
		0605DB8F2511622100443219 /* ZMLocalNotificationTests_UnreadCount.swift */ = {isa = PBXFileReference; lastKnownFileType = sourcecode.swift; path = ZMLocalNotificationTests_UnreadCount.swift; sourceTree = "<group>"; };
		060ED6D52499F41000412C4A /* PushNotificationStatus.swift */ = {isa = PBXFileReference; lastKnownFileType = sourcecode.swift; path = PushNotificationStatus.swift; sourceTree = "<group>"; };
		061389F32B178EBE0053B7B5 /* E2eIAPI.swift */ = {isa = PBXFileReference; lastKnownFileType = sourcecode.swift; path = E2eIAPI.swift; sourceTree = "<group>"; };
		062285C7276BB5B000B87C91 /* UpdateEventProcessor.swift */ = {isa = PBXFileReference; lastKnownFileType = sourcecode.swift; path = UpdateEventProcessor.swift; sourceTree = "<group>"; };
		0640BF6E2B0F6B78008866E4 /* E2EIEnrollment.swift */ = {isa = PBXFileReference; lastKnownFileType = sourcecode.swift; path = E2EIEnrollment.swift; sourceTree = "<group>"; };
		06474D4A24AF6858002C695D /* EventDecoder.swift */ = {isa = PBXFileReference; lastKnownFileType = sourcecode.swift; path = EventDecoder.swift; sourceTree = "<group>"; };
		06474D4C24AF68AD002C695D /* StoreUpdateEvent.swift */ = {isa = PBXFileReference; lastKnownFileType = sourcecode.swift; path = StoreUpdateEvent.swift; sourceTree = "<group>"; };
		06474D5C24B30C75002C695D /* PushNotificationStatusTests.swift */ = {isa = PBXFileReference; lastKnownFileType = sourcecode.swift; path = PushNotificationStatusTests.swift; sourceTree = "<group>"; };
		06474D5F24B310B6002C695D /* NotificationsTrackerTests.swift */ = {isa = PBXFileReference; lastKnownFileType = sourcecode.swift; path = NotificationsTrackerTests.swift; sourceTree = "<group>"; };
		06474D6524B3227E002C695D /* ZMSimpleListRequestPaginatorTests.m */ = {isa = PBXFileReference; lastKnownFileType = sourcecode.c.objc; path = ZMSimpleListRequestPaginatorTests.m; sourceTree = "<group>"; };
		06474DA524B4B1EA002C695D /* EventDecoderTest.swift */ = {isa = PBXFileReference; lastKnownFileType = sourcecode.swift; path = EventDecoderTest.swift; sourceTree = "<group>"; };
		06474DA724B4BB01002C695D /* StoreUpdateEventTests.swift */ = {isa = PBXFileReference; lastKnownFileType = sourcecode.swift; path = StoreUpdateEventTests.swift; sourceTree = "<group>"; };
		064824972B10E32C00115329 /* EnrollE2EICertificateUseCase.swift */ = {isa = PBXFileReference; lastKnownFileType = sourcecode.swift; path = EnrollE2EICertificateUseCase.swift; sourceTree = "<group>"; };
		0648FC1027851623006519D1 /* audio.m4a */ = {isa = PBXFileReference; lastKnownFileType = file; path = audio.m4a; sourceTree = "<group>"; };
		0649D12124F5C5EF001DDC78 /* ZMLocalNotification.swift */ = {isa = PBXFileReference; lastKnownFileType = sourcecode.swift; path = ZMLocalNotification.swift; sourceTree = "<group>"; };
		0649D13F24F63AA0001DDC78 /* LocalNotificationContentType.swift */ = {isa = PBXFileReference; lastKnownFileType = sourcecode.swift; path = LocalNotificationContentType.swift; sourceTree = "<group>"; };
		0649D14224F63B52001DDC78 /* NotificationUserInfo.swift */ = {isa = PBXFileReference; lastKnownFileType = sourcecode.swift; path = NotificationUserInfo.swift; sourceTree = "<group>"; };
		0649D14424F63BBD001DDC78 /* LocalNotificationType+Configuration.swift */ = {isa = PBXFileReference; lastKnownFileType = sourcecode.swift; path = "LocalNotificationType+Configuration.swift"; sourceTree = "<group>"; };
		0649D14624F63C02001DDC78 /* PushNotificationCategory.swift */ = {isa = PBXFileReference; lastKnownFileType = sourcecode.swift; path = PushNotificationCategory.swift; sourceTree = "<group>"; };
		0649D14824F63C51001DDC78 /* NotificationSound.swift */ = {isa = PBXFileReference; lastKnownFileType = sourcecode.swift; path = NotificationSound.swift; sourceTree = "<group>"; };
		0649D14A24F63C8F001DDC78 /* NotificationAction.swift */ = {isa = PBXFileReference; lastKnownFileType = sourcecode.swift; path = NotificationAction.swift; sourceTree = "<group>"; };
		0649D14C24F63D3E001DDC78 /* LocalNotificationType+Localization.swift */ = {isa = PBXFileReference; lastKnownFileType = sourcecode.swift; path = "LocalNotificationType+Localization.swift"; sourceTree = "<group>"; };
		0649D14E24F63DCC001DDC78 /* ZMSound.swift */ = {isa = PBXFileReference; lastKnownFileType = sourcecode.swift; path = ZMSound.swift; sourceTree = "<group>"; };
		0649D15124F64335001DDC78 /* Base */ = {isa = PBXFileReference; lastKnownFileType = text.plist.stringsdict; name = Base; path = Base.lproj/Push.stringsdict; sourceTree = "<group>"; };
		0649D15324F64335001DDC78 /* Base */ = {isa = PBXFileReference; lastKnownFileType = text.plist.strings; name = Base; path = Base.lproj/Push.strings; sourceTree = "<group>"; };
		0649D15824F644A9001DDC78 /* de */ = {isa = PBXFileReference; lastKnownFileType = text.plist.strings; name = de; path = de.lproj/Push.strings; sourceTree = "<group>"; };
		0649D15924F644A9001DDC78 /* de */ = {isa = PBXFileReference; lastKnownFileType = text.plist.stringsdict; name = de; path = de.lproj/Push.stringsdict; sourceTree = "<group>"; };
		0649D15A24F644B7001DDC78 /* pt-BR */ = {isa = PBXFileReference; lastKnownFileType = text.plist.strings; name = "pt-BR"; path = "pt-BR.lproj/Push.strings"; sourceTree = "<group>"; };
		0649D15B24F644B7001DDC78 /* pt-BR */ = {isa = PBXFileReference; lastKnownFileType = text.plist.stringsdict; name = "pt-BR"; path = "pt-BR.lproj/Push.stringsdict"; sourceTree = "<group>"; };
		0649D15C24F644DB001DDC78 /* es */ = {isa = PBXFileReference; lastKnownFileType = text.plist.strings; name = es; path = es.lproj/Push.strings; sourceTree = "<group>"; };
		0649D15D24F644DB001DDC78 /* es */ = {isa = PBXFileReference; lastKnownFileType = text.plist.stringsdict; name = es; path = es.lproj/Push.stringsdict; sourceTree = "<group>"; };
		0649D15E24F644E7001DDC78 /* uk */ = {isa = PBXFileReference; lastKnownFileType = text.plist.strings; name = uk; path = uk.lproj/Push.strings; sourceTree = "<group>"; };
		0649D15F24F644E7001DDC78 /* uk */ = {isa = PBXFileReference; lastKnownFileType = text.plist.stringsdict; name = uk; path = uk.lproj/Push.stringsdict; sourceTree = "<group>"; };
		0649D16024F644F3001DDC78 /* ru */ = {isa = PBXFileReference; lastKnownFileType = text.plist.strings; name = ru; path = ru.lproj/Push.strings; sourceTree = "<group>"; };
		0649D16124F644F3001DDC78 /* ru */ = {isa = PBXFileReference; lastKnownFileType = text.plist.stringsdict; name = ru; path = ru.lproj/Push.stringsdict; sourceTree = "<group>"; };
		0649D16224F644F7001DDC78 /* ja */ = {isa = PBXFileReference; lastKnownFileType = text.plist.strings; name = ja; path = ja.lproj/Push.strings; sourceTree = "<group>"; };
		0649D16324F644F8001DDC78 /* ja */ = {isa = PBXFileReference; lastKnownFileType = text.plist.stringsdict; name = ja; path = ja.lproj/Push.stringsdict; sourceTree = "<group>"; };
		0649D16424F64520001DDC78 /* it */ = {isa = PBXFileReference; lastKnownFileType = text.plist.strings; name = it; path = it.lproj/Push.strings; sourceTree = "<group>"; };
		0649D16524F64520001DDC78 /* it */ = {isa = PBXFileReference; lastKnownFileType = text.plist.stringsdict; name = it; path = it.lproj/Push.stringsdict; sourceTree = "<group>"; };
		0649D16624F6452C001DDC78 /* nl */ = {isa = PBXFileReference; lastKnownFileType = text.plist.strings; name = nl; path = nl.lproj/Push.strings; sourceTree = "<group>"; };
		0649D16724F6452C001DDC78 /* nl */ = {isa = PBXFileReference; lastKnownFileType = text.plist.stringsdict; name = nl; path = nl.lproj/Push.stringsdict; sourceTree = "<group>"; };
		0649D16824F64537001DDC78 /* tr */ = {isa = PBXFileReference; lastKnownFileType = text.plist.strings; name = tr; path = tr.lproj/Push.strings; sourceTree = "<group>"; };
		0649D16924F64537001DDC78 /* tr */ = {isa = PBXFileReference; lastKnownFileType = text.plist.stringsdict; name = tr; path = tr.lproj/Push.stringsdict; sourceTree = "<group>"; };
		0649D16A24F64540001DDC78 /* fr */ = {isa = PBXFileReference; lastKnownFileType = text.plist.strings; name = fr; path = fr.lproj/Push.strings; sourceTree = "<group>"; };
		0649D16B24F64540001DDC78 /* fr */ = {isa = PBXFileReference; lastKnownFileType = text.plist.stringsdict; name = fr; path = fr.lproj/Push.stringsdict; sourceTree = "<group>"; };
		0649D16C24F64549001DDC78 /* da */ = {isa = PBXFileReference; lastKnownFileType = text.plist.strings; name = da; path = da.lproj/Push.strings; sourceTree = "<group>"; };
		0649D16D24F6454A001DDC78 /* da */ = {isa = PBXFileReference; lastKnownFileType = text.plist.stringsdict; name = da; path = da.lproj/Push.stringsdict; sourceTree = "<group>"; };
		0649D16E24F6454E001DDC78 /* ar */ = {isa = PBXFileReference; lastKnownFileType = text.plist.strings; name = ar; path = ar.lproj/Push.strings; sourceTree = "<group>"; };
		0649D16F24F6454E001DDC78 /* ar */ = {isa = PBXFileReference; lastKnownFileType = text.plist.stringsdict; name = ar; path = ar.lproj/Push.stringsdict; sourceTree = "<group>"; };
		0649D17024F64565001DDC78 /* zh-Hans */ = {isa = PBXFileReference; lastKnownFileType = text.plist.strings; name = "zh-Hans"; path = "zh-Hans.lproj/Push.strings"; sourceTree = "<group>"; };
		0649D17124F64565001DDC78 /* zh-Hans */ = {isa = PBXFileReference; lastKnownFileType = text.plist.stringsdict; name = "zh-Hans"; path = "zh-Hans.lproj/Push.stringsdict"; sourceTree = "<group>"; };
		0649D17224F6458E001DDC78 /* sl */ = {isa = PBXFileReference; lastKnownFileType = text.plist.strings; name = sl; path = sl.lproj/Push.strings; sourceTree = "<group>"; };
		0649D17324F6458F001DDC78 /* sl */ = {isa = PBXFileReference; lastKnownFileType = text.plist.stringsdict; name = sl; path = sl.lproj/Push.stringsdict; sourceTree = "<group>"; };
		0649D17424F6459F001DDC78 /* fi */ = {isa = PBXFileReference; lastKnownFileType = text.plist.strings; name = fi; path = fi.lproj/Push.strings; sourceTree = "<group>"; };
		0649D17524F6459F001DDC78 /* fi */ = {isa = PBXFileReference; lastKnownFileType = text.plist.stringsdict; name = fi; path = fi.lproj/Push.stringsdict; sourceTree = "<group>"; };
		0649D17624F645B1001DDC78 /* et */ = {isa = PBXFileReference; lastKnownFileType = text.plist.strings; name = et; path = et.lproj/Push.strings; sourceTree = "<group>"; };
		0649D17724F645B1001DDC78 /* et */ = {isa = PBXFileReference; lastKnownFileType = text.plist.stringsdict; name = et; path = et.lproj/Push.stringsdict; sourceTree = "<group>"; };
		0649D17824F645C6001DDC78 /* pl */ = {isa = PBXFileReference; lastKnownFileType = text.plist.strings; name = pl; path = pl.lproj/Push.strings; sourceTree = "<group>"; };
		0649D17924F645C6001DDC78 /* pl */ = {isa = PBXFileReference; lastKnownFileType = text.plist.stringsdict; name = pl; path = pl.lproj/Push.stringsdict; sourceTree = "<group>"; };
		0649D17A24F645CC001DDC78 /* zh-Hant */ = {isa = PBXFileReference; lastKnownFileType = text.plist.strings; name = "zh-Hant"; path = "zh-Hant.lproj/Push.strings"; sourceTree = "<group>"; };
		0649D17B24F645CC001DDC78 /* zh-Hant */ = {isa = PBXFileReference; lastKnownFileType = text.plist.stringsdict; name = "zh-Hant"; path = "zh-Hant.lproj/Push.stringsdict"; sourceTree = "<group>"; };
		0649D17C24F645E8001DDC78 /* lt */ = {isa = PBXFileReference; lastKnownFileType = text.plist.strings; name = lt; path = lt.lproj/Push.strings; sourceTree = "<group>"; };
		0649D17D24F645E8001DDC78 /* lt */ = {isa = PBXFileReference; lastKnownFileType = text.plist.stringsdict; name = lt; path = lt.lproj/Push.stringsdict; sourceTree = "<group>"; };
		0649D19A24F66E9E001DDC78 /* ZMLocalNotification+Events.swift */ = {isa = PBXFileReference; lastKnownFileType = sourcecode.swift; path = "ZMLocalNotification+Events.swift"; sourceTree = "<group>"; };
		0649D19E24F6717C001DDC78 /* ZMLocalNotificationSet.swift */ = {isa = PBXFileReference; lastKnownFileType = sourcecode.swift; path = ZMLocalNotificationSet.swift; sourceTree = "<group>"; };
		0649D1A024F671E6001DDC78 /* UserNotificationCenter.swift */ = {isa = PBXFileReference; lastKnownFileType = sourcecode.swift; path = UserNotificationCenter.swift; sourceTree = "<group>"; };
		0649D1A524F673E7001DDC78 /* Logging.swift */ = {isa = PBXFileReference; lastKnownFileType = sourcecode.swift; path = Logging.swift; sourceTree = "<group>"; };
		0671976D2AE951F400D96598 /* AcmeAPI.swift */ = {isa = PBXFileReference; lastKnownFileType = sourcecode.swift; path = AcmeAPI.swift; sourceTree = "<group>"; };
		067197992AFBE9FD00D96598 /* AcmeResponse.swift */ = {isa = PBXFileReference; lastKnownFileType = sourcecode.swift; path = AcmeResponse.swift; sourceTree = "<group>"; };
		067215AC2B10DCA300CF4AD4 /* E2EIRepository.swift */ = {isa = PBXFileReference; lastKnownFileType = sourcecode.swift; path = E2EIRepository.swift; sourceTree = "<group>"; };
		068084952563B6940047899C /* FeatureConfigRequestStrategy.swift */ = {isa = PBXFileReference; fileEncoding = 4; lastKnownFileType = sourcecode.swift; path = FeatureConfigRequestStrategy.swift; sourceTree = "<group>"; };
		068084972563B7310047899C /* FeatureConfigRequestStrategyTests.swift */ = {isa = PBXFileReference; lastKnownFileType = sourcecode.swift; path = FeatureConfigRequestStrategyTests.swift; sourceTree = "<group>"; };
		0693113F24F7995F00D14DF5 /* ZMLocalNotificationTests.swift */ = {isa = PBXFileReference; lastKnownFileType = sourcecode.swift; path = ZMLocalNotificationTests.swift; sourceTree = "<group>"; };
		0693114124F7996D00D14DF5 /* ZMLocalNotificationTests_Event.swift */ = {isa = PBXFileReference; lastKnownFileType = sourcecode.swift; path = ZMLocalNotificationTests_Event.swift; sourceTree = "<group>"; };
		0693114324F7999800D14DF5 /* ZMLocalNotificationSetTests.swift */ = {isa = PBXFileReference; lastKnownFileType = sourcecode.swift; path = ZMLocalNotificationSetTests.swift; sourceTree = "<group>"; };
		0693114524F799B200D14DF5 /* ZMLocalNotificationLocalizationTests.swift */ = {isa = PBXFileReference; lastKnownFileType = sourcecode.swift; path = ZMLocalNotificationLocalizationTests.swift; sourceTree = "<group>"; };
		0693114724F799BE00D14DF5 /* LocalNotificationContentTypeTest.swift */ = {isa = PBXFileReference; lastKnownFileType = sourcecode.swift; path = LocalNotificationContentTypeTest.swift; sourceTree = "<group>"; };
		0693114F24F79E2500D14DF5 /* UserNotificationCenterMock.swift */ = {isa = PBXFileReference; lastKnownFileType = sourcecode.swift; path = UserNotificationCenterMock.swift; sourceTree = "<group>"; };
		0693115124F7B15500D14DF5 /* ZMLocalNotificationTests_Message.swift */ = {isa = PBXFileReference; lastKnownFileType = sourcecode.swift; path = ZMLocalNotificationTests_Message.swift; sourceTree = "<group>"; };
		0693115524F7B17300D14DF5 /* ZMLocalNotificationTests_SystemMessage.swift */ = {isa = PBXFileReference; lastKnownFileType = sourcecode.swift; path = ZMLocalNotificationTests_SystemMessage.swift; sourceTree = "<group>"; };
		06A1966D2A7BEAE300B43BA5 /* TerminateFederationRequestStrategy.swift */ = {isa = PBXFileReference; lastKnownFileType = sourcecode.swift; path = TerminateFederationRequestStrategy.swift; sourceTree = "<group>"; };
		06A1966F2A7BEBD100B43BA5 /* TerminateFederationRequestStrategyTests.swift */ = {isa = PBXFileReference; lastKnownFileType = sourcecode.swift; path = TerminateFederationRequestStrategyTests.swift; sourceTree = "<group>"; };
		06A9FDD128B36FF500B3C730 /* UpdateAccessRolesAction.swift */ = {isa = PBXFileReference; lastKnownFileType = sourcecode.swift; path = UpdateAccessRolesAction.swift; sourceTree = "<group>"; };
		06A9FDD328B3701000B3C730 /* UpdateAccessRolesActionHandler.swift */ = {isa = PBXFileReference; lastKnownFileType = sourcecode.swift; path = UpdateAccessRolesActionHandler.swift; sourceTree = "<group>"; };
		06A9FDD528B3702700B3C730 /* UpdateAccessRolesActionHandlerTests.swift */ = {isa = PBXFileReference; lastKnownFileType = sourcecode.swift; path = UpdateAccessRolesActionHandlerTests.swift; sourceTree = "<group>"; };
		06ADF693264B467E002E0C7A /* MockAnalytics.swift */ = {isa = PBXFileReference; lastKnownFileType = sourcecode.swift; path = MockAnalytics.swift; sourceTree = "<group>"; };
		06C394C4248E851000AE736A /* NotificationsTracker.swift */ = {isa = PBXFileReference; lastKnownFileType = sourcecode.swift; path = NotificationsTracker.swift; sourceTree = "<group>"; };
		06CDDE9E282E9CC200F9360F /* RemovePushTokenAction.swift */ = {isa = PBXFileReference; lastKnownFileType = sourcecode.swift; path = RemovePushTokenAction.swift; sourceTree = "<group>"; };
		06CDDEA0282E9E7F00F9360F /* RemovePushTokenActionHandler.swift */ = {isa = PBXFileReference; lastKnownFileType = sourcecode.swift; path = RemovePushTokenActionHandler.swift; sourceTree = "<group>"; };
		06CDDEA2282E9E9800F9360F /* RemovePushTokenActionHandlerTests.swift */ = {isa = PBXFileReference; lastKnownFileType = sourcecode.swift; path = RemovePushTokenActionHandlerTests.swift; sourceTree = "<group>"; };
		06CF5DF927FC900F00822FAB /* ZMLocalNotification+Calling.swift */ = {isa = PBXFileReference; lastKnownFileType = sourcecode.swift; path = "ZMLocalNotification+Calling.swift"; sourceTree = "<group>"; };
		06D61FB52B0CBE1E00C2699A /* AcmeAPITests.swift */ = {isa = PBXFileReference; lastKnownFileType = sourcecode.swift; path = AcmeAPITests.swift; sourceTree = "<group>"; };
		06D61FB72B0CBE3100C2699A /* E2EIEnrollmentTests.swift */ = {isa = PBXFileReference; lastKnownFileType = sourcecode.swift; path = E2EIEnrollmentTests.swift; sourceTree = "<group>"; };
		06FDC62E28354DAE008300DB /* PushTokenStorage.swift */ = {isa = PBXFileReference; lastKnownFileType = sourcecode.swift; path = PushTokenStorage.swift; sourceTree = "<group>"; };
		06FDC63028354DBD008300DB /* PushTokenStorageTests.swift */ = {isa = PBXFileReference; lastKnownFileType = sourcecode.swift; path = PushTokenStorageTests.swift; sourceTree = "<group>"; };
		160ADE9B270DBD0A003FA638 /* ConnectToUserActionHandlerTests.swift */ = {isa = PBXFileReference; lastKnownFileType = sourcecode.swift; path = ConnectToUserActionHandlerTests.swift; sourceTree = "<group>"; };
		16189D05268B214E004831BE /* InsertedObjectSyncTests.swift */ = {isa = PBXFileReference; lastKnownFileType = sourcecode.swift; path = InsertedObjectSyncTests.swift; sourceTree = "<group>"; };
		16189D09268B2C34004831BE /* ModifiedKeyObjectSyncTests.swift */ = {isa = PBXFileReference; lastKnownFileType = sourcecode.swift; path = ModifiedKeyObjectSyncTests.swift; sourceTree = "<group>"; };
		161E05432665465A00DADC3D /* SyncProgress.swift */ = {isa = PBXFileReference; lastKnownFileType = sourcecode.swift; path = SyncProgress.swift; sourceTree = "<group>"; };
		161E054F26655E4500DADC3D /* UserProfileRequestStrategy.swift */ = {isa = PBXFileReference; lastKnownFileType = sourcecode.swift; path = UserProfileRequestStrategy.swift; sourceTree = "<group>"; };
		1621D2221D75AB2D007108C2 /* MockEntity.h */ = {isa = PBXFileReference; fileEncoding = 4; lastKnownFileType = sourcecode.c.h; path = MockEntity.h; sourceTree = "<group>"; };
		1621D2231D75AB2D007108C2 /* MockEntity.m */ = {isa = PBXFileReference; fileEncoding = 4; lastKnownFileType = sourcecode.c.objc; path = MockEntity.m; sourceTree = "<group>"; };
		1621D2241D75AB2D007108C2 /* MockEntity2.h */ = {isa = PBXFileReference; fileEncoding = 4; lastKnownFileType = sourcecode.c.h; path = MockEntity2.h; sourceTree = "<group>"; };
		1621D2251D75AB2D007108C2 /* MockEntity2.m */ = {isa = PBXFileReference; fileEncoding = 4; lastKnownFileType = sourcecode.c.objc; path = MockEntity2.m; sourceTree = "<group>"; };
		1621D2261D75AB2D007108C2 /* MockModelObjectContextFactory.h */ = {isa = PBXFileReference; fileEncoding = 4; lastKnownFileType = sourcecode.c.h; path = MockModelObjectContextFactory.h; sourceTree = "<group>"; };
		1621D2271D75AB2D007108C2 /* MockModelObjectContextFactory.m */ = {isa = PBXFileReference; fileEncoding = 4; lastKnownFileType = sourcecode.c.objc; path = MockModelObjectContextFactory.m; sourceTree = "<group>"; };
		1621D22B1D75AC36007108C2 /* ZMChangeTrackerBootstrap.h */ = {isa = PBXFileReference; fileEncoding = 4; lastKnownFileType = sourcecode.c.h; path = ZMChangeTrackerBootstrap.h; sourceTree = "<group>"; };
		1621D22C1D75AC36007108C2 /* ZMChangeTrackerBootstrap.m */ = {isa = PBXFileReference; fileEncoding = 4; lastKnownFileType = sourcecode.c.objc; path = ZMChangeTrackerBootstrap.m; sourceTree = "<group>"; };
		1621D22D1D75AC36007108C2 /* ZMChangeTrackerBootstrap+Testing.h */ = {isa = PBXFileReference; fileEncoding = 4; lastKnownFileType = sourcecode.c.h; path = "ZMChangeTrackerBootstrap+Testing.h"; sourceTree = "<group>"; };
		1621D2311D75B221007108C2 /* NSManagedObjectContext+TestHelpers.h */ = {isa = PBXFileReference; fileEncoding = 4; lastKnownFileType = sourcecode.c.h; path = "NSManagedObjectContext+TestHelpers.h"; sourceTree = "<group>"; };
		1621D2321D75B221007108C2 /* NSManagedObjectContext+TestHelpers.m */ = {isa = PBXFileReference; fileEncoding = 4; lastKnownFileType = sourcecode.c.objc; path = "NSManagedObjectContext+TestHelpers.m"; sourceTree = "<group>"; };
		1621D2721D7715EA007108C2 /* ZMObjectSyncStrategy.h */ = {isa = PBXFileReference; fileEncoding = 4; lastKnownFileType = sourcecode.c.h; path = ZMObjectSyncStrategy.h; sourceTree = "<group>"; };
		1621D2731D7715EA007108C2 /* ZMObjectSyncStrategy.m */ = {isa = PBXFileReference; fileEncoding = 4; lastKnownFileType = sourcecode.c.objc; path = ZMObjectSyncStrategy.m; sourceTree = "<group>"; };
		1622946A221C18BE00A98679 /* AssetV3UploadRequestStrategy.swift */ = {isa = PBXFileReference; lastKnownFileType = sourcecode.swift; path = AssetV3UploadRequestStrategy.swift; sourceTree = "<group>"; };
		1622946C221C56E500A98679 /* AssetsPreprocessor.swift */ = {isa = PBXFileReference; lastKnownFileType = sourcecode.swift; path = AssetsPreprocessor.swift; sourceTree = "<group>"; };
		16229482221EBB8000A98679 /* ZMImagePreprocessingTracker.h */ = {isa = PBXFileReference; fileEncoding = 4; lastKnownFileType = sourcecode.c.h; path = ZMImagePreprocessingTracker.h; sourceTree = "<group>"; };
		16229483221EBB8000A98679 /* ZMImagePreprocessingTracker.m */ = {isa = PBXFileReference; fileEncoding = 4; lastKnownFileType = sourcecode.c.objc; path = ZMImagePreprocessingTracker.m; sourceTree = "<group>"; };
		16229484221EBB8000A98679 /* ZMImagePreprocessingTracker+Testing.h */ = {isa = PBXFileReference; fileEncoding = 4; lastKnownFileType = sourcecode.c.h; path = "ZMImagePreprocessingTracker+Testing.h"; sourceTree = "<group>"; };
		16229485221EBB8000A98679 /* ZMImagePreprocessingTrackerTests.m */ = {isa = PBXFileReference; fileEncoding = 4; lastKnownFileType = sourcecode.c.objc; path = ZMImagePreprocessingTrackerTests.m; sourceTree = "<group>"; };
		1623F8D22AE66F28004F0319 /* MessageSender.swift */ = {isa = PBXFileReference; lastKnownFileType = sourcecode.swift; path = MessageSender.swift; sourceTree = "<group>"; };
		1623F8D42AE6729D004F0319 /* SessionEstablisher.swift */ = {isa = PBXFileReference; lastKnownFileType = sourcecode.swift; path = SessionEstablisher.swift; sourceTree = "<group>"; };
		1623F8D72AE7FB7E004F0319 /* PrekeyAPI.swift */ = {isa = PBXFileReference; lastKnownFileType = sourcecode.swift; path = PrekeyAPI.swift; sourceTree = "<group>"; };
		1623F8D92AE7FBD6004F0319 /* NetworkError.swift */ = {isa = PBXFileReference; lastKnownFileType = sourcecode.swift; path = NetworkError.swift; sourceTree = "<group>"; };
		1623F8DB2AE7FD54004F0319 /* APIProvider.swift */ = {isa = PBXFileReference; lastKnownFileType = sourcecode.swift; path = APIProvider.swift; sourceTree = "<group>"; };
		1623F8DD2AE945E2004F0319 /* MessageAPI.swift */ = {isa = PBXFileReference; lastKnownFileType = sourcecode.swift; path = MessageAPI.swift; sourceTree = "<group>"; };
		1623F8DF2AEAAF0E004F0319 /* MessageDependencyResolver.swift */ = {isa = PBXFileReference; lastKnownFileType = sourcecode.swift; path = MessageDependencyResolver.swift; sourceTree = "<group>"; };
		16367F1D26FDB0740028AF8B /* Payload+Connection.swift */ = {isa = PBXFileReference; lastKnownFileType = sourcecode.swift; path = "Payload+Connection.swift"; sourceTree = "<group>"; };
		16367F2526FDB4720028AF8B /* ConnectionRequestStrategy.swift */ = {isa = PBXFileReference; lastKnownFileType = sourcecode.swift; path = ConnectionRequestStrategy.swift; sourceTree = "<group>"; };
		164D007522256C6E00A8F264 /* AssetV3UploadRequestStrategyTests.swift */ = {isa = PBXFileReference; lastKnownFileType = sourcecode.swift; path = AssetV3UploadRequestStrategyTests.swift; sourceTree = "<group>"; };
		1658EA6126DE22C0003D0090 /* ConversationRequestStrategy.swift */ = {isa = PBXFileReference; lastKnownFileType = sourcecode.swift; path = ConversationRequestStrategy.swift; sourceTree = "<group>"; };
		1662ADB222B0E8B300D84071 /* VerifyLegalHoldRequestStrategy.swift */ = {isa = PBXFileReference; lastKnownFileType = sourcecode.swift; path = VerifyLegalHoldRequestStrategy.swift; sourceTree = "<group>"; };
		1662ADD022B14CBA00D84071 /* VerifyLegalHoldRequestStrategyTests.swift */ = {isa = PBXFileReference; lastKnownFileType = sourcecode.swift; path = VerifyLegalHoldRequestStrategyTests.swift; sourceTree = "<group>"; };
		1666AA2B1D93FA0B00164C06 /* ZMChangeTrackerBootstrapTests.m */ = {isa = PBXFileReference; fileEncoding = 4; lastKnownFileType = sourcecode.c.objc; path = ZMChangeTrackerBootstrapTests.m; sourceTree = "<group>"; };
		1666AA2D1D93FBE200164C06 /* ZMSyncOperationSetTests.m */ = {isa = PBXFileReference; fileEncoding = 4; lastKnownFileType = sourcecode.c.objc; path = ZMSyncOperationSetTests.m; sourceTree = "<group>"; };
		1669016A1D707509000FE4AF /* WireRequestStrategy.framework */ = {isa = PBXFileReference; explicitFileType = wrapper.framework; includeInIndex = 0; path = WireRequestStrategy.framework; sourceTree = BUILT_PRODUCTS_DIR; };
		1669016D1D707509000FE4AF /* WireRequestStrategy.h */ = {isa = PBXFileReference; lastKnownFileType = sourcecode.c.h; path = WireRequestStrategy.h; sourceTree = "<group>"; };
		1669016F1D707509000FE4AF /* Info.plist */ = {isa = PBXFileReference; lastKnownFileType = text.plist.xml; path = Info.plist; sourceTree = "<group>"; };
		166901741D707509000FE4AF /* WireRequestStrategyTests.xctest */ = {isa = PBXFileReference; explicitFileType = wrapper.cfbundle; includeInIndex = 0; path = WireRequestStrategyTests.xctest; sourceTree = BUILT_PRODUCTS_DIR; };
		1669017B1D707509000FE4AF /* Info.plist */ = {isa = PBXFileReference; lastKnownFileType = text.plist.xml; path = Info.plist; sourceTree = "<group>"; };
		166901861D7075D7000FE4AF /* version.xcconfig */ = {isa = PBXFileReference; fileEncoding = 4; lastKnownFileType = text.xcconfig; path = version.xcconfig; sourceTree = "<group>"; };
		166901961D7075D7000FE4AF /* WireRequestStrategy.xcconfig */ = {isa = PBXFileReference; fileEncoding = 4; lastKnownFileType = text.xcconfig; path = WireRequestStrategy.xcconfig; sourceTree = "<group>"; };
		166901A81D7081C7000FE4AF /* ZMContextChangeTracker.h */ = {isa = PBXFileReference; fileEncoding = 4; lastKnownFileType = sourcecode.c.h; path = ZMContextChangeTracker.h; sourceTree = "<group>"; };
		166901AB1D7081C7000FE4AF /* ZMDownstreamObjectSync.h */ = {isa = PBXFileReference; fileEncoding = 4; lastKnownFileType = sourcecode.c.h; path = ZMDownstreamObjectSync.h; sourceTree = "<group>"; };
		166901AC1D7081C7000FE4AF /* ZMDownstreamObjectSync.m */ = {isa = PBXFileReference; fileEncoding = 4; lastKnownFileType = sourcecode.c.objc; path = ZMDownstreamObjectSync.m; sourceTree = "<group>"; };
		166901AD1D7081C7000FE4AF /* ZMDownstreamObjectSyncWithWhitelist.h */ = {isa = PBXFileReference; fileEncoding = 4; lastKnownFileType = sourcecode.c.h; path = ZMDownstreamObjectSyncWithWhitelist.h; sourceTree = "<group>"; };
		166901AE1D7081C7000FE4AF /* ZMDownstreamObjectSyncWithWhitelist.m */ = {isa = PBXFileReference; fileEncoding = 4; lastKnownFileType = sourcecode.c.objc; path = ZMDownstreamObjectSyncWithWhitelist.m; sourceTree = "<group>"; };
		166901AF1D7081C7000FE4AF /* ZMDownstreamObjectSyncWithWhitelist+Internal.h */ = {isa = PBXFileReference; fileEncoding = 4; lastKnownFileType = sourcecode.c.h; path = "ZMDownstreamObjectSyncWithWhitelist+Internal.h"; sourceTree = "<group>"; };
		166901B01D7081C7000FE4AF /* ZMLocallyInsertedObjectSet.h */ = {isa = PBXFileReference; fileEncoding = 4; lastKnownFileType = sourcecode.c.h; path = ZMLocallyInsertedObjectSet.h; sourceTree = "<group>"; };
		166901B11D7081C7000FE4AF /* ZMLocallyInsertedObjectSet.m */ = {isa = PBXFileReference; fileEncoding = 4; lastKnownFileType = sourcecode.c.objc; path = ZMLocallyInsertedObjectSet.m; sourceTree = "<group>"; };
		166901B21D7081C7000FE4AF /* ZMLocallyModifiedObjectSet.h */ = {isa = PBXFileReference; fileEncoding = 4; lastKnownFileType = sourcecode.c.h; path = ZMLocallyModifiedObjectSet.h; sourceTree = "<group>"; };
		166901B31D7081C7000FE4AF /* ZMLocallyModifiedObjectSet.m */ = {isa = PBXFileReference; fileEncoding = 4; lastKnownFileType = sourcecode.c.objc; path = ZMLocallyModifiedObjectSet.m; sourceTree = "<group>"; };
		166901B41D7081C7000FE4AF /* ZMLocallyModifiedObjectSyncStatus.h */ = {isa = PBXFileReference; fileEncoding = 4; lastKnownFileType = sourcecode.c.h; path = ZMLocallyModifiedObjectSyncStatus.h; sourceTree = "<group>"; };
		166901B51D7081C7000FE4AF /* ZMLocallyModifiedObjectSyncStatus.m */ = {isa = PBXFileReference; fileEncoding = 4; lastKnownFileType = sourcecode.c.objc; path = ZMLocallyModifiedObjectSyncStatus.m; sourceTree = "<group>"; };
		166901B61D7081C7000FE4AF /* ZMObjectSync.h */ = {isa = PBXFileReference; fileEncoding = 4; lastKnownFileType = sourcecode.c.h; path = ZMObjectSync.h; sourceTree = "<group>"; };
		166901B71D7081C7000FE4AF /* ZMRemoteIdentifierObjectSync.h */ = {isa = PBXFileReference; fileEncoding = 4; lastKnownFileType = sourcecode.c.h; path = ZMRemoteIdentifierObjectSync.h; sourceTree = "<group>"; };
		166901B81D7081C7000FE4AF /* ZMRemoteIdentifierObjectSync.m */ = {isa = PBXFileReference; fileEncoding = 4; lastKnownFileType = sourcecode.c.objc; path = ZMRemoteIdentifierObjectSync.m; sourceTree = "<group>"; };
		166901B91D7081C7000FE4AF /* ZMRequestGenerator.h */ = {isa = PBXFileReference; fileEncoding = 4; lastKnownFileType = sourcecode.c.h; path = ZMRequestGenerator.h; sourceTree = "<group>"; };
		166901BA1D7081C7000FE4AF /* ZMRequestGenerator.m */ = {isa = PBXFileReference; fileEncoding = 4; lastKnownFileType = sourcecode.c.objc; path = ZMRequestGenerator.m; sourceTree = "<group>"; };
		166901BB1D7081C7000FE4AF /* ZMSingleRequestSync.h */ = {isa = PBXFileReference; fileEncoding = 4; lastKnownFileType = sourcecode.c.h; path = ZMSingleRequestSync.h; sourceTree = "<group>"; };
		166901BC1D7081C7000FE4AF /* ZMSingleRequestSync.m */ = {isa = PBXFileReference; fileEncoding = 4; lastKnownFileType = sourcecode.c.objc; path = ZMSingleRequestSync.m; sourceTree = "<group>"; };
		166901BD1D7081C7000FE4AF /* ZMSyncOperationSet.h */ = {isa = PBXFileReference; fileEncoding = 4; lastKnownFileType = sourcecode.c.h; path = ZMSyncOperationSet.h; sourceTree = "<group>"; };
		166901BE1D7081C7000FE4AF /* ZMSyncOperationSet.m */ = {isa = PBXFileReference; fileEncoding = 4; lastKnownFileType = sourcecode.c.objc; path = ZMSyncOperationSet.m; sourceTree = "<group>"; };
		166901C31D7081C7000FE4AF /* ZMTimedSingleRequestSync.h */ = {isa = PBXFileReference; fileEncoding = 4; lastKnownFileType = sourcecode.c.h; path = ZMTimedSingleRequestSync.h; sourceTree = "<group>"; };
		166901C41D7081C7000FE4AF /* ZMTimedSingleRequestSync.m */ = {isa = PBXFileReference; fileEncoding = 4; lastKnownFileType = sourcecode.c.objc; path = ZMTimedSingleRequestSync.m; sourceTree = "<group>"; };
		166901C71D7081C7000FE4AF /* ZMUpstreamInsertedObjectSync.h */ = {isa = PBXFileReference; fileEncoding = 4; lastKnownFileType = sourcecode.c.h; path = ZMUpstreamInsertedObjectSync.h; sourceTree = "<group>"; };
		166901C81D7081C7000FE4AF /* ZMUpstreamInsertedObjectSync.m */ = {isa = PBXFileReference; fileEncoding = 4; lastKnownFileType = sourcecode.c.objc; path = ZMUpstreamInsertedObjectSync.m; sourceTree = "<group>"; };
		166901C91D7081C7000FE4AF /* ZMUpstreamModifiedObjectSync.h */ = {isa = PBXFileReference; fileEncoding = 4; lastKnownFileType = sourcecode.c.h; path = ZMUpstreamModifiedObjectSync.h; sourceTree = "<group>"; };
		166901CA1D7081C7000FE4AF /* ZMUpstreamModifiedObjectSync.m */ = {isa = PBXFileReference; fileEncoding = 4; lastKnownFileType = sourcecode.c.objc; path = ZMUpstreamModifiedObjectSync.m; sourceTree = "<group>"; };
		166901CB1D7081C7000FE4AF /* ZMUpstreamModifiedObjectSync+Testing.h */ = {isa = PBXFileReference; fileEncoding = 4; lastKnownFileType = sourcecode.c.h; path = "ZMUpstreamModifiedObjectSync+Testing.h"; sourceTree = "<group>"; };
		166901CC1D7081C7000FE4AF /* ZMUpstreamRequest.h */ = {isa = PBXFileReference; fileEncoding = 4; lastKnownFileType = sourcecode.c.h; path = ZMUpstreamRequest.h; sourceTree = "<group>"; };
		166901CD1D7081C7000FE4AF /* ZMUpstreamRequest.m */ = {isa = PBXFileReference; fileEncoding = 4; lastKnownFileType = sourcecode.c.objc; path = ZMUpstreamRequest.m; sourceTree = "<group>"; };
		166901CE1D7081C7000FE4AF /* ZMUpstreamTranscoder.h */ = {isa = PBXFileReference; fileEncoding = 4; lastKnownFileType = sourcecode.c.h; path = ZMUpstreamTranscoder.h; sourceTree = "<group>"; };
		166902111D70851E000FE4AF /* ZMOutstandingItems.h */ = {isa = PBXFileReference; fileEncoding = 4; lastKnownFileType = sourcecode.c.h; path = ZMOutstandingItems.h; sourceTree = "<group>"; };
		166902171D709110000FE4AF /* ZMDownstreamObjectSyncOrderingTests.m */ = {isa = PBXFileReference; fileEncoding = 4; lastKnownFileType = sourcecode.c.objc; path = ZMDownstreamObjectSyncOrderingTests.m; sourceTree = "<group>"; };
		166902181D709110000FE4AF /* ZMDownstreamObjectSyncTests.m */ = {isa = PBXFileReference; fileEncoding = 4; lastKnownFileType = sourcecode.c.objc; path = ZMDownstreamObjectSyncTests.m; sourceTree = "<group>"; };
		166902191D709110000FE4AF /* ZMDownstreamObjectSyncWithWhitelistTests.m */ = {isa = PBXFileReference; fileEncoding = 4; lastKnownFileType = sourcecode.c.objc; path = ZMDownstreamObjectSyncWithWhitelistTests.m; sourceTree = "<group>"; };
		1669021B1D709110000FE4AF /* ZMLocallyInsertedObjectSetTests.m */ = {isa = PBXFileReference; fileEncoding = 4; lastKnownFileType = sourcecode.c.objc; path = ZMLocallyInsertedObjectSetTests.m; sourceTree = "<group>"; };
		1669021C1D709110000FE4AF /* ZMLocallyModifiedObjectSetTests.m */ = {isa = PBXFileReference; fileEncoding = 4; lastKnownFileType = sourcecode.c.objc; path = ZMLocallyModifiedObjectSetTests.m; sourceTree = "<group>"; };
		1669021D1D709110000FE4AF /* ZMLocallyModifiedObjectSyncStatusTests.m */ = {isa = PBXFileReference; fileEncoding = 4; lastKnownFileType = sourcecode.c.objc; path = ZMLocallyModifiedObjectSyncStatusTests.m; sourceTree = "<group>"; };
		1669021E1D709110000FE4AF /* ZMRemoteIdentifierObjectSyncTests.m */ = {isa = PBXFileReference; fileEncoding = 4; lastKnownFileType = sourcecode.c.objc; path = ZMRemoteIdentifierObjectSyncTests.m; sourceTree = "<group>"; };
		1669021F1D709110000FE4AF /* ZMRequestGeneratorTests.m */ = {isa = PBXFileReference; fileEncoding = 4; lastKnownFileType = sourcecode.c.objc; path = ZMRequestGeneratorTests.m; sourceTree = "<group>"; };
		166902201D709110000FE4AF /* ZMSingleRequestSyncTests.m */ = {isa = PBXFileReference; fileEncoding = 4; lastKnownFileType = sourcecode.c.objc; path = ZMSingleRequestSyncTests.m; sourceTree = "<group>"; };
		166902211D709110000FE4AF /* ZMTimedSingleRequestSyncTests.m */ = {isa = PBXFileReference; fileEncoding = 4; lastKnownFileType = sourcecode.c.objc; path = ZMTimedSingleRequestSyncTests.m; sourceTree = "<group>"; };
		166902221D709110000FE4AF /* ZMUpstreamInsertedObjectSyncTests.m */ = {isa = PBXFileReference; fileEncoding = 4; lastKnownFileType = sourcecode.c.objc; path = ZMUpstreamInsertedObjectSyncTests.m; sourceTree = "<group>"; };
		166902231D709110000FE4AF /* ZMUpstreamModifiedObjectSyncTests.m */ = {isa = PBXFileReference; fileEncoding = 4; lastKnownFileType = sourcecode.c.objc; path = ZMUpstreamModifiedObjectSyncTests.m; sourceTree = "<group>"; };
		166A22902577C06B00EF313D /* ResetSessionRequestStrategy.swift */ = {isa = PBXFileReference; lastKnownFileType = sourcecode.swift; path = ResetSessionRequestStrategy.swift; sourceTree = "<group>"; };
		16751E8424CF72970099AE09 /* DeliveryReceiptRequestStrategy.swift */ = {isa = PBXFileReference; fileEncoding = 4; lastKnownFileType = sourcecode.swift; path = DeliveryReceiptRequestStrategy.swift; sourceTree = "<group>"; };
		16751EBA24D1BDA00099AE09 /* DeliveryReceiptRequestStrategyTests.swift */ = {isa = PBXFileReference; lastKnownFileType = sourcecode.swift; path = DeliveryReceiptRequestStrategyTests.swift; sourceTree = "<group>"; };
		167BCBC326087F8900E9D7E3 /* ZMTBaseTests+CoreDataStack.swift */ = {isa = PBXFileReference; lastKnownFileType = sourcecode.swift; path = "ZMTBaseTests+CoreDataStack.swift"; sourceTree = "<group>"; };
		1682462E257A1FB7002AF17B /* KeyPathObjectSync.swift */ = {isa = PBXFileReference; lastKnownFileType = sourcecode.swift; path = KeyPathObjectSync.swift; sourceTree = "<group>"; };
		16824630257A23E8002AF17B /* KeyPathObjectSyncTests.swift */ = {isa = PBXFileReference; lastKnownFileType = sourcecode.swift; path = KeyPathObjectSyncTests.swift; sourceTree = "<group>"; };
		16824632257A2B47002AF17B /* ResetSessionRequestStrategyTests.swift */ = {isa = PBXFileReference; lastKnownFileType = sourcecode.swift; path = ResetSessionRequestStrategyTests.swift; sourceTree = "<group>"; };
		168414182228365D00FCB9BC /* AssetsPreprocessorTests.swift */ = {isa = PBXFileReference; lastKnownFileType = sourcecode.swift; path = AssetsPreprocessorTests.swift; sourceTree = "<group>"; };
		168D7BBB26F330DE00789960 /* MessagingTest+Payloads.swift */ = {isa = PBXFileReference; lastKnownFileType = sourcecode.swift; path = "MessagingTest+Payloads.swift"; sourceTree = "<group>"; };
		168D7CA426FB0CFD00789960 /* ActionHandler.swift */ = {isa = PBXFileReference; lastKnownFileType = sourcecode.swift; path = ActionHandler.swift; sourceTree = "<group>"; };
		168D7CB126FB0E3F00789960 /* EntityActionSync.swift */ = {isa = PBXFileReference; lastKnownFileType = sourcecode.swift; path = EntityActionSync.swift; sourceTree = "<group>"; };
		168D7CB626FB0E9200789960 /* AddParticipantActionHandler.swift */ = {isa = PBXFileReference; lastKnownFileType = sourcecode.swift; path = AddParticipantActionHandler.swift; sourceTree = "<group>"; };
		168D7CBA26FB21D900789960 /* RemoveParticipantActionHandler.swift */ = {isa = PBXFileReference; lastKnownFileType = sourcecode.swift; path = RemoveParticipantActionHandler.swift; sourceTree = "<group>"; };
		168D7CCD26FB303A00789960 /* AddParticipantActionHandlerTests.swift */ = {isa = PBXFileReference; lastKnownFileType = sourcecode.swift; path = AddParticipantActionHandlerTests.swift; sourceTree = "<group>"; };
		168D7CF526FC6D3300789960 /* RemoveParticipantActionHandlerTests.swift */ = {isa = PBXFileReference; lastKnownFileType = sourcecode.swift; path = RemoveParticipantActionHandlerTests.swift; sourceTree = "<group>"; };
		168D7D0B26FC81AD00789960 /* ActionHandlerTests.swift */ = {isa = PBXFileReference; lastKnownFileType = sourcecode.swift; path = ActionHandlerTests.swift; sourceTree = "<group>"; };
		1695B9D32B87FFF100E9342A /* StubPayloadConversationEvent.swift */ = {isa = PBXFileReference; lastKnownFileType = sourcecode.swift; path = StubPayloadConversationEvent.swift; sourceTree = "<group>"; };
		16972DEC2668E699008AF3A2 /* UserProfileRequestStrategyTests.swift */ = {isa = PBXFileReference; lastKnownFileType = sourcecode.swift; path = UserProfileRequestStrategyTests.swift; sourceTree = "<group>"; };
		169BA1CA25E9507600374343 /* Payload+Coding.swift */ = {isa = PBXFileReference; lastKnownFileType = sourcecode.swift; path = "Payload+Coding.swift"; sourceTree = "<group>"; };
		16A489192685CECC001F9127 /* ProteusMessage.swift */ = {isa = PBXFileReference; lastKnownFileType = sourcecode.swift; path = ProteusMessage.swift; sourceTree = "<group>"; };
		16A48935268A0665001F9127 /* ModifiedKeyObjectSync.swift */ = {isa = PBXFileReference; lastKnownFileType = sourcecode.swift; path = ModifiedKeyObjectSync.swift; sourceTree = "<group>"; };
		16A48939268A080E001F9127 /* InsertedObjectSync.swift */ = {isa = PBXFileReference; lastKnownFileType = sourcecode.swift; path = InsertedObjectSync.swift; sourceTree = "<group>"; };
		16A4893E268B0C82001F9127 /* ClientMessageRequestStrategy.swift */ = {isa = PBXFileReference; lastKnownFileType = sourcecode.swift; path = ClientMessageRequestStrategy.swift; sourceTree = "<group>"; };
		16A4894A268B0D1D001F9127 /* LinkPreviewUpdateRequestStrategy.swift */ = {isa = PBXFileReference; lastKnownFileType = sourcecode.swift; path = LinkPreviewUpdateRequestStrategy.swift; sourceTree = "<group>"; };
		16A86B2622A128A800A674F8 /* IdentifierObjectSync.swift */ = {isa = PBXFileReference; lastKnownFileType = sourcecode.swift; path = IdentifierObjectSync.swift; sourceTree = "<group>"; };
		16A86B4522A5485E00A674F8 /* IdentifierObjectSyncTests.swift */ = {isa = PBXFileReference; lastKnownFileType = sourcecode.swift; path = IdentifierObjectSyncTests.swift; sourceTree = "<group>"; };
		16B5B33626FDDD8A001A3216 /* ConnectToUserActionHandler.swift */ = {isa = PBXFileReference; lastKnownFileType = sourcecode.swift; path = ConnectToUserActionHandler.swift; sourceTree = "<group>"; };
		16B5B3452701A713001A3216 /* UpdateConnectionActionHandler.swift */ = {isa = PBXFileReference; lastKnownFileType = sourcecode.swift; path = UpdateConnectionActionHandler.swift; sourceTree = "<group>"; };
		16B5B42A2705E163001A3216 /* ConnectionRequestStrategyTests.swift */ = {isa = PBXFileReference; lastKnownFileType = sourcecode.swift; path = ConnectionRequestStrategyTests.swift; sourceTree = "<group>"; };
		16BA786A2AFE69FB006D8CCF /* EventConsumer.swift */ = {isa = PBXFileReference; lastKnownFileType = sourcecode.swift; path = EventConsumer.swift; sourceTree = "<group>"; };
		16BBA1F12AF2678200CDF38A /* SessionEstablisherTests.swift */ = {isa = PBXFileReference; lastKnownFileType = sourcecode.swift; path = SessionEstablisherTests.swift; sourceTree = "<group>"; };
		16BBA1F32AF3952300CDF38A /* MessageSenderTests.swift */ = {isa = PBXFileReference; lastKnownFileType = sourcecode.swift; path = MessageSenderTests.swift; sourceTree = "<group>"; };
		16BBA1F52AF3D41200CDF38A /* MessageDependencyResolverTests.swift */ = {isa = PBXFileReference; lastKnownFileType = sourcecode.swift; path = MessageDependencyResolverTests.swift; sourceTree = "<group>"; };
		16BBA1F72AFC36DF00CDF38A /* QuickSyncCompletedNotification.swift */ = {isa = PBXFileReference; lastKnownFileType = sourcecode.swift; path = QuickSyncCompletedNotification.swift; sourceTree = "<group>"; };
		16BBA1F92AFC3BAB00CDF38A /* QuickSyncObserver.swift */ = {isa = PBXFileReference; lastKnownFileType = sourcecode.swift; path = QuickSyncObserver.swift; sourceTree = "<group>"; };
		16BBA1FB2AFC44B100CDF38A /* QuickSyncObserverTests.swift */ = {isa = PBXFileReference; lastKnownFileType = sourcecode.swift; path = QuickSyncObserverTests.swift; sourceTree = "<group>"; };
		16BBA1FD2AFC5E1600CDF38A /* DependentObjects.swift */ = {isa = PBXFileReference; fileEncoding = 4; lastKnownFileType = sourcecode.swift; path = DependentObjects.swift; sourceTree = "<group>"; };
		16CC0832268DC32D00C0613C /* LinkPreviewUpdateRequestStrategyTests.swift */ = {isa = PBXFileReference; lastKnownFileType = sourcecode.swift; path = LinkPreviewUpdateRequestStrategyTests.swift; sourceTree = "<group>"; };
		16CC083A268E075100C0613C /* ClientMessageRequestStrategyTests.swift */ = {isa = PBXFileReference; lastKnownFileType = sourcecode.swift; path = ClientMessageRequestStrategyTests.swift; sourceTree = "<group>"; };
		16DABDA125D69335005F4C3A /* Payload.swift */ = {isa = PBXFileReference; lastKnownFileType = sourcecode.swift; path = Payload.swift; sourceTree = "<group>"; };
		16E5F6D526EF1BE000F35FBA /* PaginatedSync.swift */ = {isa = PBXFileReference; lastKnownFileType = sourcecode.swift; path = PaginatedSync.swift; sourceTree = "<group>"; };
		16E5F6DC26EF1E3200F35FBA /* Payload+Conversation.swift */ = {isa = PBXFileReference; lastKnownFileType = sourcecode.swift; path = "Payload+Conversation.swift"; sourceTree = "<group>"; };
		16E5F71726EF4DBF00F35FBA /* ConversationRequestStrategyTests.swift */ = {isa = PBXFileReference; lastKnownFileType = sourcecode.swift; path = ConversationRequestStrategyTests.swift; sourceTree = "<group>"; };
		16E70F5A270DCCB900718E5D /* UpdateConnectionActionHandlerTests.swift */ = {isa = PBXFileReference; lastKnownFileType = sourcecode.swift; path = UpdateConnectionActionHandlerTests.swift; sourceTree = "<group>"; };
		547E664C1F7512FE008CB1FA /* Default-568h@2x.png */ = {isa = PBXFileReference; lastKnownFileType = image.png; path = "Default-568h@2x.png"; sourceTree = "<group>"; };
		597B70C82B03CC76006C2121 /* UpdateConversationProtocolActionHandler.swift */ = {isa = PBXFileReference; fileEncoding = 4; lastKnownFileType = sourcecode.swift; path = UpdateConversationProtocolActionHandler.swift; sourceTree = "<group>"; };
		597B70CA2B03CC7D006C2121 /* UpdateConversationProtocolActionHandlerTests.swift */ = {isa = PBXFileReference; fileEncoding = 4; lastKnownFileType = sourcecode.swift; path = UpdateConversationProtocolActionHandlerTests.swift; sourceTree = "<group>"; };
		59AF8F4B2B19CD34000A09BF /* AutoMockable.generated.swift */ = {isa = PBXFileReference; fileEncoding = 4; lastKnownFileType = sourcecode.swift; path = AutoMockable.generated.swift; sourceTree = "<group>"; };
		59D1C3112B1DF3AD0016F6B2 /* WireDataModelSupport.framework */ = {isa = PBXFileReference; explicitFileType = wrapper.framework; path = WireDataModelSupport.framework; sourceTree = BUILT_PRODUCTS_DIR; };
		5E68F22622452CDC00298376 /* LinkPreprocessor.swift */ = {isa = PBXFileReference; lastKnownFileType = sourcecode.swift; path = LinkPreprocessor.swift; sourceTree = "<group>"; };
		5E9EA4DD2243C10400D401B2 /* LinkAttachmentsPreprocessor.swift */ = {isa = PBXFileReference; lastKnownFileType = sourcecode.swift; path = LinkAttachmentsPreprocessor.swift; sourceTree = "<group>"; };
		5E9EA4DF2243C6B200D401B2 /* LinkAttachmentsPreprocessorTests.swift */ = {isa = PBXFileReference; lastKnownFileType = sourcecode.swift; path = LinkAttachmentsPreprocessorTests.swift; sourceTree = "<group>"; };
		6308F8A72A273D1E0072A177 /* BaseFetchMLSGroupInfoActionHandler.swift */ = {isa = PBXFileReference; lastKnownFileType = sourcecode.swift; path = BaseFetchMLSGroupInfoActionHandler.swift; sourceTree = "<group>"; };
		6308F8A92A273DB00072A177 /* FetchMLSSubconversationGroupInfoActionHandler.swift */ = {isa = PBXFileReference; lastKnownFileType = sourcecode.swift; path = FetchMLSSubconversationGroupInfoActionHandler.swift; sourceTree = "<group>"; };
		6308F8AB2A273E7A0072A177 /* FetchMLSConversationGroupInfoActionHandler.swift */ = {isa = PBXFileReference; lastKnownFileType = sourcecode.swift; path = FetchMLSConversationGroupInfoActionHandler.swift; sourceTree = "<group>"; };
		6308F8AD2A273FBB0072A177 /* BaseFetchMLSGroupInfoActionHandlerTests.swift */ = {isa = PBXFileReference; lastKnownFileType = sourcecode.swift; path = BaseFetchMLSGroupInfoActionHandlerTests.swift; sourceTree = "<group>"; };
		6308F8AF2A27403B0072A177 /* FetchMLSConversationGroupInfoActionHandlerTests.swift */ = {isa = PBXFileReference; lastKnownFileType = sourcecode.swift; path = FetchMLSConversationGroupInfoActionHandlerTests.swift; sourceTree = "<group>"; };
		6308F8B12A2740C30072A177 /* FetchMLSSubconversationGroupInfoActionHandlerTests.swift */ = {isa = PBXFileReference; lastKnownFileType = sourcecode.swift; path = FetchMLSSubconversationGroupInfoActionHandlerTests.swift; sourceTree = "<group>"; };
		630D41A82B07790900633867 /* MLSConversationParticipantsService.swift */ = {isa = PBXFileReference; lastKnownFileType = sourcecode.swift; path = MLSConversationParticipantsService.swift; sourceTree = "<group>"; };
		630D41AB2B077F3900633867 /* ProteusConversationParticipantsService.swift */ = {isa = PBXFileReference; lastKnownFileType = sourcecode.swift; path = ProteusConversationParticipantsService.swift; sourceTree = "<group>"; };
		630D41B62B07BD8A00633867 /* ConversationParticipantsServiceTests.swift */ = {isa = PBXFileReference; lastKnownFileType = sourcecode.swift; path = ConversationParticipantsServiceTests.swift; sourceTree = "<group>"; };
		630D41B92B07D9F400633867 /* MLSConversationParticipantsServiceTests.swift */ = {isa = PBXFileReference; lastKnownFileType = sourcecode.swift; path = MLSConversationParticipantsServiceTests.swift; sourceTree = "<group>"; };
		630D41BB2B07DA3E00633867 /* ProteusConversationParticipantsServiceTests.swift */ = {isa = PBXFileReference; lastKnownFileType = sourcecode.swift; path = ProteusConversationParticipantsServiceTests.swift; sourceTree = "<group>"; };
		6313CF242B67C13400B41A33 /* CertificateRevocationListAPI.swift */ = {isa = PBXFileReference; lastKnownFileType = sourcecode.swift; path = CertificateRevocationListAPI.swift; sourceTree = "<group>"; };
		6313CF2C2B6A790F00B41A33 /* CRLsDistributionPointsObserver.swift */ = {isa = PBXFileReference; lastKnownFileType = sourcecode.swift; path = CRLsDistributionPointsObserver.swift; sourceTree = "<group>"; };
		633722BE2B7E2C3100BE4E45 /* CRLsDistributionPointsObserverTests.swift */ = {isa = PBXFileReference; lastKnownFileType = sourcecode.swift; path = CRLsDistributionPointsObserverTests.swift; sourceTree = "<group>"; };
		633B39692891890500208124 /* ZMUpdateEvent+Decryption.swift */ = {isa = PBXFileReference; lastKnownFileType = sourcecode.swift; path = "ZMUpdateEvent+Decryption.swift"; sourceTree = "<group>"; };
		63457C052B2C6F4200AFFEF3 /* ReplaceSelfMLSKeyPackagesActionHandlerTests.swift */ = {isa = PBXFileReference; lastKnownFileType = sourcecode.swift; path = ReplaceSelfMLSKeyPackagesActionHandlerTests.swift; sourceTree = "<group>"; };
		63457C072B2CA8E300AFFEF3 /* E2EIKeyPackageRotatorTests.swift */ = {isa = PBXFileReference; lastKnownFileType = sourcecode.swift; path = E2EIKeyPackageRotatorTests.swift; sourceTree = "<group>"; };
		6360A2112B0B721F00A5D5FB /* MLSClientIDsProvider.swift */ = {isa = PBXFileReference; lastKnownFileType = sourcecode.swift; path = MLSClientIDsProvider.swift; sourceTree = "<group>"; };
		638941EF2AF50EB10051ABFD /* MockLocalConversationRemovalUseCase.swift */ = {isa = PBXFileReference; lastKnownFileType = sourcecode.swift; path = MockLocalConversationRemovalUseCase.swift; sourceTree = "<group>"; };
		638941F92AFBED880051ABFD /* ConversationParticipantsService.swift */ = {isa = PBXFileReference; lastKnownFileType = sourcecode.swift; path = ConversationParticipantsService.swift; sourceTree = "<group>"; };
		6397F6E128F447F800298DB1 /* SendCommitBundleActionHandler.swift */ = {isa = PBXFileReference; lastKnownFileType = sourcecode.swift; path = SendCommitBundleActionHandler.swift; sourceTree = "<group>"; };
		6397F6E528F6DD8B00298DB1 /* SendCommitBundleActionHandlerTests.swift */ = {isa = PBXFileReference; lastKnownFileType = sourcecode.swift; path = SendCommitBundleActionHandlerTests.swift; sourceTree = "<group>"; };
		639971AB2B1E3072009DD5CF /* ReplaceSelfMLSKeyPackagesActionHandler.swift */ = {isa = PBXFileReference; lastKnownFileType = sourcecode.swift; path = ReplaceSelfMLSKeyPackagesActionHandler.swift; sourceTree = "<group>"; };
		639971B32B2779A9009DD5CF /* E2EIKeyPackageRotator.swift */ = {isa = PBXFileReference; lastKnownFileType = sourcecode.swift; path = E2EIKeyPackageRotator.swift; sourceTree = "<group>"; };
		63CC83B02859D488008549AD /* ClaimMLSKeyPackageActionHandler.swift */ = {isa = PBXFileReference; lastKnownFileType = sourcecode.swift; path = ClaimMLSKeyPackageActionHandler.swift; sourceTree = "<group>"; };
		63CC83B2285A1E59008549AD /* ClaimMLSKeyPackageActionHandlerTests.swift */ = {isa = PBXFileReference; lastKnownFileType = sourcecode.swift; path = ClaimMLSKeyPackageActionHandlerTests.swift; sourceTree = "<group>"; };
		63CC83B8285B4845008549AD /* String+Empty.swift */ = {isa = PBXFileReference; lastKnownFileType = sourcecode.swift; path = "String+Empty.swift"; sourceTree = "<group>"; };
		63CC83DF285C9C6C008549AD /* UploadSelfMLSKeyPackagesActionHandler.swift */ = {isa = PBXFileReference; fileEncoding = 4; lastKnownFileType = sourcecode.swift; path = UploadSelfMLSKeyPackagesActionHandler.swift; sourceTree = "<group>"; };
		63CC83E0285C9C6C008549AD /* UploadSelfMLSKeyPackagesActionHandlerTests.swift */ = {isa = PBXFileReference; fileEncoding = 4; lastKnownFileType = sourcecode.swift; path = UploadSelfMLSKeyPackagesActionHandlerTests.swift; sourceTree = "<group>"; };
		63CC83F1285CB96A008549AD /* ActionHandlerTestBase.swift */ = {isa = PBXFileReference; lastKnownFileType = sourcecode.swift; path = ActionHandlerTestBase.swift; sourceTree = "<group>"; };
		63DA339E286DF6ED00818C3C /* MLSEventProcessor.swift */ = {isa = PBXFileReference; lastKnownFileType = sourcecode.swift; path = MLSEventProcessor.swift; sourceTree = "<group>"; };
		63DA33A7286F27DD00818C3C /* MLSEventProcessorTests.swift */ = {isa = PBXFileReference; lastKnownFileType = sourcecode.swift; path = MLSEventProcessorTests.swift; sourceTree = "<group>"; };
		63F0780A29F292220031E19D /* FetchSubgroupActionHandler.swift */ = {isa = PBXFileReference; lastKnownFileType = sourcecode.swift; path = FetchSubgroupActionHandler.swift; sourceTree = "<group>"; };
		63F0780E29F2D6220031E19D /* FetchSubgroupActionHandlerTests.swift */ = {isa = PBXFileReference; lastKnownFileType = sourcecode.swift; path = FetchSubgroupActionHandlerTests.swift; sourceTree = "<group>"; };
		63F5AAC6298A96C000712528 /* Payload+CodingTests.swift */ = {isa = PBXFileReference; fileEncoding = 4; lastKnownFileType = sourcecode.swift; path = "Payload+CodingTests.swift"; sourceTree = "<group>"; };
		63F5AAC8298A974F00712528 /* Payload+ConversationTests.swift */ = {isa = PBXFileReference; fileEncoding = 4; lastKnownFileType = sourcecode.swift; path = "Payload+ConversationTests.swift"; sourceTree = "<group>"; };
		63FD7E9E2B7E5EE300C9B210 /* CertificateRevocationListAPITests.swift */ = {isa = PBXFileReference; lastKnownFileType = sourcecode.swift; path = CertificateRevocationListAPITests.swift; sourceTree = "<group>"; };
		70C781FC2732B0100059DF07 /* UpdateRoleActionHandlerTests.swift */ = {isa = PBXFileReference; lastKnownFileType = sourcecode.swift; path = UpdateRoleActionHandlerTests.swift; sourceTree = "<group>"; };
		70E77B78273187660021EE70 /* UpdateRoleActionHandler.swift */ = {isa = PBXFileReference; lastKnownFileType = sourcecode.swift; path = UpdateRoleActionHandler.swift; sourceTree = "<group>"; };
		7A111DE7285C90A90085BF91 /* SendMLSMessageActionHandler.swift */ = {isa = PBXFileReference; lastKnownFileType = sourcecode.swift; path = SendMLSMessageActionHandler.swift; sourceTree = "<group>"; };
		7A111DE9285C90B70085BF91 /* SendMLSMessageActionHandlerTests.swift */ = {isa = PBXFileReference; lastKnownFileType = sourcecode.swift; path = SendMLSMessageActionHandlerTests.swift; sourceTree = "<group>"; };
		7AEBB676285A10620090B524 /* CountSelfMLSKeyPackagesActionHandler.swift */ = {isa = PBXFileReference; lastKnownFileType = sourcecode.swift; path = CountSelfMLSKeyPackagesActionHandler.swift; sourceTree = "<group>"; };
		7AEBB678285A16400090B524 /* CountSelfMLSKeyPackagesActionHandlerTests.swift */ = {isa = PBXFileReference; lastKnownFileType = sourcecode.swift; path = CountSelfMLSKeyPackagesActionHandlerTests.swift; sourceTree = "<group>"; };
		8792F55621AD944100795027 /* UserPropertyRequestStrategy.swift */ = {isa = PBXFileReference; lastKnownFileType = sourcecode.swift; path = UserPropertyRequestStrategy.swift; sourceTree = "<group>"; };
		87F7288421AFF37D000ED371 /* UserPropertyRequestStrategyTests.swift */ = {isa = PBXFileReference; lastKnownFileType = sourcecode.swift; path = UserPropertyRequestStrategyTests.swift; sourceTree = "<group>"; };
		A90C56E52685C20E00F1007B /* ZMImagePreprocessingTrackerTests.swift */ = {isa = PBXFileReference; fileEncoding = 4; lastKnownFileType = sourcecode.swift; path = ZMImagePreprocessingTrackerTests.swift; sourceTree = "<group>"; };
		A90C56EB2685C23400F1007B /* ZMImagePreprocessingTrackerTests.h */ = {isa = PBXFileReference; lastKnownFileType = sourcecode.c.h; path = ZMImagePreprocessingTrackerTests.h; sourceTree = "<group>"; };
		BF1F52C51ECC74E5002FB553 /* Array+RequestGenerator.swift */ = {isa = PBXFileReference; fileEncoding = 4; lastKnownFileType = sourcecode.swift; path = "Array+RequestGenerator.swift"; sourceTree = "<group>"; };
		BFF9446520F5F79F00531BC3 /* ImageV2DownloadRequestStrategyTests.swift */ = {isa = PBXFileReference; lastKnownFileType = sourcecode.swift; path = ImageV2DownloadRequestStrategyTests.swift; sourceTree = "<group>"; };
		D33B57B02A56BDCA0078A4F9 /* FederationTerminationManager.swift */ = {isa = PBXFileReference; lastKnownFileType = sourcecode.swift; path = FederationTerminationManager.swift; sourceTree = "<group>"; };
		D3DA067B2A5D9EF700BA9CEB /* FederationTerminationManagerTest.swift */ = {isa = PBXFileReference; lastKnownFileType = sourcecode.swift; path = FederationTerminationManagerTest.swift; sourceTree = "<group>"; };
		D5D65A052073C8F800D7F3C3 /* AssetRequestFactoryTests.swift */ = {isa = PBXFileReference; lastKnownFileType = sourcecode.swift; path = AssetRequestFactoryTests.swift; sourceTree = "<group>"; };
		E60CBEC22B45CCBF00958C10 /* EventPayloadDecoder.swift */ = {isa = PBXFileReference; lastKnownFileType = sourcecode.swift; path = EventPayloadDecoder.swift; sourceTree = "<group>"; };
		E60E82A32B837B7A00F8DA5C /* FeatureConfigsPayload.swift */ = {isa = PBXFileReference; lastKnownFileType = sourcecode.swift; path = FeatureConfigsPayload.swift; sourceTree = "<group>"; };
		E60E82A52B837C7E00F8DA5C /* FeatureConfigsPayloadProcessor.swift */ = {isa = PBXFileReference; lastKnownFileType = sourcecode.swift; path = FeatureConfigsPayloadProcessor.swift; sourceTree = "<group>"; };
		E614D4D62B480BA7000A44B4 /* Payload+UpdateConversationProtocolChange.swift */ = {isa = PBXFileReference; lastKnownFileType = sourcecode.swift; path = "Payload+UpdateConversationProtocolChange.swift"; sourceTree = "<group>"; };
		E629E3992B46A1AC00D526AD /* EventPayloadDecoderTests.swift */ = {isa = PBXFileReference; lastKnownFileType = sourcecode.swift; path = EventPayloadDecoderTests.swift; sourceTree = "<group>"; };
		E629E39E2B4700B600D526AD /* Payload+NewConversation.swift */ = {isa = PBXFileReference; lastKnownFileType = sourcecode.swift; path = "Payload+NewConversation.swift"; sourceTree = "<group>"; };
		E629E3A22B47015300D526AD /* EventData.swift */ = {isa = PBXFileReference; lastKnownFileType = sourcecode.swift; path = EventData.swift; sourceTree = "<group>"; };
		E629E3A42B4701E200D526AD /* Payload+ConversationList.swift */ = {isa = PBXFileReference; lastKnownFileType = sourcecode.swift; path = "Payload+ConversationList.swift"; sourceTree = "<group>"; };
		E629E3A62B47020C00D526AD /* Payload+QualifiedConversationList.swift */ = {isa = PBXFileReference; lastKnownFileType = sourcecode.swift; path = "Payload+QualifiedConversationList.swift"; sourceTree = "<group>"; };
		E629E3A82B47026200D526AD /* Payload+PaginatedConversationIDList.swift */ = {isa = PBXFileReference; lastKnownFileType = sourcecode.swift; path = "Payload+PaginatedConversationIDList.swift"; sourceTree = "<group>"; };
		E629E3AA2B47028600D526AD /* Payload+PaginatedQualifiedConversationIDList.swift */ = {isa = PBXFileReference; lastKnownFileType = sourcecode.swift; path = "Payload+PaginatedQualifiedConversationIDList.swift"; sourceTree = "<group>"; };
		E629E3AC2B4702C000D526AD /* Payload+ConversationMember.swift */ = {isa = PBXFileReference; lastKnownFileType = sourcecode.swift; path = "Payload+ConversationMember.swift"; sourceTree = "<group>"; };
		E629E3AE2B47031800D526AD /* Payload+ConversationMembers.swift */ = {isa = PBXFileReference; lastKnownFileType = sourcecode.swift; path = "Payload+ConversationMembers.swift"; sourceTree = "<group>"; };
		E629E3B02B47036D00D526AD /* Payload+ConversationTeamInfo.swift */ = {isa = PBXFileReference; lastKnownFileType = sourcecode.swift; path = "Payload+ConversationTeamInfo.swift"; sourceTree = "<group>"; };
		E629E3B22B4703A000D526AD /* Payload+UpdateConversationStatus.swift */ = {isa = PBXFileReference; lastKnownFileType = sourcecode.swift; path = "Payload+UpdateConversationStatus.swift"; sourceTree = "<group>"; };
		E629E3B42B4703E100D526AD /* Payload+ConversationAddMember.swift */ = {isa = PBXFileReference; lastKnownFileType = sourcecode.swift; path = "Payload+ConversationAddMember.swift"; sourceTree = "<group>"; };
		E629E3B62B47041700D526AD /* Payload+ConversationUpdateRole.swift */ = {isa = PBXFileReference; lastKnownFileType = sourcecode.swift; path = "Payload+ConversationUpdateRole.swift"; sourceTree = "<group>"; };
		E629E3BB2B4704B200D526AD /* Payload+ConversationEvent.swift */ = {isa = PBXFileReference; lastKnownFileType = sourcecode.swift; path = "Payload+ConversationEvent.swift"; sourceTree = "<group>"; };
		E629E3BD2B4704E900D526AD /* Payload+UpdateConverationMemberLeave.swift */ = {isa = PBXFileReference; lastKnownFileType = sourcecode.swift; path = "Payload+UpdateConverationMemberLeave.swift"; sourceTree = "<group>"; };
		E629E3BF2B47051D00D526AD /* Payload+UpdateConverationMemberJoin.swift */ = {isa = PBXFileReference; lastKnownFileType = sourcecode.swift; path = "Payload+UpdateConverationMemberJoin.swift"; sourceTree = "<group>"; };
		E629E3C12B47054400D526AD /* Payload+UpdateConversationConnectionRequest.swift */ = {isa = PBXFileReference; lastKnownFileType = sourcecode.swift; path = "Payload+UpdateConversationConnectionRequest.swift"; sourceTree = "<group>"; };
		E629E3C32B47056B00D526AD /* Payload+UpdateConversationDeleted.swift */ = {isa = PBXFileReference; lastKnownFileType = sourcecode.swift; path = "Payload+UpdateConversationDeleted.swift"; sourceTree = "<group>"; };
		E629E3C52B470A8200D526AD /* Payload+UpdateConversationReceiptMode.swift */ = {isa = PBXFileReference; lastKnownFileType = sourcecode.swift; path = "Payload+UpdateConversationReceiptMode.swift"; sourceTree = "<group>"; };
		E629E3C72B470AB600D526AD /* Payload+UpdateConversationMessageTimer.swift */ = {isa = PBXFileReference; lastKnownFileType = sourcecode.swift; path = "Payload+UpdateConversationMessageTimer.swift"; sourceTree = "<group>"; };
		E629E3C92B470AE600D526AD /* Payload+UpdateConversationAccess.swift */ = {isa = PBXFileReference; lastKnownFileType = sourcecode.swift; path = "Payload+UpdateConversationAccess.swift"; sourceTree = "<group>"; };
		E629E3CB2B470B3500D526AD /* Payload+UpdateConversationName.swift */ = {isa = PBXFileReference; lastKnownFileType = sourcecode.swift; path = "Payload+UpdateConversationName.swift"; sourceTree = "<group>"; };
		E629E3CD2B470B7900D526AD /* Payload+UpdateConversationMLSMessageAdd.swift */ = {isa = PBXFileReference; lastKnownFileType = sourcecode.swift; path = "Payload+UpdateConversationMLSMessageAdd.swift"; sourceTree = "<group>"; };
		E629E3CF2B470BAE00D526AD /* Payload+UpdateConversationMLSWelcome.swift */ = {isa = PBXFileReference; lastKnownFileType = sourcecode.swift; path = "Payload+UpdateConversationMLSWelcome.swift"; sourceTree = "<group>"; };
		E662588E2B4D644B00C23E79 /* PayloadUpdateConversationProtocolChangeTests.swift */ = {isa = PBXFileReference; lastKnownFileType = sourcecode.swift; path = PayloadUpdateConversationProtocolChangeTests.swift; sourceTree = "<group>"; };
		E69A02142B84E49C00126FF6 /* SelfSupportedProtocolsRequestStrategy.swift */ = {isa = PBXFileReference; lastKnownFileType = sourcecode.swift; path = SelfSupportedProtocolsRequestStrategy.swift; sourceTree = "<group>"; };
		E69A02162B84F02800126FF6 /* SelfSupportedProtocolsRequestBuilder.swift */ = {isa = PBXFileReference; lastKnownFileType = sourcecode.swift; path = SelfSupportedProtocolsRequestBuilder.swift; sourceTree = "<group>"; };
		E69A02202B85095F00126FF6 /* ProteusToMLSMigrationState.swift */ = {isa = PBXFileReference; fileEncoding = 4; lastKnownFileType = sourcecode.swift; path = ProteusToMLSMigrationState.swift; sourceTree = "<group>"; };
		E69A02212B85095F00126FF6 /* SupportedProtocolsService.swift */ = {isa = PBXFileReference; fileEncoding = 4; lastKnownFileType = sourcecode.swift; path = SupportedProtocolsService.swift; sourceTree = "<group>"; };
		E69A02252B85097F00126FF6 /* SupportedProtocolsServiceTests.swift */ = {isa = PBXFileReference; fileEncoding = 4; lastKnownFileType = sourcecode.swift; path = SupportedProtocolsServiceTests.swift; sourceTree = "<group>"; };
		E69A02292B85EDC400126FF6 /* SelfSupportedProtocolsRequestBuilderTests.swift */ = {isa = PBXFileReference; lastKnownFileType = sourcecode.swift; path = SelfSupportedProtocolsRequestBuilderTests.swift; sourceTree = "<group>"; };
		E69A022B2B85F77300126FF6 /* SelfSupportedProtocolsRequestStrategyTests.swift */ = {isa = PBXFileReference; lastKnownFileType = sourcecode.swift; path = SelfSupportedProtocolsRequestStrategyTests.swift; sourceTree = "<group>"; };
		E6E0CE862B70D2C60004ED88 /* SyncPhase.swift */ = {isa = PBXFileReference; lastKnownFileType = sourcecode.swift; path = SyncPhase.swift; sourceTree = "<group>"; };
		E6E0CE882B70DDAB0004ED88 /* SynchronizationState.swift */ = {isa = PBXFileReference; lastKnownFileType = sourcecode.swift; path = SynchronizationState.swift; sourceTree = "<group>"; };
		E6E0CE8A2B70DE430004ED88 /* OperationState.swift */ = {isa = PBXFileReference; lastKnownFileType = sourcecode.swift; path = OperationState.swift; sourceTree = "<group>"; };
		E6E59B072B56D04500E90D36 /* StubPayloadConversation.swift */ = {isa = PBXFileReference; fileEncoding = 4; lastKnownFileType = sourcecode.swift; path = StubPayloadConversation.swift; sourceTree = "<group>"; };
		E99D18EA2B177F3500751183 /* SyncUsersActionHandlerTests.swift */ = {isa = PBXFileReference; lastKnownFileType = sourcecode.swift; path = SyncUsersActionHandlerTests.swift; sourceTree = "<group>"; };
		E9E2AA5D2B163A56008CC2DF /* SyncUsersActionHandler.swift */ = {isa = PBXFileReference; lastKnownFileType = sourcecode.swift; path = SyncUsersActionHandler.swift; sourceTree = "<group>"; };
		EE04084728C9E2FA009E4B8D /* FetchBackendMLSPublicKeysActionHandler.swift */ = {isa = PBXFileReference; lastKnownFileType = sourcecode.swift; path = FetchBackendMLSPublicKeysActionHandler.swift; sourceTree = "<group>"; };
		EE04084928C9E63E009E4B8D /* FetchBackendMLSPublicKeysActionHandlerTests.swift */ = {isa = PBXFileReference; lastKnownFileType = sourcecode.swift; path = FetchBackendMLSPublicKeysActionHandlerTests.swift; sourceTree = "<group>"; };
		EE0CEB452893E9390055ECE5 /* ConversationEventProcessor.swift */ = {isa = PBXFileReference; lastKnownFileType = sourcecode.swift; path = ConversationEventProcessor.swift; sourceTree = "<group>"; };
		EE0DE5052A24D4F70029746C /* DeleteSubgroupActionHandler.swift */ = {isa = PBXFileReference; lastKnownFileType = sourcecode.swift; path = DeleteSubgroupActionHandler.swift; sourceTree = "<group>"; };
		EE0DE5072A24D9C20029746C /* DeleteSubgroupActionHandlerTests.swift */ = {isa = PBXFileReference; lastKnownFileType = sourcecode.swift; path = DeleteSubgroupActionHandlerTests.swift; sourceTree = "<group>"; };
		EE19CE202AEBE52F00CB8641 /* SyncMLSOneToOneConversationActionHandler.swift */ = {isa = PBXFileReference; lastKnownFileType = sourcecode.swift; path = SyncMLSOneToOneConversationActionHandler.swift; sourceTree = "<group>"; };
		EE19CE222AEBE56F00CB8641 /* SyncMLSOneToOneConversationActionHandlerTests.swift */ = {isa = PBXFileReference; lastKnownFileType = sourcecode.swift; path = SyncMLSOneToOneConversationActionHandlerTests.swift; sourceTree = "<group>"; };
		EE202DAA27F1F4CC00083AB3 /* VoIPPushPayload.swift */ = {isa = PBXFileReference; lastKnownFileType = sourcecode.swift; path = VoIPPushPayload.swift; sourceTree = "<group>"; };
		EE3245FB2821D41000F2A84A /* VoIPPushHelper.swift */ = {isa = PBXFileReference; lastKnownFileType = sourcecode.swift; path = VoIPPushHelper.swift; sourceTree = "<group>"; };
		EE3246032823196100F2A84A /* VoIPPushHelperTests.swift */ = {isa = PBXFileReference; lastKnownFileType = sourcecode.swift; path = VoIPPushHelperTests.swift; sourceTree = "<group>"; };
		EE402C0428996C6900CA0E40 /* MLSMessage.swift */ = {isa = PBXFileReference; lastKnownFileType = sourcecode.swift; path = MLSMessage.swift; sourceTree = "<group>"; };
		EE4345DE2865D0FB0090AC34 /* ConversationByQualifiedIDListTranscoderTests.swift */ = {isa = PBXFileReference; lastKnownFileType = sourcecode.swift; path = ConversationByQualifiedIDListTranscoderTests.swift; sourceTree = "<group>"; };
		EE47346B29A39E8A00E6C04E /* EventDecoder+Proteus.swift */ = {isa = PBXFileReference; lastKnownFileType = sourcecode.swift; path = "EventDecoder+Proteus.swift"; sourceTree = "<group>"; };
		EE47346D29A3A17900E6C04E /* EventDecoder+MLS.swift */ = {isa = PBXFileReference; lastKnownFileType = sourcecode.swift; path = "EventDecoder+MLS.swift"; sourceTree = "<group>"; };
		EE4C5FBD27D2C5CD000C0D45 /* BundledMessageNotificationBuilder.swift */ = {isa = PBXFileReference; lastKnownFileType = sourcecode.swift; path = BundledMessageNotificationBuilder.swift; sourceTree = "<group>"; };
		EE668BB12954A7C700D939E7 /* WireDataModel.framework */ = {isa = PBXFileReference; explicitFileType = wrapper.framework; path = WireDataModel.framework; sourceTree = BUILT_PRODUCTS_DIR; };
		EE67F72B296F0CE4001D7C88 /* WireTesting.framework */ = {isa = PBXFileReference; explicitFileType = wrapper.framework; path = WireTesting.framework; sourceTree = BUILT_PRODUCTS_DIR; };
		EE7F02262A80E5F400FE5695 /* CreateGroupConversationActionHandler.swift */ = {isa = PBXFileReference; lastKnownFileType = sourcecode.swift; path = CreateGroupConversationActionHandler.swift; sourceTree = "<group>"; };
		EE7F02282A835FBA00FE5695 /* CreateGroupConversationActionHandlerTests.swift */ = {isa = PBXFileReference; lastKnownFileType = sourcecode.swift; path = CreateGroupConversationActionHandlerTests.swift; sourceTree = "<group>"; };
		EE7F022A2A8391C500FE5695 /* ConversationServiceTests.swift */ = {isa = PBXFileReference; lastKnownFileType = sourcecode.swift; path = ConversationServiceTests.swift; sourceTree = "<group>"; };
		EE7F022C2A8392EF00FE5695 /* MockActionHandler.swift */ = {isa = PBXFileReference; lastKnownFileType = sourcecode.swift; path = MockActionHandler.swift; sourceTree = "<group>"; };
		EE88078C2AC31FAE00278E3C /* ConversationEventPayloadProcessor.swift */ = {isa = PBXFileReference; lastKnownFileType = sourcecode.swift; path = ConversationEventPayloadProcessor.swift; sourceTree = "<group>"; };
		EE88078E2AC376B300278E3C /* ConversationEventPayloadProcessorTests.swift */ = {isa = PBXFileReference; lastKnownFileType = sourcecode.swift; path = ConversationEventPayloadProcessorTests.swift; sourceTree = "<group>"; };
		EE8807902AC4080900278E3C /* ConnectionPayloadProcessor.swift */ = {isa = PBXFileReference; lastKnownFileType = sourcecode.swift; path = ConnectionPayloadProcessor.swift; sourceTree = "<group>"; };
		EE8807922AC40AB100278E3C /* ConnectionPayloadProcessorTests.swift */ = {isa = PBXFileReference; lastKnownFileType = sourcecode.swift; path = ConnectionPayloadProcessorTests.swift; sourceTree = "<group>"; };
		EE8807942AC40CA600278E3C /* UserProfilePayloadProcessor.swift */ = {isa = PBXFileReference; lastKnownFileType = sourcecode.swift; path = UserProfilePayloadProcessor.swift; sourceTree = "<group>"; };
		EE8807962AC40E1400278E3C /* UserProfilePayloadProcessorTests.swift */ = {isa = PBXFileReference; lastKnownFileType = sourcecode.swift; path = UserProfilePayloadProcessorTests.swift; sourceTree = "<group>"; };
		EE8807982AC423A200278E3C /* MessageSendingStatusPayloadProcessor.swift */ = {isa = PBXFileReference; lastKnownFileType = sourcecode.swift; path = MessageSendingStatusPayloadProcessor.swift; sourceTree = "<group>"; };
		EE88079A2AC425CB00278E3C /* MessageSendingStatusPayloadProcessorTests.swift */ = {isa = PBXFileReference; lastKnownFileType = sourcecode.swift; path = MessageSendingStatusPayloadProcessorTests.swift; sourceTree = "<group>"; };
		EE88079C2AC427D600278E3C /* MLSMessageSendingStatusPayloadProcessor.swift */ = {isa = PBXFileReference; lastKnownFileType = sourcecode.swift; path = MLSMessageSendingStatusPayloadProcessor.swift; sourceTree = "<group>"; };
		EE88079E2AC4288200278E3C /* MLSMessageSendingStatusPayloadProcessorTests.swift */ = {isa = PBXFileReference; lastKnownFileType = sourcecode.swift; path = MLSMessageSendingStatusPayloadProcessorTests.swift; sourceTree = "<group>"; };
		EE8807A02AC4669D00278E3C /* UserClientPayloadProcessor.swift */ = {isa = PBXFileReference; lastKnownFileType = sourcecode.swift; path = UserClientPayloadProcessor.swift; sourceTree = "<group>"; };
		EE8DC53628C0EFA700AC4E3D /* FetchUserClientsActionHandler.swift */ = {isa = PBXFileReference; lastKnownFileType = sourcecode.swift; path = FetchUserClientsActionHandler.swift; sourceTree = "<group>"; };
		EE8DC53828C0F04B00AC4E3D /* FetchUserClientsActionHandlerTests.swift */ = {isa = PBXFileReference; lastKnownFileType = sourcecode.swift; path = FetchUserClientsActionHandlerTests.swift; sourceTree = "<group>"; };
		EE90C29D282E785800474379 /* PushTokenStrategy.swift */ = {isa = PBXFileReference; lastKnownFileType = sourcecode.swift; path = PushTokenStrategy.swift; sourceTree = "<group>"; };
		EE90C2A4282E7EA900474379 /* RegisterPushTokenAction.swift */ = {isa = PBXFileReference; lastKnownFileType = sourcecode.swift; path = RegisterPushTokenAction.swift; sourceTree = "<group>"; };
		EE90C2A6282E7EC800474379 /* RegisterPushTokenActionHandler.swift */ = {isa = PBXFileReference; lastKnownFileType = sourcecode.swift; path = RegisterPushTokenActionHandler.swift; sourceTree = "<group>"; };
		EE90C2A9282E855B00474379 /* RegisterPushTokenActionHandlerTests.swift */ = {isa = PBXFileReference; lastKnownFileType = sourcecode.swift; path = RegisterPushTokenActionHandlerTests.swift; sourceTree = "<group>"; };
		EE90C2AB282EA1D200474379 /* GetPushTokensAction.swift */ = {isa = PBXFileReference; lastKnownFileType = sourcecode.swift; path = GetPushTokensAction.swift; sourceTree = "<group>"; };
		EE90C2AD282EA1E000474379 /* GetPushTokensActionHandler.swift */ = {isa = PBXFileReference; lastKnownFileType = sourcecode.swift; path = GetPushTokensActionHandler.swift; sourceTree = "<group>"; };
		EE90C2AF282EA1F200474379 /* GetPushTokensActionHandlerTests.swift */ = {isa = PBXFileReference; lastKnownFileType = sourcecode.swift; path = GetPushTokensActionHandlerTests.swift; sourceTree = "<group>"; };
		EE9BC57D28785FB100AF9AEE /* XCTestCase+APIVersion.swift */ = {isa = PBXFileReference; lastKnownFileType = sourcecode.swift; path = "XCTestCase+APIVersion.swift"; sourceTree = "<group>"; };
		EEA2EE8928F021C100A2CBE1 /* UserClientByQualifiedUserIDTranscoderTests.swift */ = {isa = PBXFileReference; lastKnownFileType = sourcecode.swift; path = UserClientByQualifiedUserIDTranscoderTests.swift; sourceTree = "<group>"; };
		EEA58F192B71179D006DEE32 /* WireRequestStrategySupport.framework */ = {isa = PBXFileReference; explicitFileType = wrapper.framework; includeInIndex = 0; path = WireRequestStrategySupport.framework; sourceTree = BUILT_PRODUCTS_DIR; };
		EEA58F1B2B71179D006DEE32 /* WireRequestStrategySupport.h */ = {isa = PBXFileReference; lastKnownFileType = sourcecode.c.h; path = WireRequestStrategySupport.h; sourceTree = "<group>"; };
		EEAC16D3281AE5F700B7A34D /* CallEventContent.swift */ = {isa = PBXFileReference; lastKnownFileType = sourcecode.swift; path = CallEventContent.swift; sourceTree = "<group>"; };
		EEAC16D5281AEB0200B7A34D /* CallEventContentTests.swift */ = {isa = PBXFileReference; lastKnownFileType = sourcecode.swift; path = CallEventContentTests.swift; sourceTree = "<group>"; };
		EEB5DE04283773C3009B4741 /* GetFeatureConfigsAction.swift */ = {isa = PBXFileReference; lastKnownFileType = sourcecode.swift; path = GetFeatureConfigsAction.swift; sourceTree = "<group>"; };
		EEB5DE0628377635009B4741 /* GetFeatureConfigsActionHandler.swift */ = {isa = PBXFileReference; lastKnownFileType = sourcecode.swift; path = GetFeatureConfigsActionHandler.swift; sourceTree = "<group>"; };
		EEB5DE0E28379A19009B4741 /* GetFeatureConfigsActionHandlerTests.swift */ = {isa = PBXFileReference; lastKnownFileType = sourcecode.swift; path = GetFeatureConfigsActionHandlerTests.swift; sourceTree = "<group>"; };
		EEB930B62ABD5C1400FB35B2 /* FetchSupportedProtocolsActionHandler.swift */ = {isa = PBXFileReference; lastKnownFileType = sourcecode.swift; path = FetchSupportedProtocolsActionHandler.swift; sourceTree = "<group>"; };
		EEB930B82ABD6FCB00FB35B2 /* FetchSupportedProtocolsActionHandlerTests.swift */ = {isa = PBXFileReference; lastKnownFileType = sourcecode.swift; path = FetchSupportedProtocolsActionHandlerTests.swift; sourceTree = "<group>"; };
		EECBE8ED28E71F19005DE5DD /* SyncConversationActionHandler.swift */ = {isa = PBXFileReference; lastKnownFileType = sourcecode.swift; path = SyncConversationActionHandler.swift; sourceTree = "<group>"; };
		EECBE8EF28E71F57005DE5DD /* SyncConversationActionHandlerTests.swift */ = {isa = PBXFileReference; lastKnownFileType = sourcecode.swift; path = SyncConversationActionHandlerTests.swift; sourceTree = "<group>"; };
		EEDBD0A82A7B7F0C00F3956F /* SelfUserRequestStrategy.swift */ = {isa = PBXFileReference; lastKnownFileType = sourcecode.swift; path = SelfUserRequestStrategy.swift; sourceTree = "<group>"; };
		EEDBD0AA2A7B83B100F3956F /* SelfUserRequestStrategyTests.swift */ = {isa = PBXFileReference; lastKnownFileType = sourcecode.swift; path = SelfUserRequestStrategyTests.swift; sourceTree = "<group>"; };
		EEDE7DAC28EAE538007DC6A3 /* ConversationEventProcessorTests.swift */ = {isa = PBXFileReference; lastKnownFileType = sourcecode.swift; path = ConversationEventProcessorTests.swift; sourceTree = "<group>"; };
		EEDE7DB028EAEEC3007DC6A3 /* ConversationService.swift */ = {isa = PBXFileReference; lastKnownFileType = sourcecode.swift; path = ConversationService.swift; sourceTree = "<group>"; };
		EEE0EDB02858906500BBEE29 /* MLSRequestStrategy.swift */ = {isa = PBXFileReference; lastKnownFileType = sourcecode.swift; path = MLSRequestStrategy.swift; sourceTree = "<group>"; };
		EEE0EE0328591D2C00BBEE29 /* OptionalString+NonEmptyValue.swift */ = {isa = PBXFileReference; lastKnownFileType = sourcecode.swift; path = "OptionalString+NonEmptyValue.swift"; sourceTree = "<group>"; };
		EEE0EE0628591E9C00BBEE29 /* AssetDownloadRequestFactoryTests.swift */ = {isa = PBXFileReference; lastKnownFileType = sourcecode.swift; path = AssetDownloadRequestFactoryTests.swift; sourceTree = "<group>"; };
		EEE46E5328C5EE48005F48D7 /* ZMTransportResponse+ErrorInfo.swift */ = {isa = PBXFileReference; lastKnownFileType = sourcecode.swift; path = "ZMTransportResponse+ErrorInfo.swift"; sourceTree = "<group>"; };
		EEE95CD62A4330D900E136CB /* LeaveSubconversationActionHandler.swift */ = {isa = PBXFileReference; lastKnownFileType = sourcecode.swift; path = LeaveSubconversationActionHandler.swift; sourceTree = "<group>"; };
		EEE95CD82A43324F00E136CB /* LeaveSubconversationActionHandlerTests.swift */ = {isa = PBXFileReference; lastKnownFileType = sourcecode.swift; path = LeaveSubconversationActionHandlerTests.swift; sourceTree = "<group>"; };
		EEFB2DFD2ACD530F0094F877 /* PrekeyPayloadProcessor.swift */ = {isa = PBXFileReference; lastKnownFileType = sourcecode.swift; path = PrekeyPayloadProcessor.swift; sourceTree = "<group>"; };
		F14B7AE9222009BA00458624 /* UserRichProfileRequestStrategy.swift */ = {isa = PBXFileReference; fileEncoding = 4; lastKnownFileType = sourcecode.swift; path = UserRichProfileRequestStrategy.swift; sourceTree = "<group>"; };
		F14B7AEB222009C200458624 /* UserRichProfileRequestStrategyTests.swift */ = {isa = PBXFileReference; fileEncoding = 4; lastKnownFileType = sourcecode.swift; path = UserRichProfileRequestStrategyTests.swift; sourceTree = "<group>"; };
		F154EDC41F447B6C00CB8184 /* WireRequestStrategyTestHost.app */ = {isa = PBXFileReference; explicitFileType = wrapper.application; includeInIndex = 0; path = WireRequestStrategyTestHost.app; sourceTree = BUILT_PRODUCTS_DIR; };
		F154EDC61F447B6C00CB8184 /* AppDelegate.swift */ = {isa = PBXFileReference; lastKnownFileType = sourcecode.swift; path = AppDelegate.swift; sourceTree = "<group>"; };
		F154EDD21F447B6C00CB8184 /* Info.plist */ = {isa = PBXFileReference; lastKnownFileType = text.plist.xml; path = Info.plist; sourceTree = "<group>"; };
		F184014F2073BE0800E9F4CC /* ClientMessageRequestFactory.swift */ = {isa = PBXFileReference; fileEncoding = 4; lastKnownFileType = sourcecode.swift; path = ClientMessageRequestFactory.swift; sourceTree = "<group>"; };
		F18401542073BE0800E9F4CC /* ClientMessageRequestFactoryTests.swift */ = {isa = PBXFileReference; fileEncoding = 4; lastKnownFileType = sourcecode.swift; path = ClientMessageRequestFactoryTests.swift; sourceTree = "<group>"; };
		F18401552073BE0800E9F4CC /* OTREntityTests+Dependency.swift */ = {isa = PBXFileReference; fileEncoding = 4; lastKnownFileType = sourcecode.swift; path = "OTREntityTests+Dependency.swift"; sourceTree = "<group>"; };
		F184015A2073BE0800E9F4CC /* GenericMessageEntity.swift */ = {isa = PBXFileReference; fileEncoding = 4; lastKnownFileType = sourcecode.swift; path = GenericMessageEntity.swift; sourceTree = "<group>"; };
		F184015E2073BE0800E9F4CC /* FetchingClientRequestStrategyTests.swift */ = {isa = PBXFileReference; fileEncoding = 4; lastKnownFileType = sourcecode.swift; path = FetchingClientRequestStrategyTests.swift; sourceTree = "<group>"; };
		F18401612073BE0800E9F4CC /* FetchingClientRequestStrategy.swift */ = {isa = PBXFileReference; fileEncoding = 4; lastKnownFileType = sourcecode.swift; path = FetchingClientRequestStrategy.swift; sourceTree = "<group>"; };
		F18401672073BE0800E9F4CC /* AvailabilityRequestStrategyTests.swift */ = {isa = PBXFileReference; fileEncoding = 4; lastKnownFileType = sourcecode.swift; path = AvailabilityRequestStrategyTests.swift; sourceTree = "<group>"; };
		F18401682073BE0800E9F4CC /* AvailabilityRequestStrategy.swift */ = {isa = PBXFileReference; fileEncoding = 4; lastKnownFileType = sourcecode.swift; path = AvailabilityRequestStrategy.swift; sourceTree = "<group>"; };
		F184016A2073BE0800E9F4CC /* AbstractRequestStrategy.swift */ = {isa = PBXFileReference; fileEncoding = 4; lastKnownFileType = sourcecode.swift; path = AbstractRequestStrategy.swift; sourceTree = "<group>"; };
		F184016B2073BE0800E9F4CC /* AbstractRequestStrategyTests.swift */ = {isa = PBXFileReference; fileEncoding = 4; lastKnownFileType = sourcecode.swift; path = AbstractRequestStrategyTests.swift; sourceTree = "<group>"; };
		F184016C2073BE0800E9F4CC /* MockOTREntity.swift */ = {isa = PBXFileReference; fileEncoding = 4; lastKnownFileType = sourcecode.swift; path = MockOTREntity.swift; sourceTree = "<group>"; };
		F184016D2073BE0800E9F4CC /* ZMAbstractRequestStrategy.h */ = {isa = PBXFileReference; fileEncoding = 4; lastKnownFileType = sourcecode.c.h; path = ZMAbstractRequestStrategy.h; sourceTree = "<group>"; };
		F184016E2073BE0800E9F4CC /* ZMAbstractRequestStrategy.m */ = {isa = PBXFileReference; fileEncoding = 4; lastKnownFileType = sourcecode.c.objc; path = ZMAbstractRequestStrategy.m; sourceTree = "<group>"; };
		F18401712073BE0800E9F4CC /* AssetV3PreviewDownloadRequestStrategyTests.swift */ = {isa = PBXFileReference; fileEncoding = 4; lastKnownFileType = sourcecode.swift; path = AssetV3PreviewDownloadRequestStrategyTests.swift; sourceTree = "<group>"; };
		F18401742073BE0800E9F4CC /* LinkPreviewAssetUploadRequestStrategyTests.swift */ = {isa = PBXFileReference; fileEncoding = 4; lastKnownFileType = sourcecode.swift; path = LinkPreviewAssetUploadRequestStrategyTests.swift; sourceTree = "<group>"; };
		F18401772073BE0800E9F4CC /* LinkPreviewAssetDownloadRequestStrategy.swift */ = {isa = PBXFileReference; fileEncoding = 4; lastKnownFileType = sourcecode.swift; path = LinkPreviewAssetDownloadRequestStrategy.swift; sourceTree = "<group>"; };
		F18401782073BE0800E9F4CC /* LinkPreviewAssetDownloadRequestStrategyTests.swift */ = {isa = PBXFileReference; fileEncoding = 4; lastKnownFileType = sourcecode.swift; path = LinkPreviewAssetDownloadRequestStrategyTests.swift; sourceTree = "<group>"; };
		F18401792073BE0800E9F4CC /* LinkPreviewAssetUploadRequestStrategy.swift */ = {isa = PBXFileReference; fileEncoding = 4; lastKnownFileType = sourcecode.swift; path = LinkPreviewAssetUploadRequestStrategy.swift; sourceTree = "<group>"; };
		F184017B2073BE0800E9F4CC /* AssetClientMessageRequestStrategy.swift */ = {isa = PBXFileReference; fileEncoding = 4; lastKnownFileType = sourcecode.swift; path = AssetClientMessageRequestStrategy.swift; sourceTree = "<group>"; };
		F184017E2073BE0800E9F4CC /* ImageV2DownloadRequestStrategy.swift */ = {isa = PBXFileReference; fileEncoding = 4; lastKnownFileType = sourcecode.swift; path = ImageV2DownloadRequestStrategy.swift; sourceTree = "<group>"; };
		F184017F2073BE0800E9F4CC /* AssetV2DownloadRequestStrategy.swift */ = {isa = PBXFileReference; fileEncoding = 4; lastKnownFileType = sourcecode.swift; path = AssetV2DownloadRequestStrategy.swift; sourceTree = "<group>"; };
		F18401802073BE0800E9F4CC /* AssetV3DownloadRequestStrategy.swift */ = {isa = PBXFileReference; fileEncoding = 4; lastKnownFileType = sourcecode.swift; path = AssetV3DownloadRequestStrategy.swift; sourceTree = "<group>"; };
		F18401812073BE0800E9F4CC /* AssetV3DownloadRequestStrategyTests.swift */ = {isa = PBXFileReference; fileEncoding = 4; lastKnownFileType = sourcecode.swift; path = AssetV3DownloadRequestStrategyTests.swift; sourceTree = "<group>"; };
		F18401832073BE0800E9F4CC /* AssetClientMessageRequestStrategyTests.swift */ = {isa = PBXFileReference; fileEncoding = 4; lastKnownFileType = sourcecode.swift; path = AssetClientMessageRequestStrategyTests.swift; sourceTree = "<group>"; };
		F18401842073BE0800E9F4CC /* AssetV3PreviewDownloadStrategy.swift */ = {isa = PBXFileReference; fileEncoding = 4; lastKnownFileType = sourcecode.swift; path = AssetV3PreviewDownloadStrategy.swift; sourceTree = "<group>"; };
		F18401862073BE0800E9F4CC /* AssetDownloadRequestFactory.swift */ = {isa = PBXFileReference; fileEncoding = 4; lastKnownFileType = sourcecode.swift; path = AssetDownloadRequestFactory.swift; sourceTree = "<group>"; };
		F18401892073BE0800E9F4CC /* LinkPreviewPreprocessorTests.swift */ = {isa = PBXFileReference; fileEncoding = 4; lastKnownFileType = sourcecode.swift; path = LinkPreviewPreprocessorTests.swift; sourceTree = "<group>"; };
		F184018B2073BE0800E9F4CC /* LinkPreviewPreprocessor.swift */ = {isa = PBXFileReference; fileEncoding = 4; lastKnownFileType = sourcecode.swift; path = LinkPreviewPreprocessor.swift; sourceTree = "<group>"; };
		F184018F2073BE0800E9F4CC /* PushMessageHandler.swift */ = {isa = PBXFileReference; fileEncoding = 4; lastKnownFileType = sourcecode.swift; path = PushMessageHandler.swift; sourceTree = "<group>"; };
		F18401902073BE0800E9F4CC /* ApplicationStatus.swift */ = {isa = PBXFileReference; fileEncoding = 4; lastKnownFileType = sourcecode.swift; path = ApplicationStatus.swift; sourceTree = "<group>"; };
		F18401912073BE0800E9F4CC /* OTREntity.swift */ = {isa = PBXFileReference; fileEncoding = 4; lastKnownFileType = sourcecode.swift; path = OTREntity.swift; sourceTree = "<group>"; };
		F18401932073BE0800E9F4CC /* ZMMessage+Dependency.swift */ = {isa = PBXFileReference; fileEncoding = 4; lastKnownFileType = sourcecode.swift; path = "ZMMessage+Dependency.swift"; sourceTree = "<group>"; };
		F18401942073BE0800E9F4CC /* MessageExpirationTimer.swift */ = {isa = PBXFileReference; fileEncoding = 4; lastKnownFileType = sourcecode.swift; path = MessageExpirationTimer.swift; sourceTree = "<group>"; };
		F18401952073BE0800E9F4CC /* EventDecoderDecryptionTests.swift */ = {isa = PBXFileReference; fileEncoding = 4; lastKnownFileType = sourcecode.swift; path = EventDecoderDecryptionTests.swift; sourceTree = "<group>"; };
		F18401962073BE0800E9F4CC /* ZMStrategyConfigurationOption.h */ = {isa = PBXFileReference; fileEncoding = 4; lastKnownFileType = sourcecode.c.h; path = ZMStrategyConfigurationOption.h; sourceTree = "<group>"; };
		F18401972073BE0800E9F4CC /* MessageExpirationTimerTests.swift */ = {isa = PBXFileReference; fileEncoding = 4; lastKnownFileType = sourcecode.swift; path = MessageExpirationTimerTests.swift; sourceTree = "<group>"; };
		F18401982073BE0800E9F4CC /* ZMConversation+Notifications.swift */ = {isa = PBXFileReference; fileEncoding = 4; lastKnownFileType = sourcecode.swift; path = "ZMConversation+Notifications.swift"; sourceTree = "<group>"; };
		F18401992073BE0800E9F4CC /* EncryptionSessionDirectory+UpdateEvents.swift */ = {isa = PBXFileReference; fileEncoding = 4; lastKnownFileType = sourcecode.swift; path = "EncryptionSessionDirectory+UpdateEvents.swift"; sourceTree = "<group>"; };
		F18401F62073C2E500E9F4CC /* MessagingTestBase.swift */ = {isa = PBXFileReference; fileEncoding = 4; lastKnownFileType = sourcecode.swift; path = MessagingTestBase.swift; sourceTree = "<group>"; };
		F18401F72073C2E600E9F4CC /* RequestStrategyTestBase.swift */ = {isa = PBXFileReference; fileEncoding = 4; lastKnownFileType = sourcecode.swift; path = RequestStrategyTestBase.swift; sourceTree = "<group>"; };
		F18401F82073C2E600E9F4CC /* MessagingTest+Encryption.swift */ = {isa = PBXFileReference; fileEncoding = 4; lastKnownFileType = sourcecode.swift; path = "MessagingTest+Encryption.swift"; sourceTree = "<group>"; };
		F18401F92073C2E600E9F4CC /* MockObjects.swift */ = {isa = PBXFileReference; fileEncoding = 4; lastKnownFileType = sourcecode.swift; path = MockObjects.swift; sourceTree = "<group>"; };
		F18402022073C2FF00E9F4CC /* animated.gif */ = {isa = PBXFileReference; lastKnownFileType = image.gif; path = animated.gif; sourceTree = "<group>"; };
		F18402032073C2FF00E9F4CC /* video.mp4 */ = {isa = PBXFileReference; lastKnownFileType = file; path = video.mp4; sourceTree = "<group>"; };
		F18402042073C2FF00E9F4CC /* 1900x1500.jpg */ = {isa = PBXFileReference; lastKnownFileType = image.jpeg; path = 1900x1500.jpg; sourceTree = "<group>"; };
		F18402052073C30000E9F4CC /* medium.jpg */ = {isa = PBXFileReference; lastKnownFileType = image.jpeg; path = medium.jpg; sourceTree = "<group>"; };
		F18402062073C30000E9F4CC /* not_animated.gif */ = {isa = PBXFileReference; lastKnownFileType = image.gif; path = not_animated.gif; sourceTree = "<group>"; };
		F18402072073C30000E9F4CC /* Bridging-Header.h */ = {isa = PBXFileReference; fileEncoding = 4; lastKnownFileType = sourcecode.c.h; path = "Bridging-Header.h"; sourceTree = "<group>"; };
		F18402082073C30000E9F4CC /* tiny.jpg */ = {isa = PBXFileReference; lastKnownFileType = image.jpeg; path = tiny.jpg; sourceTree = "<group>"; };
		F18402092073C30000E9F4CC /* Lorem Ipsum.txt */ = {isa = PBXFileReference; fileEncoding = 4; lastKnownFileType = text; path = "Lorem Ipsum.txt"; sourceTree = "<group>"; };
		F18402122073C56C00E9F4CC /* RequestStrategy.h */ = {isa = PBXFileReference; lastKnownFileType = sourcecode.c.h; path = RequestStrategy.h; sourceTree = "<group>"; };
		F1E47FE4207E0B72008D4299 /* ios-test-target.xcconfig */ = {isa = PBXFileReference; lastKnownFileType = text.xcconfig; path = "ios-test-target.xcconfig"; sourceTree = "<group>"; };
		F1E47FE5207E0B72008D4299 /* ios-test-host.xcconfig */ = {isa = PBXFileReference; lastKnownFileType = text.xcconfig; path = "ios-test-host.xcconfig"; sourceTree = "<group>"; };
		F1E47FE6207E0B72008D4299 /* project-common.xcconfig */ = {isa = PBXFileReference; lastKnownFileType = text.xcconfig; path = "project-common.xcconfig"; sourceTree = "<group>"; };
		F1E47FE8207E0B72008D4299 /* warnings.xcconfig */ = {isa = PBXFileReference; lastKnownFileType = text.xcconfig; path = warnings.xcconfig; sourceTree = "<group>"; };
		F1E47FE9207E0B72008D4299 /* project.xcconfig */ = {isa = PBXFileReference; lastKnownFileType = text.xcconfig; path = project.xcconfig; sourceTree = "<group>"; };
		F1E47FEB207E0B72008D4299 /* tests.xcconfig */ = {isa = PBXFileReference; lastKnownFileType = text.xcconfig; path = tests.xcconfig; sourceTree = "<group>"; };
		F1E47FED207E0B72008D4299 /* project-debug.xcconfig */ = {isa = PBXFileReference; lastKnownFileType = text.xcconfig; path = "project-debug.xcconfig"; sourceTree = "<group>"; };
		F1E47FEE207E0B72008D4299 /* warnings-debug.xcconfig */ = {isa = PBXFileReference; lastKnownFileType = text.xcconfig; path = "warnings-debug.xcconfig"; sourceTree = "<group>"; };
		F963E8D91D955D4600098AD3 /* AssetRequestFactory.swift */ = {isa = PBXFileReference; fileEncoding = 4; lastKnownFileType = sourcecode.swift; path = AssetRequestFactory.swift; sourceTree = "<group>"; };
		F963E8E01D955D5500098AD3 /* ClientRegistrationDelegate.swift */ = {isa = PBXFileReference; fileEncoding = 4; lastKnownFileType = sourcecode.swift; path = ClientRegistrationDelegate.swift; sourceTree = "<group>"; };
/* End PBXFileReference section */

/* Begin PBXFrameworksBuildPhase section */
		166901661D707509000FE4AF /* Frameworks */ = {
			isa = PBXFrameworksBuildPhase;
			buildActionMask = 2147483647;
			files = (
				EE668BB22954A7C700D939E7 /* WireDataModel.framework in Frameworks */,
			);
			runOnlyForDeploymentPostprocessing = 0;
		};
		166901711D707509000FE4AF /* Frameworks */ = {
			isa = PBXFrameworksBuildPhase;
			buildActionMask = 2147483647;
			files = (
				EEA58F212B711951006DEE32 /* WireRequestStrategySupport.framework in Frameworks */,
				BF7D9BE11D8C351900949267 /* WireRequestStrategy.framework in Frameworks */,
				59D1C3122B1DF3AD0016F6B2 /* WireDataModelSupport.framework in Frameworks */,
			);
			runOnlyForDeploymentPostprocessing = 0;
		};
		EEA58F162B71179D006DEE32 /* Frameworks */ = {
			isa = PBXFrameworksBuildPhase;
			buildActionMask = 2147483647;
			files = (
				591802D52B7127F1003B7353 /* WireRequestStrategy.framework in Frameworks */,
			);
			runOnlyForDeploymentPostprocessing = 0;
		};
		F154EDC11F447B6C00CB8184 /* Frameworks */ = {
			isa = PBXFrameworksBuildPhase;
			buildActionMask = 2147483647;
			files = (
				EE67F72C296F0CE4001D7C88 /* WireTesting.framework in Frameworks */,
			);
			runOnlyForDeploymentPostprocessing = 0;
		};
/* End PBXFrameworksBuildPhase section */

/* Begin PBXGroup section */
		060ED6D72499F42200412C4A /* Notifications */ = {
			isa = PBXGroup;
			children = (
				0649D11F24F5C5B6001DDC78 /* Push Notifications */,
				06C394C4248E851000AE736A /* NotificationsTracker.swift */,
				06474D5F24B310B6002C695D /* NotificationsTrackerTests.swift */,
				06025661248E467B00E060E1 /* NotificationStreamSync.swift */,
				060ED6D52499F41000412C4A /* PushNotificationStatus.swift */,
				06474D5C24B30C75002C695D /* PushNotificationStatusTests.swift */,
				EE202DAA27F1F4CC00083AB3 /* VoIPPushPayload.swift */,
				EEAC16D3281AE5F700B7A34D /* CallEventContent.swift */,
				EEAC16D5281AEB0200B7A34D /* CallEventContentTests.swift */,
				EE3245FB2821D41000F2A84A /* VoIPPushHelper.swift */,
				EE3246032823196100F2A84A /* VoIPPushHelperTests.swift */,
			);
			path = Notifications;
			sourceTree = "<group>";
		};
		06474D4824AF6825002C695D /* Synchronization */ = {
			isa = PBXGroup;
			children = (
				06474D4924AF683E002C695D /* Decoding */,
				16BBA1F72AFC36DF00CDF38A /* QuickSyncCompletedNotification.swift */,
				16BBA1F92AFC3BAB00CDF38A /* QuickSyncObserver.swift */,
				16BBA1FB2AFC44B100CDF38A /* QuickSyncObserverTests.swift */,
				E6E0CE882B70DDAB0004ED88 /* SynchronizationState.swift */,
				E6E0CE862B70D2C60004ED88 /* SyncPhase.swift */,
				161E05432665465A00DADC3D /* SyncProgress.swift */,
			);
			path = Synchronization;
			sourceTree = "<group>";
		};
		06474D4924AF683E002C695D /* Decoding */ = {
			isa = PBXGroup;
			children = (
				06474D4A24AF6858002C695D /* EventDecoder.swift */,
				EE47346B29A39E8A00E6C04E /* EventDecoder+Proteus.swift */,
				EE47346D29A3A17900E6C04E /* EventDecoder+MLS.swift */,
				06474DA524B4B1EA002C695D /* EventDecoderTest.swift */,
				E60CBEC22B45CCBF00958C10 /* EventPayloadDecoder.swift */,
				06474D4C24AF68AD002C695D /* StoreUpdateEvent.swift */,
				06474DA724B4BB01002C695D /* StoreUpdateEventTests.swift */,
				062285C7276BB5B000B87C91 /* UpdateEventProcessor.swift */,
			);
			path = Decoding;
			sourceTree = "<group>";
		};
		06474D6124B31CA8002C695D /* Sources */ = {
			isa = PBXGroup;
			children = (
<<<<<<< HEAD
				633722BD2B7E2C0400BE4E45 /* E2EIdentity */,
				E6E59B062B56D04500E90D36 /* Stubs */,
=======
>>>>>>> 40d06320
				06ADF692264B4666002E0C7A /* Mocks */,
				0693113B24F798EF00D14DF5 /* Notifications */,
				E629E39B2B47002400D526AD /* Payloads */,
				E69A02272B85EDAD00126FF6 /* Request Strategies */,
				E69A02242B85097F00126FF6 /* Services */,
				E6E59B062B56D04500E90D36 /* Stubs */,
				E629E3972B46A19600D526AD /* Synchronization */,
				06474D6224B31CB2002C695D /* Utility */,
			);
			path = Sources;
			sourceTree = "<group>";
		};
		06474D6224B31CB2002C695D /* Utility */ = {
			isa = PBXGroup;
			children = (
				0693114F24F79E2500D14DF5 /* UserNotificationCenterMock.swift */,
			);
			path = Utility;
			sourceTree = "<group>";
		};
		0649D11F24F5C5B6001DDC78 /* Push Notifications */ = {
			isa = PBXGroup;
			children = (
				0649D12324F5C69C001DDC78 /* Notification Types */,
			);
			path = "Push Notifications";
			sourceTree = "<group>";
		};
		0649D12024F5C5DD001DDC78 /* Content */ = {
			isa = PBXGroup;
			children = (
				0649D12124F5C5EF001DDC78 /* ZMLocalNotification.swift */,
				0649D19A24F66E9E001DDC78 /* ZMLocalNotification+Events.swift */,
				EE4C5FBD27D2C5CD000C0D45 /* BundledMessageNotificationBuilder.swift */,
				06CF5DF927FC900F00822FAB /* ZMLocalNotification+Calling.swift */,
			);
			path = Content;
			sourceTree = "<group>";
		};
		0649D12324F5C69C001DDC78 /* Notification Types */ = {
			isa = PBXGroup;
			children = (
				0649D14124F63B43001DDC78 /* Helpers */,
				0649D12024F5C5DD001DDC78 /* Content */,
				0649D13F24F63AA0001DDC78 /* LocalNotificationContentType.swift */,
				0649D14424F63BBD001DDC78 /* LocalNotificationType+Configuration.swift */,
				0649D14624F63C02001DDC78 /* PushNotificationCategory.swift */,
				0649D14A24F63C8F001DDC78 /* NotificationAction.swift */,
				0649D14C24F63D3E001DDC78 /* LocalNotificationType+Localization.swift */,
			);
			path = "Notification Types";
			sourceTree = "<group>";
		};
		0649D14124F63B43001DDC78 /* Helpers */ = {
			isa = PBXGroup;
			children = (
				0649D14224F63B52001DDC78 /* NotificationUserInfo.swift */,
				0649D14824F63C51001DDC78 /* NotificationSound.swift */,
				0649D19E24F6717C001DDC78 /* ZMLocalNotificationSet.swift */,
				0649D1A024F671E6001DDC78 /* UserNotificationCenter.swift */,
			);
			path = Helpers;
			sourceTree = "<group>";
		};
		067197632AE9502C00D96598 /* E2EIdentity */ = {
			isa = PBXGroup;
			children = (
				6313CF2B2B69148600B41A33 /* CRL */,
				067197682AE9516100D96598 /* ACME */,
				0640BF6E2B0F6B78008866E4 /* E2EIEnrollment.swift */,
				06D61FB72B0CBE3100C2699A /* E2EIEnrollmentTests.swift */,
				067215AC2B10DCA300CF4AD4 /* E2EIRepository.swift */,
				064824972B10E32C00115329 /* EnrollE2EICertificateUseCase.swift */,
				639971B32B2779A9009DD5CF /* E2EIKeyPackageRotator.swift */,
				63457C072B2CA8E300AFFEF3 /* E2EIKeyPackageRotatorTests.swift */,
			);
			path = E2EIdentity;
			sourceTree = "<group>";
		};
		067197682AE9516100D96598 /* ACME */ = {
			isa = PBXGroup;
			children = (
				0671976D2AE951F400D96598 /* AcmeAPI.swift */,
				06D61FB52B0CBE1E00C2699A /* AcmeAPITests.swift */,
				067197992AFBE9FD00D96598 /* AcmeResponse.swift */,
			);
			path = ACME;
			sourceTree = "<group>";
		};
		068084942563B6940047899C /* Feature configurations */ = {
			isa = PBXGroup;
			children = (
				E60E82A22B837B5C00F8DA5C /* Payload */,
				EEB5DE04283773C3009B4741 /* GetFeatureConfigsAction.swift */,
				EEB5DE0628377635009B4741 /* GetFeatureConfigsActionHandler.swift */,
				EEB5DE0E28379A19009B4741 /* GetFeatureConfigsActionHandlerTests.swift */,
				068084952563B6940047899C /* FeatureConfigRequestStrategy.swift */,
				068084972563B7310047899C /* FeatureConfigRequestStrategyTests.swift */,
			);
			path = "Feature configurations";
			sourceTree = "<group>";
		};
		0693113B24F798EF00D14DF5 /* Notifications */ = {
			isa = PBXGroup;
			children = (
				0693113C24F7990700D14DF5 /* PushNotifications */,
			);
			path = Notifications;
			sourceTree = "<group>";
		};
		0693113C24F7990700D14DF5 /* PushNotifications */ = {
			isa = PBXGroup;
			children = (
				0693113F24F7995F00D14DF5 /* ZMLocalNotificationTests.swift */,
				0693114124F7996D00D14DF5 /* ZMLocalNotificationTests_Event.swift */,
				0693114324F7999800D14DF5 /* ZMLocalNotificationSetTests.swift */,
				0693115124F7B15500D14DF5 /* ZMLocalNotificationTests_Message.swift */,
				0693115524F7B17300D14DF5 /* ZMLocalNotificationTests_SystemMessage.swift */,
				0693114524F799B200D14DF5 /* ZMLocalNotificationLocalizationTests.swift */,
				0693114724F799BE00D14DF5 /* LocalNotificationContentTypeTest.swift */,
				0605DB8F2511622100443219 /* ZMLocalNotificationTests_UnreadCount.swift */,
			);
			path = PushNotifications;
			sourceTree = "<group>";
		};
		06A1966C2A7BEA9700B43BA5 /* Federation */ = {
			isa = PBXGroup;
			children = (
				06A1966D2A7BEAE300B43BA5 /* TerminateFederationRequestStrategy.swift */,
				06A1966F2A7BEBD100B43BA5 /* TerminateFederationRequestStrategyTests.swift */,
			);
			path = Federation;
			sourceTree = "<group>";
		};
		06ADF692264B4666002E0C7A /* Mocks */ = {
			isa = PBXGroup;
			children = (
				06ADF693264B467E002E0C7A /* MockAnalytics.swift */,
				EE7F022C2A8392EF00FE5695 /* MockActionHandler.swift */,
				638941EF2AF50EB10051ABFD /* MockLocalConversationRemovalUseCase.swift */,
			);
			path = Mocks;
			sourceTree = "<group>";
		};
		1621D2211D75AB2D007108C2 /* Helpers */ = {
			isa = PBXGroup;
			children = (
				A90C56EB2685C23400F1007B /* ZMImagePreprocessingTrackerTests.h */,
				F18401F82073C2E600E9F4CC /* MessagingTest+Encryption.swift */,
				168D7BBB26F330DE00789960 /* MessagingTest+Payloads.swift */,
				F18401F62073C2E500E9F4CC /* MessagingTestBase.swift */,
				F18401F92073C2E600E9F4CC /* MockObjects.swift */,
				F18401F72073C2E600E9F4CC /* RequestStrategyTestBase.swift */,
				1621D2311D75B221007108C2 /* NSManagedObjectContext+TestHelpers.h */,
				1621D2321D75B221007108C2 /* NSManagedObjectContext+TestHelpers.m */,
				1621D2221D75AB2D007108C2 /* MockEntity.h */,
				1621D2231D75AB2D007108C2 /* MockEntity.m */,
				1621D2241D75AB2D007108C2 /* MockEntity2.h */,
				1621D2251D75AB2D007108C2 /* MockEntity2.m */,
				1621D2261D75AB2D007108C2 /* MockModelObjectContextFactory.h */,
				1621D2271D75AB2D007108C2 /* MockModelObjectContextFactory.m */,
				63CC83F1285CB96A008549AD /* ActionHandlerTestBase.swift */,
				EE9BC57D28785FB100AF9AEE /* XCTestCase+APIVersion.swift */,
			);
			path = Helpers;
			sourceTree = "<group>";
		};
		16229481221EBB8000A98679 /* Image Preprocessing */ = {
			isa = PBXGroup;
			children = (
				16229482221EBB8000A98679 /* ZMImagePreprocessingTracker.h */,
				16229483221EBB8000A98679 /* ZMImagePreprocessingTracker.m */,
				16229484221EBB8000A98679 /* ZMImagePreprocessingTracker+Testing.h */,
				16229485221EBB8000A98679 /* ZMImagePreprocessingTrackerTests.m */,
				A90C56E52685C20E00F1007B /* ZMImagePreprocessingTrackerTests.swift */,
			);
			path = "Image Preprocessing";
			sourceTree = "<group>";
		};
		1623F8D12AE66F0A004F0319 /* Message Sending */ = {
			isa = PBXGroup;
			children = (
				1623F8D22AE66F28004F0319 /* MessageSender.swift */,
				16BBA1F32AF3952300CDF38A /* MessageSenderTests.swift */,
				1623F8D42AE6729D004F0319 /* SessionEstablisher.swift */,
				16BBA1F12AF2678200CDF38A /* SessionEstablisherTests.swift */,
				1623F8DF2AEAAF0E004F0319 /* MessageDependencyResolver.swift */,
				16BBA1F52AF3D41200CDF38A /* MessageDependencyResolverTests.swift */,
			);
			path = "Message Sending";
			sourceTree = "<group>";
		};
		1623F8D62AE7FB5F004F0319 /* APIs */ = {
			isa = PBXGroup;
			children = (
				1623F8D72AE7FB7E004F0319 /* PrekeyAPI.swift */,
				1623F8D92AE7FBD6004F0319 /* NetworkError.swift */,
				1623F8DB2AE7FD54004F0319 /* APIProvider.swift */,
				1623F8DD2AE945E2004F0319 /* MessageAPI.swift */,
				061389F32B178EBE0053B7B5 /* E2eIAPI.swift */,
			);
			path = APIs;
			sourceTree = "<group>";
		};
		16367F2926FDB5040028AF8B /* Connection */ = {
			isa = PBXGroup;
			children = (
				16B5B33526FDDD71001A3216 /* Actions */,
				16367F2526FDB4720028AF8B /* ConnectionRequestStrategy.swift */,
				16B5B42A2705E163001A3216 /* ConnectionRequestStrategyTests.swift */,
			);
			path = Connection;
			sourceTree = "<group>";
		};
		1658EA6026DE2287003D0090 /* Conversation */ = {
			isa = PBXGroup;
			children = (
				168D7CB526FB0E7000789960 /* Actions */,
				1658EA6126DE22C0003D0090 /* ConversationRequestStrategy.swift */,
				16E5F71726EF4DBF00F35FBA /* ConversationRequestStrategyTests.swift */,
				EE0CEB452893E9390055ECE5 /* ConversationEventProcessor.swift */,
				EEDE7DAC28EAE538007DC6A3 /* ConversationEventProcessorTests.swift */,
				EEDE7DB028EAEEC3007DC6A3 /* ConversationService.swift */,
				EE7F022A2A8391C500FE5695 /* ConversationServiceTests.swift */,
				638941F92AFBED880051ABFD /* ConversationParticipantsService.swift */,
				630D41B62B07BD8A00633867 /* ConversationParticipantsServiceTests.swift */,
				630D41A82B07790900633867 /* MLSConversationParticipantsService.swift */,
				630D41B92B07D9F400633867 /* MLSConversationParticipantsServiceTests.swift */,
				630D41AB2B077F3900633867 /* ProteusConversationParticipantsService.swift */,
				630D41BB2B07DA3E00633867 /* ProteusConversationParticipantsServiceTests.swift */,
				EE4345DE2865D0FB0090AC34 /* ConversationByQualifiedIDListTranscoderTests.swift */,
				6360A2112B0B721F00A5D5FB /* MLSClientIDsProvider.swift */,
			);
			path = Conversation;
			sourceTree = "<group>";
		};
		166901601D707509000FE4AF = {
			isa = PBXGroup;
			children = (
				166901841D7075D7000FE4AF /* Resources */,
				1669016C1D707509000FE4AF /* Sources */,
				166901781D707509000FE4AF /* Tests */,
				EEA58F1A2B71179D006DEE32 /* Support */,
				1669016B1D707509000FE4AF /* Products */,
				166902041D7082C7000FE4AF /* Frameworks */,
			);
			indentWidth = 4;
			sourceTree = "<group>";
			tabWidth = 4;
			usesTabs = 0;
			wrapsLines = 1;
		};
		1669016B1D707509000FE4AF /* Products */ = {
			isa = PBXGroup;
			children = (
				1669016A1D707509000FE4AF /* WireRequestStrategy.framework */,
				166901741D707509000FE4AF /* WireRequestStrategyTests.xctest */,
				F154EDC41F447B6C00CB8184 /* WireRequestStrategyTestHost.app */,
				EEA58F192B71179D006DEE32 /* WireRequestStrategySupport.framework */,
			);
			name = Products;
			sourceTree = "<group>";
		};
		1669016C1D707509000FE4AF /* Sources */ = {
			isa = PBXGroup;
			children = (
				067197632AE9502C00D96598 /* E2EIdentity */,
				1623F8D62AE7FB5F004F0319 /* APIs */,
				168D7CA326FB0CCF00789960 /* Entity Actions */,
				F963E8D81D955D4600098AD3 /* Helpers */,
				16229481221EBB8000A98679 /* Image Preprocessing */,
				1623F8D12AE66F0A004F0319 /* Message Sending */,
				060ED6D72499F42200412C4A /* Notifications */,
				F1CD5D812024C16B008C574E /* Object Syncs */,
				F1CD5D862024C363008C574E /* Other Syncs */,
				16DABDA025D69306005F4C3A /* Payloads */,
				F1CD5D842024C259008C574E /* Protocols */,
				F184014D2073BE0800E9F4CC /* Request Strategies */,
				F1CD5D822024C1A0008C574E /* Request Syncs */,
				E69A021F2B85095F00126FF6 /* Services */,
				06474D4824AF6825002C695D /* Synchronization */,
				1669016D1D707509000FE4AF /* WireRequestStrategy.h */,
			);
			path = Sources;
			sourceTree = "<group>";
		};
		166901781D707509000FE4AF /* Tests */ = {
			isa = PBXGroup;
			children = (
				06474D6124B31CA8002C695D /* Sources */,
				F154EDC51F447B6C00CB8184 /* Test Host */,
				1621D2211D75AB2D007108C2 /* Helpers */,
				F12CD7932035FC4400EAAEBC /* Resources */,
			);
			path = Tests;
			sourceTree = "<group>";
		};
		166901841D7075D7000FE4AF /* Resources */ = {
			isa = PBXGroup;
			children = (
				0649D15224F64335001DDC78 /* Push.strings */,
				0649D15024F64335001DDC78 /* Push.stringsdict */,
				166901851D7075D7000FE4AF /* Configurations */,
				1669016F1D707509000FE4AF /* Info.plist */,
			);
			path = Resources;
			sourceTree = "<group>";
		};
		166901851D7075D7000FE4AF /* Configurations */ = {
			isa = PBXGroup;
			children = (
				F1E47FE3207E0B72008D4299 /* zmc-config */,
				166901961D7075D7000FE4AF /* WireRequestStrategy.xcconfig */,
				166901861D7075D7000FE4AF /* version.xcconfig */,
			);
			path = Configurations;
			sourceTree = "<group>";
		};
		166902041D7082C7000FE4AF /* Frameworks */ = {
			isa = PBXGroup;
			children = (
				59D1C3112B1DF3AD0016F6B2 /* WireDataModelSupport.framework */,
				EE67F72B296F0CE4001D7C88 /* WireTesting.framework */,
				EE668BB12954A7C700D939E7 /* WireDataModel.framework */,
			);
			name = Frameworks;
			sourceTree = "<group>";
		};
		16751E8324CF724F0099AE09 /* Delivery Receipts */ = {
			isa = PBXGroup;
			children = (
				16751E8424CF72970099AE09 /* DeliveryReceiptRequestStrategy.swift */,
				16751EBA24D1BDA00099AE09 /* DeliveryReceiptRequestStrategyTests.swift */,
			);
			path = "Delivery Receipts";
			sourceTree = "<group>";
		};
		168D7CA326FB0CCF00789960 /* Entity Actions */ = {
			isa = PBXGroup;
			children = (
				168D7CA426FB0CFD00789960 /* ActionHandler.swift */,
				168D7D0B26FC81AD00789960 /* ActionHandlerTests.swift */,
			);
			path = "Entity Actions";
			sourceTree = "<group>";
		};
		168D7CB526FB0E7000789960 /* Actions */ = {
			isa = PBXGroup;
			children = (
				168D7CB626FB0E9200789960 /* AddParticipantActionHandler.swift */,
				168D7CCD26FB303A00789960 /* AddParticipantActionHandlerTests.swift */,
				168D7CBA26FB21D900789960 /* RemoveParticipantActionHandler.swift */,
				168D7CF526FC6D3300789960 /* RemoveParticipantActionHandlerTests.swift */,
				70E77B78273187660021EE70 /* UpdateRoleActionHandler.swift */,
				70C781FC2732B0100059DF07 /* UpdateRoleActionHandlerTests.swift */,
				06A9FDD128B36FF500B3C730 /* UpdateAccessRolesAction.swift */,
				06A9FDD328B3701000B3C730 /* UpdateAccessRolesActionHandler.swift */,
				06A9FDD528B3702700B3C730 /* UpdateAccessRolesActionHandlerTests.swift */,
				EECBE8ED28E71F19005DE5DD /* SyncConversationActionHandler.swift */,
				EECBE8EF28E71F57005DE5DD /* SyncConversationActionHandlerTests.swift */,
				EE7F02262A80E5F400FE5695 /* CreateGroupConversationActionHandler.swift */,
				EE7F02282A835FBA00FE5695 /* CreateGroupConversationActionHandlerTests.swift */,
				E9E2AA5D2B163A56008CC2DF /* SyncUsersActionHandler.swift */,
				E99D18EA2B177F3500751183 /* SyncUsersActionHandlerTests.swift */,
			);
			path = Actions;
			sourceTree = "<group>";
		};
		16B5B33526FDDD71001A3216 /* Actions */ = {
			isa = PBXGroup;
			children = (
				16B5B33626FDDD8A001A3216 /* ConnectToUserActionHandler.swift */,
				160ADE9B270DBD0A003FA638 /* ConnectToUserActionHandlerTests.swift */,
				16B5B3452701A713001A3216 /* UpdateConnectionActionHandler.swift */,
				16E70F5A270DCCB900718E5D /* UpdateConnectionActionHandlerTests.swift */,
			);
			path = Actions;
			sourceTree = "<group>";
		};
		16DABDA025D69306005F4C3A /* Payloads */ = {
			isa = PBXGroup;
			children = (
				E629E3B92B47045800D526AD /* Conversation */,
				16DABDA125D69335005F4C3A /* Payload.swift */,
				169BA1CA25E9507600374343 /* Payload+Coding.swift */,
				16367F1D26FDB0740028AF8B /* Payload+Connection.swift */,
				E629E3A62B47020C00D526AD /* Payload+QualifiedConversationList.swift */,
				16E70F5E270EE96200718E5D /* Processing */,
			);
			path = Payloads;
			sourceTree = "<group>";
		};
		16E70F5E270EE96200718E5D /* Processing */ = {
			isa = PBXGroup;
			children = (
				EE88078C2AC31FAE00278E3C /* ConversationEventPayloadProcessor.swift */,
				EE8807902AC4080900278E3C /* ConnectionPayloadProcessor.swift */,
				EE8807942AC40CA600278E3C /* UserProfilePayloadProcessor.swift */,
				EE8807982AC423A200278E3C /* MessageSendingStatusPayloadProcessor.swift */,
				EE88079C2AC427D600278E3C /* MLSMessageSendingStatusPayloadProcessor.swift */,
				EE8807A02AC4669D00278E3C /* UserClientPayloadProcessor.swift */,
				EEFB2DFD2ACD530F0094F877 /* PrekeyPayloadProcessor.swift */,
				63DA339D286DF6DA00818C3C /* Helpers */,
			);
			path = Processing;
			sourceTree = "<group>";
		};
		59AF8F492B19CD34000A09BF /* Sourcery */ = {
			isa = PBXGroup;
			children = (
				59AF8F4A2B19CD34000A09BF /* generated */,
			);
			path = Sourcery;
			sourceTree = "<group>";
		};
		59AF8F4A2B19CD34000A09BF /* generated */ = {
			isa = PBXGroup;
			children = (
				59AF8F4B2B19CD34000A09BF /* AutoMockable.generated.swift */,
			);
			path = generated;
			sourceTree = "<group>";
		};
		6313CF2B2B69148600B41A33 /* CRL */ = {
			isa = PBXGroup;
			children = (
				6313CF242B67C13400B41A33 /* CertificateRevocationListAPI.swift */,
				6313CF2C2B6A790F00B41A33 /* CRLsDistributionPointsObserver.swift */,
			);
			path = CRL;
			sourceTree = "<group>";
		};
		633722BD2B7E2C0400BE4E45 /* E2EIdentity */ = {
			isa = PBXGroup;
			children = (
				633722BE2B7E2C3100BE4E45 /* CRLsDistributionPointsObserverTests.swift */,
				63FD7E9E2B7E5EE300C9B210 /* CertificateRevocationListAPITests.swift */,
			);
			path = E2EIdentity;
			sourceTree = "<group>";
		};
		63DA339D286DF6DA00818C3C /* Helpers */ = {
			isa = PBXGroup;
			children = (
				63DA339E286DF6ED00818C3C /* MLSEventProcessor.swift */,
			);
			path = Helpers;
			sourceTree = "<group>";
		};
		7AEBB6732859E5F00090B524 /* Actions */ = {
			isa = PBXGroup;
			children = (
				597B70C82B03CC76006C2121 /* UpdateConversationProtocolActionHandler.swift */,
				597B70CA2B03CC7D006C2121 /* UpdateConversationProtocolActionHandlerTests.swift */,
				7A111DE7285C90A90085BF91 /* SendMLSMessageActionHandler.swift */,
				7A111DE9285C90B70085BF91 /* SendMLSMessageActionHandlerTests.swift */,
				7AEBB676285A10620090B524 /* CountSelfMLSKeyPackagesActionHandler.swift */,
				7AEBB678285A16400090B524 /* CountSelfMLSKeyPackagesActionHandlerTests.swift */,
				63CC83DF285C9C6C008549AD /* UploadSelfMLSKeyPackagesActionHandler.swift */,
				63CC83E0285C9C6C008549AD /* UploadSelfMLSKeyPackagesActionHandlerTests.swift */,
				639971AB2B1E3072009DD5CF /* ReplaceSelfMLSKeyPackagesActionHandler.swift */,
				63457C052B2C6F4200AFFEF3 /* ReplaceSelfMLSKeyPackagesActionHandlerTests.swift */,
				63CC83B02859D488008549AD /* ClaimMLSKeyPackageActionHandler.swift */,
				63CC83B2285A1E59008549AD /* ClaimMLSKeyPackageActionHandlerTests.swift */,
				EE04084728C9E2FA009E4B8D /* FetchBackendMLSPublicKeysActionHandler.swift */,
				EE04084928C9E63E009E4B8D /* FetchBackendMLSPublicKeysActionHandlerTests.swift */,
				6397F6E128F447F800298DB1 /* SendCommitBundleActionHandler.swift */,
				6397F6E528F6DD8B00298DB1 /* SendCommitBundleActionHandlerTests.swift */,
				63F0780A29F292220031E19D /* FetchSubgroupActionHandler.swift */,
				63F0780E29F2D6220031E19D /* FetchSubgroupActionHandlerTests.swift */,
				6308F8A72A273D1E0072A177 /* BaseFetchMLSGroupInfoActionHandler.swift */,
				6308F8AD2A273FBB0072A177 /* BaseFetchMLSGroupInfoActionHandlerTests.swift */,
				6308F8AB2A273E7A0072A177 /* FetchMLSConversationGroupInfoActionHandler.swift */,
				6308F8AF2A27403B0072A177 /* FetchMLSConversationGroupInfoActionHandlerTests.swift */,
				6308F8A92A273DB00072A177 /* FetchMLSSubconversationGroupInfoActionHandler.swift */,
				6308F8B12A2740C30072A177 /* FetchMLSSubconversationGroupInfoActionHandlerTests.swift */,
				EE0DE5052A24D4F70029746C /* DeleteSubgroupActionHandler.swift */,
				EE0DE5072A24D9C20029746C /* DeleteSubgroupActionHandlerTests.swift */,
				EEE95CD62A4330D900E136CB /* LeaveSubconversationActionHandler.swift */,
				EEE95CD82A43324F00E136CB /* LeaveSubconversationActionHandlerTests.swift */,
				EEB930B62ABD5C1400FB35B2 /* FetchSupportedProtocolsActionHandler.swift */,
				EEB930B82ABD6FCB00FB35B2 /* FetchSupportedProtocolsActionHandlerTests.swift */,
				EE19CE202AEBE52F00CB8641 /* SyncMLSOneToOneConversationActionHandler.swift */,
				EE19CE222AEBE56F00CB8641 /* SyncMLSOneToOneConversationActionHandlerTests.swift */,
			);
			path = Actions;
			sourceTree = "<group>";
		};
		E60E82A22B837B5C00F8DA5C /* Payload */ = {
			isa = PBXGroup;
			children = (
				E60E82A32B837B7A00F8DA5C /* FeatureConfigsPayload.swift */,
				E60E82A52B837C7E00F8DA5C /* FeatureConfigsPayloadProcessor.swift */,
			);
			path = Payload;
			sourceTree = "<group>";
		};
		E629E3972B46A19600D526AD /* Synchronization */ = {
			isa = PBXGroup;
			children = (
				E629E3982B46A19E00D526AD /* Decoding */,
			);
			path = Synchronization;
			sourceTree = "<group>";
		};
		E629E3982B46A19E00D526AD /* Decoding */ = {
			isa = PBXGroup;
			children = (
				E629E3992B46A1AC00D526AD /* EventPayloadDecoderTests.swift */,
			);
			path = Decoding;
			sourceTree = "<group>";
		};
		E629E39B2B47002400D526AD /* Payloads */ = {
			isa = PBXGroup;
			children = (
				E662588C2B4D642700C23E79 /* Conversation */,
				63F5AAC6298A96C000712528 /* Payload+CodingTests.swift */,
				63F5AAC8298A974F00712528 /* Payload+ConversationTests.swift */,
				E629E39C2B47003400D526AD /* Processing */,
			);
			path = Payloads;
			sourceTree = "<group>";
		};
		E629E39C2B47003400D526AD /* Processing */ = {
			isa = PBXGroup;
			children = (
				EE8807922AC40AB100278E3C /* ConnectionPayloadProcessorTests.swift */,
				EE88078E2AC376B300278E3C /* ConversationEventPayloadProcessorTests.swift */,
				EE88079A2AC425CB00278E3C /* MessageSendingStatusPayloadProcessorTests.swift */,
				EE88079E2AC4288200278E3C /* MLSMessageSendingStatusPayloadProcessorTests.swift */,
				EE8807962AC40E1400278E3C /* UserProfilePayloadProcessorTests.swift */,
				E629E39D2B47005400D526AD /* Helpers */,
			);
			path = Processing;
			sourceTree = "<group>";
		};
		E629E39D2B47005400D526AD /* Helpers */ = {
			isa = PBXGroup;
			children = (
				63DA33A7286F27DD00818C3C /* MLSEventProcessorTests.swift */,
			);
			path = Helpers;
			sourceTree = "<group>";
		};
		E629E3B82B47044400D526AD /* Actions */ = {
			isa = PBXGroup;
			children = (
				E629E3B42B4703E100D526AD /* Payload+ConversationAddMember.swift */,
				E629E3B62B47041700D526AD /* Payload+ConversationUpdateRole.swift */,
			);
			path = Actions;
			sourceTree = "<group>";
		};
		E629E3B92B47045800D526AD /* Conversation */ = {
			isa = PBXGroup;
			children = (
				E629E3B82B47044400D526AD /* Actions */,
				E629E3BA2B47049B00D526AD /* Events */,
				16E5F6DC26EF1E3200F35FBA /* Payload+Conversation.swift */,
				E629E3A42B4701E200D526AD /* Payload+ConversationList.swift */,
				E629E3AC2B4702C000D526AD /* Payload+ConversationMember.swift */,
				E629E3AE2B47031800D526AD /* Payload+ConversationMembers.swift */,
				E629E3B02B47036D00D526AD /* Payload+ConversationTeamInfo.swift */,
				E629E39E2B4700B600D526AD /* Payload+NewConversation.swift */,
				E629E3A82B47026200D526AD /* Payload+PaginatedConversationIDList.swift */,
				E629E3AA2B47028600D526AD /* Payload+PaginatedQualifiedConversationIDList.swift */,
				E629E3B22B4703A000D526AD /* Payload+UpdateConversationStatus.swift */,
			);
			path = Conversation;
			sourceTree = "<group>";
		};
		E629E3BA2B47049B00D526AD /* Events */ = {
			isa = PBXGroup;
			children = (
				E629E3BB2B4704B200D526AD /* Payload+ConversationEvent.swift */,
				E629E3BF2B47051D00D526AD /* Payload+UpdateConverationMemberJoin.swift */,
				E629E3BD2B4704E900D526AD /* Payload+UpdateConverationMemberLeave.swift */,
				E629E3C92B470AE600D526AD /* Payload+UpdateConversationAccess.swift */,
				E629E3C12B47054400D526AD /* Payload+UpdateConversationConnectionRequest.swift */,
				E629E3C32B47056B00D526AD /* Payload+UpdateConversationDeleted.swift */,
				E629E3C72B470AB600D526AD /* Payload+UpdateConversationMessageTimer.swift */,
				E629E3CD2B470B7900D526AD /* Payload+UpdateConversationMLSMessageAdd.swift */,
				E629E3CF2B470BAE00D526AD /* Payload+UpdateConversationMLSWelcome.swift */,
				E629E3CB2B470B3500D526AD /* Payload+UpdateConversationName.swift */,
				E614D4D62B480BA7000A44B4 /* Payload+UpdateConversationProtocolChange.swift */,
				E629E3C52B470A8200D526AD /* Payload+UpdateConversationReceiptMode.swift */,
			);
			path = Events;
			sourceTree = "<group>";
		};
		E662588C2B4D642700C23E79 /* Conversation */ = {
			isa = PBXGroup;
			children = (
				E662588D2B4D643200C23E79 /* Events */,
			);
			path = Conversation;
			sourceTree = "<group>";
		};
		E662588D2B4D643200C23E79 /* Events */ = {
			isa = PBXGroup;
			children = (
				E662588E2B4D644B00C23E79 /* PayloadUpdateConversationProtocolChangeTests.swift */,
			);
			path = Events;
			sourceTree = "<group>";
		};
		E69A021F2B85095F00126FF6 /* Services */ = {
			isa = PBXGroup;
			children = (
				E69A02202B85095F00126FF6 /* ProteusToMLSMigrationState.swift */,
				E69A02212B85095F00126FF6 /* SupportedProtocolsService.swift */,
			);
			path = Services;
			sourceTree = "<group>";
		};
		E69A02242B85097F00126FF6 /* Services */ = {
			isa = PBXGroup;
			children = (
				E69A02252B85097F00126FF6 /* SupportedProtocolsServiceTests.swift */,
			);
			path = Services;
			sourceTree = "<group>";
		};
		E69A02272B85EDAD00126FF6 /* Request Strategies */ = {
			isa = PBXGroup;
			children = (
				E69A02282B85EDB600126FF6 /* User */,
			);
			path = "Request Strategies";
			sourceTree = "<group>";
		};
		E69A02282B85EDB600126FF6 /* User */ = {
			isa = PBXGroup;
			children = (
				E69A02292B85EDC400126FF6 /* SelfSupportedProtocolsRequestBuilderTests.swift */,
				E69A022B2B85F77300126FF6 /* SelfSupportedProtocolsRequestStrategyTests.swift */,
			);
			path = User;
			sourceTree = "<group>";
		};
		E6E59B062B56D04500E90D36 /* Stubs */ = {
			isa = PBXGroup;
			children = (
				E6E59B072B56D04500E90D36 /* StubPayloadConversation.swift */,
				1695B9D32B87FFF100E9342A /* StubPayloadConversationEvent.swift */,
			);
			path = Stubs;
			sourceTree = "<group>";
		};
		EE90C29C282E782900474379 /* Push Token */ = {
			isa = PBXGroup;
			children = (
				EE90C2A1282E7E1F00474379 /* Actions */,
				EE90C29D282E785800474379 /* PushTokenStrategy.swift */,
				06FDC62E28354DAE008300DB /* PushTokenStorage.swift */,
				06FDC63028354DBD008300DB /* PushTokenStorageTests.swift */,
			);
			path = "Push Token";
			sourceTree = "<group>";
		};
		EE90C2A1282E7E1F00474379 /* Actions */ = {
			isa = PBXGroup;
			children = (
				EE90C2A4282E7EA900474379 /* RegisterPushTokenAction.swift */,
				EE90C2A6282E7EC800474379 /* RegisterPushTokenActionHandler.swift */,
				EE90C2A9282E855B00474379 /* RegisterPushTokenActionHandlerTests.swift */,
				EE90C2AB282EA1D200474379 /* GetPushTokensAction.swift */,
				EE90C2AD282EA1E000474379 /* GetPushTokensActionHandler.swift */,
				EE90C2AF282EA1F200474379 /* GetPushTokensActionHandlerTests.swift */,
				06CDDE9E282E9CC200F9360F /* RemovePushTokenAction.swift */,
				06CDDEA0282E9E7F00F9360F /* RemovePushTokenActionHandler.swift */,
				06CDDEA2282E9E9800F9360F /* RemovePushTokenActionHandlerTests.swift */,
			);
			path = Actions;
			sourceTree = "<group>";
		};
		EEA58F1A2B71179D006DEE32 /* Support */ = {
			isa = PBXGroup;
			children = (
				59AF8F492B19CD34000A09BF /* Sourcery */,
				EEA58F1B2B71179D006DEE32 /* WireRequestStrategySupport.h */,
			);
			path = Support;
			sourceTree = "<group>";
		};
		EEE0EDAF2858905100BBEE29 /* MLS */ = {
			isa = PBXGroup;
			children = (
				7AEBB6732859E5F00090B524 /* Actions */,
				EEE0EDB02858906500BBEE29 /* MLSRequestStrategy.swift */,
			);
			path = MLS;
			sourceTree = "<group>";
		};
		F12CD7932035FC4400EAAEBC /* Resources */ = {
			isa = PBXGroup;
			children = (
				0648FC1027851623006519D1 /* audio.m4a */,
				F18402042073C2FF00E9F4CC /* 1900x1500.jpg */,
				F18402022073C2FF00E9F4CC /* animated.gif */,
				F18402072073C30000E9F4CC /* Bridging-Header.h */,
				F18402092073C30000E9F4CC /* Lorem Ipsum.txt */,
				F18402052073C30000E9F4CC /* medium.jpg */,
				F18402062073C30000E9F4CC /* not_animated.gif */,
				F18402082073C30000E9F4CC /* tiny.jpg */,
				F18402032073C2FF00E9F4CC /* video.mp4 */,
				1669017B1D707509000FE4AF /* Info.plist */,
			);
			path = Resources;
			sourceTree = "<group>";
		};
		F14B7AD5222006A100458624 /* User */ = {
			isa = PBXGroup;
			children = (
				E69A02162B84F02800126FF6 /* SelfSupportedProtocolsRequestBuilder.swift */,
				E69A02142B84E49C00126FF6 /* SelfSupportedProtocolsRequestStrategy.swift */,
				EEDBD0A82A7B7F0C00F3956F /* SelfUserRequestStrategy.swift */,
				EEDBD0AA2A7B83B100F3956F /* SelfUserRequestStrategyTests.swift */,
				161E054F26655E4500DADC3D /* UserProfileRequestStrategy.swift */,
				16972DEC2668E699008AF3A2 /* UserProfileRequestStrategyTests.swift */,
				8792F55621AD944100795027 /* UserPropertyRequestStrategy.swift */,
				87F7288421AFF37D000ED371 /* UserPropertyRequestStrategyTests.swift */,
				F14B7AE9222009BA00458624 /* UserRichProfileRequestStrategy.swift */,
				F14B7AEB222009C200458624 /* UserRichProfileRequestStrategyTests.swift */,
			);
			path = User;
			sourceTree = "<group>";
		};
		F154EDC51F447B6C00CB8184 /* Test Host */ = {
			isa = PBXGroup;
			children = (
				547E664C1F7512FE008CB1FA /* Default-568h@2x.png */,
				F154EDC61F447B6C00CB8184 /* AppDelegate.swift */,
				F154EDD21F447B6C00CB8184 /* Info.plist */,
			);
			path = "Test Host";
			sourceTree = "<group>";
		};
		F184014D2073BE0800E9F4CC /* Request Strategies */ = {
			isa = PBXGroup;
			children = (
				06A1966C2A7BEA9700B43BA5 /* Federation */,
				EEE0EDAF2858905100BBEE29 /* MLS */,
				EE90C29C282E782900474379 /* Push Token */,
				16367F2926FDB5040028AF8B /* Connection */,
				068084942563B6940047899C /* Feature configurations */,
				16751E8324CF724F0099AE09 /* Delivery Receipts */,
				1658EA6026DE2287003D0090 /* Conversation */,
				F14B7AD5222006A100458624 /* User */,
				F184014E2073BE0800E9F4CC /* Client Message */,
				F18401572073BE0800E9F4CC /* Generic Message */,
				F184015C2073BE0800E9F4CC /* User Clients */,
				F18401662073BE0800E9F4CC /* Availability */,
				F18401692073BE0800E9F4CC /* Base Strategies */,
				F18401702073BE0800E9F4CC /* Assets */,
			);
			path = "Request Strategies";
			sourceTree = "<group>";
		};
		F184014E2073BE0800E9F4CC /* Client Message */ = {
			isa = PBXGroup;
			children = (
				16A4893E268B0C82001F9127 /* ClientMessageRequestStrategy.swift */,
				16CC083A268E075100C0613C /* ClientMessageRequestStrategyTests.swift */,
				F184014F2073BE0800E9F4CC /* ClientMessageRequestFactory.swift */,
				F18401542073BE0800E9F4CC /* ClientMessageRequestFactoryTests.swift */,
			);
			path = "Client Message";
			sourceTree = "<group>";
		};
		F18401572073BE0800E9F4CC /* Generic Message */ = {
			isa = PBXGroup;
			children = (
				F184015A2073BE0800E9F4CC /* GenericMessageEntity.swift */,
			);
			path = "Generic Message";
			sourceTree = "<group>";
		};
		F184015C2073BE0800E9F4CC /* User Clients */ = {
			isa = PBXGroup;
			children = (
				F18401612073BE0800E9F4CC /* FetchingClientRequestStrategy.swift */,
				F184015E2073BE0800E9F4CC /* FetchingClientRequestStrategyTests.swift */,
				EEA2EE8928F021C100A2CBE1 /* UserClientByQualifiedUserIDTranscoderTests.swift */,
				EE8DC53628C0EFA700AC4E3D /* FetchUserClientsActionHandler.swift */,
				EE8DC53828C0F04B00AC4E3D /* FetchUserClientsActionHandlerTests.swift */,
				166A22902577C06B00EF313D /* ResetSessionRequestStrategy.swift */,
				16824632257A2B47002AF17B /* ResetSessionRequestStrategyTests.swift */,
				1662ADB222B0E8B300D84071 /* VerifyLegalHoldRequestStrategy.swift */,
				1662ADD022B14CBA00D84071 /* VerifyLegalHoldRequestStrategyTests.swift */,
			);
			path = "User Clients";
			sourceTree = "<group>";
		};
		F18401662073BE0800E9F4CC /* Availability */ = {
			isa = PBXGroup;
			children = (
				F18401682073BE0800E9F4CC /* AvailabilityRequestStrategy.swift */,
				F18401672073BE0800E9F4CC /* AvailabilityRequestStrategyTests.swift */,
			);
			path = Availability;
			sourceTree = "<group>";
		};
		F18401692073BE0800E9F4CC /* Base Strategies */ = {
			isa = PBXGroup;
			children = (
				F184016A2073BE0800E9F4CC /* AbstractRequestStrategy.swift */,
				F184016B2073BE0800E9F4CC /* AbstractRequestStrategyTests.swift */,
				F184016C2073BE0800E9F4CC /* MockOTREntity.swift */,
				F184016D2073BE0800E9F4CC /* ZMAbstractRequestStrategy.h */,
				F184016E2073BE0800E9F4CC /* ZMAbstractRequestStrategy.m */,
			);
			path = "Base Strategies";
			sourceTree = "<group>";
		};
		F18401702073BE0800E9F4CC /* Assets */ = {
			isa = PBXGroup;
			children = (
				F184017D2073BE0800E9F4CC /* V2 */,
				F18401732073BE0800E9F4CC /* Link Preview */,
				F18401802073BE0800E9F4CC /* AssetV3DownloadRequestStrategy.swift */,
				F18401812073BE0800E9F4CC /* AssetV3DownloadRequestStrategyTests.swift */,
				F18401842073BE0800E9F4CC /* AssetV3PreviewDownloadStrategy.swift */,
				F18401712073BE0800E9F4CC /* AssetV3PreviewDownloadRequestStrategyTests.swift */,
				1622946A221C18BE00A98679 /* AssetV3UploadRequestStrategy.swift */,
				164D007522256C6E00A8F264 /* AssetV3UploadRequestStrategyTests.swift */,
				F184017B2073BE0800E9F4CC /* AssetClientMessageRequestStrategy.swift */,
				F18401832073BE0800E9F4CC /* AssetClientMessageRequestStrategyTests.swift */,
				F18401852073BE0800E9F4CC /* Helpers */,
			);
			path = Assets;
			sourceTree = "<group>";
		};
		F18401732073BE0800E9F4CC /* Link Preview */ = {
			isa = PBXGroup;
			children = (
				F18401792073BE0800E9F4CC /* LinkPreviewAssetUploadRequestStrategy.swift */,
				F18401742073BE0800E9F4CC /* LinkPreviewAssetUploadRequestStrategyTests.swift */,
				F18401772073BE0800E9F4CC /* LinkPreviewAssetDownloadRequestStrategy.swift */,
				F18401782073BE0800E9F4CC /* LinkPreviewAssetDownloadRequestStrategyTests.swift */,
				16A4894A268B0D1D001F9127 /* LinkPreviewUpdateRequestStrategy.swift */,
				16CC0832268DC32D00C0613C /* LinkPreviewUpdateRequestStrategyTests.swift */,
			);
			path = "Link Preview";
			sourceTree = "<group>";
		};
		F184017D2073BE0800E9F4CC /* V2 */ = {
			isa = PBXGroup;
			children = (
				F184017E2073BE0800E9F4CC /* ImageV2DownloadRequestStrategy.swift */,
				BFF9446520F5F79F00531BC3 /* ImageV2DownloadRequestStrategyTests.swift */,
				F184017F2073BE0800E9F4CC /* AssetV2DownloadRequestStrategy.swift */,
			);
			path = V2;
			sourceTree = "<group>";
		};
		F18401852073BE0800E9F4CC /* Helpers */ = {
			isa = PBXGroup;
			children = (
				F18401862073BE0800E9F4CC /* AssetDownloadRequestFactory.swift */,
				EEE0EE0628591E9C00BBEE29 /* AssetDownloadRequestFactoryTests.swift */,
				5E68F22622452CDC00298376 /* LinkPreprocessor.swift */,
				F184018B2073BE0800E9F4CC /* LinkPreviewPreprocessor.swift */,
				F18401892073BE0800E9F4CC /* LinkPreviewPreprocessorTests.swift */,
				1622946C221C56E500A98679 /* AssetsPreprocessor.swift */,
				168414182228365D00FCB9BC /* AssetsPreprocessorTests.swift */,
				5E9EA4DD2243C10400D401B2 /* LinkAttachmentsPreprocessor.swift */,
				5E9EA4DF2243C6B200D401B2 /* LinkAttachmentsPreprocessorTests.swift */,
			);
			path = Helpers;
			sourceTree = "<group>";
		};
		F1CD5D812024C16B008C574E /* Object Syncs */ = {
			isa = PBXGroup;
			children = (
				F1CD5D832024C214008C574E /* Helpers */,
				F1CD5D852024C281008C574E /* Protocols */,
				F1CD5D872024C46C008C574E /* Upstream */,
				F1CD5D882024C47D008C574E /* Downstream */,
			);
			path = "Object Syncs";
			sourceTree = "<group>";
		};
		F1CD5D822024C1A0008C574E /* Request Syncs */ = {
			isa = PBXGroup;
			children = (
				166901BB1D7081C7000FE4AF /* ZMSingleRequestSync.h */,
				166901BC1D7081C7000FE4AF /* ZMSingleRequestSync.m */,
				166902201D709110000FE4AF /* ZMSingleRequestSyncTests.m */,
				166901C31D7081C7000FE4AF /* ZMTimedSingleRequestSync.h */,
				166901C41D7081C7000FE4AF /* ZMTimedSingleRequestSync.m */,
				166902211D709110000FE4AF /* ZMTimedSingleRequestSyncTests.m */,
				16E5F6D526EF1BE000F35FBA /* PaginatedSync.swift */,
			);
			path = "Request Syncs";
			sourceTree = "<group>";
		};
		F1CD5D832024C214008C574E /* Helpers */ = {
			isa = PBXGroup;
			children = (
				166901B71D7081C7000FE4AF /* ZMRemoteIdentifierObjectSync.h */,
				166901B81D7081C7000FE4AF /* ZMRemoteIdentifierObjectSync.m */,
				1669021E1D709110000FE4AF /* ZMRemoteIdentifierObjectSyncTests.m */,
				166902111D70851E000FE4AF /* ZMOutstandingItems.h */,
				1621D22B1D75AC36007108C2 /* ZMChangeTrackerBootstrap.h */,
				1621D22C1D75AC36007108C2 /* ZMChangeTrackerBootstrap.m */,
				1666AA2B1D93FA0B00164C06 /* ZMChangeTrackerBootstrapTests.m */,
				1621D22D1D75AC36007108C2 /* ZMChangeTrackerBootstrap+Testing.h */,
				16A86B2622A128A800A674F8 /* IdentifierObjectSync.swift */,
				16A86B4522A5485E00A674F8 /* IdentifierObjectSyncTests.swift */,
				1682462E257A1FB7002AF17B /* KeyPathObjectSync.swift */,
				16824630257A23E8002AF17B /* KeyPathObjectSyncTests.swift */,
				16A48935268A0665001F9127 /* ModifiedKeyObjectSync.swift */,
				16189D09268B2C34004831BE /* ModifiedKeyObjectSyncTests.swift */,
				16A48939268A080E001F9127 /* InsertedObjectSync.swift */,
				16189D05268B214E004831BE /* InsertedObjectSyncTests.swift */,
				16A489192685CECC001F9127 /* ProteusMessage.swift */,
				EE402C0428996C6900CA0E40 /* MLSMessage.swift */,
			);
			path = Helpers;
			sourceTree = "<group>";
		};
		F1CD5D842024C259008C574E /* Protocols */ = {
			isa = PBXGroup;
			children = (
				F18401902073BE0800E9F4CC /* ApplicationStatus.swift */,
				F963E8E01D955D5500098AD3 /* ClientRegistrationDelegate.swift */,
				16BA786A2AFE69FB006D8CCF /* EventConsumer.swift */,
				E629E3A22B47015300D526AD /* EventData.swift */,
				E6E0CE8A2B70DE430004ED88 /* OperationState.swift */,
				F18401912073BE0800E9F4CC /* OTREntity.swift */,
				F18401552073BE0800E9F4CC /* OTREntityTests+Dependency.swift */,
				F184018F2073BE0800E9F4CC /* PushMessageHandler.swift */,
				F18402122073C56C00E9F4CC /* RequestStrategy.h */,
				1621D2721D7715EA007108C2 /* ZMObjectSyncStrategy.h */,
				1621D2731D7715EA007108C2 /* ZMObjectSyncStrategy.m */,
				166901B91D7081C7000FE4AF /* ZMRequestGenerator.h */,
				166901BA1D7081C7000FE4AF /* ZMRequestGenerator.m */,
				1669021F1D709110000FE4AF /* ZMRequestGeneratorTests.m */,
			);
			path = Protocols;
			sourceTree = "<group>";
		};
		F1CD5D852024C281008C574E /* Protocols */ = {
			isa = PBXGroup;
			children = (
				166901B61D7081C7000FE4AF /* ZMObjectSync.h */,
				166901CE1D7081C7000FE4AF /* ZMUpstreamTranscoder.h */,
				166901A81D7081C7000FE4AF /* ZMContextChangeTracker.h */,
			);
			path = Protocols;
			sourceTree = "<group>";
		};
		F1CD5D862024C363008C574E /* Other Syncs */ = {
			isa = PBXGroup;
			children = (
				16BBA1FD2AFC5E1600CDF38A /* DependentObjects.swift */,
				168D7CB126FB0E3F00789960 /* EntityActionSync.swift */,
			);
			path = "Other Syncs";
			sourceTree = "<group>";
		};
		F1CD5D872024C46C008C574E /* Upstream */ = {
			isa = PBXGroup;
			children = (
				F1CD5D892024C4C9008C574E /* Helpers */,
				166901C71D7081C7000FE4AF /* ZMUpstreamInsertedObjectSync.h */,
				166901C81D7081C7000FE4AF /* ZMUpstreamInsertedObjectSync.m */,
				166902221D709110000FE4AF /* ZMUpstreamInsertedObjectSyncTests.m */,
				166901CB1D7081C7000FE4AF /* ZMUpstreamModifiedObjectSync+Testing.h */,
				166901C91D7081C7000FE4AF /* ZMUpstreamModifiedObjectSync.h */,
				166901CA1D7081C7000FE4AF /* ZMUpstreamModifiedObjectSync.m */,
				166902231D709110000FE4AF /* ZMUpstreamModifiedObjectSyncTests.m */,
			);
			path = Upstream;
			sourceTree = "<group>";
		};
		F1CD5D882024C47D008C574E /* Downstream */ = {
			isa = PBXGroup;
			children = (
				F1CD5D8A2024C51B008C574E /* Helpers */,
				166901AB1D7081C7000FE4AF /* ZMDownstreamObjectSync.h */,
				166901AC1D7081C7000FE4AF /* ZMDownstreamObjectSync.m */,
				166902181D709110000FE4AF /* ZMDownstreamObjectSyncTests.m */,
				166902171D709110000FE4AF /* ZMDownstreamObjectSyncOrderingTests.m */,
				166901AD1D7081C7000FE4AF /* ZMDownstreamObjectSyncWithWhitelist.h */,
				166901AE1D7081C7000FE4AF /* ZMDownstreamObjectSyncWithWhitelist.m */,
				166902191D709110000FE4AF /* ZMDownstreamObjectSyncWithWhitelistTests.m */,
				166901AF1D7081C7000FE4AF /* ZMDownstreamObjectSyncWithWhitelist+Internal.h */,
			);
			path = Downstream;
			sourceTree = "<group>";
		};
		F1CD5D892024C4C9008C574E /* Helpers */ = {
			isa = PBXGroup;
			children = (
				166901B21D7081C7000FE4AF /* ZMLocallyModifiedObjectSet.h */,
				166901B31D7081C7000FE4AF /* ZMLocallyModifiedObjectSet.m */,
				1669021C1D709110000FE4AF /* ZMLocallyModifiedObjectSetTests.m */,
				166901B41D7081C7000FE4AF /* ZMLocallyModifiedObjectSyncStatus.h */,
				166901B51D7081C7000FE4AF /* ZMLocallyModifiedObjectSyncStatus.m */,
				1669021D1D709110000FE4AF /* ZMLocallyModifiedObjectSyncStatusTests.m */,
				166901B01D7081C7000FE4AF /* ZMLocallyInsertedObjectSet.h */,
				166901B11D7081C7000FE4AF /* ZMLocallyInsertedObjectSet.m */,
				1669021B1D709110000FE4AF /* ZMLocallyInsertedObjectSetTests.m */,
				166901CC1D7081C7000FE4AF /* ZMUpstreamRequest.h */,
				166901CD1D7081C7000FE4AF /* ZMUpstreamRequest.m */,
			);
			path = Helpers;
			sourceTree = "<group>";
		};
		F1CD5D8A2024C51B008C574E /* Helpers */ = {
			isa = PBXGroup;
			children = (
				166901BD1D7081C7000FE4AF /* ZMSyncOperationSet.h */,
				166901BE1D7081C7000FE4AF /* ZMSyncOperationSet.m */,
				1666AA2D1D93FBE200164C06 /* ZMSyncOperationSetTests.m */,
			);
			path = Helpers;
			sourceTree = "<group>";
		};
		F1E47FE3207E0B72008D4299 /* zmc-config */ = {
			isa = PBXGroup;
			children = (
				F1E47FE4207E0B72008D4299 /* ios-test-target.xcconfig */,
				F1E47FE5207E0B72008D4299 /* ios-test-host.xcconfig */,
				F1E47FE6207E0B72008D4299 /* project-common.xcconfig */,
				F1E47FE8207E0B72008D4299 /* warnings.xcconfig */,
				F1E47FE9207E0B72008D4299 /* project.xcconfig */,
				F1E47FEB207E0B72008D4299 /* tests.xcconfig */,
				F1E47FED207E0B72008D4299 /* project-debug.xcconfig */,
				F1E47FEE207E0B72008D4299 /* warnings-debug.xcconfig */,
			);
			path = "zmc-config";
			sourceTree = "<group>";
		};
		F963E8D81D955D4600098AD3 /* Helpers */ = {
			isa = PBXGroup;
			children = (
				F18401962073BE0800E9F4CC /* ZMStrategyConfigurationOption.h */,
				F18401942073BE0800E9F4CC /* MessageExpirationTimer.swift */,
				F18401972073BE0800E9F4CC /* MessageExpirationTimerTests.swift */,
				F18401932073BE0800E9F4CC /* ZMMessage+Dependency.swift */,
				F18401992073BE0800E9F4CC /* EncryptionSessionDirectory+UpdateEvents.swift */,
				0649D14E24F63DCC001DDC78 /* ZMSound.swift */,
				0649D1A524F673E7001DDC78 /* Logging.swift */,
				F18401952073BE0800E9F4CC /* EventDecoderDecryptionTests.swift */,
				F18401982073BE0800E9F4CC /* ZMConversation+Notifications.swift */,
				BF1F52C51ECC74E5002FB553 /* Array+RequestGenerator.swift */,
				F963E8D91D955D4600098AD3 /* AssetRequestFactory.swift */,
				D5D65A052073C8F800D7F3C3 /* AssetRequestFactoryTests.swift */,
				06025665248E616C00E060E1 /* ZMSimpleListRequestPaginator.m */,
				06025667248E617D00E060E1 /* ZMSimpleListRequestPaginator.h */,
				06025669248E61BF00E060E1 /* ZMSimpleListRequestPaginator+Internal.h */,
				06474D6524B3227E002C695D /* ZMSimpleListRequestPaginatorTests.m */,
				167BCBC326087F8900E9D7E3 /* ZMTBaseTests+CoreDataStack.swift */,
				63CC83B8285B4845008549AD /* String+Empty.swift */,
				EEE0EE0328591D2C00BBEE29 /* OptionalString+NonEmptyValue.swift */,
				633B39692891890500208124 /* ZMUpdateEvent+Decryption.swift */,
				EEE46E5328C5EE48005F48D7 /* ZMTransportResponse+ErrorInfo.swift */,
				D33B57B02A56BDCA0078A4F9 /* FederationTerminationManager.swift */,
				D3DA067B2A5D9EF700BA9CEB /* FederationTerminationManagerTest.swift */,
			);
			path = Helpers;
			sourceTree = "<group>";
		};
/* End PBXGroup section */

/* Begin PBXHeadersBuildPhase section */
		166901671D707509000FE4AF /* Headers */ = {
			isa = PBXHeadersBuildPhase;
			buildActionMask = 2147483647;
			files = (
				166901DF1D7081C7000FE4AF /* ZMRemoteIdentifierObjectSync.h in Headers */,
				166901F61D7081C7000FE4AF /* ZMUpstreamTranscoder.h in Headers */,
				166901E51D7081C7000FE4AF /* ZMSyncOperationSet.h in Headers */,
				166901F31D7081C7000FE4AF /* ZMUpstreamModifiedObjectSync+Testing.h in Headers */,
				166901D01D7081C7000FE4AF /* ZMContextChangeTracker.h in Headers */,
				166901E31D7081C7000FE4AF /* ZMSingleRequestSync.h in Headers */,
				16229488221EBB8100A98679 /* ZMImagePreprocessingTracker+Testing.h in Headers */,
				166901DE1D7081C7000FE4AF /* ZMObjectSync.h in Headers */,
				1621D2741D7715EA007108C2 /* ZMObjectSyncStrategy.h in Headers */,
				1621D22E1D75AC36007108C2 /* ZMChangeTrackerBootstrap.h in Headers */,
				166901EF1D7081C7000FE4AF /* ZMUpstreamInsertedObjectSync.h in Headers */,
				F18401B32073BE0800E9F4CC /* ZMAbstractRequestStrategy.h in Headers */,
				06C394B7248E6FDE00AE736A /* ZMSimpleListRequestPaginator+Internal.h in Headers */,
				166901F11D7081C7000FE4AF /* ZMUpstreamModifiedObjectSync.h in Headers */,
				166901F41D7081C7000FE4AF /* ZMUpstreamRequest.h in Headers */,
				166901D31D7081C7000FE4AF /* ZMDownstreamObjectSync.h in Headers */,
				F18402132073C56C00E9F4CC /* RequestStrategy.h in Headers */,
				F18401D62073BE0800E9F4CC /* ZMStrategyConfigurationOption.h in Headers */,
				1669016E1D707509000FE4AF /* WireRequestStrategy.h in Headers */,
				166901D81D7081C7000FE4AF /* ZMLocallyInsertedObjectSet.h in Headers */,
				1621D2301D75AC36007108C2 /* ZMChangeTrackerBootstrap+Testing.h in Headers */,
				166901DA1D7081C7000FE4AF /* ZMLocallyModifiedObjectSet.h in Headers */,
				166901EB1D7081C7000FE4AF /* ZMTimedSingleRequestSync.h in Headers */,
				166901D71D7081C7000FE4AF /* ZMDownstreamObjectSyncWithWhitelist+Internal.h in Headers */,
				166901E11D7081C7000FE4AF /* ZMRequestGenerator.h in Headers */,
				166902121D70851E000FE4AF /* ZMOutstandingItems.h in Headers */,
				166901DC1D7081C7000FE4AF /* ZMLocallyModifiedObjectSyncStatus.h in Headers */,
				16229486221EBB8100A98679 /* ZMImagePreprocessingTracker.h in Headers */,
				166901D51D7081C7000FE4AF /* ZMDownstreamObjectSyncWithWhitelist.h in Headers */,
				F184020F2073C30000E9F4CC /* Bridging-Header.h in Headers */,
				06C394B6248E6FDA00AE736A /* ZMSimpleListRequestPaginator.h in Headers */,
			);
			runOnlyForDeploymentPostprocessing = 0;
		};
		EEA58F142B71179D006DEE32 /* Headers */ = {
			isa = PBXHeadersBuildPhase;
			buildActionMask = 2147483647;
			files = (
				EEA58F1C2B71179D006DEE32 /* WireRequestStrategySupport.h in Headers */,
			);
			runOnlyForDeploymentPostprocessing = 0;
		};
/* End PBXHeadersBuildPhase section */

/* Begin PBXNativeTarget section */
		166901691D707509000FE4AF /* WireRequestStrategy */ = {
			isa = PBXNativeTarget;
			buildConfigurationList = 1669017E1D707509000FE4AF /* Build configuration list for PBXNativeTarget "WireRequestStrategy" */;
			buildPhases = (
				630D41B52B07851000633867 /* Run Sourcery */,
				166901651D707509000FE4AF /* Sources */,
				166901661D707509000FE4AF /* Frameworks */,
				166901671D707509000FE4AF /* Headers */,
				668E958827425E0A0028C1F8 /* Run Swiftlint */,
				166901681D707509000FE4AF /* Resources */,
			);
			buildRules = (
			);
			dependencies = (
			);
			name = WireRequestStrategy;
			productName = WireRequestStrategy;
			productReference = 1669016A1D707509000FE4AF /* WireRequestStrategy.framework */;
			productType = "com.apple.product-type.framework";
		};
		166901731D707509000FE4AF /* WireRequestStrategyTests */ = {
			isa = PBXNativeTarget;
			buildConfigurationList = 166901811D707509000FE4AF /* Build configuration list for PBXNativeTarget "WireRequestStrategyTests" */;
			buildPhases = (
				166901701D707509000FE4AF /* Sources */,
				166901711D707509000FE4AF /* Frameworks */,
				166901721D707509000FE4AF /* Resources */,
				BF7D9BD21D8C312F00949267 /* CopyFiles */,
			);
			buildRules = (
			);
			dependencies = (
				166901771D707509000FE4AF /* PBXTargetDependency */,
				F154EDD71F447BB600CB8184 /* PBXTargetDependency */,
			);
			name = WireRequestStrategyTests;
			productName = WireRequestStrategyTests;
			productReference = 166901741D707509000FE4AF /* WireRequestStrategyTests.xctest */;
			productType = "com.apple.product-type.bundle.unit-test";
		};
		EEA58F182B71179D006DEE32 /* WireRequestStrategySupport */ = {
			isa = PBXNativeTarget;
			buildConfigurationList = EEA58F1F2B71179D006DEE32 /* Build configuration list for PBXNativeTarget "WireRequestStrategySupport" */;
			buildPhases = (
				EEA58F142B71179D006DEE32 /* Headers */,
				EEA58F152B71179D006DEE32 /* Sources */,
				EEA58F162B71179D006DEE32 /* Frameworks */,
				EEA58F172B71179D006DEE32 /* Resources */,
			);
			buildRules = (
			);
			dependencies = (
				591802D82B7127F1003B7353 /* PBXTargetDependency */,
			);
			name = WireRequestStrategySupport;
			productName = WireRequestStrategySupport;
			productReference = EEA58F192B71179D006DEE32 /* WireRequestStrategySupport.framework */;
			productType = "com.apple.product-type.framework";
		};
		F154EDC31F447B6C00CB8184 /* WireRequestStrategyTestHost */ = {
			isa = PBXNativeTarget;
			buildConfigurationList = F154EDD51F447B6C00CB8184 /* Build configuration list for PBXNativeTarget "WireRequestStrategyTestHost" */;
			buildPhases = (
				F154EDC01F447B6C00CB8184 /* Sources */,
				F154EDC11F447B6C00CB8184 /* Frameworks */,
				F154EDC21F447B6C00CB8184 /* Resources */,
				EE67F72E296F0CE5001D7C88 /* Embed Frameworks */,
			);
			buildRules = (
			);
			dependencies = (
			);
			name = WireRequestStrategyTestHost;
			productName = WireRequestStrategyTestHost;
			productReference = F154EDC41F447B6C00CB8184 /* WireRequestStrategyTestHost.app */;
			productType = "com.apple.product-type.application";
		};
/* End PBXNativeTarget section */

/* Begin PBXProject section */
		166901611D707509000FE4AF /* Project object */ = {
			isa = PBXProject;
			attributes = {
				LastSwiftUpdateCheck = 0830;
				LastUpgradeCheck = 1310;
				ORGANIZATIONNAME = "Wire GmbH";
				TargetAttributes = {
					166901691D707509000FE4AF = {
						CreatedOnToolsVersion = 7.3.1;
						LastSwiftMigration = 1000;
					};
					166901731D707509000FE4AF = {
						CreatedOnToolsVersion = 7.3.1;
						DevelopmentTeam = W5KEQBF9B5;
						LastSwiftMigration = 1000;
						TestTargetID = F154EDC31F447B6C00CB8184;
					};
					EEA58F182B71179D006DEE32 = {
						CreatedOnToolsVersion = 15.2;
					};
					F154EDC31F447B6C00CB8184 = {
						CreatedOnToolsVersion = 8.3.2;
						DevelopmentTeam = EDF3JCE8BC;
						LastSwiftMigration = 1000;
						ProvisioningStyle = Automatic;
					};
				};
			};
			buildConfigurationList = 166901641D707509000FE4AF /* Build configuration list for PBXProject "WireRequestStrategy" */;
			compatibilityVersion = "Xcode 3.2";
			developmentRegion = en;
			hasScannedForEncodings = 0;
			knownRegions = (
				en,
				Base,
				de,
				"pt-BR",
				es,
				uk,
				ru,
				ja,
				it,
				nl,
				tr,
				fr,
				da,
				ar,
				"zh-Hans",
				sl,
				fi,
				et,
				pl,
				"zh-Hant",
				lt,
			);
			mainGroup = 166901601D707509000FE4AF;
			productRefGroup = 1669016B1D707509000FE4AF /* Products */;
			projectDirPath = "";
			projectRoot = "";
			targets = (
				166901691D707509000FE4AF /* WireRequestStrategy */,
				166901731D707509000FE4AF /* WireRequestStrategyTests */,
				F154EDC31F447B6C00CB8184 /* WireRequestStrategyTestHost */,
				EEA58F182B71179D006DEE32 /* WireRequestStrategySupport */,
			);
		};
/* End PBXProject section */

/* Begin PBXResourcesBuildPhase section */
		166901681D707509000FE4AF /* Resources */ = {
			isa = PBXResourcesBuildPhase;
			buildActionMask = 2147483647;
			files = (
				0649D15524F64335001DDC78 /* Push.strings in Resources */,
				0649D15424F64335001DDC78 /* Push.stringsdict in Resources */,
			);
			runOnlyForDeploymentPostprocessing = 0;
		};
		166901721D707509000FE4AF /* Resources */ = {
			isa = PBXResourcesBuildPhase;
			buildActionMask = 2147483647;
			files = (
				F18402142073C6B100E9F4CC /* 1900x1500.jpg in Resources */,
				F18402192073C6B100E9F4CC /* tiny.jpg in Resources */,
				F18402162073C6B100E9F4CC /* Lorem Ipsum.txt in Resources */,
				0648FC1227851661006519D1 /* audio.m4a in Resources */,
				F18402172073C6B100E9F4CC /* medium.jpg in Resources */,
				F184021A2073C6B100E9F4CC /* video.mp4 in Resources */,
				F18402182073C6B100E9F4CC /* not_animated.gif in Resources */,
				F18402152073C6B100E9F4CC /* animated.gif in Resources */,
			);
			runOnlyForDeploymentPostprocessing = 0;
		};
		EEA58F172B71179D006DEE32 /* Resources */ = {
			isa = PBXResourcesBuildPhase;
			buildActionMask = 2147483647;
			files = (
			);
			runOnlyForDeploymentPostprocessing = 0;
		};
		F154EDC21F447B6C00CB8184 /* Resources */ = {
			isa = PBXResourcesBuildPhase;
			buildActionMask = 2147483647;
			files = (
				547E664D1F7512FE008CB1FA /* Default-568h@2x.png in Resources */,
			);
			runOnlyForDeploymentPostprocessing = 0;
		};
/* End PBXResourcesBuildPhase section */

/* Begin PBXShellScriptBuildPhase section */
		630D41B52B07851000633867 /* Run Sourcery */ = {
			isa = PBXShellScriptBuildPhase;
			alwaysOutOfDate = 1;
			buildActionMask = 2147483647;
			files = (
			);
			inputFileListPaths = (
			);
			inputPaths = (
			);
			name = "Run Sourcery";
			outputFileListPaths = (
			);
			outputPaths = (
			);
			runOnlyForDeploymentPostprocessing = 0;
			shellPath = /bin/sh;
			shellScript = "../scripts/run-sourcery.sh --config ./Support/Sourcery/config.yml\n";
		};
		668E958827425E0A0028C1F8 /* Run Swiftlint */ = {
			isa = PBXShellScriptBuildPhase;
			alwaysOutOfDate = 1;
			buildActionMask = 2147483647;
			files = (
			);
			inputFileListPaths = (
			);
			inputPaths = (
				"$(SRCROOT)/../scripts/run-swiftlint.sh",
			);
			name = "Run Swiftlint";
			outputFileListPaths = (
			);
			outputPaths = (
			);
			runOnlyForDeploymentPostprocessing = 0;
			shellPath = /bin/sh;
			shellScript = "../scripts/run-swiftlint.sh\n";
		};
/* End PBXShellScriptBuildPhase section */

/* Begin PBXSourcesBuildPhase section */
		166901651D707509000FE4AF /* Sources */ = {
			isa = PBXSourcesBuildPhase;
			buildActionMask = 2147483647;
			files = (
				F18401C12073BE0800E9F4CC /* ImageV2DownloadRequestStrategy.swift in Sources */,
				F18401CD2073BE0800E9F4CC /* LinkPreviewPreprocessor.swift in Sources */,
				E629E3C62B470A8200D526AD /* Payload+UpdateConversationReceiptMode.swift in Sources */,
				E69A02172B84F02800126FF6 /* SelfSupportedProtocolsRequestBuilder.swift in Sources */,
				169BA1CB25E9507600374343 /* Payload+Coding.swift in Sources */,
				6308F8AC2A273E7A0072A177 /* FetchMLSConversationGroupInfoActionHandler.swift in Sources */,
				E69A02232B85096000126FF6 /* SupportedProtocolsService.swift in Sources */,
				166901DB1D7081C7000FE4AF /* ZMLocallyModifiedObjectSet.m in Sources */,
				EEB930B72ABD5C1400FB35B2 /* FetchSupportedProtocolsActionHandler.swift in Sources */,
				06CF5DFA27FC900F00822FAB /* ZMLocalNotification+Calling.swift in Sources */,
				8792F55721AD944100795027 /* UserPropertyRequestStrategy.swift in Sources */,
				EE3245FC2821D41000F2A84A /* VoIPPushHelper.swift in Sources */,
				D33B57B12A56BDCA0078A4F9 /* FederationTerminationManager.swift in Sources */,
				16367F2626FDB4720028AF8B /* ConnectionRequestStrategy.swift in Sources */,
				06474D4D24AF68AD002C695D /* StoreUpdateEvent.swift in Sources */,
				0640BF6F2B0F6B78008866E4 /* E2EIEnrollment.swift in Sources */,
				068084962563B6940047899C /* FeatureConfigRequestStrategy.swift in Sources */,
				067215AD2B10DCA300CF4AD4 /* E2EIRepository.swift in Sources */,
				166901F01D7081C7000FE4AF /* ZMUpstreamInsertedObjectSync.m in Sources */,
				E629E3CC2B470B3500D526AD /* Payload+UpdateConversationName.swift in Sources */,
				1658EA6226DE22C0003D0090 /* ConversationRequestStrategy.swift in Sources */,
				E629E3AD2B4702C000D526AD /* Payload+ConversationMember.swift in Sources */,
				EE04084828C9E2FA009E4B8D /* FetchBackendMLSPublicKeysActionHandler.swift in Sources */,
				16A4893F268B0C82001F9127 /* ClientMessageRequestStrategy.swift in Sources */,
				F18401BD2073BE0800E9F4CC /* LinkPreviewAssetUploadRequestStrategy.swift in Sources */,
				F18401AA2073BE0800E9F4CC /* FetchingClientRequestStrategy.swift in Sources */,
				16BBA1FA2AFC3BAB00CDF38A /* QuickSyncObserver.swift in Sources */,
				06A9FDD228B36FF500B3C730 /* UpdateAccessRolesAction.swift in Sources */,
				63CC83B12859D488008549AD /* ClaimMLSKeyPackageActionHandler.swift in Sources */,
				EE4C5FBE27D2C5CD000C0D45 /* BundledMessageNotificationBuilder.swift in Sources */,
				EE19CE212AEBE52F00CB8641 /* SyncMLSOneToOneConversationActionHandler.swift in Sources */,
				EE90C29E282E785800474379 /* PushTokenStrategy.swift in Sources */,
				166901D61D7081C7000FE4AF /* ZMDownstreamObjectSyncWithWhitelist.m in Sources */,
				EE88079D2AC427D600278E3C /* MLSMessageSendingStatusPayloadProcessor.swift in Sources */,
				16E5F6D626EF1BE100F35FBA /* PaginatedSync.swift in Sources */,
				16BA786B2AFE69FB006D8CCF /* EventConsumer.swift in Sources */,
				6397F6E228F447F800298DB1 /* SendCommitBundleActionHandler.swift in Sources */,
				1623F8DC2AE7FD54004F0319 /* APIProvider.swift in Sources */,
				E629E3A92B47026200D526AD /* Payload+PaginatedConversationIDList.swift in Sources */,
				E629E3CA2B470AE600D526AD /* Payload+UpdateConversationAccess.swift in Sources */,
				161E055026655E4500DADC3D /* UserProfileRequestStrategy.swift in Sources */,
				0671976E2AE951F400D96598 /* AcmeAPI.swift in Sources */,
				F18401D42073BE0800E9F4CC /* MessageExpirationTimer.swift in Sources */,
				1622946B221C18BE00A98679 /* AssetV3UploadRequestStrategy.swift in Sources */,
				1662ADB322B0E8B300D84071 /* VerifyLegalHoldRequestStrategy.swift in Sources */,
				166901EC1D7081C7000FE4AF /* ZMTimedSingleRequestSync.m in Sources */,
				0671979A2AFBE9FD00D96598 /* AcmeResponse.swift in Sources */,
				E629E3C42B47056B00D526AD /* Payload+UpdateConversationDeleted.swift in Sources */,
				F184019A2073BE0800E9F4CC /* ClientMessageRequestFactory.swift in Sources */,
				1623F8DA2AE7FBD6004F0319 /* NetworkError.swift in Sources */,
				639971AC2B1E3072009DD5CF /* ReplaceSelfMLSKeyPackagesActionHandler.swift in Sources */,
				EEE0EE0528591D3200BBEE29 /* OptionalString+NonEmptyValue.swift in Sources */,
				168D7CB226FB0E3F00789960 /* EntityActionSync.swift in Sources */,
				168D7CBB26FB21D900789960 /* RemoveParticipantActionHandler.swift in Sources */,
<<<<<<< HEAD
				F963E8E11D955D5500098AD3 /* SharedProtocols.swift in Sources */,
				6313CF252B67C13400B41A33 /* CertificateRevocationListAPI.swift in Sources */,
=======
				F963E8E11D955D5500098AD3 /* ClientRegistrationDelegate.swift in Sources */,
>>>>>>> 40d06320
				E629E3A52B4701E200D526AD /* Payload+ConversationList.swift in Sources */,
				166901F21D7081C7000FE4AF /* ZMUpstreamModifiedObjectSync.m in Sources */,
				E614D4D72B480BA7000A44B4 /* Payload+UpdateConversationProtocolChange.swift in Sources */,
				166A22912577C06B00EF313D /* ResetSessionRequestStrategy.swift in Sources */,
				166901E41D7081C7000FE4AF /* ZMSingleRequestSync.m in Sources */,
				630D41AC2B077F3900633867 /* ProteusConversationParticipantsService.swift in Sources */,
				16A86B2722A128A800A674F8 /* IdentifierObjectSync.swift in Sources */,
				F18401C82073BE0800E9F4CC /* AssetDownloadRequestFactory.swift in Sources */,
				16A48936268A0665001F9127 /* ModifiedKeyObjectSync.swift in Sources */,
				16A4894B268B0D1D001F9127 /* LinkPreviewUpdateRequestStrategy.swift in Sources */,
				E629E3AF2B47031800D526AD /* Payload+ConversationMembers.swift in Sources */,
				166901F51D7081C7000FE4AF /* ZMUpstreamRequest.m in Sources */,
				F18401B42073BE0800E9F4CC /* ZMAbstractRequestStrategy.m in Sources */,
				E60E82A62B837C7E00F8DA5C /* FeatureConfigsPayloadProcessor.swift in Sources */,
				060ED6D62499F41000412C4A /* PushNotificationStatus.swift in Sources */,
				EEFB2DFE2ACD530F0094F877 /* PrekeyPayloadProcessor.swift in Sources */,
				E629E3C02B47051D00D526AD /* Payload+UpdateConverationMemberJoin.swift in Sources */,
				1623F8D32AE66F28004F0319 /* MessageSender.swift in Sources */,
				F18401D82073BE0800E9F4CC /* ZMConversation+Notifications.swift in Sources */,
				E629E3B52B4703E100D526AD /* Payload+ConversationAddMember.swift in Sources */,
				1623F8DE2AE945E2004F0319 /* MessageAPI.swift in Sources */,
				E629E3C82B470AB600D526AD /* Payload+UpdateConversationMessageTimer.swift in Sources */,
				F18401D92073BE0800E9F4CC /* EncryptionSessionDirectory+UpdateEvents.swift in Sources */,
				EEDBD0A92A7B7F0C00F3956F /* SelfUserRequestStrategy.swift in Sources */,
				F18401C72073BE0800E9F4CC /* AssetV3PreviewDownloadStrategy.swift in Sources */,
				16367F1E26FDB0740028AF8B /* Payload+Connection.swift in Sources */,
				1623F8D82AE7FB7E004F0319 /* PrekeyAPI.swift in Sources */,
				E629E3D02B470BAE00D526AD /* Payload+UpdateConversationMLSWelcome.swift in Sources */,
				63DA339F286DF6ED00818C3C /* MLSEventProcessor.swift in Sources */,
				06A1966E2A7BEAE300B43BA5 /* TerminateFederationRequestStrategy.swift in Sources */,
				1682462F257A1FB7002AF17B /* KeyPathObjectSync.swift in Sources */,
				BF1F52C61ECC74E5002FB553 /* Array+RequestGenerator.swift in Sources */,
				0693115024F79E2500D14DF5 /* UserNotificationCenterMock.swift in Sources */,
				EE47346C29A39E8A00E6C04E /* EventDecoder+Proteus.swift in Sources */,
				06CDDE9F282E9CC200F9360F /* RemovePushTokenAction.swift in Sources */,
				061389F42B178EBE0053B7B5 /* E2eIAPI.swift in Sources */,
				5E9EA4DE2243C10400D401B2 /* LinkAttachmentsPreprocessor.swift in Sources */,
				E629E3C22B47054400D526AD /* Payload+UpdateConversationConnectionRequest.swift in Sources */,
				E69A02152B84E49C00126FF6 /* SelfSupportedProtocolsRequestStrategy.swift in Sources */,
				6360A2132B0B722700A5D5FB /* MLSClientIDsProvider.swift in Sources */,
				166901E01D7081C7000FE4AF /* ZMRemoteIdentifierObjectSync.m in Sources */,
				633B396A2891890600208124 /* ZMUpdateEvent+Decryption.swift in Sources */,
				06474D4B24AF6858002C695D /* EventDecoder.swift in Sources */,
				064824982B10E32C00115329 /* EnrollE2EICertificateUseCase.swift in Sources */,
				E629E3BC2B4704B200D526AD /* Payload+ConversationEvent.swift in Sources */,
				E629E3CE2B470B7900D526AD /* Payload+UpdateConversationMLSMessageAdd.swift in Sources */,
				06025666248E616C00E060E1 /* ZMSimpleListRequestPaginator.m in Sources */,
				F18401A42073BE0800E9F4CC /* GenericMessageEntity.swift in Sources */,
				1621D2751D7715EA007108C2 /* ZMObjectSyncStrategy.m in Sources */,
				166901E21D7081C7000FE4AF /* ZMRequestGenerator.m in Sources */,
				639971B42B2779A9009DD5CF /* E2EIKeyPackageRotator.swift in Sources */,
				5E68F22722452CDC00298376 /* LinkPreprocessor.swift in Sources */,
				E629E3AB2B47028600D526AD /* Payload+PaginatedQualifiedConversationIDList.swift in Sources */,
				06025662248E467B00E060E1 /* NotificationStreamSync.swift in Sources */,
				EE8807A12AC4669D00278E3C /* UserClientPayloadProcessor.swift in Sources */,
				EE202DAB27F1F4CC00083AB3 /* VoIPPushPayload.swift in Sources */,
				0649D14924F63C51001DDC78 /* NotificationSound.swift in Sources */,
				06C394C5248E851000AE736A /* NotificationsTracker.swift in Sources */,
				0649D14324F63B52001DDC78 /* NotificationUserInfo.swift in Sources */,
				E629E3B32B4703A000D526AD /* Payload+UpdateConversationStatus.swift in Sources */,
				161E05442665465A00DADC3D /* SyncProgress.swift in Sources */,
				E629E3B12B47036D00D526AD /* Payload+ConversationTeamInfo.swift in Sources */,
				EE88078D2AC31FAE00278E3C /* ConversationEventPayloadProcessor.swift in Sources */,
				EE47346E29A3A17900E6C04E /* EventDecoder+MLS.swift in Sources */,
				E629E3A32B47015300D526AD /* EventData.swift in Sources */,
				63CC83E2285C9C6C008549AD /* UploadSelfMLSKeyPackagesActionHandler.swift in Sources */,
				166901D41D7081C7000FE4AF /* ZMDownstreamObjectSync.m in Sources */,
				EE7F02272A80E5F400FE5695 /* CreateGroupConversationActionHandler.swift in Sources */,
				E629E39F2B4700B600D526AD /* Payload+NewConversation.swift in Sources */,
				0649D14524F63BBD001DDC78 /* LocalNotificationType+Configuration.swift in Sources */,
				EE8807952AC40CA600278E3C /* UserProfilePayloadProcessor.swift in Sources */,
				7AEBB677285A10620090B524 /* CountSelfMLSKeyPackagesActionHandler.swift in Sources */,
				F18401C32073BE0800E9F4CC /* AssetV3DownloadRequestStrategy.swift in Sources */,
				0649D19B24F66E9E001DDC78 /* ZMLocalNotification+Events.swift in Sources */,
				630D41AA2B07793D00633867 /* MLSConversationParticipantsService.swift in Sources */,
				F18401BF2073BE0800E9F4CC /* AssetClientMessageRequestStrategy.swift in Sources */,
				16BBA1FE2AFC5E1600CDF38A /* DependentObjects.swift in Sources */,
				0649D14724F63C02001DDC78 /* PushNotificationCategory.swift in Sources */,
				F18401AF2073BE0800E9F4CC /* AvailabilityRequestStrategy.swift in Sources */,
				EEDE7DB128EAEEC3007DC6A3 /* ConversationService.swift in Sources */,
				E69A02222B85096000126FF6 /* ProteusToMLSMigrationState.swift in Sources */,
				F18401D12073BE0800E9F4CC /* ApplicationStatus.swift in Sources */,
				0649D14D24F63D3E001DDC78 /* LocalNotificationType+Localization.swift in Sources */,
				1623F8E02AEAAF0E004F0319 /* MessageDependencyResolver.swift in Sources */,
				EEB5DE0728377635009B4741 /* GetFeatureConfigsActionHandler.swift in Sources */,
				E9E2AA5E2B163A56008CC2DF /* SyncUsersActionHandler.swift in Sources */,
				E629E3A72B47020C00D526AD /* Payload+QualifiedConversationList.swift in Sources */,
				16E5F6DD26EF1E3200F35FBA /* Payload+Conversation.swift in Sources */,
				16A4891A2685CECD001F9127 /* ProteusMessage.swift in Sources */,
				6308F8A82A273D1E0072A177 /* BaseFetchMLSGroupInfoActionHandler.swift in Sources */,
				F18401D32073BE0800E9F4CC /* ZMMessage+Dependency.swift in Sources */,
				D5D65A072074C23D00D7F3C3 /* AssetRequestFactory.swift in Sources */,
				168D7CA526FB0CFD00789960 /* ActionHandler.swift in Sources */,
				166901E61D7081C7000FE4AF /* ZMSyncOperationSet.m in Sources */,
				0649D14B24F63C8F001DDC78 /* NotificationAction.swift in Sources */,
				EE0DE5062A24D4F70029746C /* DeleteSubgroupActionHandler.swift in Sources */,
				63F0780B29F292220031E19D /* FetchSubgroupActionHandler.swift in Sources */,
				6313CF2D2B6A790F00B41A33 /* CRLsDistributionPointsObserver.swift in Sources */,
				EE402C0528996C6900CA0E40 /* MLSMessage.swift in Sources */,
				597B70C92B03CC76006C2121 /* UpdateConversationProtocolActionHandler.swift in Sources */,
				16DABDA225D69335005F4C3A /* Payload.swift in Sources */,
				EEE0EDB12858906500BBEE29 /* MLSRequestStrategy.swift in Sources */,
				168D7CB726FB0E9200789960 /* AddParticipantActionHandler.swift in Sources */,
				70E77B79273187660021EE70 /* UpdateRoleActionHandler.swift in Sources */,
				EE8807992AC423A200278E3C /* MessageSendingStatusPayloadProcessor.swift in Sources */,
				166901D91D7081C7000FE4AF /* ZMLocallyInsertedObjectSet.m in Sources */,
				EEB5DE05283773C3009B4741 /* GetFeatureConfigsAction.swift in Sources */,
				06A9FDD428B3701000B3C730 /* UpdateAccessRolesActionHandler.swift in Sources */,
				EE90C2AC282EA1D200474379 /* GetPushTokensAction.swift in Sources */,
				F18401B02073BE0800E9F4CC /* AbstractRequestStrategy.swift in Sources */,
				16BBA1F82AFC36DF00CDF38A /* QuickSyncCompletedNotification.swift in Sources */,
				0649D14F24F63DCC001DDC78 /* ZMSound.swift in Sources */,
				E629E3B72B47041700D526AD /* Payload+ConversationUpdateRole.swift in Sources */,
				F18401C22073BE0800E9F4CC /* AssetV2DownloadRequestStrategy.swift in Sources */,
				EEAC16D4281AE5F700B7A34D /* CallEventContent.swift in Sources */,
				F18401D22073BE0800E9F4CC /* OTREntity.swift in Sources */,
				6308F8AA2A273DB00072A177 /* FetchMLSSubconversationGroupInfoActionHandler.swift in Sources */,
				638941FA2AFBED880051ABFD /* ConversationParticipantsService.swift in Sources */,
				16A4893A268A080E001F9127 /* InsertedObjectSync.swift in Sources */,
				1621D22F1D75AC36007108C2 /* ZMChangeTrackerBootstrap.m in Sources */,
				062285C8276BB5B000B87C91 /* UpdateEventProcessor.swift in Sources */,
				7A111DE8285C90A90085BF91 /* SendMLSMessageActionHandler.swift in Sources */,
				0649D19F24F6717C001DDC78 /* ZMLocalNotificationSet.swift in Sources */,
				0649D1A124F671E6001DDC78 /* UserNotificationCenter.swift in Sources */,
				1622946D221C56E500A98679 /* AssetsPreprocessor.swift in Sources */,
				0649D1A624F673E7001DDC78 /* Logging.swift in Sources */,
				EEE46E5428C5EE48005F48D7 /* ZMTransportResponse+ErrorInfo.swift in Sources */,
				EE8DC53728C0EFA700AC4E3D /* FetchUserClientsActionHandler.swift in Sources */,
				16229487221EBB8100A98679 /* ZMImagePreprocessingTracker.m in Sources */,
				E60CBEC32B45CCBF00958C10 /* EventPayloadDecoder.swift in Sources */,
				F18401D02073BE0800E9F4CC /* PushMessageHandler.swift in Sources */,
				E6E0CE8B2B70DE430004ED88 /* OperationState.swift in Sources */,
				16B5B33726FDDD8A001A3216 /* ConnectToUserActionHandler.swift in Sources */,
				1623F8D52AE6729D004F0319 /* SessionEstablisher.swift in Sources */,
				16B5B3462701A713001A3216 /* UpdateConnectionActionHandler.swift in Sources */,
				EE0CEB462893E9390055ECE5 /* ConversationEventProcessor.swift in Sources */,
				E60E82A42B837B7A00F8DA5C /* FeatureConfigsPayload.swift in Sources */,
				F14B7AEA222009BA00458624 /* UserRichProfileRequestStrategy.swift in Sources */,
				EE90C2AE282EA1E000474379 /* GetPushTokensActionHandler.swift in Sources */,
				0649D14024F63AA0001DDC78 /* LocalNotificationContentType.swift in Sources */,
				06CDDEA1282E9E7F00F9360F /* RemovePushTokenActionHandler.swift in Sources */,
				EE90C2A7282E7EC800474379 /* RegisterPushTokenActionHandler.swift in Sources */,
				EEE95CD72A4330D900E136CB /* LeaveSubconversationActionHandler.swift in Sources */,
				0649D12224F5C5EF001DDC78 /* ZMLocalNotification.swift in Sources */,
				EE90C2A8282E7ECF00474379 /* RegisterPushTokenAction.swift in Sources */,
				06FDC62F28354DAE008300DB /* PushTokenStorage.swift in Sources */,
				166901DD1D7081C7000FE4AF /* ZMLocallyModifiedObjectSyncStatus.m in Sources */,
				E629E3BE2B4704E900D526AD /* Payload+UpdateConverationMemberLeave.swift in Sources */,
				F18401BB2073BE0800E9F4CC /* LinkPreviewAssetDownloadRequestStrategy.swift in Sources */,
				63CC83B9285B4845008549AD /* String+Empty.swift in Sources */,
				E6E0CE872B70D2C60004ED88 /* SyncPhase.swift in Sources */,
				16751E8524CF72970099AE09 /* DeliveryReceiptRequestStrategy.swift in Sources */,
				EE8807912AC4080A00278E3C /* ConnectionPayloadProcessor.swift in Sources */,
				E6E0CE892B70DDAB0004ED88 /* SynchronizationState.swift in Sources */,
				EECBE8EE28E71F19005DE5DD /* SyncConversationActionHandler.swift in Sources */,
			);
			runOnlyForDeploymentPostprocessing = 0;
		};
		166901701D707509000FE4AF /* Sources */ = {
			isa = PBXSourcesBuildPhase;
			buildActionMask = 2147483647;
			files = (
				06D61FB82B0CBE3100C2699A /* E2EIEnrollmentTests.swift in Sources */,
				F18401E12073C25900E9F4CC /* OTREntityTests+Dependency.swift in Sources */,
				168D7CCE26FB303A00789960 /* AddParticipantActionHandlerTests.swift in Sources */,
				16CC083B268E075100C0613C /* ClientMessageRequestStrategyTests.swift in Sources */,
				E629E39A2B46A1AC00D526AD /* EventPayloadDecoderTests.swift in Sources */,
				F19561F5202A1361005347C0 /* ZMUpstreamModifiedObjectSyncTests.m in Sources */,
				630D41BA2B07D9F400633867 /* MLSConversationParticipantsServiceTests.swift in Sources */,
				16824633257A2B47002AF17B /* ResetSessionRequestStrategyTests.swift in Sources */,
				6308F8B02A27403B0072A177 /* FetchMLSConversationGroupInfoActionHandlerTests.swift in Sources */,
				168D7CF626FC6D3400789960 /* RemoveParticipantActionHandlerTests.swift in Sources */,
				EE88078F2AC376B300278E3C /* ConversationEventPayloadProcessorTests.swift in Sources */,
				164D007622256C6E00A8F264 /* AssetV3UploadRequestStrategyTests.swift in Sources */,
				63F5AAC7298A96C000712528 /* Payload+CodingTests.swift in Sources */,
				BFF9446620F5F79F00531BC3 /* ImageV2DownloadRequestStrategyTests.swift in Sources */,
				16189D06268B214E004831BE /* InsertedObjectSyncTests.swift in Sources */,
				168414192228365D00FCB9BC /* AssetsPreprocessorTests.swift in Sources */,
				F19561F1202A1325005347C0 /* ZMSingleRequestSyncTests.m in Sources */,
				F19561F7202A1389005347C0 /* ZMLocallyInsertedObjectSetTests.m in Sources */,
				EEA2EE8A28F021C100A2CBE1 /* UserClientByQualifiedUserIDTranscoderTests.swift in Sources */,
				EEE95CD92A43324F00E136CB /* LeaveSubconversationActionHandlerTests.swift in Sources */,
				168D7D0C26FC81AD00789960 /* ActionHandlerTests.swift in Sources */,
				160ADE9C270DBD0A003FA638 /* ConnectToUserActionHandlerTests.swift in Sources */,
				F1956201202A141E005347C0 /* ZMDownstreamObjectSyncTests.m in Sources */,
				F18401F32073C26C00E9F4CC /* AssetClientMessageRequestStrategyTests.swift in Sources */,
				EE8807972AC40E1400278E3C /* UserProfilePayloadProcessorTests.swift in Sources */,
				597B70CC2B03CC83006C2121 /* UpdateConversationProtocolActionHandlerTests.swift in Sources */,
				1621D2621D75C745007108C2 /* ZMDownstreamObjectSyncWithWhitelistTests.m in Sources */,
				1621D2291D75AB2D007108C2 /* MockEntity2.m in Sources */,
				F18401DB2073C25300E9F4CC /* EventDecoderDecryptionTests.swift in Sources */,
				E99D18EB2B177F3500751183 /* SyncUsersActionHandlerTests.swift in Sources */,
				EEB930B92ABD6FCB00FB35B2 /* FetchSupportedProtocolsActionHandlerTests.swift in Sources */,
				E69A022A2B85EDC400126FF6 /* SelfSupportedProtocolsRequestBuilderTests.swift in Sources */,
				D5D65A062073C8F800D7F3C3 /* AssetRequestFactoryTests.swift in Sources */,
				638941F02AF50EB10051ABFD /* MockLocalConversationRemovalUseCase.swift in Sources */,
				1621D2281D75AB2D007108C2 /* MockEntity.m in Sources */,
				F18401EC2073C26700E9F4CC /* AssetV3PreviewDownloadRequestStrategyTests.swift in Sources */,
				E69A022C2B85F77300126FF6 /* SelfSupportedProtocolsRequestStrategyTests.swift in Sources */,
				87F7288521AFF37D000ED371 /* UserPropertyRequestStrategyTests.swift in Sources */,
				EECBE8F028E71F57005DE5DD /* SyncConversationActionHandlerTests.swift in Sources */,
				1621D26B1D75C7FF007108C2 /* ZMUpstreamInsertedObjectSyncTests.m in Sources */,
				7A111DEA285C90B70085BF91 /* SendMLSMessageActionHandlerTests.swift in Sources */,
				F18401EB2073C26700E9F4CC /* MockOTREntity.swift in Sources */,
				630D41BC2B07DA3E00633867 /* ProteusConversationParticipantsServiceTests.swift in Sources */,
				F18401EB2073C26700E9F4CC /* MockOTREntity.swift in Sources */,
				06474D5E24B30C79002C695D /* PushNotificationStatusTests.swift in Sources */,
				1695B9D42B87FFF100E9342A /* StubPayloadConversationEvent.swift in Sources */,
				F18401E52073C26200E9F4CC /* FetchingClientRequestStrategyTests.swift in Sources */,
				70C781FD2732B0100059DF07 /* UpdateRoleActionHandlerTests.swift in Sources */,
				EE0DE5082A24D9C20029746C /* DeleteSubgroupActionHandlerTests.swift in Sources */,
				164D00742225624E00A8F264 /* ZMImagePreprocessingTrackerTests.m in Sources */,
				EE90C2B0282EA1F200474379 /* GetPushTokensActionHandlerTests.swift in Sources */,
				EE04084A28C9E63E009E4B8D /* FetchBackendMLSPublicKeysActionHandlerTests.swift in Sources */,
				16824631257A23E8002AF17B /* KeyPathObjectSyncTests.swift in Sources */,
				F1956204202A1506005347C0 /* ZMRequestGeneratorTests.m in Sources */,
				1621D2661D75C755007108C2 /* ZMLocallyModifiedObjectSyncStatusTests.m in Sources */,
				63F0781029F2D65C0031E19D /* FetchSubgroupActionHandlerTests.swift in Sources */,
				0693115624F7B17300D14DF5 /* ZMLocalNotificationTests_SystemMessage.swift in Sources */,
				63DA33A8286F27DD00818C3C /* MLSEventProcessorTests.swift in Sources */,
				EE3246042823196100F2A84A /* VoIPPushHelperTests.swift in Sources */,
				F18401FE2073C2EA00E9F4CC /* MessagingTest+Encryption.swift in Sources */,
				6308F8AE2A273FBB0072A177 /* BaseFetchMLSGroupInfoActionHandlerTests.swift in Sources */,
				EE7F022B2A8391C500FE5695 /* ConversationServiceTests.swift in Sources */,
				7AEBB679285A16400090B524 /* CountSelfMLSKeyPackagesActionHandlerTests.swift in Sources */,
				16A86B4622A5485E00A674F8 /* IdentifierObjectSyncTests.swift in Sources */,
				A90C56E62685C20E00F1007B /* ZMImagePreprocessingTrackerTests.swift in Sources */,
				EEE0EE0728591E9C00BBEE29 /* AssetDownloadRequestFactoryTests.swift in Sources */,
				16972DED2668E699008AF3A2 /* UserProfileRequestStrategyTests.swift in Sources */,
				F19561FB202A13C3005347C0 /* ZMSyncOperationSetTests.m in Sources */,
				F18401E92073C26700E9F4CC /* AvailabilityRequestStrategyTests.swift in Sources */,
				EE8DC53928C0F04B00AC4E3D /* FetchUserClientsActionHandlerTests.swift in Sources */,
				EE19CE232AEBE56F00CB8641 /* SyncMLSOneToOneConversationActionHandlerTests.swift in Sources */,
				0693114D24F79A1100D14DF5 /* ZMLocalNotificationLocalizationTests.swift in Sources */,
				EE9BC57E28785FB100AF9AEE /* XCTestCase+APIVersion.swift in Sources */,
				1662ADD122B14CBA00D84071 /* VerifyLegalHoldRequestStrategyTests.swift in Sources */,
				F18402002073C2EA00E9F4CC /* MockObjects.swift in Sources */,
				16BA786D2AFE712B006D8CCF /* StoreUpdateEventTests.swift in Sources */,
				F18401DC2073C25300E9F4CC /* MessageExpirationTimerTests.swift in Sources */,
				F19561F9202A13B4005347C0 /* ZMChangeTrackerBootstrapTests.m in Sources */,
				63457C062B2C6F4200AFFEF3 /* ReplaceSelfMLSKeyPackagesActionHandlerTests.swift in Sources */,
				0605DB902511622100443219 /* ZMLocalNotificationTests_UnreadCount.swift in Sources */,
				06A196702A7BEBD100B43BA5 /* TerminateFederationRequestStrategyTests.swift in Sources */,
				E69A02262B85097F00126FF6 /* SupportedProtocolsServiceTests.swift in Sources */,
				1621D22A1D75AB2D007108C2 /* MockModelObjectContextFactory.m in Sources */,
				EE7F022D2A8392EF00FE5695 /* MockActionHandler.swift in Sources */,
				0693114E24F79A1300D14DF5 /* LocalNotificationContentTypeTest.swift in Sources */,
				F18401E02073C25900E9F4CC /* ClientMessageRequestFactoryTests.swift in Sources */,
				E662588F2B4D644B00C23E79 /* PayloadUpdateConversationProtocolChangeTests.swift in Sources */,
				16BBA1F22AF2678200CDF38A /* SessionEstablisherTests.swift in Sources */,
				63CC83B3285A1E59008549AD /* ClaimMLSKeyPackageActionHandlerTests.swift in Sources */,
				F18401F42073C27200E9F4CC /* LinkPreviewPreprocessorTests.swift in Sources */,
				EE88079F2AC4288200278E3C /* MLSMessageSendingStatusPayloadProcessorTests.swift in Sources */,
				0693114C24F79A0E00D14DF5 /* ZMLocalNotificationSetTests.swift in Sources */,
				EEAC16D6281AEB0200B7A34D /* CallEventContentTests.swift in Sources */,
				1621D2651D75C750007108C2 /* ZMLocallyModifiedObjectSetTests.m in Sources */,
				06CDDEA3282E9E9800F9360F /* RemovePushTokenActionHandlerTests.swift in Sources */,
				EEDE7DAD28EAE538007DC6A3 /* ConversationEventProcessorTests.swift in Sources */,
				068084982563B7310047899C /* FeatureConfigRequestStrategyTests.swift in Sources */,
				168D7BBC26F330DE00789960 /* MessagingTest+Payloads.swift in Sources */,
				1621D26D1D75C806007108C2 /* NSManagedObjectContext+TestHelpers.m in Sources */,
				0693115724F7B1A200D14DF5 /* ZMLocalNotificationTests_Message.swift in Sources */,
				06474D6624B3227E002C695D /* ZMSimpleListRequestPaginatorTests.m in Sources */,
				F14B7AEC222009C200458624 /* UserRichProfileRequestStrategyTests.swift in Sources */,
				0693114B24F79A0500D14DF5 /* ZMLocalNotificationTests_Event.swift in Sources */,
				63CC83E5285C9C72008549AD /* UploadSelfMLSKeyPackagesActionHandlerTests.swift in Sources */,
				EEB5DE0F28379A19009B4741 /* GetFeatureConfigsActionHandlerTests.swift in Sources */,
				F18401F02073C26C00E9F4CC /* LinkPreviewAssetDownloadRequestStrategyTests.swift in Sources */,
				16BBA1F62AF3D41200CDF38A /* MessageDependencyResolverTests.swift in Sources */,
				63CC83F2285CB96A008549AD /* ActionHandlerTestBase.swift in Sources */,
				63FD7E9F2B7E5EE300C9B210 /* CertificateRevocationListAPITests.swift in Sources */,
				F18401FF2073C2EA00E9F4CC /* MessagingTestBase.swift in Sources */,
				16189D0A268B2C34004831BE /* ModifiedKeyObjectSyncTests.swift in Sources */,
				F1956200202A141B005347C0 /* ZMDownstreamObjectSyncOrderingTests.m in Sources */,
				633722BF2B7E2C3100BE4E45 /* CRLsDistributionPointsObserverTests.swift in Sources */,
				06D61FB62B0CBE1E00C2699A /* AcmeAPITests.swift in Sources */,
				16BBA1F42AF3952300CDF38A /* MessageSenderTests.swift in Sources */,
				EE88079B2AC425CB00278E3C /* MessageSendingStatusPayloadProcessorTests.swift in Sources */,
				6397F6E628F6DD8B00298DB1 /* SendCommitBundleActionHandlerTests.swift in Sources */,
				06A9FDD628B3702700B3C730 /* UpdateAccessRolesActionHandlerTests.swift in Sources */,
				EE90C2AA282E855B00474379 /* RegisterPushTokenActionHandlerTests.swift in Sources */,
				63F5AAC9298A974F00712528 /* Payload+ConversationTests.swift in Sources */,
				5E9EA4E02243C6B200D401B2 /* LinkAttachmentsPreprocessorTests.swift in Sources */,
				16BA786C2AFE7119006D8CCF /* EventDecoderTest.swift in Sources */,
				06FDC63128354DBD008300DB /* PushTokenStorageTests.swift in Sources */,
				63457C082B2CA8E300AFFEF3 /* E2EIKeyPackageRotatorTests.swift in Sources */,
				EE8807932AC40AB100278E3C /* ConnectionPayloadProcessorTests.swift in Sources */,
				F18401EE2073C26C00E9F4CC /* LinkPreviewAssetUploadRequestStrategyTests.swift in Sources */,
				EE4345DF2865D0FB0090AC34 /* ConversationByQualifiedIDListTranscoderTests.swift in Sources */,
				06474D6024B310B6002C695D /* NotificationsTrackerTests.swift in Sources */,
				0693114A24F799F400D14DF5 /* ZMLocalNotificationTests.swift in Sources */,
				F18401EA2073C26700E9F4CC /* AbstractRequestStrategyTests.swift in Sources */,
				630D41B82B07BDB600633867 /* ConversationParticipantsServiceTests.swift in Sources */,
				06ADF694264B467E002E0C7A /* MockAnalytics.swift in Sources */,
				16E70F5B270DCCB900718E5D /* UpdateConnectionActionHandlerTests.swift in Sources */,
				16E5F71826EF4DBF00F35FBA /* ConversationRequestStrategyTests.swift in Sources */,
				E6E59B082B56D04500E90D36 /* StubPayloadConversation.swift in Sources */,
				D3DA067C2A5D9EF700BA9CEB /* FederationTerminationManagerTest.swift in Sources */,
				6308F8B22A2740C30072A177 /* FetchMLSSubconversationGroupInfoActionHandlerTests.swift in Sources */,
				EEDBD0AB2A7B83B100F3956F /* SelfUserRequestStrategyTests.swift in Sources */,
				1621D2671D75C776007108C2 /* ZMRemoteIdentifierObjectSyncTests.m in Sources */,
				1621D26A1D75C782007108C2 /* ZMTimedSingleRequestSyncTests.m in Sources */,
				16BBA1FC2AFC44B100CDF38A /* QuickSyncObserverTests.swift in Sources */,
				16751EBB24D1BDA00099AE09 /* DeliveryReceiptRequestStrategyTests.swift in Sources */,
				16CC0833268DC32D00C0613C /* LinkPreviewUpdateRequestStrategyTests.swift in Sources */,
				167BCBC426087F8900E9D7E3 /* ZMTBaseTests+CoreDataStack.swift in Sources */,
				EE7F02292A835FBA00FE5695 /* CreateGroupConversationActionHandlerTests.swift in Sources */,
				F18401F12073C26C00E9F4CC /* AssetV3DownloadRequestStrategyTests.swift in Sources */,
				16B5B42B2705E163001A3216 /* ConnectionRequestStrategyTests.swift in Sources */,
				F18402012073C2EA00E9F4CC /* RequestStrategyTestBase.swift in Sources */,
			);
			runOnlyForDeploymentPostprocessing = 0;
		};
		EEA58F152B71179D006DEE32 /* Sources */ = {
			isa = PBXSourcesBuildPhase;
			buildActionMask = 2147483647;
			files = (
				EEA58F202B7117EA006DEE32 /* AutoMockable.generated.swift in Sources */,
			);
			runOnlyForDeploymentPostprocessing = 0;
		};
		F154EDC01F447B6C00CB8184 /* Sources */ = {
			isa = PBXSourcesBuildPhase;
			buildActionMask = 2147483647;
			files = (
				F154EDC71F447B6C00CB8184 /* AppDelegate.swift in Sources */,
			);
			runOnlyForDeploymentPostprocessing = 0;
		};
/* End PBXSourcesBuildPhase section */

/* Begin PBXTargetDependency section */
		166901771D707509000FE4AF /* PBXTargetDependency */ = {
			isa = PBXTargetDependency;
			target = 166901691D707509000FE4AF /* WireRequestStrategy */;
			targetProxy = 166901761D707509000FE4AF /* PBXContainerItemProxy */;
		};
		591802D82B7127F1003B7353 /* PBXTargetDependency */ = {
			isa = PBXTargetDependency;
			target = 166901691D707509000FE4AF /* WireRequestStrategy */;
			targetProxy = 591802D72B7127F1003B7353 /* PBXContainerItemProxy */;
		};
		F154EDD71F447BB600CB8184 /* PBXTargetDependency */ = {
			isa = PBXTargetDependency;
			target = F154EDC31F447B6C00CB8184 /* WireRequestStrategyTestHost */;
			targetProxy = F154EDD61F447BB600CB8184 /* PBXContainerItemProxy */;
		};
/* End PBXTargetDependency section */

/* Begin PBXVariantGroup section */
		0649D15024F64335001DDC78 /* Push.stringsdict */ = {
			isa = PBXVariantGroup;
			children = (
				0649D15124F64335001DDC78 /* Base */,
				0649D15924F644A9001DDC78 /* de */,
				0649D15B24F644B7001DDC78 /* pt-BR */,
				0649D15D24F644DB001DDC78 /* es */,
				0649D15F24F644E7001DDC78 /* uk */,
				0649D16124F644F3001DDC78 /* ru */,
				0649D16324F644F8001DDC78 /* ja */,
				0649D16524F64520001DDC78 /* it */,
				0649D16724F6452C001DDC78 /* nl */,
				0649D16924F64537001DDC78 /* tr */,
				0649D16B24F64540001DDC78 /* fr */,
				0649D16D24F6454A001DDC78 /* da */,
				0649D16F24F6454E001DDC78 /* ar */,
				0649D17124F64565001DDC78 /* zh-Hans */,
				0649D17324F6458F001DDC78 /* sl */,
				0649D17524F6459F001DDC78 /* fi */,
				0649D17724F645B1001DDC78 /* et */,
				0649D17924F645C6001DDC78 /* pl */,
				0649D17B24F645CC001DDC78 /* zh-Hant */,
				0649D17D24F645E8001DDC78 /* lt */,
			);
			name = Push.stringsdict;
			sourceTree = "<group>";
		};
		0649D15224F64335001DDC78 /* Push.strings */ = {
			isa = PBXVariantGroup;
			children = (
				0649D15324F64335001DDC78 /* Base */,
				0649D15824F644A9001DDC78 /* de */,
				0649D15A24F644B7001DDC78 /* pt-BR */,
				0649D15C24F644DB001DDC78 /* es */,
				0649D15E24F644E7001DDC78 /* uk */,
				0649D16024F644F3001DDC78 /* ru */,
				0649D16224F644F7001DDC78 /* ja */,
				0649D16424F64520001DDC78 /* it */,
				0649D16624F6452C001DDC78 /* nl */,
				0649D16824F64537001DDC78 /* tr */,
				0649D16A24F64540001DDC78 /* fr */,
				0649D16C24F64549001DDC78 /* da */,
				0649D16E24F6454E001DDC78 /* ar */,
				0649D17024F64565001DDC78 /* zh-Hans */,
				0649D17224F6458E001DDC78 /* sl */,
				0649D17424F6459F001DDC78 /* fi */,
				0649D17624F645B1001DDC78 /* et */,
				0649D17824F645C6001DDC78 /* pl */,
				0649D17A24F645CC001DDC78 /* zh-Hant */,
				0649D17C24F645E8001DDC78 /* lt */,
			);
			name = Push.strings;
			sourceTree = "<group>";
		};
/* End PBXVariantGroup section */

/* Begin XCBuildConfiguration section */
		1669017C1D707509000FE4AF /* Debug */ = {
			isa = XCBuildConfiguration;
			baseConfigurationReference = F1E47FED207E0B72008D4299 /* project-debug.xcconfig */;
			buildSettings = {
				CLANG_ANALYZER_LOCALIZABILITY_NONLOCALIZED = YES;
				HEADER_SEARCH_PATHS = "$(SDKROOT)/usr/include/libxml2";
			};
			name = Debug;
		};
		1669017D1D707509000FE4AF /* Release */ = {
			isa = XCBuildConfiguration;
			baseConfigurationReference = F1E47FE9207E0B72008D4299 /* project.xcconfig */;
			buildSettings = {
				CLANG_ANALYZER_LOCALIZABILITY_NONLOCALIZED = YES;
				HEADER_SEARCH_PATHS = "$(SDKROOT)/usr/include/libxml2";
			};
			name = Release;
		};
		1669017F1D707509000FE4AF /* Debug */ = {
			isa = XCBuildConfiguration;
			baseConfigurationReference = 166901961D7075D7000FE4AF /* WireRequestStrategy.xcconfig */;
			buildSettings = {
				"ARCHS[sdk=iphonesimulator*]" = (
					x86_64,
					arm64,
				);
				INFOPLIST_FILE = Resources/Info.plist;
				ONLY_ACTIVE_ARCH = YES;
				PRODUCT_BUNDLE_IDENTIFIER = com.wire.WireRequestStrategy;
				SKIP_INSTALL = YES;
			};
			name = Debug;
		};
		166901801D707509000FE4AF /* Release */ = {
			isa = XCBuildConfiguration;
			baseConfigurationReference = 166901961D7075D7000FE4AF /* WireRequestStrategy.xcconfig */;
			buildSettings = {
				INFOPLIST_FILE = Resources/Info.plist;
				ONLY_ACTIVE_ARCH = NO;
				PRODUCT_BUNDLE_IDENTIFIER = com.wire.WireRequestStrategy;
				SKIP_INSTALL = YES;
			};
			name = Release;
		};
		166901821D707509000FE4AF /* Debug */ = {
			isa = XCBuildConfiguration;
			baseConfigurationReference = F1E47FE4207E0B72008D4299 /* ios-test-target.xcconfig */;
			buildSettings = {
				"ARCHS[sdk=iphonesimulator*]" = (
					x86_64,
					arm64,
				);
				INFOPLIST_FILE = Tests/Resources/Info.plist;
				PRODUCT_BUNDLE_IDENTIFIER = com.wire.WireRequestStrategyTests;
				PRODUCT_NAME = "$(TARGET_NAME)";
				SWIFT_OBJC_BRIDGING_HEADER = "Tests/Resources/Bridging-Header.h";
				TEST_HOST = "$(BUILT_PRODUCTS_DIR)/WireRequestStrategyTestHost.app/WireRequestStrategyTestHost";
				VALIDATE_WORKSPACE = YES;
			};
			name = Debug;
		};
		166901831D707509000FE4AF /* Release */ = {
			isa = XCBuildConfiguration;
			baseConfigurationReference = F1E47FE4207E0B72008D4299 /* ios-test-target.xcconfig */;
			buildSettings = {
				INFOPLIST_FILE = Tests/Resources/Info.plist;
				PRODUCT_BUNDLE_IDENTIFIER = com.wire.WireRequestStrategyTests;
				PRODUCT_NAME = "$(TARGET_NAME)";
				SWIFT_OBJC_BRIDGING_HEADER = "Tests/Resources/Bridging-Header.h";
				TEST_HOST = "$(BUILT_PRODUCTS_DIR)/WireRequestStrategyTestHost.app/WireRequestStrategyTestHost";
				VALIDATE_WORKSPACE = YES;
			};
			name = Release;
		};
		EEA58F1D2B71179D006DEE32 /* Debug */ = {
			isa = XCBuildConfiguration;
			buildSettings = {
				ALWAYS_SEARCH_USER_PATHS = NO;
				ASSETCATALOG_COMPILER_GENERATE_SWIFT_ASSET_SYMBOL_EXTENSIONS = YES;
				CLANG_ANALYZER_NONNULL = YES;
				CLANG_ANALYZER_NUMBER_OBJECT_CONVERSION = YES_AGGRESSIVE;
				CLANG_CXX_LANGUAGE_STANDARD = "gnu++20";
				CLANG_ENABLE_MODULES = YES;
				CLANG_ENABLE_OBJC_ARC = YES;
				CLANG_ENABLE_OBJC_WEAK = YES;
				CLANG_WARN_BLOCK_CAPTURE_AUTORELEASING = YES;
				CLANG_WARN_BOOL_CONVERSION = YES;
				CLANG_WARN_COMMA = YES;
				CLANG_WARN_CONSTANT_CONVERSION = YES;
				CLANG_WARN_DEPRECATED_OBJC_IMPLEMENTATIONS = YES;
				CLANG_WARN_DIRECT_OBJC_ISA_USAGE = YES_ERROR;
				CLANG_WARN_DOCUMENTATION_COMMENTS = YES;
				CLANG_WARN_EMPTY_BODY = YES;
				CLANG_WARN_ENUM_CONVERSION = YES;
				CLANG_WARN_INFINITE_RECURSION = YES;
				CLANG_WARN_INT_CONVERSION = YES;
				CLANG_WARN_NON_LITERAL_NULL_CONVERSION = YES;
				CLANG_WARN_OBJC_IMPLICIT_RETAIN_SELF = YES;
				CLANG_WARN_OBJC_LITERAL_CONVERSION = YES;
				CLANG_WARN_OBJC_ROOT_CLASS = YES_ERROR;
				CLANG_WARN_QUOTED_INCLUDE_IN_FRAMEWORK_HEADER = YES;
				CLANG_WARN_RANGE_LOOP_ANALYSIS = YES;
				CLANG_WARN_STRICT_PROTOTYPES = YES;
				CLANG_WARN_SUSPICIOUS_MOVE = YES;
				CLANG_WARN_UNGUARDED_AVAILABILITY = YES_AGGRESSIVE;
				CLANG_WARN_UNREACHABLE_CODE = YES;
				CLANG_WARN__DUPLICATE_METHOD_MATCH = YES;
				CODE_SIGN_STYLE = Automatic;
				COPY_PHASE_STRIP = NO;
				CURRENT_PROJECT_VERSION = 1;
				DEBUG_INFORMATION_FORMAT = dwarf;
				DEFINES_MODULE = YES;
				DEVELOPMENT_TEAM = EDF3JCE8BC;
				DYLIB_COMPATIBILITY_VERSION = 1;
				DYLIB_CURRENT_VERSION = 1;
				DYLIB_INSTALL_NAME_BASE = "@rpath";
				ENABLE_MODULE_VERIFIER = YES;
				ENABLE_STRICT_OBJC_MSGSEND = YES;
				ENABLE_TESTABILITY = YES;
				ENABLE_USER_SCRIPT_SANDBOXING = YES;
				GCC_C_LANGUAGE_STANDARD = gnu17;
				GCC_DYNAMIC_NO_PIC = NO;
				GCC_NO_COMMON_BLOCKS = YES;
				GCC_OPTIMIZATION_LEVEL = 0;
				GCC_PREPROCESSOR_DEFINITIONS = (
					"DEBUG=1",
					"$(inherited)",
				);
				GCC_WARN_64_TO_32_BIT_CONVERSION = YES;
				GCC_WARN_ABOUT_RETURN_TYPE = YES_ERROR;
				GCC_WARN_UNDECLARED_SELECTOR = YES;
				GCC_WARN_UNINITIALIZED_AUTOS = YES_AGGRESSIVE;
				GCC_WARN_UNUSED_FUNCTION = YES;
				GCC_WARN_UNUSED_VARIABLE = YES;
				GENERATE_INFOPLIST_FILE = YES;
				INFOPLIST_KEY_NSHumanReadableCopyright = "Copyright © 2024 Wire GmbH. All rights reserved.";
				INSTALL_PATH = "$(LOCAL_LIBRARY_DIR)/Frameworks";
				LD_RUNPATH_SEARCH_PATHS = (
					"$(inherited)",
					"@executable_path/Frameworks",
					"@loader_path/Frameworks",
				);
				LOCALIZATION_PREFERS_STRING_CATALOGS = YES;
				MARKETING_VERSION = 1.0;
				MODULE_VERIFIER_SUPPORTED_LANGUAGES = "objective-c objective-c++";
				MODULE_VERIFIER_SUPPORTED_LANGUAGE_STANDARDS = "gnu17 gnu++20";
				MTL_ENABLE_DEBUG_INFO = INCLUDE_SOURCE;
				MTL_FAST_MATH = YES;
				ONLY_ACTIVE_ARCH = YES;
				PRODUCT_BUNDLE_IDENTIFIER = com.wire.WireRequestStrategySupport;
				PRODUCT_NAME = "$(TARGET_NAME:c99extidentifier)";
				SDKROOT = iphoneos;
				SKIP_INSTALL = YES;
				SWIFT_ACTIVE_COMPILATION_CONDITIONS = "DEBUG $(inherited)";
				SWIFT_EMIT_LOC_STRINGS = YES;
				SWIFT_OPTIMIZATION_LEVEL = "-Onone";
				SWIFT_VERSION = 5.0;
				TARGETED_DEVICE_FAMILY = "1,2";
				VERSIONING_SYSTEM = "apple-generic";
				VERSION_INFO_PREFIX = "";
			};
			name = Debug;
		};
		EEA58F1E2B71179D006DEE32 /* Release */ = {
			isa = XCBuildConfiguration;
			buildSettings = {
				ALWAYS_SEARCH_USER_PATHS = NO;
				ASSETCATALOG_COMPILER_GENERATE_SWIFT_ASSET_SYMBOL_EXTENSIONS = YES;
				CLANG_ANALYZER_NONNULL = YES;
				CLANG_ANALYZER_NUMBER_OBJECT_CONVERSION = YES_AGGRESSIVE;
				CLANG_CXX_LANGUAGE_STANDARD = "gnu++20";
				CLANG_ENABLE_MODULES = YES;
				CLANG_ENABLE_OBJC_ARC = YES;
				CLANG_ENABLE_OBJC_WEAK = YES;
				CLANG_WARN_BLOCK_CAPTURE_AUTORELEASING = YES;
				CLANG_WARN_BOOL_CONVERSION = YES;
				CLANG_WARN_COMMA = YES;
				CLANG_WARN_CONSTANT_CONVERSION = YES;
				CLANG_WARN_DEPRECATED_OBJC_IMPLEMENTATIONS = YES;
				CLANG_WARN_DIRECT_OBJC_ISA_USAGE = YES_ERROR;
				CLANG_WARN_DOCUMENTATION_COMMENTS = YES;
				CLANG_WARN_EMPTY_BODY = YES;
				CLANG_WARN_ENUM_CONVERSION = YES;
				CLANG_WARN_INFINITE_RECURSION = YES;
				CLANG_WARN_INT_CONVERSION = YES;
				CLANG_WARN_NON_LITERAL_NULL_CONVERSION = YES;
				CLANG_WARN_OBJC_IMPLICIT_RETAIN_SELF = YES;
				CLANG_WARN_OBJC_LITERAL_CONVERSION = YES;
				CLANG_WARN_OBJC_ROOT_CLASS = YES_ERROR;
				CLANG_WARN_QUOTED_INCLUDE_IN_FRAMEWORK_HEADER = YES;
				CLANG_WARN_RANGE_LOOP_ANALYSIS = YES;
				CLANG_WARN_STRICT_PROTOTYPES = YES;
				CLANG_WARN_SUSPICIOUS_MOVE = YES;
				CLANG_WARN_UNGUARDED_AVAILABILITY = YES_AGGRESSIVE;
				CLANG_WARN_UNREACHABLE_CODE = YES;
				CLANG_WARN__DUPLICATE_METHOD_MATCH = YES;
				CODE_SIGN_STYLE = Automatic;
				COPY_PHASE_STRIP = NO;
				CURRENT_PROJECT_VERSION = 1;
				DEBUG_INFORMATION_FORMAT = "dwarf-with-dsym";
				DEFINES_MODULE = YES;
				DEVELOPMENT_TEAM = EDF3JCE8BC;
				DYLIB_COMPATIBILITY_VERSION = 1;
				DYLIB_CURRENT_VERSION = 1;
				DYLIB_INSTALL_NAME_BASE = "@rpath";
				ENABLE_MODULE_VERIFIER = YES;
				ENABLE_NS_ASSERTIONS = NO;
				ENABLE_STRICT_OBJC_MSGSEND = YES;
				ENABLE_USER_SCRIPT_SANDBOXING = YES;
				GCC_C_LANGUAGE_STANDARD = gnu17;
				GCC_NO_COMMON_BLOCKS = YES;
				GCC_WARN_64_TO_32_BIT_CONVERSION = YES;
				GCC_WARN_ABOUT_RETURN_TYPE = YES_ERROR;
				GCC_WARN_UNDECLARED_SELECTOR = YES;
				GCC_WARN_UNINITIALIZED_AUTOS = YES_AGGRESSIVE;
				GCC_WARN_UNUSED_FUNCTION = YES;
				GCC_WARN_UNUSED_VARIABLE = YES;
				GENERATE_INFOPLIST_FILE = YES;
				INFOPLIST_KEY_NSHumanReadableCopyright = "Copyright © 2024 Wire GmbH. All rights reserved.";
				INSTALL_PATH = "$(LOCAL_LIBRARY_DIR)/Frameworks";
				LD_RUNPATH_SEARCH_PATHS = (
					"$(inherited)",
					"@executable_path/Frameworks",
					"@loader_path/Frameworks",
				);
				LOCALIZATION_PREFERS_STRING_CATALOGS = YES;
				MARKETING_VERSION = 1.0;
				MODULE_VERIFIER_SUPPORTED_LANGUAGES = "objective-c objective-c++";
				MODULE_VERIFIER_SUPPORTED_LANGUAGE_STANDARDS = "gnu17 gnu++20";
				MTL_ENABLE_DEBUG_INFO = NO;
				MTL_FAST_MATH = YES;
				PRODUCT_BUNDLE_IDENTIFIER = com.wire.WireRequestStrategySupport;
				PRODUCT_NAME = "$(TARGET_NAME:c99extidentifier)";
				SDKROOT = iphoneos;
				SKIP_INSTALL = YES;
				SWIFT_COMPILATION_MODE = wholemodule;
				SWIFT_EMIT_LOC_STRINGS = YES;
				SWIFT_VERSION = 5.0;
				TARGETED_DEVICE_FAMILY = "1,2";
				VALIDATE_PRODUCT = YES;
				VERSIONING_SYSTEM = "apple-generic";
				VERSION_INFO_PREFIX = "";
			};
			name = Release;
		};
		F154EDD31F447B6C00CB8184 /* Debug */ = {
			isa = XCBuildConfiguration;
			baseConfigurationReference = F1E47FE5207E0B72008D4299 /* ios-test-host.xcconfig */;
			buildSettings = {
				INFOPLIST_FILE = "$(SRCROOT)/Tests/Test Host/Info.plist";
				LD_RUNPATH_SEARCH_PATHS = (
					"$(inherited)",
					"@executable_path/Frameworks",
				);
				PRODUCT_BUNDLE_IDENTIFIER = com.wire.WireRequestStrategyTestHost;
				PRODUCT_NAME = "$(TARGET_NAME)";
			};
			name = Debug;
		};
		F154EDD41F447B6C00CB8184 /* Release */ = {
			isa = XCBuildConfiguration;
			baseConfigurationReference = F1E47FE5207E0B72008D4299 /* ios-test-host.xcconfig */;
			buildSettings = {
				INFOPLIST_FILE = "$(SRCROOT)/Tests/Test Host/Info.plist";
				LD_RUNPATH_SEARCH_PATHS = (
					"$(inherited)",
					"@executable_path/Frameworks",
				);
				PRODUCT_BUNDLE_IDENTIFIER = com.wire.WireRequestStrategyTestHost;
				PRODUCT_NAME = "$(TARGET_NAME)";
			};
			name = Release;
		};
/* End XCBuildConfiguration section */

/* Begin XCConfigurationList section */
		166901641D707509000FE4AF /* Build configuration list for PBXProject "WireRequestStrategy" */ = {
			isa = XCConfigurationList;
			buildConfigurations = (
				1669017C1D707509000FE4AF /* Debug */,
				1669017D1D707509000FE4AF /* Release */,
			);
			defaultConfigurationIsVisible = 0;
			defaultConfigurationName = Release;
		};
		1669017E1D707509000FE4AF /* Build configuration list for PBXNativeTarget "WireRequestStrategy" */ = {
			isa = XCConfigurationList;
			buildConfigurations = (
				1669017F1D707509000FE4AF /* Debug */,
				166901801D707509000FE4AF /* Release */,
			);
			defaultConfigurationIsVisible = 0;
			defaultConfigurationName = Release;
		};
		166901811D707509000FE4AF /* Build configuration list for PBXNativeTarget "WireRequestStrategyTests" */ = {
			isa = XCConfigurationList;
			buildConfigurations = (
				166901821D707509000FE4AF /* Debug */,
				166901831D707509000FE4AF /* Release */,
			);
			defaultConfigurationIsVisible = 0;
			defaultConfigurationName = Release;
		};
		EEA58F1F2B71179D006DEE32 /* Build configuration list for PBXNativeTarget "WireRequestStrategySupport" */ = {
			isa = XCConfigurationList;
			buildConfigurations = (
				EEA58F1D2B71179D006DEE32 /* Debug */,
				EEA58F1E2B71179D006DEE32 /* Release */,
			);
			defaultConfigurationIsVisible = 0;
			defaultConfigurationName = Release;
		};
		F154EDD51F447B6C00CB8184 /* Build configuration list for PBXNativeTarget "WireRequestStrategyTestHost" */ = {
			isa = XCConfigurationList;
			buildConfigurations = (
				F154EDD31F447B6C00CB8184 /* Debug */,
				F154EDD41F447B6C00CB8184 /* Release */,
			);
			defaultConfigurationIsVisible = 0;
			defaultConfigurationName = Release;
		};
/* End XCConfigurationList section */
	};
	rootObject = 166901611D707509000FE4AF /* Project object */;
}<|MERGE_RESOLUTION|>--- conflicted
+++ resolved
@@ -1023,11 +1023,7 @@
 		06474D6124B31CA8002C695D /* Sources */ = {
 			isa = PBXGroup;
 			children = (
-<<<<<<< HEAD
 				633722BD2B7E2C0400BE4E45 /* E2EIdentity */,
-				E6E59B062B56D04500E90D36 /* Stubs */,
-=======
->>>>>>> 40d06320
 				06ADF692264B4666002E0C7A /* Mocks */,
 				0693113B24F798EF00D14DF5 /* Notifications */,
 				E629E39B2B47002400D526AD /* Payloads */,
@@ -2438,12 +2434,9 @@
 				EEE0EE0528591D3200BBEE29 /* OptionalString+NonEmptyValue.swift in Sources */,
 				168D7CB226FB0E3F00789960 /* EntityActionSync.swift in Sources */,
 				168D7CBB26FB21D900789960 /* RemoveParticipantActionHandler.swift in Sources */,
-<<<<<<< HEAD
+				F963E8E11D955D5500098AD3 /* ClientRegistrationDelegate.swift in Sources */,
 				F963E8E11D955D5500098AD3 /* SharedProtocols.swift in Sources */,
 				6313CF252B67C13400B41A33 /* CertificateRevocationListAPI.swift in Sources */,
-=======
-				F963E8E11D955D5500098AD3 /* ClientRegistrationDelegate.swift in Sources */,
->>>>>>> 40d06320
 				E629E3A52B4701E200D526AD /* Payload+ConversationList.swift in Sources */,
 				166901F21D7081C7000FE4AF /* ZMUpstreamModifiedObjectSync.m in Sources */,
 				E614D4D72B480BA7000A44B4 /* Payload+UpdateConversationProtocolChange.swift in Sources */,
