// Generated using Sourcery 2.1.7 — https://github.com/krzysztofzablocki/Sourcery
// DO NOT EDIT

//
// Wire
// Copyright (C) 2024 Wire Swiss GmbH
//
// This program is free software: you can redistribute it and/or modify
// it under the terms of the GNU General Public License as published by
// the Free Software Foundation, either version 3 of the License, or
// (at your option) any later version.
//
// This program is distributed in the hope that it will be useful,
// but WITHOUT ANY WARRANTY; without even the implied warranty of
// MERCHANTABILITY or FITNESS FOR A PARTICULAR PURPOSE. See the
// GNU General Public License for more details.
//
// You should have received a copy of the GNU General Public License
// along with this program. If not, see http://www.gnu.org/licenses/.
//

// swiftlint:disable superfluous_disable_command
// swiftlint:disable vertical_whitespace
// swiftlint:disable line_length
// swiftlint:disable variable_name

import Foundation
#if os(iOS) || os(tvOS) || os(watchOS)
import UIKit
#elseif os(OSX)
import AppKit
#endif

import WireCoreCrypto
<<<<<<< HEAD
=======
import Combine
>>>>>>> fddbd34a

@testable import WireRequestStrategy





















public class MockAPIProviderInterface: APIProviderInterface {

    // MARK: - Life cycle

    public init() {}


    // MARK: - prekeyAPI

    public var prekeyAPIApiVersion_Invocations: [APIVersion] = []
    public var prekeyAPIApiVersion_MockMethod: ((APIVersion) -> PrekeyAPI)?
    public var prekeyAPIApiVersion_MockValue: PrekeyAPI?

    public func prekeyAPI(apiVersion: APIVersion) -> PrekeyAPI {
        prekeyAPIApiVersion_Invocations.append(apiVersion)

        if let mock = prekeyAPIApiVersion_MockMethod {
            return mock(apiVersion)
        } else if let mock = prekeyAPIApiVersion_MockValue {
            return mock
        } else {
            fatalError("no mock for `prekeyAPIApiVersion`")
        }
    }

    // MARK: - messageAPI

    public var messageAPIApiVersion_Invocations: [APIVersion] = []
    public var messageAPIApiVersion_MockMethod: ((APIVersion) -> MessageAPI)?
    public var messageAPIApiVersion_MockValue: MessageAPI?

    public func messageAPI(apiVersion: APIVersion) -> MessageAPI {
        messageAPIApiVersion_Invocations.append(apiVersion)

        if let mock = messageAPIApiVersion_MockMethod {
            return mock(apiVersion)
        } else if let mock = messageAPIApiVersion_MockValue {
            return mock
        } else {
            fatalError("no mock for `messageAPIApiVersion`")
        }
    }

    // MARK: - e2eIAPI

    public var e2eIAPIApiVersion_Invocations: [APIVersion] = []
    public var e2eIAPIApiVersion_MockMethod: ((APIVersion) -> E2eIAPI?)?
    public var e2eIAPIApiVersion_MockValue: E2eIAPI??

    public func e2eIAPI(apiVersion: APIVersion) -> E2eIAPI? {
        e2eIAPIApiVersion_Invocations.append(apiVersion)

        if let mock = e2eIAPIApiVersion_MockMethod {
            return mock(apiVersion)
        } else if let mock = e2eIAPIApiVersion_MockValue {
            return mock
        } else {
            fatalError("no mock for `e2eIAPIApiVersion`")
        }
    }

<<<<<<< HEAD
=======
}
public class MockAcmeAPIInterface: AcmeAPIInterface {

    // MARK: - Life cycle

    public init() {}


    // MARK: - getACMEDirectory

    public var getACMEDirectory_Invocations: [Void] = []
    public var getACMEDirectory_MockError: Error?
    public var getACMEDirectory_MockMethod: (() async throws -> Data)?
    public var getACMEDirectory_MockValue: Data?

    public func getACMEDirectory() async throws -> Data {
        getACMEDirectory_Invocations.append(())

        if let error = getACMEDirectory_MockError {
            throw error
        }

        if let mock = getACMEDirectory_MockMethod {
            return try await mock()
        } else if let mock = getACMEDirectory_MockValue {
            return mock
        } else {
            fatalError("no mock for `getACMEDirectory`")
        }
    }

    // MARK: - getACMENonce

    public var getACMENoncePath_Invocations: [String] = []
    public var getACMENoncePath_MockError: Error?
    public var getACMENoncePath_MockMethod: ((String) async throws -> String)?
    public var getACMENoncePath_MockValue: String?

    public func getACMENonce(path: String) async throws -> String {
        getACMENoncePath_Invocations.append(path)

        if let error = getACMENoncePath_MockError {
            throw error
        }

        if let mock = getACMENoncePath_MockMethod {
            return try await mock(path)
        } else if let mock = getACMENoncePath_MockValue {
            return mock
        } else {
            fatalError("no mock for `getACMENoncePath`")
        }
    }

    // MARK: - getTrustAnchor

    public var getTrustAnchor_Invocations: [Void] = []
    public var getTrustAnchor_MockError: Error?
    public var getTrustAnchor_MockMethod: (() async throws -> String)?
    public var getTrustAnchor_MockValue: String?

    public func getTrustAnchor() async throws -> String {
        getTrustAnchor_Invocations.append(())

        if let error = getTrustAnchor_MockError {
            throw error
        }

        if let mock = getTrustAnchor_MockMethod {
            return try await mock()
        } else if let mock = getTrustAnchor_MockValue {
            return mock
        } else {
            fatalError("no mock for `getTrustAnchor`")
        }
    }

    // MARK: - getFederationCertificates

    public var getFederationCertificates_Invocations: [Void] = []
    public var getFederationCertificates_MockError: Error?
    public var getFederationCertificates_MockMethod: (() async throws -> [String])?
    public var getFederationCertificates_MockValue: [String]?

    public func getFederationCertificates() async throws -> [String] {
        getFederationCertificates_Invocations.append(())

        if let error = getFederationCertificates_MockError {
            throw error
        }

        if let mock = getFederationCertificates_MockMethod {
            return try await mock()
        } else if let mock = getFederationCertificates_MockValue {
            return mock
        } else {
            fatalError("no mock for `getFederationCertificates`")
        }
    }

    // MARK: - sendACMERequest

    public var sendACMERequestPathRequestBody_Invocations: [(path: String, requestBody: Data)] = []
    public var sendACMERequestPathRequestBody_MockError: Error?
    public var sendACMERequestPathRequestBody_MockMethod: ((String, Data) async throws -> ACMEResponse)?
    public var sendACMERequestPathRequestBody_MockValue: ACMEResponse?

    public func sendACMERequest(path: String, requestBody: Data) async throws -> ACMEResponse {
        sendACMERequestPathRequestBody_Invocations.append((path: path, requestBody: requestBody))

        if let error = sendACMERequestPathRequestBody_MockError {
            throw error
        }

        if let mock = sendACMERequestPathRequestBody_MockMethod {
            return try await mock(path, requestBody)
        } else if let mock = sendACMERequestPathRequestBody_MockValue {
            return mock
        } else {
            fatalError("no mock for `sendACMERequestPathRequestBody`")
        }
    }

    // MARK: - sendAuthorizationRequest

    public var sendAuthorizationRequestPathRequestBody_Invocations: [(path: String, requestBody: Data)] = []
    public var sendAuthorizationRequestPathRequestBody_MockError: Error?
    public var sendAuthorizationRequestPathRequestBody_MockMethod: ((String, Data) async throws -> ACMEAuthorizationResponse)?
    public var sendAuthorizationRequestPathRequestBody_MockValue: ACMEAuthorizationResponse?

    public func sendAuthorizationRequest(path: String, requestBody: Data) async throws -> ACMEAuthorizationResponse {
        sendAuthorizationRequestPathRequestBody_Invocations.append((path: path, requestBody: requestBody))

        if let error = sendAuthorizationRequestPathRequestBody_MockError {
            throw error
        }

        if let mock = sendAuthorizationRequestPathRequestBody_MockMethod {
            return try await mock(path, requestBody)
        } else if let mock = sendAuthorizationRequestPathRequestBody_MockValue {
            return mock
        } else {
            fatalError("no mock for `sendAuthorizationRequestPathRequestBody`")
        }
    }

    // MARK: - sendChallengeRequest

    public var sendChallengeRequestPathRequestBody_Invocations: [(path: String, requestBody: Data)] = []
    public var sendChallengeRequestPathRequestBody_MockError: Error?
    public var sendChallengeRequestPathRequestBody_MockMethod: ((String, Data) async throws -> ChallengeResponse)?
    public var sendChallengeRequestPathRequestBody_MockValue: ChallengeResponse?

    public func sendChallengeRequest(path: String, requestBody: Data) async throws -> ChallengeResponse {
        sendChallengeRequestPathRequestBody_Invocations.append((path: path, requestBody: requestBody))

        if let error = sendChallengeRequestPathRequestBody_MockError {
            throw error
        }

        if let mock = sendChallengeRequestPathRequestBody_MockMethod {
            return try await mock(path, requestBody)
        } else if let mock = sendChallengeRequestPathRequestBody_MockValue {
            return mock
        } else {
            fatalError("no mock for `sendChallengeRequestPathRequestBody`")
        }
    }

}
public class MockCertificateRevocationListAPIProtocol: CertificateRevocationListAPIProtocol {

    // MARK: - Life cycle

    public init() {}


    // MARK: - getRevocationList

    public var getRevocationListFrom_Invocations: [URL] = []
    public var getRevocationListFrom_MockError: Error?
    public var getRevocationListFrom_MockMethod: ((URL) async throws -> Data)?
    public var getRevocationListFrom_MockValue: Data?

    public func getRevocationList(from distributionPoint: URL) async throws -> Data {
        getRevocationListFrom_Invocations.append(distributionPoint)

        if let error = getRevocationListFrom_MockError {
            throw error
        }

        if let mock = getRevocationListFrom_MockMethod {
            return try await mock(distributionPoint)
        } else if let mock = getRevocationListFrom_MockValue {
            return mock
        } else {
            fatalError("no mock for `getRevocationListFrom`")
        }
    }

>>>>>>> fddbd34a
}
public class MockConversationParticipantsServiceInterface: ConversationParticipantsServiceInterface {

    // MARK: - Life cycle

    public init() {}


    // MARK: - addParticipants

    public var addParticipantsTo_Invocations: [(users: [ZMUser], conversation: ZMConversation)] = []
    public var addParticipantsTo_MockError: Error?
    public var addParticipantsTo_MockMethod: (([ZMUser], ZMConversation) async throws -> Void)?

    public func addParticipants(_ users: [ZMUser], to conversation: ZMConversation) async throws {
        addParticipantsTo_Invocations.append((users: users, conversation: conversation))

        if let error = addParticipantsTo_MockError {
            throw error
        }

        guard let mock = addParticipantsTo_MockMethod else {
            fatalError("no mock for `addParticipantsTo`")
        }

        try await mock(users, conversation)
    }

    // MARK: - removeParticipant

    public var removeParticipantFrom_Invocations: [(user: ZMUser, conversation: ZMConversation)] = []
    public var removeParticipantFrom_MockError: Error?
    public var removeParticipantFrom_MockMethod: ((ZMUser, ZMConversation) async throws -> Void)?

    public func removeParticipant(_ user: ZMUser, from conversation: ZMConversation) async throws {
        removeParticipantFrom_Invocations.append((user: user, conversation: conversation))

        if let error = removeParticipantFrom_MockError {
            throw error
        }

        guard let mock = removeParticipantFrom_MockMethod else {
            fatalError("no mock for `removeParticipantFrom`")
        }

        try await mock(user, conversation)
    }

}
public class MockConversationServiceInterface: ConversationServiceInterface {

    // MARK: - Life cycle

    public init() {}


    // MARK: - createGroupConversation

    public var createGroupConversationNameUsersAllowGuestsAllowServicesEnableReceiptsMessageProtocolCompletion_Invocations: [(name: String?, users: Set<ZMUser>, allowGuests: Bool, allowServices: Bool, enableReceipts: Bool, messageProtocol: MessageProtocol, completion: (Result<ZMConversation, ConversationCreationFailure>) -> Void)] = []
    public var createGroupConversationNameUsersAllowGuestsAllowServicesEnableReceiptsMessageProtocolCompletion_MockMethod: ((String?, Set<ZMUser>, Bool, Bool, Bool, MessageProtocol, @escaping (Result<ZMConversation, ConversationCreationFailure>) -> Void) -> Void)?

    public func createGroupConversation(name: String?, users: Set<ZMUser>, allowGuests: Bool, allowServices: Bool, enableReceipts: Bool, messageProtocol: MessageProtocol, completion: @escaping (Result<ZMConversation, ConversationCreationFailure>) -> Void) {
        createGroupConversationNameUsersAllowGuestsAllowServicesEnableReceiptsMessageProtocolCompletion_Invocations.append((name: name, users: users, allowGuests: allowGuests, allowServices: allowServices, enableReceipts: enableReceipts, messageProtocol: messageProtocol, completion: completion))

        guard let mock = createGroupConversationNameUsersAllowGuestsAllowServicesEnableReceiptsMessageProtocolCompletion_MockMethod else {
            fatalError("no mock for `createGroupConversationNameUsersAllowGuestsAllowServicesEnableReceiptsMessageProtocolCompletion`")
        }

        mock(name, users, allowGuests, allowServices, enableReceipts, messageProtocol, completion)
    }

    // MARK: - createTeamOneOnOneProteusConversation

    public var createTeamOneOnOneProteusConversationUserCompletion_Invocations: [(user: ZMUser, completion: (Swift.Result<ZMConversation, ConversationCreationFailure>) -> Void)] = []
    public var createTeamOneOnOneProteusConversationUserCompletion_MockMethod: ((ZMUser, @escaping (Swift.Result<ZMConversation, ConversationCreationFailure>) -> Void) -> Void)?

    public func createTeamOneOnOneProteusConversation(user: ZMUser, completion: @escaping (Swift.Result<ZMConversation, ConversationCreationFailure>) -> Void) {
        createTeamOneOnOneProteusConversationUserCompletion_Invocations.append((user: user, completion: completion))

        guard let mock = createTeamOneOnOneProteusConversationUserCompletion_MockMethod else {
            fatalError("no mock for `createTeamOneOnOneProteusConversationUserCompletion`")
        }

        mock(user, completion)
    }

    // MARK: - syncConversation

    public var syncConversationQualifiedIDCompletion_Invocations: [(qualifiedID: QualifiedID, completion: () -> Void)] = []
    public var syncConversationQualifiedIDCompletion_MockMethod: ((QualifiedID, @escaping () -> Void) -> Void)?

    public func syncConversation(qualifiedID: QualifiedID, completion: @escaping () -> Void) {
        syncConversationQualifiedIDCompletion_Invocations.append((qualifiedID: qualifiedID, completion: completion))

        guard let mock = syncConversationQualifiedIDCompletion_MockMethod else {
            fatalError("no mock for `syncConversationQualifiedIDCompletion`")
        }

        mock(qualifiedID, completion)
    }

    // MARK: - syncConversation

    public var syncConversationQualifiedID_Invocations: [QualifiedID] = []
    public var syncConversationQualifiedID_MockMethod: ((QualifiedID) async -> Void)?

    public func syncConversation(qualifiedID: QualifiedID) async {
        syncConversationQualifiedID_Invocations.append(qualifiedID)

        guard let mock = syncConversationQualifiedID_MockMethod else {
            fatalError("no mock for `syncConversationQualifiedID`")
        }

        await mock(qualifiedID)
    }

    // MARK: - syncConversationIfMissing

    public var syncConversationIfMissingQualifiedID_Invocations: [QualifiedID] = []
    public var syncConversationIfMissingQualifiedID_MockMethod: ((QualifiedID) async -> Void)?

    public func syncConversationIfMissing(qualifiedID: QualifiedID) async {
        syncConversationIfMissingQualifiedID_Invocations.append(qualifiedID)

        guard let mock = syncConversationIfMissingQualifiedID_MockMethod else {
            fatalError("no mock for `syncConversationIfMissingQualifiedID`")
        }

        await mock(qualifiedID)
    }

}
public class MockE2EIKeyPackageRotating: E2EIKeyPackageRotating {

    // MARK: - Life cycle

    public init() {}


    // MARK: - rotateKeysAndMigrateConversations

    public var rotateKeysAndMigrateConversationsEnrollmentCertificateChain_Invocations: [(enrollment: E2eiEnrollmentProtocol, certificateChain: String)] = []
    public var rotateKeysAndMigrateConversationsEnrollmentCertificateChain_MockError: Error?
    public var rotateKeysAndMigrateConversationsEnrollmentCertificateChain_MockMethod: ((E2eiEnrollmentProtocol, String) async throws -> Void)?

    public func rotateKeysAndMigrateConversations(enrollment: E2eiEnrollmentProtocol, certificateChain: String) async throws {
        rotateKeysAndMigrateConversationsEnrollmentCertificateChain_Invocations.append((enrollment: enrollment, certificateChain: certificateChain))

        if let error = rotateKeysAndMigrateConversationsEnrollmentCertificateChain_MockError {
            throw error
        }

        guard let mock = rotateKeysAndMigrateConversationsEnrollmentCertificateChain_MockMethod else {
            fatalError("no mock for `rotateKeysAndMigrateConversationsEnrollmentCertificateChain`")
        }

        try await mock(enrollment, certificateChain)
    }

}
public class MockE2eIAPI: E2eIAPI {

    // MARK: - Life cycle

    public init() {}


    // MARK: - getWireNonce

    public var getWireNonceClientId_Invocations: [String] = []
    public var getWireNonceClientId_MockError: Error?
    public var getWireNonceClientId_MockMethod: ((String) async throws -> String)?
    public var getWireNonceClientId_MockValue: String?

    public func getWireNonce(clientId: String) async throws -> String {
        getWireNonceClientId_Invocations.append(clientId)

        if let error = getWireNonceClientId_MockError {
            throw error
        }

        if let mock = getWireNonceClientId_MockMethod {
            return try await mock(clientId)
        } else if let mock = getWireNonceClientId_MockValue {
            return mock
        } else {
            fatalError("no mock for `getWireNonceClientId`")
        }
    }

    // MARK: - getAccessToken

    public var getAccessTokenClientIdDpopToken_Invocations: [(clientId: String, dpopToken: String)] = []
    public var getAccessTokenClientIdDpopToken_MockError: Error?
    public var getAccessTokenClientIdDpopToken_MockMethod: ((String, String) async throws -> AccessTokenResponse)?
    public var getAccessTokenClientIdDpopToken_MockValue: AccessTokenResponse?

    public func getAccessToken(clientId: String, dpopToken: String) async throws -> AccessTokenResponse {
        getAccessTokenClientIdDpopToken_Invocations.append((clientId: clientId, dpopToken: dpopToken))

        if let error = getAccessTokenClientIdDpopToken_MockError {
            throw error
        }

        if let mock = getAccessTokenClientIdDpopToken_MockMethod {
            return try await mock(clientId, dpopToken)
        } else if let mock = getAccessTokenClientIdDpopToken_MockValue {
            return mock
        } else {
            fatalError("no mock for `getAccessTokenClientIdDpopToken`")
        }
    }

}
public class MockEnrollE2EICertificateUseCaseProtocol: EnrollE2EICertificateUseCaseProtocol {

    // MARK: - Life cycle

    public init() {}


    // MARK: - invoke

    public var invokeAuthenticate_Invocations: [OAuthBlock] = []
    public var invokeAuthenticate_MockError: Error?
    public var invokeAuthenticate_MockMethod: ((@escaping OAuthBlock) async throws -> String)?
    public var invokeAuthenticate_MockValue: String?

    public func invoke(authenticate: @escaping OAuthBlock) async throws -> String {
        invokeAuthenticate_Invocations.append(authenticate)

        if let error = invokeAuthenticate_MockError {
            throw error
        }

        if let mock = invokeAuthenticate_MockMethod {
            return try await mock(authenticate)
        } else if let mock = invokeAuthenticate_MockValue {
            return mock
        } else {
            fatalError("no mock for `invokeAuthenticate`")
        }
    }

}
public class MockE2eIAPI: E2eIAPI {

    // MARK: - Life cycle

    public init() {}


    // MARK: - getWireNonce

    public var getWireNonceClientId_Invocations: [String] = []
    public var getWireNonceClientId_MockError: Error?
    public var getWireNonceClientId_MockMethod: ((String) async throws -> String)?
    public var getWireNonceClientId_MockValue: String?

    public func getWireNonce(clientId: String) async throws -> String {
        getWireNonceClientId_Invocations.append(clientId)

        if let error = getWireNonceClientId_MockError {
            throw error
        }

        if let mock = getWireNonceClientId_MockMethod {
            return try await mock(clientId)
        } else if let mock = getWireNonceClientId_MockValue {
            return mock
        } else {
            fatalError("no mock for `getWireNonceClientId`")
        }
    }

    // MARK: - getAccessToken

    public var getAccessTokenClientIdDpopToken_Invocations: [(clientId: String, dpopToken: String)] = []
    public var getAccessTokenClientIdDpopToken_MockError: Error?
    public var getAccessTokenClientIdDpopToken_MockMethod: ((String, String) async throws -> AccessTokenResponse)?
    public var getAccessTokenClientIdDpopToken_MockValue: AccessTokenResponse?

    public func getAccessToken(clientId: String, dpopToken: String) async throws -> AccessTokenResponse {
        getAccessTokenClientIdDpopToken_Invocations.append((clientId: clientId, dpopToken: dpopToken))

        if let error = getAccessTokenClientIdDpopToken_MockError {
            throw error
        }

        if let mock = getAccessTokenClientIdDpopToken_MockMethod {
            return try await mock(clientId, dpopToken)
        } else if let mock = getAccessTokenClientIdDpopToken_MockValue {
            return mock
        } else {
            fatalError("no mock for `getAccessTokenClientIdDpopToken`")
        }
    }

}
public class MockE2eIKeyPackageRotating: E2eIKeyPackageRotating {

    // MARK: - Life cycle

    public init() {}


    // MARK: - rotateKeysAndMigrateConversations

    public var rotateKeysAndMigrateConversationsEnrollmentCertificateChain_Invocations: [(enrollment: E2eiEnrollmentProtocol, certificateChain: String)] = []
    public var rotateKeysAndMigrateConversationsEnrollmentCertificateChain_MockError: Error?
    public var rotateKeysAndMigrateConversationsEnrollmentCertificateChain_MockMethod: ((E2eiEnrollmentProtocol, String) async throws -> Void)?

    public func rotateKeysAndMigrateConversations(enrollment: E2eiEnrollmentProtocol, certificateChain: String) async throws {
        rotateKeysAndMigrateConversationsEnrollmentCertificateChain_Invocations.append((enrollment: enrollment, certificateChain: certificateChain))

        if let error = rotateKeysAndMigrateConversationsEnrollmentCertificateChain_MockError {
            throw error
        }

        guard let mock = rotateKeysAndMigrateConversationsEnrollmentCertificateChain_MockMethod else {
            fatalError("no mock for `rotateKeysAndMigrateConversationsEnrollmentCertificateChain`")
        }

        try await mock(enrollment, certificateChain)
    }

}
class MockMLSClientIDsProviding: MLSClientIDsProviding {

    // MARK: - Life cycle



    // MARK: - fetchUserClients

    var fetchUserClientsForIn_Invocations: [(userID: QualifiedID, context: NotificationContext)] = []
    var fetchUserClientsForIn_MockError: Error?
    var fetchUserClientsForIn_MockMethod: ((QualifiedID, NotificationContext) async throws -> [MLSClientID])?
    var fetchUserClientsForIn_MockValue: [MLSClientID]?

    func fetchUserClients(for userID: QualifiedID, in context: NotificationContext) async throws -> [MLSClientID] {
        fetchUserClientsForIn_Invocations.append((userID: userID, context: context))

        if let error = fetchUserClientsForIn_MockError {
            throw error
        }

        if let mock = fetchUserClientsForIn_MockMethod {
            return try await mock(userID, context)
        } else if let mock = fetchUserClientsForIn_MockValue {
            return mock
        } else {
            fatalError("no mock for `fetchUserClientsForIn`")
        }
    }

}
class MockMLSConversationParticipantsServiceInterface: MLSConversationParticipantsServiceInterface {

    // MARK: - Life cycle



    // MARK: - addParticipants

    var addParticipantsTo_Invocations: [(users: [ZMUser], conversation: ZMConversation)] = []
    var addParticipantsTo_MockError: Error?
    var addParticipantsTo_MockMethod: (([ZMUser], ZMConversation) async throws -> Void)?

    func addParticipants(_ users: [ZMUser], to conversation: ZMConversation) async throws {
        addParticipantsTo_Invocations.append((users: users, conversation: conversation))

        if let error = addParticipantsTo_MockError {
            throw error
        }

        guard let mock = addParticipantsTo_MockMethod else {
            fatalError("no mock for `addParticipantsTo`")
        }

        try await mock(users, conversation)
    }

    // MARK: - removeParticipant

    var removeParticipantFrom_Invocations: [(user: ZMUser, conversation: ZMConversation)] = []
    var removeParticipantFrom_MockError: Error?
    var removeParticipantFrom_MockMethod: ((ZMUser, ZMConversation) async throws -> Void)?

    func removeParticipant(_ user: ZMUser, from conversation: ZMConversation) async throws {
        removeParticipantFrom_Invocations.append((user: user, conversation: conversation))

        if let error = removeParticipantFrom_MockError {
            throw error
        }

        guard let mock = removeParticipantFrom_MockMethod else {
            fatalError("no mock for `removeParticipantFrom`")
        }

        try await mock(user, conversation)
    }

}
public class MockMLSEventProcessing: MLSEventProcessing {

    // MARK: - Life cycle

    public init() {}


    // MARK: - updateConversationIfNeeded

    public var updateConversationIfNeededConversationFallbackGroupIDContext_Invocations: [(conversation: ZMConversation, fallbackGroupID: MLSGroupID?, context: NSManagedObjectContext)] = []
    public var updateConversationIfNeededConversationFallbackGroupIDContext_MockMethod: ((ZMConversation, MLSGroupID?, NSManagedObjectContext) async -> Void)?

    public func updateConversationIfNeeded(conversation: ZMConversation, fallbackGroupID: MLSGroupID?, context: NSManagedObjectContext) async {
        updateConversationIfNeededConversationFallbackGroupIDContext_Invocations.append((conversation: conversation, fallbackGroupID: fallbackGroupID, context: context))

        guard let mock = updateConversationIfNeededConversationFallbackGroupIDContext_MockMethod else {
            fatalError("no mock for `updateConversationIfNeededConversationFallbackGroupIDContext`")
        }

        await mock(conversation, fallbackGroupID, context)
    }

    // MARK: - process

    public var processWelcomeMessageConversationIDIn_Invocations: [(welcomeMessage: String, conversationID: QualifiedID, context: NSManagedObjectContext)] = []
    public var processWelcomeMessageConversationIDIn_MockMethod: ((String, QualifiedID, NSManagedObjectContext) async -> Void)?

    public func process(welcomeMessage: String, conversationID: QualifiedID, in context: NSManagedObjectContext) async {
        processWelcomeMessageConversationIDIn_Invocations.append((welcomeMessage: welcomeMessage, conversationID: conversationID, context: context))

        guard let mock = processWelcomeMessageConversationIDIn_MockMethod else {
            fatalError("no mock for `processWelcomeMessageConversationIDIn`")
        }

        await mock(welcomeMessage, conversationID, context)
    }

    // MARK: - wipeMLSGroup

    public var wipeMLSGroupForConversationContext_Invocations: [(conversation: ZMConversation, context: NSManagedObjectContext)] = []
    public var wipeMLSGroupForConversationContext_MockMethod: ((ZMConversation, NSManagedObjectContext) async -> Void)?

    public func wipeMLSGroup(forConversation conversation: ZMConversation, context: NSManagedObjectContext) async {
        wipeMLSGroupForConversationContext_Invocations.append((conversation: conversation, context: context))

        guard let mock = wipeMLSGroupForConversationContext_MockMethod else {
            fatalError("no mock for `wipeMLSGroupForConversationContext`")
        }

        await mock(conversation, context)
    }

}
public class MockMessageAPI: MessageAPI {

    // MARK: - Life cycle

    public init() {}


    // MARK: - broadcastProteusMessage

    public var broadcastProteusMessageMessage_Invocations: [any ProteusMessage] = []
    public var broadcastProteusMessageMessage_MockError: Error?
    public var broadcastProteusMessageMessage_MockMethod: ((any ProteusMessage) async throws -> (Payload.MessageSendingStatus, ZMTransportResponse))?
    public var broadcastProteusMessageMessage_MockValue: (Payload.MessageSendingStatus, ZMTransportResponse)?

    public func broadcastProteusMessage(message: any ProteusMessage) async throws -> (Payload.MessageSendingStatus, ZMTransportResponse) {
        broadcastProteusMessageMessage_Invocations.append(message)

        if let error = broadcastProteusMessageMessage_MockError {
            throw error
        }

        if let mock = broadcastProteusMessageMessage_MockMethod {
            return try await mock(message)
        } else if let mock = broadcastProteusMessageMessage_MockValue {
            return mock
        } else {
            fatalError("no mock for `broadcastProteusMessageMessage`")
        }
    }

    // MARK: - sendProteusMessage

    public var sendProteusMessageMessageConversationID_Invocations: [(message: any ProteusMessage, conversationID: QualifiedID)] = []
    public var sendProteusMessageMessageConversationID_MockError: Error?
    public var sendProteusMessageMessageConversationID_MockMethod: ((any ProteusMessage, QualifiedID) async throws -> (Payload.MessageSendingStatus, ZMTransportResponse))?
    public var sendProteusMessageMessageConversationID_MockValue: (Payload.MessageSendingStatus, ZMTransportResponse)?

    public func sendProteusMessage(message: any ProteusMessage, conversationID: QualifiedID) async throws -> (Payload.MessageSendingStatus, ZMTransportResponse) {
        sendProteusMessageMessageConversationID_Invocations.append((message: message, conversationID: conversationID))

        if let error = sendProteusMessageMessageConversationID_MockError {
            throw error
        }

        if let mock = sendProteusMessageMessageConversationID_MockMethod {
            return try await mock(message, conversationID)
        } else if let mock = sendProteusMessageMessageConversationID_MockValue {
            return mock
        } else {
            fatalError("no mock for `sendProteusMessageMessageConversationID`")
        }
    }

    // MARK: - sendMLSMessage

    public var sendMLSMessageMessageConversationIDExpirationDate_Invocations: [(encryptedMessage: Data, conversationID: QualifiedID, expirationDate: Date?)] = []
    public var sendMLSMessageMessageConversationIDExpirationDate_MockError: Error?
    public var sendMLSMessageMessageConversationIDExpirationDate_MockMethod: ((Data, QualifiedID, Date?) async throws -> (Payload.MLSMessageSendingStatus, ZMTransportResponse))?
    public var sendMLSMessageMessageConversationIDExpirationDate_MockValue: (Payload.MLSMessageSendingStatus, ZMTransportResponse)?

    public func sendMLSMessage(message encryptedMessage: Data, conversationID: QualifiedID, expirationDate: Date?) async throws -> (Payload.MLSMessageSendingStatus, ZMTransportResponse) {
        sendMLSMessageMessageConversationIDExpirationDate_Invocations.append((encryptedMessage: encryptedMessage, conversationID: conversationID, expirationDate: expirationDate))

        if let error = sendMLSMessageMessageConversationIDExpirationDate_MockError {
            throw error
        }

        if let mock = sendMLSMessageMessageConversationIDExpirationDate_MockMethod {
            return try await mock(encryptedMessage, conversationID, expirationDate)
        } else if let mock = sendMLSMessageMessageConversationIDExpirationDate_MockValue {
            return mock
        } else {
            fatalError("no mock for `sendMLSMessageMessageConversationIDExpirationDate`")
        }
    }

}
public class MockMessageDependencyResolverInterface: MessageDependencyResolverInterface {

    // MARK: - Life cycle

    public init() {}


    // MARK: - waitForDependenciesToResolve

    public var waitForDependenciesToResolveFor_Invocations: [any SendableMessage] = []
    public var waitForDependenciesToResolveFor_MockError: Error?
    public var waitForDependenciesToResolveFor_MockMethod: ((any SendableMessage) async throws -> Void)?

    public func waitForDependenciesToResolve(for message: any SendableMessage) async throws {
        waitForDependenciesToResolveFor_Invocations.append(message)

        if let error = waitForDependenciesToResolveFor_MockError {
            throw error
        }

        guard let mock = waitForDependenciesToResolveFor_MockMethod else {
            fatalError("no mock for `waitForDependenciesToResolveFor`")
        }

        try await mock(message)
    }

}
public class MockMessageSenderInterface: MessageSenderInterface {

    // MARK: - Life cycle

    public init() {}


    // MARK: - sendMessage

    public var sendMessageMessage_Invocations: [any SendableMessage] = []
    public var sendMessageMessage_MockError: Error?
    public var sendMessageMessage_MockMethod: ((any SendableMessage) async throws -> Void)?

    public func sendMessage(message: any SendableMessage) async throws {
        sendMessageMessage_Invocations.append(message)

        if let error = sendMessageMessage_MockError {
            throw error
        }

        guard let mock = sendMessageMessage_MockMethod else {
            fatalError("no mock for `sendMessageMessage`")
        }

        try await mock(message)
    }

    // MARK: - broadcastMessage

    public var broadcastMessageMessage_Invocations: [any ProteusMessage] = []
    public var broadcastMessageMessage_MockError: Error?
    public var broadcastMessageMessage_MockMethod: ((any ProteusMessage) async throws -> Void)?

    public func broadcastMessage(message: any ProteusMessage) async throws {
        broadcastMessageMessage_Invocations.append(message)

        if let error = broadcastMessageMessage_MockError {
            throw error
        }

        guard let mock = broadcastMessageMessage_MockMethod else {
            fatalError("no mock for `broadcastMessageMessage`")
        }

        try await mock(message)
    }

}
public class MockPrekeyAPI: PrekeyAPI {

    // MARK: - Life cycle

    public init() {}


    // MARK: - fetchPrekeys

    public var fetchPrekeysFor_Invocations: [Set<QualifiedClientID>] = []
    public var fetchPrekeysFor_MockError: Error?
    public var fetchPrekeysFor_MockMethod: ((Set<QualifiedClientID>) async throws -> Payload.PrekeyByQualifiedUserID)?
    public var fetchPrekeysFor_MockValue: Payload.PrekeyByQualifiedUserID?

    public func fetchPrekeys(for clients: Set<QualifiedClientID>) async throws -> Payload.PrekeyByQualifiedUserID {
        fetchPrekeysFor_Invocations.append(clients)

        if let error = fetchPrekeysFor_MockError {
            throw error
        }

        if let mock = fetchPrekeysFor_MockMethod {
            return try await mock(clients)
        } else if let mock = fetchPrekeysFor_MockValue {
            return mock
        } else {
            fatalError("no mock for `fetchPrekeysFor`")
        }
    }

}
public class MockPrekeyPayloadProcessorInterface: PrekeyPayloadProcessorInterface {

    // MARK: - Life cycle

    public init() {}


    // MARK: - establishSessions

    public var establishSessionsFromWithContext_Invocations: [(payload: Payload.PrekeyByQualifiedUserID, selfClient: UserClient, context: NSManagedObjectContext)] = []
    public var establishSessionsFromWithContext_MockMethod: ((Payload.PrekeyByQualifiedUserID, UserClient, NSManagedObjectContext) async -> Void)?

    public func establishSessions(from payload: Payload.PrekeyByQualifiedUserID, with selfClient: UserClient, context: NSManagedObjectContext) async {
        establishSessionsFromWithContext_Invocations.append((payload: payload, selfClient: selfClient, context: context))

        guard let mock = establishSessionsFromWithContext_MockMethod else {
            fatalError("no mock for `establishSessionsFromWithContext`")
        }

        await mock(payload, selfClient, context)
    }

}
class MockProteusConversationParticipantsServiceInterface: ProteusConversationParticipantsServiceInterface {

    // MARK: - Life cycle



    // MARK: - addParticipants

    var addParticipantsTo_Invocations: [(users: [ZMUser], conversation: ZMConversation)] = []
    var addParticipantsTo_MockError: Error?
    var addParticipantsTo_MockMethod: (([ZMUser], ZMConversation) async throws -> Void)?

    func addParticipants(_ users: [ZMUser], to conversation: ZMConversation) async throws {
        addParticipantsTo_Invocations.append((users: users, conversation: conversation))

        if let error = addParticipantsTo_MockError {
            throw error
        }

        guard let mock = addParticipantsTo_MockMethod else {
            fatalError("no mock for `addParticipantsTo`")
        }

        try await mock(users, conversation)
    }

    // MARK: - removeParticipant

    var removeParticipantFrom_Invocations: [(user: ZMUser, conversation: ZMConversation)] = []
    var removeParticipantFrom_MockError: Error?
    var removeParticipantFrom_MockMethod: ((ZMUser, ZMConversation) async throws -> Void)?

    func removeParticipant(_ user: ZMUser, from conversation: ZMConversation) async throws {
        removeParticipantFrom_Invocations.append((user: user, conversation: conversation))

        if let error = removeParticipantFrom_MockError {
            throw error
        }

        guard let mock = removeParticipantFrom_MockMethod else {
            fatalError("no mock for `removeParticipantFrom`")
        }

        try await mock(user, conversation)
    }

}
public class MockQuickSyncObserverInterface: QuickSyncObserverInterface {

    // MARK: - Life cycle

    public init() {}


    // MARK: - waitForQuickSyncToFinish

    public var waitForQuickSyncToFinish_Invocations: [Void] = []
    public var waitForQuickSyncToFinish_MockMethod: (() async -> Void)?

    public func waitForQuickSyncToFinish() async {
        waitForQuickSyncToFinish_Invocations.append(())

        guard let mock = waitForQuickSyncToFinish_MockMethod else {
            fatalError("no mock for `waitForQuickSyncToFinish`")
        }

        await mock()
    }

}
public class MockSessionEstablisherInterface: SessionEstablisherInterface {

    // MARK: - Life cycle

    public init() {}


    // MARK: - establishSession

    public var establishSessionWithApiVersion_Invocations: [(clients: Set<QualifiedClientID>, apiVersion: APIVersion)] = []
    public var establishSessionWithApiVersion_MockError: Error?
    public var establishSessionWithApiVersion_MockMethod: ((Set<QualifiedClientID>, APIVersion) async throws -> Void)?

    public func establishSession(with clients: Set<QualifiedClientID>, apiVersion: APIVersion) async throws {
        establishSessionWithApiVersion_Invocations.append((clients: clients, apiVersion: apiVersion))

        if let error = establishSessionWithApiVersion_MockError {
            throw error
        }

        guard let mock = establishSessionWithApiVersion_MockMethod else {
            fatalError("no mock for `establishSessionWithApiVersion`")
        }

        try await mock(clients, apiVersion)
    }

}
public class MockSupportedProtocolsServiceInterface: SupportedProtocolsServiceInterface {

    // MARK: - Life cycle

    public init() {}


    // MARK: - calculateSupportedProtocols

    public var calculateSupportedProtocols_Invocations: [Void] = []
    public var calculateSupportedProtocols_MockMethod: (() -> Set<MessageProtocol>)?
    public var calculateSupportedProtocols_MockValue: Set<MessageProtocol>?

    public func calculateSupportedProtocols() -> Set<MessageProtocol> {
        calculateSupportedProtocols_Invocations.append(())

        if let mock = calculateSupportedProtocols_MockMethod {
            return mock()
        } else if let mock = calculateSupportedProtocols_MockValue {
            return mock
        } else {
            fatalError("no mock for `calculateSupportedProtocols`")
        }
    }

}
public class MockSyncProgress: SyncProgress {

    // MARK: - Life cycle

    public init() {}

    // MARK: - currentSyncPhase

    public var currentSyncPhase: SyncPhase {
        get { return underlyingCurrentSyncPhase }
        set(value) { underlyingCurrentSyncPhase = value }
    }

    public var underlyingCurrentSyncPhase: SyncPhase!


    // MARK: - finishCurrentSyncPhase

    public var finishCurrentSyncPhasePhase_Invocations: [SyncPhase] = []
    public var finishCurrentSyncPhasePhase_MockMethod: ((SyncPhase) -> Void)?

    public func finishCurrentSyncPhase(phase: SyncPhase) {
        finishCurrentSyncPhasePhase_Invocations.append(phase)

        guard let mock = finishCurrentSyncPhasePhase_MockMethod else {
            fatalError("no mock for `finishCurrentSyncPhasePhase`")
        }

        mock(phase)
    }

    // MARK: - failCurrentSyncPhase

    public var failCurrentSyncPhasePhase_Invocations: [SyncPhase] = []
    public var failCurrentSyncPhasePhase_MockMethod: ((SyncPhase) -> Void)?

    public func failCurrentSyncPhase(phase: SyncPhase) {
        failCurrentSyncPhasePhase_Invocations.append(phase)

        guard let mock = failCurrentSyncPhasePhase_MockMethod else {
            fatalError("no mock for `failCurrentSyncPhasePhase`")
        }

        mock(phase)
    }

}
class MockUserProfilePayloadProcessing: UserProfilePayloadProcessing {

    // MARK: - Life cycle



    // MARK: - updateUserProfiles

    var updateUserProfilesFromIn_Invocations: [(userProfiles: Payload.UserProfiles, context: NSManagedObjectContext)] = []
    var updateUserProfilesFromIn_MockMethod: ((Payload.UserProfiles, NSManagedObjectContext) -> Void)?

    func updateUserProfiles(from userProfiles: Payload.UserProfiles, in context: NSManagedObjectContext) {
        updateUserProfilesFromIn_Invocations.append((userProfiles: userProfiles, context: context))

        guard let mock = updateUserProfilesFromIn_MockMethod else {
            fatalError("no mock for `updateUserProfilesFromIn`")
        }

        mock(userProfiles, context)
    }

}

// swiftlint:enable variable_name
// swiftlint:enable line_length
// swiftlint:enable vertical_whitespace
// swiftlint:enable superfluous_disable_command<|MERGE_RESOLUTION|>--- conflicted
+++ resolved
@@ -32,10 +32,7 @@
 #endif
 
 import WireCoreCrypto
-<<<<<<< HEAD
-=======
 import Combine
->>>>>>> fddbd34a
 
 @testable import WireRequestStrategy
 
@@ -120,8 +117,6 @@
         }
     }
 
-<<<<<<< HEAD
-=======
 }
 public class MockAcmeAPIInterface: AcmeAPIInterface {
 
@@ -322,7 +317,6 @@
         }
     }
 
->>>>>>> fddbd34a
 }
 public class MockConversationParticipantsServiceInterface: ConversationParticipantsServiceInterface {
 
@@ -568,88 +562,6 @@
     }
 
 }
-public class MockE2eIAPI: E2eIAPI {
-
-    // MARK: - Life cycle
-
-    public init() {}
-
-
-    // MARK: - getWireNonce
-
-    public var getWireNonceClientId_Invocations: [String] = []
-    public var getWireNonceClientId_MockError: Error?
-    public var getWireNonceClientId_MockMethod: ((String) async throws -> String)?
-    public var getWireNonceClientId_MockValue: String?
-
-    public func getWireNonce(clientId: String) async throws -> String {
-        getWireNonceClientId_Invocations.append(clientId)
-
-        if let error = getWireNonceClientId_MockError {
-            throw error
-        }
-
-        if let mock = getWireNonceClientId_MockMethod {
-            return try await mock(clientId)
-        } else if let mock = getWireNonceClientId_MockValue {
-            return mock
-        } else {
-            fatalError("no mock for `getWireNonceClientId`")
-        }
-    }
-
-    // MARK: - getAccessToken
-
-    public var getAccessTokenClientIdDpopToken_Invocations: [(clientId: String, dpopToken: String)] = []
-    public var getAccessTokenClientIdDpopToken_MockError: Error?
-    public var getAccessTokenClientIdDpopToken_MockMethod: ((String, String) async throws -> AccessTokenResponse)?
-    public var getAccessTokenClientIdDpopToken_MockValue: AccessTokenResponse?
-
-    public func getAccessToken(clientId: String, dpopToken: String) async throws -> AccessTokenResponse {
-        getAccessTokenClientIdDpopToken_Invocations.append((clientId: clientId, dpopToken: dpopToken))
-
-        if let error = getAccessTokenClientIdDpopToken_MockError {
-            throw error
-        }
-
-        if let mock = getAccessTokenClientIdDpopToken_MockMethod {
-            return try await mock(clientId, dpopToken)
-        } else if let mock = getAccessTokenClientIdDpopToken_MockValue {
-            return mock
-        } else {
-            fatalError("no mock for `getAccessTokenClientIdDpopToken`")
-        }
-    }
-
-}
-public class MockE2eIKeyPackageRotating: E2eIKeyPackageRotating {
-
-    // MARK: - Life cycle
-
-    public init() {}
-
-
-    // MARK: - rotateKeysAndMigrateConversations
-
-    public var rotateKeysAndMigrateConversationsEnrollmentCertificateChain_Invocations: [(enrollment: E2eiEnrollmentProtocol, certificateChain: String)] = []
-    public var rotateKeysAndMigrateConversationsEnrollmentCertificateChain_MockError: Error?
-    public var rotateKeysAndMigrateConversationsEnrollmentCertificateChain_MockMethod: ((E2eiEnrollmentProtocol, String) async throws -> Void)?
-
-    public func rotateKeysAndMigrateConversations(enrollment: E2eiEnrollmentProtocol, certificateChain: String) async throws {
-        rotateKeysAndMigrateConversationsEnrollmentCertificateChain_Invocations.append((enrollment: enrollment, certificateChain: certificateChain))
-
-        if let error = rotateKeysAndMigrateConversationsEnrollmentCertificateChain_MockError {
-            throw error
-        }
-
-        guard let mock = rotateKeysAndMigrateConversationsEnrollmentCertificateChain_MockMethod else {
-            fatalError("no mock for `rotateKeysAndMigrateConversationsEnrollmentCertificateChain`")
-        }
-
-        try await mock(enrollment, certificateChain)
-    }
-
-}
 class MockMLSClientIDsProviding: MLSClientIDsProviding {
 
     // MARK: - Life cycle
