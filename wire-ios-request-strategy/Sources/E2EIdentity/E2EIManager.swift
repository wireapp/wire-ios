//
// Wire
// Copyright (C) 2023 Wire Swiss GmbH
//
// This program is free software: you can redistribute it and/or modify
// it under the terms of the GNU General Public License as published by
// the Free Software Foundation, either version 3 of the License, or
// (at your option) any later version.
//
// This program is distributed in the hope that it will be useful,
// but WITHOUT ANY WARRANTY; without even the implied warranty of
// MERCHANTABILITY or FITNESS FOR A PARTICULAR PURPOSE. See the
// GNU General Public License for more details.
//
// You should have received a copy of the GNU General Public License
// along with this program. If not, see http://www.gnu.org/licenses/.
//

import Foundation
import WireCoreCrypto

public protocol E2EIManagerInterface {

    /// Fetch acme directory for hyperlinks.
    func loadACMEDirectory() async -> AcmeDirectory?

    /// Get a nonce for creating an account.
    func getACMENonce(endpoint: String) async -> String?

    /// Create a new account.
    func createNewAccount(prevNonce: String, createAccountEndpoint: String) async -> String?

}

public final class E2EIManager: E2EIManagerInterface {

    private var apiProvider: APIProvider
    private var e2eiService: E2EIServiceInterface?

    public init(apiProvider: APIProvider, e2eiService: E2EIServiceInterface) {
        self.apiProvider = apiProvider
        self.e2eiService = e2eiService
    }

    public func loadACMEDirectory() async -> AcmeDirectory? {
        guard let acmeAPI = apiProvider.acmeAPI(apiVersion: .v5),
              let acmeDirectory = await acmeAPI.getACMEDirectory() else {
            WireLogger.e2ei.warn("Failed to get acme directory from acme server")

            return nil
        }

        guard let acmeDirectoryData = try? JSONEncoder().encode(acmeDirectory),
              let directoryResponse = try? e2eiService?.directoryResponse(directoryData: acmeDirectoryData) else {
            WireLogger.e2ei.warn("Failed to get directory response")

            return nil
        }

        return AcmeDirectory(newNonce: directoryResponse.newNonce,
                             newAccount: directoryResponse.newAccount,
                             newOrder: directoryResponse.newOrder)
    }

    public func getACMENonce(endpoint: String) async -> String? {
        guard let acmeAPI = apiProvider.acmeAPI(apiVersion: .v5) else {
            return nil
        }
        return await acmeAPI.getACMENonce(url: endpoint)
    }

    public func createNewAccount(prevNonce: String, createAccountEndpoint: String) async -> String? {
<<<<<<< HEAD
        var response: ACMEResponse?

        context?.performAndWait {
            guard let e2eiService = context?.e2eiService else {
                WireLogger.e2ei.warn("E2EIService is missing")

                return
            }
=======
        let accountRequest = try? await e2eiService?.getNewAccountRequest(previousNonce: prevNonce)

        guard let acmeAPI = apiProvider.acmeAPI(apiVersion: .v5),
              let apiResponse = await acmeAPI.sendACMERequest(url: createAccountEndpoint, body: accountRequest) else {
>>>>>>> 1ffd9ced

            guard let accountRequest = try? e2eiService.getNewAccountRequest(previousNonce: prevNonce) else {
                WireLogger.e2ei.warn("Failed to get new account request")

                return
            }

<<<<<<< HEAD
            // TODO: convert accountRequest to ZMTransportData
            guard let acmeAPI = apiProvider.acmeAPI(apiVersion: .v5),
                  let apiResponse = await acmeAPI.sendACMERequest(url: createAccountEndpoint, body: accountRequest) else {

                return nil
            }

            guard let resp = try? e2eiService.setAccountResponse(accountData: apiResponse.response) else {
                return
            }
            response = apiResponse
=======
        do {
            try await e2eiService?.setAccountResponse(accountData: apiResponse.response)
            return apiResponse.nonce
        } catch {
>>>>>>> 1ffd9ced

        }

        return response?.nonce
    }

}<|MERGE_RESOLUTION|>--- conflicted
+++ resolved
@@ -30,6 +30,9 @@
     /// Create a new account.
     func createNewAccount(prevNonce: String, createAccountEndpoint: String) async -> String?
 
+    /// Create a new order.
+    func createNewOrder(prevNonce: String, createOrderEndpoint: String) async -> (acmeOrder: WireCoreCrypto.NewAcmeOrder?, nonce: String, location: String)?
+
 }
 
 public final class E2EIManager: E2EIManagerInterface {
@@ -51,7 +54,7 @@
         }
 
         guard let acmeDirectoryData = try? JSONEncoder().encode(acmeDirectory),
-              let directoryResponse = try? e2eiService?.directoryResponse(directoryData: acmeDirectoryData) else {
+              let directoryResponse = try? await e2eiService?.directoryResponse(directoryData: acmeDirectoryData) else {
             WireLogger.e2ei.warn("Failed to get directory response")
 
             return nil
@@ -70,50 +73,44 @@
     }
 
     public func createNewAccount(prevNonce: String, createAccountEndpoint: String) async -> String? {
-<<<<<<< HEAD
-        var response: ACMEResponse?
+        guard let accountRequest = try? await e2eiService?.getNewAccountRequest(previousNonce: prevNonce) else {
+            WireLogger.e2ei.warn("Failed to get new account request")
 
-        context?.performAndWait {
-            guard let e2eiService = context?.e2eiService else {
-                WireLogger.e2ei.warn("E2EIService is missing")
-
-                return
-            }
-=======
-        let accountRequest = try? await e2eiService?.getNewAccountRequest(previousNonce: prevNonce)
+            return nil
+        }
 
         guard let acmeAPI = apiProvider.acmeAPI(apiVersion: .v5),
               let apiResponse = await acmeAPI.sendACMERequest(url: createAccountEndpoint, body: accountRequest) else {
->>>>>>> 1ffd9ced
 
-            guard let accountRequest = try? e2eiService.getNewAccountRequest(previousNonce: prevNonce) else {
-                WireLogger.e2ei.warn("Failed to get new account request")
+            return nil
+        }
 
-                return
-            }
-
-<<<<<<< HEAD
-            // TODO: convert accountRequest to ZMTransportData
-            guard let acmeAPI = apiProvider.acmeAPI(apiVersion: .v5),
-                  let apiResponse = await acmeAPI.sendACMERequest(url: createAccountEndpoint, body: accountRequest) else {
-
-                return nil
-            }
-
-            guard let resp = try? e2eiService.setAccountResponse(accountData: apiResponse.response) else {
-                return
-            }
-            response = apiResponse
-=======
         do {
             try await e2eiService?.setAccountResponse(accountData: apiResponse.response)
             return apiResponse.nonce
         } catch {
->>>>>>> 1ffd9ced
+            return nil
+        }
+    }
 
+    public func createNewOrder(prevNonce: String, createOrderEndpoint: String) async -> (acmeOrder: WireCoreCrypto.NewAcmeOrder?, nonce: String, location: String)? {
+        guard let newOrderRequest = try? await e2eiService?.getNewOrderRequest(nonce: prevNonce) else {
+            WireLogger.e2ei.warn("Failed to get new order request")
+
+            return nil
+        }
+        guard let acmeAPI = apiProvider.acmeAPI(apiVersion: .v5),
+              let apiResponse = await acmeAPI.sendACMERequest(url: createOrderEndpoint, body: newOrderRequest) else {
+
+            return nil
         }
 
-        return response?.nonce
+        do {
+            let orderResponse = try await e2eiService?.setOrderResponse(order: apiResponse.response)
+            return (acmeOrder: orderResponse, nonce: apiResponse.nonce, location: apiResponse.location)
+        } catch {
+            return nil
+        }
     }
 
 }