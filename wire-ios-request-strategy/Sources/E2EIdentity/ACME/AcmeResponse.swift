--- conflicted
+++ resolved
@@ -28,11 +28,7 @@
 
 }
 
-<<<<<<< HEAD
-public struct ACMEResponse: Decodable {
-=======
-struct ACMEResponse {
->>>>>>> c981642a
+public struct ACMEResponse {
 
     var nonce: String
     var location: String
