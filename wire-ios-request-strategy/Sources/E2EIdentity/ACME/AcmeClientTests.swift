--- conflicted
+++ resolved
@@ -46,26 +46,16 @@
         // expectation
         let expectedAcmeDirectory = MockAcmeResponse().acmeDirectory()
 
-<<<<<<< HEAD
-        // mock
-        let transportData = MockAcmeResponse().acmeDirectory().transportData
-        mockHttpClient?.mockResponse1 = ZMTransportResponse(payload: transportData,
-                                                            httpStatus: 200,
-                                                            transportSessionError: nil,
-                                                            apiVersion: 0)
-=======
         // given
         BackendInfo.domain = "acme.elna.wire.link"
 
         // mock
         let transportData = MockAcmeResponse().acmeDirectory().transportData
-        mockHttpClient?.mockResponse = ZMTransportResponse(payload: transportData,
+        mockHttpClient?.mockResponse1 = ZMTransportResponse(payload: transportData,
                                                            httpStatus: 200,
                                                            transportSessionError: nil,
                                                            apiVersion: 0)
->>>>>>> 98f3ca8a
-
-        // given / when
+        // when
         guard  let acmeDirectoryData = try await acmeClient?.getACMEDirectory() else {
             return XCTFail("Failed to get ACME directory.")
         }
@@ -127,7 +117,6 @@
 
         // then
 
-<<<<<<< HEAD
     }
 
     func test2() async throws {
@@ -148,15 +137,6 @@
 
         // then
 
-=======
-    var mockResponse: ZMTransportResponse?
-
-    func send(_ request: ZMTransportRequest) async throws -> ZMTransportResponse {
-        guard let mockResponse = mockResponse else {
-            throw NetworkError.invalidResponse
-        }
-        return mockResponse
->>>>>>> 98f3ca8a
     }
 
     func test22_No_location() async throws {
