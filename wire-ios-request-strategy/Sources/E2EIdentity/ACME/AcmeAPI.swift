//
// Wire
// Copyright (C) 2023 Wire Swiss GmbH
//
// This program is free software: you can redistribute it and/or modify
// it under the terms of the GNU General Public License as published by
// the Free Software Foundation, either version 3 of the License, or
// (at your option) any later version.
//
// This program is distributed in the hope that it will be useful,
// but WITHOUT ANY WARRANTY; without even the implied warranty of
// MERCHANTABILITY or FITNESS FOR A PARTICULAR PURPOSE. See the
// GNU General Public License for more details.
//
// You should have received a copy of the GNU General Public License
// along with this program. If not, see http://www.gnu.org/licenses/.
//

import Foundation
import WireCoreCrypto

public protocol AcmeAPI {

    func getACMEDirectory() async -> AcmeDirectoriesResponse?
    func getACMENonce(url: String) async -> String?
<<<<<<< HEAD
    func sendACMERequest(url: String, body: Data) async -> ACMEResponse?
=======
    func sendACMERequest(url: String, body: Data?) async -> ACMEResponse?
>>>>>>> 1ffd9ced
    func sendChallengeRequest(url: String, body: Data?) async -> ChallengeResponse?

}

public class AcmeAPIV5: NSObject, AcmeAPI {

    // MARK: - Properties

    private let httpClient: HttpClient
    private let apiVersion: APIVersion = .v5

    // MARK: - Life cycle

    public init(httpClient: HttpClient) {
        self.httpClient = httpClient
    }

    public func getACMEDirectory() async -> AcmeDirectoriesResponse? {

        do {
            let path = "https://acme.\(BackendInfo.domain ?? "")/acme/defaultteams/directory"
            guard
                let url = URL(string: path) else {
                WireLogger.e2ei.warn("Invalid get acme directory url")

                return nil
            }

            var request = URLRequest(url: url)
            request.httpMethod = HTTPMethod.get.rawValue

            let (data, _) = try await executeAsync(request: request)

            return try JSONDecoder().decode(AcmeDirectoriesResponse.self, from: data)
        } catch {
            WireLogger.e2ei.info("Get acme directory request failed with error: \(error)")

            return nil
        }

    }

    public func getACMENonce(url: String) async -> String? {
        do {
            guard
                let url = URL(string: url) else {
                WireLogger.e2ei.warn("Invalid get acme nonce url")

                return nil
            }

            var request = URLRequest(url: url)
            request.httpMethod = HTTPMethod.head.rawValue

            let (_, response) = try await executeAsync(request: request)
            guard let httpResponse = response as? HTTPURLResponse else {
                return nil
            }
            let replayNonce = httpResponse.value(forHTTPHeaderField: HeaderKey.replayNonce.rawValue)

            return replayNonce
        } catch {
            WireLogger.e2ei.info("Get acme nonce request failed with error: \(error)")

            return nil
        }
    }

<<<<<<< HEAD
    public func sendACMERequest(url: String, body: Data) async -> ACMEResponse? {
        guard
            let url = URL(string: url) else {
            WireLogger.e2ei.warn("Invalid send acme request url")

            return nil
        }
        var request = URLRequest(url: url)
        request.httpMethod = HTTPMethod.post.rawValue
        request.httpBody = body

        do {
            let (data, _) = try await executeAsync(request: request)
=======
    public func sendACMERequest(url: String, body: Data?) async -> ACMEResponse? {
        return nil
>>>>>>> 1ffd9ced

            return try JSONDecoder().decode(ACMEResponse.self, from: data)
        } catch {
            WireLogger.e2ei.info("Send acme request failed with error: \(error)")

            return nil
        }
    }

    public func sendChallengeRequest(url: String, body: Data?) async -> ChallengeResponse? {
        return nil
    }

    private func executeAsync(request: URLRequest) async throws -> (Data, URLResponse) {
        let session = URLSession(configuration: URLSessionConfiguration.default, delegate: self, delegateQueue: nil)

        return try await session.data(for: request)
    }

}

/// TODO: temp solution for `elna.wire.link`
extension AcmeAPIV5: URLSessionDelegate {

    public func urlSession(_ session: URLSession,
                           didReceive challenge: URLAuthenticationChallenge,
                           completionHandler: @escaping (URLSession.AuthChallengeDisposition, URLCredential?) -> Void) {
        // TODO: Temp - trust the certificate even if not valid
        guard let serverTrust = challenge.protectionSpace.serverTrust else {
            completionHandler(.performDefaultHandling, nil)
            return
        }
        let urlCredential = URLCredential(trust: serverTrust)

        completionHandler(.useCredential, urlCredential)
    }

}

enum HTTPMethod: String {

    case get = "GET"
    case post = "POST"
    case head = "HEAD"

}

enum HeaderKey: String {

    case replayNonce = "Replay-Nonce"

}<|MERGE_RESOLUTION|>--- conflicted
+++ resolved
@@ -23,11 +23,7 @@
 
     func getACMEDirectory() async -> AcmeDirectoriesResponse?
     func getACMENonce(url: String) async -> String?
-<<<<<<< HEAD
     func sendACMERequest(url: String, body: Data) async -> ACMEResponse?
-=======
-    func sendACMERequest(url: String, body: Data?) async -> ACMEResponse?
->>>>>>> 1ffd9ced
     func sendChallengeRequest(url: String, body: Data?) async -> ChallengeResponse?
 
 }
@@ -84,6 +80,8 @@
 
             let (_, response) = try await executeAsync(request: request)
             guard let httpResponse = response as? HTTPURLResponse else {
+                WireLogger.e2ei.warn("Invalid response")
+
                 return nil
             }
             let replayNonce = httpResponse.value(forHTTPHeaderField: HeaderKey.replayNonce.rawValue)
@@ -96,7 +94,6 @@
         }
     }
 
-<<<<<<< HEAD
     public func sendACMERequest(url: String, body: Data) async -> ACMEResponse? {
         guard
             let url = URL(string: url) else {
@@ -106,16 +103,22 @@
         }
         var request = URLRequest(url: url)
         request.httpMethod = HTTPMethod.post.rawValue
+        request.setValue("application/jose+json", forHTTPHeaderField: "Content-Type")
         request.httpBody = body
 
         do {
-            let (data, _) = try await executeAsync(request: request)
-=======
-    public func sendACMERequest(url: String, body: Data?) async -> ACMEResponse? {
-        return nil
->>>>>>> 1ffd9ced
+            let (data, response) = try await executeAsync(request: request)
+            guard let httpResponse = response as? HTTPURLResponse else {
+                WireLogger.e2ei.warn("Invalid response")
 
-            return try JSONDecoder().decode(ACMEResponse.self, from: data)
+                return nil
+            }
+            guard let replayNonce = httpResponse.value(forHTTPHeaderField: HeaderKey.replayNonce.rawValue),
+                  let location = httpResponse.value(forHTTPHeaderField: HeaderKey.location.rawValue) else {
+                return nil
+            }
+
+            return ACMEResponse(nonce: replayNonce, location: location, response: data)
         } catch {
             WireLogger.e2ei.info("Send acme request failed with error: \(error)")
 
@@ -123,13 +126,18 @@
         }
     }
 
+//    private func handleACMERequestResponse(response: Data) -> ACMEResponse? {
+//
+//        return ACMEResponse(nonce: <#T##String#>, location: <#T##String#>, response: <#T##Data#>)
+//    }
+
+
     public func sendChallengeRequest(url: String, body: Data?) async -> ChallengeResponse? {
         return nil
     }
 
     private func executeAsync(request: URLRequest) async throws -> (Data, URLResponse) {
         let session = URLSession(configuration: URLSessionConfiguration.default, delegate: self, delegateQueue: nil)
-
         return try await session.data(for: request)
     }
 
@@ -164,5 +172,6 @@
 enum HeaderKey: String {
 
     case replayNonce = "Replay-Nonce"
+    case location = "location"
 
 }