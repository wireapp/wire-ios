//
// Wire
// Copyright (C) 2023 Wire Swiss GmbH
//
// This program is free software: you can redistribute it and/or modify
// it under the terms of the GNU General Public License as published by
// the Free Software Foundation, either version 3 of the License, or
// (at your option) any later version.
//
// This program is distributed in the hope that it will be useful,
// but WITHOUT ANY WARRANTY; without even the implied warranty of
// MERCHANTABILITY or FITNESS FOR A PARTICULAR PURPOSE. See the
// GNU General Public License for more details.
//
// You should have received a copy of the GNU General Public License
// along with this program. If not, see http://www.gnu.org/licenses/.
//

import Foundation
import WireCoreCrypto

public protocol E2eIRepositoryInterface {

    func fetchTrustAnchor() async throws
<<<<<<< HEAD

    func createEnrollment(
        e2eiClientId: E2eIClientID,
        userName: String,
        handle: String,
        team: UUID,
        isUpgradingClient: Bool
    ) async throws -> E2eIEnrollmentInterface
=======
    func createEnrollment(context: NSManagedObjectContext) async throws -> E2eIEnrollmentInterface
>>>>>>> b961cfcb
}

public final class E2eIRepository: E2eIRepositoryInterface {

    // MARK: - Types

    enum Error: Swift.Error {
        case failedToGetSelfUserInfo
    }

    // MARK: - Properties

    private let acmeApi: AcmeAPIInterface
    private let apiProvider: APIProviderInterface
    private let e2eiSetupService: E2eISetupServiceInterface
    private let keyRotator: E2eIKeyPackageRotating
    private let coreCryptoProvider: CoreCryptoProviderProtocol

    // MARK: - Life cycle

    public init(
        acmeApi: AcmeAPIInterface,
        apiProvider: APIProviderInterface,
        e2eiSetupService: E2eISetupServiceInterface,
        keyRotator: E2eIKeyPackageRotating,
        coreCryptoProvider: CoreCryptoProviderProtocol
    ) {
        self.acmeApi = acmeApi
        self.apiProvider = apiProvider
        self.e2eiSetupService = e2eiSetupService
        self.keyRotator = keyRotator
        self.coreCryptoProvider = coreCryptoProvider
    }

    // MARK: - Interface

    public func fetchTrustAnchor() async throws {
        let trustAnchor = try await acmeApi.getTrustAnchor()
        try await e2eiSetupService.registerTrustAnchor(trustAnchor)
    }

<<<<<<< HEAD
    public func createEnrollment(
        e2eiClientId: E2eIClientID,
        userName: String,
        handle: String,
        team: UUID,
        isUpgradingClient: Bool
    ) async throws -> E2eIEnrollmentInterface {
=======
    public func createEnrollment(context: NSManagedObjectContext) async throws -> E2eIEnrollmentInterface {
        let (userName, userHandle, teamId) = try await context.perform {
            let selfUser = ZMUser.selfUser(in: context)
            guard let userName = selfUser.name,
                  let userHandle = selfUser.handle,
                  let teamId = selfUser.team?.remoteIdentifier else {
                throw Error.failedToGetSelfUserInfo
            }
            return (userName, userHandle, teamId)
        }
>>>>>>> b961cfcb

        let e2eIdentity = try await e2eiSetupService.setupEnrollment(
            clientID: e2eiClientId,
            userName: userName,
<<<<<<< HEAD
            handle: handle,
            team: team,
            isUpgradingClient: isUpgradingClient
=======
            handle: userHandle,
            teamId: teamId
>>>>>>> b961cfcb
        )

        let e2eiService = E2eIService(e2eIdentity: e2eIdentity, coreCryptoProvider: coreCryptoProvider)
        let acmeDirectory = try await loadACMEDirectory(e2eiService: e2eiService)

        return E2eIEnrollment(
            acmeApi: acmeApi,
            apiProvider: apiProvider,
            e2eiService: e2eiService,
            acmeDirectory: acmeDirectory,
            keyRotator: keyRotator
        )
    }

    // MARK: - Helpers

    private func loadACMEDirectory(e2eiService: E2eIService) async throws -> AcmeDirectory {
        let acmeDirectoryData = try await acmeApi.getACMEDirectory()
        return try await e2eiService.getDirectoryResponse(directoryData: acmeDirectoryData)
    }

}<|MERGE_RESOLUTION|>--- conflicted
+++ resolved
@@ -22,18 +22,7 @@
 public protocol E2eIRepositoryInterface {
 
     func fetchTrustAnchor() async throws
-<<<<<<< HEAD
-
-    func createEnrollment(
-        e2eiClientId: E2eIClientID,
-        userName: String,
-        handle: String,
-        team: UUID,
-        isUpgradingClient: Bool
-    ) async throws -> E2eIEnrollmentInterface
-=======
     func createEnrollment(context: NSManagedObjectContext) async throws -> E2eIEnrollmentInterface
->>>>>>> b961cfcb
 }
 
 public final class E2eIRepository: E2eIRepositoryInterface {
@@ -75,38 +64,25 @@
         try await e2eiSetupService.registerTrustAnchor(trustAnchor)
     }
 
-<<<<<<< HEAD
-    public func createEnrollment(
-        e2eiClientId: E2eIClientID,
-        userName: String,
-        handle: String,
-        team: UUID,
-        isUpgradingClient: Bool
-    ) async throws -> E2eIEnrollmentInterface {
-=======
     public func createEnrollment(context: NSManagedObjectContext) async throws -> E2eIEnrollmentInterface {
-        let (userName, userHandle, teamId) = try await context.perform {
+        let (userName, userHandle, teamId, clientID, isUpgradingClient) = try await context.perform {
             let selfUser = ZMUser.selfUser(in: context)
+            let isUpgradingClient = selfUser.selfClient()?.hasRegisteredMLSClient ?? false
             guard let userName = selfUser.name,
                   let userHandle = selfUser.handle,
-                  let teamId = selfUser.team?.remoteIdentifier else {
+                  let teamId = selfUser.team?.remoteIdentifier,
+                  let clientID = E2eIClientID(user: selfUser) else {
                 throw Error.failedToGetSelfUserInfo
             }
-            return (userName, userHandle, teamId)
+            return (userName, userHandle, teamId, clientID, isUpgradingClient)
         }
->>>>>>> b961cfcb
 
         let e2eIdentity = try await e2eiSetupService.setupEnrollment(
-            clientID: e2eiClientId,
+            clientID: clientID,
             userName: userName,
-<<<<<<< HEAD
-            handle: handle,
-            team: team,
+            handle: userHandle,
+            teamId: teamId,
             isUpgradingClient: isUpgradingClient
-=======
-            handle: userHandle,
-            teamId: teamId
->>>>>>> b961cfcb
         )
 
         let e2eiService = E2eIService(e2eIdentity: e2eIdentity, coreCryptoProvider: coreCryptoProvider)
