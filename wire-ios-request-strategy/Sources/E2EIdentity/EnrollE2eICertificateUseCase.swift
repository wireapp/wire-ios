//
// Wire
// Copyright (C) 2023 Wire Swiss GmbH
//
// This program is free software: you can redistribute it and/or modify
// it under the terms of the GNU General Public License as published by
// the Free Software Foundation, either version 3 of the License, or
// (at your option) any later version.
//
// This program is distributed in the hope that it will be useful,
// but WITHOUT ANY WARRANTY; without even the implied warranty of
// MERCHANTABILITY or FITNESS FOR A PARTICULAR PURPOSE. See the
// GNU General Public License for more details.
//
// You should have received a copy of the GNU General Public License
// along with this program. If not, see http://www.gnu.org/licenses/.
//

import Foundation

public typealias OAuthBlock = (_ idP: URL,
                               _ clientID: String,
                               _ keyauth: String,
                               _ acmeAud: String) async throws -> (String, String)

public protocol EnrollE2eICertificateUseCaseInterface {

<<<<<<< HEAD
    func invoke(e2eiClientId: E2eIClientID,
                userName: String,
                userHandle: String,
                team: UUID,
                isUpgradingMLSClient: Bool,
                authenticate: OAuthBlock) async throws
=======
    func invoke(authenticate: OAuthBlock) async throws
>>>>>>> b961cfcb

}

/// This class provides an interface to issue an E2EI certificate.
public final class EnrollE2eICertificateUseCase: EnrollE2eICertificateUseCaseInterface {

    // MARK: - Types

    enum Failure: Error {
        case missingIdentityProvider
        case missingClientId
        case failedToDecodeCertificate
        case failedToEnrollCertificate(_ underlyingError: Error)
    }

    // MARK: - Properties

    private let logger = WireLogger.e2ei
    private let e2eiRepository: E2eIRepositoryInterface
    private let context: NSManagedObjectContext

    // MARK: - Life cycle

    public init(e2eiRepository: E2eIRepositoryInterface,
                context: NSManagedObjectContext) {
        self.e2eiRepository = e2eiRepository
        self.context = context
    }

<<<<<<< HEAD
    public func invoke(e2eiClientId: E2eIClientID,
                       userName: String,
                       userHandle: String,
                       team: UUID,
                       isUpgradingMLSClient: Bool,
                       authenticate: OAuthBlock) async throws {
        try await e2eiRepository.fetchTrustAnchor()

        let enrollment = try await e2eiRepository.createEnrollment(e2eiClientId: e2eiClientId,
                                                                   userName: userName,
                                                                   handle: userHandle,
                                                                   team: team,
                                                                   isUpgradingClient: isUpgradingMLSClient)
=======
    public func invoke(authenticate: OAuthBlock) async throws {
        do {
            try await e2eiRepository.fetchTrustAnchor()
        } catch {
            logger.warn("failed to register trust anchor: \(error.localizedDescription)")
        }

        let enrollment = try await e2eiRepository.createEnrollment(context: context)
>>>>>>> b961cfcb

        let acmeNonce = try await enrollment.getACMENonce()
        let newAccountNonce = try await enrollment.createNewAccount(prevNonce: acmeNonce)
        let newOrder = try await enrollment.createNewOrder(prevNonce: newAccountNonce)
        let authorizations = try await enrollment.getAuthorizations(
            prevNonce: newOrder.nonce,
            authorizationsEndpoints: newOrder.acmeOrder.authorizations)
        let oidcAuthorization = authorizations.oidcAuthorization
        let dPopAuthorization = authorizations.dpopAuthorization

        let keyauth = oidcAuthorization.keyauth ?? ""
        let acmeAudience = oidcAuthorization.challenge.url

        guard let identityProvider = URL(string: oidcAuthorization.challenge.target) else {
            throw Failure.missingIdentityProvider
        }

        guard let clientId = extractClientId(from: oidcAuthorization.challenge.target) else {
            throw Failure.missingClientId
        }

        let selfClientId = await context.perform {
            ZMUser.selfUser(in: self.context).selfClient()?.remoteIdentifier
        }
        let (idToken, refreshToken) = try await authenticate(identityProvider, clientId, keyauth, acmeAudience)
        let wireNonce = try await enrollment.getWireNonce(clientId: selfClientId ?? "")
        let dpopToken = try await enrollment.getDPoPToken(wireNonce)
        let wireAccessToken = try await enrollment.getWireAccessToken(clientId: selfClientId ?? "",
                                                                      dpopToken: dpopToken)

        let refreshTokenFromCC = try? await enrollment.getOAuthRefreshToken()

        let dpopChallengeResponse = try await enrollment.validateDPoPChallenge(accessToken: wireAccessToken.token,
                                                                               prevNonce: authorizations.nonce,
                                                                               acmeChallenge: dPopAuthorization.challenge)

        let oidcChallengeResponse = try await enrollment.validateOIDCChallenge(idToken: idToken,
                                                                               refreshToken: refreshTokenFromCC ?? refreshToken,
                                                                               prevNonce: dpopChallengeResponse.nonce,
                                                                               acmeChallenge: oidcAuthorization.challenge)

        let orderResponse = try await enrollment.checkOrderRequest(location: newOrder.location, prevNonce: oidcChallengeResponse.nonce)
        let finalizeResponse = try await enrollment.finalize(location: orderResponse.location, prevNonce: orderResponse.acmeResponse.nonce)
        let certificateRequest = try await enrollment.certificateRequest(location: finalizeResponse.location,
                                                                         prevNonce: finalizeResponse.acmeResponse.nonce)

        do {
            guard let certificateChain = String(bytes: certificateRequest.response.bytes, encoding: .utf8) else {
                throw Failure.failedToDecodeCertificate
            }
<<<<<<< HEAD
            if isUpgradingMLSClient {
                try await enrollment.rotateKeysAndMigrateConversations(certificateChain: certificateChain)
            } else {
                try await enrollment.createMLSClient(certificateChain: certificateChain)
            }
        } catch is DecodingError {
            throw EnrollE2EICertificateUseCaseFailure.failedToDecodeCertificate
=======
            try await enrollment.rotateKeysAndMigrateConversations(certificateChain: certificateChain)
        } catch {
            throw Failure.failedToEnrollCertificate(error)
>>>>>>> b961cfcb
        }

    }

    private func extractClientId(from path: String) -> String? {
        guard let urlComponents = URLComponents(string: path),
              let clientId = urlComponents.queryItems?.first(where: { $0.name == "client_id" })?.value else {
            return nil
        }
        return clientId
    }

}<|MERGE_RESOLUTION|>--- conflicted
+++ resolved
@@ -25,16 +25,7 @@
 
 public protocol EnrollE2eICertificateUseCaseInterface {
 
-<<<<<<< HEAD
-    func invoke(e2eiClientId: E2eIClientID,
-                userName: String,
-                userHandle: String,
-                team: UUID,
-                isUpgradingMLSClient: Bool,
-                authenticate: OAuthBlock) async throws
-=======
     func invoke(authenticate: OAuthBlock) async throws
->>>>>>> b961cfcb
 
 }
 
@@ -64,21 +55,6 @@
         self.context = context
     }
 
-<<<<<<< HEAD
-    public func invoke(e2eiClientId: E2eIClientID,
-                       userName: String,
-                       userHandle: String,
-                       team: UUID,
-                       isUpgradingMLSClient: Bool,
-                       authenticate: OAuthBlock) async throws {
-        try await e2eiRepository.fetchTrustAnchor()
-
-        let enrollment = try await e2eiRepository.createEnrollment(e2eiClientId: e2eiClientId,
-                                                                   userName: userName,
-                                                                   handle: userHandle,
-                                                                   team: team,
-                                                                   isUpgradingClient: isUpgradingMLSClient)
-=======
     public func invoke(authenticate: OAuthBlock) async throws {
         do {
             try await e2eiRepository.fetchTrustAnchor()
@@ -87,7 +63,6 @@
         }
 
         let enrollment = try await e2eiRepository.createEnrollment(context: context)
->>>>>>> b961cfcb
 
         let acmeNonce = try await enrollment.getACMENonce()
         let newAccountNonce = try await enrollment.createNewAccount(prevNonce: acmeNonce)
@@ -111,6 +86,9 @@
 
         let selfClientId = await context.perform {
             ZMUser.selfUser(in: self.context).selfClient()?.remoteIdentifier
+        }
+        let s = await context.perform {
+            ZMUser.selfUser(in: self.context).selfClient()?.hasRegisteredMLSClient ?? false
         }
         let (idToken, refreshToken) = try await authenticate(identityProvider, clientId, keyauth, acmeAudience)
         let wireNonce = try await enrollment.getWireNonce(clientId: selfClientId ?? "")
@@ -138,19 +116,14 @@
             guard let certificateChain = String(bytes: certificateRequest.response.bytes, encoding: .utf8) else {
                 throw Failure.failedToDecodeCertificate
             }
-<<<<<<< HEAD
+
             if isUpgradingMLSClient {
                 try await enrollment.rotateKeysAndMigrateConversations(certificateChain: certificateChain)
             } else {
                 try await enrollment.createMLSClient(certificateChain: certificateChain)
             }
-        } catch is DecodingError {
-            throw EnrollE2EICertificateUseCaseFailure.failedToDecodeCertificate
-=======
-            try await enrollment.rotateKeysAndMigrateConversations(certificateChain: certificateChain)
         } catch {
             throw Failure.failedToEnrollCertificate(error)
->>>>>>> b961cfcb
         }
 
     }
