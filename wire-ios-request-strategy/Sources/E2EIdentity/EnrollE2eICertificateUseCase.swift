//
// Wire
// Copyright (C) 2023 Wire Swiss GmbH
//
// This program is free software: you can redistribute it and/or modify
// it under the terms of the GNU General Public License as published by
// the Free Software Foundation, either version 3 of the License, or
// (at your option) any later version.
//
// This program is distributed in the hope that it will be useful,
// but WITHOUT ANY WARRANTY; without even the implied warranty of
// MERCHANTABILITY or FITNESS FOR A PARTICULAR PURPOSE. See the
// GNU General Public License for more details.
//
// You should have received a copy of the GNU General Public License
// along with this program. If not, see http://www.gnu.org/licenses/.
//

import Foundation

public typealias OAuthBlock = (_ idP: URL,
                               _ clientID: String,
                               _ keyauth: String,
                               _ acmeAud: String) async throws -> (String, String)

public protocol EnrollE2eICertificateUseCaseInterface {

    func invoke(e2eiClientId: E2eIClientID,
                userName: String,
                userHandle: String,
                team: UUID,
                authenticate: OAuthBlock) async throws

}

/// This class provides an interface to issue an E2EI certificate.
public final class EnrollE2eICertificateUseCase: EnrollE2eICertificateUseCaseInterface {

    var e2eiRepository: E2eIRepositoryInterface

    public init(e2eiRepository: E2eIRepositoryInterface) {
        self.e2eiRepository = e2eiRepository
    }

    public func invoke(e2eiClientId: E2eIClientID,
                       userName: String,
                       userHandle: String,
                       team: UUID,
                       authenticate: OAuthBlock) async throws {
        let enrollment = try await e2eiRepository.createEnrollment(e2eiClientId: e2eiClientId,
                                                                   userName: userName,
                                                                   handle: userHandle,
                                                                   team: team)

        let acmeNonce = try await enrollment.getACMENonce()
        let newAccountNonce = try await enrollment.createNewAccount(prevNonce: acmeNonce)
        let newOrder = try await enrollment.createNewOrder(prevNonce: newAccountNonce)
        let authorizations = try await enrollment.getAuthorizations(
            prevNonce: newOrder.nonce,
            authorizationsEndpoints: newOrder.acmeOrder.authorizations)
        let oidcAuthorization = authorizations.oidcAuthorization
        let dPopAuthorization = authorizations.dpopAuthorization

<<<<<<< HEAD
        let keyauth = oidcAuthorization.keyauth ?? ""
        let acmeAudience = oidcAuthorization.challenge.url

        guard let identityProvider = URL(string: oidcAuthorization.challenge.target) else {
            throw EnrollE2EICertificateUseCaseFailure.missingIdentityProvider
        }

        guard let clientId = getClientId(from: oidcAuthorization.challenge.target) else {
            throw EnrollE2EICertificateUseCaseFailure.missingClientId
        }

        let (idToken, refreshToken) = try await authenticate(identityProvider, clientId, keyauth, acmeAudience)
        let wireNonce = try await enrollment.getWireNonce(clientId: e2eiClientId.clientID)
        let dpopToken = try await enrollment.getDPoPToken(wireNonce)
        let wireAccessToken = try await enrollment.getWireAccessToken(clientId: e2eiClientId.clientID,
                                                                      dpopToken: dpopToken)

        let refreshTokenFromCC = try? await enrollment.getOAuthRefreshToken()

        let dpopChallengeResponse = try await enrollment.validateDPoPChallenge(accessToken: wireAccessToken.token,
                                                                               prevNonce: authorizations.nonce,
                                                                               acmeChallenge: dPopAuthorization.challenge)

        let oidcChallengeResponse = try await enrollment.validateOIDCChallenge(idToken: idToken,
                                                                               refreshToken: refreshTokenFromCC ?? refreshToken,
                                                                               prevNonce: dpopChallengeResponse.nonce,
                                                                               acmeChallenge: oidcAuthorization.challenge)

        let orderResponse = try await enrollment.checkOrderRequest(location: newOrder.location, prevNonce: oidcChallengeResponse.nonce)
        let finalizeResponse = try await enrollment.finalize(location: orderResponse.location, prevNonce: orderResponse.acmeResponse.nonce)
        let certificateRequest = try await enrollment.certificateRequest(location: finalizeResponse.location,
                                                                         prevNonce: finalizeResponse.acmeResponse.nonce)
=======
//        let oidcChallenge = authzResponse.challenges.wireOidcChallenge
//        let wireDpopChallenge = authzResponse.challenges.wireDpopChallenge
>>>>>>> 8efc5ce4

//        let keyauth = authzResponse.challenges.keyauth
//        let acmeAudience = oidcChallenge.url
//
//        guard let identityProvider = URL(string: oidcChallenge.target) else {
//            throw EnrollE2EICertificateUseCaseFailure.missingIdentityProvider
//        }
//
//        guard let clientId = getClientId(from: oidcChallenge.target) else {
//            throw EnrollE2EICertificateUseCaseFailure.missingClientId
//        }
//
//        let (idToken, refreshToken) = try await authenticate(identityProvider, clientId, keyauth, acmeAudience)
//        let wireNonce = try await enrollment.getWireNonce(clientId: e2eiClientId.clientID)
//        let dpopToken = try await enrollment.getDPoPToken(wireNonce)
//        let wireAccessToken = try await enrollment.getWireAccessToken(clientId: e2eiClientId.clientID,
//                                                                      dpopToken: dpopToken)
//
//        let refreshTokenFromCC = try? await enrollment.getOAuthRefreshToken()
//
//        let dpopChallengeResponse = try await enrollment.validateDPoPChallenge(accessToken: wireAccessToken.token,
//                                                                               prevNonce: authzResponse.nonce,
//                                                                               acmeChallenge: wireDpopChallenge)
//
//        let oidcChallengeResponse = try await enrollment.validateOIDCChallenge(idToken: idToken,
//                                                                               refreshToken: refreshTokenFromCC ?? refreshToken,
//                                                                               prevNonce: dpopChallengeResponse.nonce,
//                                                                               acmeChallenge: oidcChallenge)
//
//        let orderResponse = try await enrollment.checkOrderRequest(location: newOrder.location, prevNonce: oidcChallengeResponse.nonce)
//        let finalizeResponse = try await enrollment.finalize(location: orderResponse.location, prevNonce: orderResponse.acmeResponse.nonce)
//        let certificateRequest = try await enrollment.certificateRequest(location: finalizeResponse.location,
//                                                                         prevNonce: finalizeResponse.acmeResponse.nonce)
//
        do {
//            guard let certificateChain = String(bytes: certificateRequest.response.bytes, encoding: .utf8) else {
//                throw EnrollE2EICertificateUseCaseFailure.failedToDecodeCertificate
//            }
//
//            try await enrollment.rotateKeysAndMigrateConversations(certificateChain: certificateChain)
        } catch is DecodingError {
            throw EnrollE2EICertificateUseCaseFailure.failedToDecodeCertificate
        }

    }

    private func getClientId(from path: String) -> String? {
        guard let urlComponents = URLComponents(string: path),
              let clientId = urlComponents.queryItems?.first(where: { $0.name == "client_id" })?.value else {
            return nil
        }
        return clientId
    }

}

enum EnrollE2EICertificateUseCaseFailure: Error {

    case failedToSetupEnrollment
    case missingIdentityProvider
    case missingClientId
    case failedToDecodeCertificate

}<|MERGE_RESOLUTION|>--- conflicted
+++ resolved
@@ -61,7 +61,6 @@
         let oidcAuthorization = authorizations.oidcAuthorization
         let dPopAuthorization = authorizations.dpopAuthorization
 
-<<<<<<< HEAD
         let keyauth = oidcAuthorization.keyauth ?? ""
         let acmeAudience = oidcAuthorization.challenge.url
 
@@ -94,50 +93,13 @@
         let finalizeResponse = try await enrollment.finalize(location: orderResponse.location, prevNonce: orderResponse.acmeResponse.nonce)
         let certificateRequest = try await enrollment.certificateRequest(location: finalizeResponse.location,
                                                                          prevNonce: finalizeResponse.acmeResponse.nonce)
-=======
-//        let oidcChallenge = authzResponse.challenges.wireOidcChallenge
-//        let wireDpopChallenge = authzResponse.challenges.wireDpopChallenge
->>>>>>> 8efc5ce4
 
-//        let keyauth = authzResponse.challenges.keyauth
-//        let acmeAudience = oidcChallenge.url
-//
-//        guard let identityProvider = URL(string: oidcChallenge.target) else {
-//            throw EnrollE2EICertificateUseCaseFailure.missingIdentityProvider
-//        }
-//
-//        guard let clientId = getClientId(from: oidcChallenge.target) else {
-//            throw EnrollE2EICertificateUseCaseFailure.missingClientId
-//        }
-//
-//        let (idToken, refreshToken) = try await authenticate(identityProvider, clientId, keyauth, acmeAudience)
-//        let wireNonce = try await enrollment.getWireNonce(clientId: e2eiClientId.clientID)
-//        let dpopToken = try await enrollment.getDPoPToken(wireNonce)
-//        let wireAccessToken = try await enrollment.getWireAccessToken(clientId: e2eiClientId.clientID,
-//                                                                      dpopToken: dpopToken)
-//
-//        let refreshTokenFromCC = try? await enrollment.getOAuthRefreshToken()
-//
-//        let dpopChallengeResponse = try await enrollment.validateDPoPChallenge(accessToken: wireAccessToken.token,
-//                                                                               prevNonce: authzResponse.nonce,
-//                                                                               acmeChallenge: wireDpopChallenge)
-//
-//        let oidcChallengeResponse = try await enrollment.validateOIDCChallenge(idToken: idToken,
-//                                                                               refreshToken: refreshTokenFromCC ?? refreshToken,
-//                                                                               prevNonce: dpopChallengeResponse.nonce,
-//                                                                               acmeChallenge: oidcChallenge)
-//
-//        let orderResponse = try await enrollment.checkOrderRequest(location: newOrder.location, prevNonce: oidcChallengeResponse.nonce)
-//        let finalizeResponse = try await enrollment.finalize(location: orderResponse.location, prevNonce: orderResponse.acmeResponse.nonce)
-//        let certificateRequest = try await enrollment.certificateRequest(location: finalizeResponse.location,
-//                                                                         prevNonce: finalizeResponse.acmeResponse.nonce)
-//
         do {
-//            guard let certificateChain = String(bytes: certificateRequest.response.bytes, encoding: .utf8) else {
-//                throw EnrollE2EICertificateUseCaseFailure.failedToDecodeCertificate
-//            }
-//
-//            try await enrollment.rotateKeysAndMigrateConversations(certificateChain: certificateChain)
+            guard let certificateChain = String(bytes: certificateRequest.response.bytes, encoding: .utf8) else {
+                throw EnrollE2EICertificateUseCaseFailure.failedToDecodeCertificate
+            }
+            print(certificateChain)
+            //            try await enrollment.rotateKeysAndMigrateConversations(certificateChain: certificateChain)
         } catch is DecodingError {
             throw EnrollE2EICertificateUseCaseFailure.failedToDecodeCertificate
         }
