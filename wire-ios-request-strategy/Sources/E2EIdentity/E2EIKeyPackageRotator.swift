//
// Wire
// Copyright (C) 2024 Wire Swiss GmbH
//
// This program is free software: you can redistribute it and/or modify
// it under the terms of the GNU General Public License as published by
// the Free Software Foundation, either version 3 of the License, or
// (at your option) any later version.
//
// This program is distributed in the hope that it will be useful,
// but WITHOUT ANY WARRANTY; without even the implied warranty of
// MERCHANTABILITY or FITNESS FOR A PARTICULAR PURPOSE. See the
// GNU General Public License for more details.
//
// You should have received a copy of the GNU General Public License
// along with this program. If not, see http://www.gnu.org/licenses/.
//

import Combine
import Foundation
import WireCoreCrypto
import WireDataModel

// sourcery: AutoMockable
public protocol E2EIKeyPackageRotating {

    func rotateKeysAndMigrateConversations(
        enrollment: E2eiEnrollmentProtocol,
        certificateChain: String
    ) async throws

}

public class E2EIKeyPackageRotator: E2EIKeyPackageRotating {

    // MARK: - Types

    enum Error: Swift.Error {
        case noSelfClient
        case invalidGroupID
        case invalidIdentity
    }

    // MARK: - Properties

    private let coreCryptoProvider: CoreCryptoProviderProtocol
    private let conversationEventProcessor: ConversationEventProcessorProtocol
    private let context: NSManagedObjectContext
    private let commitSender: CommitSending
    private let newKeyPackageCount: UInt32 = 100
    private let onNewCRLsDistributionPointsSubject: PassthroughSubject<CRLsDistributionPoints, Never>

    private var coreCrypto: SafeCoreCryptoProtocol {
        get async throws {
            try await coreCryptoProvider.coreCrypto()
        }
    }

    // MARK: - Life cycle

    public init(
        coreCryptoProvider: CoreCryptoProviderProtocol,
        conversationEventProcessor: ConversationEventProcessorProtocol,
        context: NSManagedObjectContext,
        onNewCRLsDistributionPointsSubject: PassthroughSubject<CRLsDistributionPoints, Never>,
        commitSender: CommitSending? = nil
    ) {
        self.coreCryptoProvider = coreCryptoProvider
        self.conversationEventProcessor = conversationEventProcessor
        self.context = context
        self.onNewCRLsDistributionPointsSubject = onNewCRLsDistributionPointsSubject
        self.commitSender = commitSender ?? CommitSender(
            coreCryptoProvider: coreCryptoProvider,
            notificationContext: context.notificationContext
        )
    }

    // MARK: - Interface

    public func rotateKeysAndMigrateConversations(
        enrollment: E2eiEnrollmentProtocol,
        certificateChain: String
    ) async throws {

        // We need to cast this to `E2eiEnrollment` because we only have access
        // to the protocol it conforms to (E2eiEnrollmentProtocol),
        // but the `e2eiRotateAll` function below expects the `E2eiEnrollment` type
        guard let enrollment = enrollment as? E2eiEnrollment else {
            throw Error.invalidIdentity
        }

        // Get the rotate bundle from core crypto
        let rotateBundle = try await coreCrypto.perform {
            try await $0.e2eiRotateAll(
                enrollment: enrollment,
                certificateChain: certificateChain,
                newKeyPackagesCount: newKeyPackageCount
            )
        }

<<<<<<< HEAD
        guard rotateBundle.commits.isNonEmpty else {
            // TODO: [WPB-6281] [[jacob]] remove this guard when implementing
=======
        guard !rotateBundle.commits.isEmpty else {
            // TODO: [WPB-6281] [jacob] remove this guard when implementing
>>>>>>> 0882b709
            return
        }

        // Replace the key packages with the ones including the certificate
        try await replaceKeyPackages(rotateBundle: rotateBundle)

        // Send migration commits after key packages rotations
        for (groupID, commit) in rotateBundle.commits {
            do {
                try await migrateConversation(with: groupID, commit: commit)
            } catch {
                WireLogger.e2ei.warn("failed to rotate keys for group: \(String(describing: error))")
            }
        }

        // Publish new certificate revocation lists (CRLs) distribution points
        if let newDistributionPoints = CRLsDistributionPoints(from: rotateBundle.crlNewDistributionPoints) {
            onNewCRLsDistributionPointsSubject.send(newDistributionPoints)
        }
    }

    // MARK: - Helpers

    private func replaceKeyPackages(rotateBundle: RotateBundle) async throws {

        guard let clientID = await context.perform({ [self] in
            ZMUser.selfUser(in: context).selfClient()?.remoteIdentifier
        }) else {
            throw Error.noSelfClient
        }

        let newKeyPackages = rotateBundle.newKeyPackages.map { $0.base64String() }
        var action = ReplaceSelfMLSKeyPackagesAction(
            clientID: clientID,
            keyPackages: newKeyPackages
        )
        try await action.perform(in: context.notificationContext)
    }

    private func migrateConversation(with groupID: String, commit: CommitBundle) async throws {
        guard let groupData = groupID.zmHexDecodedData() else {
            throw Error.invalidGroupID
        }

        let groupID = MLSGroupID(groupData)
        let events = try await commitSender.sendCommitBundle(
            commit,
            for: groupID
        )

        await conversationEventProcessor.processConversationEvents(events)
    }

}<|MERGE_RESOLUTION|>--- conflicted
+++ resolved
@@ -98,13 +98,8 @@
             )
         }
 
-<<<<<<< HEAD
-        guard rotateBundle.commits.isNonEmpty else {
-            // TODO: [WPB-6281] [[jacob]] remove this guard when implementing
-=======
         guard !rotateBundle.commits.isEmpty else {
             // TODO: [WPB-6281] [jacob] remove this guard when implementing
->>>>>>> 0882b709
             return
         }
 
