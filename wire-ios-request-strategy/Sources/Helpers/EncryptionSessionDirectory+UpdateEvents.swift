--- conflicted
+++ resolved
@@ -30,17 +30,10 @@
     ) throws -> (didCreateNewSession: Bool, decryptedData: Data) {
         if self.hasSession(for: sessionID) {
             let decryptedData = try decrypt(encryptedData, from: sessionID)
-<<<<<<< HEAD
-            return (didCreateNewSession: false, decryptedData: decryptedData)
+            return (false, decryptedData)
         } else {
             let decryptedData = try createClientSessionAndReturnPlaintext(for: sessionID, prekeyMessage: encryptedData)
             return (didCreateNewSession: true, decryptedData: decryptedData)
-=======
-            return (false, decryptedData)
-        } else {
-            let decryptedData = try createClientSessionAndReturnPlaintext(for: sessionID, prekeyMessage: encryptedData)
-            return (true, decryptedData)
->>>>>>> efef2869
         }
     }
 
