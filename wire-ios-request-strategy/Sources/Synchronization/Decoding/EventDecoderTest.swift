//
// Wire
// Copyright (C) 2020 Wire Swiss GmbH
//
// This program is free software: you can redistribute it and/or modify
// it under the terms of the GNU General Public License as published by
// the Free Software Foundation, either version 3 of the License, or
// (at your option) any later version.
//
// This program is distributed in the hope that it will be useful,
// but WITHOUT ANY WARRANTY; without even the implied warranty of
// MERCHANTABILITY or FITNESS FOR A PARTICULAR PURPOSE. See the
// GNU General Public License for more details.
//
// You should have received a copy of the GNU General Public License
// along with this program. If not, see http://www.gnu.org/licenses/.
//

import WireTesting
@testable import WireRequestStrategy

public enum EventConversation {
    static let add = "conversation.message-add"
    static let addClientMessage = "conversation.client-message-add"
    static let addOTRMessage = "conversation.otr-message-add"
    static let addAsset = "conversation.asset-add"
    static let addOTRAsset = "conversation.otr-asset-add"
}

class EventDecoderTest: MessagingTestBase {

    var sut: EventDecoder!

    override func setUp() {
        super.setUp()
        sut = EventDecoder(eventMOC: eventMOC, syncMOC: syncMOC)

        syncMOC.performGroupedBlockAndWait {
            let selfUser = ZMUser.selfUser(in: self.syncMOC)
            selfUser.remoteIdentifier = self.accountIdentifier
            let selfConversation = ZMConversation.insertNewObject(in: self.syncMOC)
            selfConversation.remoteIdentifier = self.accountIdentifier
            selfConversation.conversationType = .self
        }
    }

    override func tearDown() {
        EventDecoder.testingBatchSize = nil
        sut = nil
        super.tearDown()
    }
}

// MARK: - Processing events
extension EventDecoderTest {

    func testThatItProcessesEvents() {

        var didCallBlock = false

        syncMOC.performGroupedBlock {
            // given
            let event = self.eventStreamEvent()
            self.sut.decryptAndStoreEvents([event])

            // when
            self.sut.processStoredEvents { (events) in
                XCTAssertTrue(events.contains(event))
                didCallBlock = true
            }
        }

        XCTAssert(waitForAllGroupsToBeEmpty(withTimeout: 0.5))

        // then
        XCTAssertTrue(didCallBlock)
    }

    func testThatItProcessesEventsWithPrivateKeys() throws {
        var didCallBlock = false
        let accountID = UUID.create()
        let keyGenerator = EARKeyGenerator()
<<<<<<< HEAD
        let primaryKeys = try keyGenerator.generatePublicPrivateKeyPair(id: "event-decoder-tests.\(accountID).primary")
        let secondaryKeys = try keyGenerator.generatePublicPrivateKeyPair(id: "event-decoder-tests.\(accountID).secondary")
=======
        let primaryKeys = try keyGenerator.generatePrimaryPublicPrivateKeyPair(id: "event-decoder-tests.\(accountID).primary")
        let secondaryKeys = try keyGenerator.generateSecondaryPublicPrivateKeyPair(id: "event-decoder-tests.\(accountID).secondary")
>>>>>>> 1e5f1db9

        let publicKeys = EARPublicKeys(
            primary: primaryKeys.publicKey,
            secondary: primaryKeys.privateKey
        )

        let privateKeys = EARPrivateKeys(
            primary: primaryKeys.privateKey,
            secondary: secondaryKeys.privateKey
        )

        syncMOC.performGroupedBlock {
            // given
            let event = self.eventStreamEvent()
            self.sut.decryptAndStoreEvents(
                [event],
                publicKeys: publicKeys
            )

            // when
            self.sut.processStoredEvents(with: privateKeys) { events in
                XCTAssertTrue(events.contains(event))
                didCallBlock = true
            }
        }

        XCTAssert(waitForAllGroupsToBeEmpty(withTimeout: 0.5))

        // then
        XCTAssertTrue(didCallBlock)
    }

    func testThatItProcessesPreviouslyStoredEventsFirst() {

        EventDecoder.testingBatchSize = 1
        var callCount = 0

        syncMOC.performGroupedBlock {
            // given
            let event1 = self.eventStreamEvent()
            let event2 = self.eventStreamEvent()
            self.sut.decryptAndStoreEvents([event1])

            // when
            self.sut.decryptAndStoreEvents([event2])
            self.sut.processStoredEvents { (events) in
                if callCount == 0 {
                    XCTAssertTrue(events.contains(event1))
                } else if callCount == 1 {
                    XCTAssertTrue(events.contains(event2))
                } else {
                    XCTFail("called too often")
                }
                callCount += 1
            }
        }

        XCTAssert(waitForAllGroupsToBeEmpty(withTimeout: 0.5))

        // then
        XCTAssertEqual(callCount, 2)
    }

    func testThatItProcessesInBatches() {

        EventDecoder.testingBatchSize = 2
        var callCount = 0

        syncMOC.performGroupedBlock {

            // given
            let event1 = self.eventStreamEvent()
            let event2 = self.eventStreamEvent()
            let event3 = self.eventStreamEvent()
            let event4 = self.eventStreamEvent()

            self.sut.decryptAndStoreEvents([event1, event2, event3, event4])

            // when
            self.sut.processStoredEvents { (events) in
                if callCount == 0 {
                    XCTAssertTrue(events.contains(event1))
                    XCTAssertTrue(events.contains(event2))
                } else if callCount == 1 {
                    XCTAssertTrue(events.contains(event3))
                    XCTAssertTrue(events.contains(event4))
                } else {
                    XCTFail("called too often")
                }
                callCount += 1
            }
        }

        XCTAssert(waitForAllGroupsToBeEmpty(withTimeout: 0.5))

        // then
        XCTAssertEqual(callCount, 2)
    }

    func testThatItDoesNotProcessTheSameEventsTwiceWhenCalledSuccessively() {

        EventDecoder.testingBatchSize = 2

        syncMOC.performGroupedBlock {

            // given
            let event1 = self.eventStreamEvent()
            let event2 = self.eventStreamEvent()
            let event3 = self.eventStreamEvent()
            let event4 = self.eventStreamEvent()

            self.sut.decryptAndStoreEvents([event1, event2])

            self.sut.processStoredEvents(with: nil) { (events) in
                XCTAssert(events.contains(event1))
                XCTAssert(events.contains(event2))
            }

            self.insert([event3, event4], startIndex: 1)

            // when
            self.sut.processStoredEvents(with: nil) { (events) in
                XCTAssertFalse(events.contains(event1))
                XCTAssertFalse(events.contains(event2))
                XCTAssertTrue(events.contains(event3))
                XCTAssertTrue(events.contains(event4))
            }
        }

        XCTAssert(waitForAllGroupsToBeEmpty(withTimeout: 0.5))
    }

    func testThatItDoesNotProcessEventsFromOtherUsersArrivingInSelfConversation() {
        var didCallBlock = false

        syncMOC.performGroupedBlock {
            // given
            let event1 = self.eventStreamEvent(conversation: ZMConversation.selfConversation(in: self.syncMOC), genericMessage: GenericMessage(content: Calling(content: "123")))
            let event2 = self.eventStreamEvent()

            self.insert([event1, event2])

            // when
            self.sut.processStoredEvents(with: nil) { (events) in
                XCTAssertEqual(events, [event2])
                didCallBlock = true
            }
        }

        XCTAssert(waitForAllGroupsToBeEmpty(withTimeout: 0.5))

        // then
        XCTAssertTrue(didCallBlock)
    }

    func testThatItDoesProcessEventsFromSelfUserArrivingInSelfConversation() {
        var didCallBlock = false

        syncMOC.performGroupedBlock {
            // given
            let callingBessage = GenericMessage(content: Calling(content: "123"))

            let event1 = self.eventStreamEvent(conversation: ZMConversation.selfConversation(in: self.syncMOC), genericMessage: callingBessage, from: ZMUser.selfUser(in: self.syncMOC))
            let event2 = self.eventStreamEvent()

            self.insert([event1, event2])

            // when
            self.sut.processStoredEvents(with: nil) { (events) in
                XCTAssertEqual(events, [event1, event2])
                didCallBlock = true
            }
        }

        XCTAssert(waitForAllGroupsToBeEmpty(withTimeout: 0.5))

        // then
        XCTAssertTrue(didCallBlock)
    }

    func testThatItProcessAvailabilityEventsFromOtherUsersArrivingInSelfConversation() {
        var didCallBlock = false

        syncMOC.performGroupedBlock {
            // given
            let event1 = self.eventStreamEvent(conversation: ZMConversation.selfConversation(in: self.syncMOC), genericMessage: GenericMessage(content: WireProtos.Availability(.away)))
            let event2 = self.eventStreamEvent()

            self.insert([event1, event2])

            // when
            self.sut.processStoredEvents(with: nil) { (events) in
                XCTAssertEqual(events, [event1, event2])
                didCallBlock = true
            }
        }

        XCTAssert(waitForAllGroupsToBeEmpty(withTimeout: 0.5))

        // then
        XCTAssertTrue(didCallBlock)
    }

}

// MARK: - Already seen events
extension EventDecoderTest {

    func testThatItProcessesEventsWithDifferentUUIDWhenThroughPushEventsFirst() {

        syncMOC.performGroupedBlockAndWait {

            // given
            let pushProcessed = self.expectation(description: "Push event processed")
            let pushEvent = self.pushNotificationEvent()
            let streamEvent = self.eventStreamEvent()

            // when
            self.sut.decryptAndStoreEvents([pushEvent])
            self.sut.processStoredEvents { (events) in
                XCTAssertTrue(events.contains(pushEvent))
                pushProcessed.fulfill()
            }

            // then
            XCTAssert(self.waitForCustomExpectations(withTimeout: 0.5))

            // and when
            let streamProcessed = self.expectation(description: "Stream event processed")
            self.sut.decryptAndStoreEvents([streamEvent])
            self.sut.processStoredEvents { (events) in
                XCTAssertTrue(events.contains(streamEvent))
                streamProcessed.fulfill()
            }

            // then
            XCTAssert(self.waitForCustomExpectations(withTimeout: 0.5))
        }
    }

    func testThatItDoesNotProcessesEventsWithSameUUIDWhenThroughPushEventsFirst() {

        syncMOC.performGroupedBlockAndWait {

            // given
            let pushProcessed = self.expectation(description: "Push event processed")
            let uuid = UUID.create()
            let pushEvent = self.pushNotificationEvent(uuid: uuid)
            let streamEvent = self.eventStreamEvent(uuid: uuid)

            // when
            self.sut.decryptAndStoreEvents([pushEvent])
            self.sut.processStoredEvents { (events) in
                XCTAssertTrue(events.contains(pushEvent))
                pushProcessed.fulfill()
            }

            // then
            XCTAssert(self.waitForCustomExpectations(withTimeout: 0.5))

            // and when
            let streamProcessed = self.expectation(description: "Stream event not processed")

            self.sut.decryptAndStoreEvents([streamEvent])
            self.sut.processStoredEvents { (events) in
                XCTAssertTrue(events.isEmpty)
                streamProcessed.fulfill()
            }

            // then
            XCTAssert(self.waitForCustomExpectations(withTimeout: 0.5))
        }
    }

    func testThatItProcessesEventsWithSameUUIDWhenThroughPushEventsFirstAndDiscarding() {

        syncMOC.performGroupedBlockAndWait {

            // given
            let pushProcessed = self.expectation(description: "Push event processed")
            let uuid = UUID.create()
            let pushEvent = self.pushNotificationEvent(uuid: uuid)
            let streamEvent = self.eventStreamEvent(uuid: uuid)

            // when

            self.sut.decryptAndStoreEvents([pushEvent])
            self.sut.processStoredEvents { (events) in
                XCTAssertTrue(events.contains(pushEvent))
                pushProcessed.fulfill()
            }
            self.sut.discardListOfAlreadyReceivedPushEventIDs()

            // then
            XCTAssert(self.waitForCustomExpectations(withTimeout: 0.5))

            // and when
            let streamProcessed = self.expectation(description: "Stream event processed")

            self.sut.decryptAndStoreEvents([streamEvent])
            self.sut.processStoredEvents { (events) in
                XCTAssertTrue(events.contains(streamEvent))
                streamProcessed.fulfill()
            }

            // then
            XCTAssert(self.waitForCustomExpectations(withTimeout: 0.5))
        }
    }

}

// MARK: - Helpers
extension EventDecoderTest {
    /// Returns an event from the notification stream
    func eventStreamEvent(uuid: UUID? = nil) -> ZMUpdateEvent {
        let conversation = ZMConversation.insertNewObject(in: syncMOC)
        conversation.remoteIdentifier = UUID.create()
        let payload = payloadForMessage(in: conversation, type: EventConversation.add, data: ["foo": "bar"])!
        return ZMUpdateEvent(fromEventStreamPayload: payload, uuid: uuid ?? UUID.create())!
    }

    func eventStreamEvent(conversation: ZMConversation, genericMessage: GenericMessage, from user: ZMUser? = nil, uuid: UUID? = nil) -> ZMUpdateEvent {
        var payload: ZMTransportData
        if let user = user {
            payload = payloadForMessage(in: conversation, type: EventConversation.addOTRMessage, data: ["text": try? genericMessage.serializedData().base64EncodedString()], time: nil, from: user)!
        } else {
            payload = payloadForMessage(in: conversation, type: EventConversation.addOTRMessage, data: ["text": try? genericMessage.serializedData().base64EncodedString()])!
        }

        return ZMUpdateEvent(fromEventStreamPayload: payload, uuid: uuid ?? UUID.create())!
    }

    /// Returns an event from a push notification
    func pushNotificationEvent(uuid: UUID? = nil) -> ZMUpdateEvent {
        let conversation = ZMConversation.insertNewObject(in: syncMOC)
        conversation.remoteIdentifier = UUID.create()
        let innerPayload = payloadForMessage(in: conversation, type: EventConversation.add, data: ["foo": "bar"])!
        let payload = [
            "id": (uuid ?? UUID.create()).transportString(),
            "payload": [innerPayload]
        ] as [String: Any]
        let events = ZMUpdateEvent.eventsArray(from: payload as NSDictionary, source: .pushNotification)
        return events!.first!
    }

    func insert(_ events: [ZMUpdateEvent], startIndex: Int64 = 0) {
        eventMOC.performGroupedBlockAndWait {
            events.enumerated().forEach { index, event  in
                _ = StoredUpdateEvent.encryptAndCreate(event, context: self.eventMOC, index: Int64(startIndex) + Int64(index))
            }

            XCTAssert(self.eventMOC.saveOrRollback())
        }
    }

}<|MERGE_RESOLUTION|>--- conflicted
+++ resolved
@@ -80,13 +80,8 @@
         var didCallBlock = false
         let accountID = UUID.create()
         let keyGenerator = EARKeyGenerator()
-<<<<<<< HEAD
-        let primaryKeys = try keyGenerator.generatePublicPrivateKeyPair(id: "event-decoder-tests.\(accountID).primary")
-        let secondaryKeys = try keyGenerator.generatePublicPrivateKeyPair(id: "event-decoder-tests.\(accountID).secondary")
-=======
         let primaryKeys = try keyGenerator.generatePrimaryPublicPrivateKeyPair(id: "event-decoder-tests.\(accountID).primary")
         let secondaryKeys = try keyGenerator.generateSecondaryPublicPrivateKeyPair(id: "event-decoder-tests.\(accountID).secondary")
->>>>>>> 1e5f1db9
 
         let publicKeys = EARPublicKeys(
             primary: primaryKeys.publicKey,
