//
// Wire
// Copyright (C) 2020 Wire Swiss GmbH
//
// This program is free software: you can redistribute it and/or modify
// it under the terms of the GNU General Public License as published by
// the Free Software Foundation, either version 3 of the License, or
// (at your option) any later version.
//
// This program is distributed in the hope that it will be useful,
// but WITHOUT ANY WARRANTY; without even the implied warranty of
// MERCHANTABILITY or FITNESS FOR A PARTICULAR PURPOSE. See the
// GNU General Public License for more details.
//
// You should have received a copy of the GNU General Public License
// along with this program. If not, see http://www.gnu.org/licenses/.
//

import WireTesting
@testable import WireRequestStrategy

public enum EventConversation {
    static let add = "conversation.message-add"
    static let addClientMessage = "conversation.client-message-add"
    static let addOTRMessage = "conversation.otr-message-add"
    static let addAsset = "conversation.asset-add"
    static let addOTRAsset = "conversation.otr-asset-add"
}

class EventDecoderTest: MessagingTestBase {

    var sut: EventDecoder!
    var mockMLSService = MockMLSService()

    override func setUp() {
        super.setUp()
        sut = EventDecoder(eventMOC: eventMOC, syncMOC: syncMOC)

        syncMOC.performGroupedBlockAndWait {
            self.syncMOC.mlsService = self.mockMLSService
            let selfUser = ZMUser.selfUser(in: self.syncMOC)
            selfUser.remoteIdentifier = self.accountIdentifier
            let selfConversation = ZMConversation.insertNewObject(in: self.syncMOC)
            selfConversation.remoteIdentifier = self.accountIdentifier
            selfConversation.conversationType = .self
        }
    }

    override func tearDown() {
        EventDecoder.testingBatchSize = nil
        sut = nil
        super.tearDown()
    }
}

// MARK: - Processing events
extension EventDecoderTest {

    func testThatItProcessesEvents() async {
        // given
        var didCallBlock = false
        let event = await syncMOC.perform {
            self.eventStreamEvent()
        }

        _ = await sut.decryptAndStoreEvents([event])

        // when
        await sut.processStoredEvents { (events) in
            XCTAssertTrue(events.contains(event))
            didCallBlock = true
        }

        XCTAssert(waitForAllGroupsToBeEmpty(withTimeout: 0.5))

        // then
        XCTAssertTrue(didCallBlock)
    }

    func testThatItProcessesEventsWithPrivateKeys() async throws {
        var didCallBlock = false
        let accountID = UUID.create()
        let keyGenerator = EARKeyGenerator()
        let primaryKeys = try keyGenerator.generatePrimaryPublicPrivateKeyPair(id: "event-decoder-tests.\(accountID).primary")
        let secondaryKeys = try keyGenerator.generateSecondaryPublicPrivateKeyPair(id: "event-decoder-tests.\(accountID).secondary")

        let publicKeys = EARPublicKeys(
            primary: primaryKeys.publicKey,
            secondary: primaryKeys.privateKey
        )

        let privateKeys = EARPrivateKeys(
            primary: primaryKeys.privateKey,
            secondary: secondaryKeys.privateKey
        )

        // given
        let event = await syncMOC.perform {
            self.eventStreamEvent()
        }

        _ = await sut.decryptAndStoreEvents(
            [event],
            publicKeys: publicKeys
        )

        // when
        await sut.processStoredEvents(with: privateKeys) { events in
            XCTAssertTrue(events.contains(event))
            didCallBlock = true
        }

        XCTAssert(waitForAllGroupsToBeEmpty(withTimeout: 0.5))

        // then
        XCTAssertTrue(didCallBlock)
    }

    func testThatItProcessesPreviouslyStoredEventsFirst() async {
        EventDecoder.testingBatchSize = 1
        var callCount = 0

        // given
        let event1 = await syncMOC.perform {
            self.eventStreamEvent()
        }
        let event2 = await syncMOC.perform {
            self.eventStreamEvent()
        }

        _ = await self.sut.decryptAndStoreEvents([event1])

        // when
        _ = await self.sut.decryptAndStoreEvents([event2])
        await self.sut.processStoredEvents { (events) in
            if callCount == 0 {
                XCTAssertTrue(events.contains(event1))
            } else if callCount == 1 {
                XCTAssertTrue(events.contains(event2))
            } else {
                XCTFail("called too often")
            }
            callCount += 1
        }

        XCTAssert(waitForAllGroupsToBeEmpty(withTimeout: 0.5))

        // then
        XCTAssertEqual(callCount, 2)
    }

    func testThatItProcessesInBatches() async {

        EventDecoder.testingBatchSize = 2
        var callCount = 0

        // given
        let event1 = await syncMOC.perform {
            self.eventStreamEvent()
        }
        let event2 = await syncMOC.perform {
            self.eventStreamEvent()
        }
        let event3 = await syncMOC.perform {
            self.eventStreamEvent()
        }
        let event4 = await syncMOC.perform {
            self.eventStreamEvent()
        }

        _ = await sut.decryptAndStoreEvents([event1, event2, event3, event4])

        // when
        await sut.processStoredEvents { (events) in
            if callCount == 0 {
                XCTAssertTrue(events.contains(event1))
                XCTAssertTrue(events.contains(event2))
            } else if callCount == 1 {
                XCTAssertTrue(events.contains(event3))
                XCTAssertTrue(events.contains(event4))
            } else {
                XCTFail("called too often")
            }
            callCount += 1
        }

        XCTAssert(waitForAllGroupsToBeEmpty(withTimeout: 0.5))

        // then
        XCTAssertEqual(callCount, 2)
    }

    func testThatItDoesNotProcessTheSameEventsTwiceWhenCalledSuccessively() async {
        EventDecoder.testingBatchSize = 2

        // given
        let event1 = await syncMOC.perform {
            self.eventStreamEvent()
        }
        let event2 = await syncMOC.perform {
            self.eventStreamEvent()
        }
        let event3 = await syncMOC.perform {
            self.eventStreamEvent()
        }
        let event4 = await syncMOC.perform {
            self.eventStreamEvent()
        }

        _ = await self.sut.decryptAndStoreEvents([event1, event2])

        await sut.processStoredEvents(with: nil) { (events) in
            XCTAssert(events.contains(event1))
            XCTAssert(events.contains(event2))
        }

        insert([event3, event4], startIndex: 1)

        // when
        await sut.processStoredEvents(with: nil) { (events) in
            XCTAssertFalse(events.contains(event1))
            XCTAssertFalse(events.contains(event2))
            XCTAssertTrue(events.contains(event3))
            XCTAssertTrue(events.contains(event4))
        }

        XCTAssert(waitForAllGroupsToBeEmpty(withTimeout: 0.5))
    }

    func testThatItDoesNotProcessEventsFromOtherUsersArrivingInSelfConversation() async {
        var didCallBlock = false

        // given
        let event1 = await syncMOC.perform {
            self.eventStreamEvent(conversation: ZMConversation.selfConversation(in: self.syncMOC), genericMessage: GenericMessage(content: Calling(content: "123", conversationId: .random())))
        }

        let event2 = await syncMOC.perform {
            self.eventStreamEvent()
        }

        self.insert([event1, event2])

        // when
        await sut.processStoredEvents(with: nil) { (events) in
            XCTAssertEqual(events, [event2])
            didCallBlock = true
        }

        XCTAssert(waitForAllGroupsToBeEmpty(withTimeout: 0.5))

        // then
        XCTAssertTrue(didCallBlock)
    }

    func testThatItDoesProcessEventsFromSelfUserArrivingInSelfConversation() async {
        var didCallBlock = false

        // given
        let callingBessage = GenericMessage(content: Calling(content: "123", conversationId: .random()))

        let event1 = await syncMOC.perform {
            self.eventStreamEvent(conversation: ZMConversation.selfConversation(in: self.syncMOC), genericMessage: callingBessage, from: ZMUser.selfUser(in: self.syncMOC))
        }
        let event2 = await syncMOC.perform {
            self.eventStreamEvent()
        }
        self.insert([event1, event2])

        // when
        await sut.processStoredEvents(with: nil) { (events) in
            XCTAssertEqual(events, [event1, event2])
            didCallBlock = true
        }

        XCTAssert(waitForAllGroupsToBeEmpty(withTimeout: 0.5))

        // then
        XCTAssertTrue(didCallBlock)
    }

    func testThatItProcessAvailabilityEventsFromOtherUsersArrivingInSelfConversation() async {
        var didCallBlock = false

        // given
        let event1 = await syncMOC.perform {
            self.eventStreamEvent(conversation: ZMConversation.selfConversation(in: self.syncMOC), genericMessage: GenericMessage(content: WireProtos.Availability(.away)))
        }
        let event2 = await syncMOC.perform {
            self.eventStreamEvent()
        }

        self.insert([event1, event2])

        // when
        await sut.processStoredEvents(with: nil) { (events) in
            XCTAssertEqual(events, [event1, event2])
            didCallBlock = true
        }

        XCTAssert(waitForAllGroupsToBeEmpty(withTimeout: 0.5))

        // then
        XCTAssertTrue(didCallBlock)
    }

}

// MARK: - Already seen events
extension EventDecoderTest {

    func testThatItProcessesEventsWithDifferentUUIDWhenThroughPushEventsFirst() async {

        // given
        let pushProcessed = self.expectation(description: "Push event processed")

        let pushEvent = await syncMOC.perform {
            self.pushNotificationEvent()
        }
        let streamEvent = await syncMOC.perform {
            self.eventStreamEvent()
        }

        // when
        _ = await sut.decryptAndStoreEvents([pushEvent])
        await sut.processStoredEvents { (events) in
            XCTAssertTrue(events.contains(pushEvent))
            pushProcessed.fulfill()
        }

        // then
        XCTAssert(self.waitForCustomExpectations(withTimeout: 0.5))

        // and when
        let streamProcessed = self.expectation(description: "Stream event processed")
        _ = await sut.decryptAndStoreEvents([streamEvent])
        await sut.processStoredEvents { (events) in
            XCTAssertTrue(events.contains(streamEvent))
            streamProcessed.fulfill()
        }

        // then
        XCTAssert(self.waitForCustomExpectations(withTimeout: 0.5))
    }

    func testThatItDoesNotProcessesEventsWithSameUUIDWhenThroughPushEventsFirst() async {

        // given
        let pushProcessed = self.expectation(description: "Push event processed")
        let uuid = UUID.create()

        let pushEvent = await syncMOC.perform {
            self.pushNotificationEvent(uuid: uuid)
        }
        let streamEvent = await syncMOC.perform {
            self.eventStreamEvent(uuid: uuid)
        }

        // when
        _ = await sut.decryptAndStoreEvents([pushEvent])
        await sut.processStoredEvents { (events) in
            XCTAssertTrue(events.contains(pushEvent))
            pushProcessed.fulfill()
        }

        // then
        XCTAssert(self.waitForCustomExpectations(withTimeout: 0.5))

        // and when
        let streamProcessed = self.expectation(description: "Stream event not processed")

        _ = await sut.decryptAndStoreEvents([streamEvent])
        await sut.processStoredEvents { (events) in
            XCTAssertTrue(events.isEmpty)
            streamProcessed.fulfill()
        }

        // then
        XCTAssert(self.waitForCustomExpectations(withTimeout: 0.5))
    }

    func testThatItProcessesEventsWithSameUUIDWhenThroughPushEventsFirstAndDiscarding() async {

        // given
        let pushProcessed = self.expectation(description: "Push event processed")
        let uuid = UUID.create()

        let pushEvent = await syncMOC.perform {
            self.pushNotificationEvent(uuid: uuid)
        }
        let streamEvent = await syncMOC.perform {
            self.eventStreamEvent(uuid: uuid)
        }

        // when
        _ = await self.sut.decryptAndStoreEvents([pushEvent])
        await self.sut.processStoredEvents { (events) in
            XCTAssertTrue(events.contains(pushEvent))
            pushProcessed.fulfill()
        }
        self.sut.discardListOfAlreadyReceivedPushEventIDs()

        // then
        XCTAssert(self.waitForCustomExpectations(withTimeout: 0.5))

        // and when
        let streamProcessed = self.expectation(description: "Stream event processed")

        _ = await self.sut.decryptAndStoreEvents([streamEvent])
        await self.sut.processStoredEvents { (events) in
            XCTAssertTrue(events.contains(streamEvent))
            streamProcessed.fulfill()
        }

        // then
        XCTAssert(self.waitForCustomExpectations(withTimeout: 0.5))
    }

}

// MARK: - Proteus via Core Crypto Event Decryption

extension EventDecoderTest {

    func test_ProteusEventDecryption() async throws {
        var proteusViaCoreCrypto = DeveloperFlag.proteusViaCoreCrypto
        let mockProteusService = MockProteusServiceInterface()

        // Given
        mockProteusService.decryptDataForSession_MockMethod = { data, _ in
<<<<<<< HEAD
            return (didCreateSession: false, decryptedData: data)
=======
            return (didCreateNewSession: false, decryptedData: data)
>>>>>>> 25a0947e
        }

        let event = await syncMOC.perform {
            let message = GenericMessage(content: Text(content: "foo"))
            return self.encryptedUpdateEventToSelfFromOtherClient(message: message)
        }

        proteusViaCoreCrypto.isOn = true

        await syncMOC.perform {
            self.syncMOC.proteusService = mockProteusService
        }

        // When
        _ = await self.sut.decryptAndStoreEvents([event])

        XCTAssert(waitForAllGroupsToBeEmpty(withTimeout: 0.5))

        // Then
        XCTAssertEqual(mockProteusService.decryptDataForSession_Invocations.count, 1)

        // Cleanup
        proteusViaCoreCrypto.isOn = false
    }

    func test_ProteusEventDecryption_Legacy() async throws {
        var proteusViaCoreCrypto = DeveloperFlag.proteusViaCoreCrypto

        // Given
        let event = await syncMOC.perform {
            let message = GenericMessage(content: Text(content: "foo"))
            return self.encryptedUpdateEventToSelfFromOtherClient(message: message)
        }

        proteusViaCoreCrypto.isOn = false

        // When
        let decryptedEvents = await self.sut.decryptAndStoreEvents([event])
        XCTAssertEqual(decryptedEvents.count, 1)

        // Then
        // We could decrypt, and the proteus service doesn't exist, so it used the keystore.
        let proteusService = await self.syncMOC.perform { self.syncMOC.proteusService }
        XCTAssertNil(proteusService)

        XCTAssert(waitForAllGroupsToBeEmpty(withTimeout: 0.5))
    }

}

// MARK: - MLS Event Decryption

extension EventDecoderTest {
    func test_DecryptMLSMessage_ReturnsDecryptedEvent() {
        syncMOC.performAndWait {
            // Given
            let messageData = randomData
            let senderClientID = "clientID"
            mockMLSService.mockDecryptResult = MLSDecryptResult.message(messageData, senderClientID)

            let event = mlsMessageAddEvent(
                data: randomData.base64EncodedString(),
                groupID: randomGroupID
            )

            // When
            let decryptedEvent = sut.decryptMlsMessage(from: event, context: syncMOC)

            // Then
            let payloadData = decryptedEvent?.payload["data"] as? [String: Any]
            let decryptedData = payloadData?["text"] as? String
            let senderID = payloadData?["sender"] as? String

            XCTAssertEqual(decryptedData, messageData.base64EncodedString())
            XCTAssertEqual(senderClientID, senderID)
            XCTAssertEqual(decryptedEvent?.uuid, event.uuid)
        }
    }

    func test_DecryptMLSMessage_SchedulesCommit_WhenMessageContainsProposal() {
        syncMOC.performAndWait {
            // Given
            let commitDelay: UInt64 = 5
            let mlsGroupID = randomGroupID
            let event = mlsMessageAddEvent(
                data: randomData.base64EncodedString(),
                groupID: mlsGroupID
            )
            let expectedCommitDate = event.timestamp! + TimeInterval(commitDelay)
            mockMLSService.mockDecryptResult = MLSDecryptResult.proposal(commitDelay)

            // When
            let decryptedEvent = sut.decryptMlsMessage(from: event, context: syncMOC)

            // Then
            XCTAssertNil(decryptedEvent)

            guard let conversation = ZMConversation.fetch(with: mlsGroupID, in: syncMOC) else {
                XCTFail("expected conversation")
                return
            }

            XCTAssertEqual(conversation.commitPendingProposalDate, expectedCommitDate)
        }
    }

    func test_DecryptMLSMessage_CommitsPendingsProposals_WhenReceivingProposalOnWebsocket() {
        syncMOC.performAndWait {
            // Given
            let commitDelay: UInt64 = 5
            let mlsGroupID = randomGroupID
            let event = mlsMessageAddEvent(
                data: randomData.base64EncodedString(),
                groupID: mlsGroupID
            )
            event.source = .webSocket
            mockMLSService.mockDecryptResult = MLSDecryptResult.proposal(commitDelay)

            // When
            let decryptedEvent = sut.decryptMlsMessage(from: event, context: syncMOC)

            // Then
            XCTAssertNil(decryptedEvent)
            XCTAssertTrue(wait(withTimeout: 3.0) { [self] in
                !mockMLSService.calls.commitPendingProposals.isEmpty
            })

            let commitPendingProposalsCalls: [Void] = mockMLSService.calls.commitPendingProposals
            XCTAssertEqual(1, commitPendingProposalsCalls.count)
        }
    }

    func test_DecryptMLSMessage_CommitsPendingsProposalsIsNotCalled_WhenReceivingProposalViaDownload() {
        syncMOC.performAndWait {
            // Given
            let commitDelay: UInt64 = 5
            let mlsGroupID = randomGroupID
            let event = mlsMessageAddEvent(
                data: randomData.base64EncodedString(),
                groupID: mlsGroupID
            )
            event.source = .download
            mockMLSService.mockDecryptResult = MLSDecryptResult.proposal(commitDelay)

            // When
            let decryptedEvent = sut.decryptMlsMessage(from: event, context: syncMOC)

            // Then
            XCTAssertNil(decryptedEvent)
            spinMainQueue(withTimeout: 1)
            let commitPendingProposalsCalls: [Void] = mockMLSService.calls.commitPendingProposals
            XCTAssertEqual(0, commitPendingProposalsCalls.count)
        }
    }

    func test_DecryptMLSMessage_ReturnsNil_WhenPayloadIsInvalid() {
        syncMOC.performAndWait {
            // Given
            let invalidDataPayload = ["invalidKey": ""]
            let event = mlsMessageAddEvent(data: invalidDataPayload)

            // When
            let decryptedEvent = sut.decryptMlsMessage(from: event, context: syncMOC)

            // Then
            XCTAssertNil(decryptedEvent)
        }
    }

    func test_DecryptMLSMessage_ReturnsNil_WhenGroupIDIsMissing() {
        syncMOC.performAndWait {
            // Given
            let event = mlsMessageAddEvent(
                data: randomData.base64EncodedString(),
                groupID: nil
            )

            // When
            let decryptedEvent = sut.decryptMlsMessage(from: event, context: syncMOC)

            // Then
            XCTAssertNil(decryptedEvent)
        }
    }

    func test_DecryptMLSMessage_ReturnsNil_WhenDecryptedDataIsNil() {
        syncMOC.performAndWait {
            // Given
            mockMLSService.mockDecryptResult = nil

            let event = mlsMessageAddEvent(
                data: randomData.base64EncodedString(),
                groupID: randomGroupID
            )

            // When
            let decryptedEvent = sut.decryptMlsMessage(from: event, context: syncMOC)

            // Then
            XCTAssertNil(decryptedEvent)
        }
    }

    func test_DecryptMLSMessage_ReturnsNil_WhenmlsServiceThrows() {
        syncMOC.performAndWait {
            // Given
            mockMLSService.mockDecryptionError = .failedToDecryptMessage

            let event = mlsMessageAddEvent(
                data: randomData.base64EncodedString(),
                groupID: randomGroupID
            )

            // When
            let decryptedEvent = sut.decryptMlsMessage(from: event, context: syncMOC)

            // Then
            XCTAssertNil(decryptedEvent)
        }
    }

    var randomData: Data {
        return .random()
    }

    var randomGroupID: MLSGroupID {
        return MLSGroupID(randomData.bytes)
    }
}

// MARK: - Helpers
extension EventDecoderTest {
    /// Returns an event from the notification stream
    func eventStreamEvent(uuid: UUID? = nil) -> ZMUpdateEvent {
        let conversation = ZMConversation.insertNewObject(in: syncMOC)
        conversation.remoteIdentifier = UUID.create()
        let payload = payloadForMessage(in: conversation, type: EventConversation.add, data: ["foo": "bar"])!
        return ZMUpdateEvent(fromEventStreamPayload: payload, uuid: uuid ?? UUID.create())!
    }

    func eventStreamEvent(conversation: ZMConversation, genericMessage: GenericMessage, from user: ZMUser? = nil, uuid: UUID? = nil) -> ZMUpdateEvent {
        var payload: ZMTransportData
        if let user = user {
            payload = payloadForMessage(in: conversation, type: EventConversation.addOTRMessage, data: ["text": try? genericMessage.serializedData().base64EncodedString()], time: nil, from: user)!
        } else {
            payload = payloadForMessage(in: conversation, type: EventConversation.addOTRMessage, data: ["text": try? genericMessage.serializedData().base64EncodedString()])!
        }

        return ZMUpdateEvent(fromEventStreamPayload: payload, uuid: uuid ?? UUID.create())!
    }

    /// Returns a `conversation.mls-message-add` event
    func mlsMessageAddEvent(data: Any, groupID: MLSGroupID? = nil) -> ZMUpdateEvent {
        let conversation = ZMConversation.insertNewObject(in: syncMOC)
        conversation.remoteIdentifier = UUID.create()
        conversation.mlsGroupID = groupID
        conversation.mlsStatus = .ready

        let payload = self.payloadForMessage(
            in: conversation,
            type: "conversation.mls-message-add",
            data: data,
            time: Date()
        )

        return ZMUpdateEvent(fromEventStreamPayload: payload!, uuid: UUID().create())!
    }

    /// Returns an event from a push notification
    func pushNotificationEvent(uuid: UUID? = nil) -> ZMUpdateEvent {
        let conversation = ZMConversation.insertNewObject(in: syncMOC)
        conversation.remoteIdentifier = UUID.create()
        let innerPayload = payloadForMessage(in: conversation, type: EventConversation.add, data: ["foo": "bar"])!
        let payload = [
            "id": (uuid ?? UUID.create()).transportString(),
            "payload": [innerPayload]
        ] as [String: Any]
        let events = ZMUpdateEvent.eventsArray(from: payload as NSDictionary, source: .pushNotification)
        return events!.first!
    }

    func insert(_ events: [ZMUpdateEvent], startIndex: Int64 = 0) {
        eventMOC.performGroupedBlockAndWait {
            events.enumerated().forEach { index, event  in
                _ = StoredUpdateEvent.encryptAndCreate(event, context: self.eventMOC, index: Int64(startIndex) + Int64(index))
            }

            XCTAssert(self.eventMOC.saveOrRollback())
        }
    }

}<|MERGE_RESOLUTION|>--- conflicted
+++ resolved
@@ -428,11 +428,7 @@
 
         // Given
         mockProteusService.decryptDataForSession_MockMethod = { data, _ in
-<<<<<<< HEAD
-            return (didCreateSession: false, decryptedData: data)
-=======
             return (didCreateNewSession: false, decryptedData: data)
->>>>>>> 25a0947e
         }
 
         let event = await syncMOC.perform {
