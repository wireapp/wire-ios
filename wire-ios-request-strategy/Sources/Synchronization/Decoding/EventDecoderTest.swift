--- conflicted
+++ resolved
@@ -428,7 +428,7 @@
 
         // Given
         mockProteusService.decryptDataForSession_MockMethod = { data, _ in
-            return (didCreateSession: false, decryptedData: data)
+            return (didCreateNewSession: false, decryptedData: data)
         }
 
         let event = await syncMOC.perform {
@@ -440,16 +440,6 @@
 
         await syncMOC.perform {
             self.syncMOC.proteusService = mockProteusService
-<<<<<<< HEAD
-=======
-
-            mockProteusService.decryptDataForSession_MockMethod = { data, _ in
-                return (didCreateNewSession: false, decryptedData: data)
-            }
-
-            // When
-            self.sut.decryptAndStoreEvents([event])
->>>>>>> efef2869
         }
 
         // When
