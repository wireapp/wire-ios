//
// Wire
// Copyright (C) 2020 Wire Swiss GmbH
//
// This program is free software: you can redistribute it and/or modify
// it under the terms of the GNU General Public License as published by
// the Free Software Foundation, either version 3 of the License, or
// (at your option) any later version.
//
// This program is distributed in the hope that it will be useful,
// but WITHOUT ANY WARRANTY; without even the implied warranty of
// MERCHANTABILITY or FITNESS FOR A PARTICULAR PURPOSE. See the
// GNU General Public License for more details.
//
// You should have received a copy of the GNU General Public License
// along with this program. If not, see http://www.gnu.org/licenses/.
//

import Foundation
import WireCryptobox
import WireDataModel
import WireUtilities

private let zmLog = ZMSLog(tag: "EventDecoder")

/// Key used in persistent store metadata
private let previouslyReceivedEventIDsKey = "zm_previouslyReceivedEventIDsKey"

/// Holds a list of received event IDs
@objc public protocol PreviouslyReceivedEventIDsCollection: NSObjectProtocol {
    func discardListOfAlreadyReceivedPushEventIDs()
}

/// Decodes and stores events from various sources to be processed later
@objcMembers public final class EventDecoder: NSObject {

    public typealias ConsumeBlock = (([ZMUpdateEvent]) -> Void)

    static var BatchSize: Int {
        if let testingBatchSize = testingBatchSize {
            return testingBatchSize
        }
        return 500
    }

    /// Set this for testing purposes only
    public static var testingBatchSize: Int?

    unowned let eventMOC: NSManagedObjectContext
    unowned let syncMOC: NSManagedObjectContext

    fileprivate typealias EventsWithStoredEvents = (storedEvents: [StoredUpdateEvent], updateEvents: [ZMUpdateEvent])

    public init(eventMOC: NSManagedObjectContext, syncMOC: NSManagedObjectContext) {
        self.eventMOC = eventMOC
        self.syncMOC = syncMOC
        super.init()
        self.eventMOC.performGroupedBlockAndWait {
            self.createReceivedPushEventIDsStoreIfNecessary()
        }
    }
}

// MARK: - Process events

extension EventDecoder {

    /// Decrypts passed in events and stores them in chronological order in a persisted database,
    /// it then saves the database and cryptobox
    ///
    /// - Parameters:
    ///   - events: Encrypted events
<<<<<<< HEAD
=======
    ///   - block: A block that receives the decrypted events for processing.

    ///   - block: A block that receives the decrypted events for processing.

>>>>>>> 33098a79
    public func decryptAndStoreEvents(
        _ events: [ZMUpdateEvent],
        publicKeys: EARPublicKeys? = nil,
        block: ConsumeBlock? = nil
    ) {
        var lastIndex: Int64?
        var decryptedEvents: [ZMUpdateEvent] = []

        eventMOC.performGroupedBlockAndWait {

            self.storeReceivedPushEventIDs(from: events)
            let filteredEvents = self.filterAlreadyReceivedEvents(from: events)

            // Get the highest index of events in the DB
            lastIndex = StoredUpdateEvent.highestIndex(self.eventMOC)

            guard let index = lastIndex else { return }
<<<<<<< HEAD
            decryptedEvents = self.decryptAndStoreEvents(
                filteredEvents,
                startingAtIndex: index,
                publicKeys: publicKeys
=======

            decryptedEvents = self.syncMOC.proteusProvider.perform(
                withProteusService: { proteusService in
                    return self.decryptAndStoreEvents(
                        filteredEvents,
                        startingAtIndex: index,
                        publicKeys: publicKeys,
                        proteusService: proteusService
                    )
                },
                withKeyStore: { keyStore in
                    return self.legacyDecryptAndStoreEvents(
                        filteredEvents,
                        startingAtIndex: index,
                        publicKeys: publicKeys,
                        keyStore: keyStore
                    )
                }
>>>>>>> 33098a79
            )
        }

        if !events.isEmpty {
            Logging.eventProcessing.info("Decrypted/Stored \( events.count) event(s)")
        }

        block?(decryptedEvents)
    }

    /// Process previously stored and decrypted events by repeatedly calling the the consume block until
    /// all the stored events have been processed. If the app crashes while processing the events, they
    /// can be recovered from the database.
    ///
    /// - Parameters:
    ///   - privateKeys: Keys to be used to decrypt events.
    ///   - block: Event consume block which is called once for every stored event.

    public func processStoredEvents(
        with privateKeys: EARPrivateKeys? = nil,
        callEventsOnly: Bool = false,
        _ block: ConsumeBlock
    ) {
        process(
            with: privateKeys,
            block,
            firstCall: true,
            callEventsOnly: callEventsOnly
        )
    }

    /// Decrypts and stores the decrypted events as `StoreUpdateEvent` in the event database.
    /// The encryption context is only closed after the events have been stored, which ensures
    /// they can be decrypted again in case of a crash.
<<<<<<< HEAD
    /// - parameter events The new events that should be decrypted and stored in the database.
    /// - parameter startingAtIndex The startIndex to be used for the incrementing sortIndex of the stored events.
    /// - Returns: Decrypted events
=======
    ///
    /// - Parameters:
    ///   - events The new events that should be decrypted and stored in the database.
    ///   - startingAtIndex The startIndex to be used for the incrementing sortIndex of the stored events.
    ///
    /// - Returns: Decrypted events.
>>>>>>> 33098a79

    private func decryptAndStoreEvents(
        _ events: [ZMUpdateEvent],
        startingAtIndex startIndex: Int64,
<<<<<<< HEAD
        publicKeys: EARPublicKeys?
=======
        publicKeys: EARPublicKeys?,
        proteusService: ProteusServiceInterface
    ) -> [ZMUpdateEvent] {
        var decryptedEvents = [ZMUpdateEvent]()
       
        decryptedEvents = events.compactMap { event -> ZMUpdateEvent? in
            switch event.type {
            case .conversationOtrMessageAdd, .conversationOtrAssetAdd:
                return self.decryptProteusEventAndAddClient(event, in: self.syncMOC) { sessionID, encryptedData in
                    try proteusService.decrypt(
                        data: encryptedData,
                        forSession: sessionID
                    )
                }
                
            case .conversationMLSMessageAdd:
                return self.decryptMlsMessage(from: event, context: self.syncMOC)
                
            default:
                return event
            }
        }
        
        // This call has to be synchronous to ensure that we close the
        // encryption context only if we stored all events in the database.
        self.storeUpdateEvents(decryptedEvents, startingAtIndex: startIndex, publicKeys: publicKeys)
        
        return decryptedEvents
    }

    private func legacyDecryptAndStoreEvents(
        _ events: [ZMUpdateEvent],
        startingAtIndex startIndex: Int64,
        publicKeys: EARPublicKeys?,
        keyStore: UserClientKeysStore
>>>>>>> 33098a79
    ) -> [ZMUpdateEvent] {
        var decryptedEvents: [ZMUpdateEvent] = []

        keyStore.encryptionContext.perform { [weak self] sessionsDirectory in
            guard let `self` = self else { return }

            decryptedEvents = events.compactMap { event -> ZMUpdateEvent? in
                switch event.type {
                case .conversationOtrMessageAdd, .conversationOtrAssetAdd:
                    return decryptProteusEventAndAddClient(event, in: self.syncMOC) { sessionID, encryptedData in
                        try sessionsDirectory.decryptData(
                            encryptedData,
                            for: sessionID.mapToEncryptionSessionID()
                        )
                    }

                case .conversationMLSMessageAdd:
                    return self.decryptMlsMessage(from: event, context: self.syncMOC)

                default:
                    return event
                }
            }

            // This call has to be synchronous to ensure that we close the
            // encryption context only if we stored all events in the database.
            storeUpdateEvents(decryptedEvents, startingAtIndex: startIndex, publicKeys: publicKeys)
        }

<<<<<<< HEAD
            // Insert the decrypted events in the event database using a `storeIndex`
            // incrementing from the highest index currently stored in the database
            // The encryptedPayload property is encrypted using the public key
            for (idx, event) in decryptedEvents.enumerated() {
                _ = StoredUpdateEvent.encryptAndCreate(
                    event,
                    context: self.eventMOC,
                    index: Int64(idx) + startIndex + 1,
                    publicKeys: publicKeys
                )
            }
=======
        return decryptedEvents
    }
>>>>>>> 33098a79

    // Insert the decrypted events in the event database using a `storeIndex`
    // incrementing from the highest index currently stored in the database.
    // The encryptedPayload property is encrypted using the public key.

    private func storeUpdateEvents(
        _ decryptedEvents: [ZMUpdateEvent],
        startingAtIndex startIndex: Int64,
        publicKeys: EARPublicKeys?
    ) {
        let selfUser = ZMUser.selfUser(in: syncMOC)

        let account = Account(
            userName: "",
            userIdentifier: selfUser.remoteIdentifier
        )

        for (idx, event) in decryptedEvents.enumerated() {
            _ = StoredUpdateEvent.encryptAndCreate(
                event,
                context: eventMOC,
                index: Int64(idx) + startIndex + 1,
                publicKeys: publicKeys
            )
        }

        self.eventMOC.saveOrRollback()
    }

    // Processes the stored events in the database in batches of size EventDecoder.BatchSize` and calls the `consumeBlock` for each batch.
    // After the `consumeBlock` has been called the stored events are deleted from the database.
    // This method terminates when no more events are in the database.

    private func process(
        with privateKeys: EARPrivateKeys?,
        _ consumeBlock: ConsumeBlock,
        firstCall: Bool,
        callEventsOnly: Bool
    ) {
        let events = fetchNextEventsBatch(with: privateKeys, callEventsOnly: callEventsOnly)

        guard events.storedEvents.count > 0 else {
            if firstCall {
                consumeBlock([])
            }
            return
        }

        processBatch(events.updateEvents, storedEvents: events.storedEvents, block: consumeBlock)
        process(with: privateKeys, consumeBlock, firstCall: false, callEventsOnly: callEventsOnly)
<<<<<<< HEAD
    }

    /// Fetches and returns the next batch of size `EventDecoder.BatchSize`
    /// of `StoredEvents` and `ZMUpdateEvent`'s in a `EventsWithStoredEvents` tuple.

    private func fetchNextEventsBatch(with privateKeys: EARPrivateKeys?, callEventsOnly: Bool) -> EventsWithStoredEvents {
        var (storedEvents, updateEvents)  = ([StoredUpdateEvent](), [ZMUpdateEvent]())

        eventMOC.performGroupedBlockAndWait {
            let eventBatch = StoredUpdateEvent.nextEventBatch(
                size: EventDecoder.BatchSize,
                privateKeys: privateKeys,
                context: self.eventMOC,
                callEventsOnly: callEventsOnly
            )

            storedEvents = eventBatch.eventsToDelete
            updateEvents = eventBatch.eventsToProcess
        }

        return (storedEvents: storedEvents, updateEvents: updateEvents)
=======
>>>>>>> 33098a79
    }


    /// Fetches and returns the next batch of size `EventDecoder.BatchSize`
    /// of `StoredEvents` and `ZMUpdateEvent`'s in a `EventsWithStoredEvents` tuple.

    private func fetchNextEventsBatch(with privateKeys: EARPrivateKeys?, callEventsOnly: Bool) -> EventsWithStoredEvents {
        var (storedEvents, updateEvents)  = ([StoredUpdateEvent](), [ZMUpdateEvent]())

        eventMOC.performGroupedBlockAndWait {
            let eventBatch = StoredUpdateEvent.nextEventBatch(
                size: EventDecoder.BatchSize,
                privateKeys: privateKeys,
                context: self.eventMOC,
                callEventsOnly: callEventsOnly
            )

            storedEvents = eventBatch.eventsToDelete
            updateEvents = eventBatch.eventsToProcess
        }

        return (storedEvents: storedEvents, updateEvents: updateEvents)
    }
    
    /// Calls the `ComsumeBlock` and deletes the respective stored events subsequently.

    private func processBatch(
        _ events: [ZMUpdateEvent],
        storedEvents: [NSManagedObject],
        block: ConsumeBlock
    ) {
        if !events.isEmpty {
            Logging.eventProcessing.info("Forwarding \(events.count) event(s) to consumers")
        }

        block(filterInvalidEvents(from: events))

        eventMOC.performGroupedBlockAndWait {
            storedEvents.forEach(self.eventMOC.delete(_:))
            self.eventMOC.saveOrRollback()
        }
    }

}

// MARK: - List of already received event IDs
extension EventDecoder {

    /// create event ID store if needed
    fileprivate func createReceivedPushEventIDsStoreIfNecessary() {
        if self.eventMOC.persistentStoreMetadata(forKey: previouslyReceivedEventIDsKey) as? [String] == nil {
            self.eventMOC.setPersistentStoreMetadata(array: [String](), key: previouslyReceivedEventIDsKey)
        }
    }

    /// List of already received event IDs
    fileprivate var alreadyReceivedPushEventIDs: Set<UUID> {
        let array = self.eventMOC.persistentStoreMetadata(forKey: previouslyReceivedEventIDsKey) as! [String]
        return Set(array.compactMap { UUID(uuidString: $0) })
    }

    /// List of already received event IDs as strings
    fileprivate var alreadyReceivedPushEventIDsStrings: Set<String> {
        return Set(self.eventMOC.persistentStoreMetadata(forKey: previouslyReceivedEventIDsKey) as! [String])
    }

    /// Store received event IDs
    fileprivate func storeReceivedPushEventIDs(from: [ZMUpdateEvent]) {
        let uuidToAdd = from
            .filter { $0.source == .pushNotification }
            .compactMap { $0.uuid }
            .map { $0.transportString() }
        let allUuidStrings = self.alreadyReceivedPushEventIDsStrings.union(uuidToAdd)

        self.eventMOC.setPersistentStoreMetadata(array: Array(allUuidStrings), key: previouslyReceivedEventIDsKey)
    }

    /// Filters out events that have been received before
    fileprivate func filterAlreadyReceivedEvents(from: [ZMUpdateEvent]) -> [ZMUpdateEvent] {
        let eventIDsToDiscard = self.alreadyReceivedPushEventIDs
        return from.compactMap { event -> ZMUpdateEvent? in
            if event.source != .pushNotification, let uuid = event.uuid {
                return eventIDsToDiscard.contains(uuid) ? nil : event
            } else {
                return event
            }
        }
    }

    /// Filters out events that shouldn't be processed
    fileprivate func filterInvalidEvents(from events: [ZMUpdateEvent]) -> [ZMUpdateEvent] {
        let selfConversation = ZMConversation.selfConversation(in: syncMOC)
        let selfUser = ZMUser.selfUser(in: syncMOC)

        return events.filter { event in
            // The only message we process arriving in the self conversation from other users is availability updates
            if event.conversationUUID == selfConversation.remoteIdentifier, event.senderUUID != selfUser.remoteIdentifier, let genericMessage = GenericMessage(from: event) {
                return genericMessage.hasAvailability
            }

            return true
        }
    }
}

@objc extension EventDecoder: PreviouslyReceivedEventIDsCollection {

    /// Discards the list of already received events
    public func discardListOfAlreadyReceivedPushEventIDs() {
        self.eventMOC.performGroupedBlockAndWait {
            self.eventMOC.setPersistentStoreMetadata(array: [String](), key: previouslyReceivedEventIDsKey)
        }
    }
}<|MERGE_RESOLUTION|>--- conflicted
+++ resolved
@@ -70,13 +70,8 @@
     ///
     /// - Parameters:
     ///   - events: Encrypted events
-<<<<<<< HEAD
-=======
     ///   - block: A block that receives the decrypted events for processing.
 
-    ///   - block: A block that receives the decrypted events for processing.
-
->>>>>>> 33098a79
     public func decryptAndStoreEvents(
         _ events: [ZMUpdateEvent],
         publicKeys: EARPublicKeys? = nil,
@@ -94,12 +89,6 @@
             lastIndex = StoredUpdateEvent.highestIndex(self.eventMOC)
 
             guard let index = lastIndex else { return }
-<<<<<<< HEAD
-            decryptedEvents = self.decryptAndStoreEvents(
-                filteredEvents,
-                startingAtIndex: index,
-                publicKeys: publicKeys
-=======
 
             decryptedEvents = self.syncMOC.proteusProvider.perform(
                 withProteusService: { proteusService in
@@ -118,7 +107,6 @@
                         keyStore: keyStore
                     )
                 }
->>>>>>> 33098a79
             )
         }
 
@@ -153,25 +141,16 @@
     /// Decrypts and stores the decrypted events as `StoreUpdateEvent` in the event database.
     /// The encryption context is only closed after the events have been stored, which ensures
     /// they can be decrypted again in case of a crash.
-<<<<<<< HEAD
-    /// - parameter events The new events that should be decrypted and stored in the database.
-    /// - parameter startingAtIndex The startIndex to be used for the incrementing sortIndex of the stored events.
-    /// - Returns: Decrypted events
-=======
     ///
     /// - Parameters:
     ///   - events The new events that should be decrypted and stored in the database.
     ///   - startingAtIndex The startIndex to be used for the incrementing sortIndex of the stored events.
     ///
     /// - Returns: Decrypted events.
->>>>>>> 33098a79
 
     private func decryptAndStoreEvents(
         _ events: [ZMUpdateEvent],
         startingAtIndex startIndex: Int64,
-<<<<<<< HEAD
-        publicKeys: EARPublicKeys?
-=======
         publicKeys: EARPublicKeys?,
         proteusService: ProteusServiceInterface
     ) -> [ZMUpdateEvent] {
@@ -207,7 +186,6 @@
         startingAtIndex startIndex: Int64,
         publicKeys: EARPublicKeys?,
         keyStore: UserClientKeysStore
->>>>>>> 33098a79
     ) -> [ZMUpdateEvent] {
         var decryptedEvents: [ZMUpdateEvent] = []
 
@@ -237,22 +215,8 @@
             storeUpdateEvents(decryptedEvents, startingAtIndex: startIndex, publicKeys: publicKeys)
         }
 
-<<<<<<< HEAD
-            // Insert the decrypted events in the event database using a `storeIndex`
-            // incrementing from the highest index currently stored in the database
-            // The encryptedPayload property is encrypted using the public key
-            for (idx, event) in decryptedEvents.enumerated() {
-                _ = StoredUpdateEvent.encryptAndCreate(
-                    event,
-                    context: self.eventMOC,
-                    index: Int64(idx) + startIndex + 1,
-                    publicKeys: publicKeys
-                )
-            }
-=======
         return decryptedEvents
     }
->>>>>>> 33098a79
 
     // Insert the decrypted events in the event database using a `storeIndex`
     // incrementing from the highest index currently stored in the database.
@@ -303,30 +267,6 @@
 
         processBatch(events.updateEvents, storedEvents: events.storedEvents, block: consumeBlock)
         process(with: privateKeys, consumeBlock, firstCall: false, callEventsOnly: callEventsOnly)
-<<<<<<< HEAD
-    }
-
-    /// Fetches and returns the next batch of size `EventDecoder.BatchSize`
-    /// of `StoredEvents` and `ZMUpdateEvent`'s in a `EventsWithStoredEvents` tuple.
-
-    private func fetchNextEventsBatch(with privateKeys: EARPrivateKeys?, callEventsOnly: Bool) -> EventsWithStoredEvents {
-        var (storedEvents, updateEvents)  = ([StoredUpdateEvent](), [ZMUpdateEvent]())
-
-        eventMOC.performGroupedBlockAndWait {
-            let eventBatch = StoredUpdateEvent.nextEventBatch(
-                size: EventDecoder.BatchSize,
-                privateKeys: privateKeys,
-                context: self.eventMOC,
-                callEventsOnly: callEventsOnly
-            )
-
-            storedEvents = eventBatch.eventsToDelete
-            updateEvents = eventBatch.eventsToProcess
-        }
-
-        return (storedEvents: storedEvents, updateEvents: updateEvents)
-=======
->>>>>>> 33098a79
     }
 
 
