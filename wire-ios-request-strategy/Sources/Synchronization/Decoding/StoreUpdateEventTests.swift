//
// Wire
// Copyright (C) 2020 Wire Swiss GmbH
//
// This program is free software: you can redistribute it and/or modify
// it under the terms of the GNU General Public License as published by
// the Free Software Foundation, either version 3 of the License, or
// (at your option) any later version.
//
// This program is distributed in the hope that it will be useful,
// but WITHOUT ANY WARRANTY; without even the implied warranty of
// MERCHANTABILITY or FITNESS FOR A PARTICULAR PURPOSE. See the
// GNU General Public License for more details.
//
// You should have received a copy of the GNU General Public License
// along with this program. If not, see http://www.gnu.org/licenses/.
//

import WireTesting
@testable import WireRequestStrategy

@available(iOS 15, *)
class StoreUpdateEventTests: MessagingTestBase {

    struct Failure: Error {

        var description: String

        init(_ description: String) {
            self.description = description
        }

    }

    var account: Account!
    var publicKey: SecKey?
    var publicKeys: EARPublicKeys!
    var privateKeys: EARPrivateKeys!

    // MARK: - Life cycle

    override func setUpWithError() throws {
        try super.setUpWithError()

        try eventMOC.performAndWait {
            account = Account(userName: "John Doe", userIdentifier: UUID())
            let keyGenerator = EARKeyGenerator()
            let primaryID = "stored-update-event-tests.primary.\(account.userIdentifier)"
<<<<<<< HEAD
            let primaryKeys = try keyGenerator.generatePublicPrivateKeyPair(id: primaryID)
            let secondaryID = "stored-update-event-tests.secondary.\(account.userIdentifier)"
            let secondaryKeys = try keyGenerator.generatePublicPrivateKeyPair(id: secondaryID)
=======
            let primaryKeys = try keyGenerator.generatePrimaryPublicPrivateKeyPair(id: primaryID)
            let secondaryID = "stored-update-event-tests.secondary.\(account.userIdentifier)"
            let secondaryKeys = try keyGenerator.generateSecondaryPublicPrivateKeyPair(id: secondaryID)
>>>>>>> 1e5f1db9

            publicKeys = EARPublicKeys(
                primary: primaryKeys.publicKey,
                secondary: secondaryKeys.publicKey
            )

            privateKeys = EARPrivateKeys(
                primary: primaryKeys.privateKey,
                secondary: secondaryKeys.privateKey
            )
        }
    }

    override func tearDown() {
        XCTAssertTrue(waitForAllGroupsToBeEmpty(withTimeout: 0.5))
        account = nil
        publicKey = nil
        privateKeys = nil
        super.tearDown()
    }

    // MARK: - Helpers

    private func createConversation(
        id: UUID = .create(),
        in context: NSManagedObjectContext
    ) -> ZMConversation {
        let conversation = ZMConversation.insertNewObject(in: context)
        conversation.remoteIdentifier = id
        return conversation
    }

    private func createNewConversationEvent(for conversation: ZMConversation) -> ZMUpdateEvent {
        let payload = payloadForMessage(in: conversation, type: EventConversation.add, data: ["foo": "bar"])!
        let event = ZMUpdateEvent(fromEventStreamPayload: payload, uuid: UUID.create())!
        event.appendDebugInformation("Highly informative description")
        return event
    }

    private func createNewCallEvent(for conversation: ZMConversation) throws -> ZMUpdateEvent {
        let callEventContent = CallEventContent(
            type: "CONFSTART",
            properties: nil,
            callerIDString: nil,
            resp: false
        )

        let calling = Calling(content: try callEventContent.encodeToJSONString())
        let genericMessage = GenericMessage(content: calling)
        let serializedData = try genericMessage.serializedData()

        let payload = payloadForMessage(
            in: conversation,
            type: EventConversation.addOTRMessage,
            data: ["text": serializedData.base64String()]
        )!

        let event = ZMUpdateEvent(
            fromEventStreamPayload: payload,
            uuid: .create()
        )!

        event.appendDebugInformation("Highly informative description")
        return event

    }

    private func createStoredEvent(index: UInt) throws -> StoredUpdateEvent {
        return try createStoredEvents(indices: [index])[0]
    }

    private func createStoredEvents(indices: [UInt]) throws -> [StoredUpdateEvent] {
        let conversation = createConversation(in: uiMOC)
        let eventsAndIndices = indices.map { index in
            (createNewConversationEvent(for: conversation), index)
        }

        return try createStoredEvents(eventsAndIndices: eventsAndIndices)
    }

    private func createStoredEvent(
        from event: ZMUpdateEvent,
        index: UInt
    ) throws -> StoredUpdateEvent {
        return try createStoredEvents(eventsAndIndices: [(event, index)])[0]
    }

    private func createStoredEvents(eventsAndIndices: [(ZMUpdateEvent, UInt)]) throws -> [StoredUpdateEvent] {
        return try eventsAndIndices.map { event, index in
            guard let storedEvent = StoredUpdateEvent.encryptAndCreate(
                event,
                context: eventMOC,
                index: Int64(index)
            ) else {
                throw Failure("Could not create storedEvents")
            }

            return storedEvent
        }
    }

    private func createStoredEvents(encrypt: Bool) throws -> ([ZMUpdateEvent], [StoredUpdateEvent]) {
        let conversation = self.createConversation(in: self.uiMOC)
        let event1 = self.createNewConversationEvent(for: conversation)
        let event2 = try self.createNewCallEvent(for: conversation)

        guard let storedEvent1 = StoredUpdateEvent.encryptAndCreate(
            event1,
            context: self.eventMOC,
            index: 2,
            publicKeys: encrypt ? self.publicKeys : nil
        ) else {
            throw Failure("Did not create storedEvent")
        }

        guard let storedEvent2 = StoredUpdateEvent.encryptAndCreate(
            event2,
            context: self.eventMOC,
            index: 3,
            publicKeys: encrypt ? self.publicKeys : nil
        ) else {
            throw Failure("Did not create storedEvent")
        }

        // Then first event is encrypted and not a call event
        assertStoredEventProperties(storedEvent: storedEvent1, event: event1)
        XCTAssertEqual(storedEvent1.sortIndex, 2)
        XCTAssertNotNil(storedEvent1.payload)
        XCTAssertFalse(storedEvent1.isCallEvent)
        XCTAssertEqual(storedEvent1.isEncrypted, encrypt)

        // Then second event is encrypted and a call event
        assertStoredEventProperties(storedEvent: storedEvent2, event: event2)
        XCTAssertEqual(storedEvent2.sortIndex, 3)
        XCTAssertNotNil(storedEvent2.payload)
        XCTAssertTrue(storedEvent2.isCallEvent)
        XCTAssertEqual(storedEvent2.isEncrypted, encrypt)

        return ([event1, event2], [storedEvent1, storedEvent2])
    }

    private func decryptStoredEvent(
        event: StoredUpdateEvent,
        privateKey: SecKey
    ) throws -> NSDictionary {
        guard let encryptedPayload = event.payload?[StoredUpdateEvent.encryptedPayloadKey] else {
            throw Failure("expected encrypted payload")
        }

        guard let decryptedData = SecKeyCreateDecryptedData(
            privateKey,
            .eciesEncryptionCofactorX963SHA256AESGCM,
            encryptedPayload as! CFData,
            nil
        ) else {
            throw Failure("failed to decrypt payload")
        }

        guard let payload = try JSONSerialization.jsonObject(
            with: decryptedData as Data,
            options: []
        ) as? NSDictionary else {
            throw Failure("failed to serialize payload")
        }

        return payload
    }

    private func assertStoredEventProperties(
        storedEvent: StoredUpdateEvent,
        event: ZMUpdateEvent
    ) {
        XCTAssertEqual(storedEvent.debugInformation, event.debugInformation)
        XCTAssertEqual(storedEvent.isTransient, event.isTransient)
        XCTAssertEqual(storedEvent.source, Int16(event.source.rawValue))
        XCTAssertEqual(storedEvent.uuidString, event.uuid?.transportString())
    }

    // MARK: - Encrypt and create

    func test_EncryptAndCreate_Unencrypted() throws {
        try eventMOC.performAndWait {
            // Given some events.
            let conversation = self.createConversation(in: self.uiMOC)
            let event1 = self.createNewConversationEvent(for: conversation)
            let event2 = try self.createNewCallEvent(for: conversation)

            // When we store the events without public keys.
            guard let storedEvent1 = StoredUpdateEvent.encryptAndCreate(
                event1,
                context: self.eventMOC,
                index: 2,
                publicKeys: nil
            ) else {
                return XCTFail("Did not create storedEvent")
            }

            guard let storedEvent2 = StoredUpdateEvent.encryptAndCreate(
                event2,
                context: self.eventMOC,
                index: 3,
                publicKeys: nil
            ) else {
                return XCTFail("Did not create storedEvent")
            }

            // Then first event is not encrypted
            assertStoredEventProperties(storedEvent: storedEvent1, event: event1)
            XCTAssertEqual(storedEvent1.sortIndex, 2)
            XCTAssertFalse(storedEvent1.isCallEvent)
            XCTAssertFalse(storedEvent1.isEncrypted)
            XCTAssertEqual(storedEvent1.payload, event1.payload as NSDictionary)

            // Then second event is not encrypted
            assertStoredEventProperties(storedEvent: storedEvent2, event: event2)
            XCTAssertEqual(storedEvent2.sortIndex, 3)
            XCTAssertTrue(storedEvent2.isCallEvent)
            XCTAssertFalse(storedEvent2.isEncrypted)
            XCTAssertEqual(storedEvent2.payload, event2.payload as NSDictionary)
        }
    }

    func test_EncryptAndCreate_Encrypted() throws {
        try eventMOC.performAndWait {
            // Given some events.
            let conversation = self.createConversation(in: self.uiMOC)
            let event1 = self.createNewConversationEvent(for: conversation)
            let event2 = try createNewCallEvent(for: conversation)

            // When we store the events with public keys.
            guard let storedEvent1 = StoredUpdateEvent.encryptAndCreate(
                event1,
                context: self.eventMOC,
                index: 2,
                publicKeys: self.publicKeys
            ) else {
                return XCTFail("Did not create storedEvent")
            }

            guard let storedEvent2 = StoredUpdateEvent.encryptAndCreate(
                event2,
                context: self.eventMOC,
                index: 3,
                publicKeys: self.publicKeys
            ) else {
                return XCTFail("Did not create storedEvent")
            }

            // Then first event is encrypted
            assertStoredEventProperties(storedEvent: storedEvent1, event: event1)
            XCTAssertEqual(storedEvent1.sortIndex, 2)
            XCTAssertNotNil(storedEvent1.payload)
            XCTAssertFalse(storedEvent1.isCallEvent)
            XCTAssertTrue(storedEvent1.isEncrypted)

            // Then second event is encrypted
            assertStoredEventProperties(storedEvent: storedEvent2, event: event2)
            XCTAssertEqual(storedEvent2.sortIndex, 3)
            XCTAssertNotNil(storedEvent2.payload)
            XCTAssertTrue(storedEvent2.isCallEvent)
            XCTAssertTrue(storedEvent2.isEncrypted)
        }
    }

    // MARK: - Next events

    func test_NextEvents() throws {
        try eventMOC.performAndWait {
            // Given some stored events.
            let storedEvents = try self.createStoredEvents(indices: [0, 1, 2])

            // When we fetch a batch of events.
            let batch = StoredUpdateEvent.nextEvents(
                self.eventMOC,
                batchSize: 4
            )

            // Then all the events are returned.
            XCTAssertEqual(batch, storedEvents)
            batch.forEach { XCTAssertFalse($0.isFault) }
        }
    }

    func test_NextEvents_OrderedResults() throws {
        try eventMOC.performAndWait {
            // Given some stored events with various indices.
            let storedEvents = try self.createStoredEvents(indices: [0, 30, 10])

            // When we fetch a batch of events.
            let batch = StoredUpdateEvent.nextEvents(
                self.eventMOC,
                batchSize: 3
            )

            // Then they are returned in the correct order.
            XCTAssertEqual(batch[0], storedEvents[0])
            XCTAssertEqual(batch[1], storedEvents[2])
            XCTAssertEqual(batch[2], storedEvents[1])
        }
    }

    func test_NextEvents_BatchSize() throws {
        try eventMOC.performAndWait {
            // Given some stored events.
            let storedEvents = try self.createStoredEvents(indices: [0, 1, 2])

            // When we fetch a small batch.
            let firstBatch = StoredUpdateEvent.nextEvents(
                self.eventMOC,
                batchSize: 2
            )

            // Then the batch size is correct
            XCTAssertEqual(firstBatch, Array(storedEvents.prefix(2)))

            // When we fetch another batch.
            firstBatch.forEach(self.eventMOC.delete)
            let secondBatch = StoredUpdateEvent.nextEvents(
                self.eventMOC,
                batchSize: 2
            )

            // Then
            XCTAssertEqual(secondBatch, Array(storedEvents.dropFirst(2)))
        }
    }

    // MARK: - Highest index

    func test_HighestIndex() throws {
        try eventMOC.performAndWait {
            // Given some events.
            let storedEvents = try self.createStoredEvents(indices: [0, 1, 2])

            // When we query the highest index.
            let highestIndex = StoredUpdateEvent.highestIndex(self.eventMOC)

            // Then
            XCTAssertEqual(highestIndex, 2)
        }
    }

    // MARK: - Event from stored events

    func test_EventFromStoredEvents_Unencrypted() throws {
        try eventMOC.performAndWait {
            // Given some uncrypted events.
            let (updateEvents, storedEvents) = try self.createStoredEvents(encrypt: false)

            // When we retrieve the events without private keys.
            let fetchedEvents = StoredUpdateEvent.eventsFromStoredEvents(
                storedEvents,
                privateKeys: nil
            )

            // Then we can process and delete all events.
            XCTAssertEqual(fetchedEvents.eventsToProcess, updateEvents)
            XCTAssertEqual(fetchedEvents.eventsToDelete, storedEvents)
        }
    }

    func test_EventFromStoredEvents_Encrypted() throws {
        try eventMOC.performAndWait {
            // Given some encrypted stored events.
            let (updateEvents, storedEvents) = try self.createStoredEvents(encrypt: true)

            // When we retrieve the events with private keys.
            let fetchedEvents = StoredUpdateEvent.eventsFromStoredEvents(
                storedEvents,
                privateKeys: self.privateKeys
            )

            // Then we process and delete all events.
            XCTAssertEqual(fetchedEvents.eventsToProcess, updateEvents)
            XCTAssertEqual(fetchedEvents.eventsToDelete, storedEvents)
        }
    }

    func test_EventFromStoredEvents_Encrypted_SecondaryPrivateKeyOnly() throws {
        try eventMOC.performAndWait {
            // Given some encrypted events.
            let (updateEvents, storedEvents) = try self.createStoredEvents(encrypt: true)

            // When we retrieve the events with only the secondary private key.
            self.privateKeys = EARPrivateKeys(
                primary: nil,
                secondary: self.privateKeys.secondary
            )

            let fetchedEvents = StoredUpdateEvent.eventsFromStoredEvents(
                storedEvents,
                privateKeys: self.privateKeys
            )

            // Then we process and delete only the events associated with the secondary key.
            XCTAssertEqual(fetchedEvents.eventsToProcess, updateEvents.filter(\.isCallEvent))
            XCTAssertEqual(fetchedEvents.eventsToDelete, storedEvents.filter(\.isCallEvent))
        }
    }

    func test_EventFromStoredEvents_Encrypted_NoPrivateKeys() throws {
        try eventMOC.performAndWait {
            // Given some encrypted events.
            let (_, storedEvents) = try self.createStoredEvents(encrypt: true)

            // When we retrieve the events with no private keys.
            let convertedEvents = StoredUpdateEvent.eventsFromStoredEvents(
                storedEvents,
                privateKeys: nil
            )

            // Then we can neither process nor delete any events.
            XCTAssertTrue(convertedEvents.eventsToProcess.isEmpty)
            XCTAssertTrue(convertedEvents.eventsToDelete.isEmpty)
        }
    }

}<|MERGE_RESOLUTION|>--- conflicted
+++ resolved
@@ -46,15 +46,9 @@
             account = Account(userName: "John Doe", userIdentifier: UUID())
             let keyGenerator = EARKeyGenerator()
             let primaryID = "stored-update-event-tests.primary.\(account.userIdentifier)"
-<<<<<<< HEAD
-            let primaryKeys = try keyGenerator.generatePublicPrivateKeyPair(id: primaryID)
-            let secondaryID = "stored-update-event-tests.secondary.\(account.userIdentifier)"
-            let secondaryKeys = try keyGenerator.generatePublicPrivateKeyPair(id: secondaryID)
-=======
             let primaryKeys = try keyGenerator.generatePrimaryPublicPrivateKeyPair(id: primaryID)
             let secondaryID = "stored-update-event-tests.secondary.\(account.userIdentifier)"
             let secondaryKeys = try keyGenerator.generateSecondaryPublicPrivateKeyPair(id: secondaryID)
->>>>>>> 1e5f1db9
 
             publicKeys = EARPublicKeys(
                 primary: primaryKeys.publicKey,
