--- conflicted
+++ resolved
@@ -92,8 +92,8 @@
         let callEventContent = CallEventContent(
             type: "CONFSTART",
             properties: nil,
-<<<<<<< HEAD
-            callerIDString: nil,
+            callerUserID: nil,
+            callerClientID: "",
             resp: false
         )
 
@@ -137,53 +137,6 @@
         return try createStoredEvents(eventsAndIndices: [(event, index)])[0]
     }
 
-=======
-            callerUserID: "",
-            callerClientID: "",
-            resp: false
-        )
-
-        let calling = Calling(content: try callEventContent.encodeToJSONString())
-        let genericMessage = GenericMessage(content: calling)
-        let serializedData = try genericMessage.serializedData()
-
-        let payload = payloadForMessage(
-            in: conversation,
-            type: EventConversation.addOTRMessage,
-            data: ["text": serializedData.base64String()]
-        )!
-
-        let event = ZMUpdateEvent(
-            fromEventStreamPayload: payload,
-            uuid: .create()
-        )!
-
-        event.appendDebugInformation("Highly informative description")
-        return event
-
-    }
-
-    private func createStoredEvent(index: UInt) throws -> StoredUpdateEvent {
-        return try createStoredEvents(indices: [index])[0]
-    }
-
-    private func createStoredEvents(indices: [UInt]) throws -> [StoredUpdateEvent] {
-        let conversation = createConversation(in: uiMOC)
-        let eventsAndIndices = indices.map { index in
-            (createNewConversationEvent(for: conversation), index)
-        }
-
-        return try createStoredEvents(eventsAndIndices: eventsAndIndices)
-    }
-
-    private func createStoredEvent(
-        from event: ZMUpdateEvent,
-        index: UInt
-    ) throws -> StoredUpdateEvent {
-        return try createStoredEvents(eventsAndIndices: [(event, index)])[0]
-    }
-
->>>>>>> 33098a79
     private func createStoredEvents(eventsAndIndices: [(ZMUpdateEvent, UInt)]) throws -> [StoredUpdateEvent] {
         return try eventsAndIndices.map { event, index in
             guard let storedEvent = StoredUpdateEvent.encryptAndCreate(
@@ -261,17 +214,10 @@
         ) as? NSDictionary else {
             throw Failure("failed to serialize payload")
         }
-<<<<<<< HEAD
 
         return payload
     }
 
-=======
-
-        return payload
-    }
-
->>>>>>> 33098a79
     private func assertStoredEventProperties(
         storedEvent: StoredUpdateEvent,
         event: ZMUpdateEvent
@@ -439,7 +385,6 @@
         try eventMOC.performAndWait {
             // Given stored events (containing 1 call event)
             let storedEvents = try self.createStoredEvents(encrypt: false).1
-<<<<<<< HEAD
 
             // When we fetch a batch
             let batch = StoredUpdateEvent.nextEvents(
@@ -448,16 +393,6 @@
                 callEventsOnly: true
             )
 
-=======
-
-            // When we fetch a batch
-            let batch = StoredUpdateEvent.nextEvents(
-                self.eventMOC,
-                batchSize: 2,
-                callEventsOnly: true
-            )
-
->>>>>>> 33098a79
             // Then we only get 1 event (call event)
             XCTAssertEqual(batch, Array(storedEvents.dropFirst()))
         }
