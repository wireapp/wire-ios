--- conflicted
+++ resolved
@@ -71,11 +71,7 @@
                 let scheduledDate = (updateEvent.timestamp ?? Date()) + TimeInterval(commitDelay)
                 conversation.commitPendingProposalDate = scheduledDate
 
-<<<<<<< HEAD
-                if let mlsService = context.mlsService {
-=======
                 if let mlsService = context.mlsService, updateEvent.source == .webSocket {
->>>>>>> 5cc3ed45
                     Task {
                         do {
                             try await mlsService.commitPendingProposals()
