--- conflicted
+++ resolved
@@ -396,31 +396,17 @@
     }
 
     private func markAllClientsAsUpdated(identifiers: Set<QualifiedID>) {
-<<<<<<< HEAD
         let clients = UserClient.fetchClientsNeedingUpdateFromBackend(in: managedObjectContext)
 
         for client in clients {
             if let qualifiedID = client.user?.qualifiedID {
                 if identifiers.contains(qualifiedID) {
-=======
-        for identifier in identifiers {
-            if let user = ZMUser.fetch(
-                with: identifier.uuid,
-                domain: identifier.domain,
-                in: managedObjectContext
-            ) {
-                for client in user.clients {
->>>>>>> a662fc5f
                     client.needsToBeUpdatedFromBackend = false
                 }
             }
         }
 
-<<<<<<< HEAD
         managedObjectContext.saveOrRollback()
-=======
-        managedObjectContext.enqueueDelayedSave()
->>>>>>> a662fc5f
     }
 
 }
