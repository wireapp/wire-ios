//
// Wire
// Copyright (C) 2022 Wire Swiss GmbH
//
// This program is free software: you can redistribute it and/or modify
// it under the terms of the GNU General Public License as published by
// the Free Software Foundation, either version 3 of the License, or
// (at your option) any later version.
//
// This program is distributed in the hope that it will be useful,
// but WITHOUT ANY WARRANTY; without even the implied warranty of
// MERCHANTABILITY or FITNESS FOR A PARTICULAR PURPOSE. See the
// GNU General Public License for more details.
//
// You should have received a copy of the GNU General Public License
// along with this program. If not, see http://www.gnu.org/licenses/.
//

import Foundation
import WireDataModel

final class GetFeatureConfigsActionHandler: ActionHandler<GetFeatureConfigsAction> {

    // MARK: - Request

    override func request(
        for action: GetFeatureConfigsActionHandler.Action,
        apiVersion: APIVersion
    ) -> ZMTransportRequest? {
        return ZMTransportRequest(getFromPath: "/feature-configs", apiVersion: apiVersion.rawValue)
    }

    // MARK: - Response

    override func handleResponse(
        _ response: ZMTransportResponse,
        action: GetFeatureConfigsActionHandler.Action
    ) {
        var action = action

        switch (response.httpStatus, response.payloadLabel()) {
        case (200, _):
            guard
                let data = response.rawData,
                !data.isEmpty
            else {
                action.fail(with: .malformedResponse)
                return
            }

            do {
                let payload = try JSONDecoder.defaultDecoder.decode(ResponsePayload.self, from: data)
                processPayload(payload)
                action.succeed()
            } catch {
                action.fail(with: .failedToDecodeResponse(reason: error.localizedDescription))
            }

        case (403, "operation-denied"):
            action.fail(with: .insufficientPermissions)

        case (403, "no-team-member"):
            action.fail(with: .userIsNotTeamMember)

        case (404, "no-team"):
            action.fail(with: .teamNotFound)

        case let (status, label):
            action.fail(with: .unknown(status: status, label: label ?? ""))
        }
    }

    private func processPayload(_ payload: ResponsePayload) {
        let featureRepository = FeatureRepository(context: context)

        if let appLock = payload.appLock {
            featureRepository.storeAppLock(
                Feature.AppLock(
                    status: appLock.status,
                    config: appLock.config
                )
            )
        }

        if let classifiedDomains = payload.classifiedDomains {
            featureRepository.storeClassifiedDomains(
                Feature.ClassifiedDomains(
                    status: classifiedDomains.status,
                    config: classifiedDomains.config
                )
            )
        }

        if let conferenceCalling = payload.conferenceCalling {
            featureRepository.storeConferenceCalling(
                Feature.ConferenceCalling(
                    status: conferenceCalling.status
                )
            )
        }

        if let conversationGuestLinks = payload.conversationGuestLinks {
            featureRepository.storeConversationGuestLinks(
                Feature.ConversationGuestLinks(
                    status: conversationGuestLinks.status
                )
            )
        }

        if let digitalSignatures = payload.digitalSignatures {
            featureRepository.storeDigitalSignature(
                Feature.DigitalSignature(
                    status: digitalSignatures.status
                )
            )
        }

        if let fileSharing = payload.fileSharing {
            featureRepository.storeFileSharing(
                Feature.FileSharing(
                    status: fileSharing.status
                )
            )
        }

        if let mls = payload.mls {
            featureRepository.storeMLS(
                Feature.MLS(
                    status: mls.status,
                    config: mls.config
                )
            )
        }

        if let selfDeletingMessages = payload.selfDeletingMessages {
            featureRepository.storeSelfDeletingMessages(
                Feature.SelfDeletingMessages(
                    status: selfDeletingMessages.status,
                    config: selfDeletingMessages.config
                )
            )
        }

<<<<<<< HEAD
        if let e2ei = payload.mlsE2EId {
            featureRepository.storeE2EI(
                Feature.E2EI(
                    status: e2ei.status,
                    config: e2ei.config
                )
            )
        }

=======
        if let mlsMigration = payload.mlsMigration {
            featureRepository.storeMLSMigration(
                Feature.MLSMigration(
                    status: mlsMigration.status,
                    config: mlsMigration.config
                )
            )
        }
>>>>>>> be0eb122
    }

}

// MARK: - Response Payload

extension GetFeatureConfigsActionHandler {

    struct ResponsePayload: Codable {

        let appLock: FeatureStatusWithConfig<Feature.AppLock.Config>?
        let classifiedDomains: FeatureStatusWithConfig<Feature.ClassifiedDomains.Config>?
        let conferenceCalling: FeatureStatus?
        let conversationGuestLinks: FeatureStatus?
        let digitalSignatures: FeatureStatus?
        let fileSharing: FeatureStatus?
        let mls: FeatureStatusWithConfig<Feature.MLS.Config>?
        let selfDeletingMessages: FeatureStatusWithConfig<Feature.SelfDeletingMessages.Config>?
<<<<<<< HEAD
        let mlsE2EId: FeatureStatusWithConfig<Feature.E2EI.Config>?
=======
        let mlsMigration: FeatureStatusWithConfig<Feature.MLSMigration.Config>?
>>>>>>> be0eb122

    }

}<|MERGE_RESOLUTION|>--- conflicted
+++ resolved
@@ -141,7 +141,6 @@
             )
         }
 
-<<<<<<< HEAD
         if let e2ei = payload.mlsE2EId {
             featureRepository.storeE2EI(
                 Feature.E2EI(
@@ -151,7 +150,6 @@
             )
         }
 
-=======
         if let mlsMigration = payload.mlsMigration {
             featureRepository.storeMLSMigration(
                 Feature.MLSMigration(
@@ -160,7 +158,6 @@
                 )
             )
         }
->>>>>>> be0eb122
     }
 
 }
@@ -179,11 +176,8 @@
         let fileSharing: FeatureStatus?
         let mls: FeatureStatusWithConfig<Feature.MLS.Config>?
         let selfDeletingMessages: FeatureStatusWithConfig<Feature.SelfDeletingMessages.Config>?
-<<<<<<< HEAD
         let mlsE2EId: FeatureStatusWithConfig<Feature.E2EI.Config>?
-=======
         let mlsMigration: FeatureStatusWithConfig<Feature.MLSMigration.Config>?
->>>>>>> be0eb122
 
     }
 
