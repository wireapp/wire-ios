//
// Wire
// Copyright (C) 2022 Wire Swiss GmbH
//
// This program is free software: you can redistribute it and/or modify
// it under the terms of the GNU General Public License as published by
// the Free Software Foundation, either version 3 of the License, or
// (at your option) any later version.
//
// This program is distributed in the hope that it will be useful,
// but WITHOUT ANY WARRANTY; without even the implied warranty of
// MERCHANTABILITY or FITNESS FOR A PARTICULAR PURPOSE. See the
// GNU General Public License for more details.
//
// You should have received a copy of the GNU General Public License
// along with this program. If not, see http://www.gnu.org/licenses/.
//

import Foundation

final class GetFeatureConfigsActionHandler: ActionHandler<GetFeatureConfigsAction> {

    // MARK: - Request

    override func request(
        for action: GetFeatureConfigsActionHandler.Action,
        apiVersion: APIVersion
    ) -> ZMTransportRequest? {
        return ZMTransportRequest(getFromPath: "/feature-configs", apiVersion: apiVersion.rawValue)
    }

    // MARK: - Response

    override func handleResponse(
        _ response: ZMTransportResponse,
        action: GetFeatureConfigsActionHandler.Action
    ) {
        var action = action

        switch (response.httpStatus, response.payloadLabel()) {
        case (200, _):
            guard
                let data = response.rawData,
                !data.isEmpty
            else {
                action.fail(with: .malformedResponse)
                return
            }

            do {
                let payload = try JSONDecoder().decode(ResponsePayload.self, from: data)
                processPayload(payload)
                action.succeed()
            } catch {
                action.fail(with: .failedToDecodeResponse(reason: error.localizedDescription))
            }

        case (403, "operation-denied"):
            action.fail(with: .insufficientPermissions)

        case (403, "no-team-member"):
            action.fail(with: .userIsNotTeamMember)

        case (404, "no-team"):
            action.fail(with: .teamNotFound)

        case let (status, label):
            action.fail(with: .unknown(status: status, label: label ?? ""))
        }
    }

    private func processPayload(_ payload: ResponsePayload) {
<<<<<<< HEAD
        let service = FeatureRepository(context: context)
=======
        let featureRepository = FeatureRepository(context: context)
>>>>>>> 57ab4e23

        if let appLock = payload.appLock {
            featureRepository.storeAppLock(
                Feature.AppLock(
                    status: appLock.status,
                    config: appLock.config
                )
            )
        }

        if let classifiedDomains = payload.classifiedDomains {
            featureRepository.storeClassifiedDomains(
                Feature.ClassifiedDomains(
                    status: classifiedDomains.status,
                    config: classifiedDomains.config
                )
            )
        }

        if let conferenceCalling = payload.conferenceCalling {
            featureRepository.storeConferenceCalling(
                Feature.ConferenceCalling(
                    status: conferenceCalling.status
                )
            )
        }

        if let conversationGuestLinks = payload.conversationGuestLinks {
            featureRepository.storeConversationGuestLinks(
                Feature.ConversationGuestLinks(
                    status: conversationGuestLinks.status
                )
            )
        }

        if let digitalSignatures = payload.digitalSignatures {
            featureRepository.storeDigitalSignature(
                Feature.DigitalSignature(
                    status: digitalSignatures.status
                )
            )
        }

        if let fileSharing = payload.fileSharing {
            featureRepository.storeFileSharing(
                Feature.FileSharing(
                    status: fileSharing.status
                )
            )
        }

        if let mls = payload.mls {
            featureRepository.storeMLS(
                Feature.MLS(
                    status: mls.status,
                    config: mls.config
                )
            )
        }

        if let mlsMigration = payload.mlsMigration {
<<<<<<< HEAD
            service.storeMLSMigration(
=======
            featureRepository.storeMLSMigration(
>>>>>>> 57ab4e23
                Feature.MLSMigration(
                    status: mlsMigration.status,
                    config: mlsMigration.config
                )
            )
        }

        if let selfDeletingMessages = payload.selfDeletingMessages {
            featureRepository.storeSelfDeletingMessages(
                Feature.SelfDeletingMessages(
                    status: selfDeletingMessages.status,
                    config: selfDeletingMessages.config
                )
            )
        }
    }

}

// MARK: - Response Payload

extension GetFeatureConfigsActionHandler {

    struct ResponsePayload: Codable {

        let appLock: FeatureStatusWithConfig<Feature.AppLock.Config>?
        let classifiedDomains: FeatureStatusWithConfig<Feature.ClassifiedDomains.Config>?
        let conferenceCalling: FeatureStatus?
        let conversationGuestLinks: FeatureStatus?
        let digitalSignatures: FeatureStatus?
        let fileSharing: FeatureStatus?
        let mls: FeatureStatusWithConfig<Feature.MLS.Config>?
        let mlsMigration: FeatureStatusWithConfig<Feature.MLSMigration.Config>?
        let selfDeletingMessages: FeatureStatusWithConfig<Feature.SelfDeletingMessages.Config>?

    }

}<|MERGE_RESOLUTION|>--- conflicted
+++ resolved
@@ -70,11 +70,7 @@
     }
 
     private func processPayload(_ payload: ResponsePayload) {
-<<<<<<< HEAD
-        let service = FeatureRepository(context: context)
-=======
         let featureRepository = FeatureRepository(context: context)
->>>>>>> 57ab4e23
 
         if let appLock = payload.appLock {
             featureRepository.storeAppLock(
@@ -136,11 +132,7 @@
         }
 
         if let mlsMigration = payload.mlsMigration {
-<<<<<<< HEAD
-            service.storeMLSMigration(
-=======
             featureRepository.storeMLSMigration(
->>>>>>> 57ab4e23
                 Feature.MLSMigration(
                     status: mlsMigration.status,
                     config: mlsMigration.config
