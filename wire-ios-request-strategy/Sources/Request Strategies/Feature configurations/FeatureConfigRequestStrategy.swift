//
// Wire
// Copyright (C) 2020 Wire Swiss GmbH
//
// This program is free software: you can redistribute it and/or modify
// it under the terms of the GNU General Public License as published by
// the Free Software Foundation, either version 3 of the License, or
// (at your option) any later version.
//
// This program is distributed in the hope that it will be useful,
// but WITHOUT ANY WARRANTY; without even the implied warranty of
// MERCHANTABILITY or FITNESS FOR A PARTICULAR PURPOSE. See the
// GNU General Public License for more details.
//
// You should have received a copy of the GNU General Public License
// along with this program. If not, see http://www.gnu.org/licenses/.
//

import Foundation

public final class FeatureConfigRequestStrategy: AbstractRequestStrategy {

    // MARK: - Properties

    // Slow Sync

    private unowned var syncStatus: SyncProgress

    private let syncPhase: SyncPhase = .fetchingFeatureConfig

    private var isSlowSyncing: Bool { syncStatus.currentSyncPhase == syncPhase }

    private var slowSyncTask: Task<Void, Never>?

    // Action

    private let actionHandler: GetFeatureConfigsActionHandler
    private let actionSync: EntityActionSync

    // MARK: - Life cycle

    public init(
        withManagedObjectContext managedObjectContext: NSManagedObjectContext,
        applicationStatus: ApplicationStatus,
        syncProgress: SyncProgress
    ) {
        actionHandler = GetFeatureConfigsActionHandler(context: managedObjectContext)
        actionSync = EntityActionSync(actionHandlers: [actionHandler])
        self.syncStatus = syncProgress

        super.init(
            withManagedObjectContext: managedObjectContext,
            applicationStatus: applicationStatus
        )

        configuration = [
            .allowsRequestsWhileUnauthenticated,
            .allowsRequestsWhileOnline,
            .allowsRequestsDuringQuickSync,
            .allowsRequestsDuringSlowSync,
            .allowsRequestsWhileWaitingForWebsocket,
            .allowsRequestsWhileInBackground
        ]
    }

    deinit {
        slowSyncTask?.cancel()
    }

    // MARK: - Request

    public override func nextRequestIfAllowed(for apiVersion: APIVersion) -> ZMTransportRequest? {
        if isSlowSyncing, slowSyncTask == nil {
            slowSyncTask = Task { [weak self, syncStatus, syncPhase] in
                guard let self, !Task.isCancelled else { return }

                WireLogger.featureConfigs.info("slow sync start fetch feature config!")

                do {
                    // perform action notifies the registered action handler `GetFeatureConfigsActionHandler`.
                    // the action stay pending until in the operation loop creates and executes the next request.
                    // Here the task waits for the result and then continues to report to syncStatus.

                    var action = GetFeatureConfigsAction()
                    try await action.perform(in: managedObjectContext.notificationContext)

                    WireLogger.featureConfigs.info("slow sync finished fetch feature config!")

                    await managedObjectContext.perform {
                        syncStatus.finishCurrentSyncPhase(phase: syncPhase)
                    }
                } catch {
                    WireLogger.featureConfigs.error("slow sync failed fetch feature config!")

                    await managedObjectContext.perform {
                        syncStatus.failCurrentSyncPhase(phase: syncPhase)
                    }
                }

                self.slowSyncTask = nil
            }
        }

        return actionSync.nextRequest(for: apiVersion)
    }
}

// MARK: - Event processing

extension FeatureConfigRequestStrategy: ZMEventConsumer {

    public func processEvents(
        _ events: [ZMUpdateEvent],
        liveEvents: Bool,
        prefetchResult: ZMFetchRequestBatchResult?
    ) {
        events.forEach(processEvent)
    }

    private func processEvent(_ event: ZMUpdateEvent) {
        guard
            event.type == .featureConfigUpdate,
            let name = event.payload["name"] as? String,
            let featureName = Feature.Name(rawValue: name),
            let data = event.payload["data"]
        else {
            return
        }

        do {
            WireLogger.featureConfigs.info("Process update event '\(name)'")

            let payloadData = try JSONSerialization.data(withJSONObject: data, options: [])
            let repository = FeatureRepository(context: managedObjectContext)

            let processor = FeatureConfigsPayloadProcessor()
            try processor.processEventPayload(data: payloadData, featureName: featureName, repository: repository)

<<<<<<< HEAD
        case .e2ei:
            let response = try decoder.decode(FeatureStatusWithConfig<Feature.E2EI.Config>.self, from: data)
            featureRepository.storeE2EI(.init(status: response.status, config: response.config))

        case .mlsMigration:
            let response = try decoder.decode(FeatureStatusWithConfig<Feature.MLSMigration.Config>.self, from: data)
            featureRepository.storeMLSMigration(.init(status: response.status, config: response.config))
=======
            WireLogger.featureConfigs.error("Finished processing update event \(name)")
        } catch {
            WireLogger.featureConfigs.error("Failed processing update event \(name): \(error.localizedDescription)")
>>>>>>> fddbd34a
        }
    }

}<|MERGE_RESOLUTION|>--- conflicted
+++ resolved
@@ -136,19 +136,9 @@
             let processor = FeatureConfigsPayloadProcessor()
             try processor.processEventPayload(data: payloadData, featureName: featureName, repository: repository)
 
-<<<<<<< HEAD
-        case .e2ei:
-            let response = try decoder.decode(FeatureStatusWithConfig<Feature.E2EI.Config>.self, from: data)
-            featureRepository.storeE2EI(.init(status: response.status, config: response.config))
-
-        case .mlsMigration:
-            let response = try decoder.decode(FeatureStatusWithConfig<Feature.MLSMigration.Config>.self, from: data)
-            featureRepository.storeMLSMigration(.init(status: response.status, config: response.config))
-=======
             WireLogger.featureConfigs.error("Finished processing update event \(name)")
         } catch {
             WireLogger.featureConfigs.error("Failed processing update event \(name): \(error.localizedDescription)")
->>>>>>> fddbd34a
         }
     }
 
