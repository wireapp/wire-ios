--- conflicted
+++ resolved
@@ -123,19 +123,11 @@
 
         case .mls:
             let response = try decoder.decode(FeatureStatusWithConfig<Feature.MLS.Config>.self, from: data)
-<<<<<<< HEAD
-          featureRepository.storeMLS(.init(status: response.status, config: response.config))
-
-        case .mlsMigration:
-            let response = try decoder.decode(FeatureStatusWithConfig<Feature.MLSMigration.Config>.self, from: data)
-          featureRepository.storeMLSMigration(.init(status: response.status, config: response.config))
-=======
             featureRepository.storeMLS(.init(status: response.status, config: response.config))
 
         case .mlsMigration:
             let response = try decoder.decode(FeatureStatusWithConfig<Feature.MLSMigration.Config>.self, from: data)
             featureRepository.storeMLSMigration(.init(status: response.status, config: response.config))
->>>>>>> d5b25e70
         }
     }
 
