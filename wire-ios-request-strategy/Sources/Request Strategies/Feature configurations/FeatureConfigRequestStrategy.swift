//
// Wire
// Copyright (C) 2020 Wire Swiss GmbH
//
// This program is free software: you can redistribute it and/or modify
// it under the terms of the GNU General Public License as published by
// the Free Software Foundation, either version 3 of the License, or
// (at your option) any later version.
//
// This program is distributed in the hope that it will be useful,
// but WITHOUT ANY WARRANTY; without even the implied warranty of
// MERCHANTABILITY or FITNESS FOR A PARTICULAR PURPOSE. See the
// GNU General Public License for more details.
//
// You should have received a copy of the GNU General Public License
// along with this program. If not, see http://www.gnu.org/licenses/.
//

import Foundation

private let zmLog = ZMSLog(tag: "feature configurations")

@objcMembers
public final class FeatureConfigRequestStrategy: AbstractRequestStrategy {

    // MARK: - Properties

    private let getFeatureConfigsActionHandler: GetFeatureConfigsActionHandler
    private let actionSync: EntityActionSync

    // MARK: - Life cycle

    public override init(
        withManagedObjectContext managedObjectContext: NSManagedObjectContext,
        applicationStatus: ApplicationStatus
    ) {
        getFeatureConfigsActionHandler = GetFeatureConfigsActionHandler(context: managedObjectContext)
        actionSync = EntityActionSync(actionHandlers: [getFeatureConfigsActionHandler])

        super.init(
            withManagedObjectContext: managedObjectContext,
            applicationStatus: applicationStatus
        )

        configuration = [
            .allowsRequestsWhileOnline,
            .allowsRequestsDuringQuickSync,
            .allowsRequestsWhileWaitingForWebsocket,
            .allowsRequestsWhileInBackground
        ]
    }

    // MARK: - Request

    public override func nextRequestIfAllowed(for apiVersion: APIVersion) -> ZMTransportRequest? {
        return actionSync.nextRequest(for: apiVersion)
    }

}

// MARK: - Event processing

extension FeatureConfigRequestStrategy: ZMEventConsumer {

    public func processEvents(
        _ events: [ZMUpdateEvent],
        liveEvents: Bool,
        prefetchResult: ZMFetchRequestBatchResult?
    ) {
        events.forEach(processEvent)
    }

    private func processEvent(_ event: ZMUpdateEvent) {
        guard
            event.type == .featureConfigUpdate,
            let name = event.payload["name"] as? String,
            let featureName = Feature.Name(rawValue: name),
            let data = event.payload["data"]
        else {
            return
        }

        do {
            let payload = try JSONSerialization.data(withJSONObject: data, options: [])
            try processResponse(featureName: featureName, data: payload)
        } catch {
            zmLog.error("Failed to process feature config update event: \(error.localizedDescription)")
        }
    }

    private func processResponse(featureName: Feature.Name, data: Data) throws {
        let featureRepository = FeatureRepository(context: managedObjectContext)
        let decoder = JSONDecoder.defaultDecoder

        switch featureName {
        case .conferenceCalling:
            let response = try decoder.decode(FeatureStatus.self, from: data)
            featureRepository.storeConferenceCalling(.init(status: response.status))

        case .fileSharing:
            let response = try decoder.decode(FeatureStatus.self, from: data)
            featureRepository.storeFileSharing(.init(status: response.status))

        case .appLock:
            let response = try decoder.decode(FeatureStatusWithConfig<Feature.AppLock.Config>.self, from: data)
            featureRepository.storeAppLock(.init(status: response.status, config: response.config))

        case .selfDeletingMessages:
            let response = try decoder.decode(FeatureStatusWithConfig<Feature.SelfDeletingMessages.Config>.self, from: data)
            featureRepository.storeSelfDeletingMessages(.init(status: response.status, config: response.config))

        case .conversationGuestLinks:
            let response = try decoder.decode(FeatureStatus.self, from: data)
            featureRepository.storeConversationGuestLinks(.init(status: response.status))

        case .classifiedDomains:
            let response = try decoder.decode(FeatureStatusWithConfig<Feature.ClassifiedDomains.Config>.self, from: data)
            featureRepository.storeClassifiedDomains(.init(status: response.status, config: response.config))

        case .digitalSignature:
            let response = try decoder.decode(FeatureStatus.self, from: data)
            featureRepository.storeDigitalSignature(.init(status: response.status))

        case .mls:
            let response = try decoder.decode(FeatureStatusWithConfig<Feature.MLS.Config>.self, from: data)
            featureRepository.storeMLS(.init(status: response.status, config: response.config))

<<<<<<< HEAD
        case .e2ei:
            let response = try decoder.decode(FeatureStatusWithConfig<Feature.E2EI.Config>.self, from: data)
            featureRepository.storeE2EI(.init(status: response.status, config: response.config))
=======
        case .mlsMigration:
            let response = try decoder.decode(FeatureStatusWithConfig<Feature.MLSMigration.Config>.self, from: data)
            featureRepository.storeMLSMigration(.init(status: response.status, config: response.config))
>>>>>>> be0eb122
        }
    }

}

struct FeatureStatus: Codable {

    let status: Feature.Status

}

struct FeatureStatusWithConfig<Config: Codable>: Codable {

    let status: Feature.Status
    let config: Config

}<|MERGE_RESOLUTION|>--- conflicted
+++ resolved
@@ -125,15 +125,13 @@
             let response = try decoder.decode(FeatureStatusWithConfig<Feature.MLS.Config>.self, from: data)
             featureRepository.storeMLS(.init(status: response.status, config: response.config))
 
-<<<<<<< HEAD
         case .e2ei:
             let response = try decoder.decode(FeatureStatusWithConfig<Feature.E2EI.Config>.self, from: data)
             featureRepository.storeE2EI(.init(status: response.status, config: response.config))
-=======
+
         case .mlsMigration:
             let response = try decoder.decode(FeatureStatusWithConfig<Feature.MLSMigration.Config>.self, from: data)
             featureRepository.storeMLSMigration(.init(status: response.status, config: response.config))
->>>>>>> be0eb122
         }
     }
 
