--- conflicted
+++ resolved
@@ -136,35 +136,10 @@
             let processor = FeatureConfigsPayloadProcessor()
             try processor.processEventPayload(data: payloadData, featureName: featureName, repository: repository)
 
-<<<<<<< HEAD
-        case .conversationGuestLinks:
-            let response = try decoder.decode(FeatureStatus.self, from: data)
-            featureRepository.storeConversationGuestLinks(.init(status: response.status))
-
-        case .classifiedDomains:
-            let response = try decoder.decode(FeatureStatusWithConfig<Feature.ClassifiedDomains.Config>.self, from: data)
-            featureRepository.storeClassifiedDomains(.init(status: response.status, config: response.config))
-
-        case .digitalSignature:
-            let response = try decoder.decode(FeatureStatus.self, from: data)
-            featureRepository.storeDigitalSignature(.init(status: response.status))
-
-        case .mls:
-            let response = try decoder.decode(FeatureStatusWithConfig<Feature.MLS.Config>.self, from: data)
-            featureRepository.storeMLS(.init(status: response.status, config: response.config))
-
-        case .e2ei:
-            let response = try decoder.decode(FeatureStatusWithConfig<Feature.E2EI.Config>.self, from: data)
-            featureRepository.storeE2EI(.init(status: response.status, config: response.config))
-
-        case .mlsMigration:
-            let response = try decoder.decode(FeatureStatusWithConfig<Feature.MLSMigration.Config>.self, from: data)
-            featureRepository.storeMLSMigration(.init(status: response.status, config: response.config))
-=======
             WireLogger.featureConfigs.error("Finished processing update event \(name)")
         } catch {
             WireLogger.featureConfigs.error("Failed processing update event \(name): \(error.localizedDescription)")
->>>>>>> cd8c49e3
         }
     }
+
 }