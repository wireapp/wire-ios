--- conflicted
+++ resolved
@@ -125,15 +125,12 @@
             XCTAssertEqual(mls.status, .enabled)
             XCTAssertEqual(mls.config, .init(defaultProtocol: .mls))
 
-<<<<<<< HEAD
-            let mlsMigration = featureService.fetchMLSMigration()
+            let mlsMigration = featureRepository.fetchMLSMigration()
             XCTAssertEqual(mlsMigration.status, .enabled)
             XCTAssertEqual(mlsMigration.config, .init(startTime: Date(timeIntervalSince1970: 10), finaliseRegardlessAfter: Date(timeIntervalSince1970: 20)))
 
-            let selfDeletingMessage = featureService.fetchSelfDeletingMesssages()
-=======
             let selfDeletingMessage = featureRepository.fetchSelfDeletingMesssages()
->>>>>>> be944e82
+
             XCTAssertEqual(selfDeletingMessage.status, .enabled)
             XCTAssertEqual(selfDeletingMessage.config.enforcedTimeoutSeconds, 22)
         }
