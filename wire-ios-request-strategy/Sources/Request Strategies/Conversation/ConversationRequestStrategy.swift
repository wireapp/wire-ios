//
// Wire
// Copyright (C) 2021 Wire Swiss GmbH
//
// This program is free software: you can redistribute it and/or modify
// it under the terms of the GNU General Public License as published by
// the Free Software Foundation, either version 3 of the License, or
// (at your option) any later version.
//
// This program is distributed in the hope that it will be useful,
// but WITHOUT ANY WARRANTY; without even the implied warranty of
// MERCHANTABILITY or FITNESS FOR A PARTICULAR PURPOSE. See the
// GNU General Public License for more details.
//
// You should have received a copy of the GNU General Public License
// along with this program. If not, see http://www.gnu.org/licenses/.
//

import Foundation
import WireDataModel

public class ConversationRequestStrategy: AbstractRequestStrategy, ZMRequestGeneratorSource, ZMContextChangeTrackerSource {

    let syncProgress: SyncProgress
    let conversationIDsSync: PaginatedSync<Payload.PaginatedConversationIDList>
    let conversationQualifiedIDsSync: PaginatedSync<Payload.PaginatedQualifiedConversationIDList>

    let conversationByIDTranscoder: ConversationByIDTranscoder
    let conversationByIDSync: IdentifierObjectSync<ConversationByIDTranscoder>

    let conversationByQualifiedIDTranscoder: ConversationByQualifiedIDTranscoder
    let conversationByQualifiedIDSync: IdentifierObjectSync<ConversationByQualifiedIDTranscoder>

    let conversationByIDListTranscoder: ConversationByIDListTranscoder
    let conversationByIDListSync: IdentifierObjectSync<ConversationByIDListTranscoder>

    let conversationByQualifiedIDListTranscoder: ConversationByQualifiedIDListTranscoder
    let conversationByQualifiedIDListSync: IdentifierObjectSync<ConversationByQualifiedIDListTranscoder>

    lazy var modifiedSync: ZMUpstreamModifiedObjectSync = {
        ZMUpstreamModifiedObjectSync(transcoder: self,
                                     entityName: ZMConversation.entityName(),
                                     keysToSync: keysToSync,
                                     managedObjectContext: managedObjectContext)
    }()

    let addParticipantActionHandler: AddParticipantActionHandler
    let removeParticipantActionHandler: RemoveParticipantActionHandler
    let updateAccessRolesActionHandler: UpdateAccessRolesActionHandler

    let updateRoleActionHandler: UpdateRoleActionHandler

    let updateSync: KeyPathObjectSync<ConversationRequestStrategy>
    let actionSync: EntityActionSync

    var isFetchingAllConversations: Bool = false

    var keysToSync: [String] = [
        ZMConversationUserDefinedNameKey,
        ZMConversationArchivedChangedTimeStampKey,
        ZMConversationSilencedChangedTimeStampKey
    ]

    let conversationEventProcessor: ConversationEventProcessor

    let removeLocalConversation: RemoveLocalConversationUseCaseProtocol

    public init(
        withManagedObjectContext managedObjectContext: NSManagedObjectContext,
        applicationStatus: ApplicationStatus,
        syncProgress: SyncProgress,
        mlsService: MLSServiceInterface,
        removeLocalConversation: RemoveLocalConversationUseCaseProtocol? = nil
    ) {
        self.removeLocalConversation = removeLocalConversation ?? RemoveLocalConversationUseCase()

        self.syncProgress = syncProgress
        self.conversationIDsSync = PaginatedSync<Payload.PaginatedConversationIDList>(
            basePath: "/conversations/ids",
            pageSize: 32,
            context: managedObjectContext
        )

        self.conversationQualifiedIDsSync = PaginatedSync<Payload.PaginatedQualifiedConversationIDList>(
            basePath: "/conversations/list-ids",
            pageSize: 500,
            method: .post,
            context: managedObjectContext
        )

        self.conversationByIDListTranscoder = ConversationByIDListTranscoder(
            context: managedObjectContext
        )
        self.conversationByIDListSync = IdentifierObjectSync(
            managedObjectContext: managedObjectContext,
            transcoder: conversationByIDListTranscoder
        )

        self.conversationByQualifiedIDListTranscoder = ConversationByQualifiedIDListTranscoder(
            context: managedObjectContext
        )
        self.conversationByQualifiedIDListSync = IdentifierObjectSync(
            managedObjectContext: managedObjectContext,
            transcoder: conversationByQualifiedIDListTranscoder
        )

        self.conversationByIDTranscoder = ConversationByIDTranscoder(
            context: managedObjectContext,
            removeLocalConversation: self.removeLocalConversation
        )
        self.conversationByIDSync = IdentifierObjectSync(
            managedObjectContext: managedObjectContext,
            transcoder: conversationByIDTranscoder
        )

        self.conversationByQualifiedIDTranscoder = ConversationByQualifiedIDTranscoder(
            context: managedObjectContext,
            removeLocalConversation: self.removeLocalConversation
        )
        self.conversationByQualifiedIDSync = IdentifierObjectSync(
            managedObjectContext: managedObjectContext,
            transcoder: conversationByQualifiedIDTranscoder
        )

        self.updateSync = KeyPathObjectSync(
            entityName: ZMConversation.entityName(),
            \.needsToBeUpdatedFromBackend
        )

        conversationEventProcessor = ConversationEventProcessor(context: managedObjectContext)
        self.addParticipantActionHandler = AddParticipantActionHandler(context: managedObjectContext, eventProcessor: conversationEventProcessor)
        self.removeParticipantActionHandler = RemoveParticipantActionHandler(context: managedObjectContext)
        self.updateAccessRolesActionHandler = UpdateAccessRolesActionHandler(context: managedObjectContext)

        self.updateRoleActionHandler = UpdateRoleActionHandler(context: managedObjectContext)

        self.actionSync = EntityActionSync(actionHandlers: [
            addParticipantActionHandler,
            removeParticipantActionHandler,
            updateAccessRolesActionHandler,
            updateRoleActionHandler,
            SyncConversationActionHandler(context: managedObjectContext),
            CreateGroupConversationActionHandler(context: managedObjectContext, mlsService: mlsService)
        ])

        super.init(
            withManagedObjectContext: managedObjectContext,
            applicationStatus: applicationStatus
        )

        self.configuration = [.allowsRequestsWhileOnline,
                              .allowsRequestsDuringSlowSync]

        self.updateSync.transcoder = self
        self.conversationByIDListSync.delegate = self
        self.conversationByQualifiedIDListSync.delegate = self
    }

    public override func nextRequestIfAllowed(for apiVersion: APIVersion) -> ZMTransportRequest? {
        if syncProgress.currentSyncPhase == .fetchingConversations {
            fetchAllConversations(for: apiVersion)
        }

        return requestGenerators.nextRequest(for: apiVersion)
    }

    func fetch(_ conversations: Set<ZMConversation>, for apiVersion: APIVersion) {
        switch apiVersion {
        case .v0:
            conversationByIDSync.sync(identifiers: conversations.compactMap(\.remoteIdentifier))

        case .v1, .v2, .v3, .v4, .v5:
            if let qualifiedIDs = conversations.qualifiedIDs {
                conversationByQualifiedIDSync.sync(identifiers: qualifiedIDs)
            } else if let domain = BackendInfo.domain {
                let qualifiedIDs = conversations.fallbackQualifiedIDs(localDomain: domain)
                conversationByQualifiedIDSync.sync(identifiers: qualifiedIDs)
            }
        }
    }

    func fetchAllConversations(for apiVersion: APIVersion) {
        guard !isFetchingAllConversations else { return }

        isFetchingAllConversations = true

        // Mark all existing conversations to be re-fetched since they might have
        // been deleted. If not the flag will be reset after syncing the conversations
        // with the BE and no extra work will be done.
        ZMUser.selfUser(in: managedObjectContext).conversations.forEach {
            $0.needsToBeUpdatedFromBackend = true
        }

        switch apiVersion {
        case .v0:
            conversationIDsSync.fetch { [weak self] (result) in
                switch result {
                case .success(let conversationIDList):
                    self?.conversationByIDListSync.sync(identifiers: conversationIDList.conversations)
                case .failure:
                    self?.syncProgress.failCurrentSyncPhase(phase: .fetchingConversations)
                }
            }

        case .v1, .v2, .v3, .v4, .v5:
            conversationQualifiedIDsSync.fetch { [weak self] (result) in
                switch result {
                case .success(let qualifiedConversationIDList):

                    // here we could use a different sync, or do the switch inside.
                    self?.conversationByQualifiedIDListSync.sync(identifiers: qualifiedConversationIDList.conversations)
                case .failure:
                    self?.syncProgress.failCurrentSyncPhase(phase: .fetchingConversations)
                }
            }
        }
    }

    public var requestGenerators: [ZMRequestGenerator] {
        if syncProgress.currentSyncPhase == .fetchingConversations {
            return [conversationIDsSync,
                    conversationQualifiedIDsSync,
                    conversationByIDListSync,
                    conversationByQualifiedIDListSync]
        } else {
            return [conversationByIDSync,
                    conversationByQualifiedIDSync,
                    modifiedSync,
                    actionSync]
        }
    }

    public var contextChangeTrackers: [ZMContextChangeTracker] {
        return [updateSync, modifiedSync]
    }

}

extension ConversationRequestStrategy: KeyPathObjectSyncTranscoder {

    typealias T = ZMConversation

    func synchronize(_ object: ZMConversation, completion: @escaping () -> Void) {
        defer { completion() }
        guard let apiVersion = BackendInfo.apiVersion else { return }

        switch apiVersion {
        case .v0:
            guard let identifier = object.remoteIdentifier else { return }
            synchronize(unqualifiedID: identifier)

        case .v1, .v2, .v3, .v4, .v5:
            if let qualifiedID = object.qualifiedID {
                synchronize(qualifiedID: qualifiedID)
            } else if let identifier = object.remoteIdentifier, let domain = BackendInfo.domain {
                let qualifiedID = QualifiedID(uuid: identifier, domain: domain)
                synchronize(qualifiedID: qualifiedID)
            }
        }
    }

    private func synchronize(qualifiedID: QualifiedID) {
        let conversationByQualifiedIdIdentifiersSet: Set<ConversationByQualifiedIDTranscoder.T> = [qualifiedID]
        conversationByQualifiedIDSync.sync(identifiers: conversationByQualifiedIdIdentifiersSet)
    }

    private func synchronize(unqualifiedID: UUID) {
        let conversationByIdIdentfiersSet: Set<ConversationByIDTranscoder.T> = [unqualifiedID]
        conversationByIDSync.sync(identifiers: conversationByIdIdentfiersSet)
    }

    func cancel(_ object: ZMConversation) {
        if let identifier = object.qualifiedID {
            let conversationByQualifiedIdIdentifiersSet: Set<ConversationByQualifiedIDTranscoder.T> = [identifier]
            conversationByQualifiedIDSync.cancel(identifiers: conversationByQualifiedIdIdentifiersSet)
        }
        if let identifier = object.remoteIdentifier {
            let conversationByIdIdentfiersSet: Set<ConversationByIDTranscoder.T> = [identifier]
            conversationByIDSync.cancel(identifiers: conversationByIdIdentfiersSet)
        }
    }

}

extension ConversationRequestStrategy: IdentifierObjectSyncDelegate {

    public func didFinishSyncingAllObjects() {
        guard
            syncProgress.currentSyncPhase == .fetchingConversations,
            conversationIDsSync.status == .done,
            conversationQualifiedIDsSync.status == .done,
            !conversationByIDListSync.isSyncing,
            !conversationByQualifiedIDListSync.isSyncing
        else {
            return
        }

        syncProgress.finishCurrentSyncPhase(phase: .fetchingConversations)
        isFetchingAllConversations = false
    }

    public func didFailToSyncAllObjects() {
        if syncProgress.currentSyncPhase == .fetchingConversations {
            syncProgress.failCurrentSyncPhase(phase: .fetchingConversations)
            isFetchingAllConversations = false
        }
    }

}

extension ConversationRequestStrategy: ZMUpstreamTranscoder {

    public func shouldProcessUpdatesBeforeInserts() -> Bool {
        return false
    }

    public func shouldCreateRequest(toSyncObject managedObject: ZMManagedObject,
                                    forKeys keys: Set<String>,
                                    withSync sync: Any) -> Bool {
        guard (sync as AnyObject) === modifiedSync else {
            return true
        }

        guard let conversation = managedObject as? ZMConversation else {
            return false
        }

        var remainingKeys = keys

        if keys.contains(ZMConversationUserDefinedNameKey) && conversation.userDefinedName == nil {
            let conversationUserDefinedNameKeySet: Set<AnyHashable> = [ZMConversationUserDefinedNameKey]
            conversation.resetLocallyModifiedKeys(conversationUserDefinedNameKeySet)
            remainingKeys.remove(ZMConversationUserDefinedNameKey)
        }

        if remainingKeys.count < keys.count {
            let conversationSet: Set<NSManagedObject> = [conversation]
            contextChangeTrackers.forEach({ $0.objectsDidChange(conversationSet) })
            managedObjectContext.enqueueDelayedSave()
        }

        return remainingKeys.count > 0
    }

    public func shouldRetryToSyncAfterFailed(
        toUpdate managedObject: ZMManagedObject,
        request upstreamRequest: ZMUpstreamRequest,
        response: ZMTransportResponse,
        keysToParse keys: Set<String>
    ) -> Bool {
        return false
    }

    public func updateInsertedObject(
        _ managedObject: ZMManagedObject,
        request upstreamRequest: ZMUpstreamRequest,
        response: ZMTransportResponse
    ) {
        // no op
    }

    public func updateUpdatedObject(_ managedObject: ZMManagedObject,
                                    requestUserInfo: [AnyHashable: Any]? = nil,
                                    response: ZMTransportResponse, keysToParse: Set<String>) -> Bool {

        guard
            keysToParse.contains(ZMConversationUserDefinedNameKey),
            let payload = response.payload
        else {
            return false
        }

        conversationEventProcessor.processPayload(payload)

        return false
    }

    public func objectToRefetchForFailedUpdate(of managedObject: ZMManagedObject) -> ZMManagedObject? {
        return nil
    }

    public func request(forUpdating managedObject: ZMManagedObject,
                        forKeys keys: Set<String>,
                        apiVersion: APIVersion) -> ZMUpstreamRequest? {
        guard
            let conversation = managedObject as? ZMConversation,
            let conversationID = conversation.remoteIdentifier?.transportString()
        else {
            return nil
        }

        if keys.contains(ZMConversationUserDefinedNameKey) {
            guard
                let payload = Payload.UpdateConversationName(conversation),
                let payloadData = payload.payloadData(encoder: .defaultEncoder),
                let payloadAsString = String(bytes: payloadData, encoding: .utf8)
            else {
                return nil
            }

            let request: ZMTransportRequest

            switch apiVersion {
            case .v0:
                request = ZMTransportRequest(path: "/conversations/\(conversationID)",
                                             method: .put,
                                             payload: payloadAsString as ZMTransportData?,
                                             apiVersion: apiVersion.rawValue)

            case .v1, .v2, .v3, .v4, .v5:
                guard let domain = conversation.domain.nonEmptyValue ?? BackendInfo.domain else { return nil }
                request = ZMTransportRequest(path: "/conversations/\(domain)/\(conversationID)/name",
                                             method: .put,
                                             payload: payloadAsString as ZMTransportData?,
                                             apiVersion: apiVersion.rawValue)
            }

            let conversationUserDefinedNameKey: Set<String> = [ZMConversationUserDefinedNameKey]
            return ZMUpstreamRequest(keys: conversationUserDefinedNameKey,
                                     transportRequest: request)
        }

        if keys.contains(ZMConversationArchivedChangedTimeStampKey) ||
            keys.contains(ZMConversationSilencedChangedTimeStampKey) {
            let payload = Payload.UpdateConversationStatus(conversation)

            guard
                let payloadData = payload.payloadData(encoder: .defaultEncoder),
                let payloadAsString = String(bytes: payloadData, encoding: .utf8)
            else {
                return nil
            }

            let request: ZMTransportRequest

            switch apiVersion {
            case .v0:
                request = ZMTransportRequest(path: "/conversations/\(conversationID)/self",
                                             method: .put,
                                             payload: payloadAsString as ZMTransportData?,
                                             apiVersion: apiVersion.rawValue)
            case .v1, .v2, .v3, .v4, .v5:
                guard let domain = conversation.domain.nonEmptyValue ?? BackendInfo.domain else { return nil }
                request = ZMTransportRequest(path: "/conversations/\(domain)/\(conversationID)/self",
                                             method: .put,
                                             payload: payloadAsString as ZMTransportData?,
                                             apiVersion: apiVersion.rawValue)
            }

            let changedKeys = keys.intersection([ZMConversationArchivedChangedTimeStampKey,
                                                 ZMConversationSilencedChangedTimeStampKey])

            return ZMUpstreamRequest(keys: changedKeys,
                                     transportRequest: request)

        }

        return nil
    }

    public func request(
        forInserting managedObject: ZMManagedObject,
        forKeys keys: Set<String>?,
        apiVersion: APIVersion
    ) -> ZMUpstreamRequest? {
        return nil
    }

}

class ConversationByIDTranscoder: IdentifierObjectSyncTranscoder {
    public typealias T = UUID

    var fetchLimit: Int = 1

    let context: NSManagedObjectContext
    let decoder: JSONDecoder = .defaultDecoder
    let encoder: JSONEncoder = .defaultEncoder

    private let processor = ConversationEventPayloadProcessor()
    private let removeLocalConversation: RemoveLocalConversationUseCaseProtocol

    init(
        context: NSManagedObjectContext,
        removeLocalConversation: RemoveLocalConversationUseCaseProtocol
    ) {
        self.context = context
        self.removeLocalConversation = removeLocalConversation
    }

    func request(for identifiers: Set<UUID>, apiVersion: APIVersion) -> ZMTransportRequest? {
        guard let converationID = identifiers.first.map({ $0.transportString() }) else { return nil }

        // GET /conversations/<UUID>
        return ZMTransportRequest(getFromPath: "/conversations/\(converationID)", apiVersion: apiVersion.rawValue)
    }

    func didReceive(response: ZMTransportResponse, for identifiers: Set<UUID>, completionHandler: @escaping () -> Void) {
        defer { completionHandler() }

        guard response.result != .permanentError else {
            if response.httpStatus == 404 {
                Task {
                    await deleteConversations(identifiers)
                }
                return
            }

            if response.httpStatus == 403 {
                removeSelfUser(identifiers)
                return
            }

            markConversationsAsFetched(identifiers)
            return
        }

        guard
            let apiVersion = APIVersion(rawValue: response.apiVersion),
            let rawData = response.rawData,
            let payload = Payload.Conversation(rawData, apiVersion: apiVersion, decoder: decoder)
        else {
            Logging.network.warn("Can't process response, aborting.")
            return
        }

        Task {
            await processor.updateOrCreateConversation(
                from: payload,
                in: context
            )
        }
    }

    private func deleteConversations(_ conversations: Set<UUID>) async {
        for conversationID in conversations {
            let (conversation, conversationType) = await context.perform { [context] in
                let conversation = ZMConversation.fetch(with: conversationID, domain: nil, in: context)
                return (conversation, conversation?.conversationType)
            }
<<<<<<< HEAD

            do {
                try removeLocalConversation.invoke(with: conversation, syncContext: context)
            } catch {
                WireLogger.mls.error("removeLocalConversation threw error: \(String(reflecting: error))")
            }
=======
            guard let conversation, conversationType == .group else { continue }

            await removeLocalConversation.invoke(
                with: conversation,
                syncContext: context
            )
>>>>>>> 15d85683
        }
    }

    private func removeSelfUser(_ conversations: Set<UUID>) {
        for conversationID in conversations {
            guard let conversation = ZMConversation.fetch(with: conversationID, domain: nil, in: context) else {
                continue
            }

            guard conversation.conversationType == .group,
                  conversation.isSelfAnActiveMember
            else {
                conversation.needsToBeUpdatedFromBackend = false
                continue
            }

            let selfUser = ZMUser.selfUser(in: context)
            conversation.removeParticipantAndUpdateConversationState(user: selfUser, initiatingUser: selfUser)
            conversation.needsToBeUpdatedFromBackend = false
        }
    }

    private func markConversationsAsFetched(_ conversations: Set<UUID>) {
        for conversationID in conversations {
            guard
                let conversation = ZMConversation.fetch(with: conversationID, domain: nil, in: context)
            else {
                continue
            }
            conversation.needsToBeUpdatedFromBackend = false
        }
    }
}

class ConversationByQualifiedIDTranscoder: IdentifierObjectSyncTranscoder {
    public typealias T = QualifiedID

    var fetchLimit: Int = 1

    let context: NSManagedObjectContext
    let decoder: JSONDecoder = .defaultDecoder
    let encoder: JSONEncoder = .defaultEncoder

    private let processor = ConversationEventPayloadProcessor()
    private let removeLocalConversation: RemoveLocalConversationUseCaseProtocol

    init(
        context: NSManagedObjectContext,
        removeLocalConversation: RemoveLocalConversationUseCaseProtocol
    ) {
        self.context = context
        self.removeLocalConversation = removeLocalConversation
    }

    func request(for identifiers: Set<QualifiedID>, apiVersion: APIVersion) -> ZMTransportRequest? {
        guard
            let conversationID = identifiers.first.map({ $0.uuid.transportString() }),
            let domain = identifiers.first?.domain
        else {
            return nil
        }

        // GET /conversations/domain/<UUID>
        return ZMTransportRequest(getFromPath: "/conversations/\(domain)/\(conversationID)", apiVersion: apiVersion.rawValue)
    }

    func didReceive(response: ZMTransportResponse, for identifiers: Set<QualifiedID>, completionHandler: @escaping () -> Void) {
        defer { completionHandler() }

        guard response.result != .permanentError else {
            markConversationsAsFetched(identifiers)

            if response.httpStatus == 404 {
                Task {
                    await deleteConversations(identifiers)
                }
                return
            }

            if response.httpStatus == 403 {
                removeSelfUser(identifiers)
                return
            }
            return
        }

        guard
            let apiVersion = APIVersion(rawValue: response.apiVersion),
            let rawData = response.rawData,
            let payload = Payload.Conversation(
                rawData,
                apiVersion: apiVersion,
                decoder: decoder
            )
        else {
            return Logging.network.warn("Can't process response, aborting.")
        }

        Task {
            await processor.updateOrCreateConversation(
                from: payload,
                in: context
            )
        }
    }

    private func deleteConversations(_ conversations: Set<QualifiedID>) async {
        for qualifiedID in conversations {
            guard
                let conversation = ZMConversation.fetch(
                    with: qualifiedID.uuid,
                    domain: qualifiedID.domain,
                    in: context
                ),
                conversation.conversationType == .group
            else {
                continue
            }
<<<<<<< HEAD

            do {
                try removeLocalConversation.invoke(with: conversation, syncContext: context)
            } catch {
                WireLogger.mls.error("removeLocalConversation threw error: \(String(reflecting: error))")
            }
=======
            await removeLocalConversation.invoke(
                with: conversation,
                syncContext: context
            )
>>>>>>> 15d85683
        }
    }

    private func removeSelfUser(_ conversations: Set<QualifiedID>) {
        for qualifiedID in conversations {
            guard
                let conversation = ZMConversation.fetch(with: qualifiedID.uuid, domain: qualifiedID.domain, in: context),
                conversation.conversationType == .group,
                conversation.isSelfAnActiveMember
            else {
                continue
            }
            let selfUser = ZMUser.selfUser(in: context)
            conversation.removeParticipantAndUpdateConversationState(user: selfUser, initiatingUser: selfUser)
        }
    }

    private func markConversationsAsFetched(_ conversations: Set<QualifiedID>) {
        for qualifiedID in conversations {
            guard
                let conversation = ZMConversation.fetch(with: qualifiedID.uuid, domain: qualifiedID.domain, in: context)
            else {
                continue
            }
            conversation.needsToBeUpdatedFromBackend = false
        }
    }
}

class ConversationByIDListTranscoder: IdentifierObjectSyncTranscoder {

    public typealias T = UUID

    var fetchLimit: Int = 32

    let context: NSManagedObjectContext
    let decoder: JSONDecoder = .defaultDecoder
    let encoder: JSONEncoder = .defaultEncoder

    private let processor = ConversationEventPayloadProcessor()

    init(context: NSManagedObjectContext) {
        self.context = context
    }

    func request(for identifiers: Set<UUID>, apiVersion: APIVersion) -> ZMTransportRequest? {
        // GET /conversations?ids=?
        guard apiVersion < .v2 else { return nil }
        let converationIDs = identifiers.map({ $0.transportString() }).joined(separator: ",")
        return ZMTransportRequest(getFromPath: "/conversations?ids=\(converationIDs)", apiVersion: apiVersion.rawValue)
    }

    func didReceive(response: ZMTransportResponse, for identifiers: Set<UUID>, completionHandler: @escaping () -> Void) {
        defer { completionHandler() }
        guard
            let apiVersion = APIVersion(rawValue: response.apiVersion),
            let rawData = response.rawData,
            let payload = Payload.ConversationList(rawData, apiVersion: apiVersion, decoder: decoder)
        else {
            Logging.network.warn("Can't process response, aborting.")
            return
        }

        Task {
            await processor.updateOrCreateConversations(
                from: payload,
                in: context
            )

            await context.perform {
                let missingIdentifiers = identifiers.subtracting(payload.conversations.compactMap(\.id))
                self.queryStatusForMissingConversations(missingIdentifiers)
            }
        }
    }

    /// Query the backend if a conversation is deleted or the self user has been removed
    private func queryStatusForMissingConversations(_ conversations: Set<UUID>) {
        for conversationID in conversations {
            let conversation = ZMConversation.fetch(with: conversationID, in: context)
            conversation?.needsToBeUpdatedFromBackend = true
        }
    }

}

class ConversationByQualifiedIDListTranscoder: IdentifierObjectSyncTranscoder {

    public typealias T = QualifiedID

    var fetchLimit: Int = 100

    let context: NSManagedObjectContext
    let decoder: JSONDecoder = .defaultDecoder
    let encoder: JSONEncoder = .defaultEncoder

    private let processor = ConversationEventPayloadProcessor()

    init(context: NSManagedObjectContext) {
        self.context = context
    }

    func request(for identifiers: Set<QualifiedID>, apiVersion: APIVersion) -> ZMTransportRequest? {
        guard
            let payloadData = Payload.QualifiedUserIDList(qualifiedIDs: Array(identifiers)).payloadData(encoder: encoder),
            let payloadAsString = String(bytes: payloadData, encoding: .utf8)
        else {
            return nil
        }

        let path = apiVersion >= .v2 ? "/conversations/list" : "/conversations/list/v2"

        return ZMTransportRequest(path: path, method: .post, payload: payloadAsString as ZMTransportData, apiVersion: apiVersion.rawValue)
    }

    func didReceive(response: ZMTransportResponse, for identifiers: Set<QualifiedID>, completionHandler: @escaping () -> Void) {
        defer { completionHandler() }

        guard
            let apiVersion = APIVersion(rawValue: response.apiVersion),
            let rawData = response.rawData,
            let payload = Payload.QualifiedConversationList(rawData, apiVersion: apiVersion, decoder: decoder)
        else {
            Logging.network.warn("Can't process response, aborting.")
            return
        }

        Task {
            await processor.updateOrCreateConverations(
                from: payload,
                in: context
            )

            await context.perform {
                self.queryStatusForMissingConversations(payload.notFound)
                self.queryStatusForFailedConversations(payload.failed)
            }
        }
    }

    /// Query the backend if a conversation is deleted or the self user has been removed
    private func queryStatusForMissingConversations(_ conversations: [QualifiedID]) {
        for qualifiedID in conversations {
            let conversation = ZMConversation.fetch(with: qualifiedID.uuid, domain: qualifiedID.domain, in: context)
            conversation?.needsToBeUpdatedFromBackend = true
        }
    }

    /// Query the backend again if a converation couldn't be fetched
    private func queryStatusForFailedConversations(_ conversations: [QualifiedID]) {

        for qualifiedID in conversations {
            let conversation = ZMConversation.fetchOrCreate(with: qualifiedID.uuid, domain: qualifiedID.domain, in: context)
            conversation.isPendingMetadataRefresh = true
            conversation.needsToBeUpdatedFromBackend = true
        }
    }

}

private extension Collection where Element == ZMConversation {

    func fallbackQualifiedIDs(localDomain: String) -> [QualifiedID] {
        return compactMap { conversation in
            if let qualifiedID = conversation.qualifiedID {
                return qualifiedID
            } else if let identifier = conversation.remoteIdentifier {
                return QualifiedID(uuid: identifier, domain: localDomain)
            } else {
                return nil
            }
        }
    }

}<|MERGE_RESOLUTION|>--- conflicted
+++ resolved
@@ -538,21 +538,17 @@
                 let conversation = ZMConversation.fetch(with: conversationID, domain: nil, in: context)
                 return (conversation, conversation?.conversationType)
             }
-<<<<<<< HEAD
+
+            guard let conversation, conversationType == .group else { continue }
 
             do {
-                try removeLocalConversation.invoke(with: conversation, syncContext: context)
+                try await removeLocalConversation.invoke(
+                    with: conversation,
+                    syncContext: context
+                )
             } catch {
                 WireLogger.mls.error("removeLocalConversation threw error: \(String(reflecting: error))")
             }
-=======
-            guard let conversation, conversationType == .group else { continue }
-
-            await removeLocalConversation.invoke(
-                with: conversation,
-                syncContext: context
-            )
->>>>>>> 15d85683
         }
     }
 
@@ -671,19 +667,15 @@
             else {
                 continue
             }
-<<<<<<< HEAD
 
             do {
-                try removeLocalConversation.invoke(with: conversation, syncContext: context)
+                try  await removeLocalConversation.invoke(
+                    with: conversation,
+                    syncContext: context
+                )
             } catch {
                 WireLogger.mls.error("removeLocalConversation threw error: \(String(reflecting: error))")
             }
-=======
-            await removeLocalConversation.invoke(
-                with: conversation,
-                syncContext: context
-            )
->>>>>>> 15d85683
         }
     }
 
