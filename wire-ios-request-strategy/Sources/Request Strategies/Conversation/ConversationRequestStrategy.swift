//
// Wire
// Copyright (C) 2021 Wire Swiss GmbH
//
// This program is free software: you can redistribute it and/or modify
// it under the terms of the GNU General Public License as published by
// the Free Software Foundation, either version 3 of the License, or
// (at your option) any later version.
//
// This program is distributed in the hope that it will be useful,
// but WITHOUT ANY WARRANTY; without even the implied warranty of
// MERCHANTABILITY or FITNESS FOR A PARTICULAR PURPOSE. See the
// GNU General Public License for more details.
//
// You should have received a copy of the GNU General Public License
// along with this program. If not, see http://www.gnu.org/licenses/.
//

import Foundation
import WireDataModel

public class ConversationRequestStrategy: AbstractRequestStrategy, ZMRequestGeneratorSource, ZMContextChangeTrackerSource {

    let syncProgress: SyncProgress
    let conversationIDsSync: PaginatedSync<Payload.PaginatedConversationIDList>
    let conversationQualifiedIDsSync: PaginatedSync<Payload.PaginatedQualifiedConversationIDList>

    let conversationByIDTranscoder: ConversationByIDTranscoder
    let conversationByIDSync: IdentifierObjectSync<ConversationByIDTranscoder>

    let conversationByQualifiedIDTranscoder: ConversationByQualifiedIDTranscoder
    let conversationByQualifiedIDSync: IdentifierObjectSync<ConversationByQualifiedIDTranscoder>

    let conversationByIDListTranscoder: ConversationByIDListTranscoder
    let conversationByIDListSync: IdentifierObjectSync<ConversationByIDListTranscoder>

    let conversationByQualifiedIDListTranscoder: ConversationByQualifiedIDListTranscoder
    let conversationByQualifiedIDListSync: IdentifierObjectSync<ConversationByQualifiedIDListTranscoder>

    lazy var modifiedSync: ZMUpstreamModifiedObjectSync = {
        ZMUpstreamModifiedObjectSync(transcoder: self,
                                     entityName: ZMConversation.entityName(),
                                     keysToSync: keysToSync,
                                     managedObjectContext: managedObjectContext)
    }()

    let addParticipantActionHandler: AddParticipantActionHandler
    let removeParticipantActionHandler: RemoveParticipantActionHandler
    let updateAccessRolesActionHandler: UpdateAccessRolesActionHandler

    let updateRoleActionHandler: UpdateRoleActionHandler

    let updateSync: KeyPathObjectSync<ConversationRequestStrategy>
    let actionSync: EntityActionSync

    var isFetchingAllConversations: Bool = false

    var keysToSync: [String] = [
        ZMConversationUserDefinedNameKey,
        ZMConversationArchivedChangedTimeStampKey,
        ZMConversationSilencedChangedTimeStampKey
    ]

    let conversationEventProcessor: ConversationEventProcessor

    let removeLocalConversation: RemoveLocalConversationUseCaseProtocol

    public init(
        withManagedObjectContext managedObjectContext: NSManagedObjectContext,
        applicationStatus: ApplicationStatus,
        syncProgress: SyncProgress,
        mlsService: MLSServiceInterface,
        removeLocalConversation: RemoveLocalConversationUseCaseProtocol? = nil
    ) {
        self.removeLocalConversation = removeLocalConversation ?? RemoveLocalConversationUseCase()

        self.syncProgress = syncProgress
        self.conversationIDsSync = PaginatedSync<Payload.PaginatedConversationIDList>(
            basePath: "/conversations/ids",
            pageSize: 32,
            context: managedObjectContext
        )

        self.conversationQualifiedIDsSync = PaginatedSync<Payload.PaginatedQualifiedConversationIDList>(
            basePath: "/conversations/list-ids",
            pageSize: 500,
            method: .post,
            context: managedObjectContext
        )

        self.conversationByIDListTranscoder = ConversationByIDListTranscoder(
            context: managedObjectContext
        )
        self.conversationByIDListSync = IdentifierObjectSync(
            managedObjectContext: managedObjectContext,
            transcoder: conversationByIDListTranscoder
        )

        self.conversationByQualifiedIDListTranscoder = ConversationByQualifiedIDListTranscoder(
            context: managedObjectContext
        )
        self.conversationByQualifiedIDListSync = IdentifierObjectSync(
            managedObjectContext: managedObjectContext,
            transcoder: conversationByQualifiedIDListTranscoder
        )

        self.conversationByIDTranscoder = ConversationByIDTranscoder(
            context: managedObjectContext,
            removeLocalConversation: self.removeLocalConversation
        )
        self.conversationByIDSync = IdentifierObjectSync(
            managedObjectContext: managedObjectContext,
            transcoder: conversationByIDTranscoder
        )

        self.conversationByQualifiedIDTranscoder = ConversationByQualifiedIDTranscoder(
            context: managedObjectContext,
            removeLocalConversation: self.removeLocalConversation
        )
        self.conversationByQualifiedIDSync = IdentifierObjectSync(
            managedObjectContext: managedObjectContext,
            transcoder: conversationByQualifiedIDTranscoder
        )

        self.updateSync = KeyPathObjectSync(
            entityName: ZMConversation.entityName(),
            \.needsToBeUpdatedFromBackend
        )

        conversationEventProcessor = ConversationEventProcessor(context: managedObjectContext)
        self.addParticipantActionHandler = AddParticipantActionHandler(context: managedObjectContext, eventProcessor: conversationEventProcessor)
        self.removeParticipantActionHandler = RemoveParticipantActionHandler(context: managedObjectContext)
        self.updateAccessRolesActionHandler = UpdateAccessRolesActionHandler(context: managedObjectContext)

        self.updateRoleActionHandler = UpdateRoleActionHandler(context: managedObjectContext)

        self.actionSync = EntityActionSync(actionHandlers: [
            addParticipantActionHandler,
            removeParticipantActionHandler,
            updateAccessRolesActionHandler,
            updateRoleActionHandler,
            SyncConversationActionHandler(context: managedObjectContext),
            CreateGroupConversationActionHandler(context: managedObjectContext, mlsService: mlsService),
            UpdateConversationProtocolActionHandler(context: managedObjectContext)
        ])

        super.init(
            withManagedObjectContext: managedObjectContext,
            applicationStatus: applicationStatus
        )

        self.configuration = [.allowsRequestsWhileOnline,
                              .allowsRequestsDuringSlowSync]

        self.updateSync.transcoder = self
        self.conversationByIDListSync.delegate = self
        self.conversationByQualifiedIDListSync.delegate = self
    }

    public override func nextRequestIfAllowed(for apiVersion: APIVersion) -> ZMTransportRequest? {
        if syncProgress.currentSyncPhase == .fetchingConversations {
            fetchAllConversations(for: apiVersion)
        }

        return requestGenerators.nextRequest(for: apiVersion)
    }

    func fetch(_ conversations: Set<ZMConversation>, for apiVersion: APIVersion) {
        switch apiVersion {
        case .v0:
            conversationByIDSync.sync(identifiers: conversations.compactMap(\.remoteIdentifier))

        case .v1, .v2, .v3, .v4, .v5:
            if let qualifiedIDs = conversations.qualifiedIDs {
                conversationByQualifiedIDSync.sync(identifiers: qualifiedIDs)
            } else if let domain = BackendInfo.domain {
                let qualifiedIDs = conversations.fallbackQualifiedIDs(localDomain: domain)
                conversationByQualifiedIDSync.sync(identifiers: qualifiedIDs)
            }
        }
    }

    func fetchAllConversations(for apiVersion: APIVersion) {
        guard !isFetchingAllConversations else { return }

        isFetchingAllConversations = true

        // Mark all existing conversations to be re-fetched since they might have
        // been deleted. If not the flag will be reset after syncing the conversations
        // with the BE and no extra work will be done.
        ZMUser.selfUser(in: managedObjectContext).conversations.forEach {
            $0.needsToBeUpdatedFromBackend = true
        }

        switch apiVersion {
        case .v0:
            conversationIDsSync.fetch { [weak self] (result) in
                switch result {
                case .success(let conversationIDList):
                    self?.conversationByIDListSync.sync(identifiers: conversationIDList.conversations)
                case .failure:
                    self?.syncProgress.failCurrentSyncPhase(phase: .fetchingConversations)
                }
            }

        case .v1, .v2, .v3, .v4, .v5:
            conversationQualifiedIDsSync.fetch { [weak self] (result) in
                switch result {
                case .success(let qualifiedConversationIDList):

                    // here we could use a different sync, or do the switch inside.
                    self?.conversationByQualifiedIDListSync.sync(identifiers: qualifiedConversationIDList.conversations)
                case .failure:
                    self?.syncProgress.failCurrentSyncPhase(phase: .fetchingConversations)
                }
            }
        }
    }

    public var requestGenerators: [ZMRequestGenerator] {
        if syncProgress.currentSyncPhase == .fetchingConversations {
            return [conversationIDsSync,
                    conversationQualifiedIDsSync,
                    conversationByIDListSync,
                    conversationByQualifiedIDListSync]
        } else {
            return [conversationByIDSync,
                    conversationByQualifiedIDSync,
                    modifiedSync,
                    actionSync]
        }
    }

    public var contextChangeTrackers: [ZMContextChangeTracker] {
        return [updateSync, modifiedSync]
    }

}

extension ConversationRequestStrategy: KeyPathObjectSyncTranscoder {

    typealias T = ZMConversation

    func synchronize(_ object: ZMConversation, completion: @escaping () -> Void) {
        defer { completion() }
        guard let apiVersion = BackendInfo.apiVersion else { return }

        switch apiVersion {
        case .v0:
            guard let identifier = object.remoteIdentifier else { return }
            synchronize(unqualifiedID: identifier)

        case .v1, .v2, .v3, .v4, .v5:
            if let qualifiedID = object.qualifiedID {
                synchronize(qualifiedID: qualifiedID)
            } else if let identifier = object.remoteIdentifier, let domain = BackendInfo.domain {
                let qualifiedID = QualifiedID(uuid: identifier, domain: domain)
                synchronize(qualifiedID: qualifiedID)
            }
        }
    }

    private func synchronize(qualifiedID: QualifiedID) {
        let conversationByQualifiedIdIdentifiersSet: Set<ConversationByQualifiedIDTranscoder.T> = [qualifiedID]
        conversationByQualifiedIDSync.sync(identifiers: conversationByQualifiedIdIdentifiersSet)
    }

    private func synchronize(unqualifiedID: UUID) {
        let conversationByIdIdentfiersSet: Set<ConversationByIDTranscoder.T> = [unqualifiedID]
        conversationByIDSync.sync(identifiers: conversationByIdIdentfiersSet)
    }

    func cancel(_ object: ZMConversation) {
        if let identifier = object.qualifiedID {
            let conversationByQualifiedIdIdentifiersSet: Set<ConversationByQualifiedIDTranscoder.T> = [identifier]
            conversationByQualifiedIDSync.cancel(identifiers: conversationByQualifiedIdIdentifiersSet)
        }
        if let identifier = object.remoteIdentifier {
            let conversationByIdIdentfiersSet: Set<ConversationByIDTranscoder.T> = [identifier]
            conversationByIDSync.cancel(identifiers: conversationByIdIdentfiersSet)
        }
    }

}

extension ConversationRequestStrategy: IdentifierObjectSyncDelegate {

    public func didFinishSyncingAllObjects() {
        guard
            syncProgress.currentSyncPhase == .fetchingConversations,
            conversationIDsSync.status == .done,
            conversationQualifiedIDsSync.status == .done,
            !conversationByIDListSync.isSyncing,
            !conversationByQualifiedIDListSync.isSyncing
        else {
            return
        }

        syncProgress.finishCurrentSyncPhase(phase: .fetchingConversations)
        isFetchingAllConversations = false
    }

    public func didFailToSyncAllObjects() {
        if syncProgress.currentSyncPhase == .fetchingConversations {
            syncProgress.failCurrentSyncPhase(phase: .fetchingConversations)
            isFetchingAllConversations = false
        }
    }

}

extension ConversationRequestStrategy: ZMUpstreamTranscoder {

    public func shouldProcessUpdatesBeforeInserts() -> Bool {
        return false
    }

    public func shouldCreateRequest(toSyncObject managedObject: ZMManagedObject,
                                    forKeys keys: Set<String>,
                                    withSync sync: Any) -> Bool {
        guard (sync as AnyObject) === modifiedSync else {
            return true
        }

        guard let conversation = managedObject as? ZMConversation else {
            return false
        }

        var remainingKeys = keys

        if keys.contains(ZMConversationUserDefinedNameKey) && conversation.userDefinedName == nil {
            let conversationUserDefinedNameKeySet: Set<AnyHashable> = [ZMConversationUserDefinedNameKey]
            conversation.resetLocallyModifiedKeys(conversationUserDefinedNameKeySet)
            remainingKeys.remove(ZMConversationUserDefinedNameKey)
        }

        if remainingKeys.count < keys.count {
            let conversationSet: Set<NSManagedObject> = [conversation]
            contextChangeTrackers.forEach({ $0.objectsDidChange(conversationSet) })
            managedObjectContext.enqueueDelayedSave()
        }

        return remainingKeys.count > 0
    }

    public func shouldRetryToSyncAfterFailed(
        toUpdate managedObject: ZMManagedObject,
        request upstreamRequest: ZMUpstreamRequest,
        response: ZMTransportResponse,
        keysToParse keys: Set<String>
    ) -> Bool {
        return false
    }

    public func updateInsertedObject(
        _ managedObject: ZMManagedObject,
        request upstreamRequest: ZMUpstreamRequest,
        response: ZMTransportResponse
    ) {
        // no op
    }

    public func updateUpdatedObject(_ managedObject: ZMManagedObject,
                                    requestUserInfo: [AnyHashable: Any]? = nil,
                                    response: ZMTransportResponse, keysToParse: Set<String>) -> Bool {

        guard
            keysToParse.contains(ZMConversationUserDefinedNameKey),
            let payload = response.payload
        else {
            return false
        }

        conversationEventProcessor.processPayload(payload)

        return false
    }

    public func objectToRefetchForFailedUpdate(of managedObject: ZMManagedObject) -> ZMManagedObject? {
        return nil
    }

    public func request(forUpdating managedObject: ZMManagedObject,
                        forKeys keys: Set<String>,
                        apiVersion: APIVersion) -> ZMUpstreamRequest? {
        guard
            let conversation = managedObject as? ZMConversation,
            let conversationID = conversation.remoteIdentifier?.transportString()
        else {
            return nil
        }

        if keys.contains(ZMConversationUserDefinedNameKey) {
            guard
                let payload = Payload.UpdateConversationName(conversation),
                let payloadData = payload.payloadData(encoder: .defaultEncoder),
                let payloadAsString = String(bytes: payloadData, encoding: .utf8)
            else {
                return nil
            }

            let request: ZMTransportRequest

            switch apiVersion {
            case .v0:
                request = ZMTransportRequest(path: "/conversations/\(conversationID)",
                                             method: .put,
                                             payload: payloadAsString as ZMTransportData?,
                                             apiVersion: apiVersion.rawValue)

            case .v1, .v2, .v3, .v4, .v5:
                guard let domain = conversation.domain.nonEmptyValue ?? BackendInfo.domain else { return nil }
                request = ZMTransportRequest(path: "/conversations/\(domain)/\(conversationID)/name",
                                             method: .put,
                                             payload: payloadAsString as ZMTransportData?,
                                             apiVersion: apiVersion.rawValue)
            }

            let conversationUserDefinedNameKey: Set<String> = [ZMConversationUserDefinedNameKey]
            return ZMUpstreamRequest(keys: conversationUserDefinedNameKey,
                                     transportRequest: request)
        }

        if keys.contains(ZMConversationArchivedChangedTimeStampKey) ||
            keys.contains(ZMConversationSilencedChangedTimeStampKey) {
            let payload = Payload.UpdateConversationStatus(conversation)

            guard
                let payloadData = payload.payloadData(encoder: .defaultEncoder),
                let payloadAsString = String(bytes: payloadData, encoding: .utf8)
            else {
                return nil
            }

            let request: ZMTransportRequest

            switch apiVersion {
            case .v0:
                request = ZMTransportRequest(path: "/conversations/\(conversationID)/self",
                                             method: .put,
                                             payload: payloadAsString as ZMTransportData?,
                                             apiVersion: apiVersion.rawValue)
            case .v1, .v2, .v3, .v4, .v5:
                guard let domain = conversation.domain.nonEmptyValue ?? BackendInfo.domain else { return nil }
                request = ZMTransportRequest(path: "/conversations/\(domain)/\(conversationID)/self",
                                             method: .put,
                                             payload: payloadAsString as ZMTransportData?,
                                             apiVersion: apiVersion.rawValue)
            }

            let changedKeys = keys.intersection([ZMConversationArchivedChangedTimeStampKey,
                                                 ZMConversationSilencedChangedTimeStampKey])

            return ZMUpstreamRequest(keys: changedKeys,
                                     transportRequest: request)

        }

        return nil
    }

    public func request(
        forInserting managedObject: ZMManagedObject,
        forKeys keys: Set<String>?,
        apiVersion: APIVersion
    ) -> ZMUpstreamRequest? {
        return nil
    }

}

class ConversationByIDTranscoder: IdentifierObjectSyncTranscoder {
    public typealias T = UUID

    var fetchLimit: Int = 1

    let context: NSManagedObjectContext
    let decoder: JSONDecoder = .defaultDecoder
    let encoder: JSONEncoder = .defaultEncoder

    private let processor = ConversationEventPayloadProcessor()
    private let removeLocalConversation: RemoveLocalConversationUseCaseProtocol

    init(
        context: NSManagedObjectContext,
        removeLocalConversation: RemoveLocalConversationUseCaseProtocol
    ) {
        self.context = context
        self.removeLocalConversation = removeLocalConversation
    }

    func request(for identifiers: Set<UUID>, apiVersion: APIVersion) -> ZMTransportRequest? {
        guard let converationID = identifiers.first.map({ $0.transportString() }) else { return nil }

        // GET /conversations/<UUID>
        return ZMTransportRequest(getFromPath: "/conversations/\(converationID)", apiVersion: apiVersion.rawValue)
    }

    func didReceive(response: ZMTransportResponse, for identifiers: Set<UUID>, completionHandler: @escaping () -> Void) {

        guard response.result != .permanentError else {
            if response.httpStatus == 404 {
                WaitingGroupTask(context: context) { [self] in
                    await deleteConversations(identifiers)
                    completionHandler()
                }
                return
            }

            if response.httpStatus == 403 {
                removeSelfUser(identifiers)
                return completionHandler()
            }

            markConversationsAsFetched(identifiers)
            return completionHandler()
        }

        guard
            let apiVersion = APIVersion(rawValue: response.apiVersion),
            let rawData = response.rawData,
            let payload = Payload.Conversation(rawData, apiVersion: apiVersion, decoder: decoder)
        else {
            Logging.network.warn("Can't process response, aborting.")
            return completionHandler()
        }

        WaitingGroupTask(context: context) { [self] in
            await processor.updateOrCreateConversation(
                from: payload,
                in: context
            )
            completionHandler()
        }
    }

    private func deleteConversations(_ conversations: Set<UUID>) async {
        for conversationID in conversations {
            let (conversation, conversationType) = await context.perform { [context] in
                let conversation = ZMConversation.fetch(with: conversationID, domain: nil, in: context)
                return (conversation, conversation?.conversationType)
            }

            guard let conversation, conversationType == .group else { continue }

            do {
                try await removeLocalConversation.invoke(
                    with: conversation,
                    syncContext: context
                )
            } catch {
                WireLogger.mls.error("removeLocalConversation threw error: \(String(reflecting: error))")
            }
        }
    }

    private func removeSelfUser(_ conversations: Set<UUID>) {
        for conversationID in conversations {
            guard let conversation = ZMConversation.fetch(with: conversationID, domain: nil, in: context) else {
                continue
            }

            guard conversation.conversationType == .group,
                  conversation.isSelfAnActiveMember
            else {
                conversation.needsToBeUpdatedFromBackend = false
                continue
            }

            let selfUser = ZMUser.selfUser(in: context)
            conversation.removeParticipantAndUpdateConversationState(user: selfUser, initiatingUser: selfUser)
            conversation.needsToBeUpdatedFromBackend = false
        }
    }

    private func markConversationsAsFetched(_ conversations: Set<UUID>) {
        for conversationID in conversations {
            guard
                let conversation = ZMConversation.fetch(with: conversationID, domain: nil, in: context)
            else {
                continue
            }
            conversation.needsToBeUpdatedFromBackend = false
        }
    }
}

class ConversationByQualifiedIDTranscoder: IdentifierObjectSyncTranscoder {
    public typealias T = QualifiedID

    var fetchLimit: Int = 1

    let context: NSManagedObjectContext
    let decoder: JSONDecoder = .defaultDecoder
    let encoder: JSONEncoder = .defaultEncoder

    private let processor = ConversationEventPayloadProcessor()
    private let removeLocalConversation: RemoveLocalConversationUseCaseProtocol

    init(
        context: NSManagedObjectContext,
        removeLocalConversation: RemoveLocalConversationUseCaseProtocol
    ) {
        self.context = context
        self.removeLocalConversation = removeLocalConversation
    }

    func request(for identifiers: Set<QualifiedID>, apiVersion: APIVersion) -> ZMTransportRequest? {
        guard
            let conversationID = identifiers.first.map({ $0.uuid.transportString() }),
            let domain = identifiers.first?.domain
        else {
            return nil
        }

        // GET /conversations/domain/<UUID>
        return ZMTransportRequest(getFromPath: "/conversations/\(domain)/\(conversationID)", apiVersion: apiVersion.rawValue)
    }

    func didReceive(response: ZMTransportResponse, for identifiers: Set<QualifiedID>, completionHandler: @escaping () -> Void) {

        guard response.result != .permanentError else {
            markConversationsAsFetched(identifiers)

            if response.httpStatus == 404 {
                WaitingGroupTask(context: context) { [self] in
                    await deleteConversations(identifiers)
                    completionHandler()
                }
                return
            }

            if response.httpStatus == 403 {
                removeSelfUser(identifiers)
                return completionHandler()
            }
            return completionHandler()
        }

        guard
            let apiVersion = APIVersion(rawValue: response.apiVersion),
            let rawData = response.rawData,
            let payload = Payload.Conversation(
                rawData,
                apiVersion: apiVersion,
                decoder: decoder
            )
        else {
            Logging.network.warn("Can't process response, aborting.")
            return completionHandler()
        }

        WaitingGroupTask(context: context) { [self] in
            await processor.updateOrCreateConversation(
                from: payload,
                in: context
            )
            completionHandler()
        }
    }

    private func deleteConversations(_ conversationIds: Set<QualifiedID>) async {
        for qualifiedID in conversationIds {

            let conversation: ZMConversation? = await context.perform { [context] in
                let conversation = ZMConversation.fetch(
                    with: qualifiedID.uuid,
                    domain: qualifiedID.domain,
                    in: context)
                if conversation?.conversationType == .group {
                    return conversation
                } else {
                    return nil
                }
            }

<<<<<<< HEAD
            guard let conversation else { continue }

            await removeLocalConversation.invoke(
                with: conversation,
                syncContext: context
            )
=======
            do {
                try  await removeLocalConversation.invoke(
                    with: conversation,
                    syncContext: context
                )
            } catch {
                WireLogger.mls.error("removeLocalConversation threw error: \(String(reflecting: error))")
            }
>>>>>>> d5b25e70
        }
    }

    private func removeSelfUser(_ conversations: Set<QualifiedID>) {
        for qualifiedID in conversations {
            guard
                let conversation = ZMConversation.fetch(with: qualifiedID.uuid, domain: qualifiedID.domain, in: context),
                conversation.conversationType == .group,
                conversation.isSelfAnActiveMember
            else {
                continue
            }
            let selfUser = ZMUser.selfUser(in: context)
            conversation.removeParticipantAndUpdateConversationState(user: selfUser, initiatingUser: selfUser)
        }
    }

    private func markConversationsAsFetched(_ conversations: Set<QualifiedID>) {
        for qualifiedID in conversations {
            guard
                let conversation = ZMConversation.fetch(with: qualifiedID.uuid, domain: qualifiedID.domain, in: context)
            else {
                continue
            }
            conversation.needsToBeUpdatedFromBackend = false
        }
    }
}

class ConversationByIDListTranscoder: IdentifierObjectSyncTranscoder {

    public typealias T = UUID

    var fetchLimit: Int = 32

    let context: NSManagedObjectContext
    let decoder: JSONDecoder = .defaultDecoder
    let encoder: JSONEncoder = .defaultEncoder

    private let processor = ConversationEventPayloadProcessor()

    init(context: NSManagedObjectContext) {
        self.context = context
    }

    func request(for identifiers: Set<UUID>, apiVersion: APIVersion) -> ZMTransportRequest? {
        // GET /conversations?ids=?
        guard apiVersion < .v2 else { return nil }
        let converationIDs = identifiers.map({ $0.transportString() }).joined(separator: ",")
        return ZMTransportRequest(getFromPath: "/conversations?ids=\(converationIDs)", apiVersion: apiVersion.rawValue)
    }

    func didReceive(response: ZMTransportResponse, for identifiers: Set<UUID>, completionHandler: @escaping () -> Void) {
        guard
            let apiVersion = APIVersion(rawValue: response.apiVersion),
            let rawData = response.rawData,
            let payload = Payload.ConversationList(rawData, apiVersion: apiVersion, decoder: decoder)
        else {
            Logging.network.warn("Can't process response, aborting.")
            return completionHandler()
        }

        WaitingGroupTask(context: context) { [self] in
            await processor.updateOrCreateConversations(
                from: payload,
                in: context
            )

            await context.perform {
                let missingIdentifiers = identifiers.subtracting(payload.conversations.compactMap(\.id))
                self.queryStatusForMissingConversations(missingIdentifiers)
            }
            completionHandler()
        }
    }

    /// Query the backend if a conversation is deleted or the self user has been removed
    private func queryStatusForMissingConversations(_ conversations: Set<UUID>) {
        for conversationID in conversations {
            let conversation = ZMConversation.fetch(with: conversationID, in: context)
            conversation?.needsToBeUpdatedFromBackend = true
        }
    }

}

class ConversationByQualifiedIDListTranscoder: IdentifierObjectSyncTranscoder {

    public typealias T = QualifiedID

    var fetchLimit: Int = 100

    let context: NSManagedObjectContext
    let decoder: JSONDecoder = .defaultDecoder
    let encoder: JSONEncoder = .defaultEncoder

    private let processor = ConversationEventPayloadProcessor()

    init(context: NSManagedObjectContext) {
        self.context = context
    }

    func request(for identifiers: Set<QualifiedID>, apiVersion: APIVersion) -> ZMTransportRequest? {
        guard
            let payloadData = Payload.QualifiedUserIDList(qualifiedIDs: Array(identifiers)).payloadData(encoder: encoder),
            let payloadAsString = String(bytes: payloadData, encoding: .utf8)
        else {
            return nil
        }

        let path = apiVersion >= .v2 ? "/conversations/list" : "/conversations/list/v2"

        return ZMTransportRequest(path: path, method: .post, payload: payloadAsString as ZMTransportData, apiVersion: apiVersion.rawValue)
    }

    func didReceive(response: ZMTransportResponse, for identifiers: Set<QualifiedID>, completionHandler: @escaping () -> Void) {

        guard
            let apiVersion = APIVersion(rawValue: response.apiVersion),
            let rawData = response.rawData,
            let payload = Payload.QualifiedConversationList(rawData, apiVersion: apiVersion, decoder: decoder)
        else {
            Logging.network.warn("Can't process response, aborting.")
            return completionHandler()
        }

        WaitingGroupTask(context: context) { [self] in
            await processor.updateOrCreateConverations(
                from: payload,
                in: context
            )

            await context.perform {
                self.queryStatusForMissingConversations(payload.notFound)
                self.queryStatusForFailedConversations(payload.failed)
            }
            completionHandler()
        }
    }

    /// Query the backend if a conversation is deleted or the self user has been removed
    private func queryStatusForMissingConversations(_ conversations: [QualifiedID]) {
        for qualifiedID in conversations {
            let conversation = ZMConversation.fetch(with: qualifiedID.uuid, domain: qualifiedID.domain, in: context)
            conversation?.needsToBeUpdatedFromBackend = true
        }
    }

    /// Query the backend again if a converation couldn't be fetched
    private func queryStatusForFailedConversations(_ conversations: [QualifiedID]) {

        for qualifiedID in conversations {
            let conversation = ZMConversation.fetchOrCreate(with: qualifiedID.uuid, domain: qualifiedID.domain, in: context)
            conversation.isPendingMetadataRefresh = true
            conversation.needsToBeUpdatedFromBackend = true
        }
    }

}

private extension Collection where Element == ZMConversation {

    func fallbackQualifiedIDs(localDomain: String) -> [QualifiedID] {
        return compactMap { conversation in
            if let qualifiedID = conversation.qualifiedID {
                return qualifiedID
            } else if let identifier = conversation.remoteIdentifier {
                return QualifiedID(uuid: identifier, domain: localDomain)
            } else {
                return nil
            }
        }
    }

}<|MERGE_RESOLUTION|>--- conflicted
+++ resolved
@@ -674,14 +674,8 @@
                 }
             }
 
-<<<<<<< HEAD
             guard let conversation else { continue }
 
-            await removeLocalConversation.invoke(
-                with: conversation,
-                syncContext: context
-            )
-=======
             do {
                 try  await removeLocalConversation.invoke(
                     with: conversation,
@@ -690,7 +684,6 @@
             } catch {
                 WireLogger.mls.error("removeLocalConversation threw error: \(String(reflecting: error))")
             }
->>>>>>> d5b25e70
         }
     }
 
