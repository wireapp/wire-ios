//
// Wire
// Copyright (C) 2024 Wire Swiss GmbH
//
// This program is free software: you can redistribute it and/or modify
// it under the terms of the GNU General Public License as published by
// the Free Software Foundation, either version 3 of the License, or
// (at your option) any later version.
//
// This program is distributed in the hope that it will be useful,
// but WITHOUT ANY WARRANTY; without even the implied warranty of
// MERCHANTABILITY or FITNESS FOR A PARTICULAR PURPOSE. See the
// GNU General Public License for more details.
//
// You should have received a copy of the GNU General Public License
// along with this program. If not, see http://www.gnu.org/licenses/.
//

import Foundation
import WireDataModel

public class ConversationRequestStrategy: AbstractRequestStrategy, ZMRequestGeneratorSource, ZMContextChangeTrackerSource {

    let syncProgress: SyncProgress
    let conversationIDsSync: PaginatedSync<Payload.PaginatedConversationIDList>
    let conversationQualifiedIDsSync: PaginatedSync<Payload.PaginatedQualifiedConversationIDList>

    let conversationByIDTranscoder: ConversationByIDTranscoder
    let conversationByIDSync: IdentifierObjectSync<ConversationByIDTranscoder>

    let conversationByQualifiedIDTranscoder: ConversationByQualifiedIDTranscoder
    let conversationByQualifiedIDSync: IdentifierObjectSync<ConversationByQualifiedIDTranscoder>

    let conversationByIDListTranscoder: ConversationByIDListTranscoder
    let conversationByIDListSync: IdentifierObjectSync<ConversationByIDListTranscoder>

    let conversationByQualifiedIDListTranscoder: ConversationByQualifiedIDListTranscoder
    let conversationByQualifiedIDListSync: IdentifierObjectSync<ConversationByQualifiedIDListTranscoder>

    lazy var modifiedSync: ZMUpstreamModifiedObjectSync = {
        ZMUpstreamModifiedObjectSync(transcoder: self,
                                     entityName: ZMConversation.entityName(),
                                     keysToSync: keysToSync,
                                     managedObjectContext: managedObjectContext)
    }()

    let addParticipantActionHandler: AddParticipantActionHandler
    let removeParticipantActionHandler: RemoveParticipantActionHandler
    let updateAccessRolesActionHandler: UpdateAccessRolesActionHandler

    let updateRoleActionHandler: UpdateRoleActionHandler

    let updateSync: KeyPathObjectSync<ConversationRequestStrategy>
    let actionSync: EntityActionSync

    var isFetchingAllConversations: Bool = false

    var keysToSync: [String] = [
        ZMConversationUserDefinedNameKey,
        ZMConversationArchivedChangedTimeStampKey,
        ZMConversationSilencedChangedTimeStampKey
    ]

    let conversationEventProcessor: ConversationEventProcessor

    let removeLocalConversation: RemoveLocalConversationUseCaseProtocol

    public init(
        withManagedObjectContext managedObjectContext: NSManagedObjectContext,
        applicationStatus: ApplicationStatus,
        syncProgress: SyncProgress,
        mlsService: MLSServiceInterface,
        removeLocalConversation: RemoveLocalConversationUseCaseProtocol
    ) {
        self.removeLocalConversation = removeLocalConversation

        self.syncProgress = syncProgress
        self.conversationIDsSync = PaginatedSync<Payload.PaginatedConversationIDList>(
            basePath: "/conversations/ids",
            pageSize: 32,
            context: managedObjectContext
        )

        self.conversationQualifiedIDsSync = PaginatedSync<Payload.PaginatedQualifiedConversationIDList>(
            basePath: "/conversations/list-ids",
            pageSize: 500,
            method: .post,
            context: managedObjectContext
        )

        self.conversationByIDListTranscoder = ConversationByIDListTranscoder(
            context: managedObjectContext
        )
        self.conversationByIDListSync = IdentifierObjectSync(
            managedObjectContext: managedObjectContext,
            transcoder: conversationByIDListTranscoder
        )

        self.conversationByQualifiedIDListTranscoder = ConversationByQualifiedIDListTranscoder(
            context: managedObjectContext,
            removeLocalConversationUseCase: removeLocalConversation
        )
        self.conversationByQualifiedIDListSync = IdentifierObjectSync(
            managedObjectContext: managedObjectContext,
            transcoder: conversationByQualifiedIDListTranscoder
        )

        self.conversationByIDTranscoder = ConversationByIDTranscoder(
            context: managedObjectContext,
            removeLocalConversationUseCase: removeLocalConversation
        )
        self.conversationByIDSync = IdentifierObjectSync(
            managedObjectContext: managedObjectContext,
            transcoder: conversationByIDTranscoder
        )

        self.conversationByQualifiedIDTranscoder = ConversationByQualifiedIDTranscoder(
            context: managedObjectContext,
            removeLocalConversationUseCase: removeLocalConversation
        )
        self.conversationByQualifiedIDSync = IdentifierObjectSync(
            managedObjectContext: managedObjectContext,
            transcoder: conversationByQualifiedIDTranscoder
        )

        self.updateSync = KeyPathObjectSync(
            entityName: ZMConversation.entityName(),
            \.needsToBeUpdatedFromBackend
        )

        conversationEventProcessor = ConversationEventProcessor(context: managedObjectContext)
        self.addParticipantActionHandler = AddParticipantActionHandler(context: managedObjectContext, eventProcessor: conversationEventProcessor)
        self.removeParticipantActionHandler = RemoveParticipantActionHandler(context: managedObjectContext)
        self.updateAccessRolesActionHandler = UpdateAccessRolesActionHandler(context: managedObjectContext)

        self.updateRoleActionHandler = UpdateRoleActionHandler(context: managedObjectContext)

        self.actionSync = EntityActionSync(actionHandlers: [
            addParticipantActionHandler,
            removeParticipantActionHandler,
            updateAccessRolesActionHandler,
            updateRoleActionHandler,
            SyncConversationActionHandler(context: managedObjectContext),
<<<<<<< HEAD
            CreateGroupConversationActionHandler(
                context: managedObjectContext,
mlsService: mlsService,
                removeLocalConversationUseCase: removeLocalConversation
            )
=======
            CreateGroupConversationActionHandler(context: managedObjectContext, mlsService: mlsService),
            UpdateConversationProtocolActionHandler(context: managedObjectContext)
>>>>>>> be0eb122
        ])

        super.init(
            withManagedObjectContext: managedObjectContext,
            applicationStatus: applicationStatus
        )

        self.configuration = [.allowsRequestsWhileOnline,
                              .allowsRequestsDuringSlowSync]

        self.updateSync.transcoder = self
        self.conversationByIDListSync.delegate = self
        self.conversationByQualifiedIDListSync.delegate = self
    }

    public override func nextRequestIfAllowed(for apiVersion: APIVersion) -> ZMTransportRequest? {
        if syncProgress.currentSyncPhase == .fetchingConversations {
            fetchAllConversations(for: apiVersion)
        }

        return requestGenerators.nextRequest(for: apiVersion)
    }

    func fetch(_ conversations: Set<ZMConversation>, for apiVersion: APIVersion) {
        switch apiVersion {
        case .v0:
            conversationByIDSync.sync(identifiers: conversations.compactMap(\.remoteIdentifier))

        case .v1, .v2, .v3, .v4, .v5:
            if let qualifiedIDs = conversations.qualifiedIDs {
                conversationByQualifiedIDSync.sync(identifiers: qualifiedIDs)
            } else if let domain = BackendInfo.domain {
                let qualifiedIDs = conversations.fallbackQualifiedIDs(localDomain: domain)
                conversationByQualifiedIDSync.sync(identifiers: qualifiedIDs)
            }
        }
    }

    func fetchAllConversations(for apiVersion: APIVersion) {
        guard !isFetchingAllConversations else { return }

        isFetchingAllConversations = true

        // Mark all existing conversations to be re-fetched since they might have
        // been deleted. If not the flag will be reset after syncing the conversations
        // with the BE and no extra work will be done.
        ZMUser.selfUser(in: managedObjectContext).conversations.forEach {
            $0.needsToBeUpdatedFromBackend = true
        }

        switch apiVersion {
        case .v0:
            conversationIDsSync.fetch { [weak self] (result) in
                switch result {
                case .success(let conversationIDList):
                    self?.conversationByIDListSync.sync(identifiers: conversationIDList.conversations)
                case .failure:
                    self?.syncProgress.failCurrentSyncPhase(phase: .fetchingConversations)
                }
            }

        case .v1, .v2, .v3, .v4, .v5:
            conversationQualifiedIDsSync.fetch { [weak self] (result) in
                switch result {
                case .success(let qualifiedConversationIDList):

                    // here we could use a different sync, or do the switch inside.
                    self?.conversationByQualifiedIDListSync.sync(identifiers: qualifiedConversationIDList.conversations)
                case .failure:
                    self?.syncProgress.failCurrentSyncPhase(phase: .fetchingConversations)
                }
            }
        }
    }

    public var requestGenerators: [ZMRequestGenerator] {
        if syncProgress.currentSyncPhase == .fetchingConversations {
            return [conversationIDsSync,
                    conversationQualifiedIDsSync,
                    conversationByIDListSync,
                    conversationByQualifiedIDListSync]
        } else {
            return [conversationByIDSync,
                    conversationByQualifiedIDSync,
                    modifiedSync,
                    actionSync]
        }
    }

    public var contextChangeTrackers: [ZMContextChangeTracker] {
        return [updateSync, modifiedSync]
    }

}

extension ConversationRequestStrategy: KeyPathObjectSyncTranscoder {

    typealias T = ZMConversation

    func synchronize(_ object: ZMConversation, completion: @escaping () -> Void) {
        defer { completion() }
        guard let apiVersion = BackendInfo.apiVersion else { return }

        switch apiVersion {
        case .v0:
            guard let identifier = object.remoteIdentifier else { return }
            synchronize(unqualifiedID: identifier)

        case .v1, .v2, .v3, .v4, .v5:
            if let qualifiedID = object.qualifiedID {
                synchronize(qualifiedID: qualifiedID)
            } else if let identifier = object.remoteIdentifier, let domain = BackendInfo.domain {
                let qualifiedID = QualifiedID(uuid: identifier, domain: domain)
                synchronize(qualifiedID: qualifiedID)
            }
        }
    }

    private func synchronize(qualifiedID: QualifiedID) {
        let conversationByQualifiedIdIdentifiersSet: Set<ConversationByQualifiedIDTranscoder.T> = [qualifiedID]
        conversationByQualifiedIDSync.sync(identifiers: conversationByQualifiedIdIdentifiersSet)
    }

    private func synchronize(unqualifiedID: UUID) {
        let conversationByIdIdentfiersSet: Set<ConversationByIDTranscoder.T> = [unqualifiedID]
        conversationByIDSync.sync(identifiers: conversationByIdIdentfiersSet)
    }

    func cancel(_ object: ZMConversation) {
        if let identifier = object.qualifiedID {
            let conversationByQualifiedIdIdentifiersSet: Set<ConversationByQualifiedIDTranscoder.T> = [identifier]
            conversationByQualifiedIDSync.cancel(identifiers: conversationByQualifiedIdIdentifiersSet)
        }
        if let identifier = object.remoteIdentifier {
            let conversationByIdIdentfiersSet: Set<ConversationByIDTranscoder.T> = [identifier]
            conversationByIDSync.cancel(identifiers: conversationByIdIdentfiersSet)
        }
    }

}

extension ConversationRequestStrategy: IdentifierObjectSyncDelegate {

    public func didFinishSyncingAllObjects() {
        guard
            syncProgress.currentSyncPhase == .fetchingConversations,
            conversationIDsSync.status == .done,
            conversationQualifiedIDsSync.status == .done,
            !conversationByIDListSync.isSyncing,
            !conversationByQualifiedIDListSync.isSyncing
        else {
            return
        }

        syncProgress.finishCurrentSyncPhase(phase: .fetchingConversations)
        isFetchingAllConversations = false
    }

    public func didFailToSyncAllObjects() {
        if syncProgress.currentSyncPhase == .fetchingConversations {
            syncProgress.failCurrentSyncPhase(phase: .fetchingConversations)
            isFetchingAllConversations = false
        }
    }

}

extension ConversationRequestStrategy: ZMUpstreamTranscoder {

    public func shouldProcessUpdatesBeforeInserts() -> Bool {
        return false
    }

    public func shouldCreateRequest(toSyncObject managedObject: ZMManagedObject,
                                    forKeys keys: Set<String>,
                                    withSync sync: Any) -> Bool {
        guard (sync as AnyObject) === modifiedSync else {
            return true
        }

        guard let conversation = managedObject as? ZMConversation else {
            return false
        }

        var remainingKeys = keys

        if keys.contains(ZMConversationUserDefinedNameKey) && conversation.userDefinedName == nil {
            let conversationUserDefinedNameKeySet: Set<AnyHashable> = [ZMConversationUserDefinedNameKey]
            conversation.resetLocallyModifiedKeys(conversationUserDefinedNameKeySet)
            remainingKeys.remove(ZMConversationUserDefinedNameKey)
        }

        if remainingKeys.count < keys.count {
            let conversationSet: Set<NSManagedObject> = [conversation]
            contextChangeTrackers.forEach({ $0.objectsDidChange(conversationSet) })
            managedObjectContext.enqueueDelayedSave()
        }

        return remainingKeys.count > 0
    }

    public func shouldRetryToSyncAfterFailed(
        toUpdate managedObject: ZMManagedObject,
        request upstreamRequest: ZMUpstreamRequest,
        response: ZMTransportResponse,
        keysToParse keys: Set<String>
    ) -> Bool {
        return false
    }

    public func updateInsertedObject(
        _ managedObject: ZMManagedObject,
        request upstreamRequest: ZMUpstreamRequest,
        response: ZMTransportResponse
    ) {
        // no op
    }

    public func updateUpdatedObject(_ managedObject: ZMManagedObject,
                                    requestUserInfo: [AnyHashable: Any]? = nil,
                                    response: ZMTransportResponse, keysToParse: Set<String>) -> Bool {

        guard
            keysToParse.contains(ZMConversationUserDefinedNameKey),
            let payload = response.payload
        else {
            return false
        }

        conversationEventProcessor.processPayload(payload)

        return false
    }

    public func objectToRefetchForFailedUpdate(of managedObject: ZMManagedObject) -> ZMManagedObject? {
        return nil
    }

    public func request(forUpdating managedObject: ZMManagedObject,
                        forKeys keys: Set<String>,
                        apiVersion: APIVersion) -> ZMUpstreamRequest? {
        guard
            let conversation = managedObject as? ZMConversation,
            let conversationID = conversation.remoteIdentifier?.transportString()
        else {
            return nil
        }

        if keys.contains(ZMConversationUserDefinedNameKey) {
            guard
                let payload = Payload.UpdateConversationName(conversation),
                let payloadData = payload.payloadData(encoder: .defaultEncoder),
                let payloadAsString = String(bytes: payloadData, encoding: .utf8)
            else {
                return nil
            }

            let request: ZMTransportRequest

            switch apiVersion {
            case .v0:
                request = ZMTransportRequest(path: "/conversations/\(conversationID)",
                                             method: .put,
                                             payload: payloadAsString as ZMTransportData?,
                                             apiVersion: apiVersion.rawValue)

            case .v1, .v2, .v3, .v4, .v5:
                guard let domain = conversation.domain.nonEmptyValue ?? BackendInfo.domain else { return nil }
                request = ZMTransportRequest(path: "/conversations/\(domain)/\(conversationID)/name",
                                             method: .put,
                                             payload: payloadAsString as ZMTransportData?,
                                             apiVersion: apiVersion.rawValue)
            }

            let conversationUserDefinedNameKey: Set<String> = [ZMConversationUserDefinedNameKey]
            return ZMUpstreamRequest(keys: conversationUserDefinedNameKey,
                                     transportRequest: request)
        }

        if keys.contains(ZMConversationArchivedChangedTimeStampKey) ||
            keys.contains(ZMConversationSilencedChangedTimeStampKey) {
            let payload = Payload.UpdateConversationStatus(conversation)

            guard
                let payloadData = payload.payloadData(encoder: .defaultEncoder),
                let payloadAsString = String(bytes: payloadData, encoding: .utf8)
            else {
                return nil
            }

            let request: ZMTransportRequest

            switch apiVersion {
            case .v0:
                request = ZMTransportRequest(path: "/conversations/\(conversationID)/self",
                                             method: .put,
                                             payload: payloadAsString as ZMTransportData?,
                                             apiVersion: apiVersion.rawValue)
            case .v1, .v2, .v3, .v4, .v5:
                guard let domain = conversation.domain.nonEmptyValue ?? BackendInfo.domain else { return nil }
                request = ZMTransportRequest(path: "/conversations/\(domain)/\(conversationID)/self",
                                             method: .put,
                                             payload: payloadAsString as ZMTransportData?,
                                             apiVersion: apiVersion.rawValue)
            }

            let changedKeys = keys.intersection([ZMConversationArchivedChangedTimeStampKey,
                                                 ZMConversationSilencedChangedTimeStampKey])

            return ZMUpstreamRequest(keys: changedKeys,
                                     transportRequest: request)

        }

        return nil
    }

    public func request(
        forInserting managedObject: ZMManagedObject,
        forKeys keys: Set<String>?,
        apiVersion: APIVersion
    ) -> ZMUpstreamRequest? {
        return nil
    }

}

class ConversationByIDTranscoder: IdentifierObjectSyncTranscoder {
    public typealias T = UUID

    var fetchLimit: Int = 1

    let context: NSManagedObjectContext
    let decoder: JSONDecoder = .defaultDecoder
    let encoder: JSONEncoder = .defaultEncoder

    private let processor: ConversationEventPayloadProcessor
    private let removeLocalConversationUseCase: RemoveLocalConversationUseCaseProtocol

    init(
        context: NSManagedObjectContext,
        removeLocalConversationUseCase: RemoveLocalConversationUseCaseProtocol
    ) {
        self.context = context
        self.removeLocalConversationUseCase = removeLocalConversationUseCase
        processor = .init(removeLocalConversation: removeLocalConversationUseCase)
    }

    func request(for identifiers: Set<UUID>, apiVersion: APIVersion) -> ZMTransportRequest? {
        guard let converationID = identifiers.first.map({ $0.transportString() }) else { return nil }

        // GET /conversations/<UUID>
        return ZMTransportRequest(getFromPath: "/conversations/\(converationID)", apiVersion: apiVersion.rawValue)
    }

    func didReceive(response: ZMTransportResponse, for identifiers: Set<UUID>, completionHandler: @escaping () -> Void) {

        guard response.result != .permanentError else {
            if response.httpStatus == 404 {
                WaitingGroupTask(context: context) { [self] in
                    await deleteConversations(identifiers)
                    completionHandler()
                }
                return
            }

            if response.httpStatus == 403 {
                removeSelfUser(identifiers)
                return completionHandler()
            }

            markConversationsAsFetched(identifiers)
            return completionHandler()
        }

        guard
            let apiVersion = APIVersion(rawValue: response.apiVersion),
            let rawData = response.rawData,
            let payload = Payload.Conversation(rawData, apiVersion: apiVersion, decoder: decoder)
        else {
            Logging.network.warn("Can't process response, aborting.")
            return completionHandler()
        }

        WaitingGroupTask(context: context) { [self] in
            await processor.updateOrCreateConversation(
                from: payload,
                in: context
            )
            completionHandler()
        }
    }

    private func deleteConversations(_ conversations: Set<UUID>) async {
        for conversationID in conversations {
            let (conversation, conversationType) = await context.perform { [context] in
                let conversation = ZMConversation.fetch(with: conversationID, domain: nil, in: context)
                return (conversation, conversation?.conversationType)
            }

            guard let conversation, conversationType == .group else { continue }

<<<<<<< HEAD
            await removeLocalConversationUseCase.invoke(
                with: conversation,
                syncContext: context
            )
=======
            do {
                try await removeLocalConversation.invoke(
                    with: conversation,
                    syncContext: context
                )
            } catch {
                WireLogger.mls.error("removeLocalConversation threw error: \(String(reflecting: error))")
            }
>>>>>>> be0eb122
        }
    }

    private func removeSelfUser(_ conversations: Set<UUID>) {
        for conversationID in conversations {
            guard let conversation = ZMConversation.fetch(with: conversationID, domain: nil, in: context) else {
                continue
            }

            guard conversation.conversationType == .group,
                  conversation.isSelfAnActiveMember
            else {
                conversation.needsToBeUpdatedFromBackend = false
                continue
            }

            let selfUser = ZMUser.selfUser(in: context)
            conversation.removeParticipantAndUpdateConversationState(user: selfUser, initiatingUser: selfUser)
            conversation.needsToBeUpdatedFromBackend = false
        }
    }

    private func markConversationsAsFetched(_ conversations: Set<UUID>) {
        for conversationID in conversations {
            guard
                let conversation = ZMConversation.fetch(with: conversationID, domain: nil, in: context)
            else {
                continue
            }
            conversation.needsToBeUpdatedFromBackend = false
        }
    }
}

class ConversationByQualifiedIDTranscoder: IdentifierObjectSyncTranscoder {
    public typealias T = QualifiedID

    var fetchLimit: Int = 1

    let context: NSManagedObjectContext
    let decoder: JSONDecoder = .defaultDecoder
    let encoder: JSONEncoder = .defaultEncoder

    private let processor: ConversationEventPayloadProcessor
    private let removeLocalConversationUseCase: RemoveLocalConversationUseCaseProtocol

    init(
        context: NSManagedObjectContext,
        removeLocalConversationUseCase: RemoveLocalConversationUseCaseProtocol
    ) {
        self.context = context
        self.removeLocalConversationUseCase = removeLocalConversationUseCase
        processor = .init(removeLocalConversation: removeLocalConversationUseCase)
    }

    func request(for identifiers: Set<QualifiedID>, apiVersion: APIVersion) -> ZMTransportRequest? {
        guard
            let conversationID = identifiers.first.map({ $0.uuid.transportString() }),
            let domain = identifiers.first?.domain
        else {
            return nil
        }

        // GET /conversations/domain/<UUID>
        return ZMTransportRequest(getFromPath: "/conversations/\(domain)/\(conversationID)", apiVersion: apiVersion.rawValue)
    }

    func didReceive(response: ZMTransportResponse, for identifiers: Set<QualifiedID>, completionHandler: @escaping () -> Void) {

        guard response.result != .permanentError else {
            markConversationsAsFetched(identifiers)

            if response.httpStatus == 404 {
                WaitingGroupTask(context: context) { [self] in
                    await deleteConversations(identifiers)
                    completionHandler()
                }
                return
            }

            if response.httpStatus == 403 {
                removeSelfUser(identifiers)
                return completionHandler()
            }
            return completionHandler()
        }

        guard
            let apiVersion = APIVersion(rawValue: response.apiVersion),
            let rawData = response.rawData,
            let payload = Payload.Conversation(
                rawData,
                apiVersion: apiVersion,
                decoder: decoder
            )
        else {
            Logging.network.warn("Can't process response, aborting.")
            return completionHandler()
        }

        WaitingGroupTask(context: context) { [self] in
            await processor.updateOrCreateConversation(
                from: payload,
                in: context
            )
            completionHandler()
        }
    }

    private func deleteConversations(_ conversations: Set<QualifiedID>) async {
        for qualifiedID in conversations {
            guard
                let conversation = ZMConversation.fetch(
                    with: qualifiedID.uuid,
                    domain: qualifiedID.domain,
                    in: context
                ),
                conversation.conversationType == .group
            else {
                continue
            }
<<<<<<< HEAD
            await removeLocalConversationUseCase.invoke(
                with: conversation,
                syncContext: context
            )
=======

            do {
                try  await removeLocalConversation.invoke(
                    with: conversation,
                    syncContext: context
                )
            } catch {
                WireLogger.mls.error("removeLocalConversation threw error: \(String(reflecting: error))")
            }
>>>>>>> be0eb122
        }
    }

    private func removeSelfUser(_ conversations: Set<QualifiedID>) {
        for qualifiedID in conversations {
            guard
                let conversation = ZMConversation.fetch(with: qualifiedID.uuid, domain: qualifiedID.domain, in: context),
                conversation.conversationType == .group,
                conversation.isSelfAnActiveMember
            else {
                continue
            }
            let selfUser = ZMUser.selfUser(in: context)
            conversation.removeParticipantAndUpdateConversationState(user: selfUser, initiatingUser: selfUser)
        }
    }

    private func markConversationsAsFetched(_ conversations: Set<QualifiedID>) {
        for qualifiedID in conversations {
            guard
                let conversation = ZMConversation.fetch(with: qualifiedID.uuid, domain: qualifiedID.domain, in: context)
            else {
                continue
            }
            conversation.needsToBeUpdatedFromBackend = false
        }
    }
}

final class ConversationByIDListTranscoder: IdentifierObjectSyncTranscoder {

    public typealias T = UUID

    var fetchLimit: Int = 32

    let context: NSManagedObjectContext
    let decoder: JSONDecoder = .defaultDecoder
    let encoder: JSONEncoder = .defaultEncoder

    private let processor = ConversationEventPayloadProcessor(removeLocalConversation: RemoveLocalConversationUseCase())

    init(context: NSManagedObjectContext) {
        self.context = context
    }

    func request(for identifiers: Set<UUID>, apiVersion: APIVersion) -> ZMTransportRequest? {
        // GET /conversations?ids=?
        guard apiVersion < .v2 else { return nil }
        let converationIDs = identifiers.map({ $0.transportString() }).joined(separator: ",")
        return ZMTransportRequest(getFromPath: "/conversations?ids=\(converationIDs)", apiVersion: apiVersion.rawValue)
    }

    func didReceive(response: ZMTransportResponse, for identifiers: Set<UUID>, completionHandler: @escaping () -> Void) {
        guard
            let apiVersion = APIVersion(rawValue: response.apiVersion),
            let rawData = response.rawData,
            let payload = Payload.ConversationList(rawData, apiVersion: apiVersion, decoder: decoder)
        else {
            Logging.network.warn("Can't process response, aborting.")
            return completionHandler()
        }

        WaitingGroupTask(context: context) { [self] in
            await processor.updateOrCreateConversations(
                from: payload,
                in: context
            )

            await context.perform {
                let missingIdentifiers = identifiers.subtracting(payload.conversations.compactMap(\.id))
                self.queryStatusForMissingConversations(missingIdentifiers)
            }
            completionHandler()
        }
    }

    /// Query the backend if a conversation is deleted or the self user has been removed
    private func queryStatusForMissingConversations(_ conversations: Set<UUID>) {
        for conversationID in conversations {
            let conversation = ZMConversation.fetch(with: conversationID, in: context)
            conversation?.needsToBeUpdatedFromBackend = true
        }
    }

}

class ConversationByQualifiedIDListTranscoder: IdentifierObjectSyncTranscoder {

    public typealias T = QualifiedID

    var fetchLimit: Int = 100

    let context: NSManagedObjectContext
    let decoder: JSONDecoder = .defaultDecoder
    let encoder: JSONEncoder = .defaultEncoder

    private let processor: ConversationEventPayloadProcessor

    init(
        context: NSManagedObjectContext,
        removeLocalConversationUseCase: RemoveLocalConversationUseCaseProtocol
    ) {
        self.context = context
        processor = .init(removeLocalConversation: removeLocalConversationUseCase)
    }

    func request(for identifiers: Set<QualifiedID>, apiVersion: APIVersion) -> ZMTransportRequest? {
        guard
            let payloadData = Payload.QualifiedUserIDList(qualifiedIDs: Array(identifiers)).payloadData(encoder: encoder),
            let payloadAsString = String(bytes: payloadData, encoding: .utf8)
        else {
            return nil
        }

        let path = apiVersion >= .v2 ? "/conversations/list" : "/conversations/list/v2"

        return ZMTransportRequest(path: path, method: .post, payload: payloadAsString as ZMTransportData, apiVersion: apiVersion.rawValue)
    }

    func didReceive(response: ZMTransportResponse, for identifiers: Set<QualifiedID>, completionHandler: @escaping () -> Void) {

        guard
            let apiVersion = APIVersion(rawValue: response.apiVersion),
            let rawData = response.rawData,
            let payload = Payload.QualifiedConversationList(rawData, apiVersion: apiVersion, decoder: decoder)
        else {
            Logging.network.warn("Can't process response, aborting.")
            return completionHandler()
        }

        WaitingGroupTask(context: context) { [self] in
            await processor.updateOrCreateConverations(
                from: payload,
                in: context
            )

            await context.perform {
                self.queryStatusForMissingConversations(payload.notFound)
                self.queryStatusForFailedConversations(payload.failed)
            }
            completionHandler()
        }
    }

    /// Query the backend if a conversation is deleted or the self user has been removed
    private func queryStatusForMissingConversations(_ conversations: [QualifiedID]) {
        for qualifiedID in conversations {
            let conversation = ZMConversation.fetch(with: qualifiedID.uuid, domain: qualifiedID.domain, in: context)
            conversation?.needsToBeUpdatedFromBackend = true
        }
    }

    /// Query the backend again if a converation couldn't be fetched
    private func queryStatusForFailedConversations(_ conversations: [QualifiedID]) {

        for qualifiedID in conversations {
            let conversation = ZMConversation.fetchOrCreate(with: qualifiedID.uuid, domain: qualifiedID.domain, in: context)
            conversation.isPendingMetadataRefresh = true
            conversation.needsToBeUpdatedFromBackend = true
        }
    }

}

private extension Collection where Element == ZMConversation {

    func fallbackQualifiedIDs(localDomain: String) -> [QualifiedID] {
        return compactMap { conversation in
            if let qualifiedID = conversation.qualifiedID {
                return qualifiedID
            } else if let identifier = conversation.remoteIdentifier {
                return QualifiedID(uuid: identifier, domain: localDomain)
            } else {
                return nil
            }
        }
    }

}<|MERGE_RESOLUTION|>--- conflicted
+++ resolved
@@ -141,16 +141,11 @@
             updateAccessRolesActionHandler,
             updateRoleActionHandler,
             SyncConversationActionHandler(context: managedObjectContext),
-<<<<<<< HEAD
             CreateGroupConversationActionHandler(
                 context: managedObjectContext,
 mlsService: mlsService,
                 removeLocalConversationUseCase: removeLocalConversation
             )
-=======
-            CreateGroupConversationActionHandler(context: managedObjectContext, mlsService: mlsService),
-            UpdateConversationProtocolActionHandler(context: managedObjectContext)
->>>>>>> be0eb122
         ])
 
         super.init(
@@ -553,21 +548,14 @@
 
             guard let conversation, conversationType == .group else { continue }
 
-<<<<<<< HEAD
-            await removeLocalConversationUseCase.invoke(
-                with: conversation,
-                syncContext: context
-            )
-=======
             do {
-                try await removeLocalConversation.invoke(
+                try await removeLocalConversationUseCase.invoke(
                     with: conversation,
                     syncContext: context
                 )
             } catch {
                 WireLogger.mls.error("removeLocalConversation threw error: \(String(reflecting: error))")
             }
->>>>>>> be0eb122
         }
     }
 
@@ -689,22 +677,15 @@
             else {
                 continue
             }
-<<<<<<< HEAD
-            await removeLocalConversationUseCase.invoke(
-                with: conversation,
-                syncContext: context
-            )
-=======
 
             do {
-                try  await removeLocalConversation.invoke(
+                try await removeLocalConversationUseCase.invoke(
                     with: conversation,
                     syncContext: context
                 )
             } catch {
                 WireLogger.mls.error("removeLocalConversation threw error: \(String(reflecting: error))")
             }
->>>>>>> be0eb122
         }
     }
 
