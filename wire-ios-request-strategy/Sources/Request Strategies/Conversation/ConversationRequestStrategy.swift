//
// Wire
// Copyright (C) 2021 Wire Swiss GmbH
//
// This program is free software: you can redistribute it and/or modify
// it under the terms of the GNU General Public License as published by
// the Free Software Foundation, either version 3 of the License, or
// (at your option) any later version.
//
// This program is distributed in the hope that it will be useful,
// but WITHOUT ANY WARRANTY; without even the implied warranty of
// MERCHANTABILITY or FITNESS FOR A PARTICULAR PURPOSE. See the
// GNU General Public License for more details.
//
// You should have received a copy of the GNU General Public License
// along with this program. If not, see http://www.gnu.org/licenses/.
//

import Foundation
import WireDataModel

public class ConversationRequestStrategy: AbstractRequestStrategy, ZMRequestGeneratorSource, ZMContextChangeTrackerSource {

    let syncProgress: SyncProgress
    let conversationIDsSync: PaginatedSync<Payload.PaginatedConversationIDList>
    let conversationQualifiedIDsSync: PaginatedSync<Payload.PaginatedQualifiedConversationIDList>

    let conversationByIDTranscoder: ConversationByIDTranscoder
    let conversationByIDSync: IdentifierObjectSync<ConversationByIDTranscoder>

    let conversationByQualifiedIDTranscoder: ConversationByQualifiedIDTranscoder
    let conversationByQualifiedIDSync: IdentifierObjectSync<ConversationByQualifiedIDTranscoder>

    let conversationByIDListTranscoder: ConversationByIDListTranscoder
    let conversationByIDListSync: IdentifierObjectSync<ConversationByIDListTranscoder>

    let conversationByQualifiedIDListTranscoder: ConversationByQualifiedIDListTranscoder
    let conversationByQualifiedIDListSync: IdentifierObjectSync<ConversationByQualifiedIDListTranscoder>

    lazy var modifiedSync: ZMUpstreamModifiedObjectSync = {
        ZMUpstreamModifiedObjectSync(transcoder: self,
                                     entityName: ZMConversation.entityName(),
                                     keysToSync: keysToSync,
                                     managedObjectContext: managedObjectContext)
    }()

    let addParticipantActionHandler: AddParticipantActionHandler
    let removeParticipantActionHandler: RemoveParticipantActionHandler
    let updateAccessRolesActionHandler: UpdateAccessRolesActionHandler

    let updateRoleActionHandler: UpdateRoleActionHandler

    let updateSync: KeyPathObjectSync<ConversationRequestStrategy>
    let actionSync: EntityActionSync

    var isFetchingAllConversations: Bool = false

    var keysToSync: [String] = [
        ZMConversationUserDefinedNameKey,
        ZMConversationArchivedChangedTimeStampKey,
        ZMConversationSilencedChangedTimeStampKey
    ]

    let conversationEventProcessor: ConversationEventProcessor

    let removeLocalConversation: RemoveLocalConversationUseCaseProtocol

    public init(
        withManagedObjectContext managedObjectContext: NSManagedObjectContext,
        applicationStatus: ApplicationStatus,
        syncProgress: SyncProgress,
        removeLocalConversation: RemoveLocalConversationUseCaseProtocol? = nil
    ) {
        self.removeLocalConversation = removeLocalConversation ?? RemoveLocalConversationUseCase()

        self.syncProgress = syncProgress
        self.conversationIDsSync = PaginatedSync<Payload.PaginatedConversationIDList>(
            basePath: "/conversations/ids",
            pageSize: 32,
            context: managedObjectContext
        )

        self.conversationQualifiedIDsSync = PaginatedSync<Payload.PaginatedQualifiedConversationIDList>(
            basePath: "/conversations/list-ids",
            pageSize: 500,
            method: .post,
            context: managedObjectContext
        )

        self.conversationByIDListTranscoder = ConversationByIDListTranscoder(
            context: managedObjectContext
        )
        self.conversationByIDListSync = IdentifierObjectSync(
            managedObjectContext: managedObjectContext,
            transcoder: conversationByIDListTranscoder
        )

        self.conversationByQualifiedIDListTranscoder = ConversationByQualifiedIDListTranscoder(
            context: managedObjectContext
        )
        self.conversationByQualifiedIDListSync = IdentifierObjectSync(
            managedObjectContext: managedObjectContext,
            transcoder: conversationByQualifiedIDListTranscoder
        )

        self.conversationByIDTranscoder = ConversationByIDTranscoder(
            context: managedObjectContext,
            removeLocalConversation: self.removeLocalConversation
        )
        self.conversationByIDSync = IdentifierObjectSync(
            managedObjectContext: managedObjectContext,
            transcoder: conversationByIDTranscoder
        )

        self.conversationByQualifiedIDTranscoder = ConversationByQualifiedIDTranscoder(
            context: managedObjectContext,
            removeLocalConversation: self.removeLocalConversation
        )
        self.conversationByQualifiedIDSync = IdentifierObjectSync(
            managedObjectContext: managedObjectContext,
            transcoder: conversationByQualifiedIDTranscoder
        )

        self.updateSync = KeyPathObjectSync(
            entityName: ZMConversation.entityName(),
            \.needsToBeUpdatedFromBackend
        )

        self.addParticipantActionHandler = AddParticipantActionHandler(context: managedObjectContext)
        self.removeParticipantActionHandler = RemoveParticipantActionHandler(context: managedObjectContext)
        self.updateAccessRolesActionHandler = UpdateAccessRolesActionHandler(context: managedObjectContext)

        self.updateRoleActionHandler = UpdateRoleActionHandler(context: managedObjectContext)

        self.actionSync = EntityActionSync(actionHandlers: [
            addParticipantActionHandler,
            removeParticipantActionHandler,
            updateAccessRolesActionHandler,
            updateRoleActionHandler,
            SyncConversationActionHandler(context: managedObjectContext),
            CreateGroupConversationActionHandler(context: managedObjectContext)
        ])

        conversationEventProcessor = ConversationEventProcessor(context: managedObjectContext)

        super.init(
            withManagedObjectContext: managedObjectContext,
            applicationStatus: applicationStatus
        )

        self.configuration = [.allowsRequestsWhileOnline,
                              .allowsRequestsDuringSlowSync]

        self.updateSync.transcoder = self
        self.conversationByIDListSync.delegate = self
        self.conversationByQualifiedIDListSync.delegate = self
    }

    public override func nextRequestIfAllowed(for apiVersion: APIVersion) -> ZMTransportRequest? {
        if syncProgress.currentSyncPhase == .fetchingConversations {
            fetchAllConversations(for: apiVersion)
        }

        return requestGenerators.nextRequest(for: apiVersion)
    }

    func fetch(_ conversations: Set<ZMConversation>, for apiVersion: APIVersion) {
        switch apiVersion {
        case .v0:
            conversationByIDSync.sync(identifiers: conversations.compactMap(\.remoteIdentifier))

        case .v1, .v2, .v3, .v4, .v5:
            if let qualifiedIDs = conversations.qualifiedIDs {
                conversationByQualifiedIDSync.sync(identifiers: qualifiedIDs)
            } else if let domain = BackendInfo.domain {
                let qualifiedIDs = conversations.fallbackQualifiedIDs(localDomain: domain)
                conversationByQualifiedIDSync.sync(identifiers: qualifiedIDs)
            }
        }
    }

    func fetchAllConversations(for apiVersion: APIVersion) {
        guard !isFetchingAllConversations else { return }

        isFetchingAllConversations = true

        // Mark all existing conversations to be re-fetched since they might have
        // been deleted. If not the flag will be reset after syncing the conversations
        // with the BE and no extra work will be done.
        ZMUser.selfUser(in: managedObjectContext).conversations.forEach {
            $0.needsToBeUpdatedFromBackend = true
        }

        switch apiVersion {
        case .v0:
            conversationIDsSync.fetch { [weak self] (result) in
                switch result {
                case .success(let conversationIDList):
                    self?.conversationByIDListSync.sync(identifiers: conversationIDList.conversations)
                case .failure:
                    self?.syncProgress.failCurrentSyncPhase(phase: .fetchingConversations)
                }
            }

        case .v1, .v2, .v3, .v4, .v5:
            conversationQualifiedIDsSync.fetch { [weak self] (result) in
                switch result {
                case .success(let qualifiedConversationIDList):

                    // here we could use a different sync, or do the switch inside.
                    self?.conversationByQualifiedIDListSync.sync(identifiers: qualifiedConversationIDList.conversations)
                case .failure:
                    self?.syncProgress.failCurrentSyncPhase(phase: .fetchingConversations)
                }
            }
        }
    }

    public var requestGenerators: [ZMRequestGenerator] {
        if syncProgress.currentSyncPhase == .fetchingConversations {
            return [conversationIDsSync,
                    conversationQualifiedIDsSync,
                    conversationByIDListSync,
                    conversationByQualifiedIDListSync]
        } else {
            return [conversationByIDSync,
                    conversationByQualifiedIDSync,
                    modifiedSync,
                    actionSync]
        }
    }

    public var contextChangeTrackers: [ZMContextChangeTracker] {
        return [updateSync, modifiedSync]
    }

}

extension ConversationRequestStrategy: ZMEventConsumer {

    public func processEvents(
        _ events: [ZMUpdateEvent],
        liveEvents: Bool,
        prefetchResult: ZMFetchRequestBatchResult?
    ) {
        conversationEventProcessor.processConversationEvents(events)
    }
}

extension ConversationRequestStrategy: KeyPathObjectSyncTranscoder {

    typealias T = ZMConversation

    func synchronize(_ object: ZMConversation, completion: @escaping () -> Void) {
        defer { completion() }
        guard let apiVersion = BackendInfo.apiVersion else { return }

        switch apiVersion {
        case .v0:
            guard let identifier = object.remoteIdentifier else { return }
            synchronize(unqualifiedID: identifier)

        case .v1, .v2, .v3, .v4, .v5:
            if let qualifiedID = object.qualifiedID {
                synchronize(qualifiedID: qualifiedID)
            } else if let identifier = object.remoteIdentifier, let domain = BackendInfo.domain {
                let qualifiedID = QualifiedID(uuid: identifier, domain: domain)
                synchronize(qualifiedID: qualifiedID)
            }
        }
    }

    private func synchronize(qualifiedID: QualifiedID) {
        let conversationByQualifiedIdIdentifiersSet: Set<ConversationByQualifiedIDTranscoder.T> = [qualifiedID]
        conversationByQualifiedIDSync.sync(identifiers: conversationByQualifiedIdIdentifiersSet)
    }

    private func synchronize(unqualifiedID: UUID) {
        let conversationByIdIdentfiersSet: Set<ConversationByIDTranscoder.T> = [unqualifiedID]
        conversationByIDSync.sync(identifiers: conversationByIdIdentfiersSet)
    }

    func cancel(_ object: ZMConversation) {
        if let identifier = object.qualifiedID {
            let conversationByQualifiedIdIdentifiersSet: Set<ConversationByQualifiedIDTranscoder.T> = [identifier]
            conversationByQualifiedIDSync.cancel(identifiers: conversationByQualifiedIdIdentifiersSet)
        }
        if let identifier = object.remoteIdentifier {
            let conversationByIdIdentfiersSet: Set<ConversationByIDTranscoder.T> = [identifier]
            conversationByIDSync.cancel(identifiers: conversationByIdIdentfiersSet)
        }
    }

}

extension ConversationRequestStrategy: IdentifierObjectSyncDelegate {

    public func didFinishSyncingAllObjects() {
        guard
            syncProgress.currentSyncPhase == .fetchingConversations,
            conversationIDsSync.status == .done,
            conversationQualifiedIDsSync.status == .done,
            !conversationByIDListSync.isSyncing,
            !conversationByQualifiedIDListSync.isSyncing
        else {
            return
        }

        syncProgress.finishCurrentSyncPhase(phase: .fetchingConversations)
        isFetchingAllConversations = false
    }

    public func didFailToSyncAllObjects() {
        if syncProgress.currentSyncPhase == .fetchingConversations {
            syncProgress.failCurrentSyncPhase(phase: .fetchingConversations)
            isFetchingAllConversations = false
        }
    }

}

extension ConversationRequestStrategy: ZMUpstreamTranscoder {

    public func shouldProcessUpdatesBeforeInserts() -> Bool {
        return false
    }

    public func shouldCreateRequest(toSyncObject managedObject: ZMManagedObject,
                                    forKeys keys: Set<String>,
                                    withSync sync: Any) -> Bool {
        guard (sync as AnyObject) === modifiedSync else {
            return true
        }

        guard let conversation = managedObject as? ZMConversation else {
            return false
        }

        var remainingKeys = keys

        if keys.contains(ZMConversationUserDefinedNameKey) && conversation.userDefinedName == nil {
            let conversationUserDefinedNameKeySet: Set<AnyHashable> = [ZMConversationUserDefinedNameKey]
            conversation.resetLocallyModifiedKeys(conversationUserDefinedNameKeySet)
            remainingKeys.remove(ZMConversationUserDefinedNameKey)
        }

        if remainingKeys.count < keys.count {
            let conversationSet: Set<NSManagedObject> = [conversation]
            contextChangeTrackers.forEach({ $0.objectsDidChange(conversationSet) })
            managedObjectContext.enqueueDelayedSave()
        }

        return remainingKeys.count > 0
    }

    public func shouldRetryToSyncAfterFailed(
        toUpdate managedObject: ZMManagedObject,
        request upstreamRequest: ZMUpstreamRequest,
        response: ZMTransportResponse,
        keysToParse keys: Set<String>
    ) -> Bool {
        return false
    }

    public func updateInsertedObject(
        _ managedObject: ZMManagedObject,
        request upstreamRequest: ZMUpstreamRequest,
        response: ZMTransportResponse
    ) {
        // no op
    }

    public func updateUpdatedObject(_ managedObject: ZMManagedObject,
                                    requestUserInfo: [AnyHashable: Any]? = nil,
                                    response: ZMTransportResponse, keysToParse: Set<String>) -> Bool {

        guard
            keysToParse.contains(ZMConversationUserDefinedNameKey),
            let payload = response.payload
        else {
            return false
        }

        if let event = ZMUpdateEvent(fromEventStreamPayload: payload, uuid: nil) {
            processEvents([event], liveEvents: true, prefetchResult: nil)
        }

        return false
    }

    public func objectToRefetchForFailedUpdate(of managedObject: ZMManagedObject) -> ZMManagedObject? {
        return nil
    }

    public func request(forUpdating managedObject: ZMManagedObject,
                        forKeys keys: Set<String>,
                        apiVersion: APIVersion) -> ZMUpstreamRequest? {
        guard
            let conversation = managedObject as? ZMConversation,
            let conversationID = conversation.remoteIdentifier?.transportString()
        else {
            return nil
        }

        if keys.contains(ZMConversationUserDefinedNameKey) {
            guard
                let payload = Payload.UpdateConversationName(conversation),
                let payloadData = payload.payloadData(encoder: .defaultEncoder),
                let payloadAsString = String(bytes: payloadData, encoding: .utf8)
            else {
                return nil
            }

            let request: ZMTransportRequest

            switch apiVersion {
            case .v0:
                request = ZMTransportRequest(path: "/conversations/\(conversationID)",
                                             method: .put,
                                             payload: payloadAsString as ZMTransportData?,
                                             apiVersion: apiVersion.rawValue)

            case .v1, .v2, .v3, .v4, .v5:
                guard let domain = conversation.domain.nonEmptyValue ?? BackendInfo.domain else { return nil }
                request = ZMTransportRequest(path: "/conversations/\(domain)/\(conversationID)/name",
                                             method: .put,
                                             payload: payloadAsString as ZMTransportData?,
                                             apiVersion: apiVersion.rawValue)
            }

            let conversationUserDefinedNameKey: Set<String> = [ZMConversationUserDefinedNameKey]
            return ZMUpstreamRequest(keys: conversationUserDefinedNameKey,
                                     transportRequest: request)
        }

        if keys.contains(ZMConversationArchivedChangedTimeStampKey) ||
            keys.contains(ZMConversationSilencedChangedTimeStampKey) {
            let payload = Payload.UpdateConversationStatus(conversation)

            guard
                let payloadData = payload.payloadData(encoder: .defaultEncoder),
                let payloadAsString = String(bytes: payloadData, encoding: .utf8)
            else {
                return nil
            }

            let request: ZMTransportRequest

            switch apiVersion {
            case .v0:
                request = ZMTransportRequest(path: "/conversations/\(conversationID)/self",
                                             method: .put,
                                             payload: payloadAsString as ZMTransportData?,
                                             apiVersion: apiVersion.rawValue)
            case .v1, .v2, .v3, .v4, .v5:
                guard let domain = conversation.domain.nonEmptyValue ?? BackendInfo.domain else { return nil }
                request = ZMTransportRequest(path: "/conversations/\(domain)/\(conversationID)/self",
                                             method: .put,
                                             payload: payloadAsString as ZMTransportData?,
                                             apiVersion: apiVersion.rawValue)
            }

            let changedKeys = keys.intersection([ZMConversationArchivedChangedTimeStampKey,
                                                 ZMConversationSilencedChangedTimeStampKey])

            return ZMUpstreamRequest(keys: changedKeys,
                                     transportRequest: request)

        }

        return nil
    }

    public func request(
        forInserting managedObject: ZMManagedObject,
        forKeys keys: Set<String>?,
        apiVersion: APIVersion
    ) -> ZMUpstreamRequest? {
        return nil
    }

}

class ConversationByIDTranscoder: IdentifierObjectSyncTranscoder {
    public typealias T = UUID

    var fetchLimit: Int = 1

    let context: NSManagedObjectContext
    let decoder: JSONDecoder = .defaultDecoder
    let encoder: JSONEncoder = .defaultEncoder

    private let processor = ConversationEventPayloadProcessor()
    private let removeLocalConversation: RemoveLocalConversationUseCaseProtocol

    init(
        context: NSManagedObjectContext,
        removeLocalConversation: RemoveLocalConversationUseCaseProtocol
    ) {
        self.context = context
        self.removeLocalConversation = removeLocalConversation
    }

    func request(for identifiers: Set<UUID>, apiVersion: APIVersion) -> ZMTransportRequest? {
        guard let converationID = identifiers.first.map({ $0.transportString() }) else { return nil }

        // GET /conversations/<UUID>
        return ZMTransportRequest(getFromPath: "/conversations/\(converationID)", apiVersion: apiVersion.rawValue)
    }

    func didReceive(response: ZMTransportResponse, for identifiers: Set<UUID>) {

        guard response.result != .permanentError else {
            if response.httpStatus == 404 {
                deleteConversations(identifiers)
                return
            }

            if response.httpStatus == 403 {
                removeSelfUser(identifiers)
                return
            }

            markConversationsAsFetched(identifiers)
            return
        }

        guard
            let apiVersion = APIVersion(rawValue: response.apiVersion),
            let rawData = response.rawData,
            let payload = Payload.Conversation(rawData, apiVersion: apiVersion, decoder: decoder)
        else {
            Logging.network.warn("Can't process response, aborting.")
            return
        }

        processor.updateOrCreateConversation(
            from: payload,
            in: context
        )
    }

    private func deleteConversations(_ conversations: Set<UUID>) {
        for conversationID in conversations {
            guard
                let conversation = ZMConversation.fetch(with: conversationID, domain: nil, in: context),
                conversation.conversationType == .group
            else {
                continue
            }
<<<<<<< HEAD
            try? removeLocalConversation.invoke(
                with: conversation,
                syncContext: context
            )
=======

            do {
                try removeLocalConversation.invoke(with: conversation, syncContext: context)
            } catch {
                WireLogger.mls.error("removeLocalConversation threw error: \(String(reflecting: error))")
            }
>>>>>>> c8f77305
        }
    }

    private func removeSelfUser(_ conversations: Set<UUID>) {
        for conversationID in conversations {
            guard let conversation = ZMConversation.fetch(with: conversationID, domain: nil, in: context) else {
                continue
            }

            guard conversation.conversationType == .group,
                  conversation.isSelfAnActiveMember
            else {
                conversation.needsToBeUpdatedFromBackend = false
                continue
            }

            let selfUser = ZMUser.selfUser(in: context)
            conversation.removeParticipantAndUpdateConversationState(user: selfUser, initiatingUser: selfUser)
            conversation.needsToBeUpdatedFromBackend = false
        }
    }

    private func markConversationsAsFetched(_ conversations: Set<UUID>) {
        for conversationID in conversations {
            guard
                let conversation = ZMConversation.fetch(with: conversationID, domain: nil, in: context)
            else {
                continue
            }
            conversation.needsToBeUpdatedFromBackend = false
        }
    }
}

class ConversationByQualifiedIDTranscoder: IdentifierObjectSyncTranscoder {
    public typealias T = QualifiedID

    var fetchLimit: Int = 1

    let context: NSManagedObjectContext
    let decoder: JSONDecoder = .defaultDecoder
    let encoder: JSONEncoder = .defaultEncoder

    private let processor = ConversationEventPayloadProcessor()
    private let removeLocalConversation: RemoveLocalConversationUseCaseProtocol

    init(
        context: NSManagedObjectContext,
        removeLocalConversation: RemoveLocalConversationUseCaseProtocol
    ) {
        self.context = context
        self.removeLocalConversation = removeLocalConversation
    }

    func request(for identifiers: Set<QualifiedID>, apiVersion: APIVersion) -> ZMTransportRequest? {
        guard
            let conversationID = identifiers.first.map({ $0.uuid.transportString() }),
            let domain = identifiers.first?.domain
        else {
            return nil
        }

        // GET /conversations/domain/<UUID>
        return ZMTransportRequest(getFromPath: "/conversations/\(domain)/\(conversationID)", apiVersion: apiVersion.rawValue)
    }

    func didReceive(response: ZMTransportResponse, for identifiers: Set<QualifiedID>) {

        guard response.result != .permanentError else {
            markConversationsAsFetched(identifiers)

            if response.httpStatus == 404 {
                deleteConversations(identifiers)
                return
            }

            if response.httpStatus == 403 {
                removeSelfUser(identifiers)
                return
            }
            return
        }

        guard
            let apiVersion = APIVersion(rawValue: response.apiVersion),
            let rawData = response.rawData,
            let payload = Payload.Conversation(
                rawData,
                apiVersion: apiVersion,
                decoder: decoder
            )
        else {
            return Logging.network.warn("Can't process response, aborting.")
        }

        processor.updateOrCreateConversation(
            from: payload,
            in: context
        )
    }

    private func deleteConversations(_ conversations: Set<QualifiedID>) {
        for qualifiedID in conversations {
            guard
                let conversation = ZMConversation.fetch(
                    with: qualifiedID.uuid,
                    domain: qualifiedID.domain,
                    in: context
                ),
                conversation.conversationType == .group
            else {
                continue
            }
<<<<<<< HEAD
            try? removeLocalConversation.invoke(
                with: conversation,
                syncContext: context
            )
=======

            do {
                try removeLocalConversation.invoke(with: conversation, syncContext: context)
            } catch {
                WireLogger.mls.error("removeLocalConversation threw error: \(String(reflecting: error))")
            }
>>>>>>> c8f77305
        }
    }

    private func removeSelfUser(_ conversations: Set<QualifiedID>) {
        for qualifiedID in conversations {
            guard
                let conversation = ZMConversation.fetch(with: qualifiedID.uuid, domain: qualifiedID.domain, in: context),
                conversation.conversationType == .group,
                conversation.isSelfAnActiveMember
            else {
                continue
            }
            let selfUser = ZMUser.selfUser(in: context)
            conversation.removeParticipantAndUpdateConversationState(user: selfUser, initiatingUser: selfUser)
        }
    }

    private func markConversationsAsFetched(_ conversations: Set<QualifiedID>) {
        for qualifiedID in conversations {
            guard
                let conversation = ZMConversation.fetch(with: qualifiedID.uuid, domain: qualifiedID.domain, in: context)
            else {
                continue
            }
            conversation.needsToBeUpdatedFromBackend = false
        }
    }
}

class ConversationByIDListTranscoder: IdentifierObjectSyncTranscoder {

    public typealias T = UUID

    var fetchLimit: Int = 32

    let context: NSManagedObjectContext
    let decoder: JSONDecoder = .defaultDecoder
    let encoder: JSONEncoder = .defaultEncoder

    private let processor = ConversationEventPayloadProcessor()

    init(context: NSManagedObjectContext) {
        self.context = context
    }

    func request(for identifiers: Set<UUID>, apiVersion: APIVersion) -> ZMTransportRequest? {
        // GET /conversations?ids=?
        guard apiVersion < .v2 else { return nil }
        let converationIDs = identifiers.map({ $0.transportString() }).joined(separator: ",")
        return ZMTransportRequest(getFromPath: "/conversations?ids=\(converationIDs)", apiVersion: apiVersion.rawValue)
    }

    func didReceive(response: ZMTransportResponse, for identifiers: Set<UUID>) {
        guard
            let apiVersion = APIVersion(rawValue: response.apiVersion),
            let rawData = response.rawData,
            let payload = Payload.ConversationList(rawData, apiVersion: apiVersion, decoder: decoder)
        else {
            Logging.network.warn("Can't process response, aborting.")
            return
        }

        processor.updateOrCreateConversations(
            from: payload,
            in: context
        )

        let missingIdentifiers = identifiers.subtracting(payload.conversations.compactMap(\.id))
        queryStatusForMissingConversations(missingIdentifiers)
    }

    /// Query the backend if a converation is deleted or the self user has been removed
    private func queryStatusForMissingConversations(_ conversations: Set<UUID>) {
        for conversationID in conversations {
            let conversation = ZMConversation.fetch(with: conversationID, in: context)
            conversation?.needsToBeUpdatedFromBackend = true
        }
    }

}

class ConversationByQualifiedIDListTranscoder: IdentifierObjectSyncTranscoder {

    public typealias T = QualifiedID

    var fetchLimit: Int = 100

    let context: NSManagedObjectContext
    let decoder: JSONDecoder = .defaultDecoder
    let encoder: JSONEncoder = .defaultEncoder

    private let processor = ConversationEventPayloadProcessor()

    init(context: NSManagedObjectContext) {
        self.context = context
    }

    func request(for identifiers: Set<QualifiedID>, apiVersion: APIVersion) -> ZMTransportRequest? {
        guard
            let payloadData = Payload.QualifiedUserIDList(qualifiedIDs: Array(identifiers)).payloadData(encoder: encoder),
            let payloadAsString = String(bytes: payloadData, encoding: .utf8)
        else {
            return nil
        }

        let path = apiVersion >= .v2 ? "/conversations/list" : "/conversations/list/v2"

        return ZMTransportRequest(path: path, method: .post, payload: payloadAsString as ZMTransportData, apiVersion: apiVersion.rawValue)
    }

    func didReceive(response: ZMTransportResponse, for identifiers: Set<QualifiedID>) {
        guard
            let apiVersion = APIVersion(rawValue: response.apiVersion),
            let rawData = response.rawData,
            let payload = Payload.QualifiedConversationList(rawData, apiVersion: apiVersion, decoder: decoder)
        else {
            Logging.network.warn("Can't process response, aborting.")
            return
        }

        processor.updateOrCreateConverations(
            from: payload,
            in: context
        )

        queryStatusForMissingConversations(payload.notFound)
        queryStatusForFailedConversations(payload.failed)
    }

    /// Query the backend if a converation is deleted or the self user has been removed
    private func queryStatusForMissingConversations(_ conversations: [QualifiedID]) {
        for qualifiedID in conversations {
            let conversation = ZMConversation.fetch(with: qualifiedID.uuid, domain: qualifiedID.domain, in: context)
            conversation?.needsToBeUpdatedFromBackend = true
        }
    }

    /// Query the backend again if a converation couldn't be fetched
    private func queryStatusForFailedConversations(_ conversations: [QualifiedID]) {

        for qualifiedID in conversations {
            let conversation = ZMConversation.fetchOrCreate(with: qualifiedID.uuid, domain: qualifiedID.domain, in: context)
            conversation.isPendingMetadataRefresh = true
            conversation.needsToBeUpdatedFromBackend = true
        }
    }

}

private extension Collection where Element == ZMConversation {

    func fallbackQualifiedIDs(localDomain: String) -> [QualifiedID] {
        return compactMap { conversation in
            if let qualifiedID = conversation.qualifiedID {
                return qualifiedID
            } else if let identifier = conversation.remoteIdentifier {
                return QualifiedID(uuid: identifier, domain: localDomain)
            } else {
                return nil
            }
        }
    }

}<|MERGE_RESOLUTION|>--- conflicted
+++ resolved
@@ -548,19 +548,12 @@
             else {
                 continue
             }
-<<<<<<< HEAD
-            try? removeLocalConversation.invoke(
-                with: conversation,
-                syncContext: context
-            )
-=======
 
             do {
                 try removeLocalConversation.invoke(with: conversation, syncContext: context)
             } catch {
                 WireLogger.mls.error("removeLocalConversation threw error: \(String(reflecting: error))")
             }
->>>>>>> c8f77305
         }
     }
 
@@ -674,19 +667,12 @@
             else {
                 continue
             }
-<<<<<<< HEAD
-            try? removeLocalConversation.invoke(
-                with: conversation,
-                syncContext: context
-            )
-=======
 
             do {
                 try removeLocalConversation.invoke(with: conversation, syncContext: context)
             } catch {
                 WireLogger.mls.error("removeLocalConversation threw error: \(String(reflecting: error))")
             }
->>>>>>> c8f77305
         }
     }
 
