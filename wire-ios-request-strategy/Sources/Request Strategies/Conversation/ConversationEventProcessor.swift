--- conflicted
+++ resolved
@@ -25,15 +25,9 @@
 
     let context: NSManagedObjectContext
     let conversationService: ConversationServiceInterface
-<<<<<<< HEAD
     let mlsEventProcessor: MLSEventProcessing
 
     private lazy var processor = ConversationEventPayloadProcessor(context: context)
-=======
-    private let processor = ConversationEventPayloadProcessor(
-        removeLocalConversation: RemoveLocalConversationUseCase()
-    )
->>>>>>> 7c129620
     private let eventPayloadDecoder = EventPayloadDecoder()
 
     // MARK: - Life cycle
