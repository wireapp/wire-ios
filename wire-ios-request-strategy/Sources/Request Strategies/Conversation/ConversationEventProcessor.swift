//
// Wire
// Copyright (C) 2024 Wire Swiss GmbH
//
// This program is free software: you can redistribute it and/or modify
// it under the terms of the GNU General Public License as published by
// the Free Software Foundation, either version 3 of the License, or
// (at your option) any later version.
//
// This program is distributed in the hope that it will be useful,
// but WITHOUT ANY WARRANTY; without even the implied warranty of
// MERCHANTABILITY or FITNESS FOR A PARTICULAR PURPOSE. See the
// GNU General Public License for more details.
//
// You should have received a copy of the GNU General Public License
// along with this program. If not, see http://www.gnu.org/licenses/.
//

import Foundation
import WireDataModel

public class ConversationEventProcessor: NSObject, ConversationEventProcessorProtocol, ZMEventAsyncConsumer {

    // MARK: - Properties

    let context: NSManagedObjectContext
    let conversationService: ConversationServiceInterface
<<<<<<< HEAD
    private let processor = ConversationEventPayloadProcessor(
        removeLocalConversation: RemoveLocalConversationUseCase()
    )
=======
    private let processor = ConversationEventPayloadProcessor()
    private let eventPayloadDecoder = EventPayloadDecoder()
>>>>>>> be0eb122

    // MARK: - Life cycle

    public convenience init(context: NSManagedObjectContext) {
        self.init(
            context: context,
            conversationService: ConversationService(context: context)
        )
    }

    public init(
        context: NSManagedObjectContext,
        conversationService: ConversationServiceInterface
    ) {
        self.context = context
        self.conversationService = conversationService
        super.init()
    }

    // MARK: - Methods

    public func processPayload(_ payload: ZMTransportData) {
        if let event = ZMUpdateEvent(fromEventStreamPayload: payload, uuid: nil) {
            Task {
                await processConversationEvents([event])
            }
        }
    }

    public func processEvents(_ events: [ZMUpdateEvent], liveEvents: Bool, prefetchResult: ZMFetchRequestBatchResult?) async {
        await processConversationEvents(events)
    }

    public func processConversationEvents(_ events: [ZMUpdateEvent]) async {
        for event in events {
<<<<<<< HEAD
            switch event.type {
            case .conversationCreate:
                if let payload = event.eventPayload(type: Payload.ConversationEvent<Payload.Conversation>.self) {
                    await processor.processPayload(payload, in: self.context)
                }

            case .conversationDelete:

                if let payload = event.eventPayload(type: Payload.ConversationEvent<Payload.UpdateConversationDeleted>.self) {
                    await processor.processPayload(payload, in: self.context)
                }

            case .conversationMemberLeave:
                if let payload = event.eventPayload(type: Payload.ConversationEvent<Payload.UpdateConverationMemberLeave>.self) {
                    await processor.processPayload(payload, originalEvent: event, in: context)
                }

            case .conversationMemberJoin:
                if let payload = event.eventPayload(type: Payload.ConversationEvent<Payload.UpdateConverationMemberJoin>.self) {
                    await context.perform {
                        self.processor.processPayload(
                            payload,
                            originalEvent: event,
                            in: self.context
                        )
                    }
                    await syncConversationForMLSStatus(payload: payload)
                }

            case .conversationRename:
                if let payload = event.eventPayload(type: Payload.ConversationEvent<Payload.UpdateConversationName>.self) {
                    await context.perform {
                        self.processor.processPayload(
                            payload,
                            originalEvent: event,
                            in: self.context
                        )
                    }
                }

            case .conversationMemberUpdate:
                if let payload = event.eventPayload(type: Payload.ConversationEvent<Payload.ConversationMember>.self) {
                    await context.perform {
                        self.processor.processPayload(
                            payload,
                            in: self.context
                        )
                    }
                }

            case .conversationAccessModeUpdate:
                if let payload = event.eventPayload(type: Payload.ConversationEvent<Payload.UpdateConversationAccess>.self) {
                    await context.perform {
                        self.processor.processPayload(
                            payload,
                            in: self.context
                        )
                    }
                }

            case .conversationMessageTimerUpdate:
                if let payload = event.eventPayload(type: Payload.ConversationEvent<Payload.UpdateConversationMessageTimer>.self) {
                    await context.perform {
                        self.processor.processPayload(
                            payload,
                            in: self.context
                        )
                    }
                }

            case .conversationReceiptModeUpdate:
                if let payload = event.eventPayload(type: Payload.ConversationEvent<Payload.UpdateConversationReceiptMode>.self) {
                    await context.perform {
                        self.processor.processPayload(
                            payload,
                            in: self.context
                        )
                    }
                }

            case .conversationConnectRequest:
                if let payload = event.eventPayload(type: Payload.ConversationEvent<Payload.UpdateConversationConnectionRequest>.self) {
                    await context.perform {
                        self.processor.processPayload(
                            payload,
                            originalEvent: event,
                            in: self.context
                        )
                    }
                }

            case .conversationMLSWelcome:
                guard
                    let data = event.payloadData,
                    let payload = Payload.UpdateConversationMLSWelcome(data)
                else {
                    break
                }

                await MLSEventProcessor.shared.process(
                    welcomeMessage: payload.data,
                    in: self.context
                )
=======
            await processConversationEvent(event)
        }
    }
>>>>>>> be0eb122

    private func processConversationEvent(_ event: ZMUpdateEvent) async {
        switch event.type {
        case .conversationCreate:
            await processConversationCreate(event)

        case .conversationDelete:
            await processConversationDelete(event)

        case .conversationMemberLeave:
            await processConversationMemberLeave(event)

        case .conversationMemberJoin:
            await processConversationMemberJoin(event)

        case .conversationRename:
            await processConversationRename(event)

        case .conversationMemberUpdate:
            await processConversationMemberUpdate(event)

        case .conversationAccessModeUpdate:
            await processConversationAccessModeUpdate(event)

        case .conversationMessageTimerUpdate:
            await processConversationMessageTimerUpdate(event)

        case .conversationReceiptModeUpdate:
            await processConversationReceiptModeUpdate(event)

        case .conversationConnectRequest:
            await processConversationConnectRequest(event)

        case .conversationMLSWelcome:
            await processConversationMLSWelcome(event)

        case .conversationProtocolUpdate:
            await processConversationProtocolChange(event)

        default:
            break
        }
    }

    private func processConversationCreate(_ event: ZMUpdateEvent) async {
        guard let payload = try? eventPayloadDecoder.decode(
            Payload.ConversationEvent<Payload.Conversation>.self,
            from: event.payload
        ) else { return }

        await processor.processPayload(payload, in: context)
    }

    private func processConversationDelete(_ event: ZMUpdateEvent) async {
        guard let payload = try? eventPayloadDecoder.decode(
            Payload.ConversationEvent<Payload.UpdateConversationDeleted>.self,
            from: event.payload
        ) else { return }

        await processor.processPayload(payload, in: context)
    }

    private func processConversationMemberLeave(_ event: ZMUpdateEvent) async {
        guard let payload = try? eventPayloadDecoder.decode(
            Payload.ConversationEvent<Payload.UpdateConverationMemberLeave>.self,
            from: event.payload
        ) else { return }

        await context.perform {
            self.processor.processPayload(payload, originalEvent: event, in: self.context)
        }
    }

    private func processConversationMemberJoin(_ event: ZMUpdateEvent) async {
        guard let payload = try? eventPayloadDecoder.decode(
            Payload.ConversationEvent<Payload.UpdateConverationMemberJoin>.self,
            from: event.payload
        ) else { return }

        await context.perform {
            self.processor.processPayload(
                payload,
                originalEvent: event,
                in: self.context
            )
        }
        await syncConversationForMLSStatus(payload: payload)
    }

    private func processConversationRename(_ event: ZMUpdateEvent) async {
        guard let payload = try? eventPayloadDecoder.decode(
            Payload.ConversationEvent<Payload.UpdateConversationName>.self,
            from: event.payload
        ) else { return }

        await context.perform {
            self.processor.processPayload(
                payload,
                originalEvent: event,
                in: self.context
            )
        }
    }

    private func processConversationMemberUpdate(_ event: ZMUpdateEvent) async {
        guard let payload = try? eventPayloadDecoder.decode(
            Payload.ConversationEvent<Payload.ConversationMember>.self,
            from: event.payload
        ) else { return }

        await context.perform {
            self.processor.processPayload(
                payload,
                in: self.context
            )
        }
    }

    private func processConversationAccessModeUpdate(_ event: ZMUpdateEvent) async {
        guard let payload = try? eventPayloadDecoder.decode(
            Payload.ConversationEvent<Payload.UpdateConversationAccess>.self,
            from: event.payload
        ) else { return }

        await context.perform {
            self.processor.processPayload(
                payload,
                in: self.context
            )
        }
    }

    private func processConversationMessageTimerUpdate(_ event: ZMUpdateEvent) async {
        guard let payload = try? eventPayloadDecoder.decode(
            Payload.ConversationEvent<Payload.UpdateConversationMessageTimer>.self,
            from: event.payload
        ) else { return }

        await context.perform {
            self.processor.processPayload(
                payload,
                in: self.context
            )
        }
    }

    private func processConversationReceiptModeUpdate(_ event: ZMUpdateEvent) async {
        guard let payload = try? eventPayloadDecoder.decode(
            Payload.ConversationEvent<Payload.UpdateConversationReceiptMode>.self,
            from: event.payload
        ) else { return }

        await context.perform {
            self.processor.processPayload(
                payload,
                in: self.context
            )
        }
    }

    private func processConversationConnectRequest(_ event: ZMUpdateEvent) async {
        guard let payload = try? eventPayloadDecoder.decode(
            Payload.ConversationEvent<Payload.UpdateConversationConnectionRequest>.self,
            from: event.payload
        ) else { return }

        await context.perform {
            self.processor.processPayload(
                payload,
                originalEvent: event,
                in: self.context
            )
        }
    }

    private func processConversationMLSWelcome(_ event: ZMUpdateEvent) async {
        guard let payload = try? eventPayloadDecoder.decode(
            Payload.UpdateConversationMLSWelcome.self,
            from: event.payload
        ) else { return }

        await MLSEventProcessor.shared.process(
            welcomeMessage: payload.data,
            in: context
        )
    }

    private func processConversationProtocolChange(_ event: ZMUpdateEvent) async {
        guard let payload = try? eventPayloadDecoder.decode(
            Payload.ConversationEvent<Payload.UpdateConversationProtocolChange>.self,
            from: event.payload
        ) else { return }

        await processor.processPayload(
            payload,
            originalEvent: event,
            in: context
        )
    }

    // MARK: - Member Join

    typealias MemberJoinPayload = Payload.ConversationEvent<Payload.UpdateConverationMemberJoin>

    func fetchOrCreateConversation(id: UUID?, qualifiedID: QualifiedID?, in context: NSManagedObjectContext) -> ZMConversation? {
        guard let conversationID = id ?? qualifiedID?.uuid else { return nil }
        return ZMConversation.fetchOrCreate(with: conversationID, domain: qualifiedID?.domain, in: context)
    }

    private func syncConversationForMLSStatus(payload: MemberJoinPayload) async {
        // If this is an MLS conversation, we need to fetch some metadata in order to process
        // the welcome message. We expect that all MLS conversations have qualified IDs.
        guard let qualifiedID = payload.qualifiedID else { return }

        await conversationService.syncConversation(qualifiedID: qualifiedID)

        var usersContainedSelfUser = false

        let conversation: ZMConversation? = await self.context.perform {
            guard
                let conversation = self.fetchOrCreateConversation(id: payload.id, qualifiedID: payload.qualifiedID, in: self.context)
            else {
                Logging.eventProcessing.warn("Member join update missing conversation, aborting...")
                return nil
            }

            if let usersAndRoles = payload.data.users?.map({
                self.processor.fetchUserAndRole(
                    from: $0,
                    for: conversation,
                    in: self.context
                )!
            }) {
                let selfUser = ZMUser.selfUser(in: self.context)
                let users = Set(usersAndRoles.map { $0.0 })
                usersContainedSelfUser = users.contains(selfUser)
            }
            return conversation
        }

        if let conversation, usersContainedSelfUser {
            await self.updateMLSStatus(for: conversation, context: self.context)
        }

    }

    private func updateMLSStatus(for conversation: ZMConversation, context: NSManagedObjectContext) async {
        await MLSEventProcessor.shared.updateConversationIfNeeded(
            conversation: conversation,
            groupID: nil,
            context: context
        )
    }

}<|MERGE_RESOLUTION|>--- conflicted
+++ resolved
@@ -25,14 +25,10 @@
 
     let context: NSManagedObjectContext
     let conversationService: ConversationServiceInterface
-<<<<<<< HEAD
     private let processor = ConversationEventPayloadProcessor(
         removeLocalConversation: RemoveLocalConversationUseCase()
     )
-=======
-    private let processor = ConversationEventPayloadProcessor()
     private let eventPayloadDecoder = EventPayloadDecoder()
->>>>>>> be0eb122
 
     // MARK: - Life cycle
 
@@ -68,115 +64,9 @@
 
     public func processConversationEvents(_ events: [ZMUpdateEvent]) async {
         for event in events {
-<<<<<<< HEAD
-            switch event.type {
-            case .conversationCreate:
-                if let payload = event.eventPayload(type: Payload.ConversationEvent<Payload.Conversation>.self) {
-                    await processor.processPayload(payload, in: self.context)
-                }
-
-            case .conversationDelete:
-
-                if let payload = event.eventPayload(type: Payload.ConversationEvent<Payload.UpdateConversationDeleted>.self) {
-                    await processor.processPayload(payload, in: self.context)
-                }
-
-            case .conversationMemberLeave:
-                if let payload = event.eventPayload(type: Payload.ConversationEvent<Payload.UpdateConverationMemberLeave>.self) {
-                    await processor.processPayload(payload, originalEvent: event, in: context)
-                }
-
-            case .conversationMemberJoin:
-                if let payload = event.eventPayload(type: Payload.ConversationEvent<Payload.UpdateConverationMemberJoin>.self) {
-                    await context.perform {
-                        self.processor.processPayload(
-                            payload,
-                            originalEvent: event,
-                            in: self.context
-                        )
-                    }
-                    await syncConversationForMLSStatus(payload: payload)
-                }
-
-            case .conversationRename:
-                if let payload = event.eventPayload(type: Payload.ConversationEvent<Payload.UpdateConversationName>.self) {
-                    await context.perform {
-                        self.processor.processPayload(
-                            payload,
-                            originalEvent: event,
-                            in: self.context
-                        )
-                    }
-                }
-
-            case .conversationMemberUpdate:
-                if let payload = event.eventPayload(type: Payload.ConversationEvent<Payload.ConversationMember>.self) {
-                    await context.perform {
-                        self.processor.processPayload(
-                            payload,
-                            in: self.context
-                        )
-                    }
-                }
-
-            case .conversationAccessModeUpdate:
-                if let payload = event.eventPayload(type: Payload.ConversationEvent<Payload.UpdateConversationAccess>.self) {
-                    await context.perform {
-                        self.processor.processPayload(
-                            payload,
-                            in: self.context
-                        )
-                    }
-                }
-
-            case .conversationMessageTimerUpdate:
-                if let payload = event.eventPayload(type: Payload.ConversationEvent<Payload.UpdateConversationMessageTimer>.self) {
-                    await context.perform {
-                        self.processor.processPayload(
-                            payload,
-                            in: self.context
-                        )
-                    }
-                }
-
-            case .conversationReceiptModeUpdate:
-                if let payload = event.eventPayload(type: Payload.ConversationEvent<Payload.UpdateConversationReceiptMode>.self) {
-                    await context.perform {
-                        self.processor.processPayload(
-                            payload,
-                            in: self.context
-                        )
-                    }
-                }
-
-            case .conversationConnectRequest:
-                if let payload = event.eventPayload(type: Payload.ConversationEvent<Payload.UpdateConversationConnectionRequest>.self) {
-                    await context.perform {
-                        self.processor.processPayload(
-                            payload,
-                            originalEvent: event,
-                            in: self.context
-                        )
-                    }
-                }
-
-            case .conversationMLSWelcome:
-                guard
-                    let data = event.payloadData,
-                    let payload = Payload.UpdateConversationMLSWelcome(data)
-                else {
-                    break
-                }
-
-                await MLSEventProcessor.shared.process(
-                    welcomeMessage: payload.data,
-                    in: self.context
-                )
-=======
             await processConversationEvent(event)
         }
     }
->>>>>>> be0eb122
 
     private func processConversationEvent(_ event: ZMUpdateEvent) async {
         switch event.type {
@@ -245,9 +135,7 @@
             from: event.payload
         ) else { return }
 
-        await context.perform {
-            self.processor.processPayload(payload, originalEvent: event, in: self.context)
-        }
+        await processor.processPayload(payload, originalEvent: event, in: context)
     }
 
     private func processConversationMemberJoin(_ event: ZMUpdateEvent) async {
