// Wire
// Copyright (C) 2022 Wire Swiss GmbH
//
// This program is free software: you can redistribute it and/or modify
// it under the terms of the GNU General Public License as published by
// the Free Software Foundation, either version 3 of the License, or
// (at your option) any later version.
//
// This program is distributed in the hope that it will be useful,
// but WITHOUT ANY WARRANTY; without even the implied warranty of
// MERCHANTABILITY or FITNESS FOR A PARTICULAR PURPOSE. See the
// GNU General Public License for more details.
//
// You should have received a copy of the GNU General Public License
// along with this program. If not, see http://www.gnu.org/licenses/.
//

import Foundation
import WireDataModel

public class ConversationEventProcessor: NSObject, ConversationEventProcessorProtocol, ZMEventAsyncConsumer {

    // MARK: - Properties

    let context: NSManagedObjectContext
    let conversationService: ConversationServiceInterface
<<<<<<< HEAD
    let mlsEventProcessor: MLSEventProcessing

    private lazy var processor = ConversationEventPayloadProcessor(context: context)
=======
    private let processor = ConversationEventPayloadProcessor()
    private let eventPayloadDecoder = EventPayloadDecoder()
>>>>>>> d5b25e70

    // MARK: - Life cycle

    public convenience init(context: NSManagedObjectContext) {
        self.init(
            context: context,
            conversationService: ConversationService(context: context),
            mlsEventProcessor: MLSEventProcessor(context: context)
        )
    }

    public init(
        context: NSManagedObjectContext,
        conversationService: ConversationServiceInterface,
        mlsEventProcessor: MLSEventProcessing
    ) {
        self.context = context
        self.conversationService = conversationService
        self.mlsEventProcessor = mlsEventProcessor
        super.init()
    }

    // MARK: - Methods

    public func processPayload(_ payload: ZMTransportData) {
        if let event = ZMUpdateEvent(fromEventStreamPayload: payload, uuid: nil) {
            Task {
                await processConversationEvents([event])
            }
        }
    }

    public func processEvents(_ events: [ZMUpdateEvent], liveEvents: Bool, prefetchResult: ZMFetchRequestBatchResult?) async {
        await processConversationEvents(events)
    }

    public func processConversationEvents(_ events: [ZMUpdateEvent]) async {
        for event in events {
<<<<<<< HEAD
            switch event.type {
            case .conversationCreate:
                if let payload = event.eventPayload(type: Payload.ConversationEvent<Payload.Conversation>.self) {
                    await processor.processPayload(payload, in: self.context)
                }

            case .conversationDelete:

                if let payload = event.eventPayload(type: Payload.ConversationEvent<Payload.UpdateConversationDeleted>.self) {
                    await processor.processPayload(payload, in: self.context)
                }

            case .conversationMemberLeave:
                if let payload = event.eventPayload(type: Payload.ConversationEvent<Payload.UpdateConverationMemberLeave>.self) {
                    await context.perform { self.processor.processPayload(payload, originalEvent: event, in: self.context) }
                }

            case .conversationMemberJoin:
                if let payload = event.eventPayload(type: Payload.ConversationEvent<Payload.UpdateConverationMemberJoin>.self) {
                    await context.perform {
                        self.processor.processPayload(
                            payload,
                            originalEvent: event,
                            in: self.context
                        )
                    }
                    await syncConversationForMLSStatus(payload: payload)
                }

            case .conversationRename:
                if let payload = event.eventPayload(type: Payload.ConversationEvent<Payload.UpdateConversationName>.self) {
                    await context.perform {
                        self.processor.processPayload(
                            payload,
                            originalEvent: event,
                            in: self.context
                        )
                    }
                }

            case .conversationMemberUpdate:
                if let payload = event.eventPayload(type: Payload.ConversationEvent<Payload.ConversationMember>.self) {
                    await context.perform {
                        self.processor.processPayload(
                            payload,
                            in: self.context
                        )
                    }
                }

            case .conversationAccessModeUpdate:
                if let payload = event.eventPayload(type: Payload.ConversationEvent<Payload.UpdateConversationAccess>.self) {
                    await context.perform {
                        self.processor.processPayload(
                            payload,
                            in: self.context
                        )
                    }
                }

            case .conversationMessageTimerUpdate:
                if let payload = event.eventPayload(type: Payload.ConversationEvent<Payload.UpdateConversationMessageTimer>.self) {
                    await context.perform {
                        self.processor.processPayload(
                            payload,
                            in: self.context
                        )
                    }
                }

            case .conversationReceiptModeUpdate:
                if let payload = event.eventPayload(type: Payload.ConversationEvent<Payload.UpdateConversationReceiptMode>.self) {
                    await context.perform {
                        self.processor.processPayload(
                            payload,
                            in: self.context
                        )
                    }
                }

            case .conversationConnectRequest:
                if let payload = event.eventPayload(type: Payload.ConversationEvent<Payload.UpdateConversationConnectionRequest>.self) {
                    await context.perform {
                        self.processor.processPayload(
                            payload,
                            originalEvent: event,
                            in: self.context
                        )
                    }
                }

            case .conversationMLSWelcome:
                guard
                    let data = event.payloadData,
                    let payload = Payload.UpdateConversationMLSWelcome(data),
                    let qualifiedID = payload.qualifiedID ?? BackendInfo.domain.map({
                        QualifiedID(uuid: payload.id, domain: $0)
                    })
                else {
                    break
                }

                await mlsEventProcessor.process(
                    welcomeMessage: payload.data,
                    conversationID: qualifiedID,
                    in: context
                )
=======
            await processConversationEvent(event)
        }
    }
>>>>>>> d5b25e70

    private func processConversationEvent(_ event: ZMUpdateEvent) async {
        switch event.type {
        case .conversationCreate:
            await processConversationCreate(event)

        case .conversationDelete:
            await processConversationDelete(event)

        case .conversationMemberLeave:
            await processConversationMemberLeave(event)

        case .conversationMemberJoin:
            await processConversationMemberJoin(event)

        case .conversationRename:
            await processConversationRename(event)

        case .conversationMemberUpdate:
            await processConversationMemberUpdate(event)

        case .conversationAccessModeUpdate:
            await processConversationAccessModeUpdate(event)

        case .conversationMessageTimerUpdate:
            await processConversationMessageTimerUpdate(event)

        case .conversationReceiptModeUpdate:
            await processConversationReceiptModeUpdate(event)

        case .conversationConnectRequest:
            await processConversationConnectRequest(event)

        case .conversationMLSWelcome:
            await processConversationMLSWelcome(event)

        case .conversationProtocolUpdate:
            await processConversationProtocolChange(event)

        default:
            break
        }
    }

    private func processConversationCreate(_ event: ZMUpdateEvent) async {
        guard let payload = try? eventPayloadDecoder.decode(
            Payload.ConversationEvent<Payload.Conversation>.self,
            from: event.payload
        ) else { return }

        await processor.processPayload(payload, in: context)
    }

    private func processConversationDelete(_ event: ZMUpdateEvent) async {
        guard let payload = try? eventPayloadDecoder.decode(
            Payload.ConversationEvent<Payload.UpdateConversationDeleted>.self,
            from: event.payload
        ) else { return }

        await processor.processPayload(payload, in: context)
    }

    private func processConversationMemberLeave(_ event: ZMUpdateEvent) async {
        guard let payload = try? eventPayloadDecoder.decode(
            Payload.ConversationEvent<Payload.UpdateConverationMemberLeave>.self,
            from: event.payload
        ) else { return }

        await context.perform {
            self.processor.processPayload(payload, originalEvent: event, in: self.context)
        }
    }

    private func processConversationMemberJoin(_ event: ZMUpdateEvent) async {
        guard let payload = try? eventPayloadDecoder.decode(
            Payload.ConversationEvent<Payload.UpdateConverationMemberJoin>.self,
            from: event.payload
        ) else { return }

        await context.perform {
            self.processor.processPayload(
                payload,
                originalEvent: event,
                in: self.context
            )
        }
        await syncConversationForMLSStatus(payload: payload)
    }

    private func processConversationRename(_ event: ZMUpdateEvent) async {
        guard let payload = try? eventPayloadDecoder.decode(
            Payload.ConversationEvent<Payload.UpdateConversationName>.self,
            from: event.payload
        ) else { return }

        await context.perform {
            self.processor.processPayload(
                payload,
                originalEvent: event,
                in: self.context
            )
        }
    }

    private func processConversationMemberUpdate(_ event: ZMUpdateEvent) async {
        guard let payload = try? eventPayloadDecoder.decode(
            Payload.ConversationEvent<Payload.ConversationMember>.self,
            from: event.payload
        ) else { return }

        await context.perform {
            self.processor.processPayload(
                payload,
                in: self.context
            )
        }
    }

    private func processConversationAccessModeUpdate(_ event: ZMUpdateEvent) async {
        guard let payload = try? eventPayloadDecoder.decode(
            Payload.ConversationEvent<Payload.UpdateConversationAccess>.self,
            from: event.payload
        ) else { return }

        await context.perform {
            self.processor.processPayload(
                payload,
                in: self.context
            )
        }
    }

    private func processConversationMessageTimerUpdate(_ event: ZMUpdateEvent) async {
        guard let payload = try? eventPayloadDecoder.decode(
            Payload.ConversationEvent<Payload.UpdateConversationMessageTimer>.self,
            from: event.payload
        ) else { return }

        await context.perform {
            self.processor.processPayload(
                payload,
                in: self.context
            )
        }
    }

    private func processConversationReceiptModeUpdate(_ event: ZMUpdateEvent) async {
        guard let payload = try? eventPayloadDecoder.decode(
            Payload.ConversationEvent<Payload.UpdateConversationReceiptMode>.self,
            from: event.payload
        ) else { return }

        await context.perform {
            self.processor.processPayload(
                payload,
                in: self.context
            )
        }
    }

    private func processConversationConnectRequest(_ event: ZMUpdateEvent) async {
        guard let payload = try? eventPayloadDecoder.decode(
            Payload.ConversationEvent<Payload.UpdateConversationConnectionRequest>.self,
            from: event.payload
        ) else { return }

        await context.perform {
            self.processor.processPayload(
                payload,
                originalEvent: event,
                in: self.context
            )
        }
    }

    private func processConversationMLSWelcome(_ event: ZMUpdateEvent) async {
        guard let payload = try? eventPayloadDecoder.decode(
            Payload.UpdateConversationMLSWelcome.self,
            from: event.payload
        ) else { return }

        await MLSEventProcessor.shared.process(
            welcomeMessage: payload.data,
            in: context
        )
    }

    private func processConversationProtocolChange(_ event: ZMUpdateEvent) async {
        guard let payload = try? eventPayloadDecoder.decode(
            Payload.ConversationEvent<Payload.UpdateConversationProtocolChange>.self,
            from: event.payload
        ) else { return }

        await processor.processPayload(
            payload,
            originalEvent: event,
            in: context
        )
    }

    // MARK: - Member Join

    typealias MemberJoinPayload = Payload.ConversationEvent<Payload.UpdateConverationMemberJoin>

    func fetchOrCreateConversation(id: UUID?, qualifiedID: QualifiedID?, in context: NSManagedObjectContext) -> ZMConversation? {
        guard let conversationID = id ?? qualifiedID?.uuid else { return nil }
        return ZMConversation.fetchOrCreate(with: conversationID, domain: qualifiedID?.domain, in: context)
    }

    private func syncConversationForMLSStatus(payload: MemberJoinPayload) async {
        // If this is an MLS conversation, we need to fetch some metadata in order to process
        // the welcome message. We expect that all MLS conversations have qualified IDs.
        guard let qualifiedID = payload.qualifiedID else { return }

        await conversationService.syncConversation(qualifiedID: qualifiedID)

        var usersContainedSelfUser = false

        let conversation: ZMConversation? = await self.context.perform {
            guard
                let conversation = self.fetchOrCreateConversation(id: payload.id, qualifiedID: payload.qualifiedID, in: self.context)
            else {
                Logging.eventProcessing.warn("Member join update missing conversation, aborting...")
                return nil
            }

            if let usersAndRoles = payload.data.users?.map({
                self.processor.fetchUserAndRole(
                    from: $0,
                    for: conversation,
                    in: self.context
                )!
            }) {
                let selfUser = ZMUser.selfUser(in: self.context)
                let users = Set(usersAndRoles.map { $0.0 })
                usersContainedSelfUser = users.contains(selfUser)
            }
            return conversation
        }

        if let conversation, usersContainedSelfUser {
            await updateMLSStatus(for: conversation, context: context)
        }

    }

    private func updateMLSStatus(for conversation: ZMConversation, context: NSManagedObjectContext) async {
        await mlsEventProcessor.updateConversationIfNeeded(
            conversation: conversation,
            groupID: nil,
            context: context
        )
    }

}<|MERGE_RESOLUTION|>--- conflicted
+++ resolved
@@ -24,14 +24,10 @@
 
     let context: NSManagedObjectContext
     let conversationService: ConversationServiceInterface
-<<<<<<< HEAD
     let mlsEventProcessor: MLSEventProcessing
 
     private lazy var processor = ConversationEventPayloadProcessor(context: context)
-=======
-    private let processor = ConversationEventPayloadProcessor()
     private let eventPayloadDecoder = EventPayloadDecoder()
->>>>>>> d5b25e70
 
     // MARK: - Life cycle
 
@@ -70,119 +66,9 @@
 
     public func processConversationEvents(_ events: [ZMUpdateEvent]) async {
         for event in events {
-<<<<<<< HEAD
-            switch event.type {
-            case .conversationCreate:
-                if let payload = event.eventPayload(type: Payload.ConversationEvent<Payload.Conversation>.self) {
-                    await processor.processPayload(payload, in: self.context)
-                }
-
-            case .conversationDelete:
-
-                if let payload = event.eventPayload(type: Payload.ConversationEvent<Payload.UpdateConversationDeleted>.self) {
-                    await processor.processPayload(payload, in: self.context)
-                }
-
-            case .conversationMemberLeave:
-                if let payload = event.eventPayload(type: Payload.ConversationEvent<Payload.UpdateConverationMemberLeave>.self) {
-                    await context.perform { self.processor.processPayload(payload, originalEvent: event, in: self.context) }
-                }
-
-            case .conversationMemberJoin:
-                if let payload = event.eventPayload(type: Payload.ConversationEvent<Payload.UpdateConverationMemberJoin>.self) {
-                    await context.perform {
-                        self.processor.processPayload(
-                            payload,
-                            originalEvent: event,
-                            in: self.context
-                        )
-                    }
-                    await syncConversationForMLSStatus(payload: payload)
-                }
-
-            case .conversationRename:
-                if let payload = event.eventPayload(type: Payload.ConversationEvent<Payload.UpdateConversationName>.self) {
-                    await context.perform {
-                        self.processor.processPayload(
-                            payload,
-                            originalEvent: event,
-                            in: self.context
-                        )
-                    }
-                }
-
-            case .conversationMemberUpdate:
-                if let payload = event.eventPayload(type: Payload.ConversationEvent<Payload.ConversationMember>.self) {
-                    await context.perform {
-                        self.processor.processPayload(
-                            payload,
-                            in: self.context
-                        )
-                    }
-                }
-
-            case .conversationAccessModeUpdate:
-                if let payload = event.eventPayload(type: Payload.ConversationEvent<Payload.UpdateConversationAccess>.self) {
-                    await context.perform {
-                        self.processor.processPayload(
-                            payload,
-                            in: self.context
-                        )
-                    }
-                }
-
-            case .conversationMessageTimerUpdate:
-                if let payload = event.eventPayload(type: Payload.ConversationEvent<Payload.UpdateConversationMessageTimer>.self) {
-                    await context.perform {
-                        self.processor.processPayload(
-                            payload,
-                            in: self.context
-                        )
-                    }
-                }
-
-            case .conversationReceiptModeUpdate:
-                if let payload = event.eventPayload(type: Payload.ConversationEvent<Payload.UpdateConversationReceiptMode>.self) {
-                    await context.perform {
-                        self.processor.processPayload(
-                            payload,
-                            in: self.context
-                        )
-                    }
-                }
-
-            case .conversationConnectRequest:
-                if let payload = event.eventPayload(type: Payload.ConversationEvent<Payload.UpdateConversationConnectionRequest>.self) {
-                    await context.perform {
-                        self.processor.processPayload(
-                            payload,
-                            originalEvent: event,
-                            in: self.context
-                        )
-                    }
-                }
-
-            case .conversationMLSWelcome:
-                guard
-                    let data = event.payloadData,
-                    let payload = Payload.UpdateConversationMLSWelcome(data),
-                    let qualifiedID = payload.qualifiedID ?? BackendInfo.domain.map({
-                        QualifiedID(uuid: payload.id, domain: $0)
-                    })
-                else {
-                    break
-                }
-
-                await mlsEventProcessor.process(
-                    welcomeMessage: payload.data,
-                    conversationID: qualifiedID,
-                    in: context
-                )
-=======
             await processConversationEvent(event)
         }
     }
->>>>>>> d5b25e70
 
     private func processConversationEvent(_ event: ZMUpdateEvent) async {
         switch event.type {
@@ -359,13 +245,19 @@
     }
 
     private func processConversationMLSWelcome(_ event: ZMUpdateEvent) async {
-        guard let payload = try? eventPayloadDecoder.decode(
-            Payload.UpdateConversationMLSWelcome.self,
-            from: event.payload
-        ) else { return }
-
-        await MLSEventProcessor.shared.process(
+        guard 
+            let payload = try? eventPayloadDecoder.decode(
+                Payload.UpdateConversationMLSWelcome.self,
+                from: event.payload
+            ),
+            let qualifiedID = payload.qualifiedID ?? BackendInfo.domain.map({
+                QualifiedID(uuid: payload.id, domain: $0)
+            })
+        else { return }
+
+        await mlsEventProcessor.process(
             welcomeMessage: payload.data,
+            conversationID: qualifiedID,
             in: context
         )
     }
