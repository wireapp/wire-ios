// Wire
// Copyright (C) 2022 Wire Swiss GmbH
//
// This program is free software: you can redistribute it and/or modify
// it under the terms of the GNU General Public License as published by
// the Free Software Foundation, either version 3 of the License, or
// (at your option) any later version.
//
// This program is distributed in the hope that it will be useful,
// but WITHOUT ANY WARRANTY; without even the implied warranty of
// MERCHANTABILITY or FITNESS FOR A PARTICULAR PURPOSE. See the
// GNU General Public License for more details.
//
// You should have received a copy of the GNU General Public License
// along with this program. If not, see http://www.gnu.org/licenses/.
//

import XCTest
@testable import WireRequestStrategy

class ConversationEventProcessorTests: MessagingTestBase {

    var sut: ConversationEventProcessor!
    var mockMLSEventProcessor: MockMLSEventProcessor!
    var conversationService: MockConversationServiceInterface!
    var mockMLSEventProcessor: MockMLSEventProcessing!

    override func setUp() {
        super.setUp()
        conversationService = MockConversationServiceInterface()
<<<<<<< HEAD
        mockMLSEventProcessor = MockMLSEventProcessor()

        conversationService.syncConversationQualifiedID_MockMethod = { _ in }
=======
        conversationService.syncConversationQualifiedID_MockMethod = { _ in
        }

        mockMLSEventProcessor = .init()
        mockMLSEventProcessor.updateConversationIfNeededConversationGroupIDContext_MockMethod = { _, _, _ in }
        mockMLSEventProcessor.processWelcomeMessageIn_MockMethod = { _, _ in }
        mockMLSEventProcessor.wipeMLSGroupForConversationContext_MockMethod = { _, _ in }
>>>>>>> d63c791b

        sut = ConversationEventProcessor(
            context: syncMOC,
            conversationService: conversationService,
            mlsEventProcessor: mockMLSEventProcessor
        )

        BackendInfo.storage = .random()!
        BackendInfo.apiVersion = .v0
        MLSEventProcessor.setMock(mockMLSEventProcessor)
    }

    override func tearDown() {
        sut = nil
        conversationService = nil
        mockMLSEventProcessor = nil
        MLSEventProcessor.reset()
        super.tearDown()
    }

    override func tearDown() {
        sut = nil
        mockMLSEventProcessor = nil
        conversationService = nil
        super.tearDown()
    }

    // MARK: - Helpers

    func updateEvent<T: CodableEventData>(from payload: T) -> ZMUpdateEvent {
        return updateEvent(
            from: payload,
            conversationID: groupConversation.qualifiedID,
            senderID: otherUser.qualifiedID,
            timestamp: nil
        )
    }

    // MARK: - Member join

    func test_ProcessMemberJoinEvent() async throws {
        // Given
        var transportPayload: ZMTransportData!

        try await syncMOC.perform { [self] in

            let selfUser = ZMUser.selfUser(in: syncMOC)
            let selfMember = Payload.ConversationMember(qualifiedID: selfUser.qualifiedID)

            let payload = ConversationEventProcessor.MemberJoinPayload(
                id: groupConversation.remoteIdentifier,
                qualifiedID: groupConversation.qualifiedID,
                from: otherUser.remoteIdentifier,
                qualifiedFrom: otherUser.qualifiedID,
                timestamp: nil,
                type: "conversation.member-join",
                data: Payload.UpdateConverationMemberJoin(
                    userIDs: [],
                    users: [selfMember]
                )
            )

            transportPayload = try payload.toTransportDictionary()
        }

        guard let event = ZMUpdateEvent(fromEventStreamPayload: transportPayload, uuid: nil) else {
            return XCTFail("failed to create event")
        }

        // When
        await sut.processConversationEvents([event])

        // Then
        let updateConversationCalls = mockMLSEventProcessor.updateConversationIfNeededConversationGroupIDContext_Invocations
        XCTAssertEqual(updateConversationCalls.count, 1)
        XCTAssertEqual(updateConversationCalls.first?.conversation, groupConversation)

    }

    // MARK: - MLS: Welcome Message

    func testUpdateConversationMLSWelcome_AsksToProcessWelcomeMessage() async throws {
        // given
        var updateEvent: ZMUpdateEvent?
        let message = "welcome message"

        try await syncMOC.perform {

            let event = Payload.UpdateConversationMLSWelcome(
                id: self.groupConversation.remoteIdentifier!,
                qualifiedID: self.groupConversation.qualifiedID,
                from: self.otherUser.remoteIdentifier,
                qualifiedFrom: self.otherUser.qualifiedID,
                timestamp: Date(),
                type: "conversation.mls-welcome",
                data: message
            )

            let unwrappedPayload = try XCTUnwrap(event.payloadData())
            updateEvent = self.updateEvent(from: unwrappedPayload)
        }
        let unwrappedUpdateEvent = try XCTUnwrap(updateEvent)

        // when
        await sut.processConversationEvents([unwrappedUpdateEvent])

        // then
<<<<<<< HEAD
        XCTAssertEqual(mockMLSEventProcessor.calls.processWelcomeMessage.count, 1)
        let invocation = try XCTUnwrap(mockMLSEventProcessor.calls.processWelcomeMessage.first)
        XCTAssertEqual(invocation.0, message)
        XCTAssertEqual(invocation.1, groupConversation.qualifiedID)
=======
        XCTAssertEqual(message, mockMLSEventProcessor.processWelcomeMessageIn_Invocations.first?.welcomeMessage)

>>>>>>> d63c791b
    }

    // MARK: - MLS conversation member leave

    func test_UpdateConversationMemberLeave_WipesMLSGroup() async throws {
        // Given
        var updateEvent: ZMUpdateEvent?

        await syncMOC.perform { [self] in
            // Create self user
            let selfUser = ZMUser.selfUser(in: syncMOC)
            selfUser.remoteIdentifier = UUID.create()
            selfUser.domain = groupConversation.domain

            // Set message protocol
            groupConversation.messageProtocol = .mls

            // Create the event
            let payload = Payload.UpdateConverationMemberLeave(
                userIDs: [selfUser.remoteIdentifier],
                qualifiedUserIDs: [selfUser.qualifiedID!]
            )
            updateEvent = self.updateEvent(from: payload)
        }

        let event = try XCTUnwrap(updateEvent)

        // When
        await self.sut.processConversationEvents([event])
        XCTAssertTrue(waitForAllGroupsToBeEmpty(withTimeout: 0.5))

        // Then
<<<<<<< HEAD
        XCTAssertEqual(mockMLSEventProcessor.calls.wipeGroup.count, 1)
        XCTAssertEqual(mockMLSEventProcessor.calls.wipeGroup.first, groupConversation)

=======
        let wipeGroupInvocations = mockMLSEventProcessor.wipeMLSGroupForConversationContext_Invocations
        XCTAssertEqual(wipeGroupInvocations.count, 1)
        XCTAssertEqual(wipeGroupInvocations.first?.conversation, groupConversation)
>>>>>>> d63c791b
    }

    func test_UpdateConversationMemberLeave_DoesntWipeMLSGroup_WhenSelfUserIsNotRemoved() async throws {
        // Given
        var updateEvent: ZMUpdateEvent?

        await syncMOC.perform { [self] in

            // create user
            let user = ZMUser.insertNewObject(in: syncMOC)
            user.remoteIdentifier = UUID.create()
            user.domain = groupConversation.domain

            // set message protocol
            groupConversation.messageProtocol = .mls

            // create the event
            let payload = Payload.UpdateConverationMemberLeave(
                userIDs: [user.remoteIdentifier],
                qualifiedUserIDs: [user.qualifiedID!]
            )
            updateEvent = self.updateEvent(from: payload)
        }
        let event = try XCTUnwrap(updateEvent)
        // When
        await self.sut.processConversationEvents([event])
        XCTAssertTrue(waitForAllGroupsToBeEmpty(withTimeout: 0.5))

        // Then
<<<<<<< HEAD
        XCTAssertEqual(mockMLSEventProcessor.calls.wipeGroup.count, 0)
=======
        XCTAssertEqual(mockMLSEventProcessor.wipeMLSGroupForConversationContext_Invocations.count, 0)
>>>>>>> d63c791b
    }

    func test_UpdateConversationMemberLeave_DoesntWipeMLSGroup_WhenProtocolIsNotMLS() async throws {

        // Given
        var updateEvent: ZMUpdateEvent?

        await syncMOC.perform { [self] in

            // create self user
            let selfUser = ZMUser.selfUser(in: syncMOC)
            selfUser.remoteIdentifier = UUID.create()
            selfUser.domain = groupConversation.domain

            // set message protocol
            groupConversation.messageProtocol = .proteus

            // create the event
            let payload = Payload.UpdateConverationMemberLeave(
                userIDs: [selfUser.remoteIdentifier],
                qualifiedUserIDs: [selfUser.qualifiedID!]
            )
            updateEvent = self.updateEvent(from: payload)
        }
        let event = try XCTUnwrap(updateEvent)

        // When
        await self.sut.processConversationEvents([event])
        XCTAssertTrue(waitForAllGroupsToBeEmpty(withTimeout: 0.5))

        // Then
<<<<<<< HEAD
        XCTAssertEqual(mockMLSEventProcessor.calls.wipeGroup.count, 0)
=======
        XCTAssertEqual(mockMLSEventProcessor.wipeMLSGroupForConversationContext_Invocations.count, 0)
>>>>>>> d63c791b
    }

    // MARK: Conversation Creation

    func testThatItProcessesConversationCreateEvents() async {
        // given
        var event: ZMUpdateEvent!
        let qualifiedID = QualifiedID(uuid: UUID(), domain: self.owningDomain)

        await syncMOC.perform {

            let selfUserID = ZMUser.selfUser(in: self.syncMOC).remoteIdentifier!
            let payload = Payload.Conversation.stub(
                qualifiedID: qualifiedID,
                type: .group,
                name: "Hello World",
                members: .init(selfMember: Payload.ConversationMember(id: selfUserID),
                               others: [])
            )
            event = self.updateEvent(from: payload,
                                     conversationID: .init(uuid: UUID(), domain: self.owningDomain),
                                     senderID: self.otherUser.qualifiedID!,
                                     timestamp: Date())
        }
        // when
        await self.sut.processConversationEvents([event])

        await syncMOC.perform {
            // then
            let conversation = ZMConversation.fetch(with: qualifiedID.uuid, domain: qualifiedID.domain, in: self.syncMOC)
            XCTAssertNotNil(conversation)
        }
    }

    // MARK: Conversation Deletion

    func testThatItHandlesConversationDeletedUpdateEvent() async throws {
        var event: ZMUpdateEvent!

        try await syncMOC.perform {
            let selfUser = ZMUser.selfUser(in: self.syncMOC)
            selfUser.remoteIdentifier = UUID.create()

            // GIVEN
            let payload: [String: Any] = [
                "from": selfUser.remoteIdentifier!.transportString(),
                "conversation": self.groupConversation!.remoteIdentifier!.transportString(),
                "time": NSDate(timeIntervalSinceNow: 100).transportString(),
                "data": NSNull(),
                "type": "conversation.delete"
            ]

            // WHEN
            event = try XCTUnwrap(ZMUpdateEvent(fromEventStreamPayload: payload as ZMTransportData, uuid: nil))
        }

        await self.sut.processConversationEvents([event])

        await syncMOC.perform {
            // THEN
            XCTAssertTrue(self.groupConversation.isDeletedRemotely)
        }
    }

    // MARK: Conversation renaming

    func testThatItHandlesConverationNameUpdateEvent() async {
        // given
        var event: ZMUpdateEvent!
        let newName = "Hello World"

        await syncMOC.perform {
            let payload = Payload.UpdateConversationName(name: newName)
            event = self.updateEvent(from: payload,
                                     conversationID: self.groupConversation.qualifiedID,
                                     senderID: self.otherUser.qualifiedID!,
                                     timestamp: Date())
        }

        // when
        await self.sut.processConversationEvents([event])

        // then
        await syncMOC.perform {
            XCTAssertEqual(self.groupConversation.userDefinedName, newName)
        }
    }

    // MARK: Receipt Mode

    func receiptModeUpdateEvent(enabled: Bool) -> ZMUpdateEvent {
        let payload = [
            "from": self.otherUser.remoteIdentifier!.transportString(),
            "conversation": self.groupConversation.remoteIdentifier!.transportString(),
            "time": NSDate().transportString(),
            "data": ["receipt_mode": enabled ? 1 : 0],
            "type": "conversation.receipt-mode-update"
        ] as [String: Any]
        return ZMUpdateEvent(fromEventStreamPayload: payload as ZMTransportData, uuid: nil)!
    }

    func testThatItUpdatesHasReadReceiptsEnabled_WhenReceivingReceiptModeUpdateEvent() async {
        var event: ZMUpdateEvent!
        await self.syncMOC.perform {
            // GIVEN
            event = self.receiptModeUpdateEvent(enabled: true)
        }

        // WHEN
        await self.sut.processConversationEvents([event])

        // THEN
        await self.syncMOC.perform {
            XCTAssertEqual(self.groupConversation.hasReadReceiptsEnabled, true)
        }
    }

    func testThatItInsertsSystemMessageEnabled_WhenReceivingReceiptModeUpdateEvent() async {
        var event: ZMUpdateEvent!

        await self.syncMOC.perform {
            // GIVEN
            event = self.receiptModeUpdateEvent(enabled: true)
        }

        // WHEN
        await self.sut.processConversationEvents([event])

        await self.syncMOC.perform {
            // THEN
            guard let message = self.groupConversation?.lastMessage as? ZMSystemMessage else {
                return XCTFail("Last conversation message is not a system message")
            }

            XCTAssertEqual(message.systemMessageType, .readReceiptsEnabled)
        }
    }

    func testThatItInsertsSystemMessageDisabled_WhenReceivingReceiptModeUpdateEvent() async {
        var event: ZMUpdateEvent!

        await self.syncMOC.perform {
            // GIVEN
            event = self.receiptModeUpdateEvent(enabled: false)
        }

        // WHEN
        await self.sut.processConversationEvents([event])

        await self.syncMOC.perform {
            // THEN
            guard let message = self.groupConversation?.lastMessage as? ZMSystemMessage else {
                return XCTFail("Last conversation message is not a system message")
            }
            XCTAssertEqual(message.systemMessageType, .readReceiptsDisabled)
        }
    }

    func testThatItDoesntInsertsSystemMessage_WhenReceivingReceiptModeUpdateEventWhichHasAlreadybeenApplied() async {
        var event: ZMUpdateEvent!

        await self.syncMOC.perform { [self] in
            // GIVEN
            event = receiptModeUpdateEvent(enabled: true)
            groupConversation.lastServerTimeStamp = event.timestamp
        }
        // WHEN
        self.disableZMLogError(true)
        await self.sut.processConversationEvents([event])
        self.disableZMLogError(false)

        await self.syncMOC.perform {
            // THEN
            XCTAssertEqual(self.groupConversation?.allMessages.count, 0)
        }
    }

    // MARK: Access Mode

    func testThatItHandlesAccessModeUpdateEvent() async {
        // GIVEN
        var event: ZMUpdateEvent!
        let newAccessMode = ConversationAccessMode(values: ["code", "invite"])
        let newAccessRole: Set<ConversationAccessRoleV2> = [.teamMember, .guest]

        await self.syncMOC.perform { [self] in

            XCTAssertNotEqual(self.groupConversation.accessMode, newAccessMode)
            XCTAssertNotEqual(self.groupConversation.accessRoles, newAccessRole)

            event = self.updateEvent(type: "conversation.access-update",
                                     senderID: self.otherUser.remoteIdentifier!,
                                     conversationID: self.groupConversation.remoteIdentifier!,
                                     timestamp: Date(),
                                     dataPayload: [
                                        "access": newAccessMode.stringValue,
                                        "access_role_v2": newAccessRole.map(\.rawValue)
                                     ])
        }
        // WHEN
        await self.sut.processConversationEvents([event])

        await self.syncMOC.perform { [self] in
            // THEN
            XCTAssertEqual(self.groupConversation.accessMode, newAccessMode)
            XCTAssertEqual(self.groupConversation.accessRoles, newAccessRole)
        }
    }

    // MARK: Access Role

    func testThatItHandlesAccessRoleUpdateEventWhenMappingFromLegacyAccessRoleToAccessRoleV2() async {
        // GIVEN
        var event: ZMUpdateEvent!
        let legacyAccessRole: ConversationAccessRole = .team

        await self.syncMOC.perform {
            let newAccessMode = ConversationAccessMode(values: ["code", "invite"])

            event = self.updateEvent(
                type: "conversation.access-update",
                senderID: self.otherUser.remoteIdentifier!,
                conversationID: self.groupConversation.remoteIdentifier!,
                timestamp: Date(),
                dataPayload: [
                    "access": newAccessMode.stringValue,
                    "access_role": legacyAccessRole.rawValue
                ])
        }

        // WHEN
        await self.sut.processConversationEvents([event])

        await self.syncMOC.perform { [self] in
            let newAccessRole = ConversationAccessRoleV2.fromLegacyAccessRole(legacyAccessRole)
            XCTAssertEqual(self.groupConversation.accessRoles, newAccessRole)
        }
    }

    // MARK: Message Timer

    func testThatItHandlesMessageTimerUpdateEvent_Value() async {
        var event: ZMUpdateEvent!

        await syncMOC.perform {
            XCTAssertNil(self.groupConversation.activeMessageDestructionTimeoutValue)

            // GIVEN
            event = self.updateEvent(type: "conversation.message-timer-update",
                                     senderID: self.otherUser.remoteIdentifier!,
                                     conversationID: self.groupConversation.remoteIdentifier!,
                                     timestamp: Date(),
                                     dataPayload: ["message_timer": 31536000000])
        }

        // WHEN
        await self.sut.processConversationEvents([event])

        await self.syncMOC.perform { [self] in
            // THEN
            XCTAssertEqual(self.groupConversation?.activeMessageDestructionTimeoutValue!, .init(rawValue: 31536000))
            XCTAssertEqual(self.groupConversation?.activeMessageDestructionTimeoutType!, .groupConversation)
            guard let message = self.groupConversation?.lastMessage as? ZMSystemMessage else {
                return XCTFail("Last conversation message is not a system message")
            }
            XCTAssertEqual(message.systemMessageType, .messageTimerUpdate)
        }
    }

    func testThatItHandlesMessageTimerUpdateEvent_NoValue() async {
        var event: ZMUpdateEvent!

        await syncMOC.perform {
            self.groupConversation.setMessageDestructionTimeoutValue(.init(rawValue: 300), for: .groupConversation)
            XCTAssertEqual(self.groupConversation.activeMessageDestructionTimeoutValue!, .fiveMinutes)
            XCTAssertEqual(self.groupConversation.activeMessageDestructionTimeoutType!, .groupConversation)

            // Given
            event = self.updateEvent(type: "conversation.message-timer-update",
                                     senderID: self.otherUser.remoteIdentifier!,
                                     conversationID: self.groupConversation.remoteIdentifier!,
                                     timestamp: Date(),
                                     dataPayload: ["message_timer": NSNull()])
        }

        // WHEN
        await self.sut.processConversationEvents([event])

        await self.syncMOC.perform { [self] in
            // THEN
            XCTAssertNil(self.groupConversation.activeMessageDestructionTimeoutValue)
            guard let message = self.groupConversation.lastMessage as? ZMSystemMessage else {
                return XCTFail("Last conversation message is not a system message")
            }
            XCTAssertEqual(message.systemMessageType, .messageTimerUpdate)
        }
    }

    func testThatItGeneratesCorrectSystemMessageWhenSyncedTimeoutTurnedOff() async {
        var event: ZMUpdateEvent!

        // GIVEN: local & synced timeouts exist
        syncMOC.performGroupedBlockAndWait {
            self.groupConversation.setMessageDestructionTimeoutValue(.fiveMinutes, for: .selfUser)
        }

        syncMOC.performGroupedBlockAndWait {
            self.groupConversation.setMessageDestructionTimeoutValue(.oneHour, for: .groupConversation)
        }

        syncMOC.performGroupedBlockAndWait {
            XCTAssertNotNil(self.groupConversation.activeMessageDestructionTimeoutValue)

            // "turn off" synced timeout
            event = self.updateEvent(type: "conversation.message-timer-update",
                                     senderID: self.otherUser.remoteIdentifier!,
                                     conversationID: self.groupConversation.remoteIdentifier!,
                                     timestamp: Date(),
                                     dataPayload: ["message_timer": 0])
        }

        // WHEN
        await self.sut.processConversationEvents([event])

        await self.syncMOC.perform { [self] in

            // THEN: the local timeout still exists
            XCTAssertEqual(self.groupConversation?.activeMessageDestructionTimeoutValue!, .fiveMinutes)
            XCTAssertEqual(self.groupConversation?.activeMessageDestructionTimeoutType!, .selfUser)
            guard let message = self.groupConversation?.lastMessage as? ZMSystemMessage else {
                return XCTFail("Last conversation message is not a system message")
            }
            XCTAssertEqual(message.systemMessageType, .messageTimerUpdate)

            // but the system message timer reflects the update to the synced timeout
            XCTAssertEqual(0, message.messageTimer)
        }
    }

    func testThatItDiscardsDoubleSystemMessageWhenSyncedTimeoutChanges_Value() async {
        // Given
        let messageTimerMillis = 31536000000
        let messageTimer = MessageDestructionTimeoutValue(rawValue: TimeInterval(messageTimerMillis / 1000))

        var event: ZMUpdateEvent!

        syncMOC.performGroupedBlockAndWait {
            XCTAssertNil(self.groupConversation.activeMessageDestructionTimeoutValue)

            let selfUser = ZMUser.selfUser(in: self.syncMOC)
            selfUser.remoteIdentifier = UUID.create()

            event = self.updateEvent(type: "conversation.message-timer-update",
                                     senderID: selfUser.remoteIdentifier!,
                                     conversationID: self.groupConversation.remoteIdentifier!,
                                     timestamp: Date(),
                                     dataPayload: ["message_timer": messageTimerMillis])
        }

        // WHEN
        await self.sut.processConversationEvents([event])
        var firstMessage: ZMSystemMessage?
        await self.syncMOC.perform { [self] in
            XCTAssertEqual(self.groupConversation?.activeMessageDestructionTimeoutValue!, messageTimer)
            XCTAssertEqual(self.groupConversation?.activeMessageDestructionTimeoutType!, .groupConversation)
            firstMessage = self.groupConversation?.lastMessage as? ZMSystemMessage
            guard let firstMessage else {
                return XCTFail("Last conversation message is not a system message")
            }
            XCTAssertEqual(firstMessage.systemMessageType, .messageTimerUpdate)
        }

        // WHEN
        await self.sut.processConversationEvents([event]) // Second duplicated event

        await self.syncMOC.perform { [self] in
            // THEN
            XCTAssertEqual(self.groupConversation?.activeMessageDestructionTimeoutValue!, messageTimer)
            XCTAssertEqual(self.groupConversation?.activeMessageDestructionTimeoutType!, .groupConversation)
            guard let secondMessage = self.groupConversation?.lastMessage as? ZMSystemMessage else {
                return XCTFail("Last conversation message is not a system message")
            }
            XCTAssertEqual(firstMessage, secondMessage) // Check that no other messages are appended in the conversation
        }
    }

    func testThatItDiscardsDoubleSystemMessageWhenSyncedTimeoutChanges_NoValue() async {
        // Given
        let valuedMessageTimerMillis = 31536000000
        let valuedMessageTimer = MessageDestructionTimeoutValue(rawValue: TimeInterval(valuedMessageTimerMillis / 1000))

        var event: ZMUpdateEvent!
        var valuedEvent: ZMUpdateEvent!

        await syncMOC.perform {
            XCTAssertNil(self.groupConversation.activeMessageDestructionTimeoutValue)

            let selfUser = ZMUser.selfUser(in: self.syncMOC)
            selfUser.remoteIdentifier = UUID.create()

            valuedEvent = self.updateEvent(type: "conversation.message-timer-update",
                                               senderID: selfUser.remoteIdentifier!,
                                               conversationID: self.groupConversation.remoteIdentifier!,
                                               timestamp: Date(),
                                               dataPayload: ["message_timer": valuedMessageTimerMillis])

            event = self.updateEvent(type: "conversation.message-timer-update",
                                     senderID: selfUser.remoteIdentifier!,
                                     conversationID: self.groupConversation.remoteIdentifier!,
                                     timestamp: Date(timeIntervalSinceNow: 100),
                                     dataPayload: ["message_timer": 0])
        }

        // WHEN

        // First event with valued timer
        await self.sut.processConversationEvents([valuedEvent])

        await self.syncMOC.perform {
            XCTAssertEqual(self.groupConversation?.activeMessageDestructionTimeoutType!, .groupConversation)
            XCTAssertEqual(self.groupConversation?.activeMessageDestructionTimeoutValue!, valuedMessageTimer)
        }
        // Second event with timer = nil
        await self.sut.processConversationEvents([event])

        var firstMessage: ZMSystemMessage?
        await self.syncMOC.perform {
            XCTAssertNil(self.groupConversation?.activeMessageDestructionTimeoutValue)
            firstMessage = self.groupConversation?.lastMessage as? ZMSystemMessage
            guard let firstMessage else {
                return XCTFail("Last conversation message is not a system message")
            }
            XCTAssertEqual(firstMessage.systemMessageType, .messageTimerUpdate)
        }

        // Third event with timer = nil
        await self.sut.processConversationEvents([event])

        await self.syncMOC.perform {
            // THEN
            XCTAssertNil(self.groupConversation?.activeMessageDestructionTimeoutValue)
            guard let secondMessage = self.groupConversation?.lastMessage as? ZMSystemMessage else { return XCTFail("Last conversation message is not a system message")
            }
            XCTAssertEqual(firstMessage, secondMessage) // Check that no other messages are appended in the conversation
        }
    }

    func testThatItChangesRoleAfterMemberUpdate() async {
        var event: ZMUpdateEvent!
        var user: ZMUser!
        var newRole: Role!

        await syncMOC.perform {

            let userId = UUID.create()

            user = ZMUser.insertNewObject(in: self.syncMOC)
            user.remoteIdentifier = userId

            let selfUser = ZMUser.selfUser(in: self.syncMOC)
            selfUser.remoteIdentifier = UUID.create()

            let oldRole = Role.insertNewObject(in: self.syncMOC)
            oldRole.name = "old"
            oldRole.conversation = self.groupConversation

            self.groupConversation.addParticipantAndUpdateConversationState(user: user, role: oldRole)

            newRole = Role.insertNewObject(in: self.syncMOC)
            newRole.name = "new"
            newRole.conversation = self.groupConversation
            self.syncMOC.saveOrRollback()

            // GIVEN
            event = self.updateEvent(type: "conversation.member-update",
                                     senderID: selfUser.remoteIdentifier!,
                                     conversationID: self.groupConversation.remoteIdentifier!,
                                     timestamp: Date(timeIntervalSinceNow: 100),
                                     dataPayload: [
                                        "target": userId.transportString(),
                                        "conversation_role": "new"
                                     ])
        }
        // WHEN
        await self.sut.processConversationEvents([event])

        await syncMOC.perform {
            // THEN
            guard let participant = self.groupConversation.participantRoles
                .first(where: {$0.user == user}) else {
                return XCTFail("No user in convo")
            }
            XCTAssertEqual(participant.role, newRole)
        }
    }

    func testThatItChangesSelfRoleAfterMemberUpdate() async {
        var event: ZMUpdateEvent!
        var newRole: Role!
        var selfUser: ZMUser!

        await syncMOC.perform {

            selfUser = ZMUser.selfUser(in: self.syncMOC)
            selfUser.remoteIdentifier = UUID.create()

            let oldRole = Role.insertNewObject(in: self.syncMOC)
            oldRole.name = "old"
            oldRole.conversation = self.groupConversation

            self.groupConversation.addParticipantAndUpdateConversationState(user: selfUser, role: oldRole)

            newRole = Role.insertNewObject(in: self.syncMOC)
            newRole.name = "new"
            newRole.conversation = self.groupConversation
            self.syncMOC.saveOrRollback()

            // GIVEN
            event = self.updateEvent(type: "conversation.member-update",
                                     senderID: selfUser.remoteIdentifier!,
                                     conversationID: self.groupConversation.remoteIdentifier!,
                                     timestamp: Date(timeIntervalSinceNow: 100),
                                     dataPayload: [
                                        "target": selfUser.remoteIdentifier.transportString(),
                                        "conversation_role": "new"
                                     ])
        }
        // WHEN
        await self.sut.processConversationEvents([event])

        await syncMOC.perform {
            // THEN
            guard let participant = self.groupConversation.participantRoles
                .first(where: {$0.user == selfUser}) else {
                return XCTFail("No user in convo")
            }
            XCTAssertEqual(participant.role, newRole)
        }
    }

    func updateEvent(type: String,
                     senderID: UUID,
                     conversationID: UUID,
                     timestamp: Date,
                     dataPayload: [String: Any]) -> ZMUpdateEvent {
        let payload: [String: Any] = [
            "from": senderID.transportString(),
            "conversation": conversationID.transportString(),
            "time": timestamp.transportString(),
            "data": dataPayload,
            "type": type
        ]

        return ZMUpdateEvent(fromEventStreamPayload: payload as ZMTransportData, uuid: nil)!
    }

}

private extension Encodable {

    func toTransportDictionary() throws -> ZMTransportData {
        return try toDictionary() as ZMTransportData
    }

    func toDictionary() throws -> [String: Any] {
        let data = try JSONEncoder().encode(self)
        let json = try JSONSerialization.jsonObject(with: data, options: [.fragmentsAllowed])
        return json as! [String: Any]
    }

}<|MERGE_RESOLUTION|>--- conflicted
+++ resolved
@@ -21,26 +21,18 @@
 class ConversationEventProcessorTests: MessagingTestBase {
 
     var sut: ConversationEventProcessor!
-    var mockMLSEventProcessor: MockMLSEventProcessor!
     var conversationService: MockConversationServiceInterface!
     var mockMLSEventProcessor: MockMLSEventProcessing!
 
     override func setUp() {
         super.setUp()
         conversationService = MockConversationServiceInterface()
-<<<<<<< HEAD
-        mockMLSEventProcessor = MockMLSEventProcessor()
-
         conversationService.syncConversationQualifiedID_MockMethod = { _ in }
-=======
-        conversationService.syncConversationQualifiedID_MockMethod = { _ in
-        }
 
         mockMLSEventProcessor = .init()
         mockMLSEventProcessor.updateConversationIfNeededConversationGroupIDContext_MockMethod = { _, _, _ in }
-        mockMLSEventProcessor.processWelcomeMessageIn_MockMethod = { _, _ in }
+        mockMLSEventProcessor.processWelcomeMessageConversationIDIn_MockMethod = { _, _, _ in }
         mockMLSEventProcessor.wipeMLSGroupForConversationContext_MockMethod = { _, _ in }
->>>>>>> d63c791b
 
         sut = ConversationEventProcessor(
             context: syncMOC,
@@ -50,21 +42,12 @@
 
         BackendInfo.storage = .random()!
         BackendInfo.apiVersion = .v0
-        MLSEventProcessor.setMock(mockMLSEventProcessor)
     }
 
     override func tearDown() {
         sut = nil
         conversationService = nil
         mockMLSEventProcessor = nil
-        MLSEventProcessor.reset()
-        super.tearDown()
-    }
-
-    override func tearDown() {
-        sut = nil
-        mockMLSEventProcessor = nil
-        conversationService = nil
         super.tearDown()
     }
 
@@ -148,15 +131,10 @@
         await sut.processConversationEvents([unwrappedUpdateEvent])
 
         // then
-<<<<<<< HEAD
-        XCTAssertEqual(mockMLSEventProcessor.calls.processWelcomeMessage.count, 1)
-        let invocation = try XCTUnwrap(mockMLSEventProcessor.calls.processWelcomeMessage.first)
-        XCTAssertEqual(invocation.0, message)
-        XCTAssertEqual(invocation.1, groupConversation.qualifiedID)
-=======
-        XCTAssertEqual(message, mockMLSEventProcessor.processWelcomeMessageIn_Invocations.first?.welcomeMessage)
-
->>>>>>> d63c791b
+        let invocations = mockMLSEventProcessor.processWelcomeMessageConversationIDIn_Invocations
+        XCTAssertEqual(invocations.count, 1)
+        XCTAssertEqual(invocations.first?.welcomeMessage, message)
+        XCTAssertEqual(invocations.first?.conversationID, groupConversation.qualifiedID)
     }
 
     // MARK: - MLS conversation member leave
@@ -189,15 +167,9 @@
         XCTAssertTrue(waitForAllGroupsToBeEmpty(withTimeout: 0.5))
 
         // Then
-<<<<<<< HEAD
-        XCTAssertEqual(mockMLSEventProcessor.calls.wipeGroup.count, 1)
-        XCTAssertEqual(mockMLSEventProcessor.calls.wipeGroup.first, groupConversation)
-
-=======
         let wipeGroupInvocations = mockMLSEventProcessor.wipeMLSGroupForConversationContext_Invocations
         XCTAssertEqual(wipeGroupInvocations.count, 1)
         XCTAssertEqual(wipeGroupInvocations.first?.conversation, groupConversation)
->>>>>>> d63c791b
     }
 
     func test_UpdateConversationMemberLeave_DoesntWipeMLSGroup_WhenSelfUserIsNotRemoved() async throws {
@@ -227,11 +199,7 @@
         XCTAssertTrue(waitForAllGroupsToBeEmpty(withTimeout: 0.5))
 
         // Then
-<<<<<<< HEAD
-        XCTAssertEqual(mockMLSEventProcessor.calls.wipeGroup.count, 0)
-=======
         XCTAssertEqual(mockMLSEventProcessor.wipeMLSGroupForConversationContext_Invocations.count, 0)
->>>>>>> d63c791b
     }
 
     func test_UpdateConversationMemberLeave_DoesntWipeMLSGroup_WhenProtocolIsNotMLS() async throws {
@@ -263,11 +231,7 @@
         XCTAssertTrue(waitForAllGroupsToBeEmpty(withTimeout: 0.5))
 
         // Then
-<<<<<<< HEAD
-        XCTAssertEqual(mockMLSEventProcessor.calls.wipeGroup.count, 0)
-=======
         XCTAssertEqual(mockMLSEventProcessor.wipeMLSGroupForConversationContext_Invocations.count, 0)
->>>>>>> d63c791b
     }
 
     // MARK: Conversation Creation
