--- conflicted
+++ resolved
@@ -30,22 +30,21 @@
         conversationService.syncConversationQualifiedID_MockMethod = { _ in
         }
 
-<<<<<<< HEAD
         conversationService.syncConversationQualifiedIDCompletion_MockMethod = { _, completion in
             completion()
         }
-=======
+
         mockMLSEventProcessor = .init()
         mockMLSEventProcessor.updateConversationIfNeededConversationGroupIDContext_MockMethod = { _, _, _ in }
         mockMLSEventProcessor.processWelcomeMessageIn_MockMethod = { _, _ in }
         mockMLSEventProcessor.wipeMLSGroupForConversationContext_MockMethod = { _, _ in }
->>>>>>> f49a742e
 
         sut = ConversationEventProcessor(
             context: syncMOC,
             conversationService: conversationService
         )
-        BackendInfo.storage = .random()!
+
+        BackendInfo.storage = .temporary()
         BackendInfo.apiVersion = .v0
         MLSEventProcessor.setMock(mockMLSEventProcessor)
     }
@@ -55,12 +54,6 @@
         conversationService = nil
         mockMLSEventProcessor = nil
         MLSEventProcessor.reset()
-        super.tearDown()
-    }
-
-    override func tearDown() {
-        conversationService = nil
-        sut = nil
         super.tearDown()
     }
 
