//
// Wire
// Copyright (C) 2024 Wire Swiss GmbH
//
// This program is free software: you can redistribute it and/or modify
// it under the terms of the GNU General Public License as published by
// the Free Software Foundation, either version 3 of the License, or
// (at your option) any later version.
//
// This program is distributed in the hope that it will be useful,
// but WITHOUT ANY WARRANTY; without even the implied warranty of
// MERCHANTABILITY or FITNESS FOR A PARTICULAR PURPOSE. See the
// GNU General Public License for more details.
//
// You should have received a copy of the GNU General Public License
// along with this program. If not, see http://www.gnu.org/licenses/.
//

import XCTest
@testable import WireRequestStrategy

final class ConversationEventProcessorTests: MessagingTestBase {

    var sut: ConversationEventProcessor!
    var conversationService: MockConversationServiceInterface!
    var mockMLSEventProcessor: MockMLSEventProcessing!

    override func setUp() {
        super.setUp()
        conversationService = MockConversationServiceInterface()
        conversationService.syncConversationQualifiedID_MockMethod = { _ in }
<<<<<<< HEAD
=======

        conversationService.syncConversationQualifiedIDCompletion_MockMethod = { _, completion in
            completion()
        }
>>>>>>> 48002498

        mockMLSEventProcessor = .init()
        mockMLSEventProcessor.updateConversationIfNeededConversationGroupIDContext_MockMethod = { _, _, _ in }
        mockMLSEventProcessor.processWelcomeMessageConversationIDIn_MockMethod = { _, _, _ in }
        mockMLSEventProcessor.wipeMLSGroupForConversationContext_MockMethod = { _, _ in }

        sut = ConversationEventProcessor(
            context: syncMOC,
            conversationService: conversationService,
            mlsEventProcessor: mockMLSEventProcessor
        )

<<<<<<< HEAD
        BackendInfo.storage = .random()!
=======
        BackendInfo.storage = .temporary()
>>>>>>> 48002498
        BackendInfo.apiVersion = .v0
    }

    override func tearDown() {
        sut = nil
        conversationService = nil
        mockMLSEventProcessor = nil
        super.tearDown()
    }

    // MARK: - Helpers

    func updateEvent<T: CodableEventData>(from payload: T) -> ZMUpdateEvent {
        return updateEvent(
            from: payload,
            conversationID: groupConversation.qualifiedID,
            senderID: otherUser.qualifiedID,
            timestamp: nil
        )
    }

    // MARK: - Member join

    func test_ProcessMemberJoinEvent() async throws {
        // Given
        var transportPayload: ZMTransportData!

        try await syncMOC.perform { [self] in

            let selfUser = ZMUser.selfUser(in: syncMOC)
            let selfMember = Payload.ConversationMember(qualifiedID: selfUser.qualifiedID)

            let payload = ConversationEventProcessor.MemberJoinPayload(
                id: groupConversation.remoteIdentifier,
                data: Payload.UpdateConverationMemberJoin(
                    userIDs: [],
                    users: [selfMember]
                ),
                from: otherUser.remoteIdentifier,
                qualifiedID: groupConversation.qualifiedID,
                qualifiedFrom: otherUser.qualifiedID,
                timestamp: nil,
                type: "conversation.member-join"
            )

            transportPayload = try payload.toTransportDictionary()
        }

        guard let event = ZMUpdateEvent(fromEventStreamPayload: transportPayload, uuid: nil) else {
            return XCTFail("failed to create event")
        }

        // When
        await sut.processConversationEvents([event])

        // Then
        let updateConversationCalls = mockMLSEventProcessor.updateConversationIfNeededConversationGroupIDContext_Invocations
        XCTAssertEqual(updateConversationCalls.count, 1)
        XCTAssertEqual(updateConversationCalls.first?.conversation, groupConversation)

    }

    // MARK: - MLS: Welcome Message

    func testUpdateConversationMLSWelcome_AsksToProcessWelcomeMessage() async throws {
        // given
        var updateEvent: ZMUpdateEvent?
        let message = "welcome message"

        try await syncMOC.perform {

            let event = Payload.UpdateConversationMLSWelcome(
                id: self.groupConversation.remoteIdentifier!,
                qualifiedID: self.groupConversation.qualifiedID,
                from: self.otherUser.remoteIdentifier,
                qualifiedFrom: self.otherUser.qualifiedID,
                timestamp: Date(),
                type: "conversation.mls-welcome",
                data: message
            )

            let unwrappedPayload = try XCTUnwrap(event.payloadData())
            updateEvent = self.updateEvent(from: unwrappedPayload)
        }
        let unwrappedUpdateEvent = try XCTUnwrap(updateEvent)

        // when
        await sut.processConversationEvents([unwrappedUpdateEvent])

        // then
        let qualifiedID = await syncMOC.perform { self.groupConversation.qualifiedID }
        let invocations = mockMLSEventProcessor.processWelcomeMessageConversationIDIn_Invocations
        XCTAssertEqual(invocations.count, 1)
        XCTAssertEqual(invocations.first?.welcomeMessage, message)
        XCTAssertEqual(invocations.first?.conversationID, qualifiedID)
    }

    // MARK: Conversation Creation

    func testThatItProcessesConversationCreateEvents() async {
        // given
        var event: ZMUpdateEvent!
        let qualifiedID = QualifiedID(uuid: UUID(), domain: self.owningDomain)

        await syncMOC.perform {

            let selfUserID = ZMUser.selfUser(in: self.syncMOC).remoteIdentifier!
            let payload = Payload.Conversation.stub(
                qualifiedID: qualifiedID,
                type: .group,
                name: "Hello World",
                members: .init(selfMember: Payload.ConversationMember(id: selfUserID),
                               others: [])
            )
            event = self.updateEvent(from: payload,
                                     conversationID: .init(uuid: UUID(), domain: self.owningDomain),
                                     senderID: self.otherUser.qualifiedID!,
                                     timestamp: Date())
        }
        // when
        await self.sut.processConversationEvents([event])

        await syncMOC.perform {
            // then
            let conversation = ZMConversation.fetch(with: qualifiedID.uuid, domain: qualifiedID.domain, in: self.syncMOC)
            XCTAssertNotNil(conversation)
        }
    }

    // MARK: Conversation Deletion

    func testThatItHandlesConversationDeletedUpdateEvent() async throws {
        var event: ZMUpdateEvent!

        try await syncMOC.perform {
            let selfUser = ZMUser.selfUser(in: self.syncMOC)
            selfUser.remoteIdentifier = UUID.create()

            // GIVEN
            let payload: [String: Any] = [
                "from": selfUser.remoteIdentifier!.transportString(),
                "conversation": self.groupConversation!.remoteIdentifier!.transportString(),
                "time": NSDate(timeIntervalSinceNow: 100).transportString(),
                "data": NSNull(),
                "type": "conversation.delete"
            ]

            // WHEN
            event = try XCTUnwrap(ZMUpdateEvent(fromEventStreamPayload: payload as ZMTransportData, uuid: nil))
        }

        await self.sut.processConversationEvents([event])

        await syncMOC.perform {
            // THEN
            XCTAssertTrue(self.groupConversation.isDeletedRemotely)
        }
    }

    // MARK: Conversation renaming

    func testThatItHandlesConverationNameUpdateEvent() async {
        // given
        var event: ZMUpdateEvent!
        let newName = "Hello World"

        await syncMOC.perform {
            let payload = Payload.UpdateConversationName(name: newName)
            event = self.updateEvent(from: payload,
                                     conversationID: self.groupConversation.qualifiedID,
                                     senderID: self.otherUser.qualifiedID!,
                                     timestamp: Date())
        }

        // when
        await self.sut.processConversationEvents([event])

        // then
        await syncMOC.perform {
            XCTAssertEqual(self.groupConversation.userDefinedName, newName)
        }
    }

    // MARK: Receipt Mode

    func receiptModeUpdateEvent(enabled: Bool) -> ZMUpdateEvent {
        let payload = [
            "from": self.otherUser.remoteIdentifier!.transportString(),
            "conversation": self.groupConversation.remoteIdentifier!.transportString(),
            "time": NSDate().transportString(),
            "data": ["receipt_mode": enabled ? 1 : 0],
            "type": "conversation.receipt-mode-update"
        ] as [String: Any]
        return ZMUpdateEvent(fromEventStreamPayload: payload as ZMTransportData, uuid: nil)!
    }

    func testThatItUpdatesHasReadReceiptsEnabled_WhenReceivingReceiptModeUpdateEvent() async {
        var event: ZMUpdateEvent!
        await self.syncMOC.perform {
            // GIVEN
            event = self.receiptModeUpdateEvent(enabled: true)
        }

        // WHEN
        await self.sut.processConversationEvents([event])

        // THEN
        await self.syncMOC.perform {
            XCTAssertEqual(self.groupConversation.hasReadReceiptsEnabled, true)
        }
    }

    func testThatItInsertsSystemMessageEnabled_WhenReceivingReceiptModeUpdateEvent() async {
        var event: ZMUpdateEvent!

        await self.syncMOC.perform {
            // GIVEN
            event = self.receiptModeUpdateEvent(enabled: true)
        }

        // WHEN
        await self.sut.processConversationEvents([event])

        await self.syncMOC.perform {
            // THEN
            guard let message = self.groupConversation?.lastMessage as? ZMSystemMessage else {
                return XCTFail("Last conversation message is not a system message")
            }

            XCTAssertEqual(message.systemMessageType, .readReceiptsEnabled)
        }
    }

    func testThatItInsertsSystemMessageDisabled_WhenReceivingReceiptModeUpdateEvent() async {
        var event: ZMUpdateEvent!

        await self.syncMOC.perform {
            // GIVEN
            event = self.receiptModeUpdateEvent(enabled: false)
        }

        // WHEN
        await self.sut.processConversationEvents([event])

        await self.syncMOC.perform {
            // THEN
            guard let message = self.groupConversation?.lastMessage as? ZMSystemMessage else {
                return XCTFail("Last conversation message is not a system message")
            }
            XCTAssertEqual(message.systemMessageType, .readReceiptsDisabled)
        }
    }

    func testThatItDoesntInsertsSystemMessage_WhenReceivingReceiptModeUpdateEventWhichHasAlreadybeenApplied() async {
        var event: ZMUpdateEvent!

        await self.syncMOC.perform { [self] in
            // GIVEN
            event = receiptModeUpdateEvent(enabled: true)
            groupConversation.lastServerTimeStamp = event.timestamp
        }
        // WHEN
        self.disableZMLogError(true)
        await self.sut.processConversationEvents([event])
        self.disableZMLogError(false)

        await self.syncMOC.perform {
            // THEN
            XCTAssertEqual(self.groupConversation?.allMessages.count, 0)
        }
    }

    // MARK: Access Mode

    func testThatItHandlesAccessModeUpdateEvent() async {
        // GIVEN
        var event: ZMUpdateEvent!
        let newAccessMode = ConversationAccessMode(values: ["code", "invite"])
        let newAccessRole: Set<ConversationAccessRoleV2> = [.teamMember, .guest]

        await self.syncMOC.perform { [self] in

            XCTAssertNotEqual(self.groupConversation.accessMode, newAccessMode)
            XCTAssertNotEqual(self.groupConversation.accessRoles, newAccessRole)

            event = self.updateEvent(type: "conversation.access-update",
                                     senderID: self.otherUser.remoteIdentifier!,
                                     conversationID: self.groupConversation.remoteIdentifier!,
                                     timestamp: Date(),
                                     dataPayload: [
                                        "access": newAccessMode.stringValue,
                                        "access_role_v2": newAccessRole.map(\.rawValue)
                                     ])
        }
        // WHEN
        await self.sut.processConversationEvents([event])

        await self.syncMOC.perform { [self] in
            // THEN
            XCTAssertEqual(self.groupConversation.accessMode, newAccessMode)
            XCTAssertEqual(self.groupConversation.accessRoles, newAccessRole)
        }
    }

    // MARK: Access Role

    func testThatItHandlesAccessRoleUpdateEventWhenMappingFromLegacyAccessRoleToAccessRoleV2() async {
        // GIVEN
        var event: ZMUpdateEvent!
        let legacyAccessRole: ConversationAccessRole = .team

        await self.syncMOC.perform {
            let newAccessMode = ConversationAccessMode(values: ["code", "invite"])

            event = self.updateEvent(
                type: "conversation.access-update",
                senderID: self.otherUser.remoteIdentifier!,
                conversationID: self.groupConversation.remoteIdentifier!,
                timestamp: Date(),
                dataPayload: [
                    "access": newAccessMode.stringValue,
                    "access_role": legacyAccessRole.rawValue
                ])
        }

        // WHEN
        await self.sut.processConversationEvents([event])

        await self.syncMOC.perform { [self] in
            let newAccessRole = ConversationAccessRoleV2.fromLegacyAccessRole(legacyAccessRole)
            XCTAssertEqual(self.groupConversation.accessRoles, newAccessRole)
        }
    }

    // MARK: Message Timer

    func testThatItHandlesMessageTimerUpdateEvent_Value() async {
        var event: ZMUpdateEvent!

        await syncMOC.perform {
            XCTAssertNil(self.groupConversation.activeMessageDestructionTimeoutValue)

            // GIVEN
            event = self.updateEvent(type: "conversation.message-timer-update",
                                     senderID: self.otherUser.remoteIdentifier!,
                                     conversationID: self.groupConversation.remoteIdentifier!,
                                     timestamp: Date(),
                                     dataPayload: ["message_timer": 31536000000])
        }

        // WHEN
        await self.sut.processConversationEvents([event])

        await self.syncMOC.perform { [self] in
            // THEN
            XCTAssertEqual(self.groupConversation?.activeMessageDestructionTimeoutValue!, .init(rawValue: 31536000))
            XCTAssertEqual(self.groupConversation?.activeMessageDestructionTimeoutType!, .groupConversation)
            guard let message = self.groupConversation?.lastMessage as? ZMSystemMessage else {
                return XCTFail("Last conversation message is not a system message")
            }
            XCTAssertEqual(message.systemMessageType, .messageTimerUpdate)
        }
    }

    func testThatItHandlesMessageTimerUpdateEvent_NoValue() async {
        var event: ZMUpdateEvent!

        await syncMOC.perform {
            self.groupConversation.setMessageDestructionTimeoutValue(.init(rawValue: 300), for: .groupConversation)
            XCTAssertEqual(self.groupConversation.activeMessageDestructionTimeoutValue!, .fiveMinutes)
            XCTAssertEqual(self.groupConversation.activeMessageDestructionTimeoutType!, .groupConversation)

            // Given
            event = self.updateEvent(type: "conversation.message-timer-update",
                                     senderID: self.otherUser.remoteIdentifier!,
                                     conversationID: self.groupConversation.remoteIdentifier!,
                                     timestamp: Date(),
                                     dataPayload: ["message_timer": NSNull()])
        }

        // WHEN
        await self.sut.processConversationEvents([event])

        await self.syncMOC.perform { [self] in
            // THEN
            XCTAssertNil(self.groupConversation.activeMessageDestructionTimeoutValue)
            guard let message = self.groupConversation.lastMessage as? ZMSystemMessage else {
                return XCTFail("Last conversation message is not a system message")
            }
            XCTAssertEqual(message.systemMessageType, .messageTimerUpdate)
        }
    }

    func testThatItGeneratesCorrectSystemMessageWhenSyncedTimeoutTurnedOff() async {
        var event: ZMUpdateEvent!

        // GIVEN: local & synced timeouts exist
        syncMOC.performGroupedBlockAndWait {
            self.groupConversation.setMessageDestructionTimeoutValue(.fiveMinutes, for: .selfUser)
        }

        syncMOC.performGroupedBlockAndWait {
            self.groupConversation.setMessageDestructionTimeoutValue(.oneHour, for: .groupConversation)
        }

        syncMOC.performGroupedBlockAndWait {
            XCTAssertNotNil(self.groupConversation.activeMessageDestructionTimeoutValue)

            // "turn off" synced timeout
            event = self.updateEvent(type: "conversation.message-timer-update",
                                     senderID: self.otherUser.remoteIdentifier!,
                                     conversationID: self.groupConversation.remoteIdentifier!,
                                     timestamp: Date(),
                                     dataPayload: ["message_timer": 0])
        }

        // WHEN
        await self.sut.processConversationEvents([event])

        await self.syncMOC.perform { [self] in

            // THEN: the local timeout still exists
            XCTAssertEqual(self.groupConversation?.activeMessageDestructionTimeoutValue!, .fiveMinutes)
            XCTAssertEqual(self.groupConversation?.activeMessageDestructionTimeoutType!, .selfUser)
            guard let message = self.groupConversation?.lastMessage as? ZMSystemMessage else {
                return XCTFail("Last conversation message is not a system message")
            }
            XCTAssertEqual(message.systemMessageType, .messageTimerUpdate)

            // but the system message timer reflects the update to the synced timeout
            XCTAssertEqual(0, message.messageTimer)
        }
    }

    func testThatItDiscardsDoubleSystemMessageWhenSyncedTimeoutChanges_Value() async {
        // Given
        let messageTimerMillis = 31536000000
        let messageTimer = MessageDestructionTimeoutValue(rawValue: TimeInterval(messageTimerMillis / 1000))

        var event: ZMUpdateEvent!

        syncMOC.performGroupedBlockAndWait {
            XCTAssertNil(self.groupConversation.activeMessageDestructionTimeoutValue)

            let selfUser = ZMUser.selfUser(in: self.syncMOC)
            selfUser.remoteIdentifier = UUID.create()

            event = self.updateEvent(type: "conversation.message-timer-update",
                                     senderID: selfUser.remoteIdentifier!,
                                     conversationID: self.groupConversation.remoteIdentifier!,
                                     timestamp: Date(),
                                     dataPayload: ["message_timer": messageTimerMillis])
        }

        // WHEN
        await self.sut.processConversationEvents([event])
        var firstMessage: ZMSystemMessage?
        await self.syncMOC.perform { [self] in
            XCTAssertEqual(self.groupConversation?.activeMessageDestructionTimeoutValue!, messageTimer)
            XCTAssertEqual(self.groupConversation?.activeMessageDestructionTimeoutType!, .groupConversation)
            firstMessage = self.groupConversation?.lastMessage as? ZMSystemMessage
            guard let firstMessage else {
                return XCTFail("Last conversation message is not a system message")
            }
            XCTAssertEqual(firstMessage.systemMessageType, .messageTimerUpdate)
        }

        // WHEN
        await self.sut.processConversationEvents([event]) // Second duplicated event

        await self.syncMOC.perform { [self] in
            // THEN
            XCTAssertEqual(self.groupConversation?.activeMessageDestructionTimeoutValue!, messageTimer)
            XCTAssertEqual(self.groupConversation?.activeMessageDestructionTimeoutType!, .groupConversation)
            guard let secondMessage = self.groupConversation?.lastMessage as? ZMSystemMessage else {
                return XCTFail("Last conversation message is not a system message")
            }
            XCTAssertEqual(firstMessage, secondMessage) // Check that no other messages are appended in the conversation
        }
    }

    func testThatItDiscardsDoubleSystemMessageWhenSyncedTimeoutChanges_NoValue() async {
        // Given
        let valuedMessageTimerMillis = 31536000000
        let valuedMessageTimer = MessageDestructionTimeoutValue(rawValue: TimeInterval(valuedMessageTimerMillis / 1000))

        var event: ZMUpdateEvent!
        var valuedEvent: ZMUpdateEvent!

        await syncMOC.perform {
            XCTAssertNil(self.groupConversation.activeMessageDestructionTimeoutValue)

            let selfUser = ZMUser.selfUser(in: self.syncMOC)
            selfUser.remoteIdentifier = UUID.create()

            valuedEvent = self.updateEvent(type: "conversation.message-timer-update",
                                               senderID: selfUser.remoteIdentifier!,
                                               conversationID: self.groupConversation.remoteIdentifier!,
                                               timestamp: Date(),
                                               dataPayload: ["message_timer": valuedMessageTimerMillis])

            event = self.updateEvent(type: "conversation.message-timer-update",
                                     senderID: selfUser.remoteIdentifier!,
                                     conversationID: self.groupConversation.remoteIdentifier!,
                                     timestamp: Date(timeIntervalSinceNow: 100),
                                     dataPayload: ["message_timer": 0])
        }

        // WHEN

        // First event with valued timer
        await self.sut.processConversationEvents([valuedEvent])

        await self.syncMOC.perform {
            XCTAssertEqual(self.groupConversation?.activeMessageDestructionTimeoutType!, .groupConversation)
            XCTAssertEqual(self.groupConversation?.activeMessageDestructionTimeoutValue!, valuedMessageTimer)
        }
        // Second event with timer = nil
        await self.sut.processConversationEvents([event])

        var firstMessage: ZMSystemMessage?
        await self.syncMOC.perform {
            XCTAssertNil(self.groupConversation?.activeMessageDestructionTimeoutValue)
            firstMessage = self.groupConversation?.lastMessage as? ZMSystemMessage
            guard let firstMessage else {
                return XCTFail("Last conversation message is not a system message")
            }
            XCTAssertEqual(firstMessage.systemMessageType, .messageTimerUpdate)
        }

        // Third event with timer = nil
        await self.sut.processConversationEvents([event])

        await self.syncMOC.perform {
            // THEN
            XCTAssertNil(self.groupConversation?.activeMessageDestructionTimeoutValue)
            guard let secondMessage = self.groupConversation?.lastMessage as? ZMSystemMessage else { return XCTFail("Last conversation message is not a system message")
            }
            XCTAssertEqual(firstMessage, secondMessage) // Check that no other messages are appended in the conversation
        }
    }

    func testThatItChangesRoleAfterMemberUpdate() async {
        var event: ZMUpdateEvent!
        var user: ZMUser!
        var newRole: Role!

        await syncMOC.perform {

            let userId = UUID.create()

            user = ZMUser.insertNewObject(in: self.syncMOC)
            user.remoteIdentifier = userId

            let selfUser = ZMUser.selfUser(in: self.syncMOC)
            selfUser.remoteIdentifier = UUID.create()

            let oldRole = Role.insertNewObject(in: self.syncMOC)
            oldRole.name = "old"
            oldRole.conversation = self.groupConversation

            self.groupConversation.addParticipantAndUpdateConversationState(user: user, role: oldRole)

            newRole = Role.insertNewObject(in: self.syncMOC)
            newRole.name = "new"
            newRole.conversation = self.groupConversation
            self.syncMOC.saveOrRollback()

            // GIVEN
            event = self.updateEvent(type: "conversation.member-update",
                                     senderID: selfUser.remoteIdentifier!,
                                     conversationID: self.groupConversation.remoteIdentifier!,
                                     timestamp: Date(timeIntervalSinceNow: 100),
                                     dataPayload: [
                                        "target": userId.transportString(),
                                        "conversation_role": "new"
                                     ])
        }
        // WHEN
        await self.sut.processConversationEvents([event])

        await syncMOC.perform {
            // THEN
            guard let participant = self.groupConversation.participantRoles
                .first(where: {$0.user == user}) else {
                return XCTFail("No user in convo")
            }
            XCTAssertEqual(participant.role, newRole)
        }
    }

    func testThatItChangesSelfRoleAfterMemberUpdate() async {
        var event: ZMUpdateEvent!
        var newRole: Role!
        var selfUser: ZMUser!

        await syncMOC.perform {

            selfUser = ZMUser.selfUser(in: self.syncMOC)
            selfUser.remoteIdentifier = UUID.create()

            let oldRole = Role.insertNewObject(in: self.syncMOC)
            oldRole.name = "old"
            oldRole.conversation = self.groupConversation

            self.groupConversation.addParticipantAndUpdateConversationState(user: selfUser, role: oldRole)

            newRole = Role.insertNewObject(in: self.syncMOC)
            newRole.name = "new"
            newRole.conversation = self.groupConversation
            self.syncMOC.saveOrRollback()

            // GIVEN
            event = self.updateEvent(type: "conversation.member-update",
                                     senderID: selfUser.remoteIdentifier!,
                                     conversationID: self.groupConversation.remoteIdentifier!,
                                     timestamp: Date(timeIntervalSinceNow: 100),
                                     dataPayload: [
                                        "target": selfUser.remoteIdentifier.transportString(),
                                        "conversation_role": "new"
                                     ])
        }
        // WHEN
        await self.sut.processConversationEvents([event])

        await syncMOC.perform {
            // THEN
            guard let participant = self.groupConversation.participantRoles
                .first(where: {$0.user == selfUser}) else {
                return XCTFail("No user in convo")
            }
            XCTAssertEqual(participant.role, newRole)
        }
    }

    func updateEvent(type: String,
                     senderID: UUID,
                     conversationID: UUID,
                     timestamp: Date,
                     dataPayload: [String: Any]) -> ZMUpdateEvent {
        let payload: [String: Any] = [
            "from": senderID.transportString(),
            "conversation": conversationID.transportString(),
            "time": timestamp.transportString(),
            "data": dataPayload,
            "type": type
        ]

        return ZMUpdateEvent(fromEventStreamPayload: payload as ZMTransportData, uuid: nil)!
    }

}

private extension Encodable {

    func toTransportDictionary() throws -> ZMTransportData {
        return try toDictionary() as ZMTransportData
    }

    func toDictionary() throws -> [String: Any] {
        let data = try JSONEncoder().encode(self)
        let json = try JSONSerialization.jsonObject(with: data, options: [.fragmentsAllowed])
        return json as! [String: Any]
    }

}<|MERGE_RESOLUTION|>--- conflicted
+++ resolved
@@ -29,13 +29,10 @@
         super.setUp()
         conversationService = MockConversationServiceInterface()
         conversationService.syncConversationQualifiedID_MockMethod = { _ in }
-<<<<<<< HEAD
-=======
 
         conversationService.syncConversationQualifiedIDCompletion_MockMethod = { _, completion in
             completion()
         }
->>>>>>> 48002498
 
         mockMLSEventProcessor = .init()
         mockMLSEventProcessor.updateConversationIfNeededConversationGroupIDContext_MockMethod = { _, _, _ in }
@@ -48,11 +45,7 @@
             mlsEventProcessor: mockMLSEventProcessor
         )
 
-<<<<<<< HEAD
-        BackendInfo.storage = .random()!
-=======
         BackendInfo.storage = .temporary()
->>>>>>> 48002498
         BackendInfo.apiVersion = .v0
     }
 
