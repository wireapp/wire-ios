////
// Wire
// Copyright (C) 2023 Wire Swiss GmbH
//
// This program is free software: you can redistribute it and/or modify
// it under the terms of the GNU General Public License as published by
// the Free Software Foundation, either version 3 of the License, or
// (at your option) any later version.
//
// This program is distributed in the hope that it will be useful,
// but WITHOUT ANY WARRANTY; without even the implied warranty of
// MERCHANTABILITY or FITNESS FOR A PARTICULAR PURPOSE. See the
// GNU General Public License for more details.
//
// You should have received a copy of the GNU General Public License
// along with this program. If not, see http://www.gnu.org/licenses/.
//

import WireDataModelSupport
import XCTest
@testable import WireRequestStrategy

final class CreateGroupConversationActionHandlerTests: ActionHandlerTestBase<CreateGroupConversationAction, CreateGroupConversationActionHandler> {

    typealias RequestPayload = Payload.NewConversation
    typealias ResponsePayload = Payload.Conversation
    typealias ErrorResponse = CreateGroupConversationActionHandler.ErrorResponse

    var sut: CreateGroupConversationActionHandler!

    var conversationID: QualifiedID!
    var mlsGroupID: MLSGroupID!
    var teamID: UUID!
    var user1ID: QualifiedID!
    var user2ID: QualifiedID!
    var mlsService: MockMLSServiceInterface!

    var expectedRequestPayload: RequestPayload!
    var successResponsePayloadProteus: ResponsePayload!
    var successResponsePayloadMLS: ResponsePayload!

    override func setUp() {
        super.setUp()
<<<<<<< HEAD
        sut = CreateGroupConversationActionHandler(
            context: syncMOC,
            removeLocalConversationUseCase: RemoveLocalConversationUseCase()
        )
=======
        mlsService = MockMLSServiceInterface()
        sut = CreateGroupConversationActionHandler(context: syncMOC, mlsService: mlsService)
>>>>>>> 4b61a117
        conversationID = .randomID()
        mlsGroupID = MLSGroupID([1, 2, 3])
        teamID = .create()
        user1ID = .randomID()
        user2ID = .randomID()

        expectedRequestPayload = RequestPayload(
            users: nil,
            qualifiedUsers: [user1ID, user2ID],
            access: ["invite", "code"],
            legacyAccessRole: nil,
            accessRoles: ["guest", "service", "non_team_member", "team_member"],
            name: "foo bar",
            team: .init(teamID: teamID),
            messageTimer: nil,
            readReceiptMode: 1,
            conversationRole: "wire_member",
            creatorClient: nil,
            messageProtocol: "proteus"
        )

        successResponsePayloadProteus = ResponsePayload(
            qualifiedID: conversationID,
            id: conversationID.uuid,
            type: BackendConversationType.group.rawValue,
            creator: user1ID.uuid,
            access: ["invite", "code"],
            legacyAccessRole: nil,
            accessRoles: ["guest", "service", "non_team_member", "team_member"],
            name: "foo bar",
            members: Payload.ConversationMembers(
                selfMember: Payload.ConversationMember(
                    id: user1ID.uuid,
                    qualifiedID: user1ID
                ),
                others: [
                    Payload.ConversationMember(
                        id: user2ID.uuid,
                        qualifiedID: user2ID
                    )
                ]
            ),
            lastEvent: nil,
            lastEventTime: nil,
            teamID: teamID,
            messageTimer: nil,
            readReceiptMode: 1,
            messageProtocol: "proteus",
            mlsGroupID: nil,
            epoch: nil
        )

        successResponsePayloadMLS = successResponsePayloadProteus
        successResponsePayloadMLS.messageProtocol = "mls"
        successResponsePayloadMLS.mlsGroupID = mlsGroupID.base64EncodedString
        successResponsePayloadMLS.epoch = 0

        BackendInfo.storage = .random()!
        BackendInfo.domain = "example.com"
    }

    override func tearDown() {
        mlsService = nil
        sut = nil
        conversationID = nil
        mlsGroupID = nil
        teamID = nil
        user1ID = nil
        user2ID = nil
        expectedRequestPayload = nil
        successResponsePayloadProteus = nil
        successResponsePayloadMLS = nil
        super.tearDown()
    }

    private func createAction() -> CreateGroupConversationAction {
        return CreateGroupConversationAction(
            messageProtocol: .proteus,
            creatorClientID: "creatorClientID",
            qualifiedUserIDs: [user1ID, user2ID],
            unqualifiedUserIDs: [],
            name: "foo bar",
            accessMode: .allowGuests,
            accessRoles: [.guest, .service, .nonTeamMember, .teamMember],
            legacyAccessRole: nil,
            teamID: teamID,
            isReadReceiptsEnabled: true
        )
    }

    private func assertEqual(actualPayload: RequestPayload, expectedPayload: RequestPayload) {
        XCTAssertEqual(actualPayload.users, [])
        XCTAssertEqual(actualPayload.qualifiedUsers, expectedPayload.qualifiedUsers)
        XCTAssertEqual(actualPayload.access.map(Set.init), expectedPayload.access.map(Set.init))
        XCTAssertEqual(actualPayload.legacyAccessRole, expectedPayload.legacyAccessRole)
        XCTAssertEqual(actualPayload.accessRoles.map(Set.init), expectedPayload.accessRoles.map(Set.init))
        XCTAssertEqual(actualPayload.name, expectedPayload.name)
        XCTAssertEqual(actualPayload.team, expectedPayload.team)
        XCTAssertEqual(actualPayload.messageTimer, expectedPayload.messageTimer)
        XCTAssertEqual(actualPayload.readReceiptMode, expectedPayload.readReceiptMode)
        XCTAssertEqual(actualPayload.conversationRole, expectedPayload.conversationRole)
        XCTAssertEqual(actualPayload.creatorClient, expectedPayload.creatorClient)
        XCTAssertEqual(actualPayload.messageProtocol, expectedPayload.messageProtocol)
    }

    // MARK: - Request generation

    func test_RequestGeneration_V0() throws {
        // Given
        BackendInfo.apiVersion = .v0
        let action = createAction()

        // When
        let result = try XCTUnwrap(sut.request(for: action, apiVersion: .v0))

        // Then
        XCTAssertEqual(result.path, "/conversations")
        XCTAssertEqual(result.method, .post)
        XCTAssertEqual(result.apiVersion, 0)

        let payload = try XCTUnwrap(RequestPayload(result))

        assertEqual(
            actualPayload: payload,
            expectedPayload: expectedRequestPayload
        )
    }

    func test_RequestGeneration_V1() throws {
        // Given
        BackendInfo.apiVersion = .v1
        let action = createAction()

        // When
        let result = try XCTUnwrap(sut.request(for: action, apiVersion: .v1))

        // Then
        XCTAssertEqual(result.path, "/v1/conversations")
        XCTAssertEqual(result.method, .post)
        XCTAssertEqual(result.apiVersion, 1)

        let payload = try XCTUnwrap(RequestPayload(result))

        assertEqual(
            actualPayload: payload,
            expectedPayload: expectedRequestPayload
        )
    }

    func test_RequestGeneration_V2() throws {
        // Given
        BackendInfo.apiVersion = .v2
        let action = createAction()

        // When
        let result = try XCTUnwrap(sut.request(for: action, apiVersion: .v2))

        // Then
        XCTAssertEqual(result.path, "/v2/conversations")
        XCTAssertEqual(result.method, .post)
        XCTAssertEqual(result.apiVersion, 2)

        let payload = try XCTUnwrap(RequestPayload(result))

        assertEqual(
            actualPayload: payload,
            expectedPayload: expectedRequestPayload
        )
    }

    func test_RequestGeneration_V3() throws {
        // Given
        BackendInfo.apiVersion = .v3
        let action = createAction()

        // When
        let result = try XCTUnwrap(sut.request(for: action, apiVersion: .v3))

        // Then
        XCTAssertEqual(result.path, "/v3/conversations")
        XCTAssertEqual(result.method, .post)
        XCTAssertEqual(result.apiVersion, 3)

        let payload = try XCTUnwrap(RequestPayload(result))

        assertEqual(
            actualPayload: payload,
            expectedPayload: expectedRequestPayload
        )
    }

    func test_RequestGeneration_V4() throws {
        // Given
        BackendInfo.apiVersion = .v4
        let action = createAction()

        // When
        let result = try XCTUnwrap(sut.request(for: action, apiVersion: .v4))

        // Then
        XCTAssertEqual(result.path, "/v4/conversations")
        XCTAssertEqual(result.method, .post)
        XCTAssertEqual(result.apiVersion, 4)

        let payload = try XCTUnwrap(RequestPayload(result))

        assertEqual(
            actualPayload: payload,
            expectedPayload: expectedRequestPayload
        )
    }

    // MARK: - Response handling

    func test_HandleResponse_200() throws {
        // Given
        BackendInfo.apiVersion = .v2
        action = createAction()
        handler = sut

        // When
        let payload = try XCTUnwrap(successResponsePayloadProteus.encodeToJSONString())
        let result = try XCTUnwrap(test_itHandlesSuccess(
            status: 200,
            payload: payload as ZMTransportData
        ))

        // Then
        try syncMOC.performAndWait {
            let conversation = try XCTUnwrap(syncMOC.existingObject(with: result) as? ZMConversation)
            assertConversationHasCorrectValues(conversation)
        }
    }

    func test_HandleResponse_201() throws {
        // Given
        BackendInfo.apiVersion = .v2
        action = createAction()
        handler = sut

        // When
        let payload = try XCTUnwrap(successResponsePayloadProteus.encodeToJSONString())
        let result = try XCTUnwrap(test_itHandlesSuccess(
            status: 201,
            payload: payload as ZMTransportData
        ))

        // Then
        try syncMOC.performAndWait {
            let conversation = try XCTUnwrap(syncMOC.existingObject(with: result) as? ZMConversation)
            assertConversationHasCorrectValues(conversation)
        }
    }

    private func assertConversationHasCorrectValues(_ conversation: ZMConversation) {
        XCTAssertEqual(conversation.qualifiedID, conversationID)
        XCTAssertEqual(conversation.remoteIdentifier, conversationID.uuid)
        XCTAssertEqual(conversation.teamRemoteIdentifier, teamID)
        XCTAssertEqual(conversation.conversationType, .group)
        XCTAssertEqual(conversation.userDefinedName, "foo bar")
        XCTAssertEqual(conversation.localParticipants.count, 2)
        XCTAssertTrue(conversation.allowGuests)
        XCTAssertTrue(conversation.allowServices)
        XCTAssertTrue(conversation.hasReadReceiptsEnabled)
    }

    func test_ItCreatesMLSGroup() throws {
        // Given
        BackendInfo.apiVersion = .v2
        action = createAction()
        handler = sut
        mlsService.conversationExistsGroupID_MockMethod = { _ in false }
        mlsService.createGroupFor_MockMethod = { _ in }
        mlsService.addMembersToConversationWithFor_MockMethod = { _, _ in }
        let payload = try XCTUnwrap(successResponsePayloadMLS.encodeToJSONString())

        // When
        let result = try XCTUnwrap(test_itHandlesSuccess(
            status: 201,
            payload: payload as ZMTransportData
        ))

        // Then
        try syncMOC.performAndWait {
            let conversation = try XCTUnwrap(syncMOC.existingObject(with: result) as? ZMConversation)
            assertConversationHasCorrectValues(conversation)
            XCTAssertEqual(conversation.messageProtocol, .mls)
            XCTAssertEqual(conversation.mlsGroupID, mlsGroupID)
            XCTAssertEqual(conversation.mlsStatus, .ready)

            XCTAssertEqual(mlsService.createGroupFor_Invocations.count, 1)

            let createGroupCall = mlsService.createGroupFor_Invocations.element(atIndex: 0)
            XCTAssertEqual(createGroupCall, mlsGroupID)
        }
    }

    func test_HandleResponse_Failures() throws {
        // Given
        action = createAction()
        handler = sut

        // Then
        test_itHandlesFailures([
            .failure(status: 400, error: .mlsNotEnabled, label: "mls-not-enabled"),
            .failure(status: 400, error: .nonEmptyMemberList, label: "non-empty-member-list"),
            .failure(status: 400, error: .invalidBody),
            .failure(status: 403, error: .missingLegalholdConsent, label: "missing-legalhold-consent"),
            .failure(status: 403, error: .operationDenied, label: "operation-denied"),
            .failure(status: 403, error: .noTeamMember, label: "no-team-member"),
            .failure(status: 403, error: .notConnected, label: "not-connected"),
            .failure(status: 403, error: .mlsMissingSenderClient, label: "mls-missing-sender-client"),
            .failure(status: 403, error: .accessDenied, label: "access-denied"),
            .failure(status: 999, error: .unknown(code: 999, label: "foo", message: "?"), label: "foo")
        ])
    }

    func testThatItCallsResultHandler_OnUnreachableDomainsError() {
        syncMOC.performGroupedAndWait { [self] _ in
            // Given
            BackendInfo.apiVersion = .v4
            let unreachableDomain = "foma.wire.link"
            let unreachableUserID = QualifiedID(uuid: UUID(), domain: unreachableDomain)

            action = CreateGroupConversationAction(
                messageProtocol: .proteus,
                creatorClientID: "creatorClientID",
                qualifiedUserIDs: [user1ID, unreachableUserID],
                unqualifiedUserIDs: [],
                name: "foo bar",
                accessMode: .allowGuests,
                accessRoles: [.guest, .service, .nonTeamMember, .teamMember],
                legacyAccessRole: nil,
                teamID: teamID,
                isReadReceiptsEnabled: true
            )
            handler = sut

            let isDone = self.expectation(description: "isDone")

            action.onResult {
                switch $0 {
                case .failure(.unreachableDomains([unreachableDomain])):
                    break

                default:
                    XCTFail("unexpected result: \($0)")
                }

                isDone.fulfill()
            }

            let payload = ErrorResponse(unreachable_backends: [unreachableDomain])
            let payloadString = payload.payloadString()
            let response = ZMTransportResponse(
                payload: payloadString as? ZMTransportData,
                httpStatus: 533,
                transportSessionError: nil,
                apiVersion: APIVersion.v4.rawValue
            )

            // When
            self.sut.handleResponse(response, action: action)

            // Then
            XCTAssertTrue(waitForCustomExpectations(withTimeout: 0.5))
        }
    }

    func testThatItCallsResultHandler_OnNonFederatingDomainsError() {
        syncMOC.performGroupedAndWait { [self] _ in
            // Given
            BackendInfo.apiVersion = .v4
            let applesDomain = "apples@domain.com"
            let bananasDomain = "bananas@domain.com"

            let applesQualifiedID = QualifiedID(uuid: UUID(), domain: applesDomain)
            let bananasQualifiedID = QualifiedID(uuid: UUID(), domain: bananasDomain)

            action = CreateGroupConversationAction(
                messageProtocol: .proteus,
                creatorClientID: "creatorClientID",
                qualifiedUserIDs: [applesQualifiedID, bananasQualifiedID],
                unqualifiedUserIDs: [],
                name: "foo bar",
                accessMode: .allowGuests,
                accessRoles: [.guest, .service, .nonTeamMember, .teamMember],
                legacyAccessRole: nil,
                teamID: teamID,
                isReadReceiptsEnabled: true
            )
            handler = sut

            let isDone = self.expectation(description: "isDone")

            action.onResult {
                switch $0 {
                case .failure(.nonFederatingDomains([applesDomain, bananasDomain])):
                    break

                default:
                    XCTFail("unexpected result: \($0)")
                }

                isDone.fulfill()
            }

            let payload = ErrorResponse(non_federating_backends: [applesDomain, bananasDomain])
            let payloadString = payload.payloadString()
            let response = ZMTransportResponse(
                payload: payloadString as? ZMTransportData,
                httpStatus: 409,
                transportSessionError: nil,
                apiVersion: APIVersion.v4.rawValue
            )

            // When
            self.sut.handleResponse(response, action: action)

            // Then
            XCTAssertTrue(waitForCustomExpectations(withTimeout: 0.5))
        }
    }

}<|MERGE_RESOLUTION|>--- conflicted
+++ resolved
@@ -41,15 +41,11 @@
 
     override func setUp() {
         super.setUp()
-<<<<<<< HEAD
+        mlsService = MockMLSServiceInterface()
         sut = CreateGroupConversationActionHandler(
             context: syncMOC,
-            removeLocalConversationUseCase: RemoveLocalConversationUseCase()
-        )
-=======
-        mlsService = MockMLSServiceInterface()
-        sut = CreateGroupConversationActionHandler(context: syncMOC, mlsService: mlsService)
->>>>>>> 4b61a117
+            removeLocalConversationUseCase: RemoveLocalConversationUseCase(), mlsService: mlsService
+        )
         conversationID = .randomID()
         mlsGroupID = MLSGroupID([1, 2, 3])
         teamID = .create()
