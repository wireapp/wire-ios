--- conflicted
+++ resolved
@@ -53,13 +53,8 @@
             context: syncMOC,
             eventProcessor: ConversationEventProcessor(
                 context: syncMOC,
-<<<<<<< HEAD
-                conversationService: MockConversationServiceInterface(),
-                mlsEventProcessor: MockMLSEventProcessor()
-=======
                 conversationService: mockConversationService,
                 mlsEventProcessor: MockMLSEventProcessing()
->>>>>>> fb901ffb
             )
         )
     }
