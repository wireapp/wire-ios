--- conflicted
+++ resolved
@@ -84,27 +84,20 @@
 
 final class CreateGroupConversationActionHandler: ActionHandler<CreateGroupConversationAction> {
 
-<<<<<<< HEAD
-    private lazy var processor = ConversationEventPayloadProcessor(context: context)
-=======
     private lazy var processor = ConversationEventPayloadProcessor(
         mlsEventProcessor: MLSEventProcessor(context: context),
         removeLocalConversation: removeLocalConversationUseCase
     )
 
-    private let mlsService: MLSServiceInterface
     private let removeLocalConversationUseCase: RemoveLocalConversationUseCaseProtocol
 
     required init(
         context: NSManagedObjectContext,
-        mlsService: MLSServiceInterface,
         removeLocalConversationUseCase: RemoveLocalConversationUseCaseProtocol
     ) {
-        self.mlsService = mlsService
         self.removeLocalConversationUseCase = removeLocalConversationUseCase
         super.init(context: context)
     }
->>>>>>> c29155e2
 
     // MARK: - Request generation
 
