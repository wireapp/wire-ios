//
// Wire
// Copyright (C) 2024 Wire Swiss GmbH
//
// This program is free software: you can redistribute it and/or modify
// it under the terms of the GNU General Public License as published by
// the Free Software Foundation, either version 3 of the License, or
// (at your option) any later version.
//
// This program is distributed in the hope that it will be useful,
// but WITHOUT ANY WARRANTY; without even the implied warranty of
// MERCHANTABILITY or FITNESS FOR A PARTICULAR PURPOSE. See the
// GNU General Public License for more details.
//
// You should have received a copy of the GNU General Public License
// along with this program. If not, see http://www.gnu.org/licenses/.
//

import Foundation
import WireDataModel

public final class CreateGroupConversationAction: EntityAction {

    public typealias Result = NSManagedObjectID

    public enum Failure: Error, Equatable {

        case invalidBody
        case mlsNotEnabled
        case nonEmptyMemberList
        case missingLegalholdConsent
        case operationDenied
        case noTeamMember
        case notConnected
        case mlsMissingSenderClient
        case accessDenied
        case unreachableDomains(Set<String>)
        case nonFederatingDomains(Set<String>)
        case proccessingError
        case unknown(code: Int, label: String, message: String)

    }

    public var messageProtocol: MessageProtocol
    public var creatorClientID: String
    public var qualifiedUserIDs: [QualifiedID]
    public var unqualifiedUserIDs: [UUID]
    public var name: String?
    public var accessMode: ConversationAccessMode?
    public var accessRoles: Set<ConversationAccessRoleV2>
    public var legacyAccessRole: ConversationAccessRole?
    public var teamID: UUID?
    public var isReadReceiptsEnabled: Bool

    public var resultHandler: ResultHandler?

    public init(
        messageProtocol: MessageProtocol,
        creatorClientID: String,
        qualifiedUserIDs: [QualifiedID] = [],
        unqualifiedUserIDs: [UUID] = [],
        name: String? = nil,
        accessMode: ConversationAccessMode,
        accessRoles: Set<ConversationAccessRoleV2>,
        legacyAccessRole: ConversationAccessRole? = nil,
        teamID: UUID? = nil,
        isReadReceiptsEnabled: Bool,
        resultHandler: ResultHandler? = nil
    ) {
        self.messageProtocol = messageProtocol
        self.creatorClientID = creatorClientID
        self.qualifiedUserIDs = qualifiedUserIDs
        self.unqualifiedUserIDs = unqualifiedUserIDs
        self.name = name
        self.accessMode = accessMode
        self.accessRoles = accessRoles
        self.legacyAccessRole = legacyAccessRole
        self.teamID = teamID
        self.isReadReceiptsEnabled = isReadReceiptsEnabled
        self.resultHandler = resultHandler
    }

}

final class CreateGroupConversationActionHandler: ActionHandler<CreateGroupConversationAction> {

<<<<<<< HEAD
    private lazy var processor = ConversationEventPayloadProcessor(context: context)
=======
    private let processor: ConversationEventPayloadProcessor
>>>>>>> 7c129620
    private let mlsService: MLSServiceInterface

    required init(
        context: NSManagedObjectContext,
        mlsService: MLSServiceInterface,
        removeLocalConversationUseCase: RemoveLocalConversationUseCaseProtocol
    ) {
        self.mlsService = mlsService
<<<<<<< HEAD
=======
        processor = .init(removeLocalConversation: removeLocalConversationUseCase)
>>>>>>> 7c129620
        super.init(context: context)
    }

    // MARK: - Request generation

    override func request(
        for action: CreateGroupConversationAction,
        apiVersion: APIVersion
    ) -> ZMTransportRequest? {
        let payload = Payload.NewConversation(action)
        guard let payloadString = payload.payloadString(apiVersion: apiVersion) else {
            return nil
        }

        return ZMTransportRequest(
            path: "/conversations",
            method: .post,
            payload: payloadString as ZMTransportData?,
            apiVersion: apiVersion.rawValue
        )
    }

    // MARK: - Response handling

    override func handleResponse(
        _ response: ZMTransportResponse,
        action: CreateGroupConversationAction
    ) {
        var action = action

        switch (response.httpStatus, response.payloadLabel()) {
        case (200, _), (201, _):
            Task { [action] in
                await handleSuccessResponse(response, action: action)
            }

        case (400, "mls-not-enabled"):
            action.fail(with: .mlsNotEnabled)

        case (400, "non-empty-member-list"):
            action.fail(with: .nonEmptyMemberList)

        case (400, _):
            action.fail(with: .invalidBody)

        case (403, "missing-legalhold-consent"):
            action.fail(with: .missingLegalholdConsent)

        case (403, "operation-denied"):
            action.fail(with: .operationDenied)

        case (403, "no-team-member"):
            action.fail(with: .noTeamMember)

        case (403, "not-connected"):
            action.fail(with: .notConnected)

        case (403, "mls-missing-sender-client"):
            action.fail(with: .mlsMissingSenderClient)

        case (403, "access-denied"):
            action.fail(with: .accessDenied)

        case (409, _):
            guard
                let payload = ErrorResponse(response),
                let nonFederatingDomains = payload.non_federating_backends
            else {
                return action.fail(with: .proccessingError)
            }

            if nonFederatingDomains.isEmpty {
                Task { [action] in
                    await handleSuccessResponse(response, action: action)
                }
            } else {
                action.fail(with: .nonFederatingDomains(Set(nonFederatingDomains)))
            }

        case (533, _):
            guard
                let payload = ErrorResponse(response),
                let unreachableDomains = payload.unreachable_backends
            else {
                return action.fail(with: .proccessingError)
            }

            if unreachableDomains.isEmpty {
                Task { [action] in
                    await handleSuccessResponse(response, action: action)
                }
            } else {
                action.fail(with: .unreachableDomains(Set(unreachableDomains)))
            }

        default:
            let errorInfo = response.errorInfo
            action.fail(with: .unknown(
                code: errorInfo.status,
                label: errorInfo.label,
                message: errorInfo.message
            ))
        }
    }

    private func handleSuccessResponse(
        _ response: ZMTransportResponse,
        action: CreateGroupConversationAction
    ) async {
        var action = action

        guard
            let apiVersion = APIVersion(rawValue: response.apiVersion),
            let rawData = response.rawData,
            let payload = Payload.Conversation(rawData, apiVersion: apiVersion),
            let newConversation = await self.processor.updateOrCreateConversation(
                from: payload,
                in: self.context
            )
        else {
            Logging.network.warn("Can't process response, aborting.")
            await context.perform {
                action.fail(with: .proccessingError)
            }
            return
        }

        let messageProtocol = await context.perform { newConversation.messageProtocol }

        switch messageProtocol {
        case .proteus:
            await context.perform {
                self.context.saveOrRollback()
                action.succeed(with: newConversation.objectID)
            }

        case .mls:
            Logging.mls.info("created new conversation on backend, got group ID (\(String(describing: payload.mlsGroupID)))")

            // Self user is creator, so we don't need to process a welcome message
            await context.perform {
                newConversation.mlsStatus = .ready
            }

            let selfUserID = await context.perform { ZMUser.selfUser(in: self.context).qualifiedID }

            // If this is an mls conversation, then the initial participants won't have
            // been added yet on the backend. This means that we must take the list of
            // participants from the action instead of the local conversation.
            let pendingParticipants = Set(action.qualifiedUserIDs).union(action.unqualifiedUserIDs.compactMap {
                guard let localDomain = BackendInfo.domain else { return nil }
                return QualifiedID(uuid: $0, domain: localDomain)
            })

            let users = pendingParticipants.map { qualifiedID in
                if qualifiedID == selfUserID {
                    return MLSUser(qualifiedID, selfClientID: action.creatorClientID)
                } else {
                    return MLSUser(qualifiedID)
                }
            }

            guard let groupID = await context.perform({ newConversation.mlsGroupID }) else {
                Logging.mls.warn("failed to create mls group: conversation is missing group id.")
                action.fail(with: .proccessingError)
                return
            }

            do {
                try await mlsService.createGroup(for: groupID, with: users)
                await self.context.perform {
                    action.succeed(with: newConversation.objectID)
                }
            } catch let error {
                Logging.mls.error("failed create new mls group: \(String(describing: error))")
                action.fail(with: .proccessingError)
                return
            }
        case .mixed:
            // Conversations should never be created with mixed protocol, that's why we break here
            break
        }
    }
}

extension CreateGroupConversationActionHandler {

    // MARK: - Error response

    struct ErrorResponse: Codable {

        var unreachable_backends: [String]?
        var non_federating_backends: [String]?

    }

}<|MERGE_RESOLUTION|>--- conflicted
+++ resolved
@@ -84,11 +84,7 @@
 
 final class CreateGroupConversationActionHandler: ActionHandler<CreateGroupConversationAction> {
 
-<<<<<<< HEAD
     private lazy var processor = ConversationEventPayloadProcessor(context: context)
-=======
-    private let processor: ConversationEventPayloadProcessor
->>>>>>> 7c129620
     private let mlsService: MLSServiceInterface
 
     required init(
@@ -97,10 +93,6 @@
         removeLocalConversationUseCase: RemoveLocalConversationUseCaseProtocol
     ) {
         self.mlsService = mlsService
-<<<<<<< HEAD
-=======
-        processor = .init(removeLocalConversation: removeLocalConversationUseCase)
->>>>>>> 7c129620
         super.init(context: context)
     }
 
