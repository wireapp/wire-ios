--- conflicted
+++ resolved
@@ -83,30 +83,20 @@
 
 final class CreateGroupConversationActionHandler: ActionHandler<CreateGroupConversationAction> {
 
-<<<<<<< HEAD
     private let processor: ConversationEventPayloadProcessor
 
     required init(
         context: NSManagedObjectContext,
+mlsService: MLSServiceInterface,
         removeLocalConversationUseCase: RemoveLocalConversationUseCaseProtocol
     ) {
+self.mlsService = mlsService
         processor = .init(removeLocalConversation: removeLocalConversationUseCase)
         super.init(context: context)
     }
 
     required init(context: NSManagedObjectContext) {
         processor = .init(removeLocalConversation: RemoveLocalConversationUseCase())
-=======
-    private let processor = ConversationEventPayloadProcessor()
-    private let mlsService: MLSServiceInterface
-
-    required init(
-        context: NSManagedObjectContext,
-        mlsService: MLSServiceInterface
-    ) {
-        self.mlsService = mlsService
-
->>>>>>> 4b61a117
         super.init(context: context)
     }
 
