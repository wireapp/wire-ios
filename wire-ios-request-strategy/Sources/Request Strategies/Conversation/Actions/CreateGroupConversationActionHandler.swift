--- conflicted
+++ resolved
@@ -200,31 +200,6 @@
     private func handleSuccessResponse(
         _ response: ZMTransportResponse,
         action: CreateGroupConversationAction
-<<<<<<< HEAD
-    ) {
-        Task {
-            var action = action
-
-            guard
-                let apiVersion = APIVersion(rawValue: response.apiVersion),
-                let rawData = response.rawData,
-                let payload = Payload.Conversation(rawData, apiVersion: apiVersion),
-                let newConversation = await context.perform( {
-                    self.processor.updateOrCreateConversation(
-                        from: payload,
-                        in: self.context
-                    )
-                })
-            else {
-                Logging.network.warn("Can't process response, aborting.")
-                await context.perform {
-                    action.fail(with: .proccessingError)
-                }
-                return
-            }
-
-            let messageProtocol = await context.perform { newConversation.messageProtocol }
-=======
     ) async {
         var action = action
 
@@ -232,60 +207,37 @@
             let apiVersion = APIVersion(rawValue: response.apiVersion),
             let rawData = response.rawData,
             let payload = Payload.Conversation(rawData, apiVersion: apiVersion),
-            let newConversation = await processor.updateOrCreateConversation(
+            let newConversation = await self.processor.updateOrCreateConversation(
                 from: payload,
-                in: context
+                in: self.context
             )
         else {
             Logging.network.warn("Can't process response, aborting.")
-            action.fail(with: .proccessingError)
+            await context.perform {
+                action.fail(with: .proccessingError)
+            }
             return
         }
 
-        switch await context.perform({ newConversation.messageProtocol }) {
+        let messageProtocol = await context.perform { newConversation.messageProtocol }
+
+        switch messageProtocol {
         case .proteus:
-            await context.perform { [context] in
-                context.saveOrRollback()
+            await context.perform {
+                self.context.saveOrRollback()
                 action.succeed(with: newConversation.objectID)
             }
 
         case .mls:
             Logging.mls.info("created new conversation on backend, got group ID (\(String(describing: payload.mlsGroupID)))")
 
-            let newConversationObjectID = await context.perform {
-                // Self user is creator, so we don't need to process a welcome message
+            // Self user is creator, so we don't need to process a welcome message
+            await context.perform {
                 newConversation.mlsStatus = .ready
-                return newConversation.objectID
-            }
-
-            guard let mlsService = await context.perform({ [context] in context.zm_sync.mlsService }) else {
-                Logging.mls.warn("failed to create mls group: mlsService doesn't exist")
-                action.fail(with: .proccessingError)
-                return
-            }
-
-            guard let groupID = await context.perform({ newConversation.mlsGroupID }) else {
-                Logging.mls.warn("failed to create mls group: conversation is missing group id.")
-                action.fail(with: .proccessingError)
-                return
-            }
->>>>>>> 20fabfa6
-
-            switch messageProtocol {
-            case .proteus:
-                await context.perform {
-                    self.context.saveOrRollback()
-                    action.succeed(with: newConversation.objectID)
-                }
-
-            case .mls:
-                Logging.mls.info("created new conversation on backend, got group ID (\(String(describing: payload.mlsGroupID)))")
-
-<<<<<<< HEAD
-                // Self user is creator, so we don't need to process a welcome message
-                await context.perform {
-                    newConversation.mlsStatus = .ready
-=======
+            }
+
+            let selfUserID = await context.perform { ZMUser.selfUser(in: self.context).qualifiedID }
+
             // If this is an mls conversation, then the initial participants won't have
             // been added yet on the backend. This means that we must take the list of
             // participants from the action instead of the local conversation.
@@ -294,73 +246,34 @@
                 return QualifiedID(uuid: $0, domain: localDomain)
             })
 
-            let selfUserID = await context.perform { [context] in
-                ZMUser.selfUser(in: context).qualifiedID
-            }
-
             let users = pendingParticipants.map { qualifiedID in
                 if qualifiedID == selfUserID {
                     return MLSUser(qualifiedID, selfClientID: action.creatorClientID)
                 } else {
                     return MLSUser(qualifiedID)
->>>>>>> 20fabfa6
-                }
-
-<<<<<<< HEAD
-                let selfUserID = await context.perform { ZMUser.selfUser(in: self.context).qualifiedID }
-
-                // If this is an mls conversation, then the initial participants won't have
-                // been added yet on the backend. This means that we must take the list of
-                // participants from the action instead of the local conversation.
-                let pendingParticipants = Set(action.qualifiedUserIDs).union(action.unqualifiedUserIDs.compactMap {
-                    guard let localDomain = BackendInfo.domain else { return nil }
-                    return QualifiedID(uuid: $0, domain: localDomain)
-                })
-
-                let users = pendingParticipants.map { qualifiedID in
-                    if qualifiedID == selfUserID {
-                        return MLSUser(qualifiedID, selfClientID: action.creatorClientID)
-                    } else {
-                        return MLSUser(qualifiedID)
-                    }
-                }
-=======
-            let reportSuccess = {
-                action.succeed(with: newConversationObjectID)
-            }
->>>>>>> 20fabfa6
-
-                guard let groupID = await context.perform({ newConversation.mlsGroupID }) else {
-                    Logging.mls.warn("failed to create mls group: conversation is missing group id.")
-                    action.fail(with: .proccessingError)
-                    return
-                }
-
-<<<<<<< HEAD
-                do {
-                    try mlsService.createGroup(for: groupID)
-                    try await mlsService.addMembersToConversation(with: users, for: groupID)
-                    await self.context.perform {
-                        action.succeed(with: newConversation.objectID)
-                    }
-                } catch let error {
-                    Logging.mls.error("failed create new mls group: \(String(describing: error))")
-                    action.fail(with: .proccessingError)
-                    return
-                }
-=======
+                }
+            }
+
+            guard let groupID = await context.perform({ newConversation.mlsGroupID }) else {
+                Logging.mls.warn("failed to create mls group: conversation is missing group id.")
+                action.fail(with: .proccessingError)
+                return
+            }
+
             do {
+                // FIXME: turn async
+                try mlsService.createGroup(for: groupID)
                 try await mlsService.addMembersToConversation(with: users, for: groupID)
-                reportSuccess()
+                await self.context.perform {
+                    action.succeed(with: newConversation.objectID)
+                }
             } catch let error {
-                Logging.mls.error("failed to add members to new mls group: \(String(describing: error))")
-                reportFailure()
+                Logging.mls.error("failed create new mls group: \(String(describing: error))")
+                action.fail(with: .proccessingError)
                 return
->>>>>>> 20fabfa6
-            }
-        }
-    }
-
+            }
+        }
+    }
 }
 
 extension CreateGroupConversationActionHandler {
