//
// Wire
// Copyright (C) 2023 Wire Swiss GmbH
//
// This program is free software: you can redistribute it and/or modify
// it under the terms of the GNU General Public License as published by
// the Free Software Foundation, either version 3 of the License, or
// (at your option) any later version.
//
// This program is distributed in the hope that it will be useful,
// but WITHOUT ANY WARRANTY; without even the implied warranty of
// MERCHANTABILITY or FITNESS FOR A PARTICULAR PURPOSE. See the
// GNU General Public License for more details.
//
// You should have received a copy of the GNU General Public License
// along with this program. If not, see http://www.gnu.org/licenses/.
//

import Foundation
import WireDataModel

public final class MLSRequestStrategy: AbstractRequestStrategy {

    // MARK: - Properties

    private let entitySync: EntityActionSync

    // MARK: - Life cycle

    public override init(
        withManagedObjectContext managedObjectContext: NSManagedObjectContext,
        applicationStatus: ApplicationStatus
    ) {
        entitySync = EntityActionSync(actionHandlers: [
            SendMLSMessageActionHandler(context: managedObjectContext),
            SendCommitBundleActionHandler(context: managedObjectContext),
            CountSelfMLSKeyPackagesActionHandler(context: managedObjectContext),
            UploadSelfMLSKeyPackagesActionHandler(context: managedObjectContext),
            ClaimMLSKeyPackageActionHandler(context: managedObjectContext),
            FetchBackendMLSPublicKeysActionHandler(context: managedObjectContext),
            FetchMLSSubconversationGroupInfoActionHandler(context: managedObjectContext),
            FetchMLSConversationGroupInfoActionHandler(context: managedObjectContext),
            FetchSubgroupActionHandler(context: managedObjectContext),
            DeleteSubgroupActionHandler(context: managedObjectContext),
            LeaveSubconversationActionHandler(context: managedObjectContext),
<<<<<<< HEAD
            ReplaceSelfMLSKeyPackagesActionHandler(context: managedObjectContext)
=======
            FetchSupportedProtocolsActionHandler(context: managedObjectContext),
            SyncMLSOneToOneConversationActionHandler(context: managedObjectContext)
>>>>>>> 48002498
        ])

        super.init(
            withManagedObjectContext: managedObjectContext,
            applicationStatus: applicationStatus
        )

        configuration = [.allowsRequestsDuringSlowSync, .allowsRequestsWhileOnline]
    }

    // MARK: - Requests

    public override func nextRequestIfAllowed(for apiVersion: APIVersion) -> ZMTransportRequest? {
        return entitySync.nextRequest(for: apiVersion)
    }

}<|MERGE_RESOLUTION|>--- conflicted
+++ resolved
@@ -43,12 +43,9 @@
             FetchSubgroupActionHandler(context: managedObjectContext),
             DeleteSubgroupActionHandler(context: managedObjectContext),
             LeaveSubconversationActionHandler(context: managedObjectContext),
-<<<<<<< HEAD
-            ReplaceSelfMLSKeyPackagesActionHandler(context: managedObjectContext)
-=======
+            ReplaceSelfMLSKeyPackagesActionHandler(context: managedObjectContext),
             FetchSupportedProtocolsActionHandler(context: managedObjectContext),
             SyncMLSOneToOneConversationActionHandler(context: managedObjectContext)
->>>>>>> 48002498
         ])
 
         super.init(
