//
// Wire
// Copyright (C) 2023 Wire Swiss GmbH
//
// This program is free software: you can redistribute it and/or modify
// it under the terms of the GNU General Public License as published by
// the Free Software Foundation, either version 3 of the License, or
// (at your option) any later version.
//
// This program is distributed in the hope that it will be useful,
// but WITHOUT ANY WARRANTY; without even the implied warranty of
// MERCHANTABILITY or FITNESS FOR A PARTICULAR PURPOSE. See the
// GNU General Public License for more details.
//
// You should have received a copy of the GNU General Public License
// along with this program. If not, see http://www.gnu.org/licenses/.
//

import XCTest
import WireDataModel
@testable import WireRequestStrategy

class FetchMLSSubconversationGroupInfoActionHandlerTests: BaseFetchMLSGroupInfoActionHandlerTests<FetchMLSSubconversationGroupInfoAction, FetchMLSSubconversationGroupInfoActionHandler> {

    let subgroupType: SubgroupType = .conference

    override func setUp() {
        super.setUp()
        action = FetchMLSSubconversationGroupInfoAction(conversationId: conversationId, domain: domain, subgroupType: subgroupType)
    }

<<<<<<< HEAD
    override func test_itGeneratesARequest_APIV5() throws {
=======
    func test_itGeneratesARequest_APIV5() throws {
>>>>>>> 218ef423
        try test_itGeneratesARequest(
            for: action,
            expectedPath: "/v5/conversations/\(domain)/\(conversationId.transportString())/subconversations/\(subgroupType.rawValue)/groupinfo",
            expectedMethod: .methodGET,
            expectedAcceptType: .messageMLS,
            apiVersion: .v5
<<<<<<< HEAD
        )
    }

    func test_itDoesntGenerateRequests_APIV4() {
        test_itDoesntGenerateARequest(
            action: action,
            apiVersion: .v4,
            expectedError: .endpointUnavailable
=======
>>>>>>> 218ef423
        )
    }

}<|MERGE_RESOLUTION|>--- conflicted
+++ resolved
@@ -29,18 +29,13 @@
         action = FetchMLSSubconversationGroupInfoAction(conversationId: conversationId, domain: domain, subgroupType: subgroupType)
     }
 
-<<<<<<< HEAD
-    override func test_itGeneratesARequest_APIV5() throws {
-=======
     func test_itGeneratesARequest_APIV5() throws {
->>>>>>> 218ef423
         try test_itGeneratesARequest(
             for: action,
             expectedPath: "/v5/conversations/\(domain)/\(conversationId.transportString())/subconversations/\(subgroupType.rawValue)/groupinfo",
             expectedMethod: .methodGET,
             expectedAcceptType: .messageMLS,
             apiVersion: .v5
-<<<<<<< HEAD
         )
     }
 
@@ -49,8 +44,6 @@
             action: action,
             apiVersion: .v4,
             expectedError: .endpointUnavailable
-=======
->>>>>>> 218ef423
         )
     }
 
