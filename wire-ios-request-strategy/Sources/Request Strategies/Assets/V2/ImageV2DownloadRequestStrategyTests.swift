--- conflicted
+++ resolved
@@ -110,13 +110,8 @@
         }
         XCTAssertTrue(waitForAllGroupsToBeEmpty(withTimeout: 0.5))
 
-<<<<<<< HEAD
-        syncMOC.performGroupedAndWait {
-            guard let message = message else {
-=======
-        syncMOC.performGroupedBlockAndWait {
+        syncMOC.performGroupedAndWait {
             guard let message else {
->>>>>>> 2d63a0e7
                 XCTFail("failed to create message")
                 return
             }
