// Wire
// Copyright (C) 2020 Wire Swiss GmbH
//
// This program is free software: you can redistribute it and/or modify
// it under the terms of the GNU General Public License as published by
// the Free Software Foundation, either version 3 of the License, or
// (at your option) any later version.
//
// This program is distributed in the hope that it will be useful,
// but WITHOUT ANY WARRANTY; without even the implied warranty of
// MERCHANTABILITY or FITNESS FOR A PARTICULAR PURPOSE. See the
// GNU General Public License for more details.
//
// You should have received a copy of the GNU General Public License
// along with this program. If not, see http://www.gnu.org/licenses/.
//

import Foundation

enum Payload {

    typealias UserClients = [Payload.UserClient]
    typealias UserClientByUserID = [String: UserClients]
    typealias UserClientByDomain = [String: UserClientByUserID]
    typealias PrekeyByClientID = [String: Prekey?]
    typealias PrekeyByUserID = [String: PrekeyByClientID]
    typealias PrekeyByQualifiedUserID = [String: PrekeyByUserID]
    typealias ClientList = [String]
    typealias ClientListByUserID = [String: ClientList]
    typealias ClientListByQualifiedUserID = [String: ClientListByUserID]
    typealias UserProfiles = [Payload.UserProfile]

    struct EventContainer<T: Codable>: Codable {
        enum CodingKeys: String, CodingKey {
            case event
        }

        let event: T
    }

    struct QualifiedUserIDList: Codable, Hashable {

        enum CodingKeys: String, CodingKey {
            case qualifiedIDs = "qualified_ids"
        }

        var qualifiedIDs: [QualifiedID]
    }

    struct Prekey: Codable {
        let key: String
        let id: Int?
    }

<<<<<<< HEAD
    struct PrekeyByQualifiedUserIDV4: Codable {

        enum CodingKeys: String, CodingKey {
            case prekeyByQualifiedUserID = "qualified_user_client_prekeys"
            case failed = "failed_to_list"
        }

        let prekeyByQualifiedUserID: Payload.PrekeyByQualifiedUserID
        let failed: [QualifiedID]?
=======
    struct PrekeyByQualifiedUserIDWithFailedUsers: Codable {

        enum CodingKeys: String, CodingKey {
            case prekeyByQualifiedUserID = "qualified_user_client_prekeys"
            case failedUserIDs = "failed_to_list"
        }

        let prekeyByQualifiedUserID: Payload.PrekeyByQualifiedUserID
        let failedUserIDs: [QualifiedID]?
>>>>>>> 2e87d0a4

    }

    struct Location: Codable {

        enum CodingKeys: String, CodingKey {
            case longitude = "lon"
            case latitide = "lat"
        }

        let longitude: Double
        let latitide: Double
    }

    struct UserClient: Codable {

        enum CodingKeys: String, CodingKey {
            case id
            case type
            case creationDate = "time"
            case label
            case location
            case deviceClass = "class"
            case deviceModel = "model"
        }

        let id: String
        let type: String?
        let creationDate: Date?
        let label: String?
        let location: Location?
        let deviceClass: String?
        let deviceModel: String?

        init(id: String,
             deviceClass: String,
             type: String? = nil,
             creationDate: Date? = nil,
             label: String? = nil,
             location: Location? = nil,
             deviceModel: String? = nil) {
            self.id = id
            self.type = type
            self.creationDate = creationDate
            self.label = label
            self.location = location
            self.deviceClass = deviceClass
            self.deviceModel = deviceModel
        }

    }

    struct Asset: Codable {

        enum AssetSize: String, Codable {
            case preview
            case complete
        }

        enum AssetType: String, Codable {
            case image
        }

        let key: String
        let size: AssetSize
        let type: AssetType
    }

    struct ServiceID: Codable {
        let id: UUID
        let provider: UUID
    }

    struct SSOID: Codable {

        enum CodingKeys: String, CodingKey {
            case tenant
            case subject
            case scimExternalID = "scim_external_id"
        }

        let tenant: String?
        let subject: String?
        let scimExternalID: String?
    }

    enum LegalholdStatus: String, Codable {
        case enabled
        case pending
        case disabled
        case noConsent = "no_consent"
    }

    struct UserProfilesV4: Codable {

        enum CodingKeys: String, CodingKey {
            case found = "found"
            case failed = "failed"
        }

        let found: [Payload.UserProfile]
        let failed: [QualifiedID]?

    }

    struct UserProfile: Codable {

        enum CodingKeys: String, CodingKey, CaseIterable {
            case id
            case qualifiedID = "qualified_id"
            case teamID = "team"
            case serviceID = "service"
            case SSOID = "sso_id"
            case name
            case handle
            case phone
            case email
            case assets
            case managedBy = "managed_by"
            case accentColor = "accent_id"
            case isDeleted = "deleted"
            case expiresAt = "expires_at"
            case legalholdStatus = "legalhold_status"
        }

        let id: UUID?
        let qualifiedID: QualifiedID?
        let teamID: UUID?
        let serviceID: ServiceID?
        let SSOID: SSOID?
        let name: String?
        let handle: String?
        let phone: String?
        let email: String?
        let assets: [Asset]?
        let managedBy: String?
        let accentColor: Int?
        let isDeleted: Bool?
        let expiresAt: Date?
        let legalholdStatus: LegalholdStatus?

        /// All keys which were present in the original payload even if they
        /// contained a null value.
        ///
        /// This is used to distinguish when a delta user profile update does not
        /// contain a field from when it sets the field to nil.
        let updatedKeys: Set<CodingKeys>

        init(id: UUID? = nil,
             qualifiedID: QualifiedID? = nil,
             teamID: UUID? = nil,
             serviceID: ServiceID? = nil,
             SSOID: SSOID? = nil,
             name: String? = nil,
             handle: String? = nil,
             phone: String? = nil,
             email: String? = nil,
             assets: [Asset] = [],
             managedBy: String? = nil,
             accentColor: Int? = nil,
             isDeleted: Bool? = nil,
             expiresAt: Date? = nil,
             legalholdStatus: LegalholdStatus? = nil,
             updatedKeys: Set<CodingKeys>? = nil) {

            self.id = id
            self.qualifiedID = qualifiedID
            self.teamID = teamID
            self.serviceID = serviceID
            self.SSOID = SSOID
            self.name = name
            self.handle = handle
            self.phone = phone
            self.email = email
            self.assets = assets
            self.managedBy = managedBy
            self.accentColor = accentColor
            self.isDeleted = isDeleted
            self.expiresAt = expiresAt
            self.legalholdStatus = legalholdStatus
            self.updatedKeys = updatedKeys ?? Set(CodingKeys.allCases)
        }

        init(from decoder: Decoder) throws {
            let container = try decoder.container(keyedBy: CodingKeys.self)
            self.id = try container.decodeIfPresent(UUID.self, forKey: .id)
            self.qualifiedID = try container.decodeIfPresent(QualifiedID.self, forKey: .qualifiedID)
            self.teamID = try container.decodeIfPresent(UUID.self, forKey: .teamID)
            self.serviceID = try container.decodeIfPresent(ServiceID.self, forKey: .serviceID)
            self.SSOID = try container.decodeIfPresent(Payload.SSOID.self, forKey: .SSOID)
            self.name = try container.decodeIfPresent(String.self, forKey: .name)
            self.handle = try container.decodeIfPresent(String.self, forKey: .handle)
            self.phone = try container.decodeIfPresent(String.self, forKey: .phone)
            self.email = try container.decodeIfPresent(String.self, forKey: .email)
            self.assets = try container.decodeIfPresent([Payload.Asset].self, forKey: .assets)
            self.managedBy = try container.decodeIfPresent(String.self, forKey: .managedBy)
            self.accentColor = try container.decodeIfPresent(Int.self, forKey: .accentColor)
            self.isDeleted = try container.decodeIfPresent(Bool.self, forKey: .isDeleted)
            self.expiresAt = try container.decodeIfPresent(Date.self, forKey: .expiresAt)
            self.legalholdStatus = try container.decodeIfPresent(LegalholdStatus.self, forKey: .legalholdStatus)
            self.updatedKeys = Set(container.allKeys)
        }
    }

    struct ResponseFailure: Codable {

        /// Endpoints involving federated calls to other domains can return some extra failure responses.
        /// The error response contains the following extra fields:
        struct FederationFailure: Codable {

            enum FailureType: String, Codable {
                case federation = "federation"
                case unknown
            }

            let domain: String
            let path: String
            let type: FailureType

        }

        enum Label: String, Codable {
            case notFound = "not-found"
            case noEndpoint = "no-endpoint"
            case noIdentity = "no-identity"
            case unknownClient = "unknown-client"
            case missingLegalholdConsent = "missing-legalhold-consent"
            case notConnected = "not-connected"
            case connectionLimit = "connection-limit"
            case federationRemoteError = "federation-remote-error"
            case unknown

            init(from decoder: Decoder) throws {
                let container = try decoder.singleValueContainer()
                let label = try container.decode(String.self)
                self = Label(rawValue: label) ?? .unknown
            }

            func encode(to encoder: Encoder) throws {
                var container = encoder.singleValueContainer()
                try container.encode(self.rawValue)
            }
        }

        let code: Int
        let label: Label
        let message: String
        let data: FederationFailure?

    }

    struct MessageSendingStatus: Codable {

        enum CodingKeys: String, CodingKey {
            case time
            case missing
            case redundant
            case deleted
            case failedToSend = "failed_to_send"
        }

        /// Time of sending message.
        let time: Date

        /// Clients that the message should have been encrypted for, but wasn't.
        let missing: ClientListByQualifiedUserID

        /// Clients that the message was encrypted for, but isn't necessary. For
        /// example for a client who's user has been removed from the conversation.
        let redundant: ClientListByQualifiedUserID

        /// Clients that the message was encrypted for, but has since been deleted.
        let deleted: ClientListByQualifiedUserID

        /// When a message is partially sent contains the list of clients which
        /// didn't receive the message.
        let failedToSend: ClientListByQualifiedUserID
    }

    struct PaginationStatus: Codable {

        enum CodingKeys: String, CodingKey {
            case pagingState = "paging_state"
            case size
        }

        let pagingState: String?
        let size: Int?

        init(pagingState: String?, size: Int) {
            self.pagingState = pagingState?.isEmpty == true ? nil : pagingState
            self.size = size
        }
    }

}

extension Payload.ResponseFailure {

    func updateExpirationReason(for message: OTREntity, with reason: MessageSendFailure) {
        message.expirationReasonCode = NSNumber(value: reason.rawValue)
    }

}
<|MERGE_RESOLUTION|>--- conflicted
+++ resolved
@@ -52,7 +52,6 @@
         let id: Int?
     }
 
-<<<<<<< HEAD
     struct PrekeyByQualifiedUserIDV4: Codable {
 
         enum CodingKeys: String, CodingKey {
@@ -62,17 +61,6 @@
 
         let prekeyByQualifiedUserID: Payload.PrekeyByQualifiedUserID
         let failed: [QualifiedID]?
-=======
-    struct PrekeyByQualifiedUserIDWithFailedUsers: Codable {
-
-        enum CodingKeys: String, CodingKey {
-            case prekeyByQualifiedUserID = "qualified_user_client_prekeys"
-            case failedUserIDs = "failed_to_list"
-        }
-
-        let prekeyByQualifiedUserID: Payload.PrekeyByQualifiedUserID
-        let failedUserIDs: [QualifiedID]?
->>>>>>> 2e87d0a4
 
     }
 
