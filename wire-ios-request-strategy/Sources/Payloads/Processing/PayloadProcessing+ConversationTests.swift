--- conflicted
+++ resolved
@@ -693,7 +693,6 @@
         }
     }
 
-<<<<<<< HEAD
     func testUpdateOrCreateConversation_Self_ResetsIsPendingMetadataRefresh() throws {
         syncMOC.performGroupedBlockAndWait {
             // given
@@ -711,7 +710,6 @@
         }
     }
 
-=======
     // MARK: - MLS: Conversation Create
 
     func testUpdateOrCreateConversation_Group_MLS_AsksToUpdateConversationIfNeeded() {
@@ -986,5 +984,4 @@
 
     }
 
->>>>>>> 2abb974c
 }