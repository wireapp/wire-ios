--- conflicted
+++ resolved
@@ -733,18 +733,7 @@
             groupID: payload.mlsGroupID,
             context: context
         )
-<<<<<<< HEAD
-
-        if source == .slowSync {
-            await context.perform { [self] in
-                mlsEventProcessor.joinMLSGroupWhenReady(
-                    forConversation: conversation,
-                    context: context
-                )
-            }
-        }
-=======
->>>>>>> 71fc3689
+
     }
 
     func fetchCreator(
