//
// Wire
// Copyright (C) 2023 Wire Swiss GmbH
//
// This program is free software: you can redistribute it and/or modify
// it under the terms of the GNU General Public License as published by
// the Free Software Foundation, either version 3 of the License, or
// (at your option) any later version.
//
// This program is distributed in the hope that it will be useful,
// but WITHOUT ANY WARRANTY; without even the implied warranty of
// MERCHANTABILITY or FITNESS FOR A PARTICULAR PURPOSE. See the
// GNU General Public License for more details.
//
// You should have received a copy of the GNU General Public License
// along with this program. If not, see http://www.gnu.org/licenses/.
//

import Foundation
import WireDataModel

final class ConversationEventPayloadProcessor {

    enum Source {
        case slowSync
        case eventStream
    }

    // MARK: - Properties

    private let mlsEventProcessor: MLSEventProcessing
    private let removeLocalConversation: RemoveLocalConversationUseCaseProtocol

    // MARK: - Life cycle

    convenience init(context: NSManagedObjectContext) {
        self.init(
            mlsEventProcessor: MLSEventProcessor(context: context),
            removeLocalConversation: RemoveLocalConversationUseCase()
        )
    }

    init(
        mlsEventProcessor: MLSEventProcessing,
        removeLocalConversation: RemoveLocalConversationUseCaseProtocol
    ) {
        self.mlsEventProcessor = mlsEventProcessor
        self.removeLocalConversation = removeLocalConversation
    }

    // MARK: - Conversation creation

    func updateOrCreateConversations(
        from payload: Payload.ConversationList,
        in context: NSManagedObjectContext
    ) async {
        for payload in payload.conversations {
            await updateOrCreateConversation(
                from: payload,
                source: .slowSync,
                in: context
            )
        }
    }

    func updateOrCreateConverations(
        from payload: Payload.QualifiedConversationList,
        in context: NSManagedObjectContext
    ) async {
        for payload in payload.found {
            await updateOrCreateConversation(
                from: payload,
                source: .slowSync,
                in: context
            )
        }
    }

    func processPayload(
        _ payload: Payload.ConversationEvent<Payload.Conversation>,
        in context: NSManagedObjectContext
    ) async {
        guard let timestamp = payload.timestamp else {
            Logging.eventProcessing.error("Conversation creation missing timestamp in event, aborting...")
            return
        }

        await updateOrCreateConversation(
            from: payload.data,
            serverTimestamp: timestamp,
            source: .eventStream,
            in: context
        )
    }

    // MARK: - Conversation deletion

    func processPayload(
        _ payload: Payload.ConversationEvent<Payload.UpdateConversationDeleted>,
        in context: NSManagedObjectContext
    ) async {
        let conversation = await context.perform {
            self.fetchOrCreateConversation(
                from: payload,
                in: context
            )
        }
        guard let conversation else {
            Logging.eventProcessing.error("Conversation deletion missing conversation in event, aborting...")
            return
        }

        await removeLocalConversation.invoke(
            with: conversation,
            syncContext: context
        )
    }

    // MARK: - Member leave

    func processPayload(
        _ payload: Payload.ConversationEvent<Payload.UpdateConverationMemberLeave>,
        originalEvent: ZMUpdateEvent,
        in context: NSManagedObjectContext
    ) {
        guard
            let conversation = fetchOrCreateConversation(
                from: payload,
                in: context
            ),
            let removedUsers = fetchRemovedUsers(
                from: payload.data,
                in: context
            )
        else {
            Logging.eventProcessing.error("Member leave update missing conversation or users, aborting...")
            return
        }

        if !conversation.localParticipants.isDisjoint(with: removedUsers) {
            // TODO jacob refactor to append method on conversation
            _ = ZMSystemMessage.createOrUpdate(
                from: originalEvent,
                in: context
            )
        }

        let sender = fetchOrCreateSender(
            from: payload,
            in: context
        )

        // Idea for improvement, return removed users from this call to benefit from
        // checking that the participants are in the conversation before being removed
        conversation.removeParticipantsAndUpdateConversationState(users: Set(removedUsers), initiatingUser: sender)

        if removedUsers.contains(where: \.isSelfUser), conversation.messageProtocol == .mls {
<<<<<<< HEAD
            Task {
                await mlsEventProcessor.wipeMLSGroup(forConversation: conversation, context: context)
=======
            WaitingGroupTask(context: context) {
                await MLSEventProcessor.shared.wipeMLSGroup(forConversation: conversation, context: context)
>>>>>>> ca901e1e
            }
        }
    }

    // MARK: - Member join

    func processPayload(
        _ payload: Payload.ConversationEvent<Payload.UpdateConverationMemberJoin>,
        originalEvent: ZMUpdateEvent,
        in context: NSManagedObjectContext
    ) {
        guard let conversation = fetchOrCreateConversation(
            from: payload,
            in: context
        ) else {
            Logging.eventProcessing.error("Member join update missing conversation, aborting...")
            return
        }

        if let usersAndRoles = payload.data.users?.map({
            fetchUserAndRole(
                from: $0,
                for: conversation,
                in: context
            )!
        }) {
            let selfUser = ZMUser.selfUser(in: context)
            let users = Set(usersAndRoles.map { $0.0 })
            let newUsers = !users.subtracting(conversation.localParticipants).isEmpty

            if users.contains(selfUser) || newUsers {
                // TODO jacob refactor to append method on conversation
                _ = ZMSystemMessage.createOrUpdate(from: originalEvent, in: context)
            }

            conversation.addParticipantsAndUpdateConversationState(usersAndRoles: usersAndRoles)
        } else if let users = payload.data.userIDs?.map({ ZMUser.fetchOrCreate(with: $0, domain: nil, in: context)}) {
            // NOTE: legacy code path for backwards compatibility with servers without role support

            let users = Set(users)
            let selfUser = ZMUser.selfUser(in: context)

            if !users.isSubset(of: conversation.localParticipantsExcludingSelf) || users.contains(selfUser) {
                // TODO jacob refactor to append method on conversation
                _ = ZMSystemMessage.createOrUpdate(from: originalEvent, in: context)
            }
            conversation.addParticipantsAndUpdateConversationState(users: users, role: nil)
        }
    }

    // MARK: - Conversation rename

    func processPayload(
        _ payload: Payload.ConversationEvent<Payload.UpdateConversationName>,
        originalEvent: ZMUpdateEvent,
        in context: NSManagedObjectContext
    ) {
        guard let conversation = fetchOrCreateConversation(
            from: payload,
            in: context
        ) else {
            Logging.eventProcessing.error("Conversation name update missing conversation, aborting...")
            return
        }

        if conversation.userDefinedName != payload.data.name || ((conversation.modifiedKeys?.contains(ZMConversationUserDefinedNameKey)) != nil) {
            // TODO jacob refactor to append method on conversation
            _ = ZMSystemMessage.createOrUpdate(from: originalEvent, in: context)
        }

        conversation.userDefinedName = payload.data.name
    }

    // MARK: - Member update

    func processPayload(
        _ payload: Payload.ConversationEvent<Payload.ConversationMember>,
        in context: NSManagedObjectContext
    ) {
        guard
            let conversation = fetchOrCreateConversation(
                from: payload,
                in: context
            ),
            let targetUser = fetchOrCreateTargetUser(
                from: payload.data,
                in: context
            )
        else {
            Logging.eventProcessing.error("Conversation member update missing conversation or target user, aborting...")
            return
        }

        if targetUser.isSelfUser {
            if let mutedStatus = payload.data.mutedStatus,
               let mutedReference = payload.data.mutedReference {
                conversation.updateMutedStatus(status: Int32(mutedStatus), referenceDate: mutedReference)
            }

            if let archived = payload.data.archived,
               let archivedReference = payload.data.archivedReference {
                conversation.updateArchivedStatus(archived: archived, referenceDate: archivedReference)
            }
        }

        if let role = payload.data.conversationRole.map({conversation.fetchOrCreateRoleForConversation(name: $0) }) {
            conversation.addParticipantAndUpdateConversationState(user: targetUser, role: role)
        }
    }

    // MARK: - Access mode update

    func processPayload(
        _ payload: Payload.ConversationEvent<Payload.UpdateConversationAccess>,
        in context: NSManagedObjectContext
    ) {
        guard let conversation = fetchOrCreateConversation(
            from: payload,
            in: context
        ) else {
            Logging.eventProcessing.error("Converation access update missing conversation, aborting...")
            return
        }

        if let accessRoles = payload.data.accessRoleV2 {
            conversation.updateAccessStatus(accessModes: payload.data.access, accessRoles: accessRoles)
        } else if let accessRole = payload.data.accessRole, let legacyAccessRole = ConversationAccessRole(rawValue: accessRole) {
            let accessRoles = ConversationAccessRoleV2.fromLegacyAccessRole(legacyAccessRole)
            conversation.updateAccessStatus(accessModes: payload.data.access, accessRoles: accessRoles.map(\.rawValue))
        }
    }

    // MARK: - Message timer update

    func processPayload(
        _ payload: Payload.ConversationEvent<Payload.UpdateConversationMessageTimer>,
        in context: NSManagedObjectContext
    ) {
        guard
            let sender = fetchOrCreateSender(
                from: payload,
                in: context
            ),
            let conversation = fetchOrCreateConversation(
                from: payload,
                in: context
            )
        else {
            Logging.eventProcessing.error("Conversation message timer update missing sender or conversation, aborting...")
            return
        }

        let timeoutValue = (payload.data.messageTimer ?? 0) / 1000
        let timeout: MessageDestructionTimeoutValue = .init(rawValue: timeoutValue)
        let currentTimeout = conversation.activeMessageDestructionTimeoutValue ?? .init(rawValue: 0)

        if let timestamp = payload.timestamp, currentTimeout != timeout {
            conversation.appendMessageTimerUpdateMessage(fromUser: sender, timer: timeoutValue, timestamp: timestamp)
        }
        conversation.setMessageDestructionTimeoutValue(.init(rawValue: timeoutValue), for: .groupConversation)
    }

    // MARK: - Receipt mode update

    func processPayload(
        _ payload: Payload.ConversationEvent<Payload.UpdateConversationReceiptMode>,
        in context: NSManagedObjectContext
    ) {
        guard
            let sender = fetchOrCreateSender(
                from: payload,
                in: context
            ),
            let conversation = fetchOrCreateConversation(
                from: payload,
                in: context
            ),
            let timestamp = payload.timestamp,
            timestamp > conversation.lastServerTimeStamp // Discard event if it has already been applied
        else {
            Logging.eventProcessing.error("Conversation receipt mode has already been updated, aborting...")
            return
        }

        let enabled = payload.data.readReceiptMode > 0
        conversation.hasReadReceiptsEnabled = enabled
        conversation.appendMessageReceiptModeChangedMessage(fromUser: sender, timestamp: timestamp, enabled: enabled)
    }

    // MARK: - Connection request

    func processPayload(
        _ payload: Payload.ConversationEvent<Payload.UpdateConversationConnectionRequest>,
        originalEvent: ZMUpdateEvent,
        in context: NSManagedObjectContext
    ) {
        // TODO jacob refactor to append method on conversation
        _ = ZMSystemMessage.createOrUpdate(from: originalEvent, in: context)
    }

    // MARK: - Helpers

    @discardableResult
    func updateOrCreateConversation(
        from payload: Payload.Conversation,
        serverTimestamp: Date = Date(),
        source: Source = .eventStream,
        in context: NSManagedObjectContext
    ) async -> ZMConversation? {
        guard let conversationType = payload.type.map(BackendConversationType.clientConversationType) else {
            return nil
        }

        switch conversationType {
        case .group:
            return await updateOrCreateGroupConversation(
                from: payload,
                in: context,
                serverTimestamp: serverTimestamp,
                source: source
            )

        case .`self`:
            return await updateOrCreateSelfConversation(
                from: payload,
                in: context,
                serverTimestamp: serverTimestamp,
                source: source
            )

        case .connection, .oneOnOne:
            return await context.perform {
                self.updateOrCreateOneToOneConversation(
                    from: payload,
                    in: context,
                    serverTimestamp: serverTimestamp,
                    source: source
                )
            }

        default:
            return nil
        }
    }

    @discardableResult
    func updateOrCreateGroupConversation(
        from payload: Payload.Conversation,
        in context: NSManagedObjectContext,
        serverTimestamp: Date,
        source: Source
    ) async -> ZMConversation? {
        guard let conversationID = payload.id ?? payload.qualifiedID?.uuid else {
            Logging.eventProcessing.error("Missing conversationID in group conversation payload, aborting...")
            return nil
        }

        var created = false
        let conversation = await context.perform {

            let conversation = ZMConversation.fetchOrCreate(
                with: conversationID,
                domain: payload.qualifiedID?.domain,
                in: context,
                created: &created
            )
            conversation.conversationType = .group
            conversation.remoteIdentifier = conversationID
            conversation.isPendingMetadataRefresh = false
            self.updateAttributes(from: payload, for: conversation, context: context)
            self.updateMetadata(from: payload, for: conversation, context: context)
            self.updateMembers(from: payload, for: conversation, context: context)
            self.updateConversationTimestamps(for: conversation, serverTimestamp: serverTimestamp)
            self.updateConversationStatus(from: payload, for: conversation)
            self.updateMessageProtocol(from: payload, for: conversation)

            return conversation
        }
        await updateMLSStatus(from: payload, for: conversation, context: context, source: source)
        await context.perform {

            if created {
                // we just got a new conversation, we display new conversation header
                conversation.appendNewConversationSystemMessage(
                    at: serverTimestamp,
                    users: conversation.localParticipants
                )

                if source == .slowSync {
                    // Slow synced conversations should be considered read from the start
                    conversation.lastReadServerTimeStamp = conversation.lastModifiedDate
                }
            }
        }

        return conversation
    }

    @discardableResult
    func updateOrCreateSelfConversation(
        from payload: Payload.Conversation,
        in context: NSManagedObjectContext,
        serverTimestamp: Date,
        source: Source
    ) async -> ZMConversation? {
        guard let conversationID = payload.id ?? payload.qualifiedID?.uuid else {
            Logging.eventProcessing.error("Missing conversationID in self conversation payload, aborting...")
            return nil
        }

        var created = false
        let (conversation, mlsGroupID) = await context.perform { [self] in
            let conversation = ZMConversation.fetchOrCreate(
                with: conversationID,
                domain: payload.qualifiedID?.domain,
                in: context,
                created: &created
            )

            conversation.conversationType = .`self`
            conversation.isPendingMetadataRefresh = false
            updateAttributes(from: payload, for: conversation, context: context)
            updateMetadata(from: payload, for: conversation, context: context)
            updateMembers(from: payload, for: conversation, context: context)
            updateConversationTimestamps(for: conversation, serverTimestamp: serverTimestamp)
            updateMessageProtocol(from: payload, for: conversation)

            return (conversation, conversation.mlsGroupID)
        }

        if mlsGroupID != nil {
            do {
                try await createOrJoinSelfConversation(from: conversation)
            } catch {
                WireLogger.mls.error("createOrJoinSelfConversation threw error: \(String(reflecting: error))")
            }
        }

        return conversation
    }

    func createOrJoinSelfConversation(from conversation: ZMConversation) async throws {
        guard let context = conversation.managedObjectContext else {
            return WireLogger.mls.warn("conversation.managedObjectContext is nil")
        }
        let (groupID, mlsService) = await context.perform {
            (conversation.mlsGroupID, conversation.managedObjectContext?.mlsService)
        }

        guard let groupID, let mlsService else {
            WireLogger.mls.warn("no mlsService to createOrJoinSelfConversation")
            return
        }

        WireLogger.mls.debug("createOrJoinSelfConversation for \(groupID.safeForLoggingDescription); conv payload: \(String(describing: self))")

        if await context.perform({ conversation.epoch <= 0 }) {
            await mlsService.createSelfGroup(for: groupID)
        } else if await !mlsService.conversationExists(groupID: groupID) {
            try await mlsService.joinGroup(with: groupID)
        }
    }

    @discardableResult
    func updateOrCreateOneToOneConversation(
        from payload: Payload.Conversation,
        in context: NSManagedObjectContext,
        serverTimestamp: Date,
        source: Source
    ) -> ZMConversation? {
        guard
            let conversationID = payload.id ?? payload.qualifiedID?.uuid,
            let rawConversationType = payload.type
        else {
            Logging.eventProcessing.error("Missing conversation or type in 1:1 conversation payload, aborting...")
            return nil
        }

        let conversationType = BackendConversationType.clientConversationType(rawValue: rawConversationType)

        guard
            let otherMember = payload.members?.others.first,
            let otherUserID = otherMember.id ?? otherMember.qualifiedID?.uuid
        else {
            let conversation = ZMConversation.fetch(with: conversationID, domain: payload.qualifiedID?.domain, in: context)
            conversation?.conversationType = self.conversationType(for: conversation, from: conversationType)
            conversation?.needsToBeUpdatedFromBackend = false
            return conversation
        }

        let otherUser = ZMUser.fetchOrCreate(with: otherUserID, domain: otherMember.qualifiedID?.domain, in: context)

        var conversation: ZMConversation
        if let existingConversation = otherUser.connection?.conversation {
            existingConversation.mergeWithExistingConversation(withRemoteID: conversationID)
            conversation = existingConversation
        } else {
            conversation = ZMConversation.fetchOrCreate(with: conversationID, domain: payload.qualifiedID?.domain, in: context)
            otherUser.connection?.conversation = conversation
        }

        conversation.remoteIdentifier = conversationID
        conversation.domain = BackendInfo.isFederationEnabled ? payload.qualifiedID?.domain : nil
        conversation.conversationType = self.conversationType(for: conversation, from: conversationType)

        updateMetadata(from: payload, for: conversation, context: context)
        updateMembers(from: payload, for: conversation, context: context)
        updateConversationTimestamps(for: conversation, serverTimestamp: serverTimestamp)
        updateConversationStatus(from: payload, for: conversation)

        conversation.needsToBeUpdatedFromBackend = false
        conversation.isPendingMetadataRefresh = otherUser.isPendingMetadataRefresh

        return conversation
    }

    private func updateAttributes(
        from payload: Payload.Conversation,
        for conversation: ZMConversation,
        context: NSManagedObjectContext
    ) {
        conversation.domain = BackendInfo.isFederationEnabled ? payload.qualifiedID?.domain : nil
        conversation.needsToBeUpdatedFromBackend = false
        conversation.epoch = UInt64(payload.epoch ?? 0)
        conversation.mlsGroupID = payload.mlsGroupID.flatMap { MLSGroupID(base64Encoded: $0) }
    }

    func updateMetadata(
        from payload: Payload.Conversation,
        for conversation: ZMConversation,
        context: NSManagedObjectContext
    ) {
        if let teamID = payload.teamID {
            conversation.updateTeam(identifier: teamID)
        }

        if let name = payload.name {
            conversation.userDefinedName = name
        }

        if let creator = fetchCreator(
            from: payload,
            in: context
        ) {
            conversation.creator = creator
        }
    }

    func updateMembers(
        from payload: Payload.Conversation,
        for conversation: ZMConversation,
        context: NSManagedObjectContext
    ) {
        guard let members = payload.members else {
            return
        }

        let otherMembers = fetchOtherMembers(
            from: members,
            conversation: conversation,
            in: context
        )

        let selfUserRole = fetchUserAndRole(
            from: members.selfMember,
            for: conversation,
            in: context
        )?.1

        conversation.updateMembers(otherMembers, selfUserRole: selfUserRole)
    }

    func updateConversationTimestamps(
        for conversation: ZMConversation,
        serverTimestamp: Date
    ) {
        // If the lastModifiedDate is non-nil, e.g. restore from backup,
        // do not update the lastModifiedDate.
        if conversation.lastModifiedDate == nil {
            conversation.updateLastModified(serverTimestamp)
        }

        conversation.updateServerModified(serverTimestamp)
    }

    func updateConversationStatus(
        from payload: Payload.Conversation,
        for conversation: ZMConversation
    ) {
        if let selfMember = payload.members?.selfMember {
            updateMemberStatus(
                from: selfMember,
                for: conversation
            )
        }

        if let readReceiptMode = payload.readReceiptMode {
            conversation.updateReceiptMode(readReceiptMode)
        }

        if let accessModes = payload.access {
            if let accessRoles = payload.accessRoles {
                conversation.updateAccessStatus(accessModes: accessModes, accessRoles: accessRoles)
            } else if
                let accessRole = payload.legacyAccessRole,
                let legacyAccessRole = ConversationAccessRole(rawValue: accessRole) {
                let accessRoles = ConversationAccessRoleV2.fromLegacyAccessRole(legacyAccessRole)
                conversation.updateAccessStatus(accessModes: accessModes, accessRoles: accessRoles.map(\.rawValue))
            }
        }

        if let messageTimer = payload.messageTimer {
            conversation.updateMessageDestructionTimeout(timeout: messageTimer)
        }
    }

    private func updateMessageProtocol(
        from payload: Payload.Conversation,
        for conversation: ZMConversation
    ) {
        guard let messageProtocolString = payload.messageProtocol else {
            Logging.eventProcessing.warn("message protocol is missing")
            return
        }

        guard let messageProtocol = MessageProtocol(string: messageProtocolString) else {
            Logging.eventProcessing.warn("message protocol is invalid, got: \(messageProtocolString)")
            return
        }

        conversation.messageProtocol = messageProtocol
    }

    private func updateMLSStatus(
        from payload: Payload.Conversation,
        for conversation: ZMConversation,
        context: NSManagedObjectContext,
        source: Source
    ) async {

        await mlsEventProcessor.updateConversationIfNeeded(
            conversation: conversation,
            groupID: payload.mlsGroupID,
            context: context
        )

        if source == .slowSync {
            await context.perform { [self] in
                mlsEventProcessor.joinMLSGroupWhenReady(
                    forConversation: conversation,
                    context: context
                )
            }
        }
    }

    func fetchCreator(
        from payload: Payload.Conversation,
        in context: NSManagedObjectContext
    ) -> ZMUser? {
        guard let userID = payload.creator else {
            return nil
        }

        // We assume that the creator always belongs to the same domain as the conversation
        return ZMUser.fetchOrCreate(
            with: userID,
            domain: payload.qualifiedID?.domain,
            in: context
        )
    }

    private func conversationType(
        for conversation: ZMConversation?,
        from type: ZMConversationType
    ) -> ZMConversationType {
        guard let conversation = conversation else {
            return type
        }

        // The backend can't distinguish between one-to-one and connection conversation
        // types across federated enviroments so check locally if it's a connection.
        if conversation.connection?.status == .sent {
            return .connection
        } else {
            return type
        }
    }

    func fetchOrCreateConversation<T>(
        from payload: Payload.ConversationEvent<T>,
        in context: NSManagedObjectContext
    ) -> ZMConversation? {
        guard let conversationID = payload.id ?? payload.qualifiedID?.uuid else {
            return nil
        }

        return ZMConversation.fetchOrCreate(
            with: conversationID,
            domain: payload.qualifiedID?.domain,
            in: context
        )
    }

    func fetchRemovedUsers(
        from payload: Payload.UpdateConverationMemberLeave,
        in context: NSManagedObjectContext
    ) -> [ZMUser]? {
        if let users = payload.qualifiedUserIDs?.map({ ZMUser.fetchOrCreate(with: $0.uuid, domain: $0.domain, in: context) }) {
            return users
        }

        if let users = payload.userIDs?.map({ ZMUser.fetchOrCreate(with: $0, domain: nil, in: context) }) {
            return users
        }

        return nil
    }

    func fetchOrCreateSender<T>(
        from payload: Payload.ConversationEvent<T>,
        in context: NSManagedObjectContext
    ) -> ZMUser? {
        guard let userID = payload.from ?? payload.qualifiedFrom?.uuid else {
            return nil
        }

        return ZMUser.fetchOrCreate(
            with: userID,
            domain: payload.qualifiedFrom?.domain,
            in: context
        )
    }

    func fetchOrCreateTargetUser(
        from payload: Payload.ConversationMember,
        in context: NSManagedObjectContext
    ) -> ZMUser? {
        guard let userID = payload.target ?? payload.qualifiedTarget?.uuid else {
            return nil
        }

        return ZMUser.fetchOrCreate(
            with: userID,
            domain: payload.qualifiedTarget?.domain,
            in: context
        )
    }

    func fetchOtherMembers(
        from payload: Payload.ConversationMembers,
        conversation: ZMConversation,
        in context: NSManagedObjectContext
    ) -> [(ZMUser, Role?)] {
        return payload.others.compactMap {
            fetchUserAndRole(
                from: $0,
                for: conversation,
                in: context
            )
        }
    }

    func fetchUserAndRole(
        from payload: Payload.ConversationMember,
        for conversation: ZMConversation,
        in context: NSManagedObjectContext
    ) -> (ZMUser, Role?)? {
        guard let userID = payload.id ?? payload.qualifiedID?.uuid else {
            return nil
        }

        let user = ZMUser.fetchOrCreate(
            with: userID,
            domain: payload.qualifiedID?.domain,
            in: context
        )

        let role = payload.conversationRole.map {
            conversation.fetchOrCreateRoleForConversation(name: $0)
        }

        return (user, role)
    }

    private func updateMemberStatus(
        from payload: Payload.ConversationMember,
        for conversation: ZMConversation
    ) {
        if let mutedStatus = payload.mutedStatus,
           let mutedReference = payload.mutedReference {
            conversation.updateMutedStatus(status: Int32(mutedStatus), referenceDate: mutedReference)
        }

        if let archived = payload.archived,
           let archivedReference = payload.archivedReference {
            conversation.updateArchivedStatus(archived: archived, referenceDate: archivedReference)
        }
    }

}<|MERGE_RESOLUTION|>--- conflicted
+++ resolved
@@ -155,13 +155,8 @@
         conversation.removeParticipantsAndUpdateConversationState(users: Set(removedUsers), initiatingUser: sender)
 
         if removedUsers.contains(where: \.isSelfUser), conversation.messageProtocol == .mls {
-<<<<<<< HEAD
-            Task {
+            WaitingGroupTask(context: context) { [mlsEventProcessor] in
                 await mlsEventProcessor.wipeMLSGroup(forConversation: conversation, context: context)
-=======
-            WaitingGroupTask(context: context) {
-                await MLSEventProcessor.shared.wipeMLSGroup(forConversation: conversation, context: context)
->>>>>>> ca901e1e
             }
         }
     }
