//
// Wire
// Copyright (C) 2024 Wire Swiss GmbH
//
// This program is free software: you can redistribute it and/or modify
// it under the terms of the GNU General Public License as published by
// the Free Software Foundation, either version 3 of the License, or
// (at your option) any later version.
//
// This program is distributed in the hope that it will be useful,
// but WITHOUT ANY WARRANTY; without even the implied warranty of
// MERCHANTABILITY or FITNESS FOR A PARTICULAR PURPOSE. See the
// GNU General Public License for more details.
//
// You should have received a copy of the GNU General Public License
// along with this program. If not, see http://www.gnu.org/licenses/.
//

import Foundation
import WireDataModel

struct ConversationEventPayloadProcessor {

    enum Source {
        case slowSync
        case eventStream
    }

    private let removeLocalConversation: RemoveLocalConversationUseCaseProtocol

    init(removeLocalConversation: RemoveLocalConversationUseCaseProtocol) {
        self.removeLocalConversation = removeLocalConversation
    }

    // MARK: - Conversation creation

    func updateOrCreateConversations(
        from payload: Payload.ConversationList,
        in context: NSManagedObjectContext
    ) async {
        for payload in payload.conversations {
            await updateOrCreateConversation(
                from: payload,
                source: .slowSync,
                in: context
            )
        }
    }

    func updateOrCreateConverations(
        from payload: Payload.QualifiedConversationList,
        in context: NSManagedObjectContext
    ) async {
        for payload in payload.found {
            await updateOrCreateConversation(
                from: payload,
                source: .slowSync,
                in: context
            )
        }
    }

    func processPayload(
        _ payload: Payload.ConversationEvent<Payload.Conversation>,
        in context: NSManagedObjectContext
    ) async {
        guard let timestamp = payload.timestamp else {
            Logging.eventProcessing.error("Conversation creation missing timestamp in event, aborting...")
            return
        }

        await updateOrCreateConversation(
            from: payload.data,
            serverTimestamp: timestamp,
            source: .eventStream,
            in: context
        )
    }

    // MARK: - Conversation deletion

    func processPayload(
        _ payload: Payload.ConversationEvent<Payload.UpdateConversationDeleted>,
        in context: NSManagedObjectContext
    ) async {
        let conversation = await context.perform {
            self.fetchOrCreateConversation(
                from: payload,
                in: context
            )
        }
        guard let conversation else {
            Logging.eventProcessing.error("Conversation deletion missing conversation in event, aborting...")
            return
        }

        await removeLocalConversation.invoke(
            with: conversation,
            syncContext: context
        )
    }

    // MARK: - Member leave

    func processPayload(
        _ payload: Payload.ConversationEvent<Payload.UpdateConverationMemberLeave>,
        originalEvent: ZMUpdateEvent,
        in context: NSManagedObjectContext
    ) async {
        let (conversation, removedUsers) = await context.perform {
            let conversation = fetchOrCreateConversation(
                from: payload,
                in: context
            )
            let removedUsers = fetchRemovedUsers(
                from: payload.data,
                in: context
            )
            return (conversation, removedUsers)
        }
        guard let conversation, let removedUsers else {
            return Logging.eventProcessing.error("Member leave update missing conversation or users, aborting...")
        }

        let (isSelfUserRemoved, isMessageProtocolMLS) = await context.perform {
            if !conversation.localParticipants.isDisjoint(with: removedUsers) {
                // TODO jacob refactor to append method on conversation
                _ = ZMSystemMessage.createOrUpdate(
                    from: originalEvent,
                    in: context
                )
            }

            let initiatingUser = fetchOrCreateSender(
                from: payload,
                in: context
            )

            // Idea for improvement, return removed users from this call to benefit from
            // checking that the participants are in the conversation before being removed
            conversation.removeParticipantsAndUpdateConversationState(users: Set(removedUsers), initiatingUser: initiatingUser)

            let isSelfUserRemoved = removedUsers.contains(where: \.isSelfUser)
            let isMessageProtocolMLS = conversation.messageProtocol == .mls
            return (isSelfUserRemoved, isMessageProtocolMLS)
        }

        if isSelfUserRemoved, isMessageProtocolMLS {
            await MLSEventProcessor.shared.wipeMLSGroup(forConversation: conversation, context: context)
        }

<<<<<<< HEAD
        await context.perform {
            if payload.data.reason == .userDeleted {
                // delete the users locally and/or logout if the self user is affected
                let removedUsers = removedUsers.sorted { !$0.isSelfUser && $1.isSelfUser }
                for user in removedUsers {
                    // only delete users that had been members
                    guard let membership = user.membership else {
                        WireLogger.updateEvent.error("Trying to delete non existent membership of \(user)")
                        continue
                    }

                    context.delete(membership)
                    if user.isSelfUser {
                        // should actually be handled by the "user.delete" event, this is just a fallback
                        DispatchQueue.main.async {
                            AccountDeletedNotification(context: context)
                                .post(in: context.notificationContext)
                        }
                    } else {
                        user.markAccountAsDeleted(at: originalEvent.timestamp ?? Date())
                    }
                }
=======
        if removedUsers.contains(where: \.isSelfUser), conversation.messageProtocol == .mls {
            WaitingGroupTask(context: context) {
                await MLSEventProcessor.shared.wipeMLSGroup(forConversation: conversation, context: context)
>>>>>>> 76047230
            }
        }
    }

    // MARK: - Member join

    func processPayload(
        _ payload: Payload.ConversationEvent<Payload.UpdateConverationMemberJoin>,
        originalEvent: ZMUpdateEvent,
        in context: NSManagedObjectContext
    ) {
        guard let conversation = fetchOrCreateConversation(
            from: payload,
            in: context
        ) else {
            Logging.eventProcessing.error("Member join update missing conversation, aborting...")
            return
        }

        if let usersAndRoles = payload.data.users?.map({
            fetchUserAndRole(
                from: $0,
                for: conversation,
                in: context
            )!
        }) {
            let selfUser = ZMUser.selfUser(in: context)
            let users = Set(usersAndRoles.map { $0.0 })
            let newUsers = !users.subtracting(conversation.localParticipants).isEmpty

            if users.contains(selfUser) || newUsers {
                // TODO jacob refactor to append method on conversation
                _ = ZMSystemMessage.createOrUpdate(from: originalEvent, in: context)
            }

            conversation.addParticipantsAndUpdateConversationState(usersAndRoles: usersAndRoles)
        } else if let users = payload.data.userIDs?.map({ ZMUser.fetchOrCreate(with: $0, domain: nil, in: context)}) {
            // NOTE: legacy code path for backwards compatibility with servers without role support

            let users = Set(users)
            let selfUser = ZMUser.selfUser(in: context)

            if !users.isSubset(of: conversation.localParticipantsExcludingSelf) || users.contains(selfUser) {
                // TODO jacob refactor to append method on conversation
                _ = ZMSystemMessage.createOrUpdate(from: originalEvent, in: context)
            }
            conversation.addParticipantsAndUpdateConversationState(users: users, role: nil)
        }
    }

    // MARK: - Conversation rename

    func processPayload(
        _ payload: Payload.ConversationEvent<Payload.UpdateConversationName>,
        originalEvent: ZMUpdateEvent,
        in context: NSManagedObjectContext
    ) {
        guard let conversation = fetchOrCreateConversation(
            from: payload,
            in: context
        ) else {
            Logging.eventProcessing.error("Conversation name update missing conversation, aborting...")
            return
        }

        if conversation.userDefinedName != payload.data.name || ((conversation.modifiedKeys?.contains(ZMConversationUserDefinedNameKey)) != nil) {
            // TODO jacob refactor to append method on conversation
            _ = ZMSystemMessage.createOrUpdate(from: originalEvent, in: context)
        }

        conversation.userDefinedName = payload.data.name
    }

    // MARK: - Member update

    func processPayload(
        _ payload: Payload.ConversationEvent<Payload.ConversationMember>,
        in context: NSManagedObjectContext
    ) {
        guard
            let conversation = fetchOrCreateConversation(
                from: payload,
                in: context
            ),
            let targetUser = fetchOrCreateTargetUser(
                from: payload.data,
                in: context
            )
        else {
            Logging.eventProcessing.error("Conversation member update missing conversation or target user, aborting...")
            return
        }

        if targetUser.isSelfUser {
            if let mutedStatus = payload.data.mutedStatus,
               let mutedReference = payload.data.mutedReference {
                conversation.updateMutedStatus(status: Int32(mutedStatus), referenceDate: mutedReference)
            }

            if let archived = payload.data.archived,
               let archivedReference = payload.data.archivedReference {
                conversation.updateArchivedStatus(archived: archived, referenceDate: archivedReference)
            }
        }

        if let role = payload.data.conversationRole.map({conversation.fetchOrCreateRoleForConversation(name: $0) }) {
            conversation.addParticipantAndUpdateConversationState(user: targetUser, role: role)
        }
    }

    // MARK: - Access mode update

    func processPayload(
        _ payload: Payload.ConversationEvent<Payload.UpdateConversationAccess>,
        in context: NSManagedObjectContext
    ) {
        guard let conversation = fetchOrCreateConversation(
            from: payload,
            in: context
        ) else {
            Logging.eventProcessing.error("Converation access update missing conversation, aborting...")
            return
        }

        if let accessRoles = payload.data.accessRoleV2 {
            conversation.updateAccessStatus(accessModes: payload.data.access, accessRoles: accessRoles)
        } else if let accessRole = payload.data.accessRole, let legacyAccessRole = ConversationAccessRole(rawValue: accessRole) {
            let accessRoles = ConversationAccessRoleV2.fromLegacyAccessRole(legacyAccessRole)
            conversation.updateAccessStatus(accessModes: payload.data.access, accessRoles: accessRoles.map(\.rawValue))
        }
    }

    // MARK: - Message timer update

    func processPayload(
        _ payload: Payload.ConversationEvent<Payload.UpdateConversationMessageTimer>,
        in context: NSManagedObjectContext
    ) {
        guard
            let sender = fetchOrCreateSender(
                from: payload,
                in: context
            ),
            let conversation = fetchOrCreateConversation(
                from: payload,
                in: context
            )
        else {
            Logging.eventProcessing.error("Conversation message timer update missing sender or conversation, aborting...")
            return
        }

        let timeoutValue = (payload.data.messageTimer ?? 0) / 1000
        let timeout: MessageDestructionTimeoutValue = .init(rawValue: timeoutValue)
        let currentTimeout = conversation.activeMessageDestructionTimeoutValue ?? .init(rawValue: 0)

        if let timestamp = payload.timestamp, currentTimeout != timeout {
            conversation.appendMessageTimerUpdateMessage(fromUser: sender, timer: timeoutValue, timestamp: timestamp)
        }
        conversation.setMessageDestructionTimeoutValue(.init(rawValue: timeoutValue), for: .groupConversation)
    }

    // MARK: - Receipt mode update

    func processPayload(
        _ payload: Payload.ConversationEvent<Payload.UpdateConversationReceiptMode>,
        in context: NSManagedObjectContext
    ) {
        guard
            let sender = fetchOrCreateSender(
                from: payload,
                in: context
            ),
            let conversation = fetchOrCreateConversation(
                from: payload,
                in: context
            ),
            let timestamp = payload.timestamp,
            timestamp > conversation.lastServerTimeStamp // Discard event if it has already been applied
        else {
            Logging.eventProcessing.error("Conversation receipt mode has already been updated, aborting...")
            return
        }

        let enabled = payload.data.readReceiptMode > 0
        conversation.hasReadReceiptsEnabled = enabled
        conversation.appendMessageReceiptModeChangedMessage(fromUser: sender, timestamp: timestamp, enabled: enabled)
    }

    // MARK: - Connection request

    func processPayload(
        _ payload: Payload.ConversationEvent<Payload.UpdateConversationConnectionRequest>,
        originalEvent: ZMUpdateEvent,
        in context: NSManagedObjectContext
    ) {
        // TODO jacob refactor to append method on conversation
        _ = ZMSystemMessage.createOrUpdate(from: originalEvent, in: context)
    }

    // MARK: - Helpers

    @discardableResult
    func updateOrCreateConversation(
        from payload: Payload.Conversation,
        serverTimestamp: Date = Date(),
        source: Source = .eventStream,
        in context: NSManagedObjectContext
    ) async -> ZMConversation? {
        guard let conversationType = payload.type.map(BackendConversationType.clientConversationType) else {
            return nil
        }

        switch conversationType {
        case .group:
            return await updateOrCreateGroupConversation(
                from: payload,
                in: context,
                serverTimestamp: serverTimestamp,
                source: source
            )

        case .`self`:
            return await updateOrCreateSelfConversation(
                from: payload,
                in: context,
                serverTimestamp: serverTimestamp,
                source: source
            )

        case .connection, .oneOnOne:
            return await context.perform {
                self.updateOrCreateOneToOneConversation(
                    from: payload,
                    in: context,
                    serverTimestamp: serverTimestamp,
                    source: source
                )
            }

        default:
            return nil
        }
    }

    @discardableResult
    func updateOrCreateGroupConversation(
        from payload: Payload.Conversation,
        in context: NSManagedObjectContext,
        serverTimestamp: Date,
        source: Source
    ) async -> ZMConversation? {
        guard let conversationID = payload.id ?? payload.qualifiedID?.uuid else {
            Logging.eventProcessing.error("Missing conversationID in group conversation payload, aborting...")
            return nil
        }

        var created = false
        let conversation = await context.perform {

            let conversation = ZMConversation.fetchOrCreate(
                with: conversationID,
                domain: payload.qualifiedID?.domain,
                in: context,
                created: &created
            )
            conversation.conversationType = .group
            conversation.remoteIdentifier = conversationID
            conversation.isPendingMetadataRefresh = false
            self.updateAttributes(from: payload, for: conversation, context: context)
            self.updateMetadata(from: payload, for: conversation, context: context)
            self.updateMembers(from: payload, for: conversation, context: context)
            self.updateConversationTimestamps(for: conversation, serverTimestamp: serverTimestamp)
            self.updateConversationStatus(from: payload, for: conversation)
            self.updateMessageProtocol(from: payload, for: conversation)

            return conversation
        }
        await updateMLSStatus(from: payload, for: conversation, context: context, source: source)
        await context.perform {

            if created {
                // we just got a new conversation, we display new conversation header
                conversation.appendNewConversationSystemMessage(
                    at: serverTimestamp,
                    users: conversation.localParticipants
                )

                if source == .slowSync {
                    // Slow synced conversations should be considered read from the start
                    conversation.lastReadServerTimeStamp = conversation.lastModifiedDate
                }
            }
        }

        return conversation
    }

    @discardableResult
    func updateOrCreateSelfConversation(
        from payload: Payload.Conversation,
        in context: NSManagedObjectContext,
        serverTimestamp: Date,
        source: Source
    ) async -> ZMConversation? {
        guard let conversationID = payload.id ?? payload.qualifiedID?.uuid else {
            Logging.eventProcessing.error("Missing conversationID in self conversation payload, aborting...")
            return nil
        }

        var created = false
        let (conversation, mlsGroupID) = await context.perform { [self] in
            let conversation = ZMConversation.fetchOrCreate(
                with: conversationID,
                domain: payload.qualifiedID?.domain,
                in: context,
                created: &created
            )

            conversation.conversationType = .`self`
            conversation.isPendingMetadataRefresh = false
            updateAttributes(from: payload, for: conversation, context: context)
            updateMetadata(from: payload, for: conversation, context: context)
            updateMembers(from: payload, for: conversation, context: context)
            updateConversationTimestamps(for: conversation, serverTimestamp: serverTimestamp)
            updateMessageProtocol(from: payload, for: conversation)

            return (conversation, conversation.mlsGroupID)
        }

        if mlsGroupID != nil {
            do {
                try await createOrJoinSelfConversation(from: conversation)
            } catch {
                WireLogger.mls.error("createOrJoinSelfConversation threw error: \(String(reflecting: error))")
            }
        }

        return conversation
    }

    func createOrJoinSelfConversation(from conversation: ZMConversation) async throws {
        guard let context = conversation.managedObjectContext else {
            return WireLogger.mls.warn("conversation.managedObjectContext is nil")
        }
        let (groupID, mlsService) = await context.perform {
            (conversation.mlsGroupID, conversation.managedObjectContext?.mlsService)
        }

        guard let groupID, let mlsService else {
            WireLogger.mls.warn("no mlsService to createOrJoinSelfConversation")
            return
        }

        WireLogger.mls.debug("createOrJoinSelfConversation for \(groupID.safeForLoggingDescription); conv payload: \(String(describing: self))")

        if await context.perform({ conversation.epoch <= 0 }) {
            await mlsService.createSelfGroup(for: groupID)
        } else if await !mlsService.conversationExists(groupID: groupID) {
            try await mlsService.joinGroup(with: groupID)
        }
    }

    @discardableResult
    func updateOrCreateOneToOneConversation(
        from payload: Payload.Conversation,
        in context: NSManagedObjectContext,
        serverTimestamp: Date,
        source: Source
    ) -> ZMConversation? {
        guard
            let conversationID = payload.id ?? payload.qualifiedID?.uuid,
            let rawConversationType = payload.type
        else {
            Logging.eventProcessing.error("Missing conversation or type in 1:1 conversation payload, aborting...")
            return nil
        }

        let conversationType = BackendConversationType.clientConversationType(rawValue: rawConversationType)

        guard
            let otherMember = payload.members?.others.first,
            let otherUserID = otherMember.id ?? otherMember.qualifiedID?.uuid
        else {
            let conversation = ZMConversation.fetch(with: conversationID, domain: payload.qualifiedID?.domain, in: context)
            conversation?.conversationType = self.conversationType(for: conversation, from: conversationType)
            conversation?.needsToBeUpdatedFromBackend = false
            return conversation
        }

        let otherUser = ZMUser.fetchOrCreate(with: otherUserID, domain: otherMember.qualifiedID?.domain, in: context)

        var conversation: ZMConversation
        if let existingConversation = otherUser.connection?.conversation {
            existingConversation.mergeWithExistingConversation(withRemoteID: conversationID)
            conversation = existingConversation
        } else {
            conversation = ZMConversation.fetchOrCreate(with: conversationID, domain: payload.qualifiedID?.domain, in: context)
            otherUser.connection?.conversation = conversation
        }

        conversation.remoteIdentifier = conversationID
        conversation.domain = BackendInfo.isFederationEnabled ? payload.qualifiedID?.domain : nil
        conversation.conversationType = self.conversationType(for: conversation, from: conversationType)

        updateMetadata(from: payload, for: conversation, context: context)
        updateMembers(from: payload, for: conversation, context: context)
        updateConversationTimestamps(for: conversation, serverTimestamp: serverTimestamp)
        updateConversationStatus(from: payload, for: conversation)

        conversation.needsToBeUpdatedFromBackend = false
        conversation.isPendingMetadataRefresh = otherUser.isPendingMetadataRefresh

        return conversation
    }

    private func updateAttributes(
        from payload: Payload.Conversation,
        for conversation: ZMConversation,
        context: NSManagedObjectContext
    ) {
        conversation.domain = BackendInfo.isFederationEnabled ? payload.qualifiedID?.domain : nil
        conversation.needsToBeUpdatedFromBackend = false
        conversation.epoch = UInt64(payload.epoch ?? 0)
        conversation.mlsGroupID = payload.mlsGroupID.flatMap { MLSGroupID(base64Encoded: $0) }
    }

    func updateMetadata(
        from payload: Payload.Conversation,
        for conversation: ZMConversation,
        context: NSManagedObjectContext
    ) {
        if let teamID = payload.teamID {
            conversation.updateTeam(identifier: teamID)
        }

        if let name = payload.name {
            conversation.userDefinedName = name
        }

        if let creator = fetchCreator(
            from: payload,
            in: context
        ) {
            conversation.creator = creator
        }
    }

    func updateMembers(
        from payload: Payload.Conversation,
        for conversation: ZMConversation,
        context: NSManagedObjectContext
    ) {
        guard let members = payload.members else {
            return
        }

        let otherMembers = fetchOtherMembers(
            from: members,
            conversation: conversation,
            in: context
        )

        let selfUserRole = fetchUserAndRole(
            from: members.selfMember,
            for: conversation,
            in: context
        )?.1

        conversation.updateMembers(otherMembers, selfUserRole: selfUserRole)
    }

    func updateConversationTimestamps(
        for conversation: ZMConversation,
        serverTimestamp: Date
    ) {
        // If the lastModifiedDate is non-nil, e.g. restore from backup,
        // do not update the lastModifiedDate.
        if conversation.lastModifiedDate == nil {
            conversation.updateLastModified(serverTimestamp)
        }

        conversation.updateServerModified(serverTimestamp)
    }

    func updateConversationStatus(
        from payload: Payload.Conversation,
        for conversation: ZMConversation
    ) {
        if let selfMember = payload.members?.selfMember {
            updateMemberStatus(
                from: selfMember,
                for: conversation
            )
        }

        if let readReceiptMode = payload.readReceiptMode {
            conversation.updateReceiptMode(readReceiptMode)
        }

        if let accessModes = payload.access {
            if let accessRoles = payload.accessRoles {
                conversation.updateAccessStatus(accessModes: accessModes, accessRoles: accessRoles)
            } else if
                let accessRole = payload.legacyAccessRole,
                let legacyAccessRole = ConversationAccessRole(rawValue: accessRole) {
                let accessRoles = ConversationAccessRoleV2.fromLegacyAccessRole(legacyAccessRole)
                conversation.updateAccessStatus(accessModes: accessModes, accessRoles: accessRoles.map(\.rawValue))
            }
        }

        if let messageTimer = payload.messageTimer {
            conversation.updateMessageDestructionTimeout(timeout: messageTimer)
        }
    }

    private func updateMessageProtocol(
        from payload: Payload.Conversation,
        for conversation: ZMConversation
    ) {
        guard let messageProtocolString = payload.messageProtocol else {
            Logging.eventProcessing.warn("message protocol is missing")
            return
        }

        guard let messageProtocol = MessageProtocol(string: messageProtocolString) else {
            Logging.eventProcessing.warn("message protocol is invalid, got: \(messageProtocolString)")
            return
        }

        conversation.messageProtocol = messageProtocol
    }

    private func updateMLSStatus(
        from payload: Payload.Conversation,
        for conversation: ZMConversation,
        context: NSManagedObjectContext,
        source: Source
    ) async {
        let mlsEventProcessor = MLSEventProcessor.shared

        await mlsEventProcessor.updateConversationIfNeeded(
            conversation: conversation,
            groupID: payload.mlsGroupID,
            context: context
        )

        if source == .slowSync {
            await context.perform {
                mlsEventProcessor.joinMLSGroupWhenReady(
                    forConversation: conversation,
                    context: context
                )
            }
        }
    }

    func fetchCreator(
        from payload: Payload.Conversation,
        in context: NSManagedObjectContext
    ) -> ZMUser? {
        guard let userID = payload.creator else {
            return nil
        }

        // We assume that the creator always belongs to the same domain as the conversation
        return ZMUser.fetchOrCreate(
            with: userID,
            domain: payload.qualifiedID?.domain,
            in: context
        )
    }

    private func conversationType(
        for conversation: ZMConversation?,
        from type: ZMConversationType
    ) -> ZMConversationType {
        guard let conversation = conversation else {
            return type
        }

        // The backend can't distinguish between one-to-one and connection conversation
        // types across federated enviroments so check locally if it's a connection.
        if conversation.connection?.status == .sent {
            return .connection
        } else {
            return type
        }
    }

    func fetchOrCreateConversation<T>(
        from payload: Payload.ConversationEvent<T>,
        in context: NSManagedObjectContext
    ) -> ZMConversation? {
        guard let conversationID = payload.id ?? payload.qualifiedID?.uuid else {
            return nil
        }

        return ZMConversation.fetchOrCreate(
            with: conversationID,
            domain: payload.qualifiedID?.domain,
            in: context
        )
    }

    func fetchRemovedUsers(
        from payload: Payload.UpdateConverationMemberLeave,
        in context: NSManagedObjectContext
    ) -> [ZMUser]? {
        if let users = payload.qualifiedUserIDs?.map({ ZMUser.fetchOrCreate(with: $0.uuid, domain: $0.domain, in: context) }) {
            return users
        }

        if let users = payload.userIDs?.map({ ZMUser.fetchOrCreate(with: $0, domain: nil, in: context) }) {
            return users
        }

        return nil
    }

    func fetchOrCreateSender<T>(
        from payload: Payload.ConversationEvent<T>,
        in context: NSManagedObjectContext
    ) -> ZMUser? {
        guard let userID = payload.from ?? payload.qualifiedFrom?.uuid else {
            return nil
        }

        return ZMUser.fetchOrCreate(
            with: userID,
            domain: payload.qualifiedFrom?.domain,
            in: context
        )
    }

    func fetchOrCreateTargetUser(
        from payload: Payload.ConversationMember,
        in context: NSManagedObjectContext
    ) -> ZMUser? {
        guard let userID = payload.target ?? payload.qualifiedTarget?.uuid else {
            return nil
        }

        return ZMUser.fetchOrCreate(
            with: userID,
            domain: payload.qualifiedTarget?.domain,
            in: context
        )
    }

    func fetchOtherMembers(
        from payload: Payload.ConversationMembers,
        conversation: ZMConversation,
        in context: NSManagedObjectContext
    ) -> [(ZMUser, Role?)] {
        return payload.others.compactMap {
            fetchUserAndRole(
                from: $0,
                for: conversation,
                in: context
            )
        }
    }

    func fetchUserAndRole(
        from payload: Payload.ConversationMember,
        for conversation: ZMConversation,
        in context: NSManagedObjectContext
    ) -> (ZMUser, Role?)? {
        guard let userID = payload.id ?? payload.qualifiedID?.uuid else {
            return nil
        }

        let user = ZMUser.fetchOrCreate(
            with: userID,
            domain: payload.qualifiedID?.domain,
            in: context
        )

        let role = payload.conversationRole.map {
            conversation.fetchOrCreateRoleForConversation(name: $0)
        }

        return (user, role)
    }

    private func updateMemberStatus(
        from payload: Payload.ConversationMember,
        for conversation: ZMConversation
    ) {
        if let mutedStatus = payload.mutedStatus,
           let mutedReference = payload.mutedReference {
            conversation.updateMutedStatus(status: Int32(mutedStatus), referenceDate: mutedReference)
        }

        if let archived = payload.archived,
           let archivedReference = payload.archivedReference {
            conversation.updateArchivedStatus(archived: archived, referenceDate: archivedReference)
        }
    }

}<|MERGE_RESOLUTION|>--- conflicted
+++ resolved
@@ -149,7 +149,6 @@
             await MLSEventProcessor.shared.wipeMLSGroup(forConversation: conversation, context: context)
         }
 
-<<<<<<< HEAD
         await context.perform {
             if payload.data.reason == .userDeleted {
                 // delete the users locally and/or logout if the self user is affected
@@ -172,11 +171,6 @@
                         user.markAccountAsDeleted(at: originalEvent.timestamp ?? Date())
                     }
                 }
-=======
-        if removedUsers.contains(where: \.isSelfUser), conversation.messageProtocol == .mls {
-            WaitingGroupTask(context: context) {
-                await MLSEventProcessor.shared.wipeMLSGroup(forConversation: conversation, context: context)
->>>>>>> 76047230
             }
         }
     }
