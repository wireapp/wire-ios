//
// Wire
// Copyright (C) 2023 Wire Swiss GmbH
//
// This program is free software: you can redistribute it and/or modify
// it under the terms of the GNU General Public License as published by
// the Free Software Foundation, either version 3 of the License, or
// (at your option) any later version.
//
// This program is distributed in the hope that it will be useful,
// but WITHOUT ANY WARRANTY; without even the implied warranty of
// MERCHANTABILITY or FITNESS FOR A PARTICULAR PURPOSE. See the
// GNU General Public License for more details.
//
// You should have received a copy of the GNU General Public License
// along with this program. If not, see http://www.gnu.org/licenses/.
//

import Foundation
import WireDataModel

final class ConversationEventPayloadProcessor {

    enum Source {
        case slowSync
        case eventStream
    }

    private let removeLocalConversation: RemoveLocalConversationUseCaseProtocol

    init(removeLocalConversation: RemoveLocalConversationUseCaseProtocol? = nil) {
        self.removeLocalConversation = removeLocalConversation ?? RemoveLocalConversationUseCase()
    }

    // MARK: - Conversation creation

    func updateOrCreateConversations(
        from payload: Payload.ConversationList,
        in context: NSManagedObjectContext
    ) async {
        for payload in payload.conversations {
            await updateOrCreateConversation(
                from: payload,
                source: .slowSync,
                in: context
            )
        }
    }

    func updateOrCreateConverations(
        from payload: Payload.QualifiedConversationList,
        in context: NSManagedObjectContext
    ) async {
        for payload in payload.found {
            await updateOrCreateConversation(
                from: payload,
                source: .slowSync,
                in: context
            )
        }
    }

    func processPayload(
        _ payload: Payload.ConversationEvent<Payload.Conversation>,
        in context: NSManagedObjectContext
    ) async {
        guard let timestamp = payload.timestamp else {
            Logging.eventProcessing.error("Conversation creation missing timestamp in event, aborting...")
            return
        }

        await updateOrCreateConversation(
            from: payload.data,
            serverTimestamp: timestamp,
            source: .eventStream,
            in: context
        )
    }

    // MARK: - Conversation deletion

    func processPayload(
        _ payload: Payload.ConversationEvent<Payload.UpdateConversationDeleted>,
        in context: NSManagedObjectContext
    ) async {
        let conversation = await context.perform {
            self.fetchOrCreateConversation(
                from: payload,
                in: context
            )
        }
        guard let conversation else {
            Logging.eventProcessing.error("Conversation deletion missing conversation in event, aborting...")
            return
        }

<<<<<<< HEAD
        do {
            try removeLocalConversation.invoke(with: conversation, syncContext: context)
        } catch {
            WireLogger.mls.error("removeLocalConversation threw error: \(String(reflecting: error))")
        }
=======
        await removeLocalConversation.invoke(
            with: conversation,
            syncContext: context
        )
>>>>>>> 15d85683
    }

    // MARK: - Member leave

    func processPayload(
        _ payload: Payload.ConversationEvent<Payload.UpdateConverationMemberLeave>,
        originalEvent: ZMUpdateEvent,
        in context: NSManagedObjectContext
    ) {
        guard
            let conversation = fetchOrCreateConversation(
                from: payload,
                in: context
            ),
            let removedUsers = fetchRemovedUsers(
                from: payload.data,
                in: context
            )
        else {
            Logging.eventProcessing.error("Member leave update missing conversation or users, aborting...")
            return
        }

        if !conversation.localParticipants.isDisjoint(with: removedUsers) {
            // TODO jacob refactor to append method on conversation
            _ = ZMSystemMessage.createOrUpdate(
                from: originalEvent,
                in: context
            )
        }

        let sender = fetchOrCreateSender(
            from: payload,
            in: context
        )

        // Idea for improvement, return removed users from this call to benefit from
        // checking that the participants are in the conversation before being removed
        conversation.removeParticipantsAndUpdateConversationState(users: Set(removedUsers), initiatingUser: sender)

        if removedUsers.contains(where: \.isSelfUser), conversation.messageProtocol == .mls {
            Task {
                await MLSEventProcessor.shared.wipeMLSGroup(forConversation: conversation, context: context)
            }
        }
    }

    // MARK: - Member join

    func processPayload(
        _ payload: Payload.ConversationEvent<Payload.UpdateConverationMemberJoin>,
        originalEvent: ZMUpdateEvent,
        in context: NSManagedObjectContext
    ) {
        guard let conversation = fetchOrCreateConversation(
            from: payload,
            in: context
        ) else {
            Logging.eventProcessing.error("Member join update missing conversation, aborting...")
            return
        }

        if let usersAndRoles = payload.data.users?.map({
            fetchUserAndRole(
                from: $0,
                for: conversation,
                in: context
            )!
        }) {
            let selfUser = ZMUser.selfUser(in: context)
            let users = Set(usersAndRoles.map { $0.0 })
            let newUsers = !users.subtracting(conversation.localParticipants).isEmpty

            if users.contains(selfUser) || newUsers {
                // TODO jacob refactor to append method on conversation
                _ = ZMSystemMessage.createOrUpdate(from: originalEvent, in: context)
            }

            conversation.addParticipantsAndUpdateConversationState(usersAndRoles: usersAndRoles)
        } else if let users = payload.data.userIDs?.map({ ZMUser.fetchOrCreate(with: $0, domain: nil, in: context)}) {
            // NOTE: legacy code path for backwards compatibility with servers without role support

            let users = Set(users)
            let selfUser = ZMUser.selfUser(in: context)

            if !users.isSubset(of: conversation.localParticipantsExcludingSelf) || users.contains(selfUser) {
                // TODO jacob refactor to append method on conversation
                _ = ZMSystemMessage.createOrUpdate(from: originalEvent, in: context)
            }
            conversation.addParticipantsAndUpdateConversationState(users: users, role: nil)
        }
    }

    // MARK: - Conversation rename

    func processPayload(
        _ payload: Payload.ConversationEvent<Payload.UpdateConversationName>,
        originalEvent: ZMUpdateEvent,
        in context: NSManagedObjectContext
    ) {
        guard let conversation = fetchOrCreateConversation(
            from: payload,
            in: context
        ) else {
            Logging.eventProcessing.error("Conversation name update missing conversation, aborting...")
            return
        }

        if conversation.userDefinedName != payload.data.name || ((conversation.modifiedKeys?.contains(ZMConversationUserDefinedNameKey)) != nil) {
            // TODO jacob refactor to append method on conversation
            _ = ZMSystemMessage.createOrUpdate(from: originalEvent, in: context)
        }

        conversation.userDefinedName = payload.data.name
    }

    // MARK: - Member update

    func processPayload(
        _ payload: Payload.ConversationEvent<Payload.ConversationMember>,
        in context: NSManagedObjectContext
    ) {
        guard
            let conversation = fetchOrCreateConversation(
                from: payload,
                in: context
            ),
            let targetUser = fetchOrCreateTargetUser(
                from: payload.data,
                in: context
            )
        else {
            Logging.eventProcessing.error("Conversation member update missing conversation or target user, aborting...")
            return
        }

        if targetUser.isSelfUser {
            if let mutedStatus = payload.data.mutedStatus,
               let mutedReference = payload.data.mutedReference {
                conversation.updateMutedStatus(status: Int32(mutedStatus), referenceDate: mutedReference)
            }

            if let archived = payload.data.archived,
               let archivedReference = payload.data.archivedReference {
                conversation.updateArchivedStatus(archived: archived, referenceDate: archivedReference)
            }
        }

        if let role = payload.data.conversationRole.map({conversation.fetchOrCreateRoleForConversation(name: $0) }) {
            conversation.addParticipantAndUpdateConversationState(user: targetUser, role: role)
        }
    }

    // MARK: - Access mode update

    func processPayload(
        _ payload: Payload.ConversationEvent<Payload.UpdateConversationAccess>,
        in context: NSManagedObjectContext
    ) {
        guard let conversation = fetchOrCreateConversation(
            from: payload,
            in: context
        ) else {
            Logging.eventProcessing.error("Converation access update missing conversation, aborting...")
            return
        }

        if let accessRoles = payload.data.accessRoleV2 {
            conversation.updateAccessStatus(accessModes: payload.data.access, accessRoles: accessRoles)
        } else if let accessRole = payload.data.accessRole, let legacyAccessRole = ConversationAccessRole(rawValue: accessRole) {
            let accessRoles = ConversationAccessRoleV2.fromLegacyAccessRole(legacyAccessRole)
            conversation.updateAccessStatus(accessModes: payload.data.access, accessRoles: accessRoles.map(\.rawValue))
        }
    }

    // MARK: - Message timer update

    func processPayload(
        _ payload: Payload.ConversationEvent<Payload.UpdateConversationMessageTimer>,
        in context: NSManagedObjectContext
    ) {
        guard
            let sender = fetchOrCreateSender(
                from: payload,
                in: context
            ),
            let conversation = fetchOrCreateConversation(
                from: payload,
                in: context
            )
        else {
            Logging.eventProcessing.error("Conversation message timer update missing sender or conversation, aborting...")
            return
        }

        let timeoutValue = (payload.data.messageTimer ?? 0) / 1000
        let timeout: MessageDestructionTimeoutValue = .init(rawValue: timeoutValue)
        let currentTimeout = conversation.activeMessageDestructionTimeoutValue ?? .init(rawValue: 0)

        if let timestamp = payload.timestamp, currentTimeout != timeout {
            conversation.appendMessageTimerUpdateMessage(fromUser: sender, timer: timeoutValue, timestamp: timestamp)
        }
        conversation.setMessageDestructionTimeoutValue(.init(rawValue: timeoutValue), for: .groupConversation)
    }

    // MARK: - Receipt mode update

    func processPayload(
        _ payload: Payload.ConversationEvent<Payload.UpdateConversationReceiptMode>,
        in context: NSManagedObjectContext
    ) {
        guard
            let sender = fetchOrCreateSender(
                from: payload,
                in: context
            ),
            let conversation = fetchOrCreateConversation(
                from: payload,
                in: context
            ),
            let timestamp = payload.timestamp,
            timestamp > conversation.lastServerTimeStamp // Discard event if it has already been applied
        else {
            Logging.eventProcessing.error("Conversation receipt mode has already been updated, aborting...")
            return
        }

        let enabled = payload.data.readReceiptMode > 0
        conversation.hasReadReceiptsEnabled = enabled
        conversation.appendMessageReceiptModeChangedMessage(fromUser: sender, timestamp: timestamp, enabled: enabled)
    }

    // MARK: - Connection request

    func processPayload(
        _ payload: Payload.ConversationEvent<Payload.UpdateConversationConnectionRequest>,
        originalEvent: ZMUpdateEvent,
        in context: NSManagedObjectContext
    ) {
        // TODO jacob refactor to append method on conversation
        _ = ZMSystemMessage.createOrUpdate(from: originalEvent, in: context)
    }

    // MARK: - Helpers

    @discardableResult
    func updateOrCreateConversation(
        from payload: Payload.Conversation,
        serverTimestamp: Date = Date(),
        source: Source = .eventStream,
        in context: NSManagedObjectContext
    ) async -> ZMConversation? {
        guard let conversationType = payload.type.map(BackendConversationType.clientConversationType) else {
            return nil
        }

        switch conversationType {
        case .group:
            return await updateOrCreateGroupConversation(
                from: payload,
                in: context,
                serverTimestamp: serverTimestamp,
                source: source
            )

        case .`self`:
            return await updateOrCreateSelfConversation(
                from: payload,
                in: context,
                serverTimestamp: serverTimestamp,
                source: source
            )

        case .connection, .oneOnOne:
            return await context.perform {
                self.updateOrCreateOneToOneConversation(
                    from: payload,
                    in: context,
                    serverTimestamp: serverTimestamp,
                    source: source
                )
            }

        default:
            return nil
        }
    }

    @discardableResult
    func updateOrCreateGroupConversation(
        from payload: Payload.Conversation,
        in context: NSManagedObjectContext,
        serverTimestamp: Date,
        source: Source
    ) async -> ZMConversation? {
        guard let conversationID = payload.id ?? payload.qualifiedID?.uuid else {
            Logging.eventProcessing.error("Missing conversationID in group conversation payload, aborting...")
            return nil
        }

        var created = false
        let conversation = await context.perform {

            let conversation = ZMConversation.fetchOrCreate(
                with: conversationID,
                domain: payload.qualifiedID?.domain,
                in: context,
                created: &created
            )
            conversation.conversationType = .group
            conversation.remoteIdentifier = conversationID
            conversation.isPendingMetadataRefresh = false
            self.updateAttributes(from: payload, for: conversation, context: context)
            self.updateMetadata(from: payload, for: conversation, context: context)
            self.updateMembers(from: payload, for: conversation, context: context)
            self.updateConversationTimestamps(for: conversation, serverTimestamp: serverTimestamp)
            self.updateConversationStatus(from: payload, for: conversation)
            self.updateMessageProtocol(from: payload, for: conversation)

            return conversation
        }
        await updateMLSStatus(from: payload, for: conversation, context: context, source: source)
        await context.perform {

            if created {
                // we just got a new conversation, we display new conversation header
                conversation.appendNewConversationSystemMessage(
                    at: serverTimestamp,
                    users: conversation.localParticipants
                )

                if source == .slowSync {
                    // Slow synced conversations should be considered read from the start
                    conversation.lastReadServerTimeStamp = conversation.lastModifiedDate
                }
            }
        }

        return conversation
    }

    @discardableResult
    func updateOrCreateSelfConversation(
        from payload: Payload.Conversation,
        in context: NSManagedObjectContext,
        serverTimestamp: Date,
        source: Source
    ) async -> ZMConversation? {
        guard let conversationID = payload.id ?? payload.qualifiedID?.uuid else {
            Logging.eventProcessing.error("Missing conversationID in self conversation payload, aborting...")
            return nil
        }

        var created = false
        let (conversation, mlsGroupID) = await context.perform { [self] in
            let conversation = ZMConversation.fetchOrCreate(
                with: conversationID,
                domain: payload.qualifiedID?.domain,
                in: context,
                created: &created
            )

            conversation.conversationType = .`self`
            conversation.isPendingMetadataRefresh = false
            updateAttributes(from: payload, for: conversation, context: context)
            updateMetadata(from: payload, for: conversation, context: context)
            updateMembers(from: payload, for: conversation, context: context)
            updateConversationTimestamps(for: conversation, serverTimestamp: serverTimestamp)
            updateMessageProtocol(from: payload, for: conversation)

            return (conversation, conversation.mlsGroupID)
        }

        if mlsGroupID != nil {
            do {
                try await createOrJoinSelfConversation(from: conversation)
            } catch {
                WireLogger.mls.error("createOrJoinSelfConversation threw error: \(String(reflecting: error))")
            }
        }

        return conversation
    }

    func createOrJoinSelfConversation(from conversation: ZMConversation) async throws {
        guard let context = conversation.managedObjectContext else {
            return WireLogger.mls.warn("conversation.managedObjectContext is nil")
        }
        let (groupID, mlsService) = await context.perform {
            (conversation.mlsGroupID, conversation.managedObjectContext?.mlsService)
        }

        guard let groupID, let mlsService else {
            WireLogger.mls.warn("no mlsService to createOrJoinSelfConversation")
            return
        }

        WireLogger.mls.debug("createOrJoinSelfConversation for \(groupID.safeForLoggingDescription); conv payload: \(String(describing: self))")

<<<<<<< HEAD
        if conversation.epoch <= 0 {
            mlsService.createSelfGroup(for: groupId)
        } else if !mlsService.conversationExists(groupID: groupId) {
            Task {
                do {
                    try await mlsService.joinGroup(with: groupId)
                } catch {
                    WireLogger.mls.error("mlsService.joinGroup(with: \(groupId.safeForLoggingDescription)) threw error: \(String(reflecting: error))")
                }
            }
=======
        if await context.perform({ conversation.epoch <= 0 }) {
            await mlsService.createSelfGroup(for: groupID)
        } else if !mlsService.conversationExists(groupID: groupID) {
            try await mlsService.joinGroup(with: groupID)
>>>>>>> 15d85683
        }
    }

    @discardableResult
    func updateOrCreateOneToOneConversation(
        from payload: Payload.Conversation,
        in context: NSManagedObjectContext,
        serverTimestamp: Date,
        source: Source
    ) -> ZMConversation? {
        guard
            let conversationID = payload.id ?? payload.qualifiedID?.uuid,
            let rawConversationType = payload.type
        else {
            Logging.eventProcessing.error("Missing conversation or type in 1:1 conversation payload, aborting...")
            return nil
        }

        let conversationType = BackendConversationType.clientConversationType(rawValue: rawConversationType)

        guard
            let otherMember = payload.members?.others.first,
            let otherUserID = otherMember.id ?? otherMember.qualifiedID?.uuid
        else {
            let conversation = ZMConversation.fetch(with: conversationID, domain: payload.qualifiedID?.domain, in: context)
            conversation?.conversationType = self.conversationType(for: conversation, from: conversationType)
            conversation?.needsToBeUpdatedFromBackend = false
            return conversation
        }

        let otherUser = ZMUser.fetchOrCreate(with: otherUserID, domain: otherMember.qualifiedID?.domain, in: context)

        var conversation: ZMConversation
        if let existingConversation = otherUser.connection?.conversation {
            existingConversation.mergeWithExistingConversation(withRemoteID: conversationID)
            conversation = existingConversation
        } else {
            conversation = ZMConversation.fetchOrCreate(with: conversationID, domain: payload.qualifiedID?.domain, in: context)
            otherUser.connection?.conversation = conversation
        }

        conversation.remoteIdentifier = conversationID
        conversation.domain = BackendInfo.isFederationEnabled ? payload.qualifiedID?.domain : nil
        conversation.conversationType = self.conversationType(for: conversation, from: conversationType)

        updateMetadata(from: payload, for: conversation, context: context)
        updateMembers(from: payload, for: conversation, context: context)
        updateConversationTimestamps(for: conversation, serverTimestamp: serverTimestamp)
        updateConversationStatus(from: payload, for: conversation)

        conversation.needsToBeUpdatedFromBackend = false
        conversation.isPendingMetadataRefresh = otherUser.isPendingMetadataRefresh

        return conversation
    }

    private func updateAttributes(
        from payload: Payload.Conversation,
        for conversation: ZMConversation,
        context: NSManagedObjectContext
    ) {
        conversation.domain = BackendInfo.isFederationEnabled ? payload.qualifiedID?.domain : nil
        conversation.needsToBeUpdatedFromBackend = false
        conversation.epoch = UInt64(payload.epoch ?? 0)
        conversation.mlsGroupID = payload.mlsGroupID.flatMap { MLSGroupID(base64Encoded: $0) }
    }

    func updateMetadata(
        from payload: Payload.Conversation,
        for conversation: ZMConversation,
        context: NSManagedObjectContext
    ) {
        if let teamID = payload.teamID {
            conversation.updateTeam(identifier: teamID)
        }

        if let name = payload.name {
            conversation.userDefinedName = name
        }

        if let creator = fetchCreator(
            from: payload,
            in: context
        ) {
            conversation.creator = creator
        }
    }

    func updateMembers(
        from payload: Payload.Conversation,
        for conversation: ZMConversation,
        context: NSManagedObjectContext
    ) {
        guard let members = payload.members else {
            return
        }

        let otherMembers = fetchOtherMembers(
            from: members,
            conversation: conversation,
            in: context
        )

        let selfUserRole = fetchUserAndRole(
            from: members.selfMember,
            for: conversation,
            in: context
        )?.1

        conversation.updateMembers(otherMembers, selfUserRole: selfUserRole)
    }

    func updateConversationTimestamps(
        for conversation: ZMConversation,
        serverTimestamp: Date
    ) {
        // If the lastModifiedDate is non-nil, e.g. restore from backup,
        // do not update the lastModifiedDate.
        if conversation.lastModifiedDate == nil {
            conversation.updateLastModified(serverTimestamp)
        }

        conversation.updateServerModified(serverTimestamp)
    }

    func updateConversationStatus(
        from payload: Payload.Conversation,
        for conversation: ZMConversation
    ) {
        if let selfMember = payload.members?.selfMember {
            updateMemberStatus(
                from: selfMember,
                for: conversation
            )
        }

        if let readReceiptMode = payload.readReceiptMode {
            conversation.updateReceiptMode(readReceiptMode)
        }

        if let accessModes = payload.access {
            if let accessRoles = payload.accessRoles {
                conversation.updateAccessStatus(accessModes: accessModes, accessRoles: accessRoles)
            } else if
                let accessRole = payload.legacyAccessRole,
                let legacyAccessRole = ConversationAccessRole(rawValue: accessRole) {
                let accessRoles = ConversationAccessRoleV2.fromLegacyAccessRole(legacyAccessRole)
                conversation.updateAccessStatus(accessModes: accessModes, accessRoles: accessRoles.map(\.rawValue))
            }
        }

        if let messageTimer = payload.messageTimer {
            conversation.updateMessageDestructionTimeout(timeout: messageTimer)
        }
    }

    private func updateMessageProtocol(
        from payload: Payload.Conversation,
        for conversation: ZMConversation
    ) {
        guard let messageProtocolString = payload.messageProtocol else {
            Logging.eventProcessing.warn("message protocol is missing")
            return
        }

        guard let messageProtocol = MessageProtocol(rawValue: messageProtocolString) else {
            Logging.eventProcessing.warn("message protocol is invalid, got: \(messageProtocolString)")
            return
        }

        conversation.messageProtocol = messageProtocol
    }

    private func updateMLSStatus(
        from payload: Payload.Conversation,
        for conversation: ZMConversation,
        context: NSManagedObjectContext,
        source: Source
    ) async {
        let mlsEventProcessor = MLSEventProcessor.shared

        await mlsEventProcessor.updateConversationIfNeeded(
            conversation: conversation,
            groupID: payload.mlsGroupID,
            context: context
        )

        if source == .slowSync {
            await context.perform {
                mlsEventProcessor.joinMLSGroupWhenReady(
                    forConversation: conversation,
                    context: context
                )
            }
        }
    }

    func fetchCreator(
        from payload: Payload.Conversation,
        in context: NSManagedObjectContext
    ) -> ZMUser? {
        guard let userID = payload.creator else {
            return nil
        }

        // We assume that the creator always belongs to the same domain as the conversation
        return ZMUser.fetchOrCreate(
            with: userID,
            domain: payload.qualifiedID?.domain,
            in: context
        )
    }

    private func conversationType(
        for conversation: ZMConversation?,
        from type: ZMConversationType
    ) -> ZMConversationType {
        guard let conversation = conversation else {
            return type
        }

        // The backend can't distinguish between one-to-one and connection conversation
        // types across federated enviroments so check locally if it's a connection.
        if conversation.connection?.status == .sent {
            return .connection
        } else {
            return type
        }
    }

    func fetchOrCreateConversation<T>(
        from payload: Payload.ConversationEvent<T>,
        in context: NSManagedObjectContext
    ) -> ZMConversation? {
        guard let conversationID = payload.id ?? payload.qualifiedID?.uuid else {
            return nil
        }

        return ZMConversation.fetchOrCreate(
            with: conversationID,
            domain: payload.qualifiedID?.domain,
            in: context
        )
    }

    func fetchRemovedUsers(
        from payload: Payload.UpdateConverationMemberLeave,
        in context: NSManagedObjectContext
    ) -> [ZMUser]? {
        if let users = payload.qualifiedUserIDs?.map({ ZMUser.fetchOrCreate(with: $0.uuid, domain: $0.domain, in: context) }) {
            return users
        }

        if let users = payload.userIDs?.map({ ZMUser.fetchOrCreate(with: $0, domain: nil, in: context) }) {
            return users
        }

        return nil
    }

    func fetchOrCreateSender<T>(
        from payload: Payload.ConversationEvent<T>,
        in context: NSManagedObjectContext
    ) -> ZMUser? {
        guard let userID = payload.from ?? payload.qualifiedFrom?.uuid else {
            return nil
        }

        return ZMUser.fetchOrCreate(
            with: userID,
            domain: payload.qualifiedFrom?.domain,
            in: context
        )
    }

    func fetchOrCreateTargetUser(
        from payload: Payload.ConversationMember,
        in context: NSManagedObjectContext
    ) -> ZMUser? {
        guard let userID = payload.target ?? payload.qualifiedTarget?.uuid else {
            return nil
        }

        return ZMUser.fetchOrCreate(
            with: userID,
            domain: payload.qualifiedTarget?.domain,
            in: context
        )
    }

    func fetchOtherMembers(
        from payload: Payload.ConversationMembers,
        conversation: ZMConversation,
        in context: NSManagedObjectContext
    ) -> [(ZMUser, Role?)] {
        return payload.others.compactMap {
            fetchUserAndRole(
                from: $0,
                for: conversation,
                in: context
            )
        }
    }

    func fetchUserAndRole(
        from payload: Payload.ConversationMember,
        for conversation: ZMConversation,
        in context: NSManagedObjectContext
    ) -> (ZMUser, Role?)? {
        guard let userID = payload.id ?? payload.qualifiedID?.uuid else {
            return nil
        }

        let user = ZMUser.fetchOrCreate(
            with: userID,
            domain: payload.qualifiedID?.domain,
            in: context
        )

        let role = payload.conversationRole.map {
            conversation.fetchOrCreateRoleForConversation(name: $0)
        }

        return (user, role)
    }

    private func updateMemberStatus(
        from payload: Payload.ConversationMember,
        for conversation: ZMConversation
    ) {
        if let mutedStatus = payload.mutedStatus,
           let mutedReference = payload.mutedReference {
            conversation.updateMutedStatus(status: Int32(mutedStatus), referenceDate: mutedReference)
        }

        if let archived = payload.archived,
           let archivedReference = payload.archivedReference {
            conversation.updateArchivedStatus(archived: archived, referenceDate: archivedReference)
        }
    }

}<|MERGE_RESOLUTION|>--- conflicted
+++ resolved
@@ -94,18 +94,14 @@
             return
         }
 
-<<<<<<< HEAD
         do {
-            try removeLocalConversation.invoke(with: conversation, syncContext: context)
+            try await removeLocalConversation.invoke(
+                with: conversation,
+                syncContext: context
+            )
         } catch {
             WireLogger.mls.error("removeLocalConversation threw error: \(String(reflecting: error))")
         }
-=======
-        await removeLocalConversation.invoke(
-            with: conversation,
-            syncContext: context
-        )
->>>>>>> 15d85683
     }
 
     // MARK: - Member leave
@@ -505,23 +501,10 @@
 
         WireLogger.mls.debug("createOrJoinSelfConversation for \(groupID.safeForLoggingDescription); conv payload: \(String(describing: self))")
 
-<<<<<<< HEAD
-        if conversation.epoch <= 0 {
-            mlsService.createSelfGroup(for: groupId)
-        } else if !mlsService.conversationExists(groupID: groupId) {
-            Task {
-                do {
-                    try await mlsService.joinGroup(with: groupId)
-                } catch {
-                    WireLogger.mls.error("mlsService.joinGroup(with: \(groupId.safeForLoggingDescription)) threw error: \(String(reflecting: error))")
-                }
-            }
-=======
         if await context.perform({ conversation.epoch <= 0 }) {
             await mlsService.createSelfGroup(for: groupID)
         } else if !mlsService.conversationExists(groupID: groupID) {
             try await mlsService.joinGroup(with: groupID)
->>>>>>> 15d85683
         }
     }
 
