//
// Wire
// Copyright (C) 2024 Wire Swiss GmbH
//
// This program is free software: you can redistribute it and/or modify
// it under the terms of the GNU General Public License as published by
// the Free Software Foundation, either version 3 of the License, or
// (at your option) any later version.
//
// This program is distributed in the hope that it will be useful,
// but WITHOUT ANY WARRANTY; without even the implied warranty of
// MERCHANTABILITY or FITNESS FOR A PARTICULAR PURPOSE. See the
// GNU General Public License for more details.
//
// You should have received a copy of the GNU General Public License
// along with this program. If not, see http://www.gnu.org/licenses/.
//

import Foundation
import WireDataModel

struct ConversationEventPayloadProcessor {

    enum Source {
        case slowSync
        case eventStream
    }

    // MARK: - Properties

    private let mlsEventProcessor: MLSEventProcessing
    private let removeLocalConversation: RemoveLocalConversationUseCaseProtocol

<<<<<<< HEAD
    // MARK: - Life cycle

    convenience init(context: NSManagedObjectContext) {
        self.init(
            mlsEventProcessor: MLSEventProcessor(context: context),
            removeLocalConversation: RemoveLocalConversationUseCase()
        )
    }

    init(
        mlsEventProcessor: MLSEventProcessing,
        removeLocalConversation: RemoveLocalConversationUseCaseProtocol
    ) {
        self.mlsEventProcessor = mlsEventProcessor
=======
    init(removeLocalConversation: RemoveLocalConversationUseCaseProtocol) {
>>>>>>> 7c129620
        self.removeLocalConversation = removeLocalConversation
    }

    // MARK: - Conversation creation

    func updateOrCreateConversations(
        from payload: Payload.ConversationList,
        in context: NSManagedObjectContext
    ) async {
        for payload in payload.conversations {
            await updateOrCreateConversation(
                from: payload,
                source: .slowSync,
                in: context
            )
        }
    }

    func updateOrCreateConverations(
        from payload: Payload.QualifiedConversationList,
        in context: NSManagedObjectContext
    ) async {
        for payload in payload.found {
            await updateOrCreateConversation(
                from: payload,
                source: .slowSync,
                in: context
            )
        }
    }

    func processPayload(
        _ payload: Payload.ConversationEvent<Payload.Conversation>,
        in context: NSManagedObjectContext
    ) async {
        guard let timestamp = payload.timestamp else {
            Logging.eventProcessing.error("Conversation creation missing timestamp in event, aborting...")
            return
        }

        await updateOrCreateConversation(
            from: payload.data,
            serverTimestamp: timestamp,
            source: .eventStream,
            in: context
        )
    }

    // MARK: - Conversation deletion

    func processPayload(
        _ payload: Payload.ConversationEvent<Payload.UpdateConversationDeleted>,
        in context: NSManagedObjectContext
    ) async {
        let conversation = await context.perform {
            self.fetchOrCreateConversation(
                from: payload,
                in: context
            )
        }
        guard let conversation else {
            Logging.eventProcessing.error("Conversation deletion missing conversation in event, aborting...")
            return
        }

        do {
            try await removeLocalConversation.invoke(
                with: conversation,
                syncContext: context
            )
        } catch {
            WireLogger.mls.error("removeLocalConversation threw error: \(String(reflecting: error))")
        }
    }

    // MARK: - Member leave

    func processPayload(
        _ payload: Payload.ConversationEvent<Payload.UpdateConverationMemberLeave>,
        originalEvent: ZMUpdateEvent,
        in context: NSManagedObjectContext
    ) {
        guard
            let conversation = fetchOrCreateConversation(
                from: payload,
                in: context
            ),
            let removedUsers = fetchRemovedUsers(
                from: payload.data,
                in: context
            )
        else {
            Logging.eventProcessing.error("Member leave update missing conversation or users, aborting...")
            return
        }

        if !conversation.localParticipants.isDisjoint(with: removedUsers) {
            // TODO jacob refactor to append method on conversation
            _ = ZMSystemMessage.createOrUpdate(
                from: originalEvent,
                in: context
            )
        }

        let sender = fetchOrCreateSender(
            from: payload,
            in: context
        )

        // Idea for improvement, return removed users from this call to benefit from
        // checking that the participants are in the conversation before being removed
        conversation.removeParticipantsAndUpdateConversationState(users: Set(removedUsers), initiatingUser: sender)

        if removedUsers.contains(where: \.isSelfUser), conversation.messageProtocol == .mls {
            WaitingGroupTask(context: context) { [mlsEventProcessor] in
                await mlsEventProcessor.wipeMLSGroup(forConversation: conversation, context: context)
            }
        }
    }

    // MARK: - Member join

    func processPayload(
        _ payload: Payload.ConversationEvent<Payload.UpdateConverationMemberJoin>,
        originalEvent: ZMUpdateEvent,
        in context: NSManagedObjectContext
    ) {
        guard let conversation = fetchOrCreateConversation(
            from: payload,
            in: context
        ) else {
            Logging.eventProcessing.error("Member join update missing conversation, aborting...")
            return
        }

        if let usersAndRoles = payload.data.users?.map({
            fetchUserAndRole(
                from: $0,
                for: conversation,
                in: context
            )!
        }) {
            let selfUser = ZMUser.selfUser(in: context)
            let users = Set(usersAndRoles.map { $0.0 })
            let newUsers = !users.subtracting(conversation.localParticipants).isEmpty

            if (users.contains(selfUser) || newUsers) && conversation.conversationType == .group {
                // TODO jacob refactor to append method on conversation
                _ = ZMSystemMessage.createOrUpdate(from: originalEvent, in: context)
            }

            conversation.addParticipantsAndUpdateConversationState(usersAndRoles: usersAndRoles)
        } else if let users = payload.data.userIDs?.map({ ZMUser.fetchOrCreate(with: $0, domain: nil, in: context)}) {
            // NOTE: legacy code path for backwards compatibility with servers without role support

            let users = Set(users)
            let selfUser = ZMUser.selfUser(in: context)

            if (!users.isSubset(of: conversation.localParticipantsExcludingSelf) || users.contains(selfUser)) && conversation.conversationType == .group {
                // TODO jacob refactor to append method on conversation
                _ = ZMSystemMessage.createOrUpdate(from: originalEvent, in: context)
            }
            conversation.addParticipantsAndUpdateConversationState(users: users, role: nil)
        }
    }

    // MARK: - Conversation rename

    func processPayload(
        _ payload: Payload.ConversationEvent<Payload.UpdateConversationName>,
        originalEvent: ZMUpdateEvent,
        in context: NSManagedObjectContext
    ) {
        guard let conversation = fetchOrCreateConversation(
            from: payload,
            in: context
        ) else {
            Logging.eventProcessing.error("Conversation name update missing conversation, aborting...")
            return
        }

        if conversation.userDefinedName != payload.data.name || ((conversation.modifiedKeys?.contains(ZMConversationUserDefinedNameKey)) != nil) {
            // TODO jacob refactor to append method on conversation
            _ = ZMSystemMessage.createOrUpdate(from: originalEvent, in: context)
        }

        conversation.userDefinedName = payload.data.name
    }

    // MARK: - Member update

    func processPayload(
        _ payload: Payload.ConversationEvent<Payload.ConversationMember>,
        in context: NSManagedObjectContext
    ) {
        guard
            let conversation = fetchOrCreateConversation(
                from: payload,
                in: context
            ),
            let targetUser = fetchOrCreateTargetUser(
                from: payload.data,
                in: context
            )
        else {
            Logging.eventProcessing.error("Conversation member update missing conversation or target user, aborting...")
            return
        }

        if targetUser.isSelfUser {
            if let mutedStatus = payload.data.mutedStatus,
               let mutedReference = payload.data.mutedReference {
                conversation.updateMutedStatus(status: Int32(mutedStatus), referenceDate: mutedReference)
            }

            if let archived = payload.data.archived,
               let archivedReference = payload.data.archivedReference {
                conversation.updateArchivedStatus(archived: archived, referenceDate: archivedReference)
            }
        }

        if let role = payload.data.conversationRole.map({conversation.fetchOrCreateRoleForConversation(name: $0) }) {
            conversation.addParticipantAndUpdateConversationState(user: targetUser, role: role)
        }
    }

    // MARK: - Access mode update

    func processPayload(
        _ payload: Payload.ConversationEvent<Payload.UpdateConversationAccess>,
        in context: NSManagedObjectContext
    ) {
        guard let conversation = fetchOrCreateConversation(
            from: payload,
            in: context
        ) else {
            Logging.eventProcessing.error("Converation access update missing conversation, aborting...")
            return
        }

        if let accessRoles = payload.data.accessRoleV2 {
            conversation.updateAccessStatus(accessModes: payload.data.access, accessRoles: accessRoles)
        } else if let accessRole = payload.data.accessRole, let legacyAccessRole = ConversationAccessRole(rawValue: accessRole) {
            let accessRoles = ConversationAccessRoleV2.fromLegacyAccessRole(legacyAccessRole)
            conversation.updateAccessStatus(accessModes: payload.data.access, accessRoles: accessRoles.map(\.rawValue))
        }
    }

    // MARK: - Message timer update

    func processPayload(
        _ payload: Payload.ConversationEvent<Payload.UpdateConversationMessageTimer>,
        in context: NSManagedObjectContext
    ) {
        guard
            let sender = fetchOrCreateSender(
                from: payload,
                in: context
            ),
            let conversation = fetchOrCreateConversation(
                from: payload,
                in: context
            )
        else {
            Logging.eventProcessing.error("Conversation message timer update missing sender or conversation, aborting...")
            return
        }

        let timeoutValue = (payload.data.messageTimer ?? 0) / 1000
        let timeout: MessageDestructionTimeoutValue = .init(rawValue: timeoutValue)
        let currentTimeout = conversation.activeMessageDestructionTimeoutValue ?? .init(rawValue: 0)

        if let timestamp = payload.timestamp, currentTimeout != timeout {
            conversation.appendMessageTimerUpdateMessage(fromUser: sender, timer: timeoutValue, timestamp: timestamp)
        }
        conversation.setMessageDestructionTimeoutValue(.init(rawValue: timeoutValue), for: .groupConversation)
    }

    // MARK: - Receipt mode update

    func processPayload(
        _ payload: Payload.ConversationEvent<Payload.UpdateConversationReceiptMode>,
        in context: NSManagedObjectContext
    ) {
        guard
            let sender = fetchOrCreateSender(
                from: payload,
                in: context
            ),
            let conversation = fetchOrCreateConversation(
                from: payload,
                in: context
            ),
            let timestamp = payload.timestamp,
            timestamp > conversation.lastServerTimeStamp // Discard event if it has already been applied
        else {
            Logging.eventProcessing.error("Conversation receipt mode has already been updated, aborting...")
            return
        }

        let enabled = payload.data.readReceiptMode > 0
        conversation.hasReadReceiptsEnabled = enabled
        conversation.appendMessageReceiptModeChangedMessage(fromUser: sender, timestamp: timestamp, enabled: enabled)
    }

    // MARK: - Connection request

    func processPayload(
        _ payload: Payload.ConversationEvent<Payload.UpdateConversationConnectionRequest>,
        originalEvent: ZMUpdateEvent,
        in context: NSManagedObjectContext
    ) {
        // TODO jacob refactor to append method on conversation
        _ = ZMSystemMessage.createOrUpdate(from: originalEvent, in: context)
    }

    // MARK: - Protocol Change

    func processPayload(
        _ payload: Payload.ConversationEvent<Payload.UpdateConversationProtocolChange>,
        originalEvent: ZMUpdateEvent,
        in context: NSManagedObjectContext
    ) async {
        guard let qualifiedID = payload.qualifiedID else {
            Logging.eventProcessing.error("processPayload of event type \(originalEvent.type): Conversation qualifiedID missing, aborting...")
            return
        }

        do {
            var action = SyncConversationAction(qualifiedID: qualifiedID)
            try await action.perform(in: context.notificationContext)
        } catch {
            Logging.eventProcessing.error("processPayload of event type \(originalEvent.type): sync conversation failed with error: \(error)")
        }
    }

    // MARK: - Helpers

    @discardableResult
    func updateOrCreateConversation(
        from payload: Payload.Conversation,
        serverTimestamp: Date = Date(),
        source: Source = .eventStream,
        in context: NSManagedObjectContext
    ) async -> ZMConversation? {
        guard let conversationType = payload.type.map(BackendConversationType.clientConversationType) else {
            return nil
        }

        switch conversationType {
        case .group:
            return await updateOrCreateGroupConversation(
                from: payload,
                in: context,
                serverTimestamp: serverTimestamp,
                source: source
            )

        case .`self`:
            return await updateOrCreateSelfConversation(
                from: payload,
                in: context,
                serverTimestamp: serverTimestamp,
                source: source
            )

        case .connection:
            // Conversations are of type `connection` while the connection
            // is pending.
            return await context.perform {
                self.updateOrCreateConnectionConversation(
                    from: payload,
                    in: context,
                    serverTimestamp: serverTimestamp,
                    source: source
                )
            }

        case .oneOnOne:
            // Conversations are of type `oneOnOne` when the connection
            // is accepted.
            return await context.perform {
                self.updateOrCreateOneToOneConversation(
                    from: payload,
                    in: context,
                    serverTimestamp: serverTimestamp,
                    source: source
                )
            }

        default:
            return nil
        }
    }

    @discardableResult
    func updateOrCreateGroupConversation(
        from payload: Payload.Conversation,
        in context: NSManagedObjectContext,
        serverTimestamp: Date,
        source: Source
    ) async -> ZMConversation? {
        guard let conversationID = payload.id ?? payload.qualifiedID?.uuid else {
            Logging.eventProcessing.error("Missing conversationID in group conversation payload, aborting...")
            return nil
        }

        var created = false
        let conversation = await context.perform {

            let conversation = ZMConversation.fetchOrCreate(
                with: conversationID,
                domain: payload.qualifiedID?.domain,
                in: context,
                created: &created
            )

            conversation.conversationType = .group
            conversation.remoteIdentifier = conversationID
            conversation.isPendingMetadataRefresh = false
            self.updateAttributes(from: payload, for: conversation, context: context)
            self.updateMetadata(from: payload, for: conversation, context: context)
            self.updateMembers(from: payload, for: conversation, context: context)
            self.updateConversationTimestamps(for: conversation, serverTimestamp: serverTimestamp)
            self.updateConversationStatus(from: payload, for: conversation)
            self.updateMessageProtocol(from: payload, for: conversation, in: context)

            return conversation
        }
        await updateMLSStatus(from: payload, for: conversation, context: context, source: source)
        await context.perform {

            if created {
                // we just got a new conversation, we display new conversation header
                conversation.appendNewConversationSystemMessage(
                    at: serverTimestamp,
                    users: conversation.localParticipants
                )

                if source == .slowSync {
                    // Slow synced conversations should be considered read from the start
                    conversation.lastReadServerTimeStamp = conversation.lastModifiedDate
                }
            }
        }

        return conversation
    }

    @discardableResult
    func updateOrCreateSelfConversation(
        from payload: Payload.Conversation,
        in context: NSManagedObjectContext,
        serverTimestamp: Date,
        source: Source
    ) async -> ZMConversation? {
        guard let conversationID = payload.id ?? payload.qualifiedID?.uuid else {
            Logging.eventProcessing.error("Missing conversationID in self conversation payload, aborting...")
            return nil
        }

        var created = false
        let (conversation, mlsGroupID) = await context.perform { [self] in
            let conversation = ZMConversation.fetchOrCreate(
                with: conversationID,
                domain: payload.qualifiedID?.domain,
                in: context,
                created: &created
            )

            conversation.conversationType = .`self`
            conversation.isPendingMetadataRefresh = false
            updateAttributes(from: payload, for: conversation, context: context)
            updateMetadata(from: payload, for: conversation, context: context)
            updateMembers(from: payload, for: conversation, context: context)
            updateConversationTimestamps(for: conversation, serverTimestamp: serverTimestamp)
            updateMessageProtocol(from: payload, for: conversation, in: context)

            return (conversation, conversation.mlsGroupID)
        }

        if mlsGroupID != nil {
            do {
                try await createOrJoinSelfConversation(from: conversation)
            } catch {
                WireLogger.mls.error("createOrJoinSelfConversation threw error: \(String(reflecting: error))")
            }
        }

        return conversation
    }

    func createOrJoinSelfConversation(from conversation: ZMConversation) async throws {
        guard let context = conversation.managedObjectContext else {
            return WireLogger.mls.warn("conversation.managedObjectContext is nil")
        }
        let (groupID, mlsService) = await context.perform {
            (conversation.mlsGroupID, conversation.managedObjectContext?.mlsService)
        }

        guard let groupID, let mlsService else {
            WireLogger.mls.warn("no mlsService to createOrJoinSelfConversation")
            return
        }

        WireLogger.mls.debug("createOrJoinSelfConversation for \(groupID.safeForLoggingDescription); conv payload: \(String(describing: self))")

        if await context.perform({ conversation.epoch <= 0 }) {
            await mlsService.createSelfGroup(for: groupID)
        } else if await !mlsService.conversationExists(groupID: groupID) {
            try await mlsService.joinGroup(with: groupID)
        }
    }

    @discardableResult
    func updateOrCreateConnectionConversation(
        from payload: Payload.Conversation,
        in context: NSManagedObjectContext,
        serverTimestamp: Date,
        source: Source
    ) -> ZMConversation? {
        guard let conversationID = payload.id ?? payload.qualifiedID?.uuid else {
            Logging.eventProcessing.error("Missing conversation or type in 1:1 conversation payload, aborting...")
            return nil
        }

        let conversation = ZMConversation.fetchOrCreate(with: conversationID, domain: payload.qualifiedID?.domain, in: context)
        conversation.conversationType = .connection
        updateAttributes(from: payload, for: conversation, context: context)
        updateMessageProtocol(from: payload, for: conversation, in: context)
        updateMetadata(from: payload, for: conversation, context: context)
        updateMembers(from: payload, for: conversation, context: context)
        updateConversationTimestamps(for: conversation, serverTimestamp: serverTimestamp)
        updateConversationStatus(from: payload, for: conversation)
        conversation.needsToBeUpdatedFromBackend = false
        return conversation
    }

    @discardableResult
    func updateOrCreateOneToOneConversation(
        from payload: Payload.Conversation,
        in context: NSManagedObjectContext,
        serverTimestamp: Date,
        source: Source
    ) -> ZMConversation? {
        guard
            let conversationID = payload.id ?? payload.qualifiedID?.uuid,
            let conversationType = payload.type.map(BackendConversationType.clientConversationType)
        else {
            Logging.eventProcessing.error("Missing conversation or type in 1:1 conversation payload, aborting...")
            return nil
        }

        let conversation = ZMConversation.fetchOrCreate(
            with: conversationID,
            domain: payload.qualifiedID?.domain,
            in: context
        )

        conversation.conversationType = self.conversationType(for: conversation, from: conversationType)
        updateAttributes(from: payload, for: conversation, context: context)
        updateMessageProtocol(from: payload, for: conversation, in: context)
        updateMetadata(from: payload, for: conversation, context: context)
        updateMembers(from: payload, for: conversation, context: context)
        updateConversationTimestamps(for: conversation, serverTimestamp: serverTimestamp)
        updateConversationStatus(from: payload, for: conversation)
        conversation.needsToBeUpdatedFromBackend = false

        if let otherUser = conversation.localParticipantsExcludingSelf.first {
            conversation.isPendingMetadataRefresh = otherUser.isPendingMetadataRefresh
        }

        return conversation
    }

    private func updateAttributes(
        from payload: Payload.Conversation,
        for conversation: ZMConversation,
        context: NSManagedObjectContext
    ) {
        conversation.domain = BackendInfo.isFederationEnabled ? payload.qualifiedID?.domain : nil
        conversation.needsToBeUpdatedFromBackend = false

        if let epoch = payload.epoch {
            conversation.epoch = UInt64(epoch)
        }

        if
            let base64String = payload.mlsGroupID,
            let mlsGroupID = MLSGroupID(base64Encoded: base64String)
        {
            conversation.mlsGroupID = mlsGroupID
        }
    }

    func updateMetadata(
        from payload: Payload.Conversation,
        for conversation: ZMConversation,
        context: NSManagedObjectContext
    ) {
        if let teamID = payload.teamID {
            conversation.updateTeam(identifier: teamID)
        }

        if let name = payload.name {
            conversation.userDefinedName = name
        }

        if let creator = fetchCreator(
            from: payload,
            in: context
        ) {
            conversation.creator = creator
        }
    }

    func updateMembers(
        from payload: Payload.Conversation,
        for conversation: ZMConversation,
        context: NSManagedObjectContext
    ) {
        guard let members = payload.members else {
            return
        }

        let otherMembers = fetchOtherMembers(
            from: members,
            conversation: conversation,
            in: context
        )

        let selfUserRole = fetchUserAndRole(
            from: members.selfMember,
            for: conversation,
            in: context
        )?.1

        conversation.updateMembers(otherMembers, selfUserRole: selfUserRole)
    }

    func updateConversationTimestamps(
        for conversation: ZMConversation,
        serverTimestamp: Date
    ) {
        // If the lastModifiedDate is non-nil, e.g. restore from backup,
        // do not update the lastModifiedDate.
        if conversation.lastModifiedDate == nil {
            conversation.updateLastModified(serverTimestamp)
        }

        conversation.updateServerModified(serverTimestamp)
    }

    func updateConversationStatus(
        from payload: Payload.Conversation,
        for conversation: ZMConversation
    ) {
        if let selfMember = payload.members?.selfMember {
            updateMemberStatus(
                from: selfMember,
                for: conversation
            )
        }

        if let readReceiptMode = payload.readReceiptMode {
            conversation.updateReceiptMode(readReceiptMode)
        }

        if let accessModes = payload.access {
            if let accessRoles = payload.accessRoles {
                conversation.updateAccessStatus(accessModes: accessModes, accessRoles: accessRoles)
            } else if
                let accessRole = payload.legacyAccessRole,
                let legacyAccessRole = ConversationAccessRole(rawValue: accessRole) {
                let accessRoles = ConversationAccessRoleV2.fromLegacyAccessRole(legacyAccessRole)
                conversation.updateAccessStatus(accessModes: accessModes, accessRoles: accessRoles.map(\.rawValue))
            }
        }

        if let messageTimer = payload.messageTimer {
            conversation.updateMessageDestructionTimeout(timeout: messageTimer)
        }
    }

    private func updateMessageProtocol(
        from payload: Payload.Conversation,
        for conversation: ZMConversation,
        in context: NSManagedObjectContext
    ) {
        guard let messageProtocolString = payload.messageProtocol else {
            Logging.eventProcessing.warn("message protocol is missing")
            return
        }

        guard let newMessageProtocol = MessageProtocol(rawValue: messageProtocolString) else {
            Logging.eventProcessing.warn("message protocol is invalid, got: \(messageProtocolString)")
            return
        }

        let sender = ZMUser.selfUser(in: context)

        switch conversation.messageProtocol {
        case .proteus:
            switch newMessageProtocol {
            case .proteus:
                break // no update, ignore
            case .mixed:
                conversation.appendMLSMigrationStartedSystemMessage(sender: sender, at: .now)
                conversation.messageProtocol = newMessageProtocol
            case .mls:
                let date = conversation.lastModifiedDate ?? .now
                conversation.appendMLSMigrationPotentialGapSystemMessage(sender: sender, at: date)
                conversation.messageProtocol = newMessageProtocol
            }

        case .mixed:
            switch newMessageProtocol {
            case .proteus:
                WireLogger.updateEvent.warn("update message protocol from \(conversation.messageProtocol) to \(newMessageProtocol) is not allowed, ignore event!")
            case .mixed:
                break // no update, ignore
            case .mls:
                conversation.appendMLSMigrationFinalizedSystemMessage(sender: sender, at: .now)
                conversation.messageProtocol = newMessageProtocol
            }

        case .mls:
            switch newMessageProtocol {
            case .proteus, .mixed:
                WireLogger.updateEvent.warn("update message protocol from '\(conversation.messageProtocol)' to '\(newMessageProtocol)' is not allowed, ignore event!")
            case .mls:
                break // no update, ignore
            }
        }
    }

    private func updateMLSStatus(
        from payload: Payload.Conversation,
        for conversation: ZMConversation,
        context: NSManagedObjectContext,
        source: Source
    ) async {

        await mlsEventProcessor.updateConversationIfNeeded(
            conversation: conversation,
            groupID: payload.mlsGroupID,
            context: context
        )

    }

    func fetchCreator(
        from payload: Payload.Conversation,
        in context: NSManagedObjectContext
    ) -> ZMUser? {
        guard let userID = payload.creator else {
            return nil
        }

        // We assume that the creator always belongs to the same domain as the conversation
        return ZMUser.fetchOrCreate(
            with: userID,
            domain: payload.qualifiedID?.domain,
            in: context
        )
    }

    private func conversationType(
        for conversation: ZMConversation?,
        from type: ZMConversationType
    ) -> ZMConversationType {
        guard let conversation = conversation else {
            return type
        }

        // The backend can't distinguish between one-to-one and connection conversation
        // types across federated enviroments so check locally if it's a connection.
        if conversation.connection?.status == .sent {
            return .connection
        } else {
            return type
        }
    }

    func fetchOrCreateConversation<T>(
        from payload: Payload.ConversationEvent<T>,
        in context: NSManagedObjectContext
    ) -> ZMConversation? {
        guard let conversationID = payload.id ?? payload.qualifiedID?.uuid else {
            return nil
        }

        return ZMConversation.fetchOrCreate(
            with: conversationID,
            domain: payload.qualifiedID?.domain,
            in: context
        )
    }

    func fetchRemovedUsers(
        from payload: Payload.UpdateConverationMemberLeave,
        in context: NSManagedObjectContext
    ) -> [ZMUser]? {
        if let users = payload.qualifiedUserIDs?.map({ ZMUser.fetchOrCreate(with: $0.uuid, domain: $0.domain, in: context) }) {
            return users
        }

        if let users = payload.userIDs?.map({ ZMUser.fetchOrCreate(with: $0, domain: nil, in: context) }) {
            return users
        }

        return nil
    }

    func fetchOrCreateSender<T>(
        from payload: Payload.ConversationEvent<T>,
        in context: NSManagedObjectContext
    ) -> ZMUser? {
        guard let userID = payload.from ?? payload.qualifiedFrom?.uuid else {
            return nil
        }

        return ZMUser.fetchOrCreate(
            with: userID,
            domain: payload.qualifiedFrom?.domain,
            in: context
        )
    }

    func fetchOrCreateTargetUser(
        from payload: Payload.ConversationMember,
        in context: NSManagedObjectContext
    ) -> ZMUser? {
        guard let userID = payload.target ?? payload.qualifiedTarget?.uuid else {
            return nil
        }

        return ZMUser.fetchOrCreate(
            with: userID,
            domain: payload.qualifiedTarget?.domain,
            in: context
        )
    }

    func fetchOtherMembers(
        from payload: Payload.ConversationMembers,
        conversation: ZMConversation,
        in context: NSManagedObjectContext
    ) -> [(ZMUser, Role?)] {
        return payload.others.compactMap {
            fetchUserAndRole(
                from: $0,
                for: conversation,
                in: context
            )
        }
    }

    func fetchUserAndRole(
        from payload: Payload.ConversationMember,
        for conversation: ZMConversation,
        in context: NSManagedObjectContext
    ) -> (ZMUser, Role?)? {
        guard let userID = payload.id ?? payload.qualifiedID?.uuid else {
            return nil
        }

        let user = ZMUser.fetchOrCreate(
            with: userID,
            domain: payload.qualifiedID?.domain,
            in: context
        )

        let role = payload.conversationRole.map {
            conversation.fetchOrCreateRoleForConversation(name: $0)
        }

        return (user, role)
    }

    private func updateMemberStatus(
        from payload: Payload.ConversationMember,
        for conversation: ZMConversation
    ) {
        if let mutedStatus = payload.mutedStatus,
           let mutedReference = payload.mutedReference {
            conversation.updateMutedStatus(status: Int32(mutedStatus), referenceDate: mutedReference)
        }

        if let archived = payload.archived,
           let archivedReference = payload.archivedReference {
            conversation.updateArchivedStatus(archived: archived, referenceDate: archivedReference)
        }
    }

}<|MERGE_RESOLUTION|>--- conflicted
+++ resolved
@@ -31,10 +31,9 @@
     private let mlsEventProcessor: MLSEventProcessing
     private let removeLocalConversation: RemoveLocalConversationUseCaseProtocol
 
-<<<<<<< HEAD
     // MARK: - Life cycle
 
-    convenience init(context: NSManagedObjectContext) {
+    init(context: NSManagedObjectContext) {
         self.init(
             mlsEventProcessor: MLSEventProcessor(context: context),
             removeLocalConversation: RemoveLocalConversationUseCase()
@@ -46,9 +45,6 @@
         removeLocalConversation: RemoveLocalConversationUseCaseProtocol
     ) {
         self.mlsEventProcessor = mlsEventProcessor
-=======
-    init(removeLocalConversation: RemoveLocalConversationUseCaseProtocol) {
->>>>>>> 7c129620
         self.removeLocalConversation = removeLocalConversation
     }
 
