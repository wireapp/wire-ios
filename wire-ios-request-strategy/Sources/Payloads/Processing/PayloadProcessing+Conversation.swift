// Wire
// Copyright (C) 2021 Wire Swiss GmbH
//
// This program is free software: you can redistribute it and/or modify
// it under the terms of the GNU General Public License as published by
// the Free Software Foundation, either version 3 of the License, or
// (at your option) any later version.
//
// This program is distributed in the hope that it will be useful,
// but WITHOUT ANY WARRANTY; without even the implied warranty of
// MERCHANTABILITY or FITNESS FOR A PARTICULAR PURPOSE. See the
// GNU General Public License for more details.
//
// You should have received a copy of the GNU General Public License
// along with this program. If not, see http://www.gnu.org/licenses/.
//

import Foundation
import WireDataModel

// MARK: - Conversation

extension Payload.ConversationMember {

    func fetchUserAndRole(in context: NSManagedObjectContext,
                          conversation: ZMConversation) -> (ZMUser, Role?)? {
        guard let userID = id ?? qualifiedID?.uuid else { return nil }
        return (ZMUser.fetchOrCreate(with: userID, domain: qualifiedID?.domain, in: context),
                conversationRole.map({conversation.fetchOrCreateRoleForConversation(name: $0) }))
    }

    func updateStatus(for conversation: ZMConversation) {

        if let mutedStatus = mutedStatus,
           let mutedReference = mutedReference {
            conversation.updateMutedStatus(status: Int32(mutedStatus), referenceDate: mutedReference)
        }

        if let archived = archived,
           let archivedReference = archivedReference {
            conversation.updateArchivedStatus(archived: archived, referenceDate: archivedReference)
        }

    }

}

extension Payload.ConversationMembers {

    func fetchOtherMembers(in context: NSManagedObjectContext, conversation: ZMConversation) -> [(ZMUser, Role?)] {
        return others.compactMap({ $0.fetchUserAndRole(in: context, conversation: conversation) })
    }

}

extension Payload.Conversation {

    enum Source {
        case slowSync
        case eventStream
    }

    func fetchCreator(in context: NSManagedObjectContext) -> ZMUser? {
        guard let userID = creator else { return nil }

        // We assume that the creator always belongs to the same domain as the conversation
        return ZMUser.fetchOrCreate(with: userID, domain: qualifiedID?.domain, in: context)
    }

    func updateOrCreate(in context: NSManagedObjectContext,
                        serverTimestamp: Date = Date(),
                        source: Source = .eventStream) {

        guard let rawType = type else { return }
        let conversationType = BackendConversationType.clientConversationType(rawValue: rawType)

        switch conversationType {
        case .group:
            updateOrCreateGroupConversation(in: context, serverTimestamp: serverTimestamp, source: source)
        case .`self`:
            updateOrCreateSelfConversation(in: context, serverTimestamp: serverTimestamp, source: source)
        case .connection, .oneOnOne:
            updateOrCreateOneToOneConversation(in: context, serverTimestamp: serverTimestamp, source: source)
        default:
            break
        }
    }

    func updateOrCreateOneToOneConversation(
        in context: NSManagedObjectContext,
        serverTimestamp: Date,
        source: Source
    ) {

        guard
            let conversationID = id ?? qualifiedID?.uuid,
            let rawConversationType = type
        else {
            Logging.eventProcessing.error("Missing conversation or type in 1:1 conversation payload, aborting...")
            return
        }

        let conversationType = BackendConversationType.clientConversationType(rawValue: rawConversationType)

        guard
            let otherMember = members?.others.first,
            let otherUserID = otherMember.id ?? otherMember.qualifiedID?.uuid
        else {
            let conversation = ZMConversation.fetch(with: conversationID, domain: qualifiedID?.domain, in: context)
            // TODO: use conversation type from the backend once it returns the correct value
            conversation?.conversationType = self.conversationType(for: conversation, from: conversationType)
            conversation?.needsToBeUpdatedFromBackend = false
            return
        }

        let otherUser = ZMUser.fetchOrCreate(with: otherUserID, domain: otherMember.qualifiedID?.domain, in: context)

        var conversation: ZMConversation
        if let existingConversation = otherUser.connection?.conversation {
            existingConversation.mergeWithExistingConversation(withRemoteID: conversationID)
            conversation = existingConversation
        } else {
            conversation = ZMConversation.fetchOrCreate(with: conversationID, domain: qualifiedID?.domain, in: context)
            otherUser.connection?.conversation = conversation
        }

        conversation.remoteIdentifier = conversationID
        conversation.domain = BackendInfo.isFederationEnabled ? qualifiedID?.domain : nil

        // TODO: use conversation type from the backend once it returns the correct value
        conversation.conversationType = self.conversationType(for: conversation, from: conversationType)

        updateMetadata(for: conversation, context: context)
        updateMembers(for: conversation, context: context)
        updateConversationTimestamps(for: conversation, serverTimestamp: serverTimestamp)
        updateConversationStatus(for: conversation)

        conversation.needsToBeUpdatedFromBackend = false
        conversation.isPendingMetadataRefresh = otherUser.isPendingMetadataRefresh
    }

    func updateOrCreateSelfConversation(in context: NSManagedObjectContext,
                                        serverTimestamp: Date,
                                        source: Source) {
        guard let conversationID = id ?? qualifiedID?.uuid else {
            Logging.eventProcessing.error("Missing conversationID in self conversation payload, aborting...")
            return
        }

        var created = false
        let conversation = ZMConversation.fetchOrCreate(with: conversationID,
                                                        domain: qualifiedID?.domain,
                                                        in: context,
                                                        created: &created)

        conversation.conversationType = .`self`
        conversation.domain = BackendInfo.isFederationEnabled ? qualifiedID?.domain : nil
        conversation.needsToBeUpdatedFromBackend = false
        conversation.isPendingMetadataRefresh = false

        updateMetadata(for: conversation, context: context)
        updateMembers(for: conversation, context: context)
        updateConversationTimestamps(for: conversation, serverTimestamp: serverTimestamp)
    }

    func updateOrCreateGroupConversation(in context: NSManagedObjectContext,
                                         serverTimestamp: Date,
                                         source: Source) {
        guard let conversationID = id ?? qualifiedID?.uuid else {
            Logging.eventProcessing.error("Missing conversationID in group conversation payload, aborting...")
            return
        }

        var created = false
        let conversation = ZMConversation.fetchOrCreate(with: conversationID,
                                                        domain: qualifiedID?.domain,
                                                        in: context,
                                                        created: &created)

        conversation.conversationType = .group
        conversation.remoteIdentifier = conversationID
        conversation.domain = BackendInfo.isFederationEnabled ? qualifiedID?.domain : nil
        conversation.needsToBeUpdatedFromBackend = false
<<<<<<< HEAD
        conversation.isPendingMetadataRefresh = false
=======
        conversation.epoch = UInt64(epoch ?? 0)
>>>>>>> 2abb974c

        updateMetadata(for: conversation, context: context)
        updateMembers(for: conversation, context: context)
        updateConversationTimestamps(for: conversation, serverTimestamp: serverTimestamp)
        updateConversationStatus(for: conversation)
<<<<<<< HEAD
        if let failedQualifiedIDs = failedToAddUsers, !failedQualifiedIDs.isEmpty {
            let failedUsers = failedQualifiedIDs.compactMap {
                ZMUser.fetch(with: $0.uuid, domain: $0.domain, in: context)
            }

            /// We need to remove failed users from the initial system message
            updateSystemMessage(havingType: .newConversation,
                                withFailedUsers: failedUsers,
                                in: conversation)

            conversation.appendFailedToAddUsersSystemMessage(users: Set(failedUsers), sender: conversation.creator, at: serverTimestamp)
        }
=======
        updateMessageProtocol(for: conversation)
        updateMLSStatus(for: conversation, context: context, source: source)
>>>>>>> 2abb974c

        if created {
            // we just got a new conversation, we display new conversation header
            conversation.appendNewConversationSystemMessage(at: serverTimestamp,
                                                            users: conversation.localParticipants)

            if source == .slowSync {
                // Slow synced conversations should be considered read from the start
                conversation.lastReadServerTimeStamp = conversation.lastModifiedDate
            }
        }
    }

<<<<<<< HEAD
    func updateSystemMessage(
        havingType systemMessageType: ZMSystemMessageType,
        withFailedUsers failedUsers: [ZMUser],
        in conversation: ZMConversation
    ) {
        guard let systemMessage = conversation.firstSystemMessage(for: systemMessageType) else { return }

        failedUsers.forEach { systemMessage.users.remove($0) }
=======
    // There is a bug in the backend where the conversation type is not correct for
    // connection requests across federated backends. Instead of returning `.connection` type,
    // it returns `oneOnOne.
    // We fix this temporarily on our side by checking the connection status of the conversation.
    private func conversationType(for conversation: ZMConversation?, from type: ZMConversationType) -> ZMConversationType {
        guard let conversation = conversation else {
            return type
        }

        if conversation.connection?.status == .sent {
            return .connection
        } else {
            return type
        }
>>>>>>> 2abb974c
    }

    func updateMetadata(for conversation: ZMConversation, context: NSManagedObjectContext) {
        if let teamID = teamID {
            conversation.updateTeam(identifier: teamID)
        }

        if let name = name {
            conversation.userDefinedName = name
        }

        if let creator = fetchCreator(in: context) {
            conversation.creator = creator
        }
    }

    func updateMembers(for conversation: ZMConversation, context: NSManagedObjectContext) {
        if let members = members {
            let otherMembers = members.fetchOtherMembers(in: context, conversation: conversation)
            let selfUserRole = members.selfMember.fetchUserAndRole(in: context, conversation: conversation)?.1
            conversation.updateMembers(otherMembers, selfUserRole: selfUserRole)
        }
    }

    func updateConversationTimestamps(for conversation: ZMConversation, serverTimestamp: Date) {
        // If the lastModifiedDate is non-nil, e.g. restore from backup, do not update the lastModifiedDate
        if conversation.lastModifiedDate == nil { // TODO jacob review this logic
            conversation.updateLastModified(serverTimestamp)
        }

        conversation.updateServerModified(serverTimestamp)
    }

    func updateConversationStatus(for conversation: ZMConversation) {

        if let selfMember = members?.selfMember {
            selfMember.updateStatus(for: conversation)
        }

        if let readReceiptMode = readReceiptMode {
            conversation.updateReceiptMode(readReceiptMode)
        }

        if let accessModes = access {
            if let accessRoles = accessRoles {
                conversation.updateAccessStatus(accessModes: accessModes, accessRoles: accessRoles)
            } else if let accessRole = legacyAccessRole,
            let legacyAccessRole = ConversationAccessRole(rawValue: accessRole) {
                let accessRoles = ConversationAccessRoleV2.fromLegacyAccessRole(legacyAccessRole)
                conversation.updateAccessStatus(accessModes: accessModes, accessRoles: accessRoles.map(\.rawValue))
            }
        }

        if let messageTimer = messageTimer {
            conversation.updateMessageDestructionTimeout(timeout: messageTimer)
        }
    }

    private func updateMessageProtocol(for conversation: ZMConversation) {
        guard let messageProtocolString = messageProtocol else {
            Logging.eventProcessing.warn("message protocol is missing")
            return
        }

        guard let messageProtocol = MessageProtocol(string: messageProtocolString) else {
            Logging.eventProcessing.warn("message protocol is invalid, got: \(messageProtocolString)")
            return
        }

        conversation.messageProtocol = messageProtocol
    }

    private func updateMLSStatus(for conversation: ZMConversation, context: NSManagedObjectContext, source: Source) {
        let mlsEventProcessor = MLSEventProcessor.shared

        mlsEventProcessor.updateConversationIfNeeded(
            conversation: conversation,
            groupID: mlsGroupID,
            context: context
        )

        if source == .slowSync {
            mlsEventProcessor.joinMLSGroupWhenReady(forConversation: conversation, context: context)
        }
    }

}

extension Payload.ConversationList {

    func updateOrCreateConverations(in context: NSManagedObjectContext) {
        conversations.forEach({ $0.updateOrCreate(in: context, source: .slowSync) })
    }

}

extension Payload.QualifiedConversationList {

    func updateOrCreateConverations(in context: NSManagedObjectContext) {
        found.forEach({ $0.updateOrCreate(in: context, source: .slowSync) })
    }

}

extension Payload.ConversationEvent {

    func fetchOrCreateConversation(in context: NSManagedObjectContext) -> ZMConversation? {
        guard let conversationID = id ?? qualifiedID?.uuid else { return nil }
        return ZMConversation.fetchOrCreate(with: conversationID, domain: qualifiedID?.domain, in: context)
    }

    func fetchOrCreateSender(in context: NSManagedObjectContext) -> ZMUser? {
        guard let userID = from ?? qualifiedFrom?.uuid else { return nil }
        return ZMUser.fetchOrCreate(with: userID, domain: qualifiedFrom?.domain, in: context)
    }

}

// MARK: - Conversation events

extension Payload.ConversationEvent where T == Payload.UpdateConversationName {

    func process(in context: NSManagedObjectContext, originalEvent: ZMUpdateEvent) {
        guard
            let conversation = fetchOrCreateConversation(in: context)
        else {
            Logging.eventProcessing.error("Conversation name update missing conversation, aborting...")
            return
        }

        if conversation.userDefinedName != data.name || ((conversation.modifiedKeys?.contains(ZMConversationUserDefinedNameKey)) != nil) {
            // TODO jacob refactor to append method on conversation
            _ = ZMSystemMessage.createOrUpdate(from: originalEvent, in: context)
        }

        conversation.userDefinedName = data.name
    }

}

extension Payload.ConversationEvent where T == Payload.UpdateConverationMemberLeave {

    func fetchRemovedUsers(in context: NSManagedObjectContext) -> [ZMUser]? {
        if let users = data.qualifiedUserIDs?.map({ ZMUser.fetchOrCreate(with: $0.uuid, domain: $0.domain, in: context) }) {
            return users
        }

        if let users = data.userIDs?.map({ ZMUser.fetchOrCreate(with: $0, domain: nil, in: context) }) {
            return users
        }

        return nil
    }

    func process(in context: NSManagedObjectContext, originalEvent: ZMUpdateEvent) {
        guard
            let conversation = fetchOrCreateConversation(in: context),
            let removedUsers = fetchRemovedUsers(in: context)
        else {
            Logging.eventProcessing.error("Member leave update missing conversation or users, aborting...")
            return
        }

        if !conversation.localParticipants.isDisjoint(with: removedUsers) {
            // TODO jacob refactor to append method on conversation
            _ = ZMSystemMessage.createOrUpdate(from: originalEvent, in: context)
        }

        let sender = fetchOrCreateSender(in: context)

        // Idea for improvement, return removed users from this call to benefit from
        // checking that the participants are in the conversation before being removed
        conversation.removeParticipantsAndUpdateConversationState(users: Set(removedUsers), initiatingUser: sender)

        if removedUsers.contains(where: \.isSelfUser), conversation.messageProtocol == .mls {
            MLSEventProcessor.shared.wipeMLSGroup(forConversation: conversation, context: context)
        }
    }

}

extension Payload.ConversationEvent where T == Payload.ConversationMember {

    func fetchOrCreateTargetUser(in context: NSManagedObjectContext) -> ZMUser? {
        guard
            let userID = data.target ?? data.qualifiedTarget?.uuid
        else {
            return nil
        }

        return ZMUser.fetchOrCreate(with: userID, domain: data.qualifiedTarget?.domain, in: context)
    }

    func process(in context: NSManagedObjectContext, originalEvent: ZMUpdateEvent) {
        guard
            let conversation = fetchOrCreateConversation(in: context),
            let targetUser =  fetchOrCreateTargetUser(in: context)
        else {
            Logging.eventProcessing.error("Conversation member update missing conversation or target user, aborting...")
            return
        }

        if targetUser.isSelfUser {
            data.updateStatus(for: conversation)
        }

        if let role = data.conversationRole.map({conversation.fetchOrCreateRoleForConversation(name: $0) }) {
            conversation.addParticipantAndUpdateConversationState(user: targetUser, role: role)
        }
    }
}

extension Payload.ConversationEvent where T == Payload.UpdateConversationAccess {

    func process(in context: NSManagedObjectContext, originalEvent: ZMUpdateEvent) {
        guard
            let conversation = fetchOrCreateConversation(in: context)
        else {
            Logging.eventProcessing.error("Converation access update missing conversation, aborting...")
            return
        }

        if let accessRoles = data.accessRoleV2 {
            conversation.updateAccessStatus(accessModes: data.access, accessRoles: accessRoles)
        } else if let accessRole = data.accessRole, let legacyAccessRole = ConversationAccessRole(rawValue: accessRole) {
            let accessRoles = ConversationAccessRoleV2.fromLegacyAccessRole(legacyAccessRole)
            conversation.updateAccessStatus(accessModes: data.access, accessRoles: accessRoles.map(\.rawValue))
        }
    }

}

extension Payload.ConversationEvent where T == Payload.UpdateConversationMessageTimer {

    func process(in context: NSManagedObjectContext, originalEvent: ZMUpdateEvent) {
        guard
            let sender = fetchOrCreateSender(in: context),
            let conversation = fetchOrCreateConversation(in: context)
        else {
            Logging.eventProcessing.error("Conversation message timer update missing sender or conversation, aborting...")
            return
        }

        let timeoutValue = (data.messageTimer ?? 0) / 1000
        let timeout: MessageDestructionTimeoutValue = .init(rawValue: timeoutValue)
        let currentTimeout = conversation.activeMessageDestructionTimeoutValue ?? .init(rawValue: 0)

        if let timestamp = timestamp, currentTimeout != timeout {
            conversation.appendMessageTimerUpdateMessage(fromUser: sender, timer: timeoutValue, timestamp: timestamp)
        }
        conversation.setMessageDestructionTimeoutValue(.init(rawValue: timeoutValue), for: .groupConversation)
    }

}

extension Payload.ConversationEvent where T == Payload.UpdateConversationReceiptMode {

    func process(in context: NSManagedObjectContext, originalEvent: ZMUpdateEvent) {
        guard
            let sender = fetchOrCreateSender(in: context),
            let conversation = fetchOrCreateConversation(in: context),
            let timestamp = timestamp,
            timestamp > conversation.lastServerTimeStamp // Discard event if it has already been applied
        else {
            Logging.eventProcessing.error("Conversation receipt mode has already been updated, aborting...")
            return
        }

        let enabled = data.readReceiptMode > 0
        conversation.hasReadReceiptsEnabled = enabled
        conversation.appendMessageReceiptModeChangedMessage(fromUser: sender, timestamp: timestamp, enabled: enabled)
    }
}

extension Payload.ConversationEvent where T == Payload.Conversation {

    func process(in context: NSManagedObjectContext, originalEvent: ZMUpdateEvent) {
        guard
            let timestamp = timestamp
        else {
            Logging.eventProcessing.error("Conversation creation missing timestamp in event, aborting...")
            return
        }

        data.updateOrCreate(in: context, serverTimestamp: timestamp, source: .eventStream)
    }
}

extension Payload.ConversationEvent where T == Payload.UpdateConversationDeleted {

    func process(in context: NSManagedObjectContext, originalEvent: ZMUpdateEvent) {
        guard
            let conversation = fetchOrCreateConversation(in: context)
        else {
            Logging.eventProcessing.error("Conversation deletion missing conversation in event, aborting...")
            return
        }

        context.delete(conversation)
    }

}

extension Payload.ConversationEvent where T == Payload.UpdateConversationConnectionRequest {

    func process(in context: NSManagedObjectContext, originalEvent: ZMUpdateEvent) {
        // TODO jacob refactor to append method on conversation
        _ = ZMSystemMessage.createOrUpdate(from: originalEvent, in: context)
    }

}

<<<<<<< HEAD
private extension ZMConversation {

    func firstSystemMessage(for systemMessageType: ZMSystemMessageType) -> ZMSystemMessage? {

        return allMessages
            .compactMap { $0 as? ZMSystemMessage }
            .first(where: { $0.systemMessageType == systemMessageType })
=======
extension Payload.UpdateConversationMLSWelcome {

    func process(in context: NSManagedObjectContext, originalEvent: ZMUpdateEvent) {
        MLSEventProcessor.shared.process(
            welcomeMessage: data,
            in: context
        )
    }

}

extension Payload.ConversationEvent where T == Payload.UpdateConverationMemberJoin {

    func process(in context: NSManagedObjectContext, originalEvent: ZMUpdateEvent) {
        guard
            let conversation = fetchOrCreateConversation(in: context)
        else {
            Logging.eventProcessing.error("Member join update missing conversation, aborting...")
            return
        }

        if let usersAndRoles = data.users?.map({ $0.fetchUserAndRole(in: context, conversation: conversation)! }) {
            let selfUser = ZMUser.selfUser(in: context)
            let users = Set(usersAndRoles.map { $0.0 })
            let newUsers = !users.subtracting(conversation.localParticipants).isEmpty

            if users.contains(selfUser) || newUsers {
                // TODO jacob refactor to append method on conversation
                _ = ZMSystemMessage.createOrUpdate(from: originalEvent, in: context)
            }

            conversation.addParticipantsAndUpdateConversationState(usersAndRoles: usersAndRoles)
        } else if let users = data.userIDs?.map({ ZMUser.fetchOrCreate(with: $0, domain: nil, in: context)}) {
            // NOTE: legacy code path for backwards compatibility with servers without role support

            let users = Set(users)
            let selfUser = ZMUser.selfUser(in: context)

            if !users.isSubset(of: conversation.localParticipantsExcludingSelf) || users.contains(selfUser) {
                // TODO jacob refactor to append method on conversation
                _ = ZMSystemMessage.createOrUpdate(from: originalEvent, in: context)
            }
            conversation.addParticipantsAndUpdateConversationState(users: users, role: nil)
        }
>>>>>>> 2abb974c

    }

}<|MERGE_RESOLUTION|>--- conflicted
+++ resolved
@@ -181,17 +181,13 @@
         conversation.remoteIdentifier = conversationID
         conversation.domain = BackendInfo.isFederationEnabled ? qualifiedID?.domain : nil
         conversation.needsToBeUpdatedFromBackend = false
-<<<<<<< HEAD
         conversation.isPendingMetadataRefresh = false
-=======
         conversation.epoch = UInt64(epoch ?? 0)
->>>>>>> 2abb974c
 
         updateMetadata(for: conversation, context: context)
         updateMembers(for: conversation, context: context)
         updateConversationTimestamps(for: conversation, serverTimestamp: serverTimestamp)
         updateConversationStatus(for: conversation)
-<<<<<<< HEAD
         if let failedQualifiedIDs = failedToAddUsers, !failedQualifiedIDs.isEmpty {
             let failedUsers = failedQualifiedIDs.compactMap {
                 ZMUser.fetch(with: $0.uuid, domain: $0.domain, in: context)
@@ -204,10 +200,8 @@
 
             conversation.appendFailedToAddUsersSystemMessage(users: Set(failedUsers), sender: conversation.creator, at: serverTimestamp)
         }
-=======
         updateMessageProtocol(for: conversation)
         updateMLSStatus(for: conversation, context: context, source: source)
->>>>>>> 2abb974c
 
         if created {
             // we just got a new conversation, we display new conversation header
@@ -221,7 +215,6 @@
         }
     }
 
-<<<<<<< HEAD
     func updateSystemMessage(
         havingType systemMessageType: ZMSystemMessageType,
         withFailedUsers failedUsers: [ZMUser],
@@ -230,7 +223,8 @@
         guard let systemMessage = conversation.firstSystemMessage(for: systemMessageType) else { return }
 
         failedUsers.forEach { systemMessage.users.remove($0) }
-=======
+    }
+
     // There is a bug in the backend where the conversation type is not correct for
     // connection requests across federated backends. Instead of returning `.connection` type,
     // it returns `oneOnOne.
@@ -245,7 +239,6 @@
         } else {
             return type
         }
->>>>>>> 2abb974c
     }
 
     func updateMetadata(for conversation: ZMConversation, context: NSManagedObjectContext) {
@@ -549,70 +542,70 @@
 
 }
 
-extension Payload.ConversationEvent where T == Payload.UpdateConversationConnectionRequest {
-
-    func process(in context: NSManagedObjectContext, originalEvent: ZMUpdateEvent) {
-        // TODO jacob refactor to append method on conversation
-        _ = ZMSystemMessage.createOrUpdate(from: originalEvent, in: context)
-    }
-
-}
-
-<<<<<<< HEAD
-private extension ZMConversation {
-
-    func firstSystemMessage(for systemMessageType: ZMSystemMessageType) -> ZMSystemMessage? {
-
-        return allMessages
-            .compactMap { $0 as? ZMSystemMessage }
-            .first(where: { $0.systemMessageType == systemMessageType })
-=======
-extension Payload.UpdateConversationMLSWelcome {
-
-    func process(in context: NSManagedObjectContext, originalEvent: ZMUpdateEvent) {
-        MLSEventProcessor.shared.process(
-            welcomeMessage: data,
-            in: context
-        )
-    }
-
-}
-
-extension Payload.ConversationEvent where T == Payload.UpdateConverationMemberJoin {
-
-    func process(in context: NSManagedObjectContext, originalEvent: ZMUpdateEvent) {
-        guard
-            let conversation = fetchOrCreateConversation(in: context)
-        else {
-            Logging.eventProcessing.error("Member join update missing conversation, aborting...")
-            return
-        }
-
-        if let usersAndRoles = data.users?.map({ $0.fetchUserAndRole(in: context, conversation: conversation)! }) {
-            let selfUser = ZMUser.selfUser(in: context)
-            let users = Set(usersAndRoles.map { $0.0 })
-            let newUsers = !users.subtracting(conversation.localParticipants).isEmpty
-
-            if users.contains(selfUser) || newUsers {
-                // TODO jacob refactor to append method on conversation
-                _ = ZMSystemMessage.createOrUpdate(from: originalEvent, in: context)
+    extension Payload.ConversationEvent where T == Payload.UpdateConversationConnectionRequest {
+
+        func process(in context: NSManagedObjectContext, originalEvent: ZMUpdateEvent) {
+            // TODO jacob refactor to append method on conversation
+            _ = ZMSystemMessage.createOrUpdate(from: originalEvent, in: context)
+        }
+
+    }
+
+    private extension ZMConversation {
+
+        func firstSystemMessage(for systemMessageType: ZMSystemMessageType) -> ZMSystemMessage? {
+
+            return allMessages
+                .compactMap { $0 as? ZMSystemMessage }
+                .first(where: { $0.systemMessageType == systemMessageType })
+        }
+    }
+
+    extension Payload.UpdateConversationMLSWelcome {
+
+        func process(in context: NSManagedObjectContext, originalEvent: ZMUpdateEvent) {
+            MLSEventProcessor.shared.process(
+                welcomeMessage: data,
+                in: context
+            )
+        }
+
+    }
+
+    extension Payload.ConversationEvent where T == Payload.UpdateConverationMemberJoin {
+
+        func process(in context: NSManagedObjectContext, originalEvent: ZMUpdateEvent) {
+            guard
+                let conversation = fetchOrCreateConversation(in: context)
+            else {
+                Logging.eventProcessing.error("Member join update missing conversation, aborting...")
+                return
             }
 
-            conversation.addParticipantsAndUpdateConversationState(usersAndRoles: usersAndRoles)
-        } else if let users = data.userIDs?.map({ ZMUser.fetchOrCreate(with: $0, domain: nil, in: context)}) {
-            // NOTE: legacy code path for backwards compatibility with servers without role support
-
-            let users = Set(users)
-            let selfUser = ZMUser.selfUser(in: context)
-
-            if !users.isSubset(of: conversation.localParticipantsExcludingSelf) || users.contains(selfUser) {
-                // TODO jacob refactor to append method on conversation
-                _ = ZMSystemMessage.createOrUpdate(from: originalEvent, in: context)
+            if let usersAndRoles = data.users?.map({ $0.fetchUserAndRole(in: context, conversation: conversation)! }) {
+                let selfUser = ZMUser.selfUser(in: context)
+                let users = Set(usersAndRoles.map { $0.0 })
+                let newUsers = !users.subtracting(conversation.localParticipants).isEmpty
+
+                if users.contains(selfUser) || newUsers {
+                    // TODO jacob refactor to append method on conversation
+                    _ = ZMSystemMessage.createOrUpdate(from: originalEvent, in: context)
+                }
+
+                conversation.addParticipantsAndUpdateConversationState(usersAndRoles: usersAndRoles)
+            } else if let users = data.userIDs?.map({ ZMUser.fetchOrCreate(with: $0, domain: nil, in: context)}) {
+                // NOTE: legacy code path for backwards compatibility with servers without role support
+
+                let users = Set(users)
+                let selfUser = ZMUser.selfUser(in: context)
+
+                if !users.isSubset(of: conversation.localParticipantsExcludingSelf) || users.contains(selfUser) {
+                    // TODO jacob refactor to append method on conversation
+                    _ = ZMSystemMessage.createOrUpdate(from: originalEvent, in: context)
+                }
+                conversation.addParticipantsAndUpdateConversationState(users: users, role: nil)
             }
-            conversation.addParticipantsAndUpdateConversationState(users: users, role: nil)
-        }
->>>>>>> 2abb974c
-
-    }
-
-}+
+        }
+
+    }