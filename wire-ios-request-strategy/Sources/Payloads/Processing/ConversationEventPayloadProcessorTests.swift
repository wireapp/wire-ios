//
// Wire
// Copyright (C) 2023 Wire Swiss GmbH
//
// This program is free software: you can redistribute it and/or modify
// it under the terms of the GNU General Public License as published by
// the Free Software Foundation, either version 3 of the License, or
// (at your option) any later version.
//
// This program is distributed in the hope that it will be useful,
// but WITHOUT ANY WARRANTY; without even the implied warranty of
// MERCHANTABILITY or FITNESS FOR A PARTICULAR PURPOSE. See the
// GNU General Public License for more details.
//
// You should have received a copy of the GNU General Public License
// along with this program. If not, see http://www.gnu.org/licenses/.
//

import WireDataModelSupport
import XCTest

@testable import WireRequestStrategy

final class ConversationEventPayloadProcessorTests: MessagingTestBase {

    var sut: ConversationEventPayloadProcessor!
    var mockMLSService: MockMLSServiceInterface!
    var mockRemoveLocalConversation: MockLocalConversationRemovalUseCase!

    override func setUp() {
        super.setUp()

        mockMLSService = .init()
        mockRemoveLocalConversation = MockLocalConversationRemovalUseCase()

        sut = ConversationEventPayloadProcessor(
            removeLocalConversation: mockRemoveLocalConversation
        )

        syncMOC.performAndWait {
            syncMOC.mlsService = mockMLSService
        }
    }

    override func tearDown() {
        sut = nil
        mockMLSService = nil
        mockRemoveLocalConversation = nil
        BackendInfo.isFederationEnabled = false
        super.tearDown()
    }

    // MARK: - Group conversations

    func testUpdateOrCreateConversation_Group_UpdatesQualifiedID() async throws {
        // Given
        let qualifiedID = await syncMOC.perform {
            BackendInfo.isFederationEnabled = true
            return self.groupConversation.qualifiedID!
        }
        let payload = Payload.Conversation.stub(
            qualifiedID: qualifiedID,
            type: .group
        )

        // When
        await sut.updateOrCreateConversation(
            from: payload,
            in: self.syncMOC
        )

        // Then
        await syncMOC.perform {
            XCTAssertEqual(self.groupConversation.remoteIdentifier, qualifiedID.uuid)
            XCTAssertEqual(self.groupConversation.domain, qualifiedID.domain)
        }
    }

    func testUpdateOrCreateConversation_Group_DoesntUpdatesQualifiedID_WhenFederationIsDisabled() async throws {
        // given
        let qualifiedID = await syncMOC.perform {
            BackendInfo.isFederationEnabled = false
            return self.groupConversation.qualifiedID!
        }
        let payload = Payload.Conversation.stub(
            qualifiedID: qualifiedID,
            id: qualifiedID.uuid,
            type: .group
        )

        // when
        await sut.updateOrCreateConversation(
            from: payload,
            in: self.syncMOC
        )

        // then
        await syncMOC.perform {
            XCTAssertEqual(self.groupConversation.remoteIdentifier, qualifiedID.uuid)
            XCTAssertNil(self.groupConversation.domain)
        }
    }

    func testUpdateOrCreateConversation_Group_SetsNeedsToBeUpdatedFromBackend() async throws {
        // given
        let qualifiedID = await syncMOC.perform {
            self.groupConversation.needsToBeUpdatedFromBackend = true
            return self.groupConversation.qualifiedID!
        }
        let payload = Payload.Conversation.stub(
            qualifiedID: qualifiedID,
            type: .group
        )

        // when
        await sut.updateOrCreateConversation(
            from: payload,
            in: self.syncMOC
        )

        // then
        await syncMOC.perform {
            XCTAssertFalse(self.groupConversation.needsToBeUpdatedFromBackend)
        }
    }

    func testUpdateOrCreateConversation_Group_CreatesConversation() async throws {
        // given
        let qualifiedID = await syncMOC.perform {
            QualifiedID(uuid: UUID(), domain: self.owningDomain)
        }
        let payload = Payload.Conversation.stub(
            qualifiedID: qualifiedID,
            type: .group
        )

        // when
        await sut.updateOrCreateConversation(
            from: payload,
            in: self.syncMOC
        )

        // then
        await syncMOC.perform {
            XCTAssertNotNil(ZMConversation.fetch(with: qualifiedID.uuid, domain: qualifiedID.domain, in: self.syncMOC))
        }
    }

    func testUpdateOrCreateConversation_Group_AddSystemMessageWhenCreatingGroup() async throws {
        // given
        let qualifiedID = await syncMOC.perform {
            QualifiedID(uuid: UUID(), domain: self.owningDomain)
        }
        let payload = Payload.Conversation.stub(
            qualifiedID: qualifiedID,
            type: .group
        )

        // when
        await sut.updateOrCreateConversation(
            from: payload,
            in: syncMOC
        )

        // then
        await syncMOC.perform {
            let conversation = ZMConversation.fetch(with: qualifiedID.uuid, domain: qualifiedID.domain, in: self.syncMOC)
            XCTAssertEqual(conversation?.lastMessage?.systemMessageData?.systemMessageType, .newConversation)
        }
    }

    func testUpdateOrCreateConversation_Group_UpdatesLastServerTimestamp() async throws {
        // given
        let serverTimestamp = Date()
        let qualifiedID = await syncMOC.perform {
            self.groupConversation.qualifiedID!
        }
        let payload = Payload.Conversation.stub(
            qualifiedID: qualifiedID,
            type: .group
        )

        // when
        await sut.updateOrCreateConversation(
            from: payload,
            serverTimestamp: serverTimestamp,
            in: self.syncMOC
        )

        // then
        await syncMOC.perform {
            XCTAssertEqual(self.groupConversation.lastServerTimeStamp, serverTimestamp)
        }
    }

    func testUpdateOrCreateConversation_Group_ResetsIsPendingMetadataRefresh() async throws {
        // given
        let qualifiedID = await syncMOC.perform {
            self.groupConversation.isPendingMetadataRefresh = true
            return self.groupConversation.qualifiedID!
        }
        let payload = Payload.Conversation(
            qualifiedID: qualifiedID,
            type: BackendConversationType.group.rawValue
        )

        // when
        await sut.updateOrCreateConversation(
            from: payload,
            in: self.syncMOC
        )

        // then
        await syncMOC.perform {
            XCTAssertFalse(self.groupConversation.isPendingMetadataRefresh)
        }
    }

    func testUpdateOrCreateConversation_Group_UpdatesUserDefinedName() async throws {
        // given
        let name = "Example name"
        let qualifiedID = await syncMOC.perform {
            self.groupConversation.qualifiedID!
        }
        let payload = Payload.Conversation.stub(
            qualifiedID: qualifiedID,
            type: .group,
            name: name
        )

        // when
        await sut.updateOrCreateConversation(
            from: payload,
            in: syncMOC
        )

        // then
        await syncMOC.perform {
            XCTAssertEqual(self.groupConversation.userDefinedName, name)
        }
    }

    func testUpdateOrCreateConversation_Group_UpdatesTeamID() async throws {
        // given
        let teamID = UUID()
        let qualifiedID = await syncMOC.perform {
            self.groupConversation.qualifiedID!
        }
        let payload = Payload.Conversation.stub(
            qualifiedID: qualifiedID,
            type: .group,
            teamID: teamID
        )

        // when
        await sut.updateOrCreateConversation(
            from: payload,
            in: syncMOC
        )

        // then
        await syncMOC.perform {
            XCTAssertEqual(self.groupConversation.teamRemoteIdentifier, teamID)
        }
    }

    func testUpdateOrCreateConversation_Group_UpdatesCreator() async throws {
        let (creator, qualifiedID) = await syncMOC.perform {
            // given
            let creator = self.otherUser.remoteIdentifier
            let qualifiedID = self.groupConversation.qualifiedID!
            return (creator, qualifiedID)
        }
        let payload = Payload.Conversation.stub(
            qualifiedID: qualifiedID,
            type: .group,
            creator: creator
        )

        // when
        await sut.updateOrCreateConversation(
            from: payload,
            in: syncMOC
        )

        // then
        await syncMOC.perform {
            XCTAssertEqual(self.groupConversation.creator, self.otherUser)
        }
    }

    func testUpdateOrCreateConversation_Group_UpdatesMembers() async throws {
        let (qualifiedID, selfUser, members) = await syncMOC.perform {
            // given
            let qualifiedID = self.groupConversation.qualifiedID!
            let selfUser = ZMUser.selfUser(in: self.syncMOC)
            let selfMember = Payload.ConversationMember(qualifiedID: selfUser.qualifiedID!)
            let otherMember = Payload.ConversationMember(qualifiedID: self.otherUser.qualifiedID!)
            let members = Payload.ConversationMembers(selfMember: selfMember, others: [otherMember])
            return (qualifiedID, selfUser, members)
        }
        let payload = Payload.Conversation.stub(
            qualifiedID: qualifiedID,
            type: .group,
            members: members
        )

        // when
        await sut.updateOrCreateConversation(
            from: payload,
            in: syncMOC
        )

        // then
        await syncMOC.perform {
            let otherUserSet: Set<ZMUser?> = [self.otherUser, selfUser]
            XCTAssertEqual(self.groupConversation.localParticipants, otherUserSet)
        }
    }

    func testUpdateOrCreateConversation_Group_UpdatesReadReceiptMode() async throws {
        // given
        let qualifiedID = await syncMOC.perform {
            self.groupConversation.qualifiedID!
        }
        let payload = Payload.Conversation.stub(
            qualifiedID: qualifiedID,
            type: .group,
            readReceiptMode: 1
        )

        // when
        await sut.updateOrCreateConversation(
            from: payload,
            in: syncMOC
        )

        // then
        await syncMOC.perform {
            XCTAssertTrue(self.groupConversation.hasReadReceiptsEnabled)
        }
    }

    func testUpdateOrCreateConversation_Group_UpdatesAccessStatus() async throws {
        // given
        let accessMode: ConversationAccessMode = .allowGuests
        let accessRole: Set<ConversationAccessRoleV2> = [.teamMember]
        let qualifiedID = await syncMOC.perform {
            self.groupConversation.qualifiedID!
        }
        let payload = Payload.Conversation.stub(
            qualifiedID: qualifiedID,
            type: .group,
            access: accessMode.stringValue,
            accessRoles: accessRole.map(\.rawValue)
        )

        // when
        await sut.updateOrCreateConversation(
            from: payload,
            in: syncMOC
        )

        // then
        await syncMOC.perform {
            XCTAssertEqual(self.groupConversation.accessMode, accessMode)
            XCTAssertEqual(self.groupConversation.accessRoles, accessRole)
        }
    }

    func testUpdateOrCreateConversation_Group_UpdateAccessRoleV2() async throws {
        // GIVEN
        let accessMode: ConversationAccessMode = .allowGuests
        let accessRoleV2: Set<ConversationAccessRoleV2> = [.teamMember, .nonTeamMember, .guest]
        let qualifiedID = await syncMOC.perform {
            self.groupConversation.qualifiedID!
        }
        let payload = Payload.Conversation.stub(
            qualifiedID: qualifiedID,
            type: .group,
            access: accessMode.stringValue,
            accessRoles: accessRoleV2.map(\.rawValue)
        )

        // WHEN
        await sut.updateOrCreateConversation(
            from: payload,
            in: syncMOC
        )

        // THEN
        await syncMOC.perform {
            XCTAssertEqual(self.groupConversation.accessRoles, accessRoleV2)
        }
    }

    func testThatItMapsFromLegacyAccessRoleToAccessRoleV2() async throws {
        // GIVEN
        let accessRole: ConversationAccessRole = .team
        let accessMode: ConversationAccessMode = .teamOnly
        let qualifiedID = await syncMOC.perform {
            self.groupConversation.qualifiedID!
        }
        let payload = Payload.Conversation(
            qualifiedID: qualifiedID,
            type: BackendConversationType.group.rawValue,
            access: accessMode.stringValue,
            legacyAccessRole: accessRole.rawValue
        )

        // WHEN
        await sut.updateOrCreateConversation(
            from: payload,
            in: syncMOC
        )

        // THEN
        await syncMOC.perform {
            let accessRoleV2 = ConversationAccessRoleV2.fromLegacyAccessRole(accessRole)
            XCTAssertEqual(self.groupConversation.accessRoles, accessRoleV2)
        }
    }

    func testUpdateOrCreateConversation_Group_UpdatesMessageTimer() async throws {
        // given
        let messageTimer = MessageDestructionTimeoutValue.fiveMinutes
        let qualifiedID = await syncMOC.perform {
            self.groupConversation.qualifiedID!
        }
        let payload = Payload.Conversation.stub(
            qualifiedID: qualifiedID,
            type: .group,
            messageTimer: messageTimer.rawValue * 1000
        )

        // when
        await sut.updateOrCreateConversation(
            from: payload,
            in: syncMOC
        )

        // then
        await syncMOC.perform {
            XCTAssertEqual(self.groupConversation.activeMessageDestructionTimeoutValue, messageTimer)
            XCTAssertEqual(self.groupConversation.activeMessageDestructionTimeoutType, .groupConversation)
        }
    }

    func testUpdateOrCreateConversation_Group_UpdatesMutedStatus() async throws {
        let (payload, mutedMessageTypes) = await syncMOC.perform {
            let qualifiedID = self.groupConversation.qualifiedID!
            let selfUser = ZMUser.selfUser(in: self.syncMOC)
            let mutedMessageTypes: MutedMessageTypes = .all
            let selfMember = Payload.ConversationMember(
                qualifiedID: selfUser.qualifiedID!,
                mutedStatus: Int(mutedMessageTypes.rawValue),
                mutedReference: Date()
            )
            let members = Payload.ConversationMembers(selfMember: selfMember, others: [])
            let payload = Payload.Conversation.stub(
                qualifiedID: qualifiedID,
                type: .group,
                members: members
            )
            return (payload, mutedMessageTypes)
        }

        // when
        await sut.updateOrCreateConversation(
            from: payload,
            in: syncMOC
        )

        // then
        await syncMOC.perform {
            XCTAssertEqual(self.groupConversation.mutedMessageTypes, mutedMessageTypes)
        }
    }

    func testUpdateOrCreateConversation_Group_UpdatesArchivedStatus() async throws {
        // given
        let payload = await syncMOC.perform {
            let qualifiedID = self.groupConversation.qualifiedID!
            let selfUser = ZMUser.selfUser(in: self.syncMOC)
            let selfMember = Payload.ConversationMember(qualifiedID: selfUser.qualifiedID!,
                                                        archived: true,
                                                        archivedReference: Date())
            let members = Payload.ConversationMembers(selfMember: selfMember, others: [])
            return Payload.Conversation.stub(
                qualifiedID: qualifiedID,
                type: .group,
                members: members
            )
        }

        // when
        await sut.updateOrCreateConversation(
            from: payload,
            in: syncMOC
        )

        // then
        await syncMOC.perform {
            XCTAssertTrue(self.groupConversation.isArchived)
        }
    }

    func testUpdateOrCreateConversation_Group_Updates_MessageProtocol() async {
        // given
        let qualifiedID = await syncMOC.perform {
            self.groupConversation.messageProtocol = .proteus
            return self.groupConversation.qualifiedID!
        }
        let payload = Payload.Conversation.stub(
            qualifiedID: qualifiedID,
            type: .group,
            messageProtocol: "mls"
        )

        // when
        await sut.updateOrCreateConversation(
            from: payload,
            in: syncMOC
        )

        // then
        await syncMOC.perform {
            XCTAssertEqual(self.groupConversation.messageProtocol, .mls)
        }
    }

    // MARK: 1:1 / Connection Conversations

    func testUpdateOrCreateConversation_OneToOne_CreatesConversation() async throws {
        // given
        BackendInfo.isFederationEnabled = true
        let conversationID = UUID()
        let (payload, otherUserSet) = await syncMOC.perform {
            self.otherUser.connection?.conversation = nil

            let selfUser = ZMUser.selfUser(in: self.syncMOC)
            let selfMember = Payload.ConversationMember(qualifiedID: selfUser.qualifiedID!)
            let otherMember = Payload.ConversationMember(qualifiedID: self.otherUser.qualifiedID!)
            let members = Payload.ConversationMembers(selfMember: selfMember, others: [otherMember])
            let qualifiedID = QualifiedID(uuid: conversationID, domain: self.owningDomain)
            let payload = Payload.Conversation(qualifiedID: qualifiedID,
                                               type: BackendConversationType.oneOnOne.rawValue,
                                               members: members)
            let otherUserSet: Set<ZMUser> = [selfUser, self.otherUser]
            return (payload, otherUserSet)
        }

        // when
        await sut.updateOrCreateConversation(
            from: payload,
            in: syncMOC
        )

        // then
        await syncMOC.perform {
            XCTAssertEqual(self.otherUser.connection?.conversation?.remoteIdentifier, conversationID)
            XCTAssertEqual(self.otherUser.connection?.conversation?.domain, self.owningDomain)
            XCTAssertEqual(self.otherUser.connection?.conversation?.conversationType, .oneOnOne)
            XCTAssertEqual(self.otherUser.connection?.conversation?.localParticipants, otherUserSet)
        }
    }

    func testUpdateOrCreateConversation_OneToOne_DoesntAssignDomain_WhenFederationIsDisabled() async throws {
        // given
        BackendInfo.isFederationEnabled = false
        let conversationID = UUID()
        let payload = await syncMOC.perform {
            self.otherUser.connection?.conversation = nil

            let selfUser = ZMUser.selfUser(in: self.syncMOC)
            let selfMember = Payload.ConversationMember(qualifiedID: selfUser.qualifiedID!)
            let otherMember = Payload.ConversationMember(qualifiedID: self.otherUser.qualifiedID!)
            let members = Payload.ConversationMembers(selfMember: selfMember, others: [otherMember])
            let qualifiedID = QualifiedID(uuid: conversationID, domain: self.owningDomain)
            let payload = Payload.Conversation(qualifiedID: qualifiedID,
                                               type: BackendConversationType.oneOnOne.rawValue,
                                               members: members)
            return payload
        }

        // when
        await sut.updateOrCreateConversation(
            from: payload,
            in: syncMOC
        )

        // then
        await syncMOC.perform {
            XCTAssertEqual(self.otherUser.connection?.conversation?.remoteIdentifier, conversationID)
            XCTAssertNil(self.otherUser.connection?.conversation?.domain)
        }
    }

    func testUpdateOrCreateConversation_OneToOne_UpdatesConversationType() async throws {
        // given
        let (conversation, payload) = await syncMOC.perform {
            let conversation = ZMConversation.insertNewObject(in: self.syncMOC)
            conversation.remoteIdentifier = UUID()
            conversation.domain = self.owningDomain
            let qualifiedID = conversation.qualifiedID!
            let payload = Payload.Conversation(qualifiedID: qualifiedID, type: BackendConversationType.connection.rawValue)
            return (conversation, payload)
        }

        // when
        await sut.updateOrCreateConversation(
            from: payload,
            in: syncMOC
        )

        // then
        await syncMOC.perform {
            XCTAssertEqual(conversation.conversationType, .connection)
        }
    }

    func testUpdateOrCreateConversation_OneToOne_UpdatesLastServerTimestamp() async throws {
        // given
        let serverTimestamp = Date()
        let payload = await syncMOC.perform {
            let selfUser = ZMUser.selfUser(in: self.syncMOC)
            let selfMember = Payload.ConversationMember(qualifiedID: selfUser.qualifiedID!)
            let otherMember = Payload.ConversationMember(qualifiedID: self.otherUser.qualifiedID!)
            let members = Payload.ConversationMembers(selfMember: selfMember, others: [otherMember])
            let qualifiedID = self.oneToOneConversation.qualifiedID!
            return Payload.Conversation(qualifiedID: qualifiedID,
                                        type: BackendConversationType.oneOnOne.rawValue,
                                        members: members)
        }

        // when
        await sut.updateOrCreateConversation(
            from: payload,
            serverTimestamp: serverTimestamp,
            in: syncMOC
        )

        // then
        await syncMOC.perform {
            XCTAssertEqual(self.oneToOneConversation.lastServerTimeStamp, serverTimestamp)
        }
    }

    func testUpdateOrCreateConversation_OneToOne_ResetsIsPendingMetadataRefresh() async throws {
        let payload = await syncMOC.perform {
            // given
            let selfUser = ZMUser.selfUser(in: self.syncMOC)
            let selfMember = Payload.ConversationMember(qualifiedID: selfUser.qualifiedID!)
            let otherMember = Payload.ConversationMember(qualifiedID: self.otherUser.qualifiedID!)
            self.otherUser.isPendingMetadataRefresh = true
            let members = Payload.ConversationMembers(selfMember: selfMember, others: [otherMember])
            let qualifiedID = self.oneToOneConversation.qualifiedID!
            return Payload.Conversation(qualifiedID: qualifiedID,
                                               type: BackendConversationType.oneOnOne.rawValue,
                                               members: members)
        }

        // when
        await sut.updateOrCreateConversation(
            from: payload,
            in: syncMOC
        )

        // then
        await syncMOC.perform {
            XCTAssertEqual(self.oneToOneConversation.isPendingMetadataRefresh, self.otherUser.isPendingMetadataRefresh)
        }
    }

    func testUpdateOrCreateConversation_OneToOne_MergesWithExistingConversation() async throws {
        // given
        let existingTextMessage = "Hello World"
        let (existingConversation, payload) = try await syncMOC.perform {

            // We already have a local 1:1 conversation
            self.otherUser.connection?.conversation.remoteIdentifier = nil
            self.otherUser.connection?.conversation.domain = nil

            // The remote 1:1 conversation also exists but it's not linked to the connection
            let existingConversation = ZMConversation.insertNewObject(in: self.syncMOC)
            existingConversation.remoteIdentifier = UUID()
            existingConversation.domain = self.owningDomain
            try existingConversation.appendText(content: existingTextMessage)

            let selfUser = ZMUser.selfUser(in: self.syncMOC)
            let selfMember = Payload.ConversationMember(qualifiedID: selfUser.qualifiedID!)
            let otherMember = Payload.ConversationMember(qualifiedID: self.otherUser.qualifiedID!)
            let members = Payload.ConversationMembers(selfMember: selfMember, others: [otherMember])
            let payload = Payload.Conversation(qualifiedID: existingConversation.qualifiedID!,
                                        type: BackendConversationType.connection.rawValue,
                                        members: members)
            return (existingConversation, payload)
        }

        // when
        await sut.updateOrCreateConversation(
            from: payload,
            in: syncMOC
        )

        // then
        await syncMOC.perform {
            XCTAssertTrue(existingConversation.isZombieObject)
            XCTAssertEqual(self.otherUser.connection?.conversation?.lastMessage?.textMessageData?.messageText, existingTextMessage)
        }
    }

    func testUpdateOrCreateConversation_OneToOne_UpdatesMutedStatus() async throws {
        // given
        let mutedMessageTypes: MutedMessageTypes = .all
        let payload = await syncMOC.perform {
            let selfUser = ZMUser.selfUser(in: self.syncMOC)
            let selfMember = Payload.ConversationMember(qualifiedID: selfUser.qualifiedID!,
                                                        mutedStatus: Int(mutedMessageTypes.rawValue),
                                                        mutedReference: Date())
            let otherMember = Payload.ConversationMember(qualifiedID: self.otherUser.qualifiedID!)
            let members = Payload.ConversationMembers(selfMember: selfMember, others: [otherMember])
            let qualifiedID = self.oneToOneConversation.qualifiedID!
            return Payload.Conversation(qualifiedID: qualifiedID,
                                        type: BackendConversationType.oneOnOne.rawValue,
                                        members: members)
        }

        // when
        await sut.updateOrCreateConversation(
            from: payload,
            in: syncMOC
        )

        // then
        await syncMOC.perform {
            XCTAssertEqual(self.oneToOneConversation.mutedMessageTypes, mutedMessageTypes)
        }
    }

    func testUpdateOrCreateConversation_OneToOne_UpdatesArchivedStatus() async throws {
        // given
        let payload = await syncMOC.perform {
            let selfUser = ZMUser.selfUser(in: self.syncMOC)
            let selfMember = Payload.ConversationMember(qualifiedID: selfUser.qualifiedID!,
                                                        archived: true,
                                                        archivedReference: Date())
            let otherMember = Payload.ConversationMember(qualifiedID: self.otherUser.qualifiedID!)
            let members = Payload.ConversationMembers(selfMember: selfMember, others: [otherMember])
            let qualifiedID = self.oneToOneConversation.qualifiedID!
            let payload = Payload.Conversation(qualifiedID: qualifiedID,
                                               type: BackendConversationType.oneOnOne.rawValue,
                                               members: members)
            return payload
        }

        // when
        await sut.updateOrCreateConversation(
            from: payload,
            in: syncMOC
        )

        // then
        await syncMOC.perform {
            XCTAssertTrue(self.oneToOneConversation.isArchived)
        }
    }

    // MARK: Self conversation

    func testUpdateOrCreateConversation_Self_CreatesConversation() async throws {
        // given
        BackendInfo.isFederationEnabled = true
        let qualifiedID = QualifiedID(uuid: UUID(), domain: self.owningDomain)
        let payload = Payload.Conversation(qualifiedID: qualifiedID, type: BackendConversationType.`self`.rawValue)

        // when
        await sut.updateOrCreateConversation(
            from: payload,
            in: syncMOC
        )

        // then
        try await syncMOC.perform {
            let conversation = try XCTUnwrap(ZMConversation.fetch(with: qualifiedID.uuid, domain: qualifiedID.domain, in: self.syncMOC))
            XCTAssertEqual(conversation.conversationType, .`self`)
        }
    }

    func testUpdateOrCreateConversation_Self_DoesntAssignDomain_WhenFederationIsDisabled() async throws {
        // given
        BackendInfo.isFederationEnabled = false
        let qualifiedID = QualifiedID(uuid: UUID(), domain: self.owningDomain)
        let payload = Payload.Conversation(qualifiedID: qualifiedID, type: BackendConversationType.`self`.rawValue)

        // when
        await sut.updateOrCreateConversation(
            from: payload,
            in: syncMOC
        )

        // then
        try await syncMOC.perform {
            let conversation = try XCTUnwrap(ZMConversation.fetch(with: qualifiedID.uuid, domain: nil, in: self.syncMOC))
            XCTAssertEqual(conversation.conversationType, .`self`)
            XCTAssertNil(conversation.domain)
        }
    }

    func testUpdateOrCreateConversation_Self_ResetsNeedsToBeUpdatedFromBackend() async throws {
        let (conversation, qualifiedID) = await syncMOC.perform {
            // given
            let conversation = ZMConversation.insertNewObject(in: self.syncMOC)
            conversation.needsToBeUpdatedFromBackend = true
            conversation.remoteIdentifier = UUID()
            conversation.domain = self.owningDomain
            let qualifiedID = conversation.qualifiedID!
            return (conversation, qualifiedID)
        }
        let payload = Payload.Conversation(qualifiedID: qualifiedID, type: BackendConversationType.`self`.rawValue)

        // when
        await sut.updateOrCreateConversation(
            from: payload,
            in: syncMOC
        )

        // then
        await syncMOC.perform {
            XCTAssertFalse(conversation.needsToBeUpdatedFromBackend)
        }
    }

    func testUpdateOrCreateConversation_Self_UpdatesLastServerTimestamp() async throws {
        // given
        let serverTimestamp = Date()
        let (selfConversation, payload) = await syncMOC.perform {
            let selfConversation = ZMConversation.insertNewObject(in: self.syncMOC)
            selfConversation.remoteIdentifier = ZMConversation.selfConversationIdentifier(in: self.syncMOC)
            selfConversation.domain = self.owningDomain
            let payload = Payload.Conversation(qualifiedID: selfConversation.qualifiedID!,
                                               type: BackendConversationType.`self`.rawValue)
            return (selfConversation, payload)
        }

        // when
        await sut.updateOrCreateConversation(
            from: payload,
            serverTimestamp: serverTimestamp,
            in: syncMOC
        )

        // then
        await syncMOC.perform {
            XCTAssertEqual(selfConversation.lastServerTimeStamp, serverTimestamp)
        }
    }

    func testUpdateOrCreateConversation_Self_ResetsIsPendingMetadataRefresh() async throws {
        // given
        let (selfConversation, payload) = await syncMOC.perform {
            let selfConversation = ZMConversation.insertNewObject(in: self.syncMOC)
            selfConversation.remoteIdentifier = ZMConversation.selfConversationIdentifier(in: self.syncMOC)
            selfConversation.domain = self.owningDomain
            selfConversation.isPendingMetadataRefresh = true
            let payload = Payload.Conversation(
                qualifiedID: selfConversation.qualifiedID!,
                type: BackendConversationType.`self`.rawValue
            )
            return (selfConversation, payload)
        }

        // when
        await sut.updateOrCreateConversation(
            from: payload,
            in: syncMOC
        )

        // then
        await syncMOC.perform {
            XCTAssertFalse(selfConversation.isPendingMetadataRefresh)
        }
    }

    // MARK: - MLS: Conversation Create

    func testUpdateOrCreateConversation_Group_MLS_AsksToUpdateConversationIfNeeded() async {
        // given
        let mockEventProcessor = MockMLSEventProcessor()
        MLSEventProcessor.setMock(mockEventProcessor)
        let qualifiedID = await syncMOC.perform {
            self.groupConversation.qualifiedID!
        }
        let payload = Payload.Conversation(qualifiedID: qualifiedID,
                                           type: BackendConversationType.group.rawValue,
                                           messageProtocol: "mls")
        // when
        await sut.updateOrCreateConversation(
            from: payload,
            in: syncMOC
        )

        // then
        await syncMOC.perform {
            let updateConversationCalls = mockEventProcessor.calls.updateConversationIfNeeded
            XCTAssertEqual(updateConversationCalls.count, 1)
            XCTAssertEqual(updateConversationCalls.first?.conversation, self.groupConversation)
        }
    }

<<<<<<< HEAD
    func testUpdateOrCreateConversation_Group_MLS_AsksToJoinGroupWhenReady_DuringSlowSync() {
        syncMOC.performAndWait {
            // given
            let mockEventProcessor = MockMLSEventProcessor()
            MLSEventProcessor.setMock(mockEventProcessor)

            let qualifiedID = groupConversation.qualifiedID!
            let payload = Payload.Conversation(qualifiedID: qualifiedID,
                                               type: BackendConversationType.group.rawValue,
                                               messageProtocol: "mls")
            // when
            sut.updateOrCreateConversation(
                from: payload,
                source: .slowSync,
                in: syncMOC
            )
=======
    func testUpdateOrCreateConversation_Group_MLS_AsksToJoinGroupWhenReady_DuringSlowSync() async {
        // given
        let mockEventProcessor = MockMLSEventProcessor()
        MLSEventProcessor.setMock(mockEventProcessor)
        let qualifiedID = await syncMOC.perform {
            self.groupConversation.qualifiedID!
        }
        let payload = Payload.Conversation(qualifiedID: qualifiedID,
                                           type: BackendConversationType.group.rawValue,
                                           messageProtocol: "mls")

        // when
        await sut.updateOrCreateConversation(
            from: payload,
            source: .slowSync,
            in: syncMOC
        )
>>>>>>> 4b61a117

        // then
        await syncMOC.perform {
            let joinMLSGroupWhenReadyCalls = mockEventProcessor.calls.joinMLSGroupWhenReady
            XCTAssertEqual(joinMLSGroupWhenReadyCalls.count, 1)
            XCTAssertEqual(joinMLSGroupWhenReadyCalls.first, self.groupConversation)
        }
    }

    func testUpdateOrCreateConversation_Group_MLS_DoesntAskToJoinGroupWhenReady_DuringQuickSync() async {
        // given
        let mockEventProcessor = MockMLSEventProcessor()
        MLSEventProcessor.setMock(mockEventProcessor)
        let qualifiedID = await syncMOC.perform {
            self.groupConversation.qualifiedID!
        }
        let payload = Payload.Conversation(qualifiedID: qualifiedID,
                                           type: BackendConversationType.group.rawValue,
                                           messageProtocol: "mls")

        // when
        await sut.updateOrCreateConversation(
            from: payload,
            source: .eventStream,
            in: syncMOC
        )

        // then
        await syncMOC.perform {
            XCTAssertEqual(mockEventProcessor.calls.joinMLSGroupWhenReady.count, 0)
        }
    }

    func testUpdateOrCreateConversation_Group_UpdatesEpoch() async {
        // given
        MLSEventProcessor.setMock(MockMLSEventProcessor())
        let payload = await syncMOC.perform {
            self.groupConversation.epoch = 0
            return Payload.Conversation(
                qualifiedID: self.groupConversation.qualifiedID!,
                type: BackendConversationType.group.rawValue,
                epoch: 1
            )
        }

        // when
        let conversation = await sut.updateOrCreateConversation(
            from: payload,
            in: syncMOC
        )

        // then
        await syncMOC.perform {
            XCTAssertEqual(conversation?.epoch, 1)
        }
    }

    // MARK: - MLS Self Group

    func testUpdateOrCreate_withMLSSelfGroupEpoch0_callsMLSServiceCreateGroup() async {
        let didCallCreateGroup = XCTestExpectation(description: "didCallCreateGroup")
        mockMLSService.createSelfGroupFor_MockMethod = { _ in
            didCallCreateGroup.fulfill()
        }

        await internalTest_UpdateOrCreate_withMLSSelfGroupEpoch(epoch: 0)
        await fulfillment(of: [didCallCreateGroup], timeout: 0.5)

        // then
        XCTAssertFalse(mockMLSService.createSelfGroupFor_Invocations.isEmpty)
    }

    func testUpdateOrCreate_withMLSSelfGroupEpoch1_callsMLSServiceJoinGroup() async {
        let didJoinGroup = XCTestExpectation(description: "didJoinGroup")
        mockMLSService.joinGroupWith_MockMethod = { _ in
            didJoinGroup.fulfill()
        }
        mockMLSService.conversationExistsGroupID_MockValue = false

        await internalTest_UpdateOrCreate_withMLSSelfGroupEpoch(epoch: 1)
        await fulfillment(of: [didJoinGroup], timeout: 0.5)

        // then
        XCTAssertFalse(mockMLSService.joinGroupWith_Invocations.isEmpty)
    }

    func internalTest_UpdateOrCreate_withMLSSelfGroupEpoch(epoch: UInt?) async {
        // given
        let conversation = await syncMOC.perform {
            MLSEventProcessor.setMock(MockMLSEventProcessor())
            let domain = "example.com"
            let id = QualifiedID(uuid: UUID(), domain: domain)
            return Payload.Conversation(
                qualifiedID: id,
                type: BackendConversationType.`self`.rawValue,
                messageProtocol: "mls",
                mlsGroupID: "test",
                epoch: epoch
            )
        }

        // when
        await sut.updateOrCreateConversation(from: conversation, in: syncMOC)
    }

    // MARK: - Conversation Delete

    func testProcessingConversationDelete_CallsLocalConversationRemovalUseCase() async {
        // Given
        let payload = await syncMOC.perform {
            let conversationDeleted = Payload.UpdateConversationDeleted()
            return Payload.ConversationEvent(
                id: nil,
                qualifiedID: self.groupConversation.qualifiedID,
                from: nil,
                qualifiedFrom: nil,
                timestamp: nil,
                type: nil,
                data: conversationDeleted
            )
        }

        // When
        await sut.processPayload(payload, in: syncMOC)

        // Then
        await syncMOC.perform {
            XCTAssertEqual(
                self.mockRemoveLocalConversation.invokeCalls,
                [self.groupConversation]
            )
        }
    }

    // MARK: - Handle User Removed

    func testProcessingConverationMemberLeave_SelfUserTriggersAccountDeletedNotification() {
        // Given
        let (_, _, conversationEvent, originalEvent) = setupForProcessingConverationMemberLeaveTests(
            selfUserLeaves: true
        )
        let expectation = XCTNSNotificationExpectation(name: AccountDeletedNotification.notificationName, object: nil, notificationCenter: .default)
        expectation.handler = { notification in
            notification.userInfo?[AccountDeletedNotification.userInfoKey] as? AccountDeletedNotification != nil
        }

        // When
        syncMOC.performAndWait {
            sut.processPayload(
                conversationEvent,
                originalEvent: originalEvent,
                in: syncMOC
            )
        }

        // Then
        wait(for: [expectation], timeout: 1)
    }

    func testProcessingConverationMemberLeave_MarksOtherUserAsDeleted() {
        // Given
        let (conversation, users, conversationEvent, originalEvent) = setupForProcessingConverationMemberLeaveTests(
            selfUserLeaves: false
        )

        // When
        syncMOC.performAndWait {
            sut.processPayload(
                conversationEvent,
                originalEvent: originalEvent,
                in: syncMOC
            )
        }

        // Then
        syncMOC.performAndWait {
            XCTAssertTrue(users[1].isAccountDeleted)
            XCTAssertFalse(conversation.localParticipants.contains(users[1]))
        }
    }

    private func setupForProcessingConverationMemberLeaveTests(
        selfUserLeaves: Bool
    ) -> (
        conversation: ZMConversation,
        users: [ZMUser],
        conversationEvent: Payload.ConversationEvent<Payload.UpdateConverationMemberLeave>,
        originalEvent: ZMUpdateEvent
    ) {
        syncMOC.performAndWait {
            let team = Team.fetchOrCreate(with: .init(), create: true, in: syncMOC, created: .none)

            let users: [ZMUser] = [.selfUser(in: syncMOC), .insertNewObject(in: syncMOC)]
            users.forEach { user in
                user.remoteIdentifier = .init()
                user.domain = owningDomain
                let membership = Member.insertNewObject(in: syncMOC)
                membership.user = user
                membership.team = team
            }
            let userIndex = selfUserLeaves ? 0 : 1

            let conversation = ZMConversation.insertGroupConversation(moc: syncMOC, participants: users)!
            conversation.remoteIdentifier = .init(uuidString: "ee8824c5-95d0-4e59-9862-e9bb0fc6e921")
            conversation.conversationType = .group
            conversation.domain = owningDomain

            let memberLeavePayload = Payload.UpdateConverationMemberLeave(
                qualifiedUserIDs: [users[userIndex].qualifiedID].compactMap { $0 },
                reason: .userDeleted
            )
            let conversationEvent = Payload.ConversationEvent(
                id: nil,
                qualifiedID: groupConversation.qualifiedID,
                from: nil,
                qualifiedFrom: nil,
                timestamp: nil,
                type: nil,
                data: memberLeavePayload
            )
            let originalEvent = ZMUpdateEvent(
                uuid: .init(),
                payload: [
                    "id": "cf51e6b1-39a6-11ed-8005-520924331b82",
                    "time": "2022-09-21T12:13:32.173Z",
                    "type": "conversation.member-leave",
                    "from": "f76c1c7a-7278-4b70-9df7-eca7980f3a5d",
                    "conversation": "ee8824c5-95d0-4e59-9862-e9bb0fc6e921",
                    "data": [
                        "qualified_user_ids": [
                            ["id": users[userIndex].remoteIdentifier.transportString(), "domain": owningDomain]
                        ],
                        "reason": "user-delete"
                    ]
                ],
                transient: false,
                decrypted: true,
                source: .webSocket
            )!

            return (conversation, users, conversationEvent, originalEvent)
        }
    }

}

extension Payload.Conversation {

    static func stub(
        qualifiedID: QualifiedID? = nil,
        id: UUID?  = nil,
        type: BackendConversationType? = nil,
        creator: UUID? = nil,
        access: [String]? = nil,
        accessRole: String? = nil,
        accessRoles: [String]? = nil,
        name: String? = nil,
        members: Payload.ConversationMembers? = nil,
        lastEvent: String? = nil,
        lastEventTime: String? = nil,
        teamID: UUID? = nil,
        messageTimer: TimeInterval? = nil,
        readReceiptMode: Int? = nil,
        messageProtocol: String? = "proteus",
        mlsGroupID: String? = "id".data(using: .utf8)?.base64EncodedString()
    ) -> Self {

        self.init(
            qualifiedID: qualifiedID,
            id: id,
            type: type?.rawValue,
            creator: creator,
            access: access,
            legacyAccessRole: accessRole,
            accessRoles: accessRoles,
            name: name,
            members: members,
            lastEvent: lastEvent,
            lastEventTime: lastEventTime,
            teamID: teamID,
            messageTimer: messageTimer,
            readReceiptMode: readReceiptMode,
            messageProtocol: messageProtocol,
            mlsGroupID: mlsGroupID
        )

    }
}<|MERGE_RESOLUTION|>--- conflicted
+++ resolved
@@ -908,24 +908,6 @@
         }
     }
 
-<<<<<<< HEAD
-    func testUpdateOrCreateConversation_Group_MLS_AsksToJoinGroupWhenReady_DuringSlowSync() {
-        syncMOC.performAndWait {
-            // given
-            let mockEventProcessor = MockMLSEventProcessor()
-            MLSEventProcessor.setMock(mockEventProcessor)
-
-            let qualifiedID = groupConversation.qualifiedID!
-            let payload = Payload.Conversation(qualifiedID: qualifiedID,
-                                               type: BackendConversationType.group.rawValue,
-                                               messageProtocol: "mls")
-            // when
-            sut.updateOrCreateConversation(
-                from: payload,
-                source: .slowSync,
-                in: syncMOC
-            )
-=======
     func testUpdateOrCreateConversation_Group_MLS_AsksToJoinGroupWhenReady_DuringSlowSync() async {
         // given
         let mockEventProcessor = MockMLSEventProcessor()
@@ -943,7 +925,6 @@
             source: .slowSync,
             in: syncMOC
         )
->>>>>>> 4b61a117
 
         // then
         await syncMOC.perform {
