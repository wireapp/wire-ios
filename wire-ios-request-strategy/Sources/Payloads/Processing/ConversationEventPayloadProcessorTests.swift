--- conflicted
+++ resolved
@@ -885,59 +885,6 @@
         }
     }
 
-<<<<<<< HEAD
-    func testUpdateOrCreateConversation_Group_MLS_AsksToJoinGroupWhenReady_DuringSlowSync() async {
-        // given
-        let qualifiedID = await syncMOC.perform {
-            self.groupConversation.qualifiedID!
-        }
-        let payload = Payload.Conversation(
-            qualifiedID: qualifiedID,
-            type: BackendConversationType.group.rawValue,
-            messageProtocol: "mls"
-        )
-
-        // when
-        await sut.updateOrCreateConversation(
-            from: payload,
-            source: .slowSync,
-            in: syncMOC
-        )
-
-        // then
-        await syncMOC.perform { [self] in
-            let joinMLSGroupWhenReadyCalls = mockMLSEventProcessor.joinMLSGroupWhenReadyForConversationContext_Invocations
-            XCTAssertEqual(joinMLSGroupWhenReadyCalls.count, 1)
-            XCTAssertEqual(joinMLSGroupWhenReadyCalls.first?.conversation, groupConversation)
-        }
-    }
-
-    func testUpdateOrCreateConversation_Group_MLS_DoesntAskToJoinGroupWhenReady_DuringQuickSync() async {
-        // given
-        let qualifiedID = await syncMOC.perform {
-            self.groupConversation.qualifiedID!
-        }
-        let payload = Payload.Conversation(
-            qualifiedID: qualifiedID,
-            type: BackendConversationType.group.rawValue,
-            messageProtocol: "mls"
-        )
-
-        // when
-        await sut.updateOrCreateConversation(
-            from: payload,
-            source: .eventStream,
-            in: syncMOC
-        )
-
-        // then
-        await syncMOC.perform { [self] in
-            XCTAssertEqual(mockMLSEventProcessor.joinMLSGroupWhenReadyForConversationContext_Invocations.count, 0)
-        }
-    }
-
-=======
->>>>>>> 71fc3689
     func testUpdateOrCreateConversation_Group_UpdatesEpoch() async {
         // given
         let payload = await syncMOC.perform {
