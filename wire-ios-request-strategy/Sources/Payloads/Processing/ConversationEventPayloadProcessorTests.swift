//
// Wire
// Copyright (C) 2023 Wire Swiss GmbH
//
// This program is free software: you can redistribute it and/or modify
// it under the terms of the GNU General Public License as published by
// the Free Software Foundation, either version 3 of the License, or
// (at your option) any later version.
//
// This program is distributed in the hope that it will be useful,
// but WITHOUT ANY WARRANTY; without even the implied warranty of
// MERCHANTABILITY or FITNESS FOR A PARTICULAR PURPOSE. See the
// GNU General Public License for more details.
//
// You should have received a copy of the GNU General Public License
// along with this program. If not, see http://www.gnu.org/licenses/.
//

import WireDataModelSupport
import XCTest

@testable import WireRequestStrategy

final class ConversationEventPayloadProcessorTests: MessagingTestBase {

    var sut: ConversationEventPayloadProcessor!
    var mockMLSEventProcessor: MockMLSEventProcessor!
    var mockMLSService: MockMLSServiceInterface!
    var mockRemoveLocalConversation: MockLocalConversationRemovalUseCase!

    override func setUp() {
        super.setUp()
        mockMLSEventProcessor = MockMLSEventProcessor()
        mockRemoveLocalConversation = MockLocalConversationRemovalUseCase()
        mockMLSService = MockMLSServiceInterface()

        sut = ConversationEventPayloadProcessor(
            mlsEventProcessor: mockMLSEventProcessor,
            removeLocalConversation: mockRemoveLocalConversation
        )

        syncMOC.performAndWait {
            syncMOC.mlsService = mockMLSService
        }
    }

    override func tearDown() {
        sut = nil
        mockMLSService = nil
        mockMLSEventProcessor = nil
        mockRemoveLocalConversation = nil
        BackendInfo.isFederationEnabled = false
        super.tearDown()
    }

    // MARK: - Group conversations

    func testUpdateOrCreateConversation_Group_UpdatesQualifiedID() async throws {
        // Given
        let qualifiedID = await syncMOC.perform {
            BackendInfo.isFederationEnabled = true
            return self.groupConversation.qualifiedID!
        }
        let payload = Payload.Conversation.stub(
            qualifiedID: qualifiedID,
            type: .group
        )

        // When
        await sut.updateOrCreateConversation(
            from: payload,
            in: self.syncMOC
        )

        // Then
        await syncMOC.perform {
            XCTAssertEqual(self.groupConversation.remoteIdentifier, qualifiedID.uuid)
            XCTAssertEqual(self.groupConversation.domain, qualifiedID.domain)
        }
    }

    func testUpdateOrCreateConversation_Group_DoesntUpdatesQualifiedID_WhenFederationIsDisabled() async throws {
        // given
        let qualifiedID = await syncMOC.perform {
            BackendInfo.isFederationEnabled = false
            return self.groupConversation.qualifiedID!
        }
        let payload = Payload.Conversation.stub(
            qualifiedID: qualifiedID,
            id: qualifiedID.uuid,
            type: .group
        )

        // when
        await sut.updateOrCreateConversation(
            from: payload,
            in: self.syncMOC
        )

        // then
        await syncMOC.perform {
            XCTAssertEqual(self.groupConversation.remoteIdentifier, qualifiedID.uuid)
            XCTAssertNil(self.groupConversation.domain)
        }
    }

    func testUpdateOrCreateConversation_Group_SetsNeedsToBeUpdatedFromBackend() async throws {
        // given
        let qualifiedID = await syncMOC.perform {
            self.groupConversation.needsToBeUpdatedFromBackend = true
            return self.groupConversation.qualifiedID!
        }
        let payload = Payload.Conversation.stub(
            qualifiedID: qualifiedID,
            type: .group
        )

        // when
        await sut.updateOrCreateConversation(
            from: payload,
            in: self.syncMOC
        )

        // then
        await syncMOC.perform {
            XCTAssertFalse(self.groupConversation.needsToBeUpdatedFromBackend)
        }
    }

    func testUpdateOrCreateConversation_Group_CreatesConversation() async throws {
        // given
        let qualifiedID = await syncMOC.perform {
            QualifiedID(uuid: UUID(), domain: self.owningDomain)
        }
        let payload = Payload.Conversation.stub(
            qualifiedID: qualifiedID,
            type: .group
        )

        // when
        await sut.updateOrCreateConversation(
            from: payload,
            in: self.syncMOC
        )

        // then
        await syncMOC.perform {
            XCTAssertNotNil(ZMConversation.fetch(with: qualifiedID.uuid, domain: qualifiedID.domain, in: self.syncMOC))
        }
    }

    func testUpdateOrCreateConversation_Group_AddSystemMessageWhenCreatingGroup() async throws {
        // given
        let qualifiedID = await syncMOC.perform {
            QualifiedID(uuid: UUID(), domain: self.owningDomain)
        }
        let payload = Payload.Conversation.stub(
            qualifiedID: qualifiedID,
            type: .group
        )

        // when
        await sut.updateOrCreateConversation(
            from: payload,
            in: syncMOC
        )

        // then
        await syncMOC.perform {
            let conversation = ZMConversation.fetch(with: qualifiedID.uuid, domain: qualifiedID.domain, in: self.syncMOC)
            XCTAssertEqual(conversation?.lastMessage?.systemMessageData?.systemMessageType, .newConversation)
        }
    }

    func testUpdateOrCreateConversation_Group_UpdatesLastServerTimestamp() async throws {
        // given
        let serverTimestamp = Date()
        let qualifiedID = await syncMOC.perform {
            self.groupConversation.qualifiedID!
        }
        let payload = Payload.Conversation.stub(
            qualifiedID: qualifiedID,
            type: .group
        )

        // when
        await sut.updateOrCreateConversation(
            from: payload,
            serverTimestamp: serverTimestamp,
            in: self.syncMOC
        )

        // then
        await syncMOC.perform {
            XCTAssertEqual(self.groupConversation.lastServerTimeStamp, serverTimestamp)
        }
    }

    func testUpdateOrCreateConversation_Group_ResetsIsPendingMetadataRefresh() async throws {
        // given
        let qualifiedID = await syncMOC.perform {
            self.groupConversation.isPendingMetadataRefresh = true
            return self.groupConversation.qualifiedID!
        }
        let payload = Payload.Conversation(
            qualifiedID: qualifiedID,
            type: BackendConversationType.group.rawValue
        )

        // when
        await sut.updateOrCreateConversation(
            from: payload,
            in: self.syncMOC
        )

        // then
        await syncMOC.perform {
            XCTAssertFalse(self.groupConversation.isPendingMetadataRefresh)
        }
    }

    func testUpdateOrCreateConversation_Group_UpdatesUserDefinedName() async throws {
        // given
        let name = "Example name"
        let qualifiedID = await syncMOC.perform {
            self.groupConversation.qualifiedID!
        }
        let payload = Payload.Conversation.stub(
            qualifiedID: qualifiedID,
            type: .group,
            name: name
        )

        // when
        await sut.updateOrCreateConversation(
            from: payload,
            in: syncMOC
        )

        // then
        await syncMOC.perform {
            XCTAssertEqual(self.groupConversation.userDefinedName, name)
        }
    }

    func testUpdateOrCreateConversation_Group_UpdatesTeamID() async throws {
        // given
        let teamID = UUID()
        let qualifiedID = await syncMOC.perform {
            self.groupConversation.qualifiedID!
        }
        let payload = Payload.Conversation.stub(
            qualifiedID: qualifiedID,
            type: .group,
            teamID: teamID
        )

        // when
        await sut.updateOrCreateConversation(
            from: payload,
            in: syncMOC
        )

        // then
        await syncMOC.perform {
            XCTAssertEqual(self.groupConversation.teamRemoteIdentifier, teamID)
        }
    }

    func testUpdateOrCreateConversation_Group_UpdatesCreator() async throws {
        let (creator, qualifiedID) = await syncMOC.perform {
            // given
            let creator = self.otherUser.remoteIdentifier
            let qualifiedID = self.groupConversation.qualifiedID!
            return (creator, qualifiedID)
        }
        let payload = Payload.Conversation.stub(
            qualifiedID: qualifiedID,
            type: .group,
            creator: creator
        )

        // when
        await sut.updateOrCreateConversation(
            from: payload,
            in: syncMOC
        )

        // then
        await syncMOC.perform {
            XCTAssertEqual(self.groupConversation.creator, self.otherUser)
        }
    }

    func testUpdateOrCreateConversation_Group_UpdatesMembers() async throws {
        let (qualifiedID, selfUser, members) = await syncMOC.perform {
            // given
            let qualifiedID = self.groupConversation.qualifiedID!
            let selfUser = ZMUser.selfUser(in: self.syncMOC)
            let selfMember = Payload.ConversationMember(qualifiedID: selfUser.qualifiedID!)
            let otherMember = Payload.ConversationMember(qualifiedID: self.otherUser.qualifiedID!)
            let members = Payload.ConversationMembers(selfMember: selfMember, others: [otherMember])
            return (qualifiedID, selfUser, members)
        }
        let payload = Payload.Conversation.stub(
            qualifiedID: qualifiedID,
            type: .group,
            members: members
        )

        // when
        await sut.updateOrCreateConversation(
            from: payload,
            in: syncMOC
        )

        // then
        await syncMOC.perform {
            let otherUserSet: Set<ZMUser?> = [self.otherUser, selfUser]
            XCTAssertEqual(self.groupConversation.localParticipants, otherUserSet)
        }
    }

    func testUpdateOrCreateConversation_Group_UpdatesReadReceiptMode() async throws {
        // given
        let qualifiedID = await syncMOC.perform {
            self.groupConversation.qualifiedID!
        }
        let payload = Payload.Conversation.stub(
            qualifiedID: qualifiedID,
            type: .group,
            readReceiptMode: 1
        )

        // when
        await sut.updateOrCreateConversation(
            from: payload,
            in: syncMOC
        )

        // then
        await syncMOC.perform {
            XCTAssertTrue(self.groupConversation.hasReadReceiptsEnabled)
        }
    }

    func testUpdateOrCreateConversation_Group_UpdatesAccessStatus() async throws {
        // given
        let accessMode: ConversationAccessMode = .allowGuests
        let accessRole: Set<ConversationAccessRoleV2> = [.teamMember]
        let qualifiedID = await syncMOC.perform {
            self.groupConversation.qualifiedID!
        }
        let payload = Payload.Conversation.stub(
            qualifiedID: qualifiedID,
            type: .group,
            access: accessMode.stringValue,
            accessRoles: accessRole.map(\.rawValue)
        )

        // when
        await sut.updateOrCreateConversation(
            from: payload,
            in: syncMOC
        )

        // then
        await syncMOC.perform {
            XCTAssertEqual(self.groupConversation.accessMode, accessMode)
            XCTAssertEqual(self.groupConversation.accessRoles, accessRole)
        }
    }

    func testUpdateOrCreateConversation_Group_UpdateAccessRoleV2() async throws {
        // GIVEN
        let accessMode: ConversationAccessMode = .allowGuests
        let accessRoleV2: Set<ConversationAccessRoleV2> = [.teamMember, .nonTeamMember, .guest]
        let qualifiedID = await syncMOC.perform {
            self.groupConversation.qualifiedID!
        }
        let payload = Payload.Conversation.stub(
            qualifiedID: qualifiedID,
            type: .group,
            access: accessMode.stringValue,
            accessRoles: accessRoleV2.map(\.rawValue)
        )

        // WHEN
        await sut.updateOrCreateConversation(
            from: payload,
            in: syncMOC
        )

        // THEN
        await syncMOC.perform {
            XCTAssertEqual(self.groupConversation.accessRoles, accessRoleV2)
        }
    }

    func testThatItMapsFromLegacyAccessRoleToAccessRoleV2() async throws {
        // GIVEN
        let accessRole: ConversationAccessRole = .team
        let accessMode: ConversationAccessMode = .teamOnly
        let qualifiedID = await syncMOC.perform {
            self.groupConversation.qualifiedID!
        }
        let payload = Payload.Conversation(
            qualifiedID: qualifiedID,
            type: BackendConversationType.group.rawValue,
            access: accessMode.stringValue,
            legacyAccessRole: accessRole.rawValue
        )

        // WHEN
        await sut.updateOrCreateConversation(
            from: payload,
            in: syncMOC
        )

        // THEN
        await syncMOC.perform {
            let accessRoleV2 = ConversationAccessRoleV2.fromLegacyAccessRole(accessRole)
            XCTAssertEqual(self.groupConversation.accessRoles, accessRoleV2)
        }
    }

    func testUpdateOrCreateConversation_Group_UpdatesMessageTimer() async throws {
        // given
        let messageTimer = MessageDestructionTimeoutValue.fiveMinutes
        let qualifiedID = await syncMOC.perform {
            self.groupConversation.qualifiedID!
        }
        let payload = Payload.Conversation.stub(
            qualifiedID: qualifiedID,
            type: .group,
            messageTimer: messageTimer.rawValue * 1000
        )

        // when
        await sut.updateOrCreateConversation(
            from: payload,
            in: syncMOC
        )

        // then
        await syncMOC.perform {
            XCTAssertEqual(self.groupConversation.activeMessageDestructionTimeoutValue, messageTimer)
            XCTAssertEqual(self.groupConversation.activeMessageDestructionTimeoutType, .groupConversation)
        }
    }

    func testUpdateOrCreateConversation_Group_UpdatesMutedStatus() async throws {
        let (payload, mutedMessageTypes) = await syncMOC.perform {
            let qualifiedID = self.groupConversation.qualifiedID!
            let selfUser = ZMUser.selfUser(in: self.syncMOC)
            let mutedMessageTypes: MutedMessageTypes = .all
            let selfMember = Payload.ConversationMember(
                qualifiedID: selfUser.qualifiedID!,
                mutedStatus: Int(mutedMessageTypes.rawValue),
                mutedReference: Date()
            )
            let members = Payload.ConversationMembers(selfMember: selfMember, others: [])
            let payload = Payload.Conversation.stub(
                qualifiedID: qualifiedID,
                type: .group,
                members: members
            )
            return (payload, mutedMessageTypes)
        }

        // when
        await sut.updateOrCreateConversation(
            from: payload,
            in: syncMOC
        )

        // then
        await syncMOC.perform {
            XCTAssertEqual(self.groupConversation.mutedMessageTypes, mutedMessageTypes)
        }
    }

    func testUpdateOrCreateConversation_Group_UpdatesArchivedStatus() async throws {
        // given
        let payload = await syncMOC.perform {
            let qualifiedID = self.groupConversation.qualifiedID!
            let selfUser = ZMUser.selfUser(in: self.syncMOC)
            let selfMember = Payload.ConversationMember(qualifiedID: selfUser.qualifiedID!,
                                                        archived: true,
                                                        archivedReference: Date())
            let members = Payload.ConversationMembers(selfMember: selfMember, others: [])
            return Payload.Conversation.stub(
                qualifiedID: qualifiedID,
                type: .group,
                members: members
            )
        }

        // when
        await sut.updateOrCreateConversation(
            from: payload,
            in: syncMOC
        )

        // then
        await syncMOC.perform {
            XCTAssertTrue(self.groupConversation.isArchived)
        }
    }

    func testUpdateOrCreateConversation_Group_Updates_MessageProtocol() async {
        // given
        let qualifiedID = await syncMOC.perform {
            self.groupConversation.messageProtocol = .proteus
            return self.groupConversation.qualifiedID!
        }
        let payload = Payload.Conversation.stub(
            qualifiedID: qualifiedID,
            type: .group,
            messageProtocol: "mls"
        )

        // when
        await sut.updateOrCreateConversation(
            from: payload,
            in: syncMOC
        )

        // then
        await syncMOC.perform {
            XCTAssertEqual(self.groupConversation.messageProtocol, .mls)
        }
    }

    // MARK: 1:1

<<<<<<< HEAD
    func testUpdateOrCreateConversation_OneToOne_CreatesConversation() throws {
        try syncMOC.performAndWait {
            // given
            BackendInfo.isFederationEnabled = true
            let qualifiedID = QualifiedID(uuid: .create(), domain: owningDomain)
            let selfUser = ZMUser.selfUser(in: syncMOC)
=======
    func testUpdateOrCreateConversation_OneToOne_CreatesConversation() async throws {
        // given
        BackendInfo.isFederationEnabled = true
        let conversationID = UUID()
        let (payload, otherUserSet) = await syncMOC.perform {
            self.otherUser.connection?.conversation = nil

            let selfUser = ZMUser.selfUser(in: self.syncMOC)
>>>>>>> 2f49c8fa
            let selfMember = Payload.ConversationMember(qualifiedID: selfUser.qualifiedID!)
            let otherMember = Payload.ConversationMember(qualifiedID: otherUser.qualifiedID!)
            let members = Payload.ConversationMembers(selfMember: selfMember, others: [otherMember])
<<<<<<< HEAD
            let payload = Payload.Conversation(
                qualifiedID: qualifiedID,
                type: BackendConversationType.oneOnOne.rawValue,
                members: members
            )

            // when
            self.sut.updateOrCreateConversation(
                from: payload,
                in: syncMOC
            )

            // then
            let conversation = try XCTUnwrap(ZMConversation.fetch(with: qualifiedID, in: syncMOC))
            XCTAssertEqual(conversation.remoteIdentifier, qualifiedID.uuid)
            XCTAssertEqual(conversation.domain, owningDomain)
            XCTAssertEqual(conversation.conversationType, .oneOnOne)
            XCTAssertEqual(conversation.localParticipants, [selfUser, otherUser])
        }
    }

    func testUpdateOrCreateConversation_OneToOne_DoesntAssignDomain_WhenFederationIsDisabled() throws {
        try syncMOC.performAndWait {
            // given
            BackendInfo.isFederationEnabled = false
            let qualifiedID = QualifiedID(uuid: .create(), domain: owningDomain)
            let selfUser = ZMUser.selfUser(in: syncMOC)
=======
            let qualifiedID = QualifiedID(uuid: conversationID, domain: self.owningDomain)
            let payload = Payload.Conversation(qualifiedID: qualifiedID,
                                               type: BackendConversationType.oneOnOne.rawValue,
                                               members: members)
            let otherUserSet: Set<ZMUser> = [selfUser, self.otherUser]
            return (payload, otherUserSet)
        }

        // when
        await sut.updateOrCreateConversation(
            from: payload,
            in: syncMOC
        )

        // then
        await syncMOC.perform {
            XCTAssertEqual(self.otherUser.connection?.conversation?.remoteIdentifier, conversationID)
            XCTAssertEqual(self.otherUser.connection?.conversation?.domain, self.owningDomain)
            XCTAssertEqual(self.otherUser.connection?.conversation?.conversationType, .oneOnOne)
            XCTAssertEqual(self.otherUser.connection?.conversation?.localParticipants, otherUserSet)
        }
    }

    func testUpdateOrCreateConversation_OneToOne_DoesntAssignDomain_WhenFederationIsDisabled() async throws {
        // given
        BackendInfo.isFederationEnabled = false
        let conversationID = UUID()
        let payload = await syncMOC.perform {
            self.otherUser.connection?.conversation = nil

            let selfUser = ZMUser.selfUser(in: self.syncMOC)
>>>>>>> 2f49c8fa
            let selfMember = Payload.ConversationMember(qualifiedID: selfUser.qualifiedID!)
            let otherMember = Payload.ConversationMember(qualifiedID: otherUser.qualifiedID!)
            let members = Payload.ConversationMembers(selfMember: selfMember, others: [otherMember])
<<<<<<< HEAD
            let payload = Payload.Conversation(
                qualifiedID: qualifiedID,
                type: BackendConversationType.oneOnOne.rawValue,
                members: members
            )

            // when
            self.sut.updateOrCreateConversation(
                from: payload,
                in: syncMOC
            )

            // then
            let conversation = try XCTUnwrap(ZMConversation.fetch(with: qualifiedID, in: syncMOC))
            XCTAssertEqual(conversation.remoteIdentifier, qualifiedID.uuid)
            XCTAssertNil(conversation.domain)
            XCTAssertEqual(conversation.conversationType, .oneOnOne)
            XCTAssertEqual(conversation.localParticipants, [selfUser, otherUser])
=======
            let qualifiedID = QualifiedID(uuid: conversationID, domain: self.owningDomain)
            let payload = Payload.Conversation(qualifiedID: qualifiedID,
                                               type: BackendConversationType.oneOnOne.rawValue,
                                               members: members)
            return payload
        }

        // when
        await sut.updateOrCreateConversation(
            from: payload,
            in: syncMOC
        )

        // then
        await syncMOC.perform {
            XCTAssertEqual(self.otherUser.connection?.conversation?.remoteIdentifier, conversationID)
            XCTAssertNil(self.otherUser.connection?.conversation?.domain)
>>>>>>> 2f49c8fa
        }
    }

    func testUpdateOrCreateConversation_OneToOne_UpdatesConversationType() async throws {
        // given
        let (conversation, payload) = await syncMOC.perform {
            let conversation = ZMConversation.insertNewObject(in: self.syncMOC)
            conversation.remoteIdentifier = UUID()
            conversation.domain = self.owningDomain
            let qualifiedID = conversation.qualifiedID!
            let payload = Payload.Conversation(qualifiedID: qualifiedID, type: BackendConversationType.connection.rawValue)
            return (conversation, payload)
        }

        // when
        await sut.updateOrCreateConversation(
            from: payload,
            in: syncMOC
        )

        // then
        await syncMOC.perform {
            XCTAssertEqual(conversation.conversationType, .connection)
        }
    }

    func testUpdateOrCreateConversation_OneToOne_UpdatesLastServerTimestamp() async throws {
        // given
        let serverTimestamp = Date()
        let payload = await syncMOC.perform {
            let selfUser = ZMUser.selfUser(in: self.syncMOC)
            let selfMember = Payload.ConversationMember(qualifiedID: selfUser.qualifiedID!)
            let otherMember = Payload.ConversationMember(qualifiedID: self.otherUser.qualifiedID!)
            let members = Payload.ConversationMembers(selfMember: selfMember, others: [otherMember])
            let qualifiedID = self.oneToOneConversation.qualifiedID!
            return Payload.Conversation(qualifiedID: qualifiedID,
                                        type: BackendConversationType.oneOnOne.rawValue,
                                        members: members)
        }

        // when
        await sut.updateOrCreateConversation(
            from: payload,
            serverTimestamp: serverTimestamp,
            in: syncMOC
        )

        // then
        await syncMOC.perform {
            XCTAssertEqual(self.oneToOneConversation.lastServerTimeStamp, serverTimestamp)
        }
    }

    func testUpdateOrCreateConversation_OneToOne_ResetsIsPendingMetadataRefresh() async throws {
        let payload = await syncMOC.perform {
            // given
            let selfUser = ZMUser.selfUser(in: self.syncMOC)
            let selfMember = Payload.ConversationMember(qualifiedID: selfUser.qualifiedID!)
            let otherMember = Payload.ConversationMember(qualifiedID: self.otherUser.qualifiedID!)
            self.otherUser.isPendingMetadataRefresh = true
            let members = Payload.ConversationMembers(selfMember: selfMember, others: [otherMember])
            let qualifiedID = self.oneToOneConversation.qualifiedID!
            return Payload.Conversation(qualifiedID: qualifiedID,
                                               type: BackendConversationType.oneOnOne.rawValue,
                                               members: members)
        }

        // when
        await sut.updateOrCreateConversation(
            from: payload,
            in: syncMOC
        )

        // then
        await syncMOC.perform {
            XCTAssertEqual(self.oneToOneConversation.isPendingMetadataRefresh, self.otherUser.isPendingMetadataRefresh)
        }
    }

<<<<<<< HEAD
    func testUpdateOrCreateConversation_OneToOne_UpdatesMutedStatus() throws {
        syncMOC.performGroupedBlockAndWait {
            // given
=======
    func testUpdateOrCreateConversation_OneToOne_MergesWithExistingConversation() async throws {
        // given
        let existingTextMessage = "Hello World"
        let (existingConversation, payload) = try await syncMOC.perform {

            // We already have a local 1:1 conversation
            self.otherUser.connection?.conversation.remoteIdentifier = nil
            self.otherUser.connection?.conversation.domain = nil

            // The remote 1:1 conversation also exists but it's not linked to the connection
            let existingConversation = ZMConversation.insertNewObject(in: self.syncMOC)
            existingConversation.remoteIdentifier = UUID()
            existingConversation.domain = self.owningDomain
            try existingConversation.appendText(content: existingTextMessage)

            let selfUser = ZMUser.selfUser(in: self.syncMOC)
            let selfMember = Payload.ConversationMember(qualifiedID: selfUser.qualifiedID!)
            let otherMember = Payload.ConversationMember(qualifiedID: self.otherUser.qualifiedID!)
            let members = Payload.ConversationMembers(selfMember: selfMember, others: [otherMember])
            let payload = Payload.Conversation(qualifiedID: existingConversation.qualifiedID!,
                                        type: BackendConversationType.connection.rawValue,
                                        members: members)
            return (existingConversation, payload)
        }

        // when
        await sut.updateOrCreateConversation(
            from: payload,
            in: syncMOC
        )

        // then
        await syncMOC.perform {
            XCTAssertTrue(existingConversation.isZombieObject)
            XCTAssertEqual(self.otherUser.connection?.conversation?.lastMessage?.textMessageData?.messageText, existingTextMessage)
        }
    }

    func testUpdateOrCreateConversation_OneToOne_UpdatesMutedStatus() async throws {
        // given
        let mutedMessageTypes: MutedMessageTypes = .all
        let payload = await syncMOC.perform {
>>>>>>> 2f49c8fa
            let selfUser = ZMUser.selfUser(in: self.syncMOC)
            let selfMember = Payload.ConversationMember(qualifiedID: selfUser.qualifiedID!,
                                                        mutedStatus: Int(mutedMessageTypes.rawValue),
                                                        mutedReference: Date())
            let otherMember = Payload.ConversationMember(qualifiedID: self.otherUser.qualifiedID!)
            let members = Payload.ConversationMembers(selfMember: selfMember, others: [otherMember])
            let qualifiedID = self.oneToOneConversation.qualifiedID!
            return Payload.Conversation(qualifiedID: qualifiedID,
                                        type: BackendConversationType.oneOnOne.rawValue,
                                        members: members)
        }

        // when
        await sut.updateOrCreateConversation(
            from: payload,
            in: syncMOC
        )

        // then
        await syncMOC.perform {
            XCTAssertEqual(self.oneToOneConversation.mutedMessageTypes, mutedMessageTypes)
        }
    }

    func testUpdateOrCreateConversation_OneToOne_UpdatesArchivedStatus() async throws {
        // given
        let payload = await syncMOC.perform {
            let selfUser = ZMUser.selfUser(in: self.syncMOC)
            let selfMember = Payload.ConversationMember(qualifiedID: selfUser.qualifiedID!,
                                                        archived: true,
                                                        archivedReference: Date())
            let otherMember = Payload.ConversationMember(qualifiedID: self.otherUser.qualifiedID!)
            let members = Payload.ConversationMembers(selfMember: selfMember, others: [otherMember])
            let qualifiedID = self.oneToOneConversation.qualifiedID!
            let payload = Payload.Conversation(qualifiedID: qualifiedID,
                                               type: BackendConversationType.oneOnOne.rawValue,
                                               members: members)
            return payload
        }

        // when
        await sut.updateOrCreateConversation(
            from: payload,
            in: syncMOC
        )

        // then
        await syncMOC.perform {
            XCTAssertTrue(self.oneToOneConversation.isArchived)
        }
    }

    // MARK: Self conversation

    func testUpdateOrCreateConversation_Self_CreatesConversation() async throws {
        // given
        BackendInfo.isFederationEnabled = true
        let qualifiedID = QualifiedID(uuid: UUID(), domain: self.owningDomain)
        let payload = Payload.Conversation(qualifiedID: qualifiedID, type: BackendConversationType.`self`.rawValue)

        // when
        await sut.updateOrCreateConversation(
            from: payload,
            in: syncMOC
        )

        // then
        try await syncMOC.perform {
            let conversation = try XCTUnwrap(ZMConversation.fetch(with: qualifiedID.uuid, domain: qualifiedID.domain, in: self.syncMOC))
            XCTAssertEqual(conversation.conversationType, .`self`)
        }
    }

    func testUpdateOrCreateConversation_Self_DoesntAssignDomain_WhenFederationIsDisabled() async throws {
        // given
        BackendInfo.isFederationEnabled = false
        let qualifiedID = QualifiedID(uuid: UUID(), domain: self.owningDomain)
        let payload = Payload.Conversation(qualifiedID: qualifiedID, type: BackendConversationType.`self`.rawValue)

        // when
        await sut.updateOrCreateConversation(
            from: payload,
            in: syncMOC
        )

        // then
        try await syncMOC.perform {
            let conversation = try XCTUnwrap(ZMConversation.fetch(with: qualifiedID.uuid, domain: nil, in: self.syncMOC))
            XCTAssertEqual(conversation.conversationType, .`self`)
            XCTAssertNil(conversation.domain)
        }
    }

    func testUpdateOrCreateConversation_Self_ResetsNeedsToBeUpdatedFromBackend() async throws {
        let (conversation, qualifiedID) = await syncMOC.perform {
            // given
            let conversation = ZMConversation.insertNewObject(in: self.syncMOC)
            conversation.needsToBeUpdatedFromBackend = true
            conversation.remoteIdentifier = UUID()
            conversation.domain = self.owningDomain
            let qualifiedID = conversation.qualifiedID!
            return (conversation, qualifiedID)
        }
        let payload = Payload.Conversation(qualifiedID: qualifiedID, type: BackendConversationType.`self`.rawValue)

        // when
        await sut.updateOrCreateConversation(
            from: payload,
            in: syncMOC
        )

        // then
        await syncMOC.perform {
            XCTAssertFalse(conversation.needsToBeUpdatedFromBackend)
        }
    }

    func testUpdateOrCreateConversation_Self_UpdatesLastServerTimestamp() async throws {
        // given
        let serverTimestamp = Date()
        let (selfConversation, payload) = await syncMOC.perform {
            let selfConversation = ZMConversation.insertNewObject(in: self.syncMOC)
            selfConversation.remoteIdentifier = ZMConversation.selfConversationIdentifier(in: self.syncMOC)
            selfConversation.domain = self.owningDomain
            let payload = Payload.Conversation(qualifiedID: selfConversation.qualifiedID!,
                                               type: BackendConversationType.`self`.rawValue)
            return (selfConversation, payload)
        }

        // when
        await sut.updateOrCreateConversation(
            from: payload,
            serverTimestamp: serverTimestamp,
            in: syncMOC
        )

        // then
        await syncMOC.perform {
            XCTAssertEqual(selfConversation.lastServerTimeStamp, serverTimestamp)
        }
    }

    func testUpdateOrCreateConversation_Self_ResetsIsPendingMetadataRefresh() async throws {
        // given
        let (selfConversation, payload) = await syncMOC.perform {
            let selfConversation = ZMConversation.insertNewObject(in: self.syncMOC)
            selfConversation.remoteIdentifier = ZMConversation.selfConversationIdentifier(in: self.syncMOC)
            selfConversation.domain = self.owningDomain
            selfConversation.isPendingMetadataRefresh = true
            let payload = Payload.Conversation(
                qualifiedID: selfConversation.qualifiedID!,
                type: BackendConversationType.`self`.rawValue
            )
            return (selfConversation, payload)
        }

        // when
        await sut.updateOrCreateConversation(
            from: payload,
            in: syncMOC
        )

        // then
        await syncMOC.perform {
            XCTAssertFalse(selfConversation.isPendingMetadataRefresh)
        }
    }

    // MARK: - MLS: Conversation Create

    func testUpdateOrCreateConversation_Group_MLS_AsksToUpdateConversationIfNeeded() async {
        // given
        let qualifiedID = await syncMOC.perform {
            self.groupConversation.qualifiedID!
        }
        let payload = Payload.Conversation(
            qualifiedID: qualifiedID,
            type: BackendConversationType.group.rawValue,
            messageProtocol: "mls"
        )

        // when
        await sut.updateOrCreateConversation(
            from: payload,
            in: syncMOC
        )

        // then
        await syncMOC.perform { [self] in
            let updateConversationCalls = mockMLSEventProcessor.calls.updateConversationIfNeeded
            XCTAssertEqual(updateConversationCalls.count, 1)
            XCTAssertEqual(updateConversationCalls.first?.conversation, self.groupConversation)
        }
    }

    func testUpdateOrCreateConversation_Group_MLS_AsksToJoinGroupWhenReady_DuringSlowSync() async {
        // given
        let qualifiedID = await syncMOC.perform {
            self.groupConversation.qualifiedID!
        }
        let payload = Payload.Conversation(
            qualifiedID: qualifiedID,
            type: BackendConversationType.group.rawValue,
            messageProtocol: "mls"
        )

        // when
        await sut.updateOrCreateConversation(
            from: payload,
            source: .slowSync,
            in: syncMOC
        )

        // then
        await syncMOC.perform { [self] in
            let joinMLSGroupWhenReadyCalls = mockMLSEventProcessor.calls.joinMLSGroupWhenReady
            XCTAssertEqual(joinMLSGroupWhenReadyCalls.count, 1)
            XCTAssertEqual(joinMLSGroupWhenReadyCalls.first, self.groupConversation)
        }
    }

    func testUpdateOrCreateConversation_Group_MLS_DoesntAskToJoinGroupWhenReady_DuringQuickSync() async {
        // given
        let qualifiedID = await syncMOC.perform {
            self.groupConversation.qualifiedID!
        }
        let payload = Payload.Conversation(
            qualifiedID: qualifiedID,
            type: BackendConversationType.group.rawValue,
            messageProtocol: "mls"
        )

        // when
        await sut.updateOrCreateConversation(
            from: payload,
            source: .eventStream,
            in: syncMOC
        )

        // then
        await syncMOC.perform {
            XCTAssertEqual(self.mockMLSEventProcessor.calls.joinMLSGroupWhenReady.count, 0)
        }
    }

    func testUpdateOrCreateConversation_Group_UpdatesEpoch() async {
        // given
        let payload = await syncMOC.perform {
            self.groupConversation.epoch = 0
            return Payload.Conversation(
                qualifiedID: self.groupConversation.qualifiedID!,
                type: BackendConversationType.group.rawValue,
                epoch: 1
            )
        }

        // when
        let conversation = await sut.updateOrCreateConversation(
            from: payload,
            in: syncMOC
        )

        // then
        await syncMOC.perform {
            XCTAssertEqual(conversation?.epoch, 1)
        }
    }

    // MARK: - MLS Self Group

    func testUpdateOrCreate_withMLSSelfGroupEpoch0_callsMLSServiceCreateGroup() async {
        let didCallCreateGroup = XCTestExpectation(description: "didCallCreateGroup")
        mockMLSService.createSelfGroupFor_MockMethod = { _ in
            didCallCreateGroup.fulfill()
        }

        await internalTest_UpdateOrCreate_withMLSSelfGroupEpoch(epoch: 0)
        await fulfillment(of: [didCallCreateGroup], timeout: 0.5)

        // then
        XCTAssertFalse(mockMLSService.createSelfGroupFor_Invocations.isEmpty)
    }

    func testUpdateOrCreate_withMLSSelfGroupEpoch1_callsMLSServiceJoinGroup() async {
        let didJoinGroup = XCTestExpectation(description: "didJoinGroup")
        mockMLSService.joinGroupWith_MockMethod = { _ in
            didJoinGroup.fulfill()
        }
        mockMLSService.conversationExistsGroupID_MockValue = false

        await internalTest_UpdateOrCreate_withMLSSelfGroupEpoch(epoch: 1)
        await fulfillment(of: [didJoinGroup], timeout: 0.5)

        // then
        XCTAssertFalse(mockMLSService.joinGroupWith_Invocations.isEmpty)
    }

    func internalTest_UpdateOrCreate_withMLSSelfGroupEpoch(epoch: UInt?) async {
        // given
        let conversation = await syncMOC.perform {
            let domain = "example.com"
            let id = QualifiedID(uuid: UUID(), domain: domain)
            return Payload.Conversation(
                qualifiedID: id,
                type: BackendConversationType.`self`.rawValue,
                messageProtocol: "mls",
                mlsGroupID: "test",
                epoch: epoch
            )
        }

        // when
        await sut.updateOrCreateConversation(from: conversation, in: syncMOC)
    }

    // MARK: - Conversation Delete

    func testProcessingConversationDelete_CallsLocalConversationRemovalUseCase() async {
        // Given
        let payload = await syncMOC.perform {
            let conversationDeleted = Payload.UpdateConversationDeleted()
            return Payload.ConversationEvent(
                id: nil,
                qualifiedID: self.groupConversation.qualifiedID,
                from: nil,
                qualifiedFrom: nil,
                timestamp: nil,
                type: nil,
                data: conversationDeleted
            )
        }

        // When
        await sut.processPayload(payload, in: syncMOC)

        // Then
        await syncMOC.perform {
            XCTAssertEqual(
                self.mockRemoveLocalConversation.invokeCalls,
                [self.groupConversation]
            )
        }
    }

    // MARK: - MLS conversation member leave

    func test_UpdateConversationMemberLeave_WipesMLSGroup() {
        syncMOC.performAndWait {
            // Given
            // Create self user
            let selfUser = ZMUser.selfUser(in: syncMOC)
            selfUser.remoteIdentifier = UUID.create()
            selfUser.domain = groupConversation.domain

            // Set message protocol
            groupConversation.messageProtocol = .mls

            // Create the event
            let memberLeaveEvent = Payload.UpdateConverationMemberLeave(
                userIDs: [selfUser.remoteIdentifier],
                qualifiedUserIDs: [selfUser.qualifiedID!]
            )

            let payload = self.conversationEventPayload(
                from: memberLeaveEvent,
                conversationID: groupConversation.qualifiedID,
                senderID: selfUser.qualifiedID,
                timestamp: nil
            )

            let updateEvent = self.updateEvent(from: payload.payloadData()!)

            // When
            self.sut.processPayload(
                payload,
                originalEvent: updateEvent,
                in: syncMOC
            )

            // Then
            XCTAssertEqual(mockMLSEventProcessor.calls.wipeGroup.count, 1)
            XCTAssertEqual(mockMLSEventProcessor.calls.wipeGroup.first, groupConversation)
        }
    }

    func test_UpdateConversationMemberLeave_DoesntWipeMLSGroup_WhenSelfUserIsNotRemoved() {
        syncMOC.performAndWait {
            // Given
            // create user
            let user = ZMUser.insertNewObject(in: syncMOC)
            user.remoteIdentifier = UUID.create()
            user.domain = groupConversation.domain

            // set message protocol
            groupConversation.messageProtocol = .mls

            // create the event
            let memberLeaveEvent = Payload.UpdateConverationMemberLeave(
                userIDs: [user.remoteIdentifier],
                qualifiedUserIDs: [user.qualifiedID!]
            )

            let payload = self.conversationEventPayload(
                from: memberLeaveEvent,
                conversationID: groupConversation.qualifiedID,
                senderID: user.qualifiedID,
                timestamp: nil
            )

            let updateEvent = self.updateEvent(from: payload.payloadData()!)

            // When
            self.sut.processPayload(
                payload,
                originalEvent: updateEvent,
                in: syncMOC
            )

            // Then
            XCTAssertEqual(mockMLSEventProcessor.calls.wipeGroup.count, 0)
        }
    }

    func test_UpdateConversationMemberLeave_DoesntWipeMLSGroup_WhenProtocolIsNotMLS() {
        syncMOC.performAndWait {
            // Given
            // create self user
            let selfUser = ZMUser.selfUser(in: syncMOC)
            selfUser.remoteIdentifier = UUID.create()
            selfUser.domain = groupConversation.domain

            // set message protocol
            groupConversation.messageProtocol = .proteus

            // create the event
            let memberLeaveEvent = Payload.UpdateConverationMemberLeave(
                userIDs: [selfUser.remoteIdentifier],
                qualifiedUserIDs: [selfUser.qualifiedID!]
            )

            let payload = self.conversationEventPayload(
                from: memberLeaveEvent,
                conversationID: groupConversation.qualifiedID,
                senderID: selfUser.qualifiedID,
                timestamp: nil
            )

            let updateEvent = self.updateEvent(from: payload.payloadData()!)

            // When
            self.sut.processPayload(
                payload,
                originalEvent: updateEvent,
                in: syncMOC
            )

            // Then
            XCTAssertEqual(mockMLSEventProcessor.calls.wipeGroup.count, 0)
        }
    }

}

extension Payload.Conversation {

    static func stub(
        qualifiedID: QualifiedID? = nil,
        id: UUID?  = nil,
        type: BackendConversationType? = nil,
        creator: UUID? = nil,
        access: [String]? = nil,
        accessRole: String? = nil,
        accessRoles: [String]? = nil,
        name: String? = nil,
        members: Payload.ConversationMembers? = nil,
        lastEvent: String? = nil,
        lastEventTime: String? = nil,
        teamID: UUID? = nil,
        messageTimer: TimeInterval? = nil,
        readReceiptMode: Int? = nil,
        messageProtocol: String? = "proteus",
        mlsGroupID: String? = "id".data(using: .utf8)?.base64EncodedString()
    ) -> Self {

        self.init(
            qualifiedID: qualifiedID,
            id: id,
            type: type?.rawValue,
            creator: creator,
            access: access,
            legacyAccessRole: accessRole,
            accessRoles: accessRoles,
            name: name,
            members: members,
            lastEvent: lastEvent,
            lastEventTime: lastEventTime,
            teamID: teamID,
            messageTimer: messageTimer,
            readReceiptMode: readReceiptMode,
            messageProtocol: messageProtocol,
            mlsGroupID: mlsGroupID
        )

    }
}<|MERGE_RESOLUTION|>--- conflicted
+++ resolved
@@ -534,128 +534,75 @@
 
     // MARK: 1:1
 
-<<<<<<< HEAD
-    func testUpdateOrCreateConversation_OneToOne_CreatesConversation() throws {
-        try syncMOC.performAndWait {
-            // given
-            BackendInfo.isFederationEnabled = true
-            let qualifiedID = QualifiedID(uuid: .create(), domain: owningDomain)
+    func testUpdateOrCreateConversation_OneToOne_CreatesConversation() async throws {
+        // given
+        BackendInfo.isFederationEnabled = true
+        let qualifiedID =  QualifiedID(uuid: .create(), domain: owningDomain)
+
+        let (payload, selfUser) = await syncMOC.perform { [self] in
             let selfUser = ZMUser.selfUser(in: syncMOC)
-=======
-    func testUpdateOrCreateConversation_OneToOne_CreatesConversation() async throws {
-        // given
-        BackendInfo.isFederationEnabled = true
-        let conversationID = UUID()
-        let (payload, otherUserSet) = await syncMOC.perform {
-            self.otherUser.connection?.conversation = nil
-
-            let selfUser = ZMUser.selfUser(in: self.syncMOC)
->>>>>>> 2f49c8fa
             let selfMember = Payload.ConversationMember(qualifiedID: selfUser.qualifiedID!)
             let otherMember = Payload.ConversationMember(qualifiedID: otherUser.qualifiedID!)
             let members = Payload.ConversationMembers(selfMember: selfMember, others: [otherMember])
-<<<<<<< HEAD
+            
             let payload = Payload.Conversation(
                 qualifiedID: qualifiedID,
                 type: BackendConversationType.oneOnOne.rawValue,
                 members: members
             )
 
-            // when
-            self.sut.updateOrCreateConversation(
-                from: payload,
-                in: syncMOC
-            )
-
-            // then
+            return (payload, selfUser)
+        }
+
+        // when
+        await sut.updateOrCreateConversation(
+            from: payload,
+            in: syncMOC
+        )
+
+        // then
+        try await syncMOC.perform { [self] in
             let conversation = try XCTUnwrap(ZMConversation.fetch(with: qualifiedID, in: syncMOC))
             XCTAssertEqual(conversation.remoteIdentifier, qualifiedID.uuid)
             XCTAssertEqual(conversation.domain, owningDomain)
-            XCTAssertEqual(conversation.conversationType, .oneOnOne)
+            XCTAssertEqual(conversation.conversationType, ZMConversationType.oneOnOne)
             XCTAssertEqual(conversation.localParticipants, [selfUser, otherUser])
         }
     }
 
-    func testUpdateOrCreateConversation_OneToOne_DoesntAssignDomain_WhenFederationIsDisabled() throws {
-        try syncMOC.performAndWait {
-            // given
-            BackendInfo.isFederationEnabled = false
-            let qualifiedID = QualifiedID(uuid: .create(), domain: owningDomain)
+    func testUpdateOrCreateConversation_OneToOne_DoesntAssignDomain_WhenFederationIsDisabled() async throws {
+        // given
+        BackendInfo.isFederationEnabled = false
+        let qualifiedID =  QualifiedID(uuid: .create(), domain: owningDomain)
+
+        let (payload, selfUser) = await syncMOC.perform { [self] in
             let selfUser = ZMUser.selfUser(in: syncMOC)
-=======
-            let qualifiedID = QualifiedID(uuid: conversationID, domain: self.owningDomain)
-            let payload = Payload.Conversation(qualifiedID: qualifiedID,
-                                               type: BackendConversationType.oneOnOne.rawValue,
-                                               members: members)
-            let otherUserSet: Set<ZMUser> = [selfUser, self.otherUser]
-            return (payload, otherUserSet)
-        }
-
-        // when
-        await sut.updateOrCreateConversation(
-            from: payload,
-            in: syncMOC
-        )
-
-        // then
-        await syncMOC.perform {
-            XCTAssertEqual(self.otherUser.connection?.conversation?.remoteIdentifier, conversationID)
-            XCTAssertEqual(self.otherUser.connection?.conversation?.domain, self.owningDomain)
-            XCTAssertEqual(self.otherUser.connection?.conversation?.conversationType, .oneOnOne)
-            XCTAssertEqual(self.otherUser.connection?.conversation?.localParticipants, otherUserSet)
-        }
-    }
-
-    func testUpdateOrCreateConversation_OneToOne_DoesntAssignDomain_WhenFederationIsDisabled() async throws {
-        // given
-        BackendInfo.isFederationEnabled = false
-        let conversationID = UUID()
-        let payload = await syncMOC.perform {
-            self.otherUser.connection?.conversation = nil
-
-            let selfUser = ZMUser.selfUser(in: self.syncMOC)
->>>>>>> 2f49c8fa
             let selfMember = Payload.ConversationMember(qualifiedID: selfUser.qualifiedID!)
             let otherMember = Payload.ConversationMember(qualifiedID: otherUser.qualifiedID!)
             let members = Payload.ConversationMembers(selfMember: selfMember, others: [otherMember])
-<<<<<<< HEAD
+
             let payload = Payload.Conversation(
                 qualifiedID: qualifiedID,
                 type: BackendConversationType.oneOnOne.rawValue,
                 members: members
             )
 
-            // when
-            self.sut.updateOrCreateConversation(
-                from: payload,
-                in: syncMOC
-            )
-
-            // then
+            return (payload, selfUser)
+        }
+
+        // when
+        await sut.updateOrCreateConversation(
+            from: payload,
+            in: syncMOC
+        )
+
+        // then
+        try await syncMOC.perform { [self] in
             let conversation = try XCTUnwrap(ZMConversation.fetch(with: qualifiedID, in: syncMOC))
             XCTAssertEqual(conversation.remoteIdentifier, qualifiedID.uuid)
             XCTAssertNil(conversation.domain)
             XCTAssertEqual(conversation.conversationType, .oneOnOne)
             XCTAssertEqual(conversation.localParticipants, [selfUser, otherUser])
-=======
-            let qualifiedID = QualifiedID(uuid: conversationID, domain: self.owningDomain)
-            let payload = Payload.Conversation(qualifiedID: qualifiedID,
-                                               type: BackendConversationType.oneOnOne.rawValue,
-                                               members: members)
-            return payload
-        }
-
-        // when
-        await sut.updateOrCreateConversation(
-            from: payload,
-            in: syncMOC
-        )
-
-        // then
-        await syncMOC.perform {
-            XCTAssertEqual(self.otherUser.connection?.conversation?.remoteIdentifier, conversationID)
-            XCTAssertNil(self.otherUser.connection?.conversation?.domain)
->>>>>>> 2f49c8fa
         }
     }
 
@@ -735,54 +682,11 @@
         }
     }
 
-<<<<<<< HEAD
-    func testUpdateOrCreateConversation_OneToOne_UpdatesMutedStatus() throws {
-        syncMOC.performGroupedBlockAndWait {
-            // given
-=======
-    func testUpdateOrCreateConversation_OneToOne_MergesWithExistingConversation() async throws {
-        // given
-        let existingTextMessage = "Hello World"
-        let (existingConversation, payload) = try await syncMOC.perform {
-
-            // We already have a local 1:1 conversation
-            self.otherUser.connection?.conversation.remoteIdentifier = nil
-            self.otherUser.connection?.conversation.domain = nil
-
-            // The remote 1:1 conversation also exists but it's not linked to the connection
-            let existingConversation = ZMConversation.insertNewObject(in: self.syncMOC)
-            existingConversation.remoteIdentifier = UUID()
-            existingConversation.domain = self.owningDomain
-            try existingConversation.appendText(content: existingTextMessage)
-
-            let selfUser = ZMUser.selfUser(in: self.syncMOC)
-            let selfMember = Payload.ConversationMember(qualifiedID: selfUser.qualifiedID!)
-            let otherMember = Payload.ConversationMember(qualifiedID: self.otherUser.qualifiedID!)
-            let members = Payload.ConversationMembers(selfMember: selfMember, others: [otherMember])
-            let payload = Payload.Conversation(qualifiedID: existingConversation.qualifiedID!,
-                                        type: BackendConversationType.connection.rawValue,
-                                        members: members)
-            return (existingConversation, payload)
-        }
-
-        // when
-        await sut.updateOrCreateConversation(
-            from: payload,
-            in: syncMOC
-        )
-
-        // then
-        await syncMOC.perform {
-            XCTAssertTrue(existingConversation.isZombieObject)
-            XCTAssertEqual(self.otherUser.connection?.conversation?.lastMessage?.textMessageData?.messageText, existingTextMessage)
-        }
-    }
-
     func testUpdateOrCreateConversation_OneToOne_UpdatesMutedStatus() async throws {
         // given
         let mutedMessageTypes: MutedMessageTypes = .all
         let payload = await syncMOC.perform {
->>>>>>> 2f49c8fa
+
             let selfUser = ZMUser.selfUser(in: self.syncMOC)
             let selfMember = Payload.ConversationMember(qualifiedID: selfUser.qualifiedID!,
                                                         mutedStatus: Int(mutedMessageTypes.rawValue),
