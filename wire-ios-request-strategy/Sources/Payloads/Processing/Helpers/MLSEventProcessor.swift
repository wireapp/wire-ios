//
// Wire
// Copyright (C) 2024 Wire Swiss GmbH
//
// This program is free software: you can redistribute it and/or modify
// it under the terms of the GNU General Public License as published by
// the Free Software Foundation, either version 3 of the License, or
// (at your option) any later version.
//
// This program is distributed in the hope that it will be useful,
// but WITHOUT ANY WARRANTY; without even the implied warranty of
// MERCHANTABILITY or FITNESS FOR A PARTICULAR PURPOSE. See the
// GNU General Public License for more details.
//
// You should have received a copy of the GNU General Public License
// along with this program. If not, see http://www.gnu.org/licenses/.
//

import Foundation
import WireDataModel

// sourcery: AutoMockable
public protocol MLSEventProcessing {

    func updateConversationIfNeeded(
        conversation: ZMConversation,
        groupID: String?,
        context: NSManagedObjectContext
    ) async

    func process(
        welcomeMessage: String,
        conversationID: QualifiedID,
        in context: NSManagedObjectContext
    ) async

    func wipeMLSGroup(
        forConversation conversation: ZMConversation,
        context: NSManagedObjectContext
    ) async

}

<<<<<<< HEAD
public class MLSEventProcessor: MLSEventProcessing {

    // MARK: - Properties
=======
struct MLSEventProcessor: MLSEventProcessing {
>>>>>>> 7c129620

    private let conversationService: ConversationServiceInterface

    // MARK: - Life cycle

    convenience init(context: NSManagedObjectContext) {
        self.init(conversationService: ConversationService(context: context))
    }

    init(conversationService: ConversationServiceInterface) {
        self.conversationService = conversationService
    }

    // MARK: - Update conversation

    public func updateConversationIfNeeded(
        conversation: ZMConversation,
        groupID: String?,
        context: NSManagedObjectContext
    ) async {
        WireLogger.mls.debug("MLS event processor updating conversation if needed")

        guard await context.perform({ conversation.messageProtocol }) == .mls else {
            return logWarn(aborting: .conversationUpdate, withReason: .notMLSConversation)
        }

        guard let mlsGroupID = await context.perform({ conversation.mlsGroupID }) ?? MLSGroupID(from: groupID) else {
            return logWarn(aborting: .conversationUpdate, withReason: .missingGroupID)
        }

        await context.perform {
            if conversation.mlsGroupID == nil {
                conversation.mlsGroupID = mlsGroupID
                WireLogger.mls.info("MLS event processor set the group ID to value: (\(mlsGroupID.safeForLoggingDescription)) for conversation: (\(String(describing: conversation.qualifiedID))")
            }
        }

        guard let mlsService = await context.perform({ context.mlsService }) else {
            return logWarn(aborting: .conversationUpdate, withReason: .missingMLSService)
        }

        let conversationExists = await mlsService.conversationExists(groupID: mlsGroupID)
        let previousStatus = await context.perform { conversation.mlsStatus }
        let newStatus = conversationExists ? MLSGroupStatus.ready : .pendingJoin

        await context.perform {
            conversation.mlsStatus = newStatus
            context.saveOrRollback()

            if newStatus != previousStatus {
                WireLogger.mls.debug("conversation \(String(describing: conversation.qualifiedID)) status changed: \(String(describing: previousStatus)) -> \(newStatus))")
            }
        }
    }

    // MARK: - Process welcome message

    public func process(
        welcomeMessage: String,
        conversationID: QualifiedID,
        in context: NSManagedObjectContext
    ) async {
        WireLogger.mls.info("MLS event processor is processing welcome message")

        guard let mlsService = await context.perform({ context.mlsService }) else {
            return logWarn(aborting: .processingWelcome, withReason: .missingMLSService)
        }

        let oneOnOneResolver = OneOnOneResolver(
            protocolSelector: OneOnOneProtocolSelector(),
            migrator: OneOnOneMigrator(mlsService: mlsService)
        )

        await process(
            welcomeMessage: welcomeMessage,
            conversationID: conversationID,
            in: context,
            mlsService: mlsService,
            oneOnOneResolver: oneOnOneResolver
        )
    }

    func process(
        welcomeMessage: String,
        conversationID: QualifiedID,
        in context: NSManagedObjectContext,
        mlsService: MLSServiceInterface,
        oneOnOneResolver: OneOnOneResolverInterface
    ) async {
        do {
            let groupID = try await mlsService.processWelcomeMessage(welcomeMessage: welcomeMessage)
            await mlsService.uploadKeyPackagesIfNeeded()
            await conversationService.syncConversation(qualifiedID: conversationID)

            let conversation: ZMConversation? = await context.perform {
                guard let conversation = ZMConversation.fetch(
                    with: conversationID,
                    in: context
                ) else {
                    return nil
                }

                conversation.mlsGroupID = groupID
                conversation.mlsStatus = .ready

                return conversation
            }

            guard let conversation else { return }

            await resolveOneOnOneConversationIfNeeded(
                conversation: conversation,
                mlsService: mlsService,
                oneOneOneResolver: oneOnOneResolver,
                in: context
            )

        } catch {
            WireLogger.mls.warn("MLS event processor aborting processing welcome message: \(String(describing: error))")
            return
        }
    }

    private func resolveOneOnOneConversationIfNeeded(
        conversation: ZMConversation,
        mlsService: MLSServiceInterface,
        oneOneOneResolver: OneOnOneResolverInterface,
        in context: NSManagedObjectContext
    ) async {
        WireLogger.mls.debug("resolving one on one conversation")

        let userID: QualifiedID? = await context.perform {
            guard conversation.conversationType == .oneOnOne else {
                return nil
            }

            guard
                let otherUser = conversation.localParticipantsExcludingSelf.first,
                let otherUserID = otherUser.remoteIdentifier,
                let otherUserDomain = otherUser.domain ?? BackendInfo.domain
            else {
                WireLogger.mls.warn("failed to resolve one on one conversation: can not get other user id")
                return nil
            }

            return QualifiedID(
                uuid: otherUserID,
                domain: otherUserDomain
            )
        }

        guard let userID else { return }

        do {
            try await oneOneOneResolver.resolveOneOnOneConversation(with: userID, in: context)
            WireLogger.mls.debug("successfully resolved one on one conversation")
        } catch {
            WireLogger.mls.warn("failed to resolve one on one conversation: \(error)")
        }
    }

    // MARK: - Wipe conversation

    public func wipeMLSGroup(
        forConversation conversation: ZMConversation,
        context: NSManagedObjectContext
    ) async {
        WireLogger.mls.info("MLS event processor is wiping conversation")

        let (messageProtocol, groupID, mlsService) = await context.perform {
            return (
                conversation.messageProtocol,
                conversation.mlsGroupID,
                context.mlsService
            )
        }

        guard messageProtocol == .mls else {
            return logWarn(aborting: .conversationWipe, withReason: .notMLSConversation)
        }

        guard let groupID else {
            return logWarn(aborting: .conversationWipe, withReason: .missingGroupID)
        }

        guard let mlsService else {
            return logWarn(aborting: .conversationWipe, withReason: .missingMLSService)
        }

        do {
            try await mlsService.wipeGroup(groupID)
        } catch {
            WireLogger.mls.error("mlsService.wipeGroup(\(groupID.safeForLoggingDescription)) threw error: \(String(reflecting: error))")
        }
    }

    // MARK: Log Helpers

    private func logWarn(
        aborting action: ActionLog,
        withReason reason: AbortReason
    ) {
        WireLogger.mls.warn("MLS event processor aborting \(action.rawValue): \(reason.stringValue)")
    }

    private enum ActionLog: String {
        case conversationUpdate = "conversation update"
        case conversationWipe = "conversation wipe"
        case joiningGroup = "joining group"
        case processingWelcome = "processing welcome message"
    }

    private enum AbortReason {
        case notMLSConversation
        case missingGroupID
        case missingMLSService
        case other(reason: String)

        var stringValue: String {
            switch self {
            case .notMLSConversation:
                return "not an MLS conversation"
            case .missingGroupID:
                return "missing group ID"
            case .missingMLSService:
                return "missing mlsService"
            case .other(reason: let reason):
                return reason
            }
        }
    }
}

extension MLSGroupStatus {
    var isPendingJoin: Bool {
        return self == .pendingJoin
    }
}

extension MLSGroupID {
    init?(from groupIdString: String?) {
        guard
            let groupID = groupIdString,
            !groupID.isEmpty,
            let bytes = groupID.base64DecodedBytes
        else {
            return nil
        }

        self.init(bytes)
    }
}<|MERGE_RESOLUTION|>--- conflicted
+++ resolved
@@ -41,13 +41,9 @@
 
 }
 
-<<<<<<< HEAD
 public class MLSEventProcessor: MLSEventProcessing {
 
     // MARK: - Properties
-=======
-struct MLSEventProcessor: MLSEventProcessing {
->>>>>>> 7c129620
 
     private let conversationService: ConversationServiceInterface
 
