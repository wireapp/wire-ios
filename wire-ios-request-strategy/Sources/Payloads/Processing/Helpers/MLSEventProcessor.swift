// Wire
// Copyright (C) 2022 Wire Swiss GmbH
//
// This program is free software: you can redistribute it and/or modify
// it under the terms of the GNU General Public License as published by
// the Free Software Foundation, either version 3 of the License, or
// (at your option) any later version.
//
// This program is distributed in the hope that it will be useful,
// but WITHOUT ANY WARRANTY; without even the implied warranty of
// MERCHANTABILITY or FITNESS FOR A PARTICULAR PURPOSE. See the
// GNU General Public License for more details.
//
// You should have received a copy of the GNU General Public License
// along with this program. If not, see http://www.gnu.org/licenses/.
//

import Foundation
import WireDataModel

// sourcery: AutoMockable
public protocol MLSEventProcessing {

<<<<<<< HEAD
    func updateConversationIfNeeded(
        conversation: ZMConversation,
        groupID: String?,
        context: NSManagedObjectContext
    ) async

    func process(
        welcomeMessage: String,
        conversationID: QualifiedID,
        in context: NSManagedObjectContext
    ) async

    func joinMLSGroupWhenReady(
        forConversation conversation: ZMConversation,
        context: NSManagedObjectContext
    )

    func wipeMLSGroup(
        forConversation conversation: ZMConversation,
        context: NSManagedObjectContext
    ) async
=======
    func updateConversationIfNeeded(conversation: ZMConversation, groupID: String?, context: NSManagedObjectContext) async
    func process(welcomeMessage: String, in context: NSManagedObjectContext) async
    func wipeMLSGroup(forConversation conversation: ZMConversation, context: NSManagedObjectContext) async
>>>>>>> 71fc3689

}

public class MLSEventProcessor: MLSEventProcessing {

    // MARK: - Properties

    private let conversationService: ConversationServiceInterface

    // MARK: - Life cycle

    convenience init(context: NSManagedObjectContext) {
        self.init(conversationService: ConversationService(context: context))
    }

    init(conversationService: ConversationServiceInterface) {
        self.conversationService = conversationService
    }

    // MARK: - Update conversation

    public func updateConversationIfNeeded(
        conversation: ZMConversation,
        groupID: String?,
        context: NSManagedObjectContext
    ) async {
        WireLogger.mls.debug("MLS event processor updating conversation if needed")

        guard await context.perform({ conversation.messageProtocol }) == .mls else {
            return logWarn(aborting: .conversationUpdate, withReason: .notMLSConversation)
        }

        guard let mlsGroupID = await context.perform({ conversation.mlsGroupID }) ?? MLSGroupID(from: groupID) else {
            return logWarn(aborting: .conversationUpdate, withReason: .missingGroupID)
        }

        await context.perform {
            if conversation.mlsGroupID == nil {
                conversation.mlsGroupID = mlsGroupID
                WireLogger.mls.info("MLS event processor set the group ID to value: (\(mlsGroupID.safeForLoggingDescription)) for conversation: (\(String(describing: conversation.qualifiedID))")
            }
        }

        guard let mlsService = await context.perform({ context.mlsService }) else {
            return logWarn(aborting: .conversationUpdate, withReason: .missingMLSService)
        }

        let conversationExists = await mlsService.conversationExists(groupID: mlsGroupID)
        let previousStatus = await context.perform { conversation.mlsStatus }
        let newStatus = conversationExists ? MLSGroupStatus.ready : .pendingJoin

        await context.perform {
            conversation.mlsStatus = newStatus
            context.saveOrRollback()

            if newStatus != previousStatus {
                WireLogger.mls.debug("conversation \(String(describing: conversation.qualifiedID)) status changed: \(String(describing: previousStatus)) -> \(newStatus))")
            }
        }
    }

<<<<<<< HEAD
    // MARK: - Joining new conversations

    /// - Note: must be executed on syncContext
    public func joinMLSGroupWhenReady(
        forConversation conversation: ZMConversation,
        context: NSManagedObjectContext
    ) {
        WireLogger.mls.info("MLS event processor is adding group to join")

        guard conversation.messageProtocol == .mls else {
            return logWarn(aborting: .joiningGroup, withReason: .notMLSConversation)
        }

        guard let groupID = conversation.mlsGroupID else {
            return logWarn(aborting: .joiningGroup, withReason: .missingGroupID)
        }

        guard let mlsService = context.mlsService else {
            return logWarn(aborting: .joiningGroup, withReason: .missingMLSService)
        }

        guard let status = conversation.mlsStatus, status.isPendingJoin else {
            return logWarn(aborting: .joiningGroup, withReason: .other(reason: "MLS status is not .pendingJoin"))
        }

        mlsService.registerPendingJoin(groupID)
        Logging.mls.info("MLS event processor added group (\(groupID.safeForLoggingDescription)) to be joined")
    }

=======
>>>>>>> 71fc3689
    // MARK: - Process welcome message

    public func process(
        welcomeMessage: String,
        conversationID: QualifiedID,
        in context: NSManagedObjectContext
    ) async {
        WireLogger.mls.info("MLS event processor is processing welcome message")

        guard let mlsService = await context.perform({ context.mlsService }) else {
            return logWarn(aborting: .processingWelcome, withReason: .missingMLSService)
        }

        let oneOnOneResolver = OneOnOneResolver(
            protocolSelector: OneOnOneProtocolSelector(),
            migrator: OneOnOneMigrator(mlsService: mlsService)
        )

        await process(
            welcomeMessage: welcomeMessage,
            conversationID: conversationID,
            in: context,
            mlsService: mlsService,
            oneOnOneResolver: oneOnOneResolver
        )
    }

    func process(
        welcomeMessage: String,
        conversationID: QualifiedID,
        in context: NSManagedObjectContext,
        mlsService: MLSServiceInterface,
        oneOnOneResolver: OneOnOneResolverInterface
    ) async {
        do {
            let groupID = try await mlsService.processWelcomeMessage(welcomeMessage: welcomeMessage)
            await mlsService.uploadKeyPackagesIfNeeded()
            await conversationService.syncConversation(qualifiedID: conversationID)

            let conversation: ZMConversation? = await context.perform {
                guard let conversation = ZMConversation.fetch(
                    with: conversationID,
                    in: context
                ) else {
                    return nil
                }

                conversation.mlsGroupID = groupID
                conversation.mlsStatus = .ready

                return conversation
            }

            guard let conversation else { return }

            await resolveOneOnOneConversationIfNeeded(
                conversation: conversation,
                mlsService: mlsService,
                oneOneOneResolver: oneOnOneResolver,
                in: context
            )

        } catch {
            WireLogger.mls.warn("MLS event processor aborting processing welcome message: \(String(describing: error))")
            return
        }
    }

    private func resolveOneOnOneConversationIfNeeded(
        conversation: ZMConversation,
        mlsService: MLSServiceInterface,
        oneOneOneResolver: OneOnOneResolverInterface,
        in context: NSManagedObjectContext
    ) async {
        WireLogger.mls.debug("resolving one on one conversation")

        let userID: QualifiedID? = await context.perform {
            guard conversation.conversationType == .oneOnOne else {
                return nil
            }

            guard
                let otherUser = conversation.localParticipantsExcludingSelf.first,
                let otherUserID = otherUser.remoteIdentifier,
                let otherUserDomain = otherUser.domain ?? BackendInfo.domain
            else {
                WireLogger.mls.warn("failed to resolve one on one conversation: can not get other user id")
                return nil
            }

            return QualifiedID(
                uuid: otherUserID,
                domain: otherUserDomain
            )
        }

        guard let userID else { return }

        do {
            try await oneOneOneResolver.resolveOneOnOneConversation(with: userID, in: context)
            WireLogger.mls.debug("successfully resolved one on one conversation")
        } catch {
            WireLogger.mls.warn("failed to resolve one on one conversation: \(error)")
        }
    }

    // MARK: - Wipe conversation

    public func wipeMLSGroup(
        forConversation conversation: ZMConversation,
        context: NSManagedObjectContext
    ) async {
        WireLogger.mls.info("MLS event processor is wiping conversation")

        let (messageProtocol, groupID, mlsService) = await context.perform {
            return (
                conversation.messageProtocol,
                conversation.mlsGroupID,
                context.mlsService
            )
        }

        guard messageProtocol == .mls else {
            return logWarn(aborting: .conversationWipe, withReason: .notMLSConversation)
        }

        guard let groupID else {
            return logWarn(aborting: .conversationWipe, withReason: .missingGroupID)
        }

        guard let mlsService else {
            return logWarn(aborting: .conversationWipe, withReason: .missingMLSService)
        }

        await mlsService.wipeGroup(groupID)
    }

    // MARK: Log Helpers

    private func logWarn(
        aborting action: ActionLog,
        withReason reason: AbortReason
    ) {
        WireLogger.mls.warn("MLS event processor aborting \(action.rawValue): \(reason.stringValue)")
    }

    private enum ActionLog: String {
        case conversationUpdate = "conversation update"
        case conversationWipe = "conversation wipe"
        case joiningGroup = "joining group"
        case processingWelcome = "processing welcome message"
    }

    private enum AbortReason {
        case notMLSConversation
        case missingGroupID
        case missingMLSService
        case other(reason: String)

        var stringValue: String {
            switch self {
            case .notMLSConversation:
                return "not an MLS conversation"
            case .missingGroupID:
                return "missing group ID"
            case .missingMLSService:
                return "missing mlsService"
            case .other(reason: let reason):
                return reason
            }
        }
    }
}

extension MLSGroupStatus {
    var isPendingJoin: Bool {
        return self == .pendingJoin
    }
}

extension MLSGroupID {
    init?(from groupIdString: String?) {
        guard
            let groupID = groupIdString,
            !groupID.isEmpty,
            let bytes = groupID.base64DecodedBytes
        else {
            return nil
        }

        self.init(bytes)
    }
}<|MERGE_RESOLUTION|>--- conflicted
+++ resolved
@@ -21,7 +21,6 @@
 // sourcery: AutoMockable
 public protocol MLSEventProcessing {
 
-<<<<<<< HEAD
     func updateConversationIfNeeded(
         conversation: ZMConversation,
         groupID: String?,
@@ -34,20 +33,10 @@
         in context: NSManagedObjectContext
     ) async
 
-    func joinMLSGroupWhenReady(
-        forConversation conversation: ZMConversation,
-        context: NSManagedObjectContext
-    )
-
     func wipeMLSGroup(
         forConversation conversation: ZMConversation,
         context: NSManagedObjectContext
     ) async
-=======
-    func updateConversationIfNeeded(conversation: ZMConversation, groupID: String?, context: NSManagedObjectContext) async
-    func process(welcomeMessage: String, in context: NSManagedObjectContext) async
-    func wipeMLSGroup(forConversation conversation: ZMConversation, context: NSManagedObjectContext) async
->>>>>>> 71fc3689
 
 }
 
@@ -109,38 +98,6 @@
         }
     }
 
-<<<<<<< HEAD
-    // MARK: - Joining new conversations
-
-    /// - Note: must be executed on syncContext
-    public func joinMLSGroupWhenReady(
-        forConversation conversation: ZMConversation,
-        context: NSManagedObjectContext
-    ) {
-        WireLogger.mls.info("MLS event processor is adding group to join")
-
-        guard conversation.messageProtocol == .mls else {
-            return logWarn(aborting: .joiningGroup, withReason: .notMLSConversation)
-        }
-
-        guard let groupID = conversation.mlsGroupID else {
-            return logWarn(aborting: .joiningGroup, withReason: .missingGroupID)
-        }
-
-        guard let mlsService = context.mlsService else {
-            return logWarn(aborting: .joiningGroup, withReason: .missingMLSService)
-        }
-
-        guard let status = conversation.mlsStatus, status.isPendingJoin else {
-            return logWarn(aborting: .joiningGroup, withReason: .other(reason: "MLS status is not .pendingJoin"))
-        }
-
-        mlsService.registerPendingJoin(groupID)
-        Logging.mls.info("MLS event processor added group (\(groupID.safeForLoggingDescription)) to be joined")
-    }
-
-=======
->>>>>>> 71fc3689
     // MARK: - Process welcome message
 
     public func process(
