--- conflicted
+++ resolved
@@ -34,14 +34,6 @@
         in context: NSManagedObjectContext
     ) async
 
-<<<<<<< HEAD
-    func joinMLSGroupWhenReady(
-        forConversation conversation: ZMConversation,
-        context: NSManagedObjectContext
-    )
-
-=======
->>>>>>> 48002498
     func wipeMLSGroup(
         forConversation conversation: ZMConversation,
         context: NSManagedObjectContext
@@ -50,15 +42,9 @@
 }
 
 public class MLSEventProcessor: MLSEventProcessing {
-<<<<<<< HEAD
 
     // MARK: - Properties
 
-=======
-
-    // MARK: - Properties
-
->>>>>>> 48002498
     private let conversationService: ConversationServiceInterface
 
     // MARK: - Life cycle
@@ -115,21 +101,12 @@
 
     // MARK: - Process welcome message
 
-<<<<<<< HEAD
-    /// - Note: must be executed on syncContext
-    public func joinMLSGroupWhenReady(
-        forConversation conversation: ZMConversation,
-        context: NSManagedObjectContext
-    ) {
-        WireLogger.mls.info("MLS event processor is adding group to join")
-=======
     public func process(
         welcomeMessage: String,
         conversationID: QualifiedID,
         in context: NSManagedObjectContext
     ) async {
         WireLogger.mls.info("MLS event processor is processing welcome message")
->>>>>>> 48002498
 
         guard let mlsService = await context.perform({ context.mlsService }) else {
             return logWarn(aborting: .processingWelcome, withReason: .missingMLSService)
@@ -177,17 +154,6 @@
 
             guard let conversation else { return }
 
-<<<<<<< HEAD
-    public func process(
-        welcomeMessage: String,
-        conversationID: QualifiedID,
-        in context: NSManagedObjectContext
-    ) async {
-        WireLogger.mls.info("MLS event processor is processing welcome message")
-
-        guard let mlsService = await context.perform({ context.mlsService }) else {
-            return logWarn(aborting: .processingWelcome, withReason: .missingMLSService)
-=======
             await resolveOneOnOneConversationIfNeeded(
                 conversation: conversation,
                 oneOneOneResolver: oneOnOneResolver,
@@ -197,69 +163,11 @@
         } catch {
             WireLogger.mls.warn("MLS event processor aborting processing welcome message: \(String(describing: error))")
             return
->>>>>>> 48002498
-        }
-    }
-
-<<<<<<< HEAD
-        let oneOnOneResolver = OneOnOneResolver(
-            protocolSelector: OneOnOneProtocolSelector(),
-            migrator: OneOnOneMigrator(mlsService: mlsService)
-        )
-
-        await process(
-            welcomeMessage: welcomeMessage,
-            conversationID: conversationID,
-            in: context,
-            mlsService: mlsService,
-            oneOnOneResolver: oneOnOneResolver
-        )
-    }
-
-    func process(
-        welcomeMessage: String,
-        conversationID: QualifiedID,
-        in context: NSManagedObjectContext,
-        mlsService: MLSServiceInterface,
-        oneOnOneResolver: OneOnOneResolverInterface
-    ) async {
-        do {
-            let groupID = try await mlsService.processWelcomeMessage(welcomeMessage: welcomeMessage)
-            await mlsService.uploadKeyPackagesIfNeeded()
-            await conversationService.syncConversation(qualifiedID: conversationID)
-
-            let conversation: ZMConversation? = await context.perform {
-                guard let conversation = ZMConversation.fetch(
-                    with: conversationID,
-                    in: context
-                ) else {
-                    return nil
-                }
-
-                conversation.mlsGroupID = groupID
-                conversation.mlsStatus = .ready
-
-                return conversation
-            }
-
-            guard let conversation else { return }
-
-            await resolveOneOnOneConversationIfNeeded(
-                conversation: conversation,
-                mlsService: mlsService,
-                oneOneOneResolver: oneOnOneResolver,
-                in: context
-            )
-
-        } catch {
-            WireLogger.mls.warn("MLS event processor aborting processing welcome message: \(String(describing: error))")
-            return
         }
     }
 
     private func resolveOneOnOneConversationIfNeeded(
         conversation: ZMConversation,
-        mlsService: MLSServiceInterface,
         oneOneOneResolver: OneOnOneResolverInterface,
         in context: NSManagedObjectContext
     ) async {
@@ -279,29 +187,6 @@
                 return nil
             }
 
-=======
-    private func resolveOneOnOneConversationIfNeeded(
-        conversation: ZMConversation,
-        oneOneOneResolver: OneOnOneResolverInterface,
-        in context: NSManagedObjectContext
-    ) async {
-        WireLogger.mls.debug("resolving one on one conversation")
-
-        let userID: QualifiedID? = await context.perform {
-            guard conversation.conversationType == .oneOnOne else {
-                return nil
-            }
-
-            guard
-                let otherUser = conversation.localParticipantsExcludingSelf.first,
-                let otherUserID = otherUser.remoteIdentifier,
-                let otherUserDomain = otherUser.domain ?? BackendInfo.domain
-            else {
-                WireLogger.mls.warn("failed to resolve one on one conversation: can not get other user id")
-                return nil
-            }
-
->>>>>>> 48002498
             return QualifiedID(
                 uuid: otherUserID,
                 domain: otherUserDomain
@@ -325,7 +210,6 @@
         context: NSManagedObjectContext
     ) async {
         WireLogger.mls.info("MLS event processor is wiping conversation")
-<<<<<<< HEAD
 
         let (messageProtocol, groupID, mlsService) = await context.perform {
             return (
@@ -335,17 +219,6 @@
             )
         }
 
-=======
-
-        let (messageProtocol, groupID, mlsService) = await context.perform {
-            return (
-                conversation.messageProtocol,
-                conversation.mlsGroupID,
-                context.mlsService
-            )
-        }
-
->>>>>>> 48002498
         guard messageProtocol == .mls else {
             return logWarn(aborting: .conversationWipe, withReason: .notMLSConversation)
         }
@@ -358,15 +231,11 @@
             return logWarn(aborting: .conversationWipe, withReason: .missingMLSService)
         }
 
-<<<<<<< HEAD
-        await mlsService.wipeGroup(groupID)
-=======
         do {
             try await mlsService.wipeGroup(groupID)
         } catch {
             WireLogger.mls.error("mlsService.wipeGroup(\(groupID.safeForLoggingDescription)) threw error: \(String(reflecting: error))")
         }
->>>>>>> 48002498
     }
 
     // MARK: Log Helpers
