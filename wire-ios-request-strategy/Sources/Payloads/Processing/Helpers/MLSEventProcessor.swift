--- conflicted
+++ resolved
@@ -143,40 +143,6 @@
         mlsService: MLSServiceInterface,
         oneOnOneResolver: OneOnOneResolverInterface
     ) async {
-<<<<<<< HEAD
-        WireLogger.mls.info("MLS event processor is processing welcome message")
-
-        do {
-            let groupID = try await mlsService.processWelcomeMessage(welcomeMessage: welcomeMessage)
-            await mlsService.uploadKeyPackagesIfNeeded()
-            await conversationService.syncConversationIfMissing(qualifiedID: conversationID)
-
-            let conversation: ZMConversation? = await context.perform {
-                guard let conversation = ZMConversation.fetch(
-                    with: conversationID,
-                    in: context
-                ) else {
-                    return nil
-                }
-
-                conversation.mlsGroupID = groupID
-                conversation.mlsStatus = .ready
-
-                return conversation
-            }
-
-            guard let conversation else { return }
-
-            await resolveOneOnOneConversationIfNeeded(
-                conversation: conversation,
-                in: context,
-                oneOneOneResolver: oneOnOneResolver
-            )
-        } catch {
-            WireLogger.mls.warn("MLS event processor aborting processing welcome message: \(String(describing: error))")
-            return
-        }
-=======
         guard let (conversation, groupID) = await context.perform({
             let conversation = ZMConversation.fetch(with: conversationID, in: context)
             return (conversation, conversation?.mlsGroupID) as? (ZMConversation, MLSGroupID)
@@ -191,7 +157,6 @@
             oneOneOneResolver: oneOnOneResolver,
             in: context
         )
->>>>>>> 3ad1002a
     }
 
     private func resolveOneOnOneConversationIfNeeded(
