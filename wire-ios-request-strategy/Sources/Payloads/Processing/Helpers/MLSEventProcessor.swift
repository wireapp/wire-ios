--- conflicted
+++ resolved
@@ -144,15 +144,11 @@
             return logWarn(aborting: .conversationWipe, withReason: .missingMLSService)
         }
 
-<<<<<<< HEAD
         do {
-            try mlsService.wipeGroup(mlsGroupID)
+            try await mlsService.wipeGroup(mlsGroupID)
         } catch {
             WireLogger.mls.error("mlsService.wipeGroup(\(mlsGroupID.safeForLoggingDescription)) threw error: \(String(reflecting: error))")
         }
-=======
-        await mlsService.wipeGroup(mlsGroupID)
->>>>>>> 15d85683
     }
 
     // MARK: Log Helpers
