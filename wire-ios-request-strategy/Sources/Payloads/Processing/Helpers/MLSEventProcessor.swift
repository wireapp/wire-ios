// Wire
// Copyright (C) 2022 Wire Swiss GmbH
//
// This program is free software: you can redistribute it and/or modify
// it under the terms of the GNU General Public License as published by
// the Free Software Foundation, either version 3 of the License, or
// (at your option) any later version.
//
// This program is distributed in the hope that it will be useful,
// but WITHOUT ANY WARRANTY; without even the implied warranty of
// MERCHANTABILITY or FITNESS FOR A PARTICULAR PURPOSE. See the
// GNU General Public License for more details.
//
// You should have received a copy of the GNU General Public License
// along with this program. If not, see http://www.gnu.org/licenses/.
//

import Foundation
import WireDataModel

protocol MLSEventProcessing {

    func updateConversationIfNeeded(conversation: ZMConversation, groupID: String?, context: NSManagedObjectContext)
    func process(welcomeMessage: String, in context: NSManagedObjectContext)
    func joinMLSGroupWhenReady(forConversation conversation: ZMConversation, context: NSManagedObjectContext)
    func wipeMLSGroup(forConversation conversation: ZMConversation, context: NSManagedObjectContext)

}

class MLSEventProcessor: MLSEventProcessing {

    private(set) static var shared: MLSEventProcessing = MLSEventProcessor()

    // MARK: - Update conversation

    func updateConversationIfNeeded(
        conversation: ZMConversation,
        groupID: String?,
        context: NSManagedObjectContext
    ) {
        Logging.mls.info("MLS event processor updating conversation if needed")

        guard conversation.messageProtocol == .mls else {
            return logWarn(aborting: .conversationUpdate, withReason: .notMLSConversation)
        }

        guard let mlsGroupID = conversation.mlsGroupID ?? MLSGroupID(from: groupID) else {
            return logWarn(aborting: .conversationUpdate, withReason: .missingGroupID)
        }

        if conversation.mlsGroupID == nil {
           conversation.mlsGroupID = mlsGroupID
           Logging.mls.info("MLS event processor set the group ID to value: (\(mlsGroupID)) for conversation: (\(String(describing: conversation.qualifiedID))")
        }

        guard let mlsService = context.mlsService else {
            return logWarn(aborting: .conversationUpdate, withReason: .missingMLSService)
        }

        let previousStatus = conversation.mlsStatus
        let conversationExists = mlsService.conversationExists(groupID: mlsGroupID)
        conversation.mlsStatus = conversationExists ? .ready : .pendingJoin

        context.saveOrRollback()

        Logging.mls.info(
            "MLS event processor updated previous mlsStatus (\(String(describing: previousStatus))) with new value (\(String(describing: conversation.mlsStatus))) for conversation (\(String(describing: conversation.qualifiedID)))"
        )
    }

    // MARK: - Joining new conversations

    func joinMLSGroupWhenReady(forConversation conversation: ZMConversation, context: NSManagedObjectContext) {
        Logging.mls.info("MLS event processor is adding group to join")

        guard conversation.messageProtocol == .mls else {
            return logWarn(aborting: .joiningGroup, withReason: .notMLSConversation)
        }

        guard let groupID = conversation.mlsGroupID else {
            return logWarn(aborting: .joiningGroup, withReason: .missingGroupID)
        }

        guard let mlsService = context.mlsService else {
            return logWarn(aborting: .joiningGroup, withReason: .missingMLSService)
        }

        guard let status = conversation.mlsStatus, status.isPendingJoin else {
            return logWarn(aborting: .joiningGroup, withReason: .other(reason: "MLS status is not .pendingJoin"))
        }

        mlsService.registerPendingJoin(groupID)
        Logging.mls.info("MLS event processor added group (\(groupID.safeForLoggingDescription)) to be joined")
    }

    // MARK: - Process welcome message

    func process(welcomeMessage: String, in context: NSManagedObjectContext) {
        Logging.mls.info("MLS event processor is processing welcome message")

        guard let mlsService = context.mlsService else {
            return logWarn(aborting: .processingWelcome, withReason: .missingMLSService)
        }

        do {
            let groupID = try mlsService.processWelcomeMessage(welcomeMessage: welcomeMessage)

            guard let conversation = ZMConversation.fetch(with: groupID, in: context) else {
                return logWarn(aborting: .processingWelcome, withReason: .other(reason: "conversation does not exist in db"))
            }

            conversation.mlsStatus = .ready
            context.saveOrRollback()

            Logging.mls.info(
                "MLS event processor set mlsStatus to (\(String(describing: conversation.mlsStatus)) for group (\(groupID.safeForLoggingDescription))"
            )
        } catch {
            return Logging.mls.warn("MLS event processor aborting processing welcome message: \(String(describing: error))")
        }
    }

    // MARK: - Wipe conversation

    func wipeMLSGroup(forConversation conversation: ZMConversation, context: NSManagedObjectContext) {
        Logging.mls.info("MLS event processor is wiping conversation")

        guard conversation.messageProtocol == .mls else {
            return logWarn(aborting: .conversationWipe, withReason: .notMLSConversation)
        }

        guard let mlsGroupID = conversation.mlsGroupID else {
            return logWarn(aborting: .conversationWipe, withReason: .missingGroupID)
        }

        guard let mlsService = context.mlsService else {
            return logWarn(aborting: .conversationWipe, withReason: .missingMLSService)
        }

<<<<<<< HEAD
        try? mlsService.wipeGroup(mlsGroupID)
=======
        do {
            try mlsService.wipeGroup(mlsGroupID)
        } catch {
            WireLogger.mls.error("mlsService.wipeGroup(\(mlsGroupID.safeForLoggingDescription)) threw error: \(String(reflecting: error))")
        }
>>>>>>> c8f77305
    }

    // MARK: Log Helpers

    private func logWarn(aborting action: ActionLog, withReason reason: AbortReason) {
        Logging.mls.warn("MLS event processor aborting \(action.rawValue): \(reason.stringValue)")
    }

    private enum ActionLog: String {
        case conversationUpdate = "conversation update"
        case conversationWipe = "conversation wipe"
        case joiningGroup = "joining group"
        case processingWelcome = "processing welcome message"
    }

    private enum AbortReason {
        case notMLSConversation
        case missingGroupID
        case missingMLSService
        case other(reason: String)

        var stringValue: String {
            switch self {
            case .notMLSConversation:
                return "not an MLS conversation"
            case .missingGroupID:
                return "missing group ID"
            case .missingMLSService:
                return "missing mlsService"
            case .other(reason: let reason):
                return reason
            }
        }
    }
}

extension MLSGroupStatus {
    var isPendingJoin: Bool {
        return self == .pendingJoin
    }
}

extension MLSGroupID {
    init?(from groupIdString: String?) {
        guard
            let groupID = groupIdString,
            !groupID.isEmpty,
            let bytes = groupID.base64DecodedBytes
        else {
            return nil
        }

        self.init(bytes)
    }
}

extension MLSEventProcessor {

    /// Use this method to set the `MLSEventProcessor` singleton to a custom class instance
    /// Don't forget to call `MLSEventProcessor.reset()` after your test is done
    /// - Parameter mock: a custom class instance conforming to the `MLSEventProcessing` protocol
    static func setMock(_ mock: MLSEventProcessing) {
        Self.shared = mock
    }

    /// Use this method to reset the `MLSEventProcessor` singleton to its original state
    static func reset() {
        Self.shared = MLSEventProcessor()
    }
}<|MERGE_RESOLUTION|>--- conflicted
+++ resolved
@@ -137,15 +137,11 @@
             return logWarn(aborting: .conversationWipe, withReason: .missingMLSService)
         }
 
-<<<<<<< HEAD
-        try? mlsService.wipeGroup(mlsGroupID)
-=======
         do {
             try mlsService.wipeGroup(mlsGroupID)
         } catch {
             WireLogger.mls.error("mlsService.wipeGroup(\(mlsGroupID.safeForLoggingDescription)) threw error: \(String(reflecting: error))")
         }
->>>>>>> c8f77305
     }
 
     // MARK: Log Helpers
