--- conflicted
+++ resolved
@@ -37,7 +37,6 @@
         qualifiedID = QualifiedID(uuid: .create(), domain: "example.com")
 
         mlsServiceMock = .init()
-        mlsServiceMock.registerPendingJoin_MockMethod = { _ in }
         mlsServiceMock.wipeGroup_MockMethod = { _ in }
         mlsServiceMock.processWelcomeMessageWelcomeMessage_MockValue = .random()
         mlsServiceMock.uploadKeyPackagesIfNeeded_MockMethod = { }
@@ -49,11 +48,6 @@
         conversationServiceMock.syncConversationQualifiedID_MockMethod = { _ in }
 
         syncMOC.performGroupedBlockAndWait {
-<<<<<<< HEAD
-=======
-            self.mlsServiceMock = .init()
-            self.mlsServiceMock.wipeGroup_MockMethod = { _ in }
->>>>>>> 71fc3689
             self.syncMOC.mlsService = self.mlsServiceMock
             self.conversation = ZMConversation.insertNewObject(in: self.syncMOC)
             self.conversation.remoteIdentifier = self.qualifiedID.uuid
