// Wire
// Copyright (C) 2022 Wire Swiss GmbH
//
// This program is free software: you can redistribute it and/or modify
// it under the terms of the GNU General Public License as published by
// the Free Software Foundation, either version 3 of the License, or
// (at your option) any later version.
//
// This program is distributed in the hope that it will be useful,
// but WITHOUT ANY WARRANTY; without even the implied warranty of
// MERCHANTABILITY or FITNESS FOR A PARTICULAR PURPOSE. See the
// GNU General Public License for more details.
//
// You should have received a copy of the GNU General Public License
// along with this program. If not, see http://www.gnu.org/licenses/.
//

import Foundation
import WireDataModelSupport
import XCTest
@testable import WireRequestStrategy

class MLSEventProcessorTests: MessagingTestBase {

    var sut: MLSEventProcessor!
    var mlsServiceMock: MockMLSServiceInterface!
    var conversationServiceMock: MockConversationServiceInterface!
    var conversation: ZMConversation!
    var qualifiedID: QualifiedID!
    let groupIdString = "identifier".data(using: .utf8)!.base64EncodedString()

    override func setUp() {
        super.setUp()

        qualifiedID = QualifiedID(uuid: .create(), domain: "example.com")
       
        mlsServiceMock = .init()
        mlsServiceMock.registerPendingJoin_MockMethod = { _ in }
        mlsServiceMock.wipeGroup_MockMethod = { _ in }
        mlsServiceMock.processWelcomeMessageWelcomeMessage_MockValue = nil
        mlsServiceMock.uploadKeyPackagesIfNeeded_MockMethod = { }

        syncMOC.performGroupedBlockAndWait {
            self.syncMOC.mlsService = self.mlsServiceMock
            self.conversation = ZMConversation.insertNewObject(in: self.syncMOC)
            self.conversation.remoteIdentifier = self.qualifiedID.uuid
            self.conversation.mlsGroupID = MLSGroupID(self.groupIdString.base64DecodedBytes!)
            self.conversation.domain = self.qualifiedID.domain
            self.conversation.messageProtocol = .mls
        }

        conversationServiceMock = MockConversationServiceInterface()
        sut = MLSEventProcessor(conversationService: conversationServiceMock)
    }

    override func tearDown() {
        sut = nil
        mlsServiceMock = nil
        conversationServiceMock = nil
        conversation = nil
        qualifiedID = nil
        sut = nil
        super.tearDown()
    }

    // MARK: - Process Welcome Message

    func test_itProcessesMessageAndUpdatesConversation() async {
        // Given
        let message = "welcome message"

        await syncMOC.perform { [self] in
            conversation.mlsStatus = .pendingJoin
        }

        // When
        await sut.process(
            welcomeMessage: message,
            conversationID: qualifiedID,
            in: syncMOC
        )

        // Then
        XCTAssertEqual(mlsServiceMock.processWelcomeMessageWelcomeMessage_Invocations, [message])
        XCTAssertEqual(mlsServiceMock.uploadKeyPackagesIfNeeded_Invocations.count, 1)

        let mlsStatus = await syncMOC.perform { self.conversation.mlsStatus }
        XCTAssertEqual(mlsStatus, .ready)
    }

    func test_itProcessesMessage_ConversationDoesNotExist() async {
        // Given
        let message = "welcome message"
        let mlsGroupID = MLSGroupID.random()
        let qualifiedID = QualifiedID.random()

        mlsServiceMock.processWelcomeMessageWelcomeMessage_MockValue = mlsGroupID

        // When
        await sut.process(
            welcomeMessage: message,
            conversationID: qualifiedID,
            in: syncMOC
        )

        // Then
        XCTAssertEqual(mlsServiceMock.processWelcomeMessageWelcomeMessage_Invocations, [message])
        XCTAssertEqual(mlsServiceMock.uploadKeyPackagesIfNeeded_Invocations.count, 1)
        XCTAssertEqual(conversationServiceMock.syncConversationQualifiedID_Invocations, [qualifiedID])
    }

    // MARK: - Update Conversation

    func test_itUpdates_GroupID() async {
        await syncMOC.perform {
            // Given
            self.conversation.mlsGroupID = nil
            self.mlsServiceMock.conversationExistsGroupID_MockMethod = { _ in false }
        }

        // When
        await sut.updateConversationIfNeeded(
            conversation: self.conversation,
            groupID: self.groupIdString,
            context: self.syncMOC
        )

        await syncMOC.perform {
            // Then
            XCTAssertEqual(self.conversation.mlsGroupID?.bytes, self.groupIdString.base64DecodedBytes)
        }
    }

    func test_itUpdates_MlsStatus_WhenProtocolIsMLS_AndWelcomeMessageWasProcessed() async {
        await assert_mlsStatus(
            originalValue: .pendingJoin,
            expectedValue: .ready,
            mockMessageProtocol: .mls,
            mockHasWelcomeMessageBeenProcessed: true
        )
    }

    func test_itUpdates_MlsStatus_WhenProtocolIsMLS_AndWelcomeMessageWasNotProcessed() async {
        await assert_mlsStatus(
            originalValue: .ready,
            expectedValue: .pendingJoin,
            mockMessageProtocol: .mls,
            mockHasWelcomeMessageBeenProcessed: false
        )
    }

    func test_itDoesntUpdate_MlsStatus_WhenProtocolIsNotMLS() async {
        await assert_mlsStatus(
            originalValue: .pendingJoin,
            expectedValue: .pendingJoin,
            mockMessageProtocol: .proteus
        )
    }

    // MARK: - Joining new conversations

    func test_itAddsPendingGroupToGroupsPendingJoin() {
        syncMOC.performAndWait {
            // Given
            self.conversation.mlsStatus = .pendingJoin

            // When
            self.sut.joinMLSGroupWhenReady(
                forConversation: self.conversation,
                context: self.syncMOC
            )

            // Then
            XCTAssertEqual(self.mlsServiceMock.registerPendingJoin_Invocations.count, 1)
            XCTAssertEqual(self.mlsServiceMock.registerPendingJoin_Invocations.first, self.conversation.mlsGroupID)
        }
    }

    func test_itDoesntAddNotPendingGroupsToGroupsPendingJoin() {
        test_thatGroupIsNotAddedToGroupsPendingJoin(forStatus: .ready)
        test_thatGroupIsNotAddedToGroupsPendingJoin(forStatus: .pendingLeave)
        test_thatGroupIsNotAddedToGroupsPendingJoin(forStatus: .outOfSync)
    }

    // MARK: - Wiping group

    func test_itWipesGroup() async {
        // Given
<<<<<<< HEAD
        let groupID = MLSGroupID.random()
=======
        let groupID = MLSGroupID(Data.random())
>>>>>>> ca901e1e
        await syncMOC.perform { [self] in
            conversation.messageProtocol = .mls
            conversation.mlsGroupID = groupID
        }

        // When
        await sut.wipeMLSGroup(
            forConversation: conversation,
            context: syncMOC
        )

        // Then
        XCTAssertEqual(mlsServiceMock.wipeGroup_Invocations.count, 1)
        XCTAssertEqual(mlsServiceMock.wipeGroup_Invocations.first, groupID)
    }

    func test_itDoesntWipeGroup_WhenProtocolIsNotMLS() async {
<<<<<<< HEAD
        // Given
        await syncMOC.perform { [self] in
=======
        await syncMOC.perform { [self] in
            // Given
>>>>>>> ca901e1e
            conversation.messageProtocol = .proteus
            conversation.mlsGroupID = MLSGroupID.random()
        }

        // When
        await sut.wipeMLSGroup(
            forConversation: conversation,
            context: syncMOC
        )

        // Then
        XCTAssertTrue(mlsServiceMock.wipeGroup_Invocations.isEmpty)
    }

    // MARK: - Helpers

    func test_thatGroupIsNotAddedToGroupsPendingJoin(forStatus status: MLSGroupStatus) {
        syncMOC.performAndWait {
            // Given
            self.conversation.mlsStatus = status

            // When
            self.sut.joinMLSGroupWhenReady(
                forConversation: self.conversation,
                context: self.syncMOC
            )

            // Then
            XCTAssertTrue(self.mlsServiceMock.registerPendingJoin_Invocations.isEmpty)
        }
    }

    func assert_mlsStatus(
        originalValue: MLSGroupStatus,
        expectedValue: MLSGroupStatus,
        mockMessageProtocol: MessageProtocol,
        mockHasWelcomeMessageBeenProcessed: Bool = true,
        file: StaticString = #filePath,
        line: UInt = #line
    ) async {
        await syncMOC.perform {
            // Given
            self.conversation.mlsStatus = originalValue
            self.conversation.messageProtocol = mockMessageProtocol
            self.mlsServiceMock.conversationExistsGroupID_MockValue = mockHasWelcomeMessageBeenProcessed
        }

        // When
        await sut.updateConversationIfNeeded(
            conversation: self.conversation,
            groupID: self.groupIdString,
            context: self.syncMOC
        )

        await syncMOC.perform {
            // Then
            XCTAssertEqual(self.conversation.mlsStatus, expectedValue, file: file, line: line)
        }
    }
}<|MERGE_RESOLUTION|>--- conflicted
+++ resolved
@@ -186,11 +186,8 @@
 
     func test_itWipesGroup() async {
         // Given
-<<<<<<< HEAD
         let groupID = MLSGroupID.random()
-=======
-        let groupID = MLSGroupID(Data.random())
->>>>>>> ca901e1e
+
         await syncMOC.perform { [self] in
             conversation.messageProtocol = .mls
             conversation.mlsGroupID = groupID
@@ -208,13 +205,8 @@
     }
 
     func test_itDoesntWipeGroup_WhenProtocolIsNotMLS() async {
-<<<<<<< HEAD
         // Given
         await syncMOC.perform { [self] in
-=======
-        await syncMOC.perform { [self] in
-            // Given
->>>>>>> ca901e1e
             conversation.messageProtocol = .proteus
             conversation.mlsGroupID = MLSGroupID.random()
         }
