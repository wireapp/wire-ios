--- conflicted
+++ resolved
@@ -23,15 +23,10 @@
 class MLSEventProcessorTests: MessagingTestBase {
 
     var sut: MLSEventProcessor!
-<<<<<<< HEAD
-    var mlsServiceMock: MockMLSService!
-    var conversationServiceMock: MockConversationService!
-    var oneOnOneResolver: MockOneOnOneResolverInterface!
-
-=======
     var mlsServiceMock: MockMLSServiceInterface!
     var conversationServiceMock: MockConversationServiceInterface!
->>>>>>> 2f49c8fa
+    var oneOnOneResolverMock: MockOneOnOneResolverInterface!
+
     var conversation: ZMConversation!
     var qualifiedID: QualifiedID!
     let groupIdString = "identifier".data(using: .utf8)!.base64EncodedString()
@@ -40,12 +35,18 @@
         super.setUp()
 
         qualifiedID = QualifiedID(uuid: .create(), domain: "example.com")
-       
+
         mlsServiceMock = .init()
         mlsServiceMock.registerPendingJoin_MockMethod = { _ in }
         mlsServiceMock.wipeGroup_MockMethod = { _ in }
         mlsServiceMock.processWelcomeMessageWelcomeMessage_MockValue = nil
         mlsServiceMock.uploadKeyPackagesIfNeeded_MockMethod = { }
+
+        oneOnOneResolverMock = .init()
+        oneOnOneResolverMock.resolveOneOnOneConversationWithIn_MockMethod = { _, _ in }
+
+        conversationServiceMock = .init()
+        conversationServiceMock.syncConversationQualifiedID_MockMethod = { _ in }
 
         syncMOC.performGroupedBlockAndWait {
             self.syncMOC.mlsService = self.mlsServiceMock
@@ -56,13 +57,6 @@
             self.conversation.messageProtocol = .mls
         }
 
-<<<<<<< HEAD
-        conversationServiceMock = MockConversationService()
-        oneOnOneResolver = MockOneOnOneResolverInterface()
-
-=======
-        conversationServiceMock = MockConversationServiceInterface()
->>>>>>> 2f49c8fa
         sut = MLSEventProcessor(conversationService: conversationServiceMock)
     }
 
@@ -70,6 +64,7 @@
         sut = nil
         mlsServiceMock = nil
         conversationServiceMock = nil
+        oneOnOneResolverMock = nil
         conversation = nil
         qualifiedID = nil
         sut = nil
@@ -78,69 +73,39 @@
 
     // MARK: - Process Welcome Message
 
-<<<<<<< HEAD
     func test_itProcessesMessageAndUpdatesConversation_GroupConversation() async {
         // Given
         let message = "welcome message"
-        let isDone = XCTestExpectation(description: "isDone")
-
-        await syncMOC.perform {
-            self.mlsServiceMock.groupID = self.conversation.mlsGroupID
+
+        await syncMOC.perform {
             self.conversation.mlsStatus = .pendingJoin
             self.conversation.conversationType = .group
             XCTAssertEqual(self.conversation.mlsStatus, .pendingJoin)
-
-            // When
-            self.sut.process(
-                welcomeMessage: message,
-                conversationID: self.qualifiedID,
-                in: self.syncMOC,
-                mlsService: self.mlsServiceMock,
-                oneOnOneResolver: self.oneOnOneResolver
-            ) {
-                isDone.fulfill()
-            }
-        }
-
-        await fulfillment(of: [isDone])
-
-        // Then
-        await syncMOC.perform {
-            XCTAssertEqual(message, self.mlsServiceMock.processedWelcomeMessage)
-            XCTAssertTrue(self.mlsServiceMock.uploadKeyPackesIfNeededCalled)
-            XCTAssertEqual(self.conversationServiceMock.syncConversationInvocations, [self.qualifiedID])
-            XCTAssertEqual(self.conversation.mlsStatus, .ready)
-            XCTAssertTrue(self.oneOnOneResolver.resolveOneOnOneConversationWithInCompletion_Invocations.isEmpty)
-=======
-    func test_itProcessesMessageAndUpdatesConversation() async {
-        // Given
-        let message = "welcome message"
-
-        await syncMOC.perform { [self] in
-            conversation.mlsStatus = .pendingJoin
->>>>>>> 2f49c8fa
         }
 
         // When
         await sut.process(
             welcomeMessage: message,
             conversationID: qualifiedID,
-            in: syncMOC
+            in: syncMOC,
+            mlsService: mlsServiceMock,
+            oneOnOneResolver: oneOnOneResolverMock
         )
 
         // Then
         XCTAssertEqual(mlsServiceMock.processWelcomeMessageWelcomeMessage_Invocations, [message])
         XCTAssertEqual(mlsServiceMock.uploadKeyPackagesIfNeeded_Invocations.count, 1)
-
-        let mlsStatus = await syncMOC.perform { self.conversation.mlsStatus }
-        XCTAssertEqual(mlsStatus, .ready)
-    }
-
-<<<<<<< HEAD
+        XCTAssertEqual(conversationServiceMock.syncConversationQualifiedID_Invocations, [qualifiedID])
+        XCTAssertTrue(oneOnOneResolverMock.resolveOneOnOneConversationWithIn_Invocations.isEmpty)
+
+        await syncMOC.perform {
+            XCTAssertEqual(self.conversation.mlsStatus, .ready)
+        }
+    }
+
     func test_itProcessesMessageAndUpdatesConversation_OneOnOneConversation() async throws {
         // Given
         let message = "welcome message"
-        let isDone = XCTestExpectation(description: "isDone")
 
         let otherUserID = QualifiedID(
             uuid: .create(),
@@ -148,7 +113,6 @@
         )
 
         await syncMOC.perform {
-            self.mlsServiceMock.groupID = self.conversation.mlsGroupID
             self.conversation.mlsStatus = .pendingJoin
             self.conversation.conversationType = .oneOnOne
             XCTAssertEqual(self.conversation.mlsStatus, .pendingJoin)
@@ -161,59 +125,33 @@
                 user: otherUser,
                 role: nil
             )
-
-            // Mock
-            self.oneOnOneResolver.resolveOneOnOneConversationWithInCompletion_MockMethod = { _, _, completion in
-                completion(.success(()))
-            }
-
-            // When
-            self.sut.process(
-                welcomeMessage: message,
-                conversationID: self.qualifiedID,
-                in: self.syncMOC,
-                mlsService: self.mlsServiceMock,
-                oneOnOneResolver: self.oneOnOneResolver
-            ) {
-                isDone.fulfill()
-            }
-        }
-
-        await fulfillment(of: [isDone])
-
-        // Then
-        try await syncMOC.perform {
-            XCTAssertEqual(message, self.mlsServiceMock.processedWelcomeMessage)
-            XCTAssertTrue(self.mlsServiceMock.uploadKeyPackesIfNeededCalled)
-            XCTAssertEqual(self.conversationServiceMock.syncConversationInvocations, [self.qualifiedID])
-            XCTAssertEqual(self.conversation.mlsStatus, .ready)
-
-            XCTAssertEqual(self.oneOnOneResolver.resolveOneOnOneConversationWithInCompletion_Invocations.count, 1)
-            let invocation = try XCTUnwrap(self.oneOnOneResolver.resolveOneOnOneConversationWithInCompletion_Invocations.first)
-            XCTAssertEqual(invocation.userID, otherUserID)
-        }
-=======
-    func test_itProcessesMessage_ConversationDoesNotExist() async {
-        // Given
-        let message = "welcome message"
-        let mlsGroupID = MLSGroupID.random()
-        let qualifiedID = QualifiedID.random()
-
-        mlsServiceMock.processWelcomeMessageWelcomeMessage_MockValue = mlsGroupID
+        }
+
+        // Mock
+        oneOnOneResolverMock.resolveOneOnOneConversationWithIn_MockMethod = { _, _ in }
 
         // When
         await sut.process(
             welcomeMessage: message,
-            conversationID: qualifiedID,
-            in: syncMOC
+            conversationID: self.qualifiedID,
+            in: self.syncMOC,
+            mlsService: self.mlsServiceMock,
+            oneOnOneResolver: self.oneOnOneResolverMock
         )
 
         // Then
+
         XCTAssertEqual(mlsServiceMock.processWelcomeMessageWelcomeMessage_Invocations, [message])
         XCTAssertEqual(mlsServiceMock.uploadKeyPackagesIfNeeded_Invocations.count, 1)
         XCTAssertEqual(conversationServiceMock.syncConversationQualifiedID_Invocations, [qualifiedID])
->>>>>>> 2f49c8fa
-    }
+        XCTAssertEqual(oneOnOneResolverMock.resolveOneOnOneConversationWithIn_Invocations.count, 1)
+        XCTAssertEqual(oneOnOneResolverMock.resolveOneOnOneConversationWithIn_Invocations.first?.userID, otherUserID)
+
+        await syncMOC.perform {
+            XCTAssertEqual(self.conversation.mlsStatus, .ready)
+        }
+    }
+
     // MARK: - Update Conversation
 
     func test_itUpdates_GroupID() async {
@@ -370,28 +308,4 @@
             XCTAssertEqual(self.conversation.mlsStatus, expectedValue, file: file, line: line)
         }
     }
-}
-
-class MockOneOnOneResolverInterface: OneOnOneResolverInterface {
-
-    // MARK: - Life cycle
-
-    init() {}
-
-
-    // MARK: - resolveOneOnOneConversation
-
-    var resolveOneOnOneConversationWithInCompletion_Invocations: [(userID: QualifiedID, context: NSManagedObjectContext, completion: (Swift.Result<Void, Error>) -> Void)] = []
-    var resolveOneOnOneConversationWithInCompletion_MockMethod: ((QualifiedID, NSManagedObjectContext, @escaping (Swift.Result<Void, Error>) -> Void) -> Void)?
-
-    func resolveOneOnOneConversation(with userID: QualifiedID, in context: NSManagedObjectContext, completion: @escaping (Swift.Result<Void, Error>) -> Void) {
-        resolveOneOnOneConversationWithInCompletion_Invocations.append((userID: userID, context: context, completion: completion))
-
-        guard let mock = resolveOneOnOneConversationWithInCompletion_MockMethod else {
-            fatalError("no mock for `resolveOneOnOneConversationWithInCompletion`")
-        }
-
-        mock(userID, context, completion)
-    }
-
 }