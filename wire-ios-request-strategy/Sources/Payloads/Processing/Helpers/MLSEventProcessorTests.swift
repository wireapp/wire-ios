--- conflicted
+++ resolved
@@ -60,19 +60,6 @@
             self.conversation.mlsStatus = .pendingJoin
             XCTAssertEqual(self.conversation.mlsStatus, .pendingJoin)
         }
-
-<<<<<<< HEAD
-        // When
-        await MLSEventProcessor.shared.process(welcomeMessage: message, in: self.syncMOC)
-=======
-            // When
-            self.sut.process(welcomeMessage: message, in: self.syncMOC)
->>>>>>> 8d81933f
-
-        // Then
-        let mlsStatus = await syncMOC.perform { self.conversation.mlsStatus }
-        XCTAssertEqual(message, self.mlsServiceMock.processWelcomeMessageWelcomeMessage_Invocations.last)
-        XCTAssertEqual(mlsStatus, .ready)
     }
 
     // MARK: - Update Conversation
@@ -84,21 +71,12 @@
             self.mlsServiceMock.conversationExistsGroupID_MockMethod = { _ in false }
         }
 
-<<<<<<< HEAD
         // When
         await MLSEventProcessor.shared.updateConversationIfNeeded(
             conversation: self.conversation,
             groupID: self.groupIdString,
             context: self.syncMOC
         )
-=======
-            // When
-            self.sut.updateConversationIfNeeded(
-                conversation: self.conversation,
-                groupID: self.groupIdString,
-                context: self.syncMOC
-            )
->>>>>>> 8d81933f
 
         await syncMOC.perform {
             // Then
@@ -167,19 +145,11 @@
             conversation.mlsGroupID = groupID
         }
 
-<<<<<<< HEAD
         // When
         await MLSEventProcessor.shared.wipeMLSGroup(
             forConversation: conversation,
             context: syncMOC
         )
-=======
-            // When
-            self.sut.wipeMLSGroup(
-                forConversation: conversation,
-                context: syncMOC
-            )
->>>>>>> 8d81933f
 
         // Then
         XCTAssertEqual(mlsServiceMock.wipeGroup_Invocations.count, 1)
@@ -193,19 +163,11 @@
             conversation.mlsGroupID = MLSGroupID(Data.random())
         }
 
-<<<<<<< HEAD
         // When
         await MLSEventProcessor.shared.wipeMLSGroup(
             forConversation: conversation,
             context: syncMOC
         )
-=======
-            // When
-            self.sut.wipeMLSGroup(
-                forConversation: conversation,
-                context: syncMOC
-            )
->>>>>>> 8d81933f
 
         // Then
         XCTAssertTrue(mlsServiceMock.wipeGroup_Invocations.isEmpty)
@@ -244,21 +206,12 @@
             self.mlsServiceMock.conversationExistsGroupID_MockValue = mockHasWelcomeMessageBeenProcessed
         }
 
-<<<<<<< HEAD
         // When
         await MLSEventProcessor.shared.updateConversationIfNeeded(
             conversation: self.conversation,
             groupID: self.groupIdString,
             context: self.syncMOC
         )
-=======
-            // When
-            self.sut.updateConversationIfNeeded(
-                conversation: self.conversation,
-                groupID: self.groupIdString,
-                context: self.syncMOC
-            )
->>>>>>> 8d81933f
 
         await syncMOC.perform {
             // Then
