//
// Wire
// Copyright (C) 2023 Wire Swiss GmbH
//
// This program is free software: you can redistribute it and/or modify
// it under the terms of the GNU General Public License as published by
// the Free Software Foundation, either version 3 of the License, or
// (at your option) any later version.
//
// This program is distributed in the hope that it will be useful,
// but WITHOUT ANY WARRANTY; without even the implied warranty of
// MERCHANTABILITY or FITNESS FOR A PARTICULAR PURPOSE. See the
// GNU General Public License for more details.
//
// You should have received a copy of the GNU General Public License
// along with this program. If not, see http://www.gnu.org/licenses/.
//

import WireDataModel

public enum MessageSendError: Error, Equatable {
    case missingMessageProtocol
    case missingGroupID
    case missingQualifiedID
    case missingMlsService
    case unresolvedApiVersion
    case messageExpired
}

public typealias SendableMessage = ProteusMessage & MLSMessage

// sourcery: AutoMockable
public protocol MessageSenderInterface {

    func sendMessage(message: any SendableMessage) async throws

    func broadcastMessage(message: any ProteusMessage) async throws

}

public final class MessageSender: MessageSenderInterface {

    public init (
        apiProvider: APIProviderInterface,
        clientRegistrationDelegate: ClientRegistrationDelegate,
        sessionEstablisher: SessionEstablisherInterface,
        messageDependencyResolver: MessageDependencyResolverInterface,
        quickSyncObserver: QuickSyncObserverInterface,
        context: NSManagedObjectContext
    ) {
        self.apiProvider = apiProvider
        self.clientRegistrationDelegate = clientRegistrationDelegate
        self.sessionEstablisher = sessionEstablisher
        self.messageDependencyResolver = messageDependencyResolver
        self.quickSyncObserver = quickSyncObserver
        self.context = context
        self.logAttributesBuilder = MessageLogAttributesBuilder(context: context)
    }

    private let apiProvider: APIProviderInterface
    private let context: NSManagedObjectContext
    private let clientRegistrationDelegate: ClientRegistrationDelegate
    private let sessionEstablisher: SessionEstablisherInterface
    private let messageDependencyResolver: MessageDependencyResolverInterface
    private let quickSyncObserver: QuickSyncObserverInterface
    private let proteusPayloadProcessor = MessageSendingStatusPayloadProcessor()
    private let mlsPayloadProcessor = MLSMessageSendingStatusPayloadProcessor()
    private let logAttributesBuilder: MessageLogAttributesBuilder

    public func broadcastMessage(message: any ProteusMessage) async throws {
        let logAttributes = await logAttributesBuilder.logAttributes(message)
        WireLogger.messaging.debug("broadcast message", attributes: logAttributes)

        await quickSyncObserver.waitForQuickSyncToFinish()

        do {
            guard let apiVersion = BackendInfo.apiVersion else { throw MessageSendError.unresolvedApiVersion }
            try await attemptToBroadcastWithProteus(message: message, apiVersion: apiVersion)
        } catch {
            let logAttributes = await logAttributesBuilder.logAttributes(message)
            WireLogger.messaging.warn("broadcast message failed: \(error)", attributes: logAttributes)
            throw error
        }
    }

    public func sendMessage(message: any SendableMessage) async throws {
<<<<<<< HEAD
        await context.perform {
            WireLogger.messaging.debug(
                "send message - start wait for quick sync to finish",
                attributes: .safePublic
            )
        }
=======
        let logAttributes = await logAttributesBuilder.logAttributes(message)
        WireLogger.messaging.debug("send message", attributes: logAttributes)
>>>>>>> 5881061b

        await quickSyncObserver.waitForQuickSyncToFinish()

        do {
            await context.perform {
                WireLogger.messaging.debug(
                    "send message - start wait for dependencies to resolve",
                    attributes: message.logInformation
                )
            }

            try await messageDependencyResolver.waitForDependenciesToResolve(for: message)
            try await attemptToSend(message: message)
        } catch {
<<<<<<< HEAD
            await context.perform {
                WireLogger.messaging.warn("send message - failed: \(error)", attributes: message.logInformation)
            }
=======
            let logAttributes = await logAttributesBuilder.logAttributes(message)
            WireLogger.messaging.warn("send message failed: \(error)", attributes: logAttributes)
>>>>>>> 5881061b
            throw error
        }

        // Triggering request polling to re-evalute dependencies, other messages
        // might have been waiting for this message to be sent.
        RequestAvailableNotification.notifyNewRequestsAvailable(nil)
    }

    private func attemptToSend(message: any SendableMessage) async throws {
        let messageProtocol = await context.perform {
            WireLogger.messaging.debug(
                "attempt to send",
                attributes: message.logInformation
            )
            return message.conversation?.messageProtocol
        }

        guard let apiVersion = BackendInfo.apiVersion else { throw MessageSendError.unresolvedApiVersion }
        guard let messageProtocol else {
            throw MessageSendError.missingMessageProtocol
        }

        // TODO: conditionally see if the message type expires or not
        await context.perform {
            message.setExpirationDate()
            self.context.saveOrRollback()
        }

        do {
            return switch messageProtocol {
            case .proteus, .mixed:
                try await attemptToSendWithProteus(message: message, apiVersion: apiVersion)
            case .mls:
                try await attemptToSendWithMLS(message: message, apiVersion: apiVersion)
            }
        } catch let networkError as NetworkError {
            try await context.perform { [self] in
                try handleFederationFailure(networkError: networkError, message: message)
            }
        }
    }

    private func attemptToBroadcastWithProteus(message: any ProteusMessage, apiVersion: APIVersion) async throws {
        do {
            let (messageStatus, response) = try await apiProvider.messageAPI(apiVersion: apiVersion).broadcastProteusMessage(message: message)
            await handleProteusSuccess(message: message, messageSendingStatus: messageStatus, response: response)
        } catch let networkError as NetworkError {
            let missingClients = try await handleProteusFailure(message: message, networkError)
            try await sessionEstablisher.establishSession(with: missingClients, apiVersion: apiVersion)
            try await broadcastMessage(message: message)
        }
    }

    private func attemptToSendWithProteus(message: any SendableMessage, apiVersion: APIVersion) async throws {
        let conversationID = await context.perform {
            WireLogger.messaging.debug(
                "attempt to send with proteus",
                attributes: message.logInformation
            )
            return message.conversation?.qualifiedID
        }

        guard let conversationID else {
            throw MessageSendError.missingQualifiedID
        }

        do {
            let (messageStatus, response) = try await apiProvider.messageAPI(apiVersion: apiVersion).sendProteusMessage(
                message: message,
                conversationID: conversationID
            )
            await handleProteusSuccess(message: message, messageSendingStatus: messageStatus, response: response)
        } catch let networkError as NetworkError {
            let missingClients = try await handleProteusFailure(message: message, networkError)
            try await sessionEstablisher.establishSession(with: missingClients, apiVersion: apiVersion)
            try await sendMessage(message: message)
        }
    }

    private func handleProteusSuccess(message: any ProteusMessage, messageSendingStatus: Payload.MessageSendingStatus, response: ZMTransportResponse) async {
        await context.perform {
            // swiftlint:disable:next todo_requires_jira_link
            message.delivered(with: response) // FIXME: jacob refactor to not use raw response
        }
        await proteusPayloadProcessor.updateClientsChanges(
            from: messageSendingStatus,
            for: message
        )
    }

    private func handleProteusFailure(message: any ProteusMessage, _ failure: NetworkError) async throws -> Set<QualifiedClientID> {
        switch failure {
        case .missingClients(let messageSendingStatus, _):
            await proteusPayloadProcessor.updateClientsChanges(
                from: messageSendingStatus,
                for: message
            )
            await context.perform {
                self.context.enqueueDelayedSave()
            }

            if await context.perform({ message.isExpired }) {
                await context.perform {
                    WireLogger.messaging.warn(
                        "attempt to send with proteus failed - missing clients and message is expired",
                        attributes: message.logInformation
                    )
                }
                throw MessageSendError.messageExpired
            } else {
                return Set(messageSendingStatus.missing.qualifiedClientIDs)
            }
        default:
            if case .tryAgainLater = failure.response?.result {
                if await context.perform({ message.isExpired }) {
                    await context.perform {
                        WireLogger.messaging.warn(
                            "attempt to send with proteus failed - message is expired and try again later",
                            attributes: message.logInformation
                        )
                    }
                    throw MessageSendError.messageExpired
                } else {
                    await context.perform {
                        WireLogger.messaging.warn(
                            "attempt to send with proteus failed - try again later",
                            attributes: message.logInformation
                        )
                    }
                    return Set() // FIXME: [WPB-5454] it's dangerous to retry indefinitely like this - [jacob]
                }
            } else {
                throw failure
            }
        }
    }

    private func handleFederationFailure(networkError: NetworkError, message: any SendableMessage) throws {
        if case .invalidRequestError(let responseFailure, _) = networkError, responseFailure.code == 533 {
            switch responseFailure.data?.type {
            case .federation:
                responseFailure.updateExpirationReason(for: message, with: .federationRemoteError)
            case .unknown:
                responseFailure.updateExpirationReason(for: message, with: .unknown)
            case .none:
                break
            }
        }
        throw networkError
    }

    private func attemptToSendWithMLS(message: any MLSMessage, apiVersion: APIVersion) async throws {
        let (conversationID, groupID, mlsService) = await context.perform {
            WireLogger.messaging.info(
                "attempt to send with mls",
                attributes: message.logInformation
            )
            return (
                message.conversation?.qualifiedID,
                message.conversation?.mlsGroupID,
                self.context.mlsService
            )
        }

        guard let conversationID else {
            throw MessageSendError.missingQualifiedID
        }
        guard let groupID else {
            throw MessageSendError.missingGroupID
        }
        guard let mlsService else {
            throw MessageSendError.missingMlsService
        }

        try await mlsService.commitPendingProposals(in: groupID)
        let encryptedData = try await encryptMlsMessage(message, groupID: groupID)
        let (payload, response) = try await apiProvider.messageAPI(apiVersion: apiVersion)
            .sendMLSMessage(message: encryptedData,
                            conversationID: conversationID,
                            expirationDate: await context.perform { message.expirationDate })

        await context.perform {
            self.mlsPayloadProcessor.updateFailedRecipients(from: payload, for: message)
            message.delivered(with: response)
        }
    }

    private func encryptMlsMessage(_ message: any MLSMessage, groupID: MLSGroupID) async throws -> Data {
        guard let mlsService = await context.perform({ self.context.mlsService }) else {
            throw MessageSendError.missingMlsService
        }

        return try await message.encryptForTransport { messageData in
            let encryptedData = try await mlsService.encrypt(
                message: messageData,
                for: groupID
            )
            return encryptedData
        }
    }
}

private extension Payload.ClientListByQualifiedUserID {

    var qualifiedClientIDs: [QualifiedClientID] {
        var qualifiedClientIDs: [QualifiedClientID] = []
        for (domain, clientListByUserID) in self {
            for (userID, clientIDs) in clientListByUserID {
                if let userUuid = UUID(uuidString: userID) {
                    qualifiedClientIDs.append(
                        contentsOf: clientIDs.map { clientID in
                            QualifiedClientID(
                                userID: userUuid,
                                domain: domain,
                                clientID: clientID)
                        }
                    )
                }
            }
        }
        return qualifiedClientIDs
    }

}<|MERGE_RESOLUTION|>--- conflicted
+++ resolved
@@ -84,17 +84,8 @@
     }
 
     public func sendMessage(message: any SendableMessage) async throws {
-<<<<<<< HEAD
-        await context.perform {
-            WireLogger.messaging.debug(
-                "send message - start wait for quick sync to finish",
-                attributes: .safePublic
-            )
-        }
-=======
         let logAttributes = await logAttributesBuilder.logAttributes(message)
-        WireLogger.messaging.debug("send message", attributes: logAttributes)
->>>>>>> 5881061b
+        WireLogger.messaging.debug("send message - start wait for quick sync to finish", attributes: logAttributes)
 
         await quickSyncObserver.waitForQuickSyncToFinish()
 
@@ -109,14 +100,8 @@
             try await messageDependencyResolver.waitForDependenciesToResolve(for: message)
             try await attemptToSend(message: message)
         } catch {
-<<<<<<< HEAD
-            await context.perform {
-                WireLogger.messaging.warn("send message - failed: \(error)", attributes: message.logInformation)
-            }
-=======
             let logAttributes = await logAttributesBuilder.logAttributes(message)
-            WireLogger.messaging.warn("send message failed: \(error)", attributes: logAttributes)
->>>>>>> 5881061b
+            WireLogger.messaging.warn("send message - failed: \(error)", attributes: logAttributes)
             throw error
         }
 
