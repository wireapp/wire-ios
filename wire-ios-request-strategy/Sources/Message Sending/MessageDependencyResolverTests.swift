//
// Wire
// Copyright (C) 2024 Wire Swiss GmbH
//
// This program is free software: you can redistribute it and/or modify
// it under the terms of the GNU General Public License as published by
// the Free Software Foundation, either version 3 of the License, or
// (at your option) any later version.
//
// This program is distributed in the hope that it will be useful,
// but WITHOUT ANY WARRANTY; without even the implied warranty of
// MERCHANTABILITY or FITNESS FOR A PARTICULAR PURPOSE. See the
// GNU General Public License for more details.
//
// You should have received a copy of the GNU General Public License
// along with this program. If not, see http://www.gnu.org/licenses/.
//

@testable import WireDataModel
import XCTest

final class MessageDependencyResolverTests: MessagingTestBase {

    func testThatGivenMessageWithoutDependencies_thenDontWait() async throws {
        // given
        let message = GenericMessageEntity(
            message: GenericMessage(content: Text(content: "Hello World")),
            context: syncMOC,
            conversation: groupConversation,
            completionHandler: nil)
        let (_, messageDependencyResolver) = Arrangement(coreDataStack: coreDataStack)
            .arrange()

        // then test completes
<<<<<<< HEAD
        let before = Date.now
        try await messageDependencyResolver.waitForDependenciesToResolve(for: message)
        XCTAssert(Date.now.timeIntervalSince(before) < 0.5)
=======
        let expectation = XCTestExpectation(description: "action is done within 500ms")
        Task {
            try await messageDependencyResolver.waitForDependenciesToResolve(for: message)
            expectation.fulfill()
        }
        wait(for: [expectation], timeout: 0.5)
>>>>>>> c06d59d0
    }

    func testThatGivenMessageIsInvisibleAndConversationIsDegraded_thenDontThrow() async throws {
        // given
        await syncMOC.perform { [self] in
            groupConversation.messageProtocol = .mls
            groupConversation.mlsVerificationStatus = .degraded
        }

        let uuid = UUID.create()
        let message = GenericMessageEntity(
            message: GenericMessage(content: Confirmation(messageId: uuid)),
            context: syncMOC,
            conversation: groupConversation,
            completionHandler: nil)
        message.shouldIgnoreTheSecurityLevelCheck = true
        let (_, messageDependencyResolver) = Arrangement(coreDataStack: coreDataStack)
            .arrange()

        // then test completes
<<<<<<< HEAD
        let before = Date.now
        try await messageDependencyResolver.waitForDependenciesToResolve(for: message)
        XCTAssert(Date.now.timeIntervalSince(before) < 0.5)
=======
        let expectation = XCTestExpectation(description: "action is done within 500ms")
        Task {
            try await messageDependencyResolver.waitForDependenciesToResolve(for: message)
            expectation.fulfill()
        }
        wait(for: [expectation], timeout: 0.5)
>>>>>>> c06d59d0
    }

    func testThatGivenMessageWithDependencies_thenWaitUntilDependencyIsResolved() async throws {
        // given
        await syncMOC.perform {
            // make conversatio sync a dependency
            self.groupConversation.needsToBeUpdatedFromBackend = true
        }
        let message = GenericMessageEntity(
            message: GenericMessage(content: Text(content: "Hello World")),
            context: syncMOC,
            conversation: groupConversation,
            completionHandler: nil)
        let (_, messageDependencyResolver) = Arrangement(coreDataStack: coreDataStack)
            .arrange()

        // Sleeping in order to hit the code path where we start observing RequestAvailable
        try await Task.sleep(nanoseconds: 250_000_000)

        await syncMOC.perform {
            self.groupConversation.needsToBeUpdatedFromBackend = false
        }

        RequestAvailableNotification.notifyNewRequestsAvailable(nil)

        // then test completes
<<<<<<< HEAD
        try await messageDependencyResolver.waitForDependenciesToResolve(for: message)
=======
        let expectation = XCTestExpectation(description: "action is done within 500ms")
        Task {
            try await messageDependencyResolver.waitForDependenciesToResolve(for: message)
            expectation.fulfill()
        }
        wait(for: [expectation], timeout: 0.5)
>>>>>>> c06d59d0
    }

    func testThatGivenMessageWithLegalHoldStatusPendingApproval_thenThrow() throws {
        // given
        syncMOC.performAndWait {
            // make conversatio sync a dependency
            groupConversation.needsToBeUpdatedFromBackend = true
            groupConversation.legalHoldStatus = .pendingApproval
        }
        let message = GenericMessageEntity(
            message: GenericMessage(content: Text(content: "Hello World")),
            context: syncMOC,
            conversation: groupConversation,
            completionHandler: nil)

        let (_, messageDependencyResolver) = Arrangement(coreDataStack: coreDataStack)
            .arrange()

        // then test completes
<<<<<<< HEAD
        do {
            try await messageDependencyResolver.waitForDependenciesToResolve(for: message)
            XCTFail("unexpected success")
        } catch MessageDependencyResolverError.legalHoldPendingApproval {
            // should pass here
        } catch {
            XCTFail(String(reflecting: error))
=======
        let expectation = XCTestExpectation(description: "action is done within 500ms")
        Task {
            do {
                try await messageDependencyResolver.waitForDependenciesToResolve(for: message)
                XCTFail("unexpected success")
            } catch MessageDependencyResolverError.legalHoldPendingApproval {
                expectation.fulfill()
            } catch {
                XCTFail()
            }
>>>>>>> c06d59d0
        }
        wait(for: [expectation], timeout: 0.5)
    }

    struct Arrangement {

        struct Scaffolding {
            static let clientID = QualifiedClientID(userID: UUID(), domain: "example.com", clientID: "client123")
            static let prekey = Payload.Prekey(key: "prekey123", id: nil)
            static let prekeyByQualifiedUserID = [clientID.domain: [clientID.userID.transportString(): [clientID.clientID: prekey]]]
        }

        let coreDataStack: CoreDataStack

        func arrange() -> (Arrangement, MessageDependencyResolver) {
            (
                self,
                MessageDependencyResolver(context: coreDataStack.syncContext)
            )
        }
    }
}<|MERGE_RESOLUTION|>--- conflicted
+++ resolved
@@ -16,8 +16,9 @@
 // along with this program. If not, see http://www.gnu.org/licenses/.
 //
 
+import XCTest
+
 @testable import WireDataModel
-import XCTest
 
 final class MessageDependencyResolverTests: MessagingTestBase {
 
@@ -32,18 +33,9 @@
             .arrange()
 
         // then test completes
-<<<<<<< HEAD
         let before = Date.now
         try await messageDependencyResolver.waitForDependenciesToResolve(for: message)
-        XCTAssert(Date.now.timeIntervalSince(before) < 0.5)
-=======
-        let expectation = XCTestExpectation(description: "action is done within 500ms")
-        Task {
-            try await messageDependencyResolver.waitForDependenciesToResolve(for: message)
-            expectation.fulfill()
-        }
-        wait(for: [expectation], timeout: 0.5)
->>>>>>> c06d59d0
+        XCTAssert(Date.now.timeIntervalSince(before) < 0.5, "duration > 500ms")
     }
 
     func testThatGivenMessageIsInvisibleAndConversationIsDegraded_thenDontThrow() async throws {
@@ -64,18 +56,9 @@
             .arrange()
 
         // then test completes
-<<<<<<< HEAD
         let before = Date.now
         try await messageDependencyResolver.waitForDependenciesToResolve(for: message)
-        XCTAssert(Date.now.timeIntervalSince(before) < 0.5)
-=======
-        let expectation = XCTestExpectation(description: "action is done within 500ms")
-        Task {
-            try await messageDependencyResolver.waitForDependenciesToResolve(for: message)
-            expectation.fulfill()
-        }
-        wait(for: [expectation], timeout: 0.5)
->>>>>>> c06d59d0
+        XCTAssert(Date.now.timeIntervalSince(before) < 0.5, "duration > 500ms")
     }
 
     func testThatGivenMessageWithDependencies_thenWaitUntilDependencyIsResolved() async throws {
@@ -102,19 +85,12 @@
         RequestAvailableNotification.notifyNewRequestsAvailable(nil)
 
         // then test completes
-<<<<<<< HEAD
+        let before = Date.now
         try await messageDependencyResolver.waitForDependenciesToResolve(for: message)
-=======
-        let expectation = XCTestExpectation(description: "action is done within 500ms")
-        Task {
-            try await messageDependencyResolver.waitForDependenciesToResolve(for: message)
-            expectation.fulfill()
-        }
-        wait(for: [expectation], timeout: 0.5)
->>>>>>> c06d59d0
+        XCTAssert(Date.now.timeIntervalSince(before) < 0.5, "duration > 500ms")
     }
 
-    func testThatGivenMessageWithLegalHoldStatusPendingApproval_thenThrow() throws {
+    func testThatGivenMessageWithLegalHoldStatusPendingApproval_thenThrow() async throws {
         // given
         syncMOC.performAndWait {
             // make conversatio sync a dependency
@@ -131,7 +107,6 @@
             .arrange()
 
         // then test completes
-<<<<<<< HEAD
         do {
             try await messageDependencyResolver.waitForDependenciesToResolve(for: message)
             XCTFail("unexpected success")
@@ -139,20 +114,7 @@
             // should pass here
         } catch {
             XCTFail(String(reflecting: error))
-=======
-        let expectation = XCTestExpectation(description: "action is done within 500ms")
-        Task {
-            do {
-                try await messageDependencyResolver.waitForDependenciesToResolve(for: message)
-                XCTFail("unexpected success")
-            } catch MessageDependencyResolverError.legalHoldPendingApproval {
-                expectation.fulfill()
-            } catch {
-                XCTFail()
-            }
->>>>>>> c06d59d0
         }
-        wait(for: [expectation], timeout: 0.5)
     }
 
     struct Arrangement {
