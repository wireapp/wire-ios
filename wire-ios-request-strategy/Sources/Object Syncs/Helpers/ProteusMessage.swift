//
// Wire
// Copyright (C) 2023 Wire Swiss GmbH
//
// This program is free software: you can redistribute it and/or modify
// it under the terms of the GNU General Public License as published by
// the Free Software Foundation, either version 3 of the License, or
// (at your option) any later version.
//
// This program is distributed in the hope that it will be useful,
// but WITHOUT ANY WARRANTY; without even the implied warranty of
// MERCHANTABILITY or FITNESS FOR A PARTICULAR PURPOSE. See the
// GNU General Public License for more details.
//
// You should have received a copy of the GNU General Public License
// along with this program. If not, see http://www.gnu.org/licenses/.
//

import Foundation

<<<<<<< HEAD
public protocol ProteusMessage: OTREntity, EncryptedPayloadGenerator, Hashable {
    var logInformation: LogAttributes { get }

    /// Sets the expiration date with the default time interval and returns the date.
    func setExpirationDate()
}
=======
public protocol ProteusMessage: OTREntity, EncryptedPayloadGenerator {}
>>>>>>> 5881061b

extension ZMClientMessage: ProteusMessage {}

extension ZMAssetClientMessage: ProteusMessage {}<|MERGE_RESOLUTION|>--- conflicted
+++ resolved
@@ -18,16 +18,10 @@
 
 import Foundation
 
-<<<<<<< HEAD
-public protocol ProteusMessage: OTREntity, EncryptedPayloadGenerator, Hashable {
-    var logInformation: LogAttributes { get }
-
+public protocol ProteusMessage: OTREntity, EncryptedPayloadGenerator {
     /// Sets the expiration date with the default time interval and returns the date.
     func setExpirationDate()
 }
-=======
-public protocol ProteusMessage: OTREntity, EncryptedPayloadGenerator {}
->>>>>>> 5881061b
 
 extension ZMClientMessage: ProteusMessage {}
 
