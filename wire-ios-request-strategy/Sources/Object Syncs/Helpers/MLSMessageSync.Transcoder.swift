--- conflicted
+++ resolved
@@ -41,13 +41,8 @@
 
         func request(forEntity entity: Message, apiVersion: APIVersion) -> ZMTransportRequest? {
             switch apiVersion {
-<<<<<<< HEAD
-            case .v0, .v1:
-                WireLogger.mls.warn("can't send mls message on api version: \(apiVersion.rawValue)")
-=======
             case .v0, .v1, .v2, .v3, .v4:
                 Logging.mls.warn("can't send mls message on api version: \(apiVersion.rawValue)")
->>>>>>> 1c020cbc
                 return nil
 
             case .v5:
@@ -123,26 +118,8 @@
             case .v0, .v1, .v2, .v3, .v4:
                 return
 
-<<<<<<< HEAD
-            case .v2, .v3:
-                v2processResponse(response, for: entity)
-
-            case .v4:
-                v4processResponse(response, for: entity)
-            }
-        }
-
-        private func v2processResponse(
-            _ response: ZMTransportResponse,
-            for entity: Message
-        ) {
-            guard response.result == .success else {
-                WireLogger.mls.error("failed to send mls message. Response: \(response)")
-                return
-=======
             case .v5:
                 processResponse(response, for: entity)
->>>>>>> 1c020cbc
             }
         }
 
