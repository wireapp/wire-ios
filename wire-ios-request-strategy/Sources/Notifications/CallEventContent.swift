//
// Wire
// Copyright (C) 2022 Wire Swiss GmbH
//
// This program is free software: you can redistribute it and/or modify
// it under the terms of the GNU General Public License as published by
// the Free Software Foundation, either version 3 of the License, or
// (at your option) any later version.
//
// This program is distributed in the hope that it will be useful,
// but WITHOUT ANY WARRANTY; without even the implied warranty of
// MERCHANTABILITY or FITNESS FOR A PARTICULAR PURPOSE. See the
// GNU General Public License for more details.
//
// You should have received a copy of the GNU General Public License
// along with this program. If not, see http://www.gnu.org/licenses/.
//

import Foundation

public struct CallEventContent: Decodable {

    public enum CodingKeys: String, CodingKey {

        case type
        case properties = "props"
        case callerUserID = "src_userid"
        case callerClientID = "src_clientid"
        case resp

    }

    // MARK: - Properties

    /// Call event type.

    public let type: String

    /// Properties containing info whether the incoming call has video or not.

    let properties: Properties?

    let callerUserID: String

<<<<<<< HEAD
    public let callerClientID: String
=======
    let callerIdString: String?
>>>>>>> 96a39295

    public let resp: Bool

    // MARK: - Life cycle

    public init?(from event: ZMUpdateEvent) {
        guard
            event.type == .conversationOtrMessageAdd,
            let message = GenericMessage(from: event),
            message.hasCalling,
            let payload = message.calling.content.data(using: .utf8, allowLossyConversion: false)
        else {
            return nil
        }

        self.init(from: payload)
    }

    public init?(from data: Data, with decoder: JSONDecoder = .init()) {
        do {
            self = try decoder.decode(Self.self, from: data)
        } catch let error {
            print(error.localizedDescription)
            return nil
        }
    }

    // MARK: - Methods

    public var callerID: UUID? {
<<<<<<< HEAD
        return UUID(uuidString: callerUserID)
=======
        return callerIdString.flatMap(UUID.init)
>>>>>>> 96a39295
    }

    public var callState: LocalNotificationType.CallState? {
        if isIncomingCall {
            return .incomingCall(video: properties?.isVideo ?? false)
        } else if isEndCall {
            return .missedCall(cancelled: true)
        } else {
            return nil
        }
    }

    public var initiatesRinging: Bool {
        return isIncomingCall
    }

    public var terminatesRinging: Bool {
        return isEndCall || isAnsweredElsewhere || isRejected
    }

    public var isIncomingCall: Bool {
        return isStartCall && !resp
    }

    public var isAnsweredElsewhere: Bool {
        return isStartCall && resp
    }

    public var isStartCall: Bool {
        return type.isOne(of: ["SETUP", "GROUPSTART", "CONFSTART"])
    }

    public var isEndCall: Bool {
        return type.isOne(of: ["CANCEL", "GROUPEND", "CONFEND"])
    }

    public var isRejected: Bool {
        return type == "REJECT"
    }

    public var isRemoteMute: Bool {
        return type == "REMOTEMUTE"
    }

    public var isConferenceKey: Bool {
        return type == "CONFKEY"
    }

    public var isVideo: Bool {
        guard let properties = properties else {
            return false
        }

        return properties.isVideo
    }

}

extension CallEventContent {

    struct Properties: Decodable {

        private let videosend: String

        var isVideo: Bool {
            return videosend == "true"
        }
    }

}<|MERGE_RESOLUTION|>--- conflicted
+++ resolved
@@ -40,13 +40,9 @@
 
     let properties: Properties?
 
-    let callerUserID: String
+    let callerUserID: String?
 
-<<<<<<< HEAD
     public let callerClientID: String
-=======
-    let callerIdString: String?
->>>>>>> 96a39295
 
     public let resp: Bool
 
@@ -77,11 +73,7 @@
     // MARK: - Methods
 
     public var callerID: UUID? {
-<<<<<<< HEAD
-        return UUID(uuidString: callerUserID)
-=======
-        return callerIdString.flatMap(UUID.init)
->>>>>>> 96a39295
+        return callerUserID.flatMap(UUID.init)
     }
 
     public var callState: LocalNotificationType.CallState? {
