//
// Wire
// Copyright (C) 2022 Wire Swiss GmbH
//
// This program is free software: you can redistribute it and/or modify
// it under the terms of the GNU General Public License as published by
// the Free Software Foundation, either version 3 of the License, or
// (at your option) any later version.
//
// This program is distributed in the hope that it will be useful,
// but WITHOUT ANY WARRANTY; without even the implied warranty of
// MERCHANTABILITY or FITNESS FOR A PARTICULAR PURPOSE. See the
// GNU General Public License for more details.
//
// You should have received a copy of the GNU General Public License
// along with this program. If not, see http://www.gnu.org/licenses/.
//

import Foundation

public struct CallEventContent: Decodable {

    public enum CodingKeys: String, CodingKey {

        case type
        case properties = "props"
        case callerUserID = "src_userid"
        case callerClientID = "src_clientid"
        case resp

    }

    // MARK: - Properties

    /// Call event type.

    public let type: String

    /// Properties containing info whether the incoming call has video or not.

    let properties: Properties?

    let callerUserID: String

    public let callerClientID: String

    public let resp: Bool

    // MARK: - Life cycle

    public init?(from event: ZMUpdateEvent) {
        guard
            event.type == .conversationOtrMessageAdd,
            let message = GenericMessage(from: event),
            message.hasCalling,
            let payload = message.calling.content.data(using: .utf8, allowLossyConversion: false)
        else {
            return nil
        }

        self.init(from: payload)
    }

    public init?(from data: Data, with decoder: JSONDecoder = .init()) {
        do {
            self = try decoder.decode(Self.self, from: data)
        } catch let error {
            print(error.localizedDescription)
            return nil
        }
    }

    // MARK: - Methods

    public var callerID: UUID? {
        return UUID(uuidString: callerUserID)
    }

    public var callState: LocalNotificationType.CallState? {
        if isIncomingCall {
            return .incomingCall(video: properties?.isVideo ?? false)
        } else if isEndCall {
            return .missedCall(cancelled: true)
        } else {
            return nil
        }
    }

    public var initiatesRinging: Bool {
        return isIncomingCall
    }

    public var terminatesRinging: Bool {
        return isEndCall || isAnsweredElsewhere || isRejected
    }

    public var isIncomingCall: Bool {
        return isStartCall && !resp
    }

    public var isAnsweredElsewhere: Bool {
        return isStartCall && resp
    }

    public var isStartCall: Bool {
        return type.isOne(of: ["SETUP", "GROUPSTART", "CONFSTART"])
    }

    public var isEndCall: Bool {
        return type.isOne(of: ["CANCEL", "GROUPEND", "CONFEND"])
    }

    public var isRejected: Bool {
        return type == "REJECT"
    }

    public var isRemoteMute: Bool {
        return type == "REMOTEMUTE"
    }

<<<<<<< HEAD
    public var isConferenceKey: Bool {
        return type == "CONFKEY"
    }

    public var isReject: Bool {
        return type == "REJECT"
=======
    public var isVideo: Bool {
        guard let properties = properties else {
            return false
        }

        return properties.isVideo
>>>>>>> cbded3a2
    }

}

extension CallEventContent {

    struct Properties: Decodable {

        private let videosend: String

        var isVideo: Bool {
            return videosend == "true"
        }
    }

}<|MERGE_RESOLUTION|>--- conflicted
+++ resolved
@@ -118,21 +118,16 @@
         return type == "REMOTEMUTE"
     }
 
-<<<<<<< HEAD
     public var isConferenceKey: Bool {
         return type == "CONFKEY"
     }
 
-    public var isReject: Bool {
-        return type == "REJECT"
-=======
     public var isVideo: Bool {
         guard let properties = properties else {
             return false
         }
 
         return properties.isVideo
->>>>>>> cbded3a2
     }
 
 }
