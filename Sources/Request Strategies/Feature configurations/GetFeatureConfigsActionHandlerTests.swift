//
// Wire
// Copyright (C) 2022 Wire Swiss GmbH
//
// This program is free software: you can redistribute it and/or modify
// it under the terms of the GNU General Public License as published by
// the Free Software Foundation, either version 3 of the License, or
// (at your option) any later version.
//
// This program is distributed in the hope that it will be useful,
// but WITHOUT ANY WARRANTY; without even the implied warranty of
// MERCHANTABILITY or FITNESS FOR A PARTICULAR PURPOSE. See the
// GNU General Public License for more details.
//
// You should have received a copy of the GNU General Public License
// along with this program. If not, see http://www.gnu.org/licenses/.
//

import Foundation
@testable import WireRequestStrategy

class GetFeatureConfigsActionHandlerTests: MessagingTestBase {

    // MARK: - Helpers

    func mockResponse(status: Int, label: String) -> ZMTransportResponse {
        let payload = ["label": label] as ZMTransportData
        return mockResponse(status: status, payload: payload)
    }

    func mockResponse(status: Int, payload: ZMTransportData? = nil) -> ZMTransportResponse {
        return ZMTransportResponse(
            payload: payload,
            httpStatus: status,
            transportSessionError: nil,
            apiVersion: APIVersion.v0.rawValue
        )
    }

    let successPayload: ZMTransportData = [

    ] as ZMTransportData

    // MARK: - Request generation

    func test_ItGeneratesARequest() throws {
        // Given
        let sut = GetFeatureConfigsActionHandler(context: syncMOC)
        let action = GetFeatureConfigsAction()

        // When
        let request = try XCTUnwrap(sut.request(for: action, apiVersion: .v0))

        // Then
        XCTAssertEqual(request.path, "/feature-configs")
        XCTAssertEqual(request.method, .methodGET)
    }

    // MARK: - Response handling

    func test_ItHandlesResponse_200() throws {
        syncMOC.performGroupedBlock {
            // Given
            let sut = GetFeatureConfigsActionHandler(context: self.syncMOC)
            var action = GetFeatureConfigsAction()

            // Expectation
            let gotResult = self.expectation(description: "gotResult")

            action.onResult { result in
                switch result {
                case .success:
                    break

                default:
                    XCTFail("Expected 'success'")
                }

                gotResult.fulfill()
            }

<<<<<<< HEAD
        let payload = GetFeatureConfigsActionHandler.ResponsePayload(
            appLock: .init(status: .enabled, config: .init(enforceAppLock: true, inactivityTimeoutSecs: 11)),
            classifiedDomains: .init(status: .enabled, config: .init(domains: ["foo"])),
            conferenceCalling: .init(status: .enabled),
            conversationGuestLinks: .init(status: .enabled),
            digitalSignatures: .init(status: .enabled),
            fileSharing: .init(status: .enabled),
            mls: .init(status: .enabled, config: .init(defaultProtocol: .mls)),
            selfDeletingMessages: .init(status: .enabled, config: .init(enforcedTimeoutSeconds: 22))
        )
=======
            let payload = GetFeatureConfigsActionHandler.ResponsePayload(
                appLock: .init(status: .enabled, config: .init(enforceAppLock: true, inactivityTimeoutSecs: 11)),
                classifiedDomains: .init(status: .enabled, config: .init(domains: ["foo"])),
                conferenceCalling: .init(status: .enabled),
                conversationGuestLinks: .init(status: .enabled),
                digitalSignatures: .init(status: .enabled),
                fileSharing: .init(status: .enabled),
                selfDeletingMessages: .init(status: .enabled, config: .init(enforcedTimeoutSeconds: 22))
            )

            guard let payloadData = try? JSONEncoder().encode(payload) else {
                XCTFail("failed to encode payload")
                return
            }
>>>>>>> cbded3a2

            let payloadString = String(data: payloadData, encoding: .utf8)!

            // When
            sut.handleResponse(self.mockResponse(status: 200, payload: payloadString as ZMTransportData), action: action)
            XCTAssert(self.waitForCustomExpectations(withTimeout: 0.5))

            // Then
            let featureService = FeatureService(context: self.syncMOC)

            let appLock = featureService.fetchAppLock()
            XCTAssertEqual(appLock.status, .enabled)
            XCTAssertEqual(appLock.config.enforceAppLock, true)
            XCTAssertEqual(appLock.config.inactivityTimeoutSecs, 11)

            let classifiedDomains = featureService.fetchClassifiedDomains()
            XCTAssertEqual(classifiedDomains.status, .enabled)
            XCTAssertEqual(classifiedDomains.config.domains, ["foo"])

            let conferenceCalling = featureService.fetchConferenceCalling()
            XCTAssertEqual(conferenceCalling.status, .enabled)

            let conversationGuestLinks = featureService.fetchConversationGuestLinks()
            XCTAssertEqual(conversationGuestLinks.status, .enabled)

            let digitalSignature = featureService.fetchDigitalSignature()
            XCTAssertEqual(digitalSignature.status, .enabled)

            let fileSharing = featureService.fetchFileSharing()
            XCTAssertEqual(fileSharing.status, .enabled)

            let mls = featureService.fetchMLS()
            XCTAssertEqual(mls.status, .enabled)
            XCTAssertEqual(mls.config, .init(defaultProtocol: .mls))

            let selfDeletingMessage = featureService.fetchSelfDeletingMesssages()
            XCTAssertEqual(selfDeletingMessage.status, .enabled)
            XCTAssertEqual(selfDeletingMessage.config.enforcedTimeoutSeconds, 22)
        }

        XCTAssertTrue(waitForAllGroupsToBeEmpty(withTimeout: 0.5))
    }

    func test_ItHandlesResponse_200_MalformedResponse() throws {
        // Given
        let sut = GetFeatureConfigsActionHandler(context: syncMOC)
        var action = GetFeatureConfigsAction()

        // Expectation
        let gotResult = expectation(description: "gotResult")

        action.onResult { result in
            switch result {
            case .failure(.malformedResponse):
                break

            default:
                XCTFail("Expected 'malformed response'")
            }

            gotResult.fulfill()
        }

        // When
        sut.handleResponse(mockResponse(status: 200, payload: nil), action: action)
        XCTAssert(waitForCustomExpectations(withTimeout: 0.5))
    }

    func test_ItHandlesResponse_200_FailedToDecodeResponse() throws {
        // Given
        let sut = GetFeatureConfigsActionHandler(context: syncMOC)
        var action = GetFeatureConfigsAction()

        // Expectation
        let gotResult = expectation(description: "gotResult")

        action.onResult { result in
            switch result {
            case .failure(.failedToDecodeResponse):
                break

            default:
                XCTFail("Expected 'failed to decode response'")
            }

            gotResult.fulfill()
        }

        let payload = ["foo": "bar"] as ZMTransportData

        // When
        sut.handleResponse(mockResponse(status: 200, payload: payload), action: action)
        XCTAssert(waitForCustomExpectations(withTimeout: 0.5))
    }

    func test_ItHandlesResponse_403_InsuffientPermissions() throws {
        // Given
        let sut = GetFeatureConfigsActionHandler(context: syncMOC)
        var action = GetFeatureConfigsAction()

        // Expectation
        let gotResult = expectation(description: "gotResult")

        action.onResult { result in
            switch result {
            case .failure(.insufficientPermissions):
                break

            default:
                XCTFail("Expected 'insufficient permissions'")
            }

            gotResult.fulfill()
        }

        // When
        sut.handleResponse(mockResponse(status: 403, label: "operation-denied"), action: action)
        XCTAssert(waitForCustomExpectations(withTimeout: 0.5))
    }

    func test_ItHandlesResponse_403_UserIsNotTeamMember() throws {
        // Given
        let sut = GetFeatureConfigsActionHandler(context: syncMOC)
        var action = GetFeatureConfigsAction()

        // Expectation
        let gotResult = expectation(description: "gotResult")

        action.onResult { result in
            switch result {
            case .failure(.userIsNotTeamMember):
                break

            default:
                XCTFail("Expected 'user is not team member'")
            }

            gotResult.fulfill()
        }

        // When
        sut.handleResponse(mockResponse(status: 403, label: "no-team-member"), action: action)
        XCTAssert(waitForCustomExpectations(withTimeout: 0.5))
    }

    func test_ItHandlesResponse_404_TeamNotFound() throws {
        // Given
        let sut = GetFeatureConfigsActionHandler(context: syncMOC)
        var action = GetFeatureConfigsAction()

        // Expectation
        let gotResult = expectation(description: "gotResult")

        action.onResult { result in
            switch result {
            case .failure(.teamNotFound):
                break

            default:
                XCTFail("Expected 'team not found'")
            }

            gotResult.fulfill()
        }

        // When
        sut.handleResponse(mockResponse(status: 404, label: "no-team"), action: action)
        XCTAssert(waitForCustomExpectations(withTimeout: 0.5))
    }

    func test_ItHandlesResponse_UnknownResponse() throws {
        // Given
        let sut = GetFeatureConfigsActionHandler(context: syncMOC)
        var action = GetFeatureConfigsAction()

        // Expectation
        let gotResult = expectation(description: "gotResult")

        action.onResult { result in
            switch result {
            case let .failure(.unknown(status, label)):
                XCTAssertEqual(status, 999)
                XCTAssertEqual(label, "foo")

            default:
                XCTFail("Expected 'unknown status: 999, label: foo'")
            }

            gotResult.fulfill()
        }

        // When
        sut.handleResponse(mockResponse(status: 999, label: "foo"), action: action)
        XCTAssert(waitForCustomExpectations(withTimeout: 0.5))
    }

}<|MERGE_RESOLUTION|>--- conflicted
+++ resolved
@@ -79,18 +79,6 @@
                 gotResult.fulfill()
             }
 
-<<<<<<< HEAD
-        let payload = GetFeatureConfigsActionHandler.ResponsePayload(
-            appLock: .init(status: .enabled, config: .init(enforceAppLock: true, inactivityTimeoutSecs: 11)),
-            classifiedDomains: .init(status: .enabled, config: .init(domains: ["foo"])),
-            conferenceCalling: .init(status: .enabled),
-            conversationGuestLinks: .init(status: .enabled),
-            digitalSignatures: .init(status: .enabled),
-            fileSharing: .init(status: .enabled),
-            mls: .init(status: .enabled, config: .init(defaultProtocol: .mls)),
-            selfDeletingMessages: .init(status: .enabled, config: .init(enforcedTimeoutSeconds: 22))
-        )
-=======
             let payload = GetFeatureConfigsActionHandler.ResponsePayload(
                 appLock: .init(status: .enabled, config: .init(enforceAppLock: true, inactivityTimeoutSecs: 11)),
                 classifiedDomains: .init(status: .enabled, config: .init(domains: ["foo"])),
@@ -98,6 +86,7 @@
                 conversationGuestLinks: .init(status: .enabled),
                 digitalSignatures: .init(status: .enabled),
                 fileSharing: .init(status: .enabled),
+                mls: .init(status: .enabled, config: .init(defaultProtocol: .mls)),
                 selfDeletingMessages: .init(status: .enabled, config: .init(enforcedTimeoutSeconds: 22))
             )
 
@@ -105,7 +94,6 @@
                 XCTFail("failed to encode payload")
                 return
             }
->>>>>>> cbded3a2
 
             let payloadString = String(data: payloadData, encoding: .utf8)!
 
